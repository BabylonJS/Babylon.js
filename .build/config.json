{
<<<<<<< HEAD
    "versionDefinition": "patch",
    "preid": "rc",
    "nonce": 267
=======
  "versionDefinition": "patch",
  "preid": "rc",
  "nonce": 267
>>>>>>> ceca1f6a
}<|MERGE_RESOLUTION|>--- conflicted
+++ resolved
@@ -1,11 +1,5 @@
 {
-<<<<<<< HEAD
     "versionDefinition": "patch",
     "preid": "rc",
-    "nonce": 267
-=======
-  "versionDefinition": "patch",
-  "preid": "rc",
-  "nonce": 267
->>>>>>> ceca1f6a
+    "nonce": 268
 }