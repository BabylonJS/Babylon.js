import * as React from "react";
import { Scene } from "babylonjs/scene";
import { LineContainerComponent } from "../../../../sharedUiComponents/lines/lineContainerComponent";
import { CheckBoxLineComponent } from "../../../../sharedUiComponents/lines/checkBoxLineComponent";
import { GlobalState } from "../../../globalState";
import { FloatLineComponent } from "../../../../sharedUiComponents/lines/floatLineComponent";
import { OptionsLineComponent } from "../../../../sharedUiComponents/lines/optionsLineComponent";
import { MessageLineComponent } from "../../../../sharedUiComponents/lines/messageLineComponent";
import { faCheck, faTimesCircle } from "@fortawesome/free-solid-svg-icons";
import { TextLineComponent } from "../../../../sharedUiComponents/lines/textLineComponent";
import { GLTFLoaderCoordinateSystemMode, GLTFLoaderAnimationStartMode } from "babylonjs-loaders/glTF/index";
import { Nullable } from "babylonjs/types";
import { Observer } from "babylonjs/Misc/observable";
import { IGLTFValidationResults } from "babylonjs-gltf2interface";

interface IGLTFComponentProps {
    scene: Scene;
    globalState: GlobalState;
}

export class GLTFComponent extends React.Component<IGLTFComponentProps> {
    private _onValidationResultsUpdatedObserver: Nullable<Observer<Nullable<IGLTFValidationResults>>> = null;

    openValidationDetails() {
        const validationResults = this.props.globalState.validationResults;
        const win = window.open("", "_blank");
        if (win) {
            // TODO: format this better and use generator registry (https://github.com/KhronosGroup/glTF-Generator-Registry)
            win.document.title = "glTF Validation Results";
            win.document.body.innerText = JSON.stringify(validationResults, null, 2);
            win.document.body.style.whiteSpace = "pre";
            win.document.body.style.fontFamily = `monospace`;
            win.document.body.style.fontSize = `14px`;
            win.focus();
        }
    }

    prepareText(singularForm: string, count: number) {
        if (count) {
            return `${count} ${singularForm}s`;
        }

        return `${singularForm}`;
    }

    componentDidMount() {
        if (this.props.globalState) {
            this._onValidationResultsUpdatedObserver = this.props.globalState.onValidationResultsUpdatedObservable.add(() => {
                this.forceUpdate();
            });
        }
    }

    componentWillUnmount() {
        if (this.props.globalState) {
            if (this._onValidationResultsUpdatedObserver) {
                this.props.globalState.onValidationResultsUpdatedObservable.remove(this._onValidationResultsUpdatedObserver);
            }
        }
    }

    renderValidation() {
        const validationResults = this.props.globalState.validationResults;
        if (!validationResults) {
            return null;
        }

        const issues = validationResults.issues;

        return (
            <LineContainerComponent title="GLTF VALIDATION" closed={!issues.numErrors && !issues.numWarnings}>
                {issues.numErrors !== 0 && <MessageLineComponent text="Your file has some validation issues" icon={faTimesCircle} color="Red" />}
                {issues.numErrors === 0 && <MessageLineComponent text="Your file is a valid glTF file" icon={faCheck} color="Green" />}
                <TextLineComponent label="Errors" value={issues.numErrors.toString()} />
                <TextLineComponent label="Warnings" value={issues.numWarnings.toString()} />
                <TextLineComponent label="Infos" value={issues.numInfos.toString()} />
                <TextLineComponent label="Hints" value={issues.numHints.toString()} />
                <TextLineComponent label="More details" value="Click here" onLink={() => this.openValidationDetails()} />
            </LineContainerComponent>
        );
    }

    render() {
        const extensionStates = this.props.globalState.glTFLoaderExtensionDefaults;
        const loaderState = this.props.globalState.glTFLoaderDefaults;

        var animationStartMode =
            (typeof GLTFLoaderAnimationStartMode !== "undefined"
                ? [
                      { label: "None", value: GLTFLoaderAnimationStartMode.NONE },
                      { label: "First", value: GLTFLoaderAnimationStartMode.FIRST },
                      { label: "ALL", value: GLTFLoaderAnimationStartMode.ALL },
                  ]
                : [
                    { label: "None", value: 0 },
                    { label: "First", value: 1 },
                    { label: "ALL", value: 2 },
                ]);

        var coordinateSystemMode =
            typeof GLTFLoaderCoordinateSystemMode !== "undefined"
                ? [
                      { label: "Auto", value: GLTFLoaderCoordinateSystemMode.AUTO },
                      { label: "Right handed", value: GLTFLoaderCoordinateSystemMode.FORCE_RIGHT_HANDED },
                  ]
                : [
                    { label: "Auto", value: 0 },
                    { label: "Right handed", value: 1 },
                ];

        return (
            <div>
                <LineContainerComponent title="GLTF LOADER" closed={true}>
                    <OptionsLineComponent label="Animation start mode" options={animationStartMode} target={loaderState} propertyName="animationStartMode" />
                    <CheckBoxLineComponent label="Capture performance counters" target={loaderState} propertyName="capturePerformanceCounters" />
                    <CheckBoxLineComponent label="Compile materials" target={loaderState} propertyName="compileMaterials" />
                    <CheckBoxLineComponent label="Compile shadow generators" target={loaderState} propertyName="compileShadowGenerators" />
                    <OptionsLineComponent label="Coordinate system" options={coordinateSystemMode} target={loaderState} propertyName="coordinateSystemMode" />
                    <CheckBoxLineComponent label="Enable logging" target={loaderState} propertyName="loggingEnabled" />
                    <CheckBoxLineComponent label="Transparency as coverage" target={loaderState} propertyName="transparencyAsCoverage" />
                    <CheckBoxLineComponent label="Use clip plane" target={loaderState} propertyName="useClipPlane" />
                    <CheckBoxLineComponent label="Validate" target={loaderState} propertyName="validate" />
                    <MessageLineComponent text="You need to reload your file to see these changes" />
                </LineContainerComponent>
                <LineContainerComponent title="GLTF EXTENSIONS" closed={true}>
                    <CheckBoxLineComponent label="EXT_lights_image_based" isSelected={() => extensionStates["EXT_lights_image_based"].enabled} onSelect={(value) => (extensionStates["EXT_lights_image_based"].enabled = value)} />
                    <CheckBoxLineComponent label="EXT_mesh_gpu_instancing" isSelected={() => extensionStates["EXT_mesh_gpu_instancing"].enabled} onSelect={(value) => (extensionStates["EXT_mesh_gpu_instancing"].enabled = value)} />
                    <CheckBoxLineComponent label="EXT_texture_webp" isSelected={() => extensionStates["EXT_texture_webp"].enabled} onSelect={(value) => (extensionStates["EXT_texture_webp"].enabled = value)} />
                    <CheckBoxLineComponent label="KHR_draco_mesh_compression" isSelected={() => extensionStates["KHR_draco_mesh_compression"].enabled} onSelect={(value) => (extensionStates["KHR_draco_mesh_compression"].enabled = value)} />
                    <CheckBoxLineComponent label="KHR_materials_pbrSpecularGloss..." isSelected={() => extensionStates["KHR_materials_pbrSpecularGlossiness"].enabled} onSelect={(value) => (extensionStates["KHR_materials_pbrSpecularGlossiness"].enabled = value)} />
                    <CheckBoxLineComponent label="KHR_materials_clearcoat" isSelected={() => extensionStates["KHR_materials_clearcoat"].enabled} onSelect={(value) => (extensionStates["KHR_materials_clearcoat"].enabled = value)} />
                    <CheckBoxLineComponent label="KHR_materials_ior" isSelected={() => extensionStates["KHR_materials_ior"].enabled} onSelect={(value) => (extensionStates["KHR_materials_ior"].enabled = value)} />
                    <CheckBoxLineComponent label="KHR_materials_sheen" isSelected={() => extensionStates["KHR_materials_sheen"].enabled} onSelect={(value) => (extensionStates["KHR_materials_sheen"].enabled = value)} />
                    <CheckBoxLineComponent label="KHR_materials_specular" isSelected={() => extensionStates["KHR_materials_specular"].enabled} onSelect={(value) => (extensionStates["KHR_materials_specular"].enabled = value)} />
                    <CheckBoxLineComponent label="KHR_materials_unlit" isSelected={() => extensionStates["KHR_materials_unlit"].enabled} onSelect={(value) => (extensionStates["KHR_materials_unlit"].enabled = value)} />
                    <CheckBoxLineComponent label="KHR_materials_variants" isSelected={() => extensionStates["KHR_materials_variants"].enabled} onSelect={(value) => (extensionStates["KHR_materials_variants"].enabled = value)} />
                    <CheckBoxLineComponent label="KHR_materials_transmission" isSelected={() => extensionStates["KHR_materials_transmission"].enabled} onSelect={(value) => (extensionStates["KHR_materials_transmission"].enabled = value)} />
                    <CheckBoxLineComponent label="KHR_materials_translucency" isSelected={() => extensionStates["KHR_materials_translucency"].enabled} onSelect={(value) => (extensionStates["KHR_materials_translucency"].enabled = value)} />
<<<<<<< HEAD
                    <CheckBoxLineComponent label="KHR_materials_volume" isSelected={() => extensionStates["KHR_materials_volume"].enabled} onSelect={(value) => (extensionStates["KHR_materials_volume"].enabled = value)} />
=======
                    <CheckBoxLineComponent label="KHR_mesh_quantization" isSelected={() => extensionStates["KHR_mesh_quantization"].enabled} onSelect={(value) => (extensionStates["KHR_mesh_quantization"].enabled = value)} />
>>>>>>> a7fdee80
                    <CheckBoxLineComponent label="KHR_lights_punctual" isSelected={() => extensionStates["KHR_lights_punctual"].enabled} onSelect={(value) => (extensionStates["KHR_lights_punctual"].enabled = value)} />
                    <CheckBoxLineComponent label="KHR_texture_basisu" isSelected={() => extensionStates["KHR_texture_basisu"].enabled} onSelect={(value) => (extensionStates["KHR_texture_basisu"].enabled = value)} />
                    <CheckBoxLineComponent label="KHR_texture_transform" isSelected={() => extensionStates["KHR_texture_transform"].enabled} onSelect={(value) => (extensionStates["KHR_texture_transform"].enabled = value)} />
                    <CheckBoxLineComponent label="KHR_xmp_json_ld" isSelected={() => extensionStates["KHR_xmp_json_ld"].enabled} onSelect={(value) => (extensionStates["KHR_xmp_json_ld"].enabled = value)} />
                    <CheckBoxLineComponent label="MSFT_lod" isSelected={() => extensionStates["MSFT_lod"].enabled} onSelect={(value) => (extensionStates["MSFT_lod"].enabled = value)} />
                    <FloatLineComponent label="Maximum LODs" target={extensionStates["MSFT_lod"]} propertyName="maxLODsToLoad" additionalClass="gltf-extension-property" isInteger={true} />
                    <CheckBoxLineComponent label="MSFT_minecraftMesh" isSelected={() => extensionStates["MSFT_minecraftMesh"].enabled} onSelect={(value) => (extensionStates["MSFT_minecraftMesh"].enabled = value)} />
                    <CheckBoxLineComponent label="MSFT_sRGBFactors" isSelected={() => extensionStates["MSFT_sRGBFactors"].enabled} onSelect={(value) => (extensionStates["MSFT_sRGBFactors"].enabled = value)} />
                    <CheckBoxLineComponent label="MSFT_audio_emitter" isSelected={() => extensionStates["MSFT_audio_emitter"].enabled} onSelect={(value) => (extensionStates["MSFT_audio_emitter"].enabled = value)} />
                    <MessageLineComponent text="You need to reload your file to see these changes" />
                </LineContainerComponent>
                {loaderState["validate"] && this.props.globalState.validationResults && this.renderValidation()}
            </div>
        );
    }
}
<|MERGE_RESOLUTION|>--- conflicted
+++ resolved
@@ -1,159 +1,156 @@
-import * as React from "react";
-import { Scene } from "babylonjs/scene";
-import { LineContainerComponent } from "../../../../sharedUiComponents/lines/lineContainerComponent";
-import { CheckBoxLineComponent } from "../../../../sharedUiComponents/lines/checkBoxLineComponent";
-import { GlobalState } from "../../../globalState";
-import { FloatLineComponent } from "../../../../sharedUiComponents/lines/floatLineComponent";
-import { OptionsLineComponent } from "../../../../sharedUiComponents/lines/optionsLineComponent";
-import { MessageLineComponent } from "../../../../sharedUiComponents/lines/messageLineComponent";
-import { faCheck, faTimesCircle } from "@fortawesome/free-solid-svg-icons";
-import { TextLineComponent } from "../../../../sharedUiComponents/lines/textLineComponent";
-import { GLTFLoaderCoordinateSystemMode, GLTFLoaderAnimationStartMode } from "babylonjs-loaders/glTF/index";
-import { Nullable } from "babylonjs/types";
-import { Observer } from "babylonjs/Misc/observable";
-import { IGLTFValidationResults } from "babylonjs-gltf2interface";
-
-interface IGLTFComponentProps {
-    scene: Scene;
-    globalState: GlobalState;
-}
-
-export class GLTFComponent extends React.Component<IGLTFComponentProps> {
-    private _onValidationResultsUpdatedObserver: Nullable<Observer<Nullable<IGLTFValidationResults>>> = null;
-
-    openValidationDetails() {
-        const validationResults = this.props.globalState.validationResults;
-        const win = window.open("", "_blank");
-        if (win) {
-            // TODO: format this better and use generator registry (https://github.com/KhronosGroup/glTF-Generator-Registry)
-            win.document.title = "glTF Validation Results";
-            win.document.body.innerText = JSON.stringify(validationResults, null, 2);
-            win.document.body.style.whiteSpace = "pre";
-            win.document.body.style.fontFamily = `monospace`;
-            win.document.body.style.fontSize = `14px`;
-            win.focus();
-        }
-    }
-
-    prepareText(singularForm: string, count: number) {
-        if (count) {
-            return `${count} ${singularForm}s`;
-        }
-
-        return `${singularForm}`;
-    }
-
-    componentDidMount() {
-        if (this.props.globalState) {
-            this._onValidationResultsUpdatedObserver = this.props.globalState.onValidationResultsUpdatedObservable.add(() => {
-                this.forceUpdate();
-            });
-        }
-    }
-
-    componentWillUnmount() {
-        if (this.props.globalState) {
-            if (this._onValidationResultsUpdatedObserver) {
-                this.props.globalState.onValidationResultsUpdatedObservable.remove(this._onValidationResultsUpdatedObserver);
-            }
-        }
-    }
-
-    renderValidation() {
-        const validationResults = this.props.globalState.validationResults;
-        if (!validationResults) {
-            return null;
-        }
-
-        const issues = validationResults.issues;
-
-        return (
-            <LineContainerComponent title="GLTF VALIDATION" closed={!issues.numErrors && !issues.numWarnings}>
-                {issues.numErrors !== 0 && <MessageLineComponent text="Your file has some validation issues" icon={faTimesCircle} color="Red" />}
-                {issues.numErrors === 0 && <MessageLineComponent text="Your file is a valid glTF file" icon={faCheck} color="Green" />}
-                <TextLineComponent label="Errors" value={issues.numErrors.toString()} />
-                <TextLineComponent label="Warnings" value={issues.numWarnings.toString()} />
-                <TextLineComponent label="Infos" value={issues.numInfos.toString()} />
-                <TextLineComponent label="Hints" value={issues.numHints.toString()} />
-                <TextLineComponent label="More details" value="Click here" onLink={() => this.openValidationDetails()} />
-            </LineContainerComponent>
-        );
-    }
-
-    render() {
-        const extensionStates = this.props.globalState.glTFLoaderExtensionDefaults;
-        const loaderState = this.props.globalState.glTFLoaderDefaults;
-
-        var animationStartMode =
-            (typeof GLTFLoaderAnimationStartMode !== "undefined"
-                ? [
-                      { label: "None", value: GLTFLoaderAnimationStartMode.NONE },
-                      { label: "First", value: GLTFLoaderAnimationStartMode.FIRST },
-                      { label: "ALL", value: GLTFLoaderAnimationStartMode.ALL },
-                  ]
-                : [
-                    { label: "None", value: 0 },
-                    { label: "First", value: 1 },
-                    { label: "ALL", value: 2 },
-                ]);
-
-        var coordinateSystemMode =
-            typeof GLTFLoaderCoordinateSystemMode !== "undefined"
-                ? [
-                      { label: "Auto", value: GLTFLoaderCoordinateSystemMode.AUTO },
-                      { label: "Right handed", value: GLTFLoaderCoordinateSystemMode.FORCE_RIGHT_HANDED },
-                  ]
-                : [
-                    { label: "Auto", value: 0 },
-                    { label: "Right handed", value: 1 },
-                ];
-
-        return (
-            <div>
-                <LineContainerComponent title="GLTF LOADER" closed={true}>
-                    <OptionsLineComponent label="Animation start mode" options={animationStartMode} target={loaderState} propertyName="animationStartMode" />
-                    <CheckBoxLineComponent label="Capture performance counters" target={loaderState} propertyName="capturePerformanceCounters" />
-                    <CheckBoxLineComponent label="Compile materials" target={loaderState} propertyName="compileMaterials" />
-                    <CheckBoxLineComponent label="Compile shadow generators" target={loaderState} propertyName="compileShadowGenerators" />
-                    <OptionsLineComponent label="Coordinate system" options={coordinateSystemMode} target={loaderState} propertyName="coordinateSystemMode" />
-                    <CheckBoxLineComponent label="Enable logging" target={loaderState} propertyName="loggingEnabled" />
-                    <CheckBoxLineComponent label="Transparency as coverage" target={loaderState} propertyName="transparencyAsCoverage" />
-                    <CheckBoxLineComponent label="Use clip plane" target={loaderState} propertyName="useClipPlane" />
-                    <CheckBoxLineComponent label="Validate" target={loaderState} propertyName="validate" />
-                    <MessageLineComponent text="You need to reload your file to see these changes" />
-                </LineContainerComponent>
-                <LineContainerComponent title="GLTF EXTENSIONS" closed={true}>
-                    <CheckBoxLineComponent label="EXT_lights_image_based" isSelected={() => extensionStates["EXT_lights_image_based"].enabled} onSelect={(value) => (extensionStates["EXT_lights_image_based"].enabled = value)} />
-                    <CheckBoxLineComponent label="EXT_mesh_gpu_instancing" isSelected={() => extensionStates["EXT_mesh_gpu_instancing"].enabled} onSelect={(value) => (extensionStates["EXT_mesh_gpu_instancing"].enabled = value)} />
-                    <CheckBoxLineComponent label="EXT_texture_webp" isSelected={() => extensionStates["EXT_texture_webp"].enabled} onSelect={(value) => (extensionStates["EXT_texture_webp"].enabled = value)} />
-                    <CheckBoxLineComponent label="KHR_draco_mesh_compression" isSelected={() => extensionStates["KHR_draco_mesh_compression"].enabled} onSelect={(value) => (extensionStates["KHR_draco_mesh_compression"].enabled = value)} />
-                    <CheckBoxLineComponent label="KHR_materials_pbrSpecularGloss..." isSelected={() => extensionStates["KHR_materials_pbrSpecularGlossiness"].enabled} onSelect={(value) => (extensionStates["KHR_materials_pbrSpecularGlossiness"].enabled = value)} />
-                    <CheckBoxLineComponent label="KHR_materials_clearcoat" isSelected={() => extensionStates["KHR_materials_clearcoat"].enabled} onSelect={(value) => (extensionStates["KHR_materials_clearcoat"].enabled = value)} />
-                    <CheckBoxLineComponent label="KHR_materials_ior" isSelected={() => extensionStates["KHR_materials_ior"].enabled} onSelect={(value) => (extensionStates["KHR_materials_ior"].enabled = value)} />
-                    <CheckBoxLineComponent label="KHR_materials_sheen" isSelected={() => extensionStates["KHR_materials_sheen"].enabled} onSelect={(value) => (extensionStates["KHR_materials_sheen"].enabled = value)} />
-                    <CheckBoxLineComponent label="KHR_materials_specular" isSelected={() => extensionStates["KHR_materials_specular"].enabled} onSelect={(value) => (extensionStates["KHR_materials_specular"].enabled = value)} />
-                    <CheckBoxLineComponent label="KHR_materials_unlit" isSelected={() => extensionStates["KHR_materials_unlit"].enabled} onSelect={(value) => (extensionStates["KHR_materials_unlit"].enabled = value)} />
-                    <CheckBoxLineComponent label="KHR_materials_variants" isSelected={() => extensionStates["KHR_materials_variants"].enabled} onSelect={(value) => (extensionStates["KHR_materials_variants"].enabled = value)} />
-                    <CheckBoxLineComponent label="KHR_materials_transmission" isSelected={() => extensionStates["KHR_materials_transmission"].enabled} onSelect={(value) => (extensionStates["KHR_materials_transmission"].enabled = value)} />
-                    <CheckBoxLineComponent label="KHR_materials_translucency" isSelected={() => extensionStates["KHR_materials_translucency"].enabled} onSelect={(value) => (extensionStates["KHR_materials_translucency"].enabled = value)} />
-<<<<<<< HEAD
-                    <CheckBoxLineComponent label="KHR_materials_volume" isSelected={() => extensionStates["KHR_materials_volume"].enabled} onSelect={(value) => (extensionStates["KHR_materials_volume"].enabled = value)} />
-=======
-                    <CheckBoxLineComponent label="KHR_mesh_quantization" isSelected={() => extensionStates["KHR_mesh_quantization"].enabled} onSelect={(value) => (extensionStates["KHR_mesh_quantization"].enabled = value)} />
->>>>>>> a7fdee80
-                    <CheckBoxLineComponent label="KHR_lights_punctual" isSelected={() => extensionStates["KHR_lights_punctual"].enabled} onSelect={(value) => (extensionStates["KHR_lights_punctual"].enabled = value)} />
-                    <CheckBoxLineComponent label="KHR_texture_basisu" isSelected={() => extensionStates["KHR_texture_basisu"].enabled} onSelect={(value) => (extensionStates["KHR_texture_basisu"].enabled = value)} />
-                    <CheckBoxLineComponent label="KHR_texture_transform" isSelected={() => extensionStates["KHR_texture_transform"].enabled} onSelect={(value) => (extensionStates["KHR_texture_transform"].enabled = value)} />
-                    <CheckBoxLineComponent label="KHR_xmp_json_ld" isSelected={() => extensionStates["KHR_xmp_json_ld"].enabled} onSelect={(value) => (extensionStates["KHR_xmp_json_ld"].enabled = value)} />
-                    <CheckBoxLineComponent label="MSFT_lod" isSelected={() => extensionStates["MSFT_lod"].enabled} onSelect={(value) => (extensionStates["MSFT_lod"].enabled = value)} />
-                    <FloatLineComponent label="Maximum LODs" target={extensionStates["MSFT_lod"]} propertyName="maxLODsToLoad" additionalClass="gltf-extension-property" isInteger={true} />
-                    <CheckBoxLineComponent label="MSFT_minecraftMesh" isSelected={() => extensionStates["MSFT_minecraftMesh"].enabled} onSelect={(value) => (extensionStates["MSFT_minecraftMesh"].enabled = value)} />
-                    <CheckBoxLineComponent label="MSFT_sRGBFactors" isSelected={() => extensionStates["MSFT_sRGBFactors"].enabled} onSelect={(value) => (extensionStates["MSFT_sRGBFactors"].enabled = value)} />
-                    <CheckBoxLineComponent label="MSFT_audio_emitter" isSelected={() => extensionStates["MSFT_audio_emitter"].enabled} onSelect={(value) => (extensionStates["MSFT_audio_emitter"].enabled = value)} />
-                    <MessageLineComponent text="You need to reload your file to see these changes" />
-                </LineContainerComponent>
-                {loaderState["validate"] && this.props.globalState.validationResults && this.renderValidation()}
-            </div>
-        );
-    }
-}
+import * as React from "react";
+import { Scene } from "babylonjs/scene";
+import { LineContainerComponent } from "../../../../sharedUiComponents/lines/lineContainerComponent";
+import { CheckBoxLineComponent } from "../../../../sharedUiComponents/lines/checkBoxLineComponent";
+import { GlobalState } from "../../../globalState";
+import { FloatLineComponent } from "../../../../sharedUiComponents/lines/floatLineComponent";
+import { OptionsLineComponent } from "../../../../sharedUiComponents/lines/optionsLineComponent";
+import { MessageLineComponent } from "../../../../sharedUiComponents/lines/messageLineComponent";
+import { faCheck, faTimesCircle } from "@fortawesome/free-solid-svg-icons";
+import { TextLineComponent } from "../../../../sharedUiComponents/lines/textLineComponent";
+import { GLTFLoaderCoordinateSystemMode, GLTFLoaderAnimationStartMode } from "babylonjs-loaders/glTF/index";
+import { Nullable } from "babylonjs/types";
+import { Observer } from "babylonjs/Misc/observable";
+import { IGLTFValidationResults } from "babylonjs-gltf2interface";
+
+interface IGLTFComponentProps {
+    scene: Scene;
+    globalState: GlobalState;
+}
+
+export class GLTFComponent extends React.Component<IGLTFComponentProps> {
+    private _onValidationResultsUpdatedObserver: Nullable<Observer<Nullable<IGLTFValidationResults>>> = null;
+
+    openValidationDetails() {
+        const validationResults = this.props.globalState.validationResults;
+        const win = window.open("", "_blank");
+        if (win) {
+            // TODO: format this better and use generator registry (https://github.com/KhronosGroup/glTF-Generator-Registry)
+            win.document.title = "glTF Validation Results";
+            win.document.body.innerText = JSON.stringify(validationResults, null, 2);
+            win.document.body.style.whiteSpace = "pre";
+            win.document.body.style.fontFamily = `monospace`;
+            win.document.body.style.fontSize = `14px`;
+            win.focus();
+        }
+    }
+
+    prepareText(singularForm: string, count: number) {
+        if (count) {
+            return `${count} ${singularForm}s`;
+        }
+
+        return `${singularForm}`;
+    }
+
+    componentDidMount() {
+        if (this.props.globalState) {
+            this._onValidationResultsUpdatedObserver = this.props.globalState.onValidationResultsUpdatedObservable.add(() => {
+                this.forceUpdate();
+            });
+        }
+    }
+
+    componentWillUnmount() {
+        if (this.props.globalState) {
+            if (this._onValidationResultsUpdatedObserver) {
+                this.props.globalState.onValidationResultsUpdatedObservable.remove(this._onValidationResultsUpdatedObserver);
+            }
+        }
+    }
+
+    renderValidation() {
+        const validationResults = this.props.globalState.validationResults;
+        if (!validationResults) {
+            return null;
+        }
+
+        const issues = validationResults.issues;
+
+        return (
+            <LineContainerComponent title="GLTF VALIDATION" closed={!issues.numErrors && !issues.numWarnings}>
+                {issues.numErrors !== 0 && <MessageLineComponent text="Your file has some validation issues" icon={faTimesCircle} color="Red" />}
+                {issues.numErrors === 0 && <MessageLineComponent text="Your file is a valid glTF file" icon={faCheck} color="Green" />}
+                <TextLineComponent label="Errors" value={issues.numErrors.toString()} />
+                <TextLineComponent label="Warnings" value={issues.numWarnings.toString()} />
+                <TextLineComponent label="Infos" value={issues.numInfos.toString()} />
+                <TextLineComponent label="Hints" value={issues.numHints.toString()} />
+                <TextLineComponent label="More details" value="Click here" onLink={() => this.openValidationDetails()} />
+            </LineContainerComponent>
+        );
+    }
+
+    render() {
+        const extensionStates = this.props.globalState.glTFLoaderExtensionDefaults;
+        const loaderState = this.props.globalState.glTFLoaderDefaults;
+
+        var animationStartMode =
+            (typeof GLTFLoaderAnimationStartMode !== "undefined"
+                ? [
+                      { label: "None", value: GLTFLoaderAnimationStartMode.NONE },
+                      { label: "First", value: GLTFLoaderAnimationStartMode.FIRST },
+                      { label: "ALL", value: GLTFLoaderAnimationStartMode.ALL },
+                  ]
+                : [
+                    { label: "None", value: 0 },
+                    { label: "First", value: 1 },
+                    { label: "ALL", value: 2 },
+                ]);
+
+        var coordinateSystemMode =
+            typeof GLTFLoaderCoordinateSystemMode !== "undefined"
+                ? [
+                      { label: "Auto", value: GLTFLoaderCoordinateSystemMode.AUTO },
+                      { label: "Right handed", value: GLTFLoaderCoordinateSystemMode.FORCE_RIGHT_HANDED },
+                  ]
+                : [
+                    { label: "Auto", value: 0 },
+                    { label: "Right handed", value: 1 },
+                ];
+
+        return (
+            <div>
+                <LineContainerComponent title="GLTF LOADER" closed={true}>
+                    <OptionsLineComponent label="Animation start mode" options={animationStartMode} target={loaderState} propertyName="animationStartMode" />
+                    <CheckBoxLineComponent label="Capture performance counters" target={loaderState} propertyName="capturePerformanceCounters" />
+                    <CheckBoxLineComponent label="Compile materials" target={loaderState} propertyName="compileMaterials" />
+                    <CheckBoxLineComponent label="Compile shadow generators" target={loaderState} propertyName="compileShadowGenerators" />
+                    <OptionsLineComponent label="Coordinate system" options={coordinateSystemMode} target={loaderState} propertyName="coordinateSystemMode" />
+                    <CheckBoxLineComponent label="Enable logging" target={loaderState} propertyName="loggingEnabled" />
+                    <CheckBoxLineComponent label="Transparency as coverage" target={loaderState} propertyName="transparencyAsCoverage" />
+                    <CheckBoxLineComponent label="Use clip plane" target={loaderState} propertyName="useClipPlane" />
+                    <CheckBoxLineComponent label="Validate" target={loaderState} propertyName="validate" />
+                    <MessageLineComponent text="You need to reload your file to see these changes" />
+                </LineContainerComponent>
+                <LineContainerComponent title="GLTF EXTENSIONS" closed={true}>
+                    <CheckBoxLineComponent label="EXT_lights_image_based" isSelected={() => extensionStates["EXT_lights_image_based"].enabled} onSelect={(value) => (extensionStates["EXT_lights_image_based"].enabled = value)} />
+                    <CheckBoxLineComponent label="EXT_mesh_gpu_instancing" isSelected={() => extensionStates["EXT_mesh_gpu_instancing"].enabled} onSelect={(value) => (extensionStates["EXT_mesh_gpu_instancing"].enabled = value)} />
+                    <CheckBoxLineComponent label="EXT_texture_webp" isSelected={() => extensionStates["EXT_texture_webp"].enabled} onSelect={(value) => (extensionStates["EXT_texture_webp"].enabled = value)} />
+                    <CheckBoxLineComponent label="KHR_draco_mesh_compression" isSelected={() => extensionStates["KHR_draco_mesh_compression"].enabled} onSelect={(value) => (extensionStates["KHR_draco_mesh_compression"].enabled = value)} />
+                    <CheckBoxLineComponent label="KHR_materials_pbrSpecularGloss..." isSelected={() => extensionStates["KHR_materials_pbrSpecularGlossiness"].enabled} onSelect={(value) => (extensionStates["KHR_materials_pbrSpecularGlossiness"].enabled = value)} />
+                    <CheckBoxLineComponent label="KHR_materials_clearcoat" isSelected={() => extensionStates["KHR_materials_clearcoat"].enabled} onSelect={(value) => (extensionStates["KHR_materials_clearcoat"].enabled = value)} />
+                    <CheckBoxLineComponent label="KHR_materials_ior" isSelected={() => extensionStates["KHR_materials_ior"].enabled} onSelect={(value) => (extensionStates["KHR_materials_ior"].enabled = value)} />
+                    <CheckBoxLineComponent label="KHR_materials_sheen" isSelected={() => extensionStates["KHR_materials_sheen"].enabled} onSelect={(value) => (extensionStates["KHR_materials_sheen"].enabled = value)} />
+                    <CheckBoxLineComponent label="KHR_materials_specular" isSelected={() => extensionStates["KHR_materials_specular"].enabled} onSelect={(value) => (extensionStates["KHR_materials_specular"].enabled = value)} />
+                    <CheckBoxLineComponent label="KHR_materials_unlit" isSelected={() => extensionStates["KHR_materials_unlit"].enabled} onSelect={(value) => (extensionStates["KHR_materials_unlit"].enabled = value)} />
+                    <CheckBoxLineComponent label="KHR_materials_variants" isSelected={() => extensionStates["KHR_materials_variants"].enabled} onSelect={(value) => (extensionStates["KHR_materials_variants"].enabled = value)} />
+                    <CheckBoxLineComponent label="KHR_materials_transmission" isSelected={() => extensionStates["KHR_materials_transmission"].enabled} onSelect={(value) => (extensionStates["KHR_materials_transmission"].enabled = value)} />
+                    <CheckBoxLineComponent label="KHR_materials_translucency" isSelected={() => extensionStates["KHR_materials_translucency"].enabled} onSelect={(value) => (extensionStates["KHR_materials_translucency"].enabled = value)} />
+                    <CheckBoxLineComponent label="KHR_materials_volume" isSelected={() => extensionStates["KHR_materials_volume"].enabled} onSelect={(value) => (extensionStates["KHR_materials_volume"].enabled = value)} />
+                    <CheckBoxLineComponent label="KHR_mesh_quantization" isSelected={() => extensionStates["KHR_mesh_quantization"].enabled} onSelect={(value) => (extensionStates["KHR_mesh_quantization"].enabled = value)} />
+                    <CheckBoxLineComponent label="KHR_lights_punctual" isSelected={() => extensionStates["KHR_lights_punctual"].enabled} onSelect={(value) => (extensionStates["KHR_lights_punctual"].enabled = value)} />
+                    <CheckBoxLineComponent label="KHR_texture_basisu" isSelected={() => extensionStates["KHR_texture_basisu"].enabled} onSelect={(value) => (extensionStates["KHR_texture_basisu"].enabled = value)} />
+                    <CheckBoxLineComponent label="KHR_texture_transform" isSelected={() => extensionStates["KHR_texture_transform"].enabled} onSelect={(value) => (extensionStates["KHR_texture_transform"].enabled = value)} />
+                    <CheckBoxLineComponent label="KHR_xmp_json_ld" isSelected={() => extensionStates["KHR_xmp_json_ld"].enabled} onSelect={(value) => (extensionStates["KHR_xmp_json_ld"].enabled = value)} />
+                    <CheckBoxLineComponent label="MSFT_lod" isSelected={() => extensionStates["MSFT_lod"].enabled} onSelect={(value) => (extensionStates["MSFT_lod"].enabled = value)} />
+                    <FloatLineComponent label="Maximum LODs" target={extensionStates["MSFT_lod"]} propertyName="maxLODsToLoad" additionalClass="gltf-extension-property" isInteger={true} />
+                    <CheckBoxLineComponent label="MSFT_minecraftMesh" isSelected={() => extensionStates["MSFT_minecraftMesh"].enabled} onSelect={(value) => (extensionStates["MSFT_minecraftMesh"].enabled = value)} />
+                    <CheckBoxLineComponent label="MSFT_sRGBFactors" isSelected={() => extensionStates["MSFT_sRGBFactors"].enabled} onSelect={(value) => (extensionStates["MSFT_sRGBFactors"].enabled = value)} />
+                    <CheckBoxLineComponent label="MSFT_audio_emitter" isSelected={() => extensionStates["MSFT_audio_emitter"].enabled} onSelect={(value) => (extensionStates["MSFT_audio_emitter"].enabled = value)} />
+                    <MessageLineComponent text="You need to reload your file to see these changes" />
+                </LineContainerComponent>
+                {loaderState["validate"] && this.props.globalState.validationResults && this.renderValidation()}
+            </div>
+        );
+    }
+}