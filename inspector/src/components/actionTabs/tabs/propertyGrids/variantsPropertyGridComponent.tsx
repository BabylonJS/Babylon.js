--- conflicted
+++ resolved
@@ -28,13 +28,8 @@
     }
 
     render() {
-<<<<<<< HEAD
         let root = (BABYLON as any).GLTF2.Loader.Extensions;
         let variants: string[] = root.KHR_materials_variants.GetAvailableVariants(this.props.host);
-=======
-        const KHR_materials_variants = GLTF2.KHR_materials_variants;
-        let variants = KHR_materials_variants.GetAvailableVariants(this.props.host);
->>>>>>> 0e6139bf
 
         if (!variants || variants.length === 0) {
             return null;
@@ -142,13 +137,8 @@
                         }}
                     /> */}
                     <ButtonLineComponent label="Reset" onClick={() => {
-<<<<<<< HEAD
                         root.KHR_materials_variants.Reset(this.props.host);
                         this._selectedTags = [];
-=======
-                        KHR_materials_variants.Reset(this.props.host);
-                        this._lastOne = 0;
->>>>>>> 0e6139bf
                         this.forceUpdate();
                     }} />
                 </LineContainerComponent>
