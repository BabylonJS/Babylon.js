--- conflicted
+++ resolved
@@ -1,490 +1,487 @@
-import * as React from "react";
-
-import { Observable } from "babylonjs/Misc/observable";
-import { Tools } from "babylonjs/Misc/tools";
-import { Vector3, TmpVectors } from "babylonjs/Maths/math.vector";
-import { Color3 } from 'babylonjs/Maths/math.color';
-import { Mesh } from "babylonjs/Meshes/mesh";
-import { VertexBuffer } from "babylonjs/Meshes/buffer";
-import { LinesBuilder } from "babylonjs/Meshes/Builders/linesBuilder";
-import { PhysicsImpostor } from "babylonjs/Physics/physicsImpostor";
-import { Scene } from "babylonjs/scene";
-
-import { PropertyChangedEvent } from "../../../../propertyChangedEvent";
-import { LineContainerComponent } from "../../../lineContainerComponent";
-import { TextLineComponent } from "../../../lines/textLineComponent";
-import { CheckBoxLineComponent } from "../../../lines/checkBoxLineComponent";
-import { Vector3LineComponent } from "../../../lines/vector3LineComponent";
-import { SliderLineComponent } from "../../../lines/sliderLineComponent";
-import { QuaternionLineComponent } from "../../../lines/quaternionLineComponent";
-import { FloatLineComponent } from "../../../lines/floatLineComponent";
-import { LockObject } from "../lockObject";
-import { GlobalState } from '../../../../globalState';
-import { CustomPropertyGridComponent } from '../customPropertyGridComponent';
-import { StandardMaterial } from 'babylonjs/Materials/standardMaterial';
-import { Color3LineComponent } from '../../../lines/color3LineComponent';
-import { MorphTarget } from 'babylonjs/Morph/morphTarget';
-import { OptionsLineComponent } from '../../../lines/optionsLineComponent';
-import { AbstractMesh } from 'babylonjs/Meshes/abstractMesh';
-import { ButtonLineComponent } from '../../../lines/buttonLineComponent';
-import { TextInputLineComponent } from '../../../lines/textInputLineComponent';
-<<<<<<< HEAD
-import { PropertiesLineComponent } from '../../../lines/propertiesLineComponent';
-=======
-import { AnimationGridComponent } from '../animations/animationPropertyGridComponent';
->>>>>>> 8ab9a203
-
-interface IMeshPropertyGridComponentProps {
-    globalState: GlobalState;
-    mesh: Mesh;
-    lockObject: LockObject;
-    onSelectionChangedObservable?: Observable<any>;
-    onPropertyChangedObservable?: Observable<PropertyChangedEvent>;
-}
-
-export class MeshPropertyGridComponent extends React.Component<IMeshPropertyGridComponentProps, {
-    displayNormals: boolean,
-    displayVertexColors: boolean
-}> {
-    constructor(props: IMeshPropertyGridComponentProps) {
-        super(props);
-
-        this.state = {
-            displayNormals: false,
-            displayVertexColors: false
-        };
-    }
-
-    renderWireframeOver() {
-        const mesh = this.props.mesh;
-        const scene = mesh.getScene();
-
-        if (mesh.reservedDataStore && mesh.reservedDataStore.wireframeOver) {
-            mesh.reservedDataStore.wireframeOver.dispose(false, true);
-            mesh.reservedDataStore.wireframeOver = null;
-
-            this.forceUpdate();
-            return;
-        }
-
-        var wireframeOver = mesh.clone()!;
-        wireframeOver.reservedDataStore = { hidden: true };
-
-        // Sets up the mesh to be attached to the parent.
-        // So all neutral in local space.
-        wireframeOver.parent = mesh;
-        wireframeOver.position = Vector3.Zero();
-        wireframeOver.scaling = new Vector3(1, 1, 1);
-        wireframeOver.rotation = Vector3.Zero();
-        wireframeOver.rotationQuaternion = null;
-
-        var material = new StandardMaterial("wireframeOver", scene);
-        material.reservedDataStore = { hidden: true };
-        wireframeOver.material = material;
-        material.zOffset = 1;
-        material.disableLighting = true;
-        material.backFaceCulling = false;
-        material.emissiveColor = Color3.White();
-
-        material.wireframe = true;
-
-        if (!mesh.reservedDataStore) {
-            mesh.reservedDataStore = {};
-        }
-
-        mesh.reservedDataStore.wireframeOver = wireframeOver;
-
-        this.forceUpdate();
-    }
-
-    renderNormalVectors() {
-        const mesh = this.props.mesh;
-        const scene = mesh.getScene();
-
-        if (mesh.reservedDataStore && mesh.reservedDataStore.normalLines) {
-            mesh.reservedDataStore.normalLines.dispose();
-            mesh.reservedDataStore.normalLines = null;
-
-            this.forceUpdate();
-            return;
-        }
-
-        var normals = mesh.getVerticesData(VertexBuffer.NormalKind);
-        var positions = mesh.getVerticesData(VertexBuffer.PositionKind);
-
-        const color = Color3.White();
-        const bbox = mesh.getBoundingInfo();
-        const diag = bbox.maximum.subtractToRef(bbox.minimum, TmpVectors.Vector3[0]);
-        const size = diag.length() * 0.05;
-
-        var lines = [];
-        for (var i = 0; i < normals!.length; i += 3) {
-            var v1 = Vector3.FromArray(positions!, i);
-            var v2 = v1.add(Vector3.FromArray(normals!, i).scaleInPlace(size));
-            lines.push([v1, v2]);
-        }
-
-        var normalLines = LinesBuilder.CreateLineSystem("normalLines", { lines: lines }, scene);
-        normalLines.color = color;
-        normalLines.parent = mesh;
-        normalLines.reservedDataStore = { hidden: true };
-
-        if (!mesh.reservedDataStore) {
-            mesh.reservedDataStore = {};
-        }
-
-        mesh.reservedDataStore.normalLines = normalLines;
-
-        this.forceUpdate();
-    }
-
-    displayNormals() {
-        const mesh = this.props.mesh;
-        const scene = mesh.getScene();
-
-        if (mesh.material && mesh.material.getClassName() === "NormalMaterial") {
-            mesh.material.dispose();
-
-            mesh.material = mesh.reservedDataStore.originalMaterial;
-            mesh.reservedDataStore.originalMaterial = null;
-            this.setState({ displayNormals: false });
-        } else {
-
-            if (!(BABYLON as any).NormalMaterial) {
-                this.setState({ displayNormals: true });
-                Tools.LoadScript("https://preview.babylonjs.com/materialsLibrary/babylonjs.materials.js", () => {
-                    this.displayNormals();
-                });
-                return;
-            }
-
-            if (!mesh.reservedDataStore) {
-                mesh.reservedDataStore = {};
-            }
-
-            if (!mesh.reservedDataStore.originalMaterial) {
-                mesh.reservedDataStore.originalMaterial = mesh.material;
-            }
-            const normalMaterial = new (BABYLON as any).NormalMaterial("normalMaterial", scene);
-            normalMaterial.disableLighting = true;
-            if (mesh.material) {
-                normalMaterial.sideOrientation = mesh.material.sideOrientation;
-            }
-            normalMaterial.reservedDataStore = { hidden: true };
-            mesh.material = normalMaterial;
-            this.setState({ displayNormals: true });
-        }
-    }
-
-    displayVertexColors() {
-        const mesh = this.props.mesh;
-        const scene = mesh.getScene();
-
-        if (mesh.material && mesh.material.reservedDataStore && mesh.material.reservedDataStore.isVertexColorMaterial) {
-            mesh.material.dispose();
-
-            mesh.material = mesh.reservedDataStore.originalMaterial;
-            mesh.reservedDataStore.originalMaterial = null;
-            this.setState({ displayVertexColors: false });
-        } else {
-
-            if (!mesh.reservedDataStore) {
-                mesh.reservedDataStore = {};
-            }
-
-            if (!mesh.reservedDataStore.originalMaterial) {
-                mesh.reservedDataStore.originalMaterial = mesh.material;
-            }
-            const vertexColorMaterial = new StandardMaterial("vertex colors", scene);
-            vertexColorMaterial.disableLighting = true;
-            vertexColorMaterial.emissiveColor = Color3.White();
-            if (mesh.material) {
-                vertexColorMaterial.sideOrientation = mesh.material.sideOrientation;
-            }
-            vertexColorMaterial.reservedDataStore = { hidden: true, isVertexColorMaterial: true };
-            mesh.useVertexColors = true;
-            mesh.material = vertexColorMaterial;
-            this.setState({ displayVertexColors: true });
-        }
-    }
-
-    onMaterialLink() {
-        if (!this.props.onSelectionChangedObservable) {
-            return;
-        }
-
-        const mesh = this.props.mesh;
-        this.props.onSelectionChangedObservable.notifyObservers(mesh.material);
-    }
-
-    onSourceMeshLink() {
-        if (!this.props.onSelectionChangedObservable) {
-            return;
-        }
-
-        const instanceMesh = this.props.mesh as any;
-        this.props.onSelectionChangedObservable.notifyObservers(instanceMesh.sourceMesh);
-    }
-
-    onSkeletonLink() {
-        if (!this.props.onSelectionChangedObservable) {
-            return;
-        }
-
-        const mesh = this.props.mesh;
-        this.props.onSelectionChangedObservable.notifyObservers(mesh.skeleton);
-    }
-
-    convertPhysicsTypeToString(): string {
-        const mesh = this.props.mesh;
-        switch (mesh.physicsImpostor!.type) {
-            case PhysicsImpostor.NoImpostor:
-                return "No impostor";
-            case PhysicsImpostor.SphereImpostor:
-                return "Sphere";
-            case PhysicsImpostor.BoxImpostor:
-                return "Box";
-            case PhysicsImpostor.PlaneImpostor:
-                return "Plane";
-            case PhysicsImpostor.MeshImpostor:
-                return "Mesh";
-            case PhysicsImpostor.CylinderImpostor:
-                return "Cylinder";
-            case PhysicsImpostor.ParticleImpostor:
-                return "Particle";
-            case PhysicsImpostor.HeightmapImpostor:
-                return "Heightmap";
-            case PhysicsImpostor.ConvexHullImpostor:
-                return "Convex hull";
-            case PhysicsImpostor.RopeImpostor:
-                return "Rope";
-            case PhysicsImpostor.SoftbodyImpostor:
-                return "Soft body";
-        }
-
-        return "Unknown";
-    }
-
-    render() {
-        const mesh = this.props.mesh;
-        const scene = mesh.getScene();
-
-        const displayNormals = mesh.material != null && mesh.material.getClassName() === "NormalMaterial";
-        const displayVertexColors = !!(mesh.material != null && mesh.material.reservedDataStore && mesh.material.reservedDataStore.isVertexColorMaterial);
-        const renderNormalVectors = (mesh.reservedDataStore && mesh.reservedDataStore.normalLines) ? true : false;
-        const renderWireframeOver = (mesh.reservedDataStore && mesh.reservedDataStore.wireframeOver) ? true : false;
-
-        var morphTargets: MorphTarget[] = [];
-
-        if (mesh.morphTargetManager) {
-            for (var index = 0; index < mesh.morphTargetManager.numTargets; index++) {
-                morphTargets.push(mesh.morphTargetManager.getTarget(index));
-            }
-        }
-
-        var algorithmOptions = [
-            { label: "Accurate", value: AbstractMesh.OCCLUSION_ALGORITHM_TYPE_ACCURATE },
-            { label: "Conservative", value: AbstractMesh.OCCLUSION_ALGORITHM_TYPE_CONSERVATIVE },
-        ];
-
-        var occlusionTypeOptions = [
-            { label: "None", value: AbstractMesh.OCCLUSION_TYPE_NONE },
-            { label: "Optimistic", value: AbstractMesh.OCCLUSION_TYPE_OPTIMISTIC },
-            { label: "Strict", value: AbstractMesh.OCCLUSION_TYPE_STRICT },
-        ];
-
-        let sortedMaterials = scene.materials.slice(0).sort((a, b) => (a.name || "no name").localeCompare(b.name || "no name"));
-
-        var materialOptions = sortedMaterials.map((m, i) => {
-            return {
-                label: m.name || "no name",
-                value: i
-            };});
-
-        materialOptions.splice(0, 0, {
-            label: "None",
-            value: -1
-        });
-
-        return (
-            <div className="pane">
-                <CustomPropertyGridComponent globalState={this.props.globalState} target={mesh}
-                    lockObject={this.props.lockObject}
-                    onPropertyChangedObservable={this.props.onPropertyChangedObservable} />
-                <LineContainerComponent globalState={this.props.globalState} title="GENERAL">
-                    <TextLineComponent label="ID" value={mesh.id} />
-                    <TextInputLineComponent lockObject={this.props.lockObject} label="Name" target={mesh} propertyName="name" onPropertyChangedObservable={this.props.onPropertyChangedObservable}/>
-                    <TextLineComponent label="Unique ID" value={mesh.uniqueId.toString()} />
-                    <TextLineComponent label="Class" value={mesh.getClassName()} />
-                    <TextLineComponent label="Vertices" value={mesh.getTotalVertices().toString()} />
-                    <TextLineComponent label="Faces" value={(mesh.getTotalIndices() / 3).toFixed(0)} />
-                    <TextLineComponent label="Sub-meshes" value={mesh.subMeshes ? mesh.subMeshes.length.toString() : "0"} />
-                    {
-                        mesh.parent &&
-                        <TextLineComponent label="Parent" value={mesh.parent.name} onLink={() => this.props.globalState.onSelectionChangedObservable.notifyObservers(mesh.parent)}/>
-                    }
-                    {
-                        mesh.skeleton &&
-                        <TextLineComponent label="Skeleton" value={mesh.skeleton.name} onLink={() => this.onSkeletonLink()}/>
-                    }
-                    <CheckBoxLineComponent label="Is enabled" isSelected={() => mesh.isEnabled()} onSelect={(value) => mesh.setEnabled(value)} />
-                    <CheckBoxLineComponent label="Is pickable" target={mesh} propertyName="isPickable" onPropertyChangedObservable={this.props.onPropertyChangedObservable} />
-                    {
-                        mesh.material && (!mesh.material.reservedDataStore || !mesh.material.reservedDataStore.hidden) &&
-                        <TextLineComponent label="Link to material" value={mesh.material.name} onLink={() => this.onMaterialLink()} />
-                    }
-                    {   !mesh.isAnInstance &&
-                        <OptionsLineComponent label="Active material" options={materialOptions}
-                            target={mesh} propertyName="material"
-                            noDirectUpdate={true}
-                            onSelect={(value: number) => {
-                                if (value < 0) {
-                                    mesh.material = null;
-                                } else {
-                                    mesh.material = sortedMaterials[value];
-                                }
-
-                                this.forceUpdate();
-                            }}
-                            extractValue={() => mesh.material ? sortedMaterials.indexOf(mesh.material) : -1}
-                            onPropertyChangedObservable={this.props.onPropertyChangedObservable} />
-                    }
-                    {
-                        mesh.isAnInstance &&
-                        <TextLineComponent label="Source" value={(mesh as any).sourceMesh.name} onLink={() => this.onSourceMeshLink()} />
-                    }
-                    <ButtonLineComponent label="Dispose" onClick={() => {
-                        mesh.dispose();
-                        this.props.globalState.onSelectionChangedObservable.notifyObservers(null);
-                    }} />
-                </LineContainerComponent>
-                <LineContainerComponent globalState={this.props.globalState} title="TRANSFORMS">
-                    <Vector3LineComponent label="Position" target={mesh} propertyName="position" onPropertyChangedObservable={this.props.onPropertyChangedObservable} />
-                    {
-                        !mesh.rotationQuaternion &&
-                        <Vector3LineComponent label="Rotation" useEuler={this.props.globalState.onlyUseEulers} target={mesh} propertyName="rotation" step={0.01} onPropertyChangedObservable={this.props.onPropertyChangedObservable} />
-                    }
-                    {
-                        mesh.rotationQuaternion &&
-                        <QuaternionLineComponent label="Rotation" useEuler={this.props.globalState.onlyUseEulers} target={mesh} propertyName="rotationQuaternion" onPropertyChangedObservable={this.props.onPropertyChangedObservable} />
-                    }
-                    <Vector3LineComponent label="Scaling" target={mesh} propertyName="scaling" onPropertyChangedObservable={this.props.onPropertyChangedObservable} />
-                </LineContainerComponent>
-                <LineContainerComponent globalState={this.props.globalState} title="DISPLAY" closed={true}>
-                    {
-                        !mesh.isAnInstance &&
-                        <SliderLineComponent label="Visibility" target={mesh} propertyName="visibility" minimum={0} maximum={1} step={0.01} onPropertyChangedObservable={this.props.onPropertyChangedObservable} />
-                    }
-                    <FloatLineComponent lockObject={this.props.lockObject} label="Alpha index" target={mesh} propertyName="alphaIndex" onPropertyChangedObservable={this.props.onPropertyChangedObservable} />
-                    <CheckBoxLineComponent label="Receive shadows" target={mesh} propertyName="receiveShadows" onPropertyChangedObservable={this.props.onPropertyChangedObservable} />
-                    {
-                        mesh.isVerticesDataPresent(VertexBuffer.ColorKind) &&
-                        <CheckBoxLineComponent label="Use vertex colors" target={mesh} propertyName="useVertexColors" onPropertyChangedObservable={this.props.onPropertyChangedObservable} />
-                    }
-                    {
-                        mesh.isVerticesDataPresent(VertexBuffer.ColorKind) &&
-                        <CheckBoxLineComponent label="Has vertex alpha" target={mesh} propertyName="hasVertexAlpha" onPropertyChangedObservable={this.props.onPropertyChangedObservable} />
-                    }
-                    {
-                        scene.fogMode !== Scene.FOGMODE_NONE &&
-                        <CheckBoxLineComponent label="Apply fog" target={mesh} propertyName="applyFog" onPropertyChangedObservable={this.props.onPropertyChangedObservable} />
-                    }
-                    {
-                        !mesh.parent &&
-                        <CheckBoxLineComponent label="Infinite distance" target={mesh} propertyName="infiniteDistance" onPropertyChangedObservable={this.props.onPropertyChangedObservable} />
-                    }
-                </LineContainerComponent>
-                {
-                    mesh.morphTargetManager != null &&
-                    <LineContainerComponent globalState={this.props.globalState} title="MORPH TARGETS" closed={true}>
-                        {
-                            morphTargets.map((mt, i) => {
-                                return (
-                                    <SliderLineComponent label={mt.name} target={mt} propertyName="influence" minimum={0} maximum={1} step={0.01} onPropertyChangedObservable={this.props.onPropertyChangedObservable} />
-                                );
-                            })
-                        }
-                    </LineContainerComponent>
-
-                }
-                <AnimationGridComponent globalState={this.props.globalState} animatable={mesh} scene={mesh.getScene()} lockObject={this.props.lockObject} />
-                <LineContainerComponent globalState={this.props.globalState} title="ADVANCED" closed={true}>
-                    {
-                        mesh.useBones &&
-                        <CheckBoxLineComponent label="Compute bones using shaders" target={mesh} propertyName="computeBonesUsingShaders" onPropertyChangedObservable={this.props.onPropertyChangedObservable} />
-                    }
-                    <CheckBoxLineComponent label="Collisions" target={mesh} propertyName="checkCollisions" onPropertyChangedObservable={this.props.onPropertyChangedObservable} />
-                    <TextLineComponent label="Has normals" value={mesh.isVerticesDataPresent(VertexBuffer.NormalKind) ? "Yes" : "No"} />
-                    <TextLineComponent label="Has vertex colors" value={mesh.isVerticesDataPresent(VertexBuffer.ColorKind) ? "Yes" : "No"} />
-                    <TextLineComponent label="Has UV set 0" value={mesh.isVerticesDataPresent(VertexBuffer.UVKind) ? "Yes" : "No"} />
-                    <TextLineComponent label="Has UV set 1" value={mesh.isVerticesDataPresent(VertexBuffer.UV2Kind) ? "Yes" : "No"} />
-                    <TextLineComponent label="Has UV set 2" value={mesh.isVerticesDataPresent(VertexBuffer.UV3Kind) ? "Yes" : "No"} />
-                    <TextLineComponent label="Has UV set 3" value={mesh.isVerticesDataPresent(VertexBuffer.UV4Kind) ? "Yes" : "No"} />
-                    <TextLineComponent label="Has tangents" value={mesh.isVerticesDataPresent(VertexBuffer.TangentKind) ? "Yes" : "No"} />
-                    <TextLineComponent label="Has matrix weights" value={mesh.isVerticesDataPresent(VertexBuffer.MatricesWeightsKind) ? "Yes" : "No"} />
-                    <TextLineComponent label="Has matrix indices" value={mesh.isVerticesDataPresent(VertexBuffer.MatricesIndicesKind) ? "Yes" : "No"} />
-                </LineContainerComponent>
-                {
-                    mesh.physicsImpostor != null &&
-                    <LineContainerComponent globalState={this.props.globalState} title="PHYSICS" closed={true}>
-                        <FloatLineComponent lockObject={this.props.lockObject} label="Mass" target={mesh.physicsImpostor} propertyName="mass" onPropertyChangedObservable={this.props.onPropertyChangedObservable} />
-                        <FloatLineComponent lockObject={this.props.lockObject} label="Friction" target={mesh.physicsImpostor} propertyName="friction" onPropertyChangedObservable={this.props.onPropertyChangedObservable} />
-                        <FloatLineComponent lockObject={this.props.lockObject} label="Restitution" target={mesh.physicsImpostor} propertyName="restitution" onPropertyChangedObservable={this.props.onPropertyChangedObservable} />
-                        <TextLineComponent label="Type" value={this.convertPhysicsTypeToString()} />
-                    </LineContainerComponent>
-                }
-                <LineContainerComponent globalState={this.props.globalState} title="OCCLUSIONS" closed={true}>
-                    <OptionsLineComponent label="Type" options={occlusionTypeOptions} target={mesh} propertyName="occlusionType" onPropertyChangedObservable={this.props.onPropertyChangedObservable} />
-                    <SliderLineComponent label="Retry count" minimum={-1} maximum={10} decimalCount={0} step={1} target={mesh} propertyName="occlusionRetryCount" onPropertyChangedObservable={this.props.onPropertyChangedObservable} />
-                    <OptionsLineComponent label="Algorithm" options={algorithmOptions} target={mesh} propertyName="occlusionQueryAlgorithmType" onPropertyChangedObservable={this.props.onPropertyChangedObservable} />
-                </LineContainerComponent>
-                <LineContainerComponent globalState={this.props.globalState} title="EDGE RENDERING" closed={true}>
-                    <CheckBoxLineComponent label="Enable" target={mesh} isSelected={() => mesh.edgesRenderer != null} onSelect={(value) => {
-                        if (value) {
-                            mesh.enableEdgesRendering();
-                        } else {
-                            mesh.disableEdgesRendering();
-                        }
-                    }} />
-                    <SliderLineComponent label="Edge width" minimum={0} maximum={10} step={0.1} target={mesh} propertyName="edgesWidth" onPropertyChangedObservable={this.props.onPropertyChangedObservable} />
-                    <Color3LineComponent label="Edge color" target={mesh} propertyName="edgesColor" onPropertyChangedObservable={this.props.onPropertyChangedObservable} />
-                </LineContainerComponent>
-                {
-                        !mesh.isAnInstance &&
-                    <LineContainerComponent globalState={this.props.globalState} title="OUTLINE & OVERLAY" closed={true}>
-                        <CheckBoxLineComponent label="Render overlay" target={mesh} propertyName="renderOverlay" onPropertyChangedObservable={this.props.onPropertyChangedObservable} />
-                        <Color3LineComponent label="Overlay color" target={mesh} propertyName="overlayColor" onPropertyChangedObservable={this.props.onPropertyChangedObservable} />
-                        <CheckBoxLineComponent label="Render outline" target={mesh} propertyName="renderOutline" onPropertyChangedObservable={this.props.onPropertyChangedObservable} />
-                        <Color3LineComponent label="Outline color" target={mesh} propertyName="outlineColor" onPropertyChangedObservable={this.props.onPropertyChangedObservable} />
-                    </LineContainerComponent>
-                }
-                <LineContainerComponent globalState={this.props.globalState} title="ANIMATIONS" closed={false}>
-                   {/** TODO
-                    * Get Animated Properties List
-                    * Set Event/Component to Display Curve Editor 
-                    */}
-                   <ButtonLineComponent label="Add Animation" onClick={() => { console.log("Here will display curve editor")}} />
-                   <PropertiesLineComponent label="Animated Properties" properties={[{name: "Transform.X", animationType: "ease-in"},{name: "Transform.Y", animationType: "ease-out"}]}></PropertiesLineComponent>
-                </LineContainerComponent>
-                <LineContainerComponent globalState={this.props.globalState} title="DEBUG" closed={true}>
-                    {
-                        !mesh.isAnInstance &&
-                        <CheckBoxLineComponent label="Display normals" isSelected={() => displayNormals} onSelect={() => this.displayNormals()} />
-                    }
-                    {
-                        !mesh.isAnInstance &&
-                        <CheckBoxLineComponent label="Display vertex colors" isSelected={() => displayVertexColors} onSelect={() => this.displayVertexColors()} />
-                    }
-                    {
-                        mesh.isVerticesDataPresent(VertexBuffer.NormalKind) &&
-                        <CheckBoxLineComponent label="Render vertex normals" isSelected={() => renderNormalVectors} onSelect={() => this.renderNormalVectors()} />
-                    }
-                    {
-                        !mesh.isAnInstance &&
-                        <CheckBoxLineComponent label="Render wireframe over mesh" isSelected={() => renderWireframeOver} onSelect={() => this.renderWireframeOver()} />
-                    }
-                </LineContainerComponent>
-            </div>
-        );
-    }
+import * as React from "react";
+
+import { Observable } from "babylonjs/Misc/observable";
+import { Tools } from "babylonjs/Misc/tools";
+import { Vector3, TmpVectors } from "babylonjs/Maths/math.vector";
+import { Color3 } from 'babylonjs/Maths/math.color';
+import { Mesh } from "babylonjs/Meshes/mesh";
+import { VertexBuffer } from "babylonjs/Meshes/buffer";
+import { LinesBuilder } from "babylonjs/Meshes/Builders/linesBuilder";
+import { PhysicsImpostor } from "babylonjs/Physics/physicsImpostor";
+import { Scene } from "babylonjs/scene";
+
+import { PropertyChangedEvent } from "../../../../propertyChangedEvent";
+import { LineContainerComponent } from "../../../lineContainerComponent";
+import { TextLineComponent } from "../../../lines/textLineComponent";
+import { CheckBoxLineComponent } from "../../../lines/checkBoxLineComponent";
+import { Vector3LineComponent } from "../../../lines/vector3LineComponent";
+import { SliderLineComponent } from "../../../lines/sliderLineComponent";
+import { QuaternionLineComponent } from "../../../lines/quaternionLineComponent";
+import { FloatLineComponent } from "../../../lines/floatLineComponent";
+import { LockObject } from "../lockObject";
+import { GlobalState } from '../../../../globalState';
+import { CustomPropertyGridComponent } from '../customPropertyGridComponent';
+import { StandardMaterial } from 'babylonjs/Materials/standardMaterial';
+import { Color3LineComponent } from '../../../lines/color3LineComponent';
+import { MorphTarget } from 'babylonjs/Morph/morphTarget';
+import { OptionsLineComponent } from '../../../lines/optionsLineComponent';
+import { AbstractMesh } from 'babylonjs/Meshes/abstractMesh';
+import { ButtonLineComponent } from '../../../lines/buttonLineComponent';
+import { TextInputLineComponent } from '../../../lines/textInputLineComponent';
+import { PropertiesLineComponent } from '../../../lines/propertiesLineComponent';
+import { AnimationGridComponent } from '../animations/animationPropertyGridComponent';
+
+interface IMeshPropertyGridComponentProps {
+    globalState: GlobalState;
+    mesh: Mesh;
+    lockObject: LockObject;
+    onSelectionChangedObservable?: Observable<any>;
+    onPropertyChangedObservable?: Observable<PropertyChangedEvent>;
+}
+
+export class MeshPropertyGridComponent extends React.Component<IMeshPropertyGridComponentProps, {
+    displayNormals: boolean,
+    displayVertexColors: boolean
+}> {
+    constructor(props: IMeshPropertyGridComponentProps) {
+        super(props);
+
+        this.state = {
+            displayNormals: false,
+            displayVertexColors: false
+        };
+    }
+
+    renderWireframeOver() {
+        const mesh = this.props.mesh;
+        const scene = mesh.getScene();
+
+        if (mesh.reservedDataStore && mesh.reservedDataStore.wireframeOver) {
+            mesh.reservedDataStore.wireframeOver.dispose(false, true);
+            mesh.reservedDataStore.wireframeOver = null;
+
+            this.forceUpdate();
+            return;
+        }
+
+        var wireframeOver = mesh.clone()!;
+        wireframeOver.reservedDataStore = { hidden: true };
+
+        // Sets up the mesh to be attached to the parent.
+        // So all neutral in local space.
+        wireframeOver.parent = mesh;
+        wireframeOver.position = Vector3.Zero();
+        wireframeOver.scaling = new Vector3(1, 1, 1);
+        wireframeOver.rotation = Vector3.Zero();
+        wireframeOver.rotationQuaternion = null;
+
+        var material = new StandardMaterial("wireframeOver", scene);
+        material.reservedDataStore = { hidden: true };
+        wireframeOver.material = material;
+        material.zOffset = 1;
+        material.disableLighting = true;
+        material.backFaceCulling = false;
+        material.emissiveColor = Color3.White();
+
+        material.wireframe = true;
+
+        if (!mesh.reservedDataStore) {
+            mesh.reservedDataStore = {};
+        }
+
+        mesh.reservedDataStore.wireframeOver = wireframeOver;
+
+        this.forceUpdate();
+    }
+
+    renderNormalVectors() {
+        const mesh = this.props.mesh;
+        const scene = mesh.getScene();
+
+        if (mesh.reservedDataStore && mesh.reservedDataStore.normalLines) {
+            mesh.reservedDataStore.normalLines.dispose();
+            mesh.reservedDataStore.normalLines = null;
+
+            this.forceUpdate();
+            return;
+        }
+
+        var normals = mesh.getVerticesData(VertexBuffer.NormalKind);
+        var positions = mesh.getVerticesData(VertexBuffer.PositionKind);
+
+        const color = Color3.White();
+        const bbox = mesh.getBoundingInfo();
+        const diag = bbox.maximum.subtractToRef(bbox.minimum, TmpVectors.Vector3[0]);
+        const size = diag.length() * 0.05;
+
+        var lines = [];
+        for (var i = 0; i < normals!.length; i += 3) {
+            var v1 = Vector3.FromArray(positions!, i);
+            var v2 = v1.add(Vector3.FromArray(normals!, i).scaleInPlace(size));
+            lines.push([v1, v2]);
+        }
+
+        var normalLines = LinesBuilder.CreateLineSystem("normalLines", { lines: lines }, scene);
+        normalLines.color = color;
+        normalLines.parent = mesh;
+        normalLines.reservedDataStore = { hidden: true };
+
+        if (!mesh.reservedDataStore) {
+            mesh.reservedDataStore = {};
+        }
+
+        mesh.reservedDataStore.normalLines = normalLines;
+
+        this.forceUpdate();
+    }
+
+    displayNormals() {
+        const mesh = this.props.mesh;
+        const scene = mesh.getScene();
+
+        if (mesh.material && mesh.material.getClassName() === "NormalMaterial") {
+            mesh.material.dispose();
+
+            mesh.material = mesh.reservedDataStore.originalMaterial;
+            mesh.reservedDataStore.originalMaterial = null;
+            this.setState({ displayNormals: false });
+        } else {
+
+            if (!(BABYLON as any).NormalMaterial) {
+                this.setState({ displayNormals: true });
+                Tools.LoadScript("https://preview.babylonjs.com/materialsLibrary/babylonjs.materials.js", () => {
+                    this.displayNormals();
+                });
+                return;
+            }
+
+            if (!mesh.reservedDataStore) {
+                mesh.reservedDataStore = {};
+            }
+
+            if (!mesh.reservedDataStore.originalMaterial) {
+                mesh.reservedDataStore.originalMaterial = mesh.material;
+            }
+            const normalMaterial = new (BABYLON as any).NormalMaterial("normalMaterial", scene);
+            normalMaterial.disableLighting = true;
+            if (mesh.material) {
+                normalMaterial.sideOrientation = mesh.material.sideOrientation;
+            }
+            normalMaterial.reservedDataStore = { hidden: true };
+            mesh.material = normalMaterial;
+            this.setState({ displayNormals: true });
+        }
+    }
+
+    displayVertexColors() {
+        const mesh = this.props.mesh;
+        const scene = mesh.getScene();
+
+        if (mesh.material && mesh.material.reservedDataStore && mesh.material.reservedDataStore.isVertexColorMaterial) {
+            mesh.material.dispose();
+
+            mesh.material = mesh.reservedDataStore.originalMaterial;
+            mesh.reservedDataStore.originalMaterial = null;
+            this.setState({ displayVertexColors: false });
+        } else {
+
+            if (!mesh.reservedDataStore) {
+                mesh.reservedDataStore = {};
+            }
+
+            if (!mesh.reservedDataStore.originalMaterial) {
+                mesh.reservedDataStore.originalMaterial = mesh.material;
+            }
+            const vertexColorMaterial = new StandardMaterial("vertex colors", scene);
+            vertexColorMaterial.disableLighting = true;
+            vertexColorMaterial.emissiveColor = Color3.White();
+            if (mesh.material) {
+                vertexColorMaterial.sideOrientation = mesh.material.sideOrientation;
+            }
+            vertexColorMaterial.reservedDataStore = { hidden: true, isVertexColorMaterial: true };
+            mesh.useVertexColors = true;
+            mesh.material = vertexColorMaterial;
+            this.setState({ displayVertexColors: true });
+        }
+    }
+
+    onMaterialLink() {
+        if (!this.props.onSelectionChangedObservable) {
+            return;
+        }
+
+        const mesh = this.props.mesh;
+        this.props.onSelectionChangedObservable.notifyObservers(mesh.material);
+    }
+
+    onSourceMeshLink() {
+        if (!this.props.onSelectionChangedObservable) {
+            return;
+        }
+
+        const instanceMesh = this.props.mesh as any;
+        this.props.onSelectionChangedObservable.notifyObservers(instanceMesh.sourceMesh);
+    }
+
+    onSkeletonLink() {
+        if (!this.props.onSelectionChangedObservable) {
+            return;
+        }
+
+        const mesh = this.props.mesh;
+        this.props.onSelectionChangedObservable.notifyObservers(mesh.skeleton);
+    }
+
+    convertPhysicsTypeToString(): string {
+        const mesh = this.props.mesh;
+        switch (mesh.physicsImpostor!.type) {
+            case PhysicsImpostor.NoImpostor:
+                return "No impostor";
+            case PhysicsImpostor.SphereImpostor:
+                return "Sphere";
+            case PhysicsImpostor.BoxImpostor:
+                return "Box";
+            case PhysicsImpostor.PlaneImpostor:
+                return "Plane";
+            case PhysicsImpostor.MeshImpostor:
+                return "Mesh";
+            case PhysicsImpostor.CylinderImpostor:
+                return "Cylinder";
+            case PhysicsImpostor.ParticleImpostor:
+                return "Particle";
+            case PhysicsImpostor.HeightmapImpostor:
+                return "Heightmap";
+            case PhysicsImpostor.ConvexHullImpostor:
+                return "Convex hull";
+            case PhysicsImpostor.RopeImpostor:
+                return "Rope";
+            case PhysicsImpostor.SoftbodyImpostor:
+                return "Soft body";
+        }
+
+        return "Unknown";
+    }
+
+    render() {
+        const mesh = this.props.mesh;
+        const scene = mesh.getScene();
+
+        const displayNormals = mesh.material != null && mesh.material.getClassName() === "NormalMaterial";
+        const displayVertexColors = !!(mesh.material != null && mesh.material.reservedDataStore && mesh.material.reservedDataStore.isVertexColorMaterial);
+        const renderNormalVectors = (mesh.reservedDataStore && mesh.reservedDataStore.normalLines) ? true : false;
+        const renderWireframeOver = (mesh.reservedDataStore && mesh.reservedDataStore.wireframeOver) ? true : false;
+
+        var morphTargets: MorphTarget[] = [];
+
+        if (mesh.morphTargetManager) {
+            for (var index = 0; index < mesh.morphTargetManager.numTargets; index++) {
+                morphTargets.push(mesh.morphTargetManager.getTarget(index));
+            }
+        }
+
+        var algorithmOptions = [
+            { label: "Accurate", value: AbstractMesh.OCCLUSION_ALGORITHM_TYPE_ACCURATE },
+            { label: "Conservative", value: AbstractMesh.OCCLUSION_ALGORITHM_TYPE_CONSERVATIVE },
+        ];
+
+        var occlusionTypeOptions = [
+            { label: "None", value: AbstractMesh.OCCLUSION_TYPE_NONE },
+            { label: "Optimistic", value: AbstractMesh.OCCLUSION_TYPE_OPTIMISTIC },
+            { label: "Strict", value: AbstractMesh.OCCLUSION_TYPE_STRICT },
+        ];
+
+        let sortedMaterials = scene.materials.slice(0).sort((a, b) => (a.name || "no name").localeCompare(b.name || "no name"));
+
+        var materialOptions = sortedMaterials.map((m, i) => {
+            return {
+                label: m.name || "no name",
+                value: i
+            };});
+
+        materialOptions.splice(0, 0, {
+            label: "None",
+            value: -1
+        });
+
+        return (
+            <div className="pane">
+                <CustomPropertyGridComponent globalState={this.props.globalState} target={mesh}
+                    lockObject={this.props.lockObject}
+                    onPropertyChangedObservable={this.props.onPropertyChangedObservable} />
+                <LineContainerComponent globalState={this.props.globalState} title="GENERAL">
+                    <TextLineComponent label="ID" value={mesh.id} />
+                    <TextInputLineComponent lockObject={this.props.lockObject} label="Name" target={mesh} propertyName="name" onPropertyChangedObservable={this.props.onPropertyChangedObservable}/>
+                    <TextLineComponent label="Unique ID" value={mesh.uniqueId.toString()} />
+                    <TextLineComponent label="Class" value={mesh.getClassName()} />
+                    <TextLineComponent label="Vertices" value={mesh.getTotalVertices().toString()} />
+                    <TextLineComponent label="Faces" value={(mesh.getTotalIndices() / 3).toFixed(0)} />
+                    <TextLineComponent label="Sub-meshes" value={mesh.subMeshes ? mesh.subMeshes.length.toString() : "0"} />
+                    {
+                        mesh.parent &&
+                        <TextLineComponent label="Parent" value={mesh.parent.name} onLink={() => this.props.globalState.onSelectionChangedObservable.notifyObservers(mesh.parent)}/>
+                    }
+                    {
+                        mesh.skeleton &&
+                        <TextLineComponent label="Skeleton" value={mesh.skeleton.name} onLink={() => this.onSkeletonLink()}/>
+                    }
+                    <CheckBoxLineComponent label="Is enabled" isSelected={() => mesh.isEnabled()} onSelect={(value) => mesh.setEnabled(value)} />
+                    <CheckBoxLineComponent label="Is pickable" target={mesh} propertyName="isPickable" onPropertyChangedObservable={this.props.onPropertyChangedObservable} />
+                    {
+                        mesh.material && (!mesh.material.reservedDataStore || !mesh.material.reservedDataStore.hidden) &&
+                        <TextLineComponent label="Link to material" value={mesh.material.name} onLink={() => this.onMaterialLink()} />
+                    }
+                    {   !mesh.isAnInstance &&
+                        <OptionsLineComponent label="Active material" options={materialOptions}
+                            target={mesh} propertyName="material"
+                            noDirectUpdate={true}
+                            onSelect={(value: number) => {
+                                if (value < 0) {
+                                    mesh.material = null;
+                                } else {
+                                    mesh.material = sortedMaterials[value];
+                                }
+
+                                this.forceUpdate();
+                            }}
+                            extractValue={() => mesh.material ? sortedMaterials.indexOf(mesh.material) : -1}
+                            onPropertyChangedObservable={this.props.onPropertyChangedObservable} />
+                    }
+                    {
+                        mesh.isAnInstance &&
+                        <TextLineComponent label="Source" value={(mesh as any).sourceMesh.name} onLink={() => this.onSourceMeshLink()} />
+                    }
+                    <ButtonLineComponent label="Dispose" onClick={() => {
+                        mesh.dispose();
+                        this.props.globalState.onSelectionChangedObservable.notifyObservers(null);
+                    }} />
+                </LineContainerComponent>
+                <LineContainerComponent globalState={this.props.globalState} title="TRANSFORMS">
+                    <Vector3LineComponent label="Position" target={mesh} propertyName="position" onPropertyChangedObservable={this.props.onPropertyChangedObservable} />
+                    {
+                        !mesh.rotationQuaternion &&
+                        <Vector3LineComponent label="Rotation" useEuler={this.props.globalState.onlyUseEulers} target={mesh} propertyName="rotation" step={0.01} onPropertyChangedObservable={this.props.onPropertyChangedObservable} />
+                    }
+                    {
+                        mesh.rotationQuaternion &&
+                        <QuaternionLineComponent label="Rotation" useEuler={this.props.globalState.onlyUseEulers} target={mesh} propertyName="rotationQuaternion" onPropertyChangedObservable={this.props.onPropertyChangedObservable} />
+                    }
+                    <Vector3LineComponent label="Scaling" target={mesh} propertyName="scaling" onPropertyChangedObservable={this.props.onPropertyChangedObservable} />
+                </LineContainerComponent>
+                <LineContainerComponent globalState={this.props.globalState} title="DISPLAY" closed={true}>
+                    {
+                        !mesh.isAnInstance &&
+                        <SliderLineComponent label="Visibility" target={mesh} propertyName="visibility" minimum={0} maximum={1} step={0.01} onPropertyChangedObservable={this.props.onPropertyChangedObservable} />
+                    }
+                    <FloatLineComponent lockObject={this.props.lockObject} label="Alpha index" target={mesh} propertyName="alphaIndex" onPropertyChangedObservable={this.props.onPropertyChangedObservable} />
+                    <CheckBoxLineComponent label="Receive shadows" target={mesh} propertyName="receiveShadows" onPropertyChangedObservable={this.props.onPropertyChangedObservable} />
+                    {
+                        mesh.isVerticesDataPresent(VertexBuffer.ColorKind) &&
+                        <CheckBoxLineComponent label="Use vertex colors" target={mesh} propertyName="useVertexColors" onPropertyChangedObservable={this.props.onPropertyChangedObservable} />
+                    }
+                    {
+                        mesh.isVerticesDataPresent(VertexBuffer.ColorKind) &&
+                        <CheckBoxLineComponent label="Has vertex alpha" target={mesh} propertyName="hasVertexAlpha" onPropertyChangedObservable={this.props.onPropertyChangedObservable} />
+                    }
+                    {
+                        scene.fogMode !== Scene.FOGMODE_NONE &&
+                        <CheckBoxLineComponent label="Apply fog" target={mesh} propertyName="applyFog" onPropertyChangedObservable={this.props.onPropertyChangedObservable} />
+                    }
+                    {
+                        !mesh.parent &&
+                        <CheckBoxLineComponent label="Infinite distance" target={mesh} propertyName="infiniteDistance" onPropertyChangedObservable={this.props.onPropertyChangedObservable} />
+                    }
+                </LineContainerComponent>
+                {
+                    mesh.morphTargetManager != null &&
+                    <LineContainerComponent globalState={this.props.globalState} title="MORPH TARGETS" closed={true}>
+                        {
+                            morphTargets.map((mt, i) => {
+                                return (
+                                    <SliderLineComponent label={mt.name} target={mt} propertyName="influence" minimum={0} maximum={1} step={0.01} onPropertyChangedObservable={this.props.onPropertyChangedObservable} />
+                                );
+                            })
+                        }
+                    </LineContainerComponent>
+
+                }
+                <AnimationGridComponent globalState={this.props.globalState} animatable={mesh} scene={mesh.getScene()} lockObject={this.props.lockObject} />
+                <LineContainerComponent globalState={this.props.globalState} title="ADVANCED" closed={true}>
+                    {
+                        mesh.useBones &&
+                        <CheckBoxLineComponent label="Compute bones using shaders" target={mesh} propertyName="computeBonesUsingShaders" onPropertyChangedObservable={this.props.onPropertyChangedObservable} />
+                    }
+                    <CheckBoxLineComponent label="Collisions" target={mesh} propertyName="checkCollisions" onPropertyChangedObservable={this.props.onPropertyChangedObservable} />
+                    <TextLineComponent label="Has normals" value={mesh.isVerticesDataPresent(VertexBuffer.NormalKind) ? "Yes" : "No"} />
+                    <TextLineComponent label="Has vertex colors" value={mesh.isVerticesDataPresent(VertexBuffer.ColorKind) ? "Yes" : "No"} />
+                    <TextLineComponent label="Has UV set 0" value={mesh.isVerticesDataPresent(VertexBuffer.UVKind) ? "Yes" : "No"} />
+                    <TextLineComponent label="Has UV set 1" value={mesh.isVerticesDataPresent(VertexBuffer.UV2Kind) ? "Yes" : "No"} />
+                    <TextLineComponent label="Has UV set 2" value={mesh.isVerticesDataPresent(VertexBuffer.UV3Kind) ? "Yes" : "No"} />
+                    <TextLineComponent label="Has UV set 3" value={mesh.isVerticesDataPresent(VertexBuffer.UV4Kind) ? "Yes" : "No"} />
+                    <TextLineComponent label="Has tangents" value={mesh.isVerticesDataPresent(VertexBuffer.TangentKind) ? "Yes" : "No"} />
+                    <TextLineComponent label="Has matrix weights" value={mesh.isVerticesDataPresent(VertexBuffer.MatricesWeightsKind) ? "Yes" : "No"} />
+                    <TextLineComponent label="Has matrix indices" value={mesh.isVerticesDataPresent(VertexBuffer.MatricesIndicesKind) ? "Yes" : "No"} />
+                </LineContainerComponent>
+                {
+                    mesh.physicsImpostor != null &&
+                    <LineContainerComponent globalState={this.props.globalState} title="PHYSICS" closed={true}>
+                        <FloatLineComponent lockObject={this.props.lockObject} label="Mass" target={mesh.physicsImpostor} propertyName="mass" onPropertyChangedObservable={this.props.onPropertyChangedObservable} />
+                        <FloatLineComponent lockObject={this.props.lockObject} label="Friction" target={mesh.physicsImpostor} propertyName="friction" onPropertyChangedObservable={this.props.onPropertyChangedObservable} />
+                        <FloatLineComponent lockObject={this.props.lockObject} label="Restitution" target={mesh.physicsImpostor} propertyName="restitution" onPropertyChangedObservable={this.props.onPropertyChangedObservable} />
+                        <TextLineComponent label="Type" value={this.convertPhysicsTypeToString()} />
+                    </LineContainerComponent>
+                }
+                <LineContainerComponent globalState={this.props.globalState} title="OCCLUSIONS" closed={true}>
+                    <OptionsLineComponent label="Type" options={occlusionTypeOptions} target={mesh} propertyName="occlusionType" onPropertyChangedObservable={this.props.onPropertyChangedObservable} />
+                    <SliderLineComponent label="Retry count" minimum={-1} maximum={10} decimalCount={0} step={1} target={mesh} propertyName="occlusionRetryCount" onPropertyChangedObservable={this.props.onPropertyChangedObservable} />
+                    <OptionsLineComponent label="Algorithm" options={algorithmOptions} target={mesh} propertyName="occlusionQueryAlgorithmType" onPropertyChangedObservable={this.props.onPropertyChangedObservable} />
+                </LineContainerComponent>
+                <LineContainerComponent globalState={this.props.globalState} title="EDGE RENDERING" closed={true}>
+                    <CheckBoxLineComponent label="Enable" target={mesh} isSelected={() => mesh.edgesRenderer != null} onSelect={(value) => {
+                        if (value) {
+                            mesh.enableEdgesRendering();
+                        } else {
+                            mesh.disableEdgesRendering();
+                        }
+                    }} />
+                    <SliderLineComponent label="Edge width" minimum={0} maximum={10} step={0.1} target={mesh} propertyName="edgesWidth" onPropertyChangedObservable={this.props.onPropertyChangedObservable} />
+                    <Color3LineComponent label="Edge color" target={mesh} propertyName="edgesColor" onPropertyChangedObservable={this.props.onPropertyChangedObservable} />
+                </LineContainerComponent>
+                {
+                        !mesh.isAnInstance &&
+                    <LineContainerComponent globalState={this.props.globalState} title="OUTLINE & OVERLAY" closed={true}>
+                        <CheckBoxLineComponent label="Render overlay" target={mesh} propertyName="renderOverlay" onPropertyChangedObservable={this.props.onPropertyChangedObservable} />
+                        <Color3LineComponent label="Overlay color" target={mesh} propertyName="overlayColor" onPropertyChangedObservable={this.props.onPropertyChangedObservable} />
+                        <CheckBoxLineComponent label="Render outline" target={mesh} propertyName="renderOutline" onPropertyChangedObservable={this.props.onPropertyChangedObservable} />
+                        <Color3LineComponent label="Outline color" target={mesh} propertyName="outlineColor" onPropertyChangedObservable={this.props.onPropertyChangedObservable} />
+                    </LineContainerComponent>
+                }
+                <LineContainerComponent globalState={this.props.globalState} title="ANIMATIONS" closed={false}>
+                   {/** TODO
+                    * Get Animated Properties List
+                    * Set Event/Component to Display Curve Editor 
+                    */}
+                   <ButtonLineComponent label="Add Animation" onClick={() => { console.log("Here will display curve editor")}} />
+                   <PropertiesLineComponent label="Animated Properties" properties={[{name: "Transform.X", animationType: "ease-in"},{name: "Transform.Y", animationType: "ease-out"}]}></PropertiesLineComponent>
+                </LineContainerComponent>
+                <LineContainerComponent globalState={this.props.globalState} title="DEBUG" closed={true}>
+                    {
+                        !mesh.isAnInstance &&
+                        <CheckBoxLineComponent label="Display normals" isSelected={() => displayNormals} onSelect={() => this.displayNormals()} />
+                    }
+                    {
+                        !mesh.isAnInstance &&
+                        <CheckBoxLineComponent label="Display vertex colors" isSelected={() => displayVertexColors} onSelect={() => this.displayVertexColors()} />
+                    }
+                    {
+                        mesh.isVerticesDataPresent(VertexBuffer.NormalKind) &&
+                        <CheckBoxLineComponent label="Render vertex normals" isSelected={() => renderNormalVectors} onSelect={() => this.renderNormalVectors()} />
+                    }
+                    {
+                        !mesh.isAnInstance &&
+                        <CheckBoxLineComponent label="Render wireframe over mesh" isSelected={() => renderWireframeOver} onSelect={() => this.renderWireframeOver()} />
+                    }
+                </LineContainerComponent>
+            </div>
+        );
+    }
 }