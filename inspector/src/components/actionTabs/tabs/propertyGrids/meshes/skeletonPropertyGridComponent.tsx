import * as React from "react";

import { Observable } from "babylonjs/Misc/observable";

import { PropertyChangedEvent } from "../../../../propertyChangedEvent";
import { LineContainerComponent } from "../../../lineContainerComponent";
import { CheckBoxLineComponent } from "../../../lines/checkBoxLineComponent";
import { TextLineComponent } from "../../../lines/textLineComponent";
import { LockObject } from "../lockObject";
import { GlobalState } from '../../../../globalState';
import { Skeleton } from 'babylonjs/Bones/skeleton';
import { AnimationGridComponent } from '../animations/animationPropertyGridComponent';
import { SkeletonViewer } from 'babylonjs/Debug/skeletonViewer';
import { CustomPropertyGridComponent } from '../customPropertyGridComponent';
import { OptionsLineComponent } from "../../../lines/optionsLineComponent";
<<<<<<< HEAD
import { FloatLineComponent } from "../../../lines/floatLineComponent";
=======
>>>>>>> 8cf09e4d

interface ISkeletonPropertyGridComponentProps {
    globalState: GlobalState;
    skeleton: Skeleton,
    lockObject: LockObject,
    onPropertyChangedObservable?: Observable<PropertyChangedEvent>
}

export class SkeletonPropertyGridComponent extends React.Component<ISkeletonPropertyGridComponentProps> {
    private _skeletonViewersEnabled = false;
<<<<<<< HEAD
    private _skeletonViewerDisplayOptions = { 
        displayMode : SkeletonViewer.DISPLAY_LINES,
        sphereBaseSize : 0.15,
        sphereScaleUnit : 2,
        sphereFactor : 0.865,
        midStep : 0.235,
        midStepFactor : 0.155

    }
=======
    private _skeletonViewerDisplayOptions = { displayMode : SkeletonViewer.DISPLAY_LINES }
>>>>>>> 8cf09e4d
    private _skeletonViewers = new Array<SkeletonViewer>();

    constructor(props: ISkeletonPropertyGridComponentProps) {
        super(props);
        
        this.checkSkeletonViewerState(this.props);
    }

    switchSkeletonViewers() {
        this._skeletonViewersEnabled = !this._skeletonViewersEnabled;
        const scene = this.props.skeleton.getScene();

        if (this._skeletonViewersEnabled) {
            for (var mesh of scene.meshes) {
                if (mesh.skeleton === this.props.skeleton) {
                    var found = false;
                    for (var sIndex = 0; sIndex < this._skeletonViewers.length; sIndex++) {
                        if (this._skeletonViewers[sIndex].skeleton === mesh.skeleton) {
                            found = true;
                            break;
                        }
                    }
                    if (found) {
                        continue;
                    }
<<<<<<< HEAD
                    var viewer = new SkeletonViewer(mesh.skeleton, mesh, scene, false, 3, { 
                        displayMode: this._skeletonViewerDisplayOptions.displayMode,
                        displayOptions : {
                            sphereBaseSize : this._skeletonViewerDisplayOptions.sphereBaseSize,
                            sphereScaleUnit : this._skeletonViewerDisplayOptions.sphereScaleUnit,
                            sphereFactor : this._skeletonViewerDisplayOptions.sphereFactor,
                            midStep : this._skeletonViewerDisplayOptions.midStep,
                            midStepFactor : this._skeletonViewerDisplayOptions.midStepFactor
                        }
                    });
=======
                    var viewer = new SkeletonViewer(mesh.skeleton, mesh, scene, false, 3, { displayMode: this._skeletonViewerDisplayOptions.displayMode });
>>>>>>> 8cf09e4d
                    viewer.isEnabled = true;
                    this._skeletonViewers.push(viewer);
                    if (!mesh.reservedDataStore) {
                        mesh.reservedDataStore = {};
                    }
                    mesh.reservedDataStore.skeletonViewer = viewer;                   
                }
            }
        } else {
            for (var index = 0; index < this._skeletonViewers.length; index++) {
                this._skeletonViewers[index].mesh.reservedDataStore.skeletonViewer = null;
                this._skeletonViewers[index].dispose();
            }
            this._skeletonViewers = [];

        }
    }

    checkSkeletonViewerState(props: ISkeletonPropertyGridComponentProps) {
        const scene = props.skeleton.getScene();
        this._skeletonViewers = [];

        if (!scene) {
            return;
        }

        for (var mesh of scene.meshes) {
            if (mesh.skeleton === props.skeleton && mesh.reservedDataStore && mesh.reservedDataStore.skeletonViewer) {
                this._skeletonViewers.push(mesh.reservedDataStore.skeletonViewer);
            }
        }

        this._skeletonViewersEnabled = (this._skeletonViewers.length > 0);
    }

    changeDisplayMode(){
        if (this._skeletonViewersEnabled){              
            for (var index = 0; index < this._skeletonViewers.length; index++) {
                this._skeletonViewers[index].changeDisplayMode( this._skeletonViewerDisplayOptions.displayMode || 0 );
            }                   
        }
    }

<<<<<<< HEAD
    changeDisplayOptions(option: string, value: number){
        if (this._skeletonViewersEnabled){              
            for (var index = 0; index < this._skeletonViewers.length; index++) {
                this._skeletonViewers[index].changeDisplayOptions( option, value );
            } 
            if((this._skeletonViewerDisplayOptions as any)[option] !== undefined ){
                (this._skeletonViewerDisplayOptions as any)[option] = value;
            }            
        }
    }

=======
>>>>>>> 8cf09e4d
    shouldComponentUpdate(nextProps: ISkeletonPropertyGridComponentProps) {
        if (nextProps.skeleton !== this.props.skeleton) {
            this.checkSkeletonViewerState(nextProps);
        }

        return true;
    }

    onOverrideMeshLink() {
        if (!this.props.globalState.onSelectionChangedObservable) {
            return;
        }

        const skeleton = this.props.skeleton;
        this.props.globalState.onSelectionChangedObservable.notifyObservers(skeleton.overrideMesh);
    }        

    render() {
        const skeleton = this.props.skeleton;

        const debugModeOptions = [
            { label: "Lines", value: SkeletonViewer.DISPLAY_LINES },
            { label: "Spheres", value: SkeletonViewer.DISPLAY_SPHERES },
            { label: "Sphere and Spurs", value: SkeletonViewer.DISPLAY_SPHERE_AND_SPURS }
        ];

<<<<<<< HEAD
        let displayOptions;
        if(this._skeletonViewerDisplayOptions.displayMode > SkeletonViewer.DISPLAY_LINES){
            displayOptions = 
            (<LineContainerComponent globalState={this.props.globalState} title="DISPLAY OPTIONS">
                <FloatLineComponent label="sphereBaseSize" target={this._skeletonViewerDisplayOptions} propertyName='sphereBaseSize' onPropertyChangedObservable={this.props.onPropertyChangedObservable} onChange={(value)=>{this.changeDisplayOptions('sphereBaseSize', value)}}/>
                <FloatLineComponent label="sphereScaleUnit" target={this._skeletonViewerDisplayOptions} propertyName='sphereScaleUnit' onPropertyChangedObservable={this.props.onPropertyChangedObservable} onChange={(value)=>{this.changeDisplayOptions('sphereScaleUnit', value)}}/>
                <FloatLineComponent label="sphereFactor" target={this._skeletonViewerDisplayOptions} propertyName='sphereFactor' onPropertyChangedObservable={this.props.onPropertyChangedObservable} onChange={(value)=>{this.changeDisplayOptions('sphereFactor', value)}}/>
                <FloatLineComponent label="midStep" target={this._skeletonViewerDisplayOptions} propertyName='midStep' onPropertyChangedObservable={this.props.onPropertyChangedObservable} onChange={(value)=>{this.changeDisplayOptions('midStep', value)}}/>
                <FloatLineComponent label="midStepFactor" target={this._skeletonViewerDisplayOptions} propertyName='midStepFactor' onPropertyChangedObservable={this.props.onPropertyChangedObservable} onChange={(value)=>{this.changeDisplayOptions('midStepFactor', value)}}/>
            </LineContainerComponent>)
        }else{
             displayOptions = (null)
        }
=======
>>>>>>> 8cf09e4d

        return (
            <div className="pane">
                <CustomPropertyGridComponent globalState={this.props.globalState} target={skeleton}
                    lockObject={this.props.lockObject}
                    onPropertyChangedObservable={this.props.onPropertyChangedObservable} />                    
                <LineContainerComponent globalState={this.props.globalState} title="GENERAL">
                    <TextLineComponent label="ID" value={skeleton.id} />
                    <TextLineComponent label="Bone count" value={skeleton.bones.length.toString()} />
                    {
                        skeleton.overrideMesh &&
                        <TextLineComponent label="Override mesh" value={skeleton.overrideMesh.name} onLink={() => this.onOverrideMeshLink()}/>
                    }                        
                    <CheckBoxLineComponent label="Use texture to store matrices" target={skeleton} propertyName="useTextureToStoreBoneMatrices" onPropertyChangedObservable={this.props.onPropertyChangedObservable} />
                    
                    <LineContainerComponent globalState={this.props.globalState} title="DEBUG">                        
                        <CheckBoxLineComponent label="Enabled" isSelected={() => this._skeletonViewersEnabled} onSelect={() => this.switchSkeletonViewers()} />
                        <OptionsLineComponent label="displayMode" options={debugModeOptions} target={this._skeletonViewerDisplayOptions} propertyName="displayMode" onPropertyChangedObservable={this.props.onPropertyChangedObservable} onSelect={() => this.changeDisplayMode()} />
<<<<<<< HEAD
                        {displayOptions}                   
=======
>>>>>>> 8cf09e4d
                    </LineContainerComponent>                    
                </LineContainerComponent>
                <AnimationGridComponent globalState={this.props.globalState} animatable={skeleton} scene={skeleton.getScene()} lockObject={this.props.lockObject} />
            </div>
        );
    }
}<|MERGE_RESOLUTION|>--- conflicted
+++ resolved
@@ -13,10 +13,8 @@
 import { SkeletonViewer } from 'babylonjs/Debug/skeletonViewer';
 import { CustomPropertyGridComponent } from '../customPropertyGridComponent';
 import { OptionsLineComponent } from "../../../lines/optionsLineComponent";
-<<<<<<< HEAD
 import { FloatLineComponent } from "../../../lines/floatLineComponent";
-=======
->>>>>>> 8cf09e4d
+
 
 interface ISkeletonPropertyGridComponentProps {
     globalState: GlobalState;
@@ -27,7 +25,7 @@
 
 export class SkeletonPropertyGridComponent extends React.Component<ISkeletonPropertyGridComponentProps> {
     private _skeletonViewersEnabled = false;
-<<<<<<< HEAD
+
     private _skeletonViewerDisplayOptions = { 
         displayMode : SkeletonViewer.DISPLAY_LINES,
         sphereBaseSize : 0.15,
@@ -37,9 +35,7 @@
         midStepFactor : 0.155
 
     }
-=======
-    private _skeletonViewerDisplayOptions = { displayMode : SkeletonViewer.DISPLAY_LINES }
->>>>>>> 8cf09e4d
+
     private _skeletonViewers = new Array<SkeletonViewer>();
 
     constructor(props: ISkeletonPropertyGridComponentProps) {
@@ -65,7 +61,7 @@
                     if (found) {
                         continue;
                     }
-<<<<<<< HEAD
+
                     var viewer = new SkeletonViewer(mesh.skeleton, mesh, scene, false, 3, { 
                         displayMode: this._skeletonViewerDisplayOptions.displayMode,
                         displayOptions : {
@@ -76,9 +72,7 @@
                             midStepFactor : this._skeletonViewerDisplayOptions.midStepFactor
                         }
                     });
-=======
-                    var viewer = new SkeletonViewer(mesh.skeleton, mesh, scene, false, 3, { displayMode: this._skeletonViewerDisplayOptions.displayMode });
->>>>>>> 8cf09e4d
+
                     viewer.isEnabled = true;
                     this._skeletonViewers.push(viewer);
                     if (!mesh.reservedDataStore) {
@@ -122,7 +116,6 @@
         }
     }
 
-<<<<<<< HEAD
     changeDisplayOptions(option: string, value: number){
         if (this._skeletonViewersEnabled){              
             for (var index = 0; index < this._skeletonViewers.length; index++) {
@@ -134,8 +127,6 @@
         }
     }
 
-=======
->>>>>>> 8cf09e4d
     shouldComponentUpdate(nextProps: ISkeletonPropertyGridComponentProps) {
         if (nextProps.skeleton !== this.props.skeleton) {
             this.checkSkeletonViewerState(nextProps);
@@ -162,7 +153,6 @@
             { label: "Sphere and Spurs", value: SkeletonViewer.DISPLAY_SPHERE_AND_SPURS }
         ];
 
-<<<<<<< HEAD
         let displayOptions;
         if(this._skeletonViewerDisplayOptions.displayMode > SkeletonViewer.DISPLAY_LINES){
             displayOptions = 
@@ -176,8 +166,6 @@
         }else{
              displayOptions = (null)
         }
-=======
->>>>>>> 8cf09e4d
 
         return (
             <div className="pane">
@@ -196,10 +184,7 @@
                     <LineContainerComponent globalState={this.props.globalState} title="DEBUG">                        
                         <CheckBoxLineComponent label="Enabled" isSelected={() => this._skeletonViewersEnabled} onSelect={() => this.switchSkeletonViewers()} />
                         <OptionsLineComponent label="displayMode" options={debugModeOptions} target={this._skeletonViewerDisplayOptions} propertyName="displayMode" onPropertyChangedObservable={this.props.onPropertyChangedObservable} onSelect={() => this.changeDisplayMode()} />
-<<<<<<< HEAD
                         {displayOptions}                   
-=======
->>>>>>> 8cf09e4d
                     </LineContainerComponent>                    
                 </LineContainerComponent>
                 <AnimationGridComponent globalState={this.props.globalState} animatable={skeleton} scene={skeleton.getScene()} lockObject={this.props.lockObject} />
