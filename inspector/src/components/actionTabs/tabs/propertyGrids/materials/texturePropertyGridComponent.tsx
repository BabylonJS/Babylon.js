--- conflicted
+++ resolved
@@ -157,11 +157,7 @@
                     <TextureLineComponent ref={this.textureLineRef} texture={texture} width={256} height={256} globalState={this.props.globalState} />
                     <FileButtonLineComponent label="Load texture from file" onClick={(file) => this.updateTexture(file)} accept=".jpg, .png, .tga, .dds, .env" />
                     {editable &&
-<<<<<<< HEAD
                         <ButtonLineComponent label="Edit" onClick={() => this.onOpenTextureEditor()} />
-=======
-                        <ButtonLineComponent label="View" onClick={() => this.onOpenTextureEditor()} />
->>>>>>> 8739e044
                     }
                     <TextInputLineComponent label="URL" value={textureUrl} lockObject={this.props.lockObject} onChange={url => {
                         (texture as Texture).updateURL(url);
