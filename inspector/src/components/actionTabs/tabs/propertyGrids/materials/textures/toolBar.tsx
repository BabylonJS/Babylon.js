import * as React from 'react';
import { SketchPicker } from 'react-color';
<<<<<<< HEAD
import { ToolData } from './textureEditorComponent';
=======
>>>>>>> 5b3e09ca

export interface Tool extends ToolData {
    instance: any;
}

interface ToolBarProps {
    tools: Tool[];
    addTool(url: string): void;
    changeTool(toolIndex : number): void;
    activeToolIndex : number;
    metadata: any;
    setMetadata(data : any): void;
}

interface ToolBarState {
    toolURL : string;
    pickerOpen : boolean;
    addOpen : boolean;
}

const addTool = require('./assets/addTool.svg');

export class ToolBar extends React.Component<ToolBarProps, ToolBarState> {
    private pickerRef : React.RefObject<HTMLDivElement>;
    constructor(props : ToolBarProps) {
        super(props);
        this.state = {
            toolURL: "",
            pickerOpen: false,
            addOpen: false
        };
        this.pickerRef = React.createRef();
    }

    computeRGBAColor() {
        const opacityInt = Math.floor(this.props.metadata.opacity * 255);
        const opacityHex = opacityInt.toString(16).padStart(2, '0');
        return `${this.props.metadata.color}${opacityHex}`;
    }

    render() {
        return <div id='toolbar'>
            <div id='tools'>
                {this.props.tools.map(
                    (item, index) => {
                        return <img
                            src={`data:image/svg+xml;base64,${item.icon}`}
                            className={index === this.props.activeToolIndex ? 'icon button active' : 'icon button'}
                            alt={item.name}
                            title={item.name}
                            onClick={evt => {
                                if (evt.button === 0) {
                                    this.props.changeTool(index)
                                }
                            }}
                            key={index}
                        />
                    }
                )}
                <div id='add-tool'>
                    <img src={addTool} className='icon button' title='Add Tool' alt='Add Tool' onClick={() => this.setState({addOpen: !this.state.addOpen})}/>
                    { this.state.addOpen && 
                    <div id='add-tool-popup'>
                        <form onSubmit={event => {
                            event.preventDefault();
                            this.props.addTool(this.state.toolURL);
                            this.setState({toolURL: '', addOpen: false})
                        }}>
                            <label>
                                Enter tool URL: <input value={this.state.toolURL} onChange={evt => this.setState({toolURL: evt.target.value})} type='text'/>
                            </label>
                            <button>Add</button>
                        </form>
                    </div> }
                </div>
            </div>
            <div id='color' onClick={() => this.setState({pickerOpen: !this.state.pickerOpen})} title='Color' className={`icon button${this.state.pickerOpen ? ` active` : ``}`}>
                <div id='activeColor' style={{backgroundColor: this.props.metadata.color}}></div>
            </div>
            {
                this.state.pickerOpen &&
                <>
                    <div className='color-picker-cover' onClick={evt => {
                        if (evt.target !== this.pickerRef.current?.ownerDocument.querySelector('.color-picker-cover')) {
                            return;
                        }
                        this.setState({pickerOpen: false});
                    }}>
                    </div>
                    <div className='color-picker' ref={this.pickerRef}>
                            <SketchPicker color={this.computeRGBAColor()}  onChange={color => this.props.setMetadata({color: color.hex, opacity: color.rgb.a})}/>
                    </div>
                </>
            }
        </div>;
    }
}<|MERGE_RESOLUTION|>--- conflicted
+++ resolved
@@ -1,9 +1,6 @@
 import * as React from 'react';
 import { SketchPicker } from 'react-color';
-<<<<<<< HEAD
 import { ToolData } from './textureEditorComponent';
-=======
->>>>>>> 5b3e09ca
 
 export interface Tool extends ToolData {
     instance: any;
