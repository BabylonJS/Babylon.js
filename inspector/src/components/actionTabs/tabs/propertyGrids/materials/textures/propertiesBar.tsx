import * as React from 'react';
import { BaseTexture } from 'babylonjs/Materials/Textures/baseTexture';
import { PixelData } from './textureCanvasManager';

interface PropertiesBarProps {
    texture: BaseTexture;
    saveTexture(): void;
    pixelData: PixelData;
    face: number;
    setFace(face : number): void;
    resetTexture() : void;
    resizeTexture(width: number, height: number) : void;
    uploadTexture(file : File) : void;
}

interface PropertiesBarState {
    width: number;
    height: number;
}

interface PixelDataProps {
    name : string;
    data?: number;
}

const resetButton = require('./assets/reset.svg');
const uploadButton = require('./assets/upload.svg');
const saveButton = require('./assets/save.svg');
const babylonLogo = require('./assets/babylonLogo.svg');

const posX = require('./assets/posX.svg');
const posY = require('./assets/posY.svg');
const posZ = require('./assets/posZ.svg');
const negX = require('./assets/negX.svg');
const negY = require('./assets/negY.svg');
const negZ = require('./assets/negZ.svg');

const resizeButton = require('./assets/resizeTool.svg');

const mipUp = require('./assets/mipUp.svg');
const mipDown = require('./assets/mipDown.svg');

const faces = [
    posX,
    negX,
    posY,
    negY,
    posZ,
    negZ
]

function PixelData(props : PixelDataProps) {
    return <span className='pixel-data'>{props.name}: <span className='value'>{props.data || '-'}</span></span>
}

function getNewDimension(oldDim : number, newDim : any) {
    if (!isNaN(newDim)) {
        if (parseInt(newDim) > 0) {
            if (Number.isInteger(parseInt(newDim)))
                return parseInt(newDim);
        }
    }
    return oldDim;
}

export class PropertiesBar extends React.Component<PropertiesBarProps,PropertiesBarState> {
    constructor(props : PropertiesBarProps) {
        super(props);

        this.state = {
            width: props.texture.getSize().width,
            height: props.texture.getSize().height
        }
    }
    render() {
        return <div id='properties'>
                <div className='tab' id='logo-tab'>
                    <img className='icon' src={babylonLogo}/>
                </div>
                <div className='tab' id='dimensions-tab'>
<<<<<<< HEAD
                    <form onSubmit={evt => {
                        this.props.resizeTexture(this.state.width, this.state.height);
                        evt.preventDefault();
                    }}>
                        <label className='dimensions'>
                            W: <input type='text' value={this.state.width} onChange={(evt) => this.setState({width: getNewDimension(this.state.width, evt.target.value)})}/>
                            </label>
                        <label className='dimensions'>
                            H: <input type='text' value={this.state.height} onChange={(evt) => this.setState({height: getNewDimension(this.state.height, evt.target.value)})}/>
                            </label>
                        <img id='resize' className='icon button' title='Resize' alt='Resize' src={resizeButton} onClick={() => this.props.resizeTexture(this.state.width, this.state.height)}/> 
                    </form>
=======
                    <label className='dimensions'>
                        W: <input type='text' value={this.state.width} onChange={(evt) => this.setState({width: getNewDimension(this.state.width, evt.target.value)})}/>
                        </label>
                    <label className='dimensions'>
                        H: <input type='text' value={this.state.height} onChange={(evt) => this.setState({height: getNewDimension(this.state.height, evt.target.value)})}/>
                        </label>
                    <img id='resize' className='icon button' title='Resize' alt='Resize' src={resizeButton} onClick={() => this.props.resizeTexture(this.state.width, this.state.height)}/>
>>>>>>> 5b3e09ca
                </div>
                <div className='tab' id='pixel-coords-tab'>
                    <PixelData name='X' data={this.props.pixelData.x}/>
                    <PixelData name='Y' data={this.props.pixelData.y}/>
                </div>
                <div className='tab' id='pixel-color-tab'>
                    <PixelData name='R' data={this.props.pixelData.r}/>
                    <PixelData name='G' data={this.props.pixelData.g}/>
                    <PixelData name='B' data={this.props.pixelData.b}/>
                    <PixelData name='A' data={this.props.pixelData.a}/>
                </div>
                {this.props.texture.isCube &&
                <>
                    <div className='tab' id='face-tab'>
                        {faces.map((face, index) =>
                        <img
                            key={index}
                            className={this.props.face == index ? 'icon face button active' : 'icon face button'}
                            src={face}
                            onClick={() => this.props.setFace(index)}
                        />)}
                    </div>
                    <div className='tab' id='mip-tab'>
                        <img title='Mip Preview Up' className='icon button' src={mipUp} />
                        <img title='Mip Preview Down' className='icon button' src={mipDown} />
                    </div>
                </>}
                <div className='tab' id='right-tab'>
                    <div className='content'>
                        <img title='Reset' className='icon button' src={resetButton} onClick={() => this.props.resetTexture()}/>
                        <label>
                            <input
                                accept='.jpg, .png, .tga, .dds, .env'
                                type='file'
                                onChange={
                                    (evt : React.ChangeEvent<HTMLInputElement>) => {
                                        const files = evt.target.files;
                                        if (files && files.length) {
                                            this.props.uploadTexture(files[0]);
                                        }
                                
                                        evt.target.value = "";
                                    }
                                }
                            />
                            <img
                                title='Upload'
                                className='icon button'
                                src={uploadButton}
                            />
                        </label>
                        <img title='Save' className='icon button' src={saveButton} onClick={() => this.props.saveTexture()}/>
                    </div>
                </div>
        </div>;
    }
}<|MERGE_RESOLUTION|>--- conflicted
+++ resolved
@@ -78,7 +78,6 @@
                     <img className='icon' src={babylonLogo}/>
                 </div>
                 <div className='tab' id='dimensions-tab'>
-<<<<<<< HEAD
                     <form onSubmit={evt => {
                         this.props.resizeTexture(this.state.width, this.state.height);
                         evt.preventDefault();
@@ -91,15 +90,6 @@
                             </label>
                         <img id='resize' className='icon button' title='Resize' alt='Resize' src={resizeButton} onClick={() => this.props.resizeTexture(this.state.width, this.state.height)}/> 
                     </form>
-=======
-                    <label className='dimensions'>
-                        W: <input type='text' value={this.state.width} onChange={(evt) => this.setState({width: getNewDimension(this.state.width, evt.target.value)})}/>
-                        </label>
-                    <label className='dimensions'>
-                        H: <input type='text' value={this.state.height} onChange={(evt) => this.setState({height: getNewDimension(this.state.height, evt.target.value)})}/>
-                        </label>
-                    <img id='resize' className='icon button' title='Resize' alt='Resize' src={resizeButton} onClick={() => this.props.resizeTexture(this.state.width, this.state.height)}/>
->>>>>>> 5b3e09ca
                 </div>
                 <div className='tab' id='pixel-coords-tab'>
                     <PixelData name='X' data={this.props.pixelData.x}/>
