--- conflicted
+++ resolved
@@ -1,117 +1,104 @@
-import * as React from "react";
-import { FontAwesomeIcon } from '@fortawesome/react-fontawesome';
-import { faChevronDown } from '@fortawesome/free-solid-svg-icons';
-
-interface ILineContainerComponentProps {
-    title: string,
-    children: any[] | any,
-    closed?: boolean
-}
-
-const localStorageAvailable = function () {
-    const test = '_____';
-    try {
-        localStorage.setItem(test, test);
-        localStorage.removeItem(test);
-        return true;
-    } catch (e) {
-        return false;
-    }
-}();
-
-export class LineContainerComponent extends React.Component<ILineContainerComponentProps, { isExpanded: boolean }> {
-    private static _InMemoryStorage: {[key: string]: boolean};
-    
-    constructor(props: ILineContainerComponentProps) {
-        super(props);
-
-        let initialState: boolean;
-
-<<<<<<< HEAD
-        if (localStorageAvailable && localStorage.getItem(this.props.title) !== null) {
-            initialState = localStorage.getItem(this.props.title) === "true";
-        } else {
-=======
-        try
-        { 
-            if (LineContainerComponent._InMemoryStorage && LineContainerComponent._InMemoryStorage[this.props.title] !== undefined) {
-                initialState = LineContainerComponent._InMemoryStorage[this.props.title];
-            } else if (typeof (Storage) !== "undefined" && localStorage.getItem(this.props.title) !== null) {
-                initialState = localStorage.getItem(this.props.title) === "true";
-            } else {
-                initialState = !this.props.closed;
-            }   
-        }
-        catch (e) {
-            LineContainerComponent._InMemoryStorage = {};
-            LineContainerComponent._InMemoryStorage[this.props.title] = !this.props.closed
->>>>>>> 9640c2e5
-            initialState = !this.props.closed;
-        }
-
-        this.state = { isExpanded: initialState };
-    }
-
-    switchExpandedState(): void {
-<<<<<<< HEAD
-        if (localStorageAvailable) {
-            localStorage.setItem(this.props.title, !this.state.isExpanded ? "true" : "false");
-=======
-        const newState = !this.state.isExpanded;
-        
-        try
-        { 
-            if (LineContainerComponent._InMemoryStorage) {
-                LineContainerComponent._InMemoryStorage[this.props.title] = newState;
-            } else if (typeof (Storage) !== "undefined") {
-                localStorage.setItem(this.props.title, newState ? "true" : "false");
-            }
-        }
-        catch (e) {
-            LineContainerComponent._InMemoryStorage = {};
-            LineContainerComponent._InMemoryStorage[this.props.title] = newState;
->>>>>>> 9640c2e5
-        }
-        
-        this.setState({ isExpanded: newState });
-
-    }
-
-    renderHeader() {
-        const className = this.state.isExpanded ? "collapse" : "collapse closed";
-
-        return (
-            <div className="header" onClick={() => this.switchExpandedState()}>
-                <div className="title">
-                    {this.props.title}
-                </div>
-                <div className={className}>
-                    <FontAwesomeIcon icon={faChevronDown} />
-                </div>
-            </div>
-        )
-    }
-
-    render() {
-        if (!this.state.isExpanded) {
-            return (
-                <div className="paneContainer">
-                    {
-                        this.renderHeader()
-                    }
-                </div>
-            )
-        }
-
-        return (
-            <div className="paneContainer">
-                {
-                    this.renderHeader()
-                }
-                <div className="paneList">
-                    {this.props.children}
-                </div >
-            </div>
-        );
-    }
-}
+import * as React from "react";
+import { FontAwesomeIcon } from '@fortawesome/react-fontawesome';
+import { faChevronDown } from '@fortawesome/free-solid-svg-icons';
+
+interface ILineContainerComponentProps {
+    title: string,
+    children: any[] | any,
+    closed?: boolean
+}
+
+const localStorageAvailable = function () {
+    const test = '_____';
+    try {
+        localStorage.setItem(test, test);
+        localStorage.removeItem(test);
+        return true;
+    } catch (e) {
+        return false;
+    }
+}();
+
+export class LineContainerComponent extends React.Component<ILineContainerComponentProps, { isExpanded: boolean }> {
+    private static _InMemoryStorage: { [key: string]: boolean };
+
+    constructor(props: ILineContainerComponentProps) {
+        super(props);
+
+        let initialState: boolean;
+
+        try {
+            if (LineContainerComponent._InMemoryStorage && LineContainerComponent._InMemoryStorage[this.props.title] !== undefined) {
+                initialState = LineContainerComponent._InMemoryStorage[this.props.title];
+            } else if (localStorageAvailable && localStorage.getItem(this.props.title) !== null) {
+                initialState = localStorage.getItem(this.props.title) === "true";
+            } else {
+                initialState = !this.props.closed;
+            }
+        }
+        catch (e) {
+            LineContainerComponent._InMemoryStorage = {};
+            LineContainerComponent._InMemoryStorage[this.props.title] = !this.props.closed
+            initialState = !this.props.closed;
+        }
+
+        this.state = { isExpanded: initialState };
+    }
+
+    switchExpandedState(): void {
+        const newState = !this.state.isExpanded;
+
+        try {
+            if (LineContainerComponent._InMemoryStorage) {
+                LineContainerComponent._InMemoryStorage[this.props.title] = newState;
+            } else if (localStorageAvailable) {
+                localStorage.setItem(this.props.title, newState ? "true" : "false");
+            }
+        }
+        catch (e) {
+            LineContainerComponent._InMemoryStorage = {};
+            LineContainerComponent._InMemoryStorage[this.props.title] = newState;
+        }
+
+        this.setState({ isExpanded: newState });
+
+    }
+
+    renderHeader() {
+        const className = this.state.isExpanded ? "collapse" : "collapse closed";
+
+        return (
+            <div className="header" onClick={() => this.switchExpandedState()}>
+                <div className="title">
+                    {this.props.title}
+                </div>
+                <div className={className}>
+                    <FontAwesomeIcon icon={faChevronDown} />
+                </div>
+            </div>
+        )
+    }
+
+    render() {
+        if (!this.state.isExpanded) {
+            return (
+                <div className="paneContainer">
+                    {
+                        this.renderHeader()
+                    }
+                </div>
+            )
+        }
+
+        return (
+            <div className="paneContainer">
+                {
+                    this.renderHeader()
+                }
+                <div className="paneList">
+                    {this.props.children}
+                </div >
+            </div>
+        );
+    }
+}