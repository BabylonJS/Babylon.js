--- conflicted
+++ resolved
@@ -1,429 +1,421 @@
-import { Nullable } from "babylonjs/types";
-import { Observer, Observable } from "babylonjs/Misc/observable";
-import { PointerInfo, PointerEventTypes } from "babylonjs/Events/pointerEvents";
-import { IExplorerExtensibilityGroup } from "babylonjs/Debug/debugLayer";
-import { GizmoManager } from "babylonjs/Gizmos/gizmoManager";
-import { Scene } from "babylonjs/scene";
-
-import { FontAwesomeIcon } from '@fortawesome/react-fontawesome';
-import { faSyncAlt, faImage, faCrosshairs, faArrowsAlt, faCompress, faRedoAlt, faVectorSquare } from '@fortawesome/free-solid-svg-icons';
-import { ExtensionsComponent } from "../extensionsComponent";
-import * as React from "react";
-
-import { GlobalState } from "../../globalState";
-import { UtilityLayerRenderer } from "babylonjs/Rendering/utilityLayerRenderer";
-import { PropertyChangedEvent } from '../../../components/propertyChangedEvent';
-import { LightGizmo } from 'babylonjs/Gizmos/lightGizmo';
-import { CameraGizmo } from 'babylonjs/Gizmos/cameraGizmo';
-import { TmpVectors, Vector3 } from 'babylonjs/Maths/math';
-
-interface ISceneTreeItemComponentProps {
-    scene: Scene;
-    onRefresh: () => void;
-    selectedEntity?: any;
-    extensibilityGroups?: IExplorerExtensibilityGroup[];
-    onSelectionChangedObservable?: Observable<any>;
-    globalState: GlobalState;
-}
-
-export class SceneTreeItemComponent extends React.Component<ISceneTreeItemComponentProps, { isSelected: boolean, isInPickingMode: boolean, gizmoMode: number }> {
-    private _gizmoLayerOnPointerObserver: Nullable<Observer<PointerInfo>>;
-    private _onPointerObserver: Nullable<Observer<PointerInfo>>;
-    private _onSelectionChangeObserver: Nullable<Observer<any>>;
-    private _selectedEntity: any;
-
-    private _posDragEnd: Nullable<Observer<PropertyChangedEvent>> = null;
-    private _scaleDragEnd: Nullable<Observer<PropertyChangedEvent>> = null;
-    private _rotateDragEnd: Nullable<Observer<PropertyChangedEvent>> = null;
-
-    constructor(props: ISceneTreeItemComponentProps) {
-        super(props);
-
-        const scene = this.props.scene;
-        let gizmoMode = 0;
-        if (scene.reservedDataStore && scene.reservedDataStore.gizmoManager) {
-            const manager: GizmoManager = scene.reservedDataStore.gizmoManager;
-            if (manager.positionGizmoEnabled) {
-                gizmoMode = 1;
-            } else if (manager.rotationGizmoEnabled) {
-                gizmoMode = 2;
-            } else if (manager.scaleGizmoEnabled) {
-                gizmoMode = 3;
-            } else if (manager.boundingBoxGizmoEnabled) {
-                gizmoMode = 4;
-            }
-        }
-
-        this.state = { isSelected: false, isInPickingMode: false, gizmoMode: gizmoMode };
-    }
-
-    shouldComponentUpdate(nextProps: ISceneTreeItemComponentProps, nextState: { isSelected: boolean, isInPickingMode: boolean }) {
-        if (nextProps.selectedEntity) {
-            if (nextProps.scene === nextProps.selectedEntity) {
-                nextState.isSelected = true;
-                return true;
-            } else {
-                nextState.isSelected = false;
-            }
-        }
-
-        return true;
-    }
-
-    componentDidMount() {
-        if (!this.props.onSelectionChangedObservable) {
-            return;
-        }
-
-        const scene = this.props.scene;
-        this._onSelectionChangeObserver = this.props.onSelectionChangedObservable.add((entity) => {
-            this._selectedEntity = entity;
-            if (entity && scene.reservedDataStore && scene.reservedDataStore.gizmoManager) {
-                const manager: GizmoManager = scene.reservedDataStore.gizmoManager;
-
-                const className = entity.getClassName();
-
-                if (className === "TransformNode" || className.indexOf("Mesh") !== -1) {
-                    manager.attachToMesh(entity);
-                } else if (className.indexOf("Light") !== -1) {
-                    if (!this._selectedEntity.reservedDataStore || !this._selectedEntity.reservedDataStore.lightGizmo) {
-                        this.props.globalState.enableLightGizmo(this._selectedEntity, true);
-                        this.forceUpdate();
-                    }
-<<<<<<< HEAD
-                    manager.attachToMesh(this._selectedEntity.reservedDataStore.lightGizmo.attachedMesh);
-=======
-                    manager.attachToNode(this._selectedEntity.reservedDataStore.lightGizmo.attachedNode);
-                } else if (className.indexOf("Camera") !== -1) {
-                    if (!this._selectedEntity.reservedDataStore || !this._selectedEntity.reservedDataStore.cameraGizmo) {
-                        this.props.globalState.enableCameraGizmo(this._selectedEntity, true);
-                        this.forceUpdate();
-                    }
-                    manager.attachToNode(this._selectedEntity.reservedDataStore.cameraGizmo.attachedNode);
->>>>>>> 549ac8e6
-                }else if(className.indexOf("Bone") !== -1){
-                    manager.attachToMesh((this._selectedEntity._linkedTransformNode)?this._selectedEntity._linkedTransformNode:this._selectedEntity);
-                } else {
-                    manager.attachToNode(null);
-                }
-            }
-        });
-    }
-
-    componentWillUnmount() {
-        const scene = this.props.scene;
-
-        if (this._onPointerObserver) {
-            scene.onPointerObservable.remove(this._onPointerObserver);
-            this._onPointerObserver = null;
-        }
-
-        if (this._gizmoLayerOnPointerObserver) {
-            scene.onPointerObservable.remove(this._gizmoLayerOnPointerObserver);
-            this._gizmoLayerOnPointerObserver = null;
-        }
-
-        if (this._onSelectionChangeObserver && this.props.onSelectionChangedObservable) {
-            this.props.onSelectionChangedObservable.remove(this._onSelectionChangeObserver);
-        }
-    }
-
-    onSelect() {
-        if (!this.props.onSelectionChangedObservable) {
-            return;
-        }
-        const scene = this.props.scene;
-        this.props.onSelectionChangedObservable.notifyObservers(scene);
-    }
-
-    onPickingMode() {
-        const scene = this.props.scene;
-
-        if (this._onPointerObserver) {
-            scene.onPointerObservable.remove(this._onPointerObserver);
-            this._onPointerObserver = null;
-        }
-
-        if (!this.state.isInPickingMode) {
-            this._onPointerObserver = scene.onPointerObservable.add(() => {
-                const pickPosition = scene.unTranslatedPointer;
-                const pickInfo = scene.pick(pickPosition.x, pickPosition.y, (mesh) => mesh.isEnabled() && mesh.isVisible && mesh.getTotalVertices() > 0, false,
-                    undefined, (p0, p1, p2, ray) => {
-                        if (!this.props.globalState.ignoreBackfacesForPicking) {
-                            return true;
-                        }
-
-                        let p0p1 = TmpVectors.Vector3[0];
-                        let p1p2 = TmpVectors.Vector3[1];
-                        let normal = TmpVectors.Vector3[2];
-
-                        p1.subtractToRef(p0, p0p1);
-                        p2.subtractToRef(p1, p1p2);
-
-                        normal = Vector3.Cross(p0p1, p1p2);
-
-
-                        return Vector3.Dot(normal, ray.direction) < 0;
-                    });
-
-                // Pick light gizmos first
-                if (this.props.globalState.lightGizmos.length > 0) {
-                    var gizmoScene = this.props.globalState.lightGizmos[0].gizmoLayer.utilityLayerScene;
-                    let pickInfo = gizmoScene.pick(pickPosition.x, pickPosition.y, (m: any) => {
-                        for (var g of (this.props.globalState.lightGizmos as any)) {
-                            if (g.attachedNode == m) {
-                                return true;
-                            }
-                        }
-                        return false;
-                    });
-                    if (pickInfo && pickInfo.hit && this.props.onSelectionChangedObservable) {
-                        this.props.onSelectionChangedObservable.notifyObservers(pickInfo.pickedMesh);
-                        return;
-                    }
-                }
-                // Pick camera gizmos
-                if (this.props.globalState.cameraGizmos.length > 0) {
-                    var gizmoScene = this.props.globalState.cameraGizmos[0].gizmoLayer.utilityLayerScene;
-                    let pickInfo = gizmoScene.pick(pickPosition.x, pickPosition.y, (m: any) => {
-                        for (var g of (this.props.globalState.cameraGizmos as any)) {
-                            if (g.attachedNode == m) {
-                                return true;
-                            }
-                        }
-                        return false;
-                    });
-                    if (pickInfo && pickInfo.hit && this.props.onSelectionChangedObservable) {
-                        this.props.onSelectionChangedObservable.notifyObservers(pickInfo.pickedMesh);
-                        return;
-                    }
-                }
-                if (pickInfo && pickInfo.hit && this.props.onSelectionChangedObservable) {
-                    this.props.onSelectionChangedObservable.notifyObservers(pickInfo.pickedMesh);
-                }
-
-            }, PointerEventTypes.POINTERTAP);
-        }
-
-        this.setState({ isInPickingMode: !this.state.isInPickingMode });
-    }
-
-    setGizmoMode(mode: number) {
-        const scene = this.props.scene;
-
-        if (!scene.reservedDataStore) {
-            scene.reservedDataStore = {};
-        }
-
-        if (this._gizmoLayerOnPointerObserver) {
-            scene.onPointerObservable.remove(this._gizmoLayerOnPointerObserver);
-            this._gizmoLayerOnPointerObserver = null;
-        }
-
-        if (!scene.reservedDataStore.gizmoManager) {
-            scene.reservedDataStore.gizmoManager = new GizmoManager(scene);
-        }
-
-        const manager: GizmoManager = scene.reservedDataStore.gizmoManager;
-        // Allow picking of light gizmo when a gizmo mode is selected
-        this._gizmoLayerOnPointerObserver = UtilityLayerRenderer.DefaultUtilityLayer.utilityLayerScene.onPointerObservable.add((pointerInfo) => {
-            if (pointerInfo.type == PointerEventTypes.POINTERDOWN) {
-                if (pointerInfo.pickInfo && pointerInfo.pickInfo.pickedMesh) {
-                    var node: Nullable<any> = pointerInfo.pickInfo.pickedMesh;
-                    // Attach to the most parent node
-                    while (node && node.parent != null) {
-                        node = node.parent;
-                    }
-                    for (var gizmo of this.props.globalState.lightGizmos) {
-                        if (gizmo._rootMesh == node) {
-                            manager.attachToNode(gizmo.attachedNode);
-                        }
-                    }
-                }
-            }
-        })
-
-        manager.boundingBoxGizmoEnabled = false;
-        manager.positionGizmoEnabled = false;
-        manager.rotationGizmoEnabled = false;
-        manager.scaleGizmoEnabled = false;
-
-        if (this.state.gizmoMode === mode) {
-            mode = 0;
-            manager.dispose();
-            scene.reservedDataStore.gizmoManager = null;
-        } else {
-            switch (mode) {
-                case 1:
-                    manager.positionGizmoEnabled = true;
-                    if (!this._posDragEnd) {
-                        // Record movement for generating replay code
-                        this._posDragEnd = manager.gizmos.positionGizmo!.onDragEndObservable.add(() => {
-                            if (manager.gizmos.positionGizmo && manager.gizmos.positionGizmo.attachedNode) {
-                                var lightGizmo: Nullable<LightGizmo> = manager.gizmos.positionGizmo.attachedNode.reservedDataStore ? manager.gizmos.positionGizmo.attachedNode.reservedDataStore.lightGizmo : null;
-                                var objLight: any = (lightGizmo && lightGizmo.light) ? lightGizmo.light : manager.gizmos.positionGizmo.attachedNode;
-
-                                if (objLight.position) {
-                                    var e = new PropertyChangedEvent();
-                                    e.object = objLight
-                                    e.property = "position"
-                                    e.value = objLight.position;
-                                    this.props.globalState.onPropertyChangedObservable.notifyObservers(e)
-                                } else {
-                                    var cameraGizmo: Nullable<CameraGizmo> = manager.gizmos.positionGizmo.attachedNode.reservedDataStore ? manager.gizmos.positionGizmo.attachedNode.reservedDataStore.cameraGizmo : null;
-                                    var objCamera: any = (cameraGizmo && cameraGizmo.camera) ? cameraGizmo.camera : manager.gizmos.positionGizmo.attachedNode;
-    
-                                    if (objCamera.position) {
-                                        var e = new PropertyChangedEvent();
-                                        e.object = objCamera
-                                        e.property = "position"
-                                        e.value = objCamera.position;
-                                        this.props.globalState.onPropertyChangedObservable.notifyObservers(e)
-                                    }
-
-                                }
-                            }
-                        })
-                    }
-
-                    break;
-                case 2:
-                    manager.rotationGizmoEnabled = true;
-                    if (!this._rotateDragEnd) {
-                        // Record movement for generating replay code
-                        this._rotateDragEnd = manager.gizmos.rotationGizmo!.onDragEndObservable.add(() => {
-                            if (manager.gizmos.rotationGizmo && manager.gizmos.rotationGizmo.attachedNode) {
-                                var lightGizmo: Nullable<LightGizmo> = manager.gizmos.rotationGizmo.attachedNode.reservedDataStore ? manager.gizmos.rotationGizmo.attachedNode.reservedDataStore.lightGizmo : null;
-                                var objLight: any = (lightGizmo && lightGizmo.light) ? lightGizmo.light : manager.gizmos.rotationGizmo.attachedNode;
-                                var cameraGizmo: Nullable<CameraGizmo> = manager.gizmos.rotationGizmo.attachedNode.reservedDataStore ? manager.gizmos.rotationGizmo.attachedNode.reservedDataStore.cameraGizmo : null;
-                                var objCamera: any = (cameraGizmo && cameraGizmo.camera) ? cameraGizmo.camera : manager.gizmos.rotationGizmo.attachedNode;
-
-                                if (objLight.rotationQuaternion) {
-                                    var e = new PropertyChangedEvent();
-                                    e.object = objLight;
-                                    e.property = "rotationQuaternion";
-                                    e.value = objLight.rotationQuaternion;
-                                    this.props.globalState.onPropertyChangedObservable.notifyObservers(e);
-                                } else if (objLight.rotation) {
-                                    var e = new PropertyChangedEvent();
-                                    e.object = objLight;
-                                    e.property = "rotation";
-                                    e.value = objLight.rotation;
-                                    this.props.globalState.onPropertyChangedObservable.notifyObservers(e);
-                                } else if (objLight.direction) {
-                                    var e = new PropertyChangedEvent();
-                                    e.object = objLight;
-                                    e.property = "direction";
-                                    e.value = objLight.direction;
-                                    this.props.globalState.onPropertyChangedObservable.notifyObservers(e);
-                                } else if (objCamera.rotationQuaternion) {
-                                    var e = new PropertyChangedEvent();
-                                    e.object = objCamera;
-                                    e.property = "rotationQuaternion";
-                                    e.value = objCamera.rotationQuaternion;
-                                    this.props.globalState.onPropertyChangedObservable.notifyObservers(e);
-                                } else if (objCamera.rotation) {
-                                    var e = new PropertyChangedEvent();
-                                    e.object = objCamera;
-                                    e.property = "rotation";
-                                    e.value = objCamera.rotation;
-                                    this.props.globalState.onPropertyChangedObservable.notifyObservers(e);
-                                }
-                            }
-                        })
-                    }
-
-                    break;
-                case 3:
-                    manager.scaleGizmoEnabled = true;
-                    if (!this._scaleDragEnd) {
-                        // Record movement for generating replay code
-                        this._scaleDragEnd = manager.gizmos.scaleGizmo!.onDragEndObservable.add(() => {
-                            if (manager.gizmos.scaleGizmo && manager.gizmos.scaleGizmo.attachedMesh) {
-                                var lightGizmo: Nullable<LightGizmo> = manager.gizmos.scaleGizmo.attachedMesh.reservedDataStore ? manager.gizmos.scaleGizmo.attachedMesh.reservedDataStore.lightGizmo : null;
-                                var obj: any = (lightGizmo && lightGizmo.light) ? lightGizmo.light : manager.gizmos.scaleGizmo.attachedMesh;
-
-                                if (obj.scaling) {
-                                    var e = new PropertyChangedEvent();
-                                    e.object = obj;
-                                    e.property = "scaling";
-                                    e.value = obj.scaling;
-                                    this.props.globalState.onPropertyChangedObservable.notifyObservers(e);
-                                }
-                            }
-                        })
-                    }
-
-                    break;
-                case 4:
-                    manager.boundingBoxGizmoEnabled = true;
-                    if (manager.gizmos.boundingBoxGizmo) {
-                        manager.gizmos.boundingBoxGizmo.fixedDragMeshScreenSize = true;
-                    }
-                    break;
-            }
-
-            if (this._selectedEntity && this._selectedEntity.getClassName) {
-                const className = this._selectedEntity.getClassName();
-
-                if (className === "TransformNode" || className.indexOf("Mesh") !== -1) {
-                    manager.attachToMesh(this._selectedEntity);
-                } else if (className.indexOf("Light") !== -1) {
-                    if (!this._selectedEntity.reservedDataStore || !this._selectedEntity.reservedDataStore.lightGizmo) {
-                        this.props.globalState.enableLightGizmo(this._selectedEntity, true);
-                        this.forceUpdate();
-                    }
-<<<<<<< HEAD
-                    manager.attachToMesh(this._selectedEntity.reservedDataStore.lightGizmo.attachedMesh);
-=======
-                    manager.attachToNode(this._selectedEntity.reservedDataStore.lightGizmo.attachedNode);
-                } else if (className.indexOf("Camera") !== -1) {
-                    if (!this._selectedEntity.reservedDataStore || !this._selectedEntity.reservedDataStore.cameraGizmo) {
-                        this.props.globalState.enableCameraGizmo(this._selectedEntity, true);
-                        this.forceUpdate();
-                    }
-                    manager.attachToNode(this._selectedEntity.reservedDataStore.cameraGizmo.attachedNode);
->>>>>>> 549ac8e6
-                } else if(className.indexOf("Bone") !== -1){
-                    manager.attachToMesh((this._selectedEntity._linkedTransformNode)?this._selectedEntity._linkedTransformNode:this._selectedEntity);
-                }
-            }
-        }
-
-        this.setState({ gizmoMode: mode });
-    }
-
-    render() {
-        return (
-            <div className={this.state.isSelected ? "itemContainer selected" : "itemContainer"}>
-                <div className="sceneNode">
-                    <div className="sceneTitle" onClick={() => this.onSelect()} >
-                        <FontAwesomeIcon icon={faImage} />&nbsp;Scene
-                    </div>
-                    <div className={this.state.gizmoMode === 1 ? "translation selected icon" : "translation icon"} onClick={() => this.setGizmoMode(1)} title="Enable/Disable position mode">
-                        <FontAwesomeIcon icon={faArrowsAlt} />
-                    </div>
-                    <div className={this.state.gizmoMode === 2 ? "rotation selected icon" : "rotation icon"} onClick={() => this.setGizmoMode(2)} title="Enable/Disable rotation mode">
-                        <FontAwesomeIcon icon={faRedoAlt} />
-                    </div>
-                    <div className={this.state.gizmoMode === 3 ? "scaling selected icon" : "scaling icon"} onClick={() => this.setGizmoMode(3)} title="Enable/Disable scaling mode">
-                        <FontAwesomeIcon icon={faCompress} />
-                    </div>
-                    <div className={this.state.gizmoMode === 4 ? "bounding selected icon" : "bounding icon"} onClick={() => this.setGizmoMode(4)} title="Enable/Disable bounding box mode">
-                        <FontAwesomeIcon icon={faVectorSquare} />
-                    </div>
-                    <div className="separator" />
-                    <div className={this.state.isInPickingMode ? "pickingMode selected icon" : "pickingMode icon"} onClick={() => this.onPickingMode()} title="Turn picking mode on/off">
-                        <FontAwesomeIcon icon={faCrosshairs} />
-                    </div>
-                    <div className="refresh icon" onClick={() => this.props.onRefresh()} title="Refresh the explorer">
-                        <FontAwesomeIcon icon={faSyncAlt} />
-                    </div>
-                    {
-                        <ExtensionsComponent target={this.props.scene} extensibilityGroups={this.props.extensibilityGroups} />
-                    }
-                </div>
-            </div>
-        );
-    }
-}
+import { Nullable } from "babylonjs/types";
+import { Observer, Observable } from "babylonjs/Misc/observable";
+import { PointerInfo, PointerEventTypes } from "babylonjs/Events/pointerEvents";
+import { IExplorerExtensibilityGroup } from "babylonjs/Debug/debugLayer";
+import { GizmoManager } from "babylonjs/Gizmos/gizmoManager";
+import { Scene } from "babylonjs/scene";
+
+import { FontAwesomeIcon } from '@fortawesome/react-fontawesome';
+import { faSyncAlt, faImage, faCrosshairs, faArrowsAlt, faCompress, faRedoAlt, faVectorSquare } from '@fortawesome/free-solid-svg-icons';
+import { ExtensionsComponent } from "../extensionsComponent";
+import * as React from "react";
+
+import { GlobalState } from "../../globalState";
+import { UtilityLayerRenderer } from "babylonjs/Rendering/utilityLayerRenderer";
+import { PropertyChangedEvent } from '../../../components/propertyChangedEvent';
+import { LightGizmo } from 'babylonjs/Gizmos/lightGizmo';
+import { CameraGizmo } from 'babylonjs/Gizmos/cameraGizmo';
+import { TmpVectors, Vector3 } from 'babylonjs/Maths/math';
+
+interface ISceneTreeItemComponentProps {
+    scene: Scene;
+    onRefresh: () => void;
+    selectedEntity?: any;
+    extensibilityGroups?: IExplorerExtensibilityGroup[];
+    onSelectionChangedObservable?: Observable<any>;
+    globalState: GlobalState;
+}
+
+export class SceneTreeItemComponent extends React.Component<ISceneTreeItemComponentProps, { isSelected: boolean, isInPickingMode: boolean, gizmoMode: number }> {
+    private _gizmoLayerOnPointerObserver: Nullable<Observer<PointerInfo>>;
+    private _onPointerObserver: Nullable<Observer<PointerInfo>>;
+    private _onSelectionChangeObserver: Nullable<Observer<any>>;
+    private _selectedEntity: any;
+
+    private _posDragEnd: Nullable<Observer<PropertyChangedEvent>> = null;
+    private _scaleDragEnd: Nullable<Observer<PropertyChangedEvent>> = null;
+    private _rotateDragEnd: Nullable<Observer<PropertyChangedEvent>> = null;
+
+    constructor(props: ISceneTreeItemComponentProps) {
+        super(props);
+
+        const scene = this.props.scene;
+        let gizmoMode = 0;
+        if (scene.reservedDataStore && scene.reservedDataStore.gizmoManager) {
+            const manager: GizmoManager = scene.reservedDataStore.gizmoManager;
+            if (manager.positionGizmoEnabled) {
+                gizmoMode = 1;
+            } else if (manager.rotationGizmoEnabled) {
+                gizmoMode = 2;
+            } else if (manager.scaleGizmoEnabled) {
+                gizmoMode = 3;
+            } else if (manager.boundingBoxGizmoEnabled) {
+                gizmoMode = 4;
+            }
+        }
+
+        this.state = { isSelected: false, isInPickingMode: false, gizmoMode: gizmoMode };
+    }
+
+    shouldComponentUpdate(nextProps: ISceneTreeItemComponentProps, nextState: { isSelected: boolean, isInPickingMode: boolean }) {
+        if (nextProps.selectedEntity) {
+            if (nextProps.scene === nextProps.selectedEntity) {
+                nextState.isSelected = true;
+                return true;
+            } else {
+                nextState.isSelected = false;
+            }
+        }
+
+        return true;
+    }
+
+    componentDidMount() {
+        if (!this.props.onSelectionChangedObservable) {
+            return;
+        }
+
+        const scene = this.props.scene;
+        this._onSelectionChangeObserver = this.props.onSelectionChangedObservable.add((entity) => {
+            this._selectedEntity = entity;
+            if (entity && scene.reservedDataStore && scene.reservedDataStore.gizmoManager) {
+                const manager: GizmoManager = scene.reservedDataStore.gizmoManager;
+
+                const className = entity.getClassName();
+
+                if (className === "TransformNode" || className.indexOf("Mesh") !== -1) {
+                    manager.attachToMesh(entity);
+                } else if (className.indexOf("Light") !== -1) {
+                    if (!this._selectedEntity.reservedDataStore || !this._selectedEntity.reservedDataStore.lightGizmo) {
+                        this.props.globalState.enableLightGizmo(this._selectedEntity, true);
+                        this.forceUpdate();
+                    }
+                    manager.attachToNode(this._selectedEntity.reservedDataStore.lightGizmo.attachedNode);
+                } else if (className.indexOf("Camera") !== -1) {
+                    if (!this._selectedEntity.reservedDataStore || !this._selectedEntity.reservedDataStore.cameraGizmo) {
+                        this.props.globalState.enableCameraGizmo(this._selectedEntity, true);
+                        this.forceUpdate();
+                    }
+                    manager.attachToNode(this._selectedEntity.reservedDataStore.cameraGizmo.attachedNode);
+                }else if(className.indexOf("Bone") !== -1){
+                    manager.attachToMesh((this._selectedEntity._linkedTransformNode)?this._selectedEntity._linkedTransformNode:this._selectedEntity);
+                } else {
+                    manager.attachToNode(null);
+                }
+            }
+        });
+    }
+
+    componentWillUnmount() {
+        const scene = this.props.scene;
+
+        if (this._onPointerObserver) {
+            scene.onPointerObservable.remove(this._onPointerObserver);
+            this._onPointerObserver = null;
+        }
+
+        if (this._gizmoLayerOnPointerObserver) {
+            scene.onPointerObservable.remove(this._gizmoLayerOnPointerObserver);
+            this._gizmoLayerOnPointerObserver = null;
+        }
+
+        if (this._onSelectionChangeObserver && this.props.onSelectionChangedObservable) {
+            this.props.onSelectionChangedObservable.remove(this._onSelectionChangeObserver);
+        }
+    }
+
+    onSelect() {
+        if (!this.props.onSelectionChangedObservable) {
+            return;
+        }
+        const scene = this.props.scene;
+        this.props.onSelectionChangedObservable.notifyObservers(scene);
+    }
+
+    onPickingMode() {
+        const scene = this.props.scene;
+
+        if (this._onPointerObserver) {
+            scene.onPointerObservable.remove(this._onPointerObserver);
+            this._onPointerObserver = null;
+        }
+
+        if (!this.state.isInPickingMode) {
+            this._onPointerObserver = scene.onPointerObservable.add(() => {
+                const pickPosition = scene.unTranslatedPointer;
+                const pickInfo = scene.pick(pickPosition.x, pickPosition.y, (mesh) => mesh.isEnabled() && mesh.isVisible && mesh.getTotalVertices() > 0, false,
+                    undefined, (p0, p1, p2, ray) => {
+                        if (!this.props.globalState.ignoreBackfacesForPicking) {
+                            return true;
+                        }
+
+                        let p0p1 = TmpVectors.Vector3[0];
+                        let p1p2 = TmpVectors.Vector3[1];
+                        let normal = TmpVectors.Vector3[2];
+
+                        p1.subtractToRef(p0, p0p1);
+                        p2.subtractToRef(p1, p1p2);
+
+                        normal = Vector3.Cross(p0p1, p1p2);
+
+
+                        return Vector3.Dot(normal, ray.direction) < 0;
+                    });
+
+                // Pick light gizmos first
+                if (this.props.globalState.lightGizmos.length > 0) {
+                    var gizmoScene = this.props.globalState.lightGizmos[0].gizmoLayer.utilityLayerScene;
+                    let pickInfo = gizmoScene.pick(pickPosition.x, pickPosition.y, (m: any) => {
+                        for (var g of (this.props.globalState.lightGizmos as any)) {
+                            if (g.attachedNode == m) {
+                                return true;
+                            }
+                        }
+                        return false;
+                    });
+                    if (pickInfo && pickInfo.hit && this.props.onSelectionChangedObservable) {
+                        this.props.onSelectionChangedObservable.notifyObservers(pickInfo.pickedMesh);
+                        return;
+                    }
+                }
+                // Pick camera gizmos
+                if (this.props.globalState.cameraGizmos.length > 0) {
+                    var gizmoScene = this.props.globalState.cameraGizmos[0].gizmoLayer.utilityLayerScene;
+                    let pickInfo = gizmoScene.pick(pickPosition.x, pickPosition.y, (m: any) => {
+                        for (var g of (this.props.globalState.cameraGizmos as any)) {
+                            if (g.attachedNode == m) {
+                                return true;
+                            }
+                        }
+                        return false;
+                    });
+                    if (pickInfo && pickInfo.hit && this.props.onSelectionChangedObservable) {
+                        this.props.onSelectionChangedObservable.notifyObservers(pickInfo.pickedMesh);
+                        return;
+                    }
+                }
+                if (pickInfo && pickInfo.hit && this.props.onSelectionChangedObservable) {
+                    this.props.onSelectionChangedObservable.notifyObservers(pickInfo.pickedMesh);
+                }
+
+            }, PointerEventTypes.POINTERTAP);
+        }
+
+        this.setState({ isInPickingMode: !this.state.isInPickingMode });
+    }
+
+    setGizmoMode(mode: number) {
+        const scene = this.props.scene;
+
+        if (!scene.reservedDataStore) {
+            scene.reservedDataStore = {};
+        }
+
+        if (this._gizmoLayerOnPointerObserver) {
+            scene.onPointerObservable.remove(this._gizmoLayerOnPointerObserver);
+            this._gizmoLayerOnPointerObserver = null;
+        }
+
+        if (!scene.reservedDataStore.gizmoManager) {
+            scene.reservedDataStore.gizmoManager = new GizmoManager(scene);
+        }
+
+        const manager: GizmoManager = scene.reservedDataStore.gizmoManager;
+        // Allow picking of light gizmo when a gizmo mode is selected
+        this._gizmoLayerOnPointerObserver = UtilityLayerRenderer.DefaultUtilityLayer.utilityLayerScene.onPointerObservable.add((pointerInfo) => {
+            if (pointerInfo.type == PointerEventTypes.POINTERDOWN) {
+                if (pointerInfo.pickInfo && pointerInfo.pickInfo.pickedMesh) {
+                    var node: Nullable<any> = pointerInfo.pickInfo.pickedMesh;
+                    // Attach to the most parent node
+                    while (node && node.parent != null) {
+                        node = node.parent;
+                    }
+                    for (var gizmo of this.props.globalState.lightGizmos) {
+                        if (gizmo._rootMesh == node) {
+                            manager.attachToNode(gizmo.attachedNode);
+                        }
+                    }
+                }
+            }
+        })
+
+        manager.boundingBoxGizmoEnabled = false;
+        manager.positionGizmoEnabled = false;
+        manager.rotationGizmoEnabled = false;
+        manager.scaleGizmoEnabled = false;
+
+        if (this.state.gizmoMode === mode) {
+            mode = 0;
+            manager.dispose();
+            scene.reservedDataStore.gizmoManager = null;
+        } else {
+            switch (mode) {
+                case 1:
+                    manager.positionGizmoEnabled = true;
+                    if (!this._posDragEnd) {
+                        // Record movement for generating replay code
+                        this._posDragEnd = manager.gizmos.positionGizmo!.onDragEndObservable.add(() => {
+                            if (manager.gizmos.positionGizmo && manager.gizmos.positionGizmo.attachedNode) {
+                                var lightGizmo: Nullable<LightGizmo> = manager.gizmos.positionGizmo.attachedNode.reservedDataStore ? manager.gizmos.positionGizmo.attachedNode.reservedDataStore.lightGizmo : null;
+                                var objLight: any = (lightGizmo && lightGizmo.light) ? lightGizmo.light : manager.gizmos.positionGizmo.attachedNode;
+
+                                if (objLight.position) {
+                                    var e = new PropertyChangedEvent();
+                                    e.object = objLight
+                                    e.property = "position"
+                                    e.value = objLight.position;
+                                    this.props.globalState.onPropertyChangedObservable.notifyObservers(e)
+                                } else {
+                                    var cameraGizmo: Nullable<CameraGizmo> = manager.gizmos.positionGizmo.attachedNode.reservedDataStore ? manager.gizmos.positionGizmo.attachedNode.reservedDataStore.cameraGizmo : null;
+                                    var objCamera: any = (cameraGizmo && cameraGizmo.camera) ? cameraGizmo.camera : manager.gizmos.positionGizmo.attachedNode;
+    
+                                    if (objCamera.position) {
+                                        var e = new PropertyChangedEvent();
+                                        e.object = objCamera
+                                        e.property = "position"
+                                        e.value = objCamera.position;
+                                        this.props.globalState.onPropertyChangedObservable.notifyObservers(e)
+                                    }
+
+                                }
+                            }
+                        })
+                    }
+
+                    break;
+                case 2:
+                    manager.rotationGizmoEnabled = true;
+                    if (!this._rotateDragEnd) {
+                        // Record movement for generating replay code
+                        this._rotateDragEnd = manager.gizmos.rotationGizmo!.onDragEndObservable.add(() => {
+                            if (manager.gizmos.rotationGizmo && manager.gizmos.rotationGizmo.attachedNode) {
+                                var lightGizmo: Nullable<LightGizmo> = manager.gizmos.rotationGizmo.attachedNode.reservedDataStore ? manager.gizmos.rotationGizmo.attachedNode.reservedDataStore.lightGizmo : null;
+                                var objLight: any = (lightGizmo && lightGizmo.light) ? lightGizmo.light : manager.gizmos.rotationGizmo.attachedNode;
+                                var cameraGizmo: Nullable<CameraGizmo> = manager.gizmos.rotationGizmo.attachedNode.reservedDataStore ? manager.gizmos.rotationGizmo.attachedNode.reservedDataStore.cameraGizmo : null;
+                                var objCamera: any = (cameraGizmo && cameraGizmo.camera) ? cameraGizmo.camera : manager.gizmos.rotationGizmo.attachedNode;
+
+                                if (objLight.rotationQuaternion) {
+                                    var e = new PropertyChangedEvent();
+                                    e.object = objLight;
+                                    e.property = "rotationQuaternion";
+                                    e.value = objLight.rotationQuaternion;
+                                    this.props.globalState.onPropertyChangedObservable.notifyObservers(e);
+                                } else if (objLight.rotation) {
+                                    var e = new PropertyChangedEvent();
+                                    e.object = objLight;
+                                    e.property = "rotation";
+                                    e.value = objLight.rotation;
+                                    this.props.globalState.onPropertyChangedObservable.notifyObservers(e);
+                                } else if (objLight.direction) {
+                                    var e = new PropertyChangedEvent();
+                                    e.object = objLight;
+                                    e.property = "direction";
+                                    e.value = objLight.direction;
+                                    this.props.globalState.onPropertyChangedObservable.notifyObservers(e);
+                                } else if (objCamera.rotationQuaternion) {
+                                    var e = new PropertyChangedEvent();
+                                    e.object = objCamera;
+                                    e.property = "rotationQuaternion";
+                                    e.value = objCamera.rotationQuaternion;
+                                    this.props.globalState.onPropertyChangedObservable.notifyObservers(e);
+                                } else if (objCamera.rotation) {
+                                    var e = new PropertyChangedEvent();
+                                    e.object = objCamera;
+                                    e.property = "rotation";
+                                    e.value = objCamera.rotation;
+                                    this.props.globalState.onPropertyChangedObservable.notifyObservers(e);
+                                }
+                            }
+                        })
+                    }
+
+                    break;
+                case 3:
+                    manager.scaleGizmoEnabled = true;
+                    if (!this._scaleDragEnd) {
+                        // Record movement for generating replay code
+                        this._scaleDragEnd = manager.gizmos.scaleGizmo!.onDragEndObservable.add(() => {
+                            if (manager.gizmos.scaleGizmo && manager.gizmos.scaleGizmo.attachedMesh) {
+                                var lightGizmo: Nullable<LightGizmo> = manager.gizmos.scaleGizmo.attachedMesh.reservedDataStore ? manager.gizmos.scaleGizmo.attachedMesh.reservedDataStore.lightGizmo : null;
+                                var obj: any = (lightGizmo && lightGizmo.light) ? lightGizmo.light : manager.gizmos.scaleGizmo.attachedMesh;
+
+                                if (obj.scaling) {
+                                    var e = new PropertyChangedEvent();
+                                    e.object = obj;
+                                    e.property = "scaling";
+                                    e.value = obj.scaling;
+                                    this.props.globalState.onPropertyChangedObservable.notifyObservers(e);
+                                }
+                            }
+                        })
+                    }
+
+                    break;
+                case 4:
+                    manager.boundingBoxGizmoEnabled = true;
+                    if (manager.gizmos.boundingBoxGizmo) {
+                        manager.gizmos.boundingBoxGizmo.fixedDragMeshScreenSize = true;
+                    }
+                    break;
+            }
+
+            if (this._selectedEntity && this._selectedEntity.getClassName) {
+                const className = this._selectedEntity.getClassName();
+
+                if (className === "TransformNode" || className.indexOf("Mesh") !== -1) {
+                    manager.attachToMesh(this._selectedEntity);
+                } else if (className.indexOf("Light") !== -1) {
+                    if (!this._selectedEntity.reservedDataStore || !this._selectedEntity.reservedDataStore.lightGizmo) {
+                        this.props.globalState.enableLightGizmo(this._selectedEntity, true);
+                        this.forceUpdate();
+                    }
+                    manager.attachToNode(this._selectedEntity.reservedDataStore.lightGizmo.attachedNode);
+                } else if (className.indexOf("Camera") !== -1) {
+                    if (!this._selectedEntity.reservedDataStore || !this._selectedEntity.reservedDataStore.cameraGizmo) {
+                        this.props.globalState.enableCameraGizmo(this._selectedEntity, true);
+                        this.forceUpdate();
+                    }
+                    manager.attachToNode(this._selectedEntity.reservedDataStore.cameraGizmo.attachedNode);
+                } else if(className.indexOf("Bone") !== -1){
+                    manager.attachToMesh((this._selectedEntity._linkedTransformNode)?this._selectedEntity._linkedTransformNode:this._selectedEntity);
+                }
+            }
+        }
+
+        this.setState({ gizmoMode: mode });
+    }
+
+    render() {
+        return (
+            <div className={this.state.isSelected ? "itemContainer selected" : "itemContainer"}>
+                <div className="sceneNode">
+                    <div className="sceneTitle" onClick={() => this.onSelect()} >
+                        <FontAwesomeIcon icon={faImage} />&nbsp;Scene
+                    </div>
+                    <div className={this.state.gizmoMode === 1 ? "translation selected icon" : "translation icon"} onClick={() => this.setGizmoMode(1)} title="Enable/Disable position mode">
+                        <FontAwesomeIcon icon={faArrowsAlt} />
+                    </div>
+                    <div className={this.state.gizmoMode === 2 ? "rotation selected icon" : "rotation icon"} onClick={() => this.setGizmoMode(2)} title="Enable/Disable rotation mode">
+                        <FontAwesomeIcon icon={faRedoAlt} />
+                    </div>
+                    <div className={this.state.gizmoMode === 3 ? "scaling selected icon" : "scaling icon"} onClick={() => this.setGizmoMode(3)} title="Enable/Disable scaling mode">
+                        <FontAwesomeIcon icon={faCompress} />
+                    </div>
+                    <div className={this.state.gizmoMode === 4 ? "bounding selected icon" : "bounding icon"} onClick={() => this.setGizmoMode(4)} title="Enable/Disable bounding box mode">
+                        <FontAwesomeIcon icon={faVectorSquare} />
+                    </div>
+                    <div className="separator" />
+                    <div className={this.state.isInPickingMode ? "pickingMode selected icon" : "pickingMode icon"} onClick={() => this.onPickingMode()} title="Turn picking mode on/off">
+                        <FontAwesomeIcon icon={faCrosshairs} />
+                    </div>
+                    <div className="refresh icon" onClick={() => this.props.onRefresh()} title="Refresh the explorer">
+                        <FontAwesomeIcon icon={faSyncAlt} />
+                    </div>
+                    {
+                        <ExtensionsComponent target={this.props.scene} extensibilityGroups={this.props.extensibilityGroups} />
+                    }
+                </div>
+            </div>
+        );
+    }
+}