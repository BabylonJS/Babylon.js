import { GraphNode } from './graphNode';
import { GraphCanvasComponent } from './graphCanvas';
import { Nullable } from 'babylonjs/types';
import { Observer } from 'babylonjs/Misc/observable';
import { NodeLink } from './nodeLink';
import { IFrameData } from '../nodeLocationInfo';
import { Color3 } from 'babylonjs/Maths/math.color';
import { NodePort } from './nodePort';

export class GraphFrame {
    private _name: string;
    private _color: Color3;
    private _x = 0;
    private _y = 0;
    private _gridAlignedX = 0;
    private _gridAlignedY = 0;    
    private _width: number;
    private _height: number;
    public element: HTMLDivElement;       
    private _borderElement: HTMLDivElement;    
    private _headerElement: HTMLDivElement;    
    private _headerTextElement: HTMLDivElement;        
    private _headerCollapseElement: HTMLDivElement;    
    private _headerCloseElement: HTMLDivElement;    
    private _portContainer: HTMLDivElement;    
    private _outputPortContainer: HTMLDivElement;    
    private _inputPortContainer: HTMLDivElement;    
    private _nodes: GraphNode[] = [];
    private _ownerCanvas: GraphCanvasComponent;
    private _mouseStartPointX: Nullable<number> = null;
    private _mouseStartPointY: Nullable<number> = null;
    private _onSelectionChangedObserver: Nullable<Observer<Nullable<GraphNode | NodeLink | GraphFrame>>>;   
    private _isCollapsed = false;
    private _ports: NodePort[] = [];
    private _controlledPorts: NodePort[] = [];

    private readonly CloseSVG = `<svg xmlns="http://www.w3.org/2000/svg" viewBox="0 0 30 30"><g id="Layer_2" data-name="Layer 2"><path d="M16,15l5.85,5.84-1,1L15,15.93,9.15,21.78l-1-1L14,15,8.19,9.12l1-1L15,14l5.84-5.84,1,1Z"/></g></svg>`;
    private readonly ExpandSVG = `<svg xmlns="http://www.w3.org/2000/svg" viewBox="0 0 30 30"><g id="Layer_2" data-name="Layer 2"><path d="M22.31,7.69V22.31H7.69V7.69ZM21.19,8.81H8.81V21.19H21.19Zm-6.75,6.75H11.06V14.44h3.38V11.06h1.12v3.38h3.38v1.12H15.56v3.38H14.44Z"/></g></svg>`;
    private readonly CollapseSVG = `<svg xmlns="http://www.w3.org/2000/svg" viewBox="0 0 30 30"><g id="Layer_2" data-name="Layer 2"><path d="M22.31,7.69V22.31H7.69V7.69ZM21.19,8.81H8.81V21.19H21.19Zm-2.25,6.75H11.06V14.44h7.88Z"/></g></svg>`;

    public get isCollapsed() {
        return this._isCollapsed;
    }

    private _createInputPort(port: NodePort, node: GraphNode) {
        let localPort = NodePort.CreatePortElement(port.connectionPoint, node, this._inputPortContainer, null, this._ownerCanvas.globalState)
        this._ports.push(localPort);

        port.delegatedPort = localPort;
        this._controlledPorts.push(port);
    }
   
    public set isCollapsed(value: boolean) {
        if (this._isCollapsed === value) {
            return;
        }

        this._isCollapsed = value;
        this._ownerCanvas._frameIsMoving = true;

        // Need to delegate the outside ports to the frame
        if (value) {
            this.element.classList.add("collapsed");
                        
            this._moveFrame((this.width - 200) / 2, 0);

            for (var node of this._nodes) {
                node.isVisible = false;
                for (var port of node.outputPorts) { // Output
                    if (port.connectionPoint.hasEndpoints) {
                        let portAdded = false;

                        for (var link of node.links) {
                            if (link.portA === port && this.nodes.indexOf(link.nodeB!) === -1) {
                                let localPort: NodePort;

                                if (!portAdded) {
                                    portAdded = true;
                                    localPort = NodePort.CreatePortElement(port.connectionPoint, link.nodeB!, this._outputPortContainer, null, this._ownerCanvas.globalState);
                                    this._ports.push(localPort);
                                } else {
                                    localPort = this._ports.filter(p => p.connectionPoint === port.connectionPoint)[0];
                                }

                                port.delegatedPort = localPort;
                                this._controlledPorts.push(port);
                                link.isVisible = true;
                            }
                        }
                    } else {
                        let localPort = NodePort.CreatePortElement(port.connectionPoint, node, this._outputPortContainer, null, this._ownerCanvas.globalState)
                        this._ports.push(localPort);
                        port.delegatedPort = localPort;
                        this._controlledPorts.push(port);
                    }
                }

                for (var port of node.inputPorts) { // Input
                    if (port.connectionPoint.isConnected) {
                        for (var link of node.links) {
                            if (link.portB === port && this.nodes.indexOf(link.nodeA) === -1) {
                                this._createInputPort(port, node);
                                link.isVisible = true;
                            }
                        }
                    } else {
                        this._createInputPort(port, node);
                    }
                }               
            }
        } else {
            this.element.classList.remove("collapsed");
            this._outputPortContainer.innerHTML = "";
            this._inputPortContainer.innerHTML = "";

            this._ports.forEach(p => {
                p.dispose();
            });

            this._controlledPorts.forEach(port => {
                port.delegatedPort = null;
                port.refresh();
            })

            this._ports = [];
            this._controlledPorts = [];

            for (var node of this._nodes) {
                node.isVisible = true;
            }
                        
            this._moveFrame(-(this.width - 200) / 2, 0);
        }

        this.cleanAccumulation();
        this._ownerCanvas._frameIsMoving = false;
    }

    public get nodes() {
        return this._nodes;
    }

    public get name() {
        return this._name;
    }

    public set name(value: string) {
        this._name = value;
        this._headerTextElement.innerHTML = value;
    }

    public get color() {
        return this._color;
    }

    public set color(value: Color3) {
        this._color = value;
        this._headerElement.style.background = `rgba(${value.r * 255}, ${value.g * 255}, ${value.b * 255}, 1)`;
        this._headerElement.style.borderColor = `rgba(${value.r * 255}, ${value.g * 255}, ${value.b * 255}, 1)`;
        this.element.style.background = `rgba(${value.r * 255}, ${value.g * 255}, ${value.b * 255}, 0.7)`;
    }    

    public get x() {
        return this._x;
    }

    public set x(value: number) {
        // if (this._x === value) {
        //     return;
        // }
        this._x = value;
        
        this._gridAlignedX = this._ownerCanvas.getGridPosition(value);
        this.element.style.left = `${this._gridAlignedX}px`;
    }

    public get y() {
        return this._y;
    }

    public set y(value: number) {
        // if (this._y === value) {
        //     return;
        // }

        this._y = value;

        this._gridAlignedY = this._ownerCanvas.getGridPosition(value);
        this.element.style.top = `${this._gridAlignedY}px`;
    }   
    
    public get width() {
        return this._width;
    }

    public set width(value: number) {
        if (this._width === value) {
            return;
        }
        this._width = value;
        
        var gridAlignedRight = this._ownerCanvas.getGridPositionCeil(value + this._gridAlignedX);

        this.element.style.width = `${gridAlignedRight - this._gridAlignedX}px`;
    }

    public get height() {
        return this._height;
    }

    public set height(value: number) {
        if (this._height === value) {
            return;
        }
        this._height = value;
        
        var gridAlignedBottom = this._ownerCanvas.getGridPositionCeil(value + this._gridAlignedY);

        this.element.style.height = `${gridAlignedBottom - this._gridAlignedY}px`;
    }

    public constructor(candidate: Nullable<HTMLDivElement>, canvas: GraphCanvasComponent, doNotCaptureNodes = false) {
        this._ownerCanvas = canvas;
        const root = canvas.frameContainer;
        this.element = root.ownerDocument!.createElement("div");        
        this.element.classList.add("frame-box");
        root.appendChild(this.element);

        this._headerElement = root.ownerDocument!.createElement("div");  
        this._headerElement.classList.add("frame-box-header");
        this._headerElement.addEventListener("dblclick", () => {
            this.isCollapsed = !this.isCollapsed;
        });
        this.element.appendChild(this._headerElement);

<<<<<<< HEAD
=======
        this._borderElement = root.ownerDocument!.createElement("div");  
        this._borderElement.classList.add("frame-box-border");
        this.element.appendChild(this._borderElement);

>>>>>>> f508e817
        this._headerTextElement = root.ownerDocument!.createElement("div"); 
        this._headerTextElement.classList.add("frame-box-header-title");
        this._headerElement.appendChild(this._headerTextElement);

        this._headerCollapseElement = root.ownerDocument!.createElement("div"); 
        this._headerCollapseElement.classList.add("frame-box-header-collapse");   
        this._headerCollapseElement.classList.add("frame-box-header-button");  
        this._headerCollapseElement.title = "Collapse";   
        this._headerCollapseElement.ondragstart= () => false;
        this._headerCollapseElement.addEventListener("pointerdown", (evt) => {
            this._headerCollapseElement.classList.add("down");
            evt.stopPropagation();
        });
        this._headerCollapseElement.addEventListener("pointerup", (evt) => {            
            evt.stopPropagation();
            this._headerCollapseElement.classList.remove("down");
            this.isCollapsed = !this.isCollapsed;

            if (this.isCollapsed) {                
                this._headerCollapseElement.innerHTML = this.ExpandSVG;
                this._headerCollapseElement.title = "Expand";   
            } else {
                this._headerCollapseElement.innerHTML = this.CollapseSVG;
                this._headerCollapseElement.title = "Collapse";   
            }
        });
        this._headerCollapseElement.innerHTML = this.CollapseSVG;
        this._headerElement.appendChild(this._headerCollapseElement);

        this._headerCloseElement = root.ownerDocument!.createElement("div"); 
        this._headerCloseElement.classList.add("frame-box-header-close");
        this._headerCloseElement.classList.add("frame-box-header-button");
        this._headerCloseElement.title = "Close";
        this._headerCloseElement.ondragstart= () => false;
        this._headerCloseElement.addEventListener("pointerdown", (evt) => {
            evt.stopPropagation();
        });
        this._headerCloseElement.addEventListener("pointerup", (evt) => {
            evt.stopPropagation();
            this.dispose();
        });
        this._headerCloseElement.innerHTML = this.CloseSVG;
        this._headerElement.appendChild(this._headerCloseElement);

        this._portContainer = root.ownerDocument!.createElement("div");  
        this._portContainer.classList.add("port-container");
        this.element.appendChild(this._portContainer);

        this._outputPortContainer = root.ownerDocument!.createElement("div");  
        this._outputPortContainer.classList.add("outputsContainer");
        this._portContainer.appendChild(this._outputPortContainer);

        this._inputPortContainer = root.ownerDocument!.createElement("div");  
        this._inputPortContainer.classList.add("inputsContainer");
        this._portContainer.appendChild(this._inputPortContainer);

        this.name = "Frame";
        this.color = Color3.FromInts(72, 72, 72);

        if (candidate) {
            this.x = parseFloat(candidate.style.left!.replace("px", ""));
            this.y = parseFloat(candidate.style.top!.replace("px", ""));
            this.width = parseFloat(candidate.style.width!.replace("px", ""));
            this.height = parseFloat(candidate.style.height!.replace("px", ""));

            this.cleanAccumulation();        
        }
        
        this._headerTextElement.addEventListener("pointerdown", evt => this._onDown(evt));
        this._headerTextElement.addEventListener("pointerup", evt => this._onUp(evt));
        this._headerTextElement.addEventListener("pointermove", evt => this._onMove(evt));

        this._onSelectionChangedObserver = canvas.globalState.onSelectionChangedObservable.add(node => {
            if (node === this) {
                this.element.classList.add("selected");
            } else {
                this.element.classList.remove("selected");
            }
        });  
                
        // Get nodes
        if (!doNotCaptureNodes) {
            this.refresh();
        }
    }

    public refresh() {
        this._nodes = [];
        this._ownerCanvas.globalState.onFrameCreated.notifyObservers(this);
    }

    public addNode(node: GraphNode) {
        let index = this.nodes.indexOf(node);

        if (index === -1) {
            this.nodes.push(node);
        }
    }

    public removeNode(node: GraphNode) {
        let index = this.nodes.indexOf(node);

        if (index > -1) {
            this.nodes.splice(index, 1);
        }
    }

    public syncNode(node: GraphNode) {
        if (this.isCollapsed) {
            return;
        }

        if (node.isOverlappingFrame(this)) {
            this.addNode(node);
        } else {
            this.removeNode(node);
        }
    }

    public cleanAccumulation() {    
        for (var selectedNode of this._nodes) {
            selectedNode.cleanAccumulation();
        }   

        this.x = this._ownerCanvas.getGridPosition(this.x);
        this.y = this._ownerCanvas.getGridPosition(this.y);   
    }

    private _onDown(evt: PointerEvent) {
        evt.stopPropagation();

        this._mouseStartPointX = evt.clientX;
        this._mouseStartPointY = evt.clientY;        
        
        this._headerTextElement.setPointerCapture(evt.pointerId);
        this._ownerCanvas.globalState.onSelectionChangedObservable.notifyObservers(this);

        this._ownerCanvas._frameIsMoving = true;

        let oldX = this.x;
        let oldY = this.y;

        this.x = this._ownerCanvas.getGridPosition(this.x);
        this.y = this._ownerCanvas.getGridPosition(this.y); 

        for (var selectedNode of this._nodes) {
            selectedNode.x += this.x - oldX;
            selectedNode.y += this.y - oldY;
            selectedNode.cleanAccumulation(true);
        }
    }    

    private _onUp(evt: PointerEvent) {
        evt.stopPropagation();

        this.cleanAccumulation();
        this._mouseStartPointX = null;
        this._mouseStartPointY = null;
        this._headerTextElement.releasePointerCapture(evt.pointerId);

        this._ownerCanvas._frameIsMoving = false;
    }

    private _moveFrame(offsetX: number, offsetY: number) {
        for (var selectedNode of this._nodes) {
            selectedNode.x += offsetX;
            selectedNode.y += offsetY;
        }

        this.x += offsetX;
        this.y += offsetY;
    }

    private _onMove(evt: PointerEvent) {
        if (this._mouseStartPointX === null || this._mouseStartPointY === null || evt.ctrlKey) {
            return;
        }

        let newX = (evt.clientX - this._mouseStartPointX) / this._ownerCanvas.zoom;
        let newY = (evt.clientY - this._mouseStartPointY) / this._ownerCanvas.zoom;

        this._moveFrame(newX, newY);

        this._mouseStartPointX = evt.clientX;
        this._mouseStartPointY = evt.clientY; 

        evt.stopPropagation();
    }

    public dispose() {
        this.isCollapsed = false;

        if (this._onSelectionChangedObserver) {
            this._ownerCanvas.globalState.onSelectionChangedObservable.remove(this._onSelectionChangedObserver);
        }

        this.element.parentElement!.removeChild(this.element);

        
        this._ownerCanvas.frames.splice(this._ownerCanvas.frames.indexOf(this), 1);
    }

    public serialize(): IFrameData {
        return {
            x: this._x,
            y: this._y,
            width: this._width,
            height: this._height,
            color: this._color.asArray(),
            name: this.name,
            isCollapsed: this.isCollapsed
        }
    }

    public static Parse(serializationData: IFrameData, canvas: GraphCanvasComponent) {
        let newFrame = new GraphFrame(null, canvas, true);

        newFrame.x = serializationData.x;
        newFrame.y = serializationData.y;
        newFrame.width = serializationData.width;
        newFrame.height = serializationData.height;
        newFrame.name = serializationData.name;
        newFrame.color = Color3.FromArray(serializationData.color);

        newFrame.refresh();

        newFrame.isCollapsed = !!serializationData.isCollapsed;

        return newFrame;
    }
}<|MERGE_RESOLUTION|>--- conflicted
+++ resolved
@@ -1,473 +1,470 @@
-import { GraphNode } from './graphNode';
-import { GraphCanvasComponent } from './graphCanvas';
-import { Nullable } from 'babylonjs/types';
-import { Observer } from 'babylonjs/Misc/observable';
-import { NodeLink } from './nodeLink';
-import { IFrameData } from '../nodeLocationInfo';
-import { Color3 } from 'babylonjs/Maths/math.color';
-import { NodePort } from './nodePort';
-
-export class GraphFrame {
-    private _name: string;
-    private _color: Color3;
-    private _x = 0;
-    private _y = 0;
-    private _gridAlignedX = 0;
-    private _gridAlignedY = 0;    
-    private _width: number;
-    private _height: number;
-    public element: HTMLDivElement;       
-    private _borderElement: HTMLDivElement;    
-    private _headerElement: HTMLDivElement;    
-    private _headerTextElement: HTMLDivElement;        
-    private _headerCollapseElement: HTMLDivElement;    
-    private _headerCloseElement: HTMLDivElement;    
-    private _portContainer: HTMLDivElement;    
-    private _outputPortContainer: HTMLDivElement;    
-    private _inputPortContainer: HTMLDivElement;    
-    private _nodes: GraphNode[] = [];
-    private _ownerCanvas: GraphCanvasComponent;
-    private _mouseStartPointX: Nullable<number> = null;
-    private _mouseStartPointY: Nullable<number> = null;
-    private _onSelectionChangedObserver: Nullable<Observer<Nullable<GraphNode | NodeLink | GraphFrame>>>;   
-    private _isCollapsed = false;
-    private _ports: NodePort[] = [];
-    private _controlledPorts: NodePort[] = [];
-
-    private readonly CloseSVG = `<svg xmlns="http://www.w3.org/2000/svg" viewBox="0 0 30 30"><g id="Layer_2" data-name="Layer 2"><path d="M16,15l5.85,5.84-1,1L15,15.93,9.15,21.78l-1-1L14,15,8.19,9.12l1-1L15,14l5.84-5.84,1,1Z"/></g></svg>`;
-    private readonly ExpandSVG = `<svg xmlns="http://www.w3.org/2000/svg" viewBox="0 0 30 30"><g id="Layer_2" data-name="Layer 2"><path d="M22.31,7.69V22.31H7.69V7.69ZM21.19,8.81H8.81V21.19H21.19Zm-6.75,6.75H11.06V14.44h3.38V11.06h1.12v3.38h3.38v1.12H15.56v3.38H14.44Z"/></g></svg>`;
-    private readonly CollapseSVG = `<svg xmlns="http://www.w3.org/2000/svg" viewBox="0 0 30 30"><g id="Layer_2" data-name="Layer 2"><path d="M22.31,7.69V22.31H7.69V7.69ZM21.19,8.81H8.81V21.19H21.19Zm-2.25,6.75H11.06V14.44h7.88Z"/></g></svg>`;
-
-    public get isCollapsed() {
-        return this._isCollapsed;
-    }
-
-    private _createInputPort(port: NodePort, node: GraphNode) {
-        let localPort = NodePort.CreatePortElement(port.connectionPoint, node, this._inputPortContainer, null, this._ownerCanvas.globalState)
-        this._ports.push(localPort);
-
-        port.delegatedPort = localPort;
-        this._controlledPorts.push(port);
-    }
-   
-    public set isCollapsed(value: boolean) {
-        if (this._isCollapsed === value) {
-            return;
-        }
-
-        this._isCollapsed = value;
-        this._ownerCanvas._frameIsMoving = true;
-
-        // Need to delegate the outside ports to the frame
-        if (value) {
-            this.element.classList.add("collapsed");
-                        
-            this._moveFrame((this.width - 200) / 2, 0);
-
-            for (var node of this._nodes) {
-                node.isVisible = false;
-                for (var port of node.outputPorts) { // Output
-                    if (port.connectionPoint.hasEndpoints) {
-                        let portAdded = false;
-
-                        for (var link of node.links) {
-                            if (link.portA === port && this.nodes.indexOf(link.nodeB!) === -1) {
-                                let localPort: NodePort;
-
-                                if (!portAdded) {
-                                    portAdded = true;
-                                    localPort = NodePort.CreatePortElement(port.connectionPoint, link.nodeB!, this._outputPortContainer, null, this._ownerCanvas.globalState);
-                                    this._ports.push(localPort);
-                                } else {
-                                    localPort = this._ports.filter(p => p.connectionPoint === port.connectionPoint)[0];
-                                }
-
-                                port.delegatedPort = localPort;
-                                this._controlledPorts.push(port);
-                                link.isVisible = true;
-                            }
-                        }
-                    } else {
-                        let localPort = NodePort.CreatePortElement(port.connectionPoint, node, this._outputPortContainer, null, this._ownerCanvas.globalState)
-                        this._ports.push(localPort);
-                        port.delegatedPort = localPort;
-                        this._controlledPorts.push(port);
-                    }
-                }
-
-                for (var port of node.inputPorts) { // Input
-                    if (port.connectionPoint.isConnected) {
-                        for (var link of node.links) {
-                            if (link.portB === port && this.nodes.indexOf(link.nodeA) === -1) {
-                                this._createInputPort(port, node);
-                                link.isVisible = true;
-                            }
-                        }
-                    } else {
-                        this._createInputPort(port, node);
-                    }
-                }               
-            }
-        } else {
-            this.element.classList.remove("collapsed");
-            this._outputPortContainer.innerHTML = "";
-            this._inputPortContainer.innerHTML = "";
-
-            this._ports.forEach(p => {
-                p.dispose();
-            });
-
-            this._controlledPorts.forEach(port => {
-                port.delegatedPort = null;
-                port.refresh();
-            })
-
-            this._ports = [];
-            this._controlledPorts = [];
-
-            for (var node of this._nodes) {
-                node.isVisible = true;
-            }
-                        
-            this._moveFrame(-(this.width - 200) / 2, 0);
-        }
-
-        this.cleanAccumulation();
-        this._ownerCanvas._frameIsMoving = false;
-    }
-
-    public get nodes() {
-        return this._nodes;
-    }
-
-    public get name() {
-        return this._name;
-    }
-
-    public set name(value: string) {
-        this._name = value;
-        this._headerTextElement.innerHTML = value;
-    }
-
-    public get color() {
-        return this._color;
-    }
-
-    public set color(value: Color3) {
-        this._color = value;
-        this._headerElement.style.background = `rgba(${value.r * 255}, ${value.g * 255}, ${value.b * 255}, 1)`;
-        this._headerElement.style.borderColor = `rgba(${value.r * 255}, ${value.g * 255}, ${value.b * 255}, 1)`;
-        this.element.style.background = `rgba(${value.r * 255}, ${value.g * 255}, ${value.b * 255}, 0.7)`;
-    }    
-
-    public get x() {
-        return this._x;
-    }
-
-    public set x(value: number) {
-        // if (this._x === value) {
-        //     return;
-        // }
-        this._x = value;
-        
-        this._gridAlignedX = this._ownerCanvas.getGridPosition(value);
-        this.element.style.left = `${this._gridAlignedX}px`;
-    }
-
-    public get y() {
-        return this._y;
-    }
-
-    public set y(value: number) {
-        // if (this._y === value) {
-        //     return;
-        // }
-
-        this._y = value;
-
-        this._gridAlignedY = this._ownerCanvas.getGridPosition(value);
-        this.element.style.top = `${this._gridAlignedY}px`;
-    }   
-    
-    public get width() {
-        return this._width;
-    }
-
-    public set width(value: number) {
-        if (this._width === value) {
-            return;
-        }
-        this._width = value;
-        
-        var gridAlignedRight = this._ownerCanvas.getGridPositionCeil(value + this._gridAlignedX);
-
-        this.element.style.width = `${gridAlignedRight - this._gridAlignedX}px`;
-    }
-
-    public get height() {
-        return this._height;
-    }
-
-    public set height(value: number) {
-        if (this._height === value) {
-            return;
-        }
-        this._height = value;
-        
-        var gridAlignedBottom = this._ownerCanvas.getGridPositionCeil(value + this._gridAlignedY);
-
-        this.element.style.height = `${gridAlignedBottom - this._gridAlignedY}px`;
-    }
-
-    public constructor(candidate: Nullable<HTMLDivElement>, canvas: GraphCanvasComponent, doNotCaptureNodes = false) {
-        this._ownerCanvas = canvas;
-        const root = canvas.frameContainer;
-        this.element = root.ownerDocument!.createElement("div");        
-        this.element.classList.add("frame-box");
-        root.appendChild(this.element);
-
-        this._headerElement = root.ownerDocument!.createElement("div");  
-        this._headerElement.classList.add("frame-box-header");
-        this._headerElement.addEventListener("dblclick", () => {
-            this.isCollapsed = !this.isCollapsed;
-        });
-        this.element.appendChild(this._headerElement);
-
-<<<<<<< HEAD
-=======
-        this._borderElement = root.ownerDocument!.createElement("div");  
-        this._borderElement.classList.add("frame-box-border");
-        this.element.appendChild(this._borderElement);
-
->>>>>>> f508e817
-        this._headerTextElement = root.ownerDocument!.createElement("div"); 
-        this._headerTextElement.classList.add("frame-box-header-title");
-        this._headerElement.appendChild(this._headerTextElement);
-
-        this._headerCollapseElement = root.ownerDocument!.createElement("div"); 
-        this._headerCollapseElement.classList.add("frame-box-header-collapse");   
-        this._headerCollapseElement.classList.add("frame-box-header-button");  
-        this._headerCollapseElement.title = "Collapse";   
-        this._headerCollapseElement.ondragstart= () => false;
-        this._headerCollapseElement.addEventListener("pointerdown", (evt) => {
-            this._headerCollapseElement.classList.add("down");
-            evt.stopPropagation();
-        });
-        this._headerCollapseElement.addEventListener("pointerup", (evt) => {            
-            evt.stopPropagation();
-            this._headerCollapseElement.classList.remove("down");
-            this.isCollapsed = !this.isCollapsed;
-
-            if (this.isCollapsed) {                
-                this._headerCollapseElement.innerHTML = this.ExpandSVG;
-                this._headerCollapseElement.title = "Expand";   
-            } else {
-                this._headerCollapseElement.innerHTML = this.CollapseSVG;
-                this._headerCollapseElement.title = "Collapse";   
-            }
-        });
-        this._headerCollapseElement.innerHTML = this.CollapseSVG;
-        this._headerElement.appendChild(this._headerCollapseElement);
-
-        this._headerCloseElement = root.ownerDocument!.createElement("div"); 
-        this._headerCloseElement.classList.add("frame-box-header-close");
-        this._headerCloseElement.classList.add("frame-box-header-button");
-        this._headerCloseElement.title = "Close";
-        this._headerCloseElement.ondragstart= () => false;
-        this._headerCloseElement.addEventListener("pointerdown", (evt) => {
-            evt.stopPropagation();
-        });
-        this._headerCloseElement.addEventListener("pointerup", (evt) => {
-            evt.stopPropagation();
-            this.dispose();
-        });
-        this._headerCloseElement.innerHTML = this.CloseSVG;
-        this._headerElement.appendChild(this._headerCloseElement);
-
-        this._portContainer = root.ownerDocument!.createElement("div");  
-        this._portContainer.classList.add("port-container");
-        this.element.appendChild(this._portContainer);
-
-        this._outputPortContainer = root.ownerDocument!.createElement("div");  
-        this._outputPortContainer.classList.add("outputsContainer");
-        this._portContainer.appendChild(this._outputPortContainer);
-
-        this._inputPortContainer = root.ownerDocument!.createElement("div");  
-        this._inputPortContainer.classList.add("inputsContainer");
-        this._portContainer.appendChild(this._inputPortContainer);
-
-        this.name = "Frame";
-        this.color = Color3.FromInts(72, 72, 72);
-
-        if (candidate) {
-            this.x = parseFloat(candidate.style.left!.replace("px", ""));
-            this.y = parseFloat(candidate.style.top!.replace("px", ""));
-            this.width = parseFloat(candidate.style.width!.replace("px", ""));
-            this.height = parseFloat(candidate.style.height!.replace("px", ""));
-
-            this.cleanAccumulation();        
-        }
-        
-        this._headerTextElement.addEventListener("pointerdown", evt => this._onDown(evt));
-        this._headerTextElement.addEventListener("pointerup", evt => this._onUp(evt));
-        this._headerTextElement.addEventListener("pointermove", evt => this._onMove(evt));
-
-        this._onSelectionChangedObserver = canvas.globalState.onSelectionChangedObservable.add(node => {
-            if (node === this) {
-                this.element.classList.add("selected");
-            } else {
-                this.element.classList.remove("selected");
-            }
-        });  
-                
-        // Get nodes
-        if (!doNotCaptureNodes) {
-            this.refresh();
-        }
-    }
-
-    public refresh() {
-        this._nodes = [];
-        this._ownerCanvas.globalState.onFrameCreated.notifyObservers(this);
-    }
-
-    public addNode(node: GraphNode) {
-        let index = this.nodes.indexOf(node);
-
-        if (index === -1) {
-            this.nodes.push(node);
-        }
-    }
-
-    public removeNode(node: GraphNode) {
-        let index = this.nodes.indexOf(node);
-
-        if (index > -1) {
-            this.nodes.splice(index, 1);
-        }
-    }
-
-    public syncNode(node: GraphNode) {
-        if (this.isCollapsed) {
-            return;
-        }
-
-        if (node.isOverlappingFrame(this)) {
-            this.addNode(node);
-        } else {
-            this.removeNode(node);
-        }
-    }
-
-    public cleanAccumulation() {    
-        for (var selectedNode of this._nodes) {
-            selectedNode.cleanAccumulation();
-        }   
-
-        this.x = this._ownerCanvas.getGridPosition(this.x);
-        this.y = this._ownerCanvas.getGridPosition(this.y);   
-    }
-
-    private _onDown(evt: PointerEvent) {
-        evt.stopPropagation();
-
-        this._mouseStartPointX = evt.clientX;
-        this._mouseStartPointY = evt.clientY;        
-        
-        this._headerTextElement.setPointerCapture(evt.pointerId);
-        this._ownerCanvas.globalState.onSelectionChangedObservable.notifyObservers(this);
-
-        this._ownerCanvas._frameIsMoving = true;
-
-        let oldX = this.x;
-        let oldY = this.y;
-
-        this.x = this._ownerCanvas.getGridPosition(this.x);
-        this.y = this._ownerCanvas.getGridPosition(this.y); 
-
-        for (var selectedNode of this._nodes) {
-            selectedNode.x += this.x - oldX;
-            selectedNode.y += this.y - oldY;
-            selectedNode.cleanAccumulation(true);
-        }
-    }    
-
-    private _onUp(evt: PointerEvent) {
-        evt.stopPropagation();
-
-        this.cleanAccumulation();
-        this._mouseStartPointX = null;
-        this._mouseStartPointY = null;
-        this._headerTextElement.releasePointerCapture(evt.pointerId);
-
-        this._ownerCanvas._frameIsMoving = false;
-    }
-
-    private _moveFrame(offsetX: number, offsetY: number) {
-        for (var selectedNode of this._nodes) {
-            selectedNode.x += offsetX;
-            selectedNode.y += offsetY;
-        }
-
-        this.x += offsetX;
-        this.y += offsetY;
-    }
-
-    private _onMove(evt: PointerEvent) {
-        if (this._mouseStartPointX === null || this._mouseStartPointY === null || evt.ctrlKey) {
-            return;
-        }
-
-        let newX = (evt.clientX - this._mouseStartPointX) / this._ownerCanvas.zoom;
-        let newY = (evt.clientY - this._mouseStartPointY) / this._ownerCanvas.zoom;
-
-        this._moveFrame(newX, newY);
-
-        this._mouseStartPointX = evt.clientX;
-        this._mouseStartPointY = evt.clientY; 
-
-        evt.stopPropagation();
-    }
-
-    public dispose() {
-        this.isCollapsed = false;
-
-        if (this._onSelectionChangedObserver) {
-            this._ownerCanvas.globalState.onSelectionChangedObservable.remove(this._onSelectionChangedObserver);
-        }
-
-        this.element.parentElement!.removeChild(this.element);
-
-        
-        this._ownerCanvas.frames.splice(this._ownerCanvas.frames.indexOf(this), 1);
-    }
-
-    public serialize(): IFrameData {
-        return {
-            x: this._x,
-            y: this._y,
-            width: this._width,
-            height: this._height,
-            color: this._color.asArray(),
-            name: this.name,
-            isCollapsed: this.isCollapsed
-        }
-    }
-
-    public static Parse(serializationData: IFrameData, canvas: GraphCanvasComponent) {
-        let newFrame = new GraphFrame(null, canvas, true);
-
-        newFrame.x = serializationData.x;
-        newFrame.y = serializationData.y;
-        newFrame.width = serializationData.width;
-        newFrame.height = serializationData.height;
-        newFrame.name = serializationData.name;
-        newFrame.color = Color3.FromArray(serializationData.color);
-
-        newFrame.refresh();
-
-        newFrame.isCollapsed = !!serializationData.isCollapsed;
-
-        return newFrame;
-    }
+import { GraphNode } from './graphNode';
+import { GraphCanvasComponent } from './graphCanvas';
+import { Nullable } from 'babylonjs/types';
+import { Observer } from 'babylonjs/Misc/observable';
+import { NodeLink } from './nodeLink';
+import { IFrameData } from '../nodeLocationInfo';
+import { Color3 } from 'babylonjs/Maths/math.color';
+import { NodePort } from './nodePort';
+
+export class GraphFrame {
+    private _name: string;
+    private _color: Color3;
+    private _x = 0;
+    private _y = 0;
+    private _gridAlignedX = 0;
+    private _gridAlignedY = 0;    
+    private _width: number;
+    private _height: number;
+    public element: HTMLDivElement;       
+    private _borderElement: HTMLDivElement;    
+    private _headerElement: HTMLDivElement;    
+    private _headerTextElement: HTMLDivElement;        
+    private _headerCollapseElement: HTMLDivElement;    
+    private _headerCloseElement: HTMLDivElement;    
+    private _portContainer: HTMLDivElement;    
+    private _outputPortContainer: HTMLDivElement;    
+    private _inputPortContainer: HTMLDivElement;    
+    private _nodes: GraphNode[] = [];
+    private _ownerCanvas: GraphCanvasComponent;
+    private _mouseStartPointX: Nullable<number> = null;
+    private _mouseStartPointY: Nullable<number> = null;
+    private _onSelectionChangedObserver: Nullable<Observer<Nullable<GraphNode | NodeLink | GraphFrame>>>;   
+    private _isCollapsed = false;
+    private _ports: NodePort[] = [];
+    private _controlledPorts: NodePort[] = [];
+
+    private readonly CloseSVG = `<svg xmlns="http://www.w3.org/2000/svg" viewBox="0 0 30 30"><g id="Layer_2" data-name="Layer 2"><path d="M16,15l5.85,5.84-1,1L15,15.93,9.15,21.78l-1-1L14,15,8.19,9.12l1-1L15,14l5.84-5.84,1,1Z"/></g></svg>`;
+    private readonly ExpandSVG = `<svg xmlns="http://www.w3.org/2000/svg" viewBox="0 0 30 30"><g id="Layer_2" data-name="Layer 2"><path d="M22.31,7.69V22.31H7.69V7.69ZM21.19,8.81H8.81V21.19H21.19Zm-6.75,6.75H11.06V14.44h3.38V11.06h1.12v3.38h3.38v1.12H15.56v3.38H14.44Z"/></g></svg>`;
+    private readonly CollapseSVG = `<svg xmlns="http://www.w3.org/2000/svg" viewBox="0 0 30 30"><g id="Layer_2" data-name="Layer 2"><path d="M22.31,7.69V22.31H7.69V7.69ZM21.19,8.81H8.81V21.19H21.19Zm-2.25,6.75H11.06V14.44h7.88Z"/></g></svg>`;
+
+    public get isCollapsed() {
+        return this._isCollapsed;
+    }
+
+    private _createInputPort(port: NodePort, node: GraphNode) {
+        let localPort = NodePort.CreatePortElement(port.connectionPoint, node, this._inputPortContainer, null, this._ownerCanvas.globalState)
+        this._ports.push(localPort);
+
+        port.delegatedPort = localPort;
+        this._controlledPorts.push(port);
+    }
+   
+    public set isCollapsed(value: boolean) {
+        if (this._isCollapsed === value) {
+            return;
+        }
+
+        this._isCollapsed = value;
+        this._ownerCanvas._frameIsMoving = true;
+
+        // Need to delegate the outside ports to the frame
+        if (value) {
+            this.element.classList.add("collapsed");
+                        
+            this._moveFrame((this.width - 200) / 2, 0);
+
+            for (var node of this._nodes) {
+                node.isVisible = false;
+                for (var port of node.outputPorts) { // Output
+                    if (port.connectionPoint.hasEndpoints) {
+                        let portAdded = false;
+
+                        for (var link of node.links) {
+                            if (link.portA === port && this.nodes.indexOf(link.nodeB!) === -1) {
+                                let localPort: NodePort;
+
+                                if (!portAdded) {
+                                    portAdded = true;
+                                    localPort = NodePort.CreatePortElement(port.connectionPoint, link.nodeB!, this._outputPortContainer, null, this._ownerCanvas.globalState);
+                                    this._ports.push(localPort);
+                                } else {
+                                    localPort = this._ports.filter(p => p.connectionPoint === port.connectionPoint)[0];
+                                }
+
+                                port.delegatedPort = localPort;
+                                this._controlledPorts.push(port);
+                                link.isVisible = true;
+                            }
+                        }
+                    } else {
+                        let localPort = NodePort.CreatePortElement(port.connectionPoint, node, this._outputPortContainer, null, this._ownerCanvas.globalState)
+                        this._ports.push(localPort);
+                        port.delegatedPort = localPort;
+                        this._controlledPorts.push(port);
+                    }
+                }
+
+                for (var port of node.inputPorts) { // Input
+                    if (port.connectionPoint.isConnected) {
+                        for (var link of node.links) {
+                            if (link.portB === port && this.nodes.indexOf(link.nodeA) === -1) {
+                                this._createInputPort(port, node);
+                                link.isVisible = true;
+                            }
+                        }
+                    } else {
+                        this._createInputPort(port, node);
+                    }
+                }               
+            }
+        } else {
+            this.element.classList.remove("collapsed");
+            this._outputPortContainer.innerHTML = "";
+            this._inputPortContainer.innerHTML = "";
+
+            this._ports.forEach(p => {
+                p.dispose();
+            });
+
+            this._controlledPorts.forEach(port => {
+                port.delegatedPort = null;
+                port.refresh();
+            })
+
+            this._ports = [];
+            this._controlledPorts = [];
+
+            for (var node of this._nodes) {
+                node.isVisible = true;
+            }
+                        
+            this._moveFrame(-(this.width - 200) / 2, 0);
+        }
+
+        this.cleanAccumulation();
+        this._ownerCanvas._frameIsMoving = false;
+    }
+
+    public get nodes() {
+        return this._nodes;
+    }
+
+    public get name() {
+        return this._name;
+    }
+
+    public set name(value: string) {
+        this._name = value;
+        this._headerTextElement.innerHTML = value;
+    }
+
+    public get color() {
+        return this._color;
+    }
+
+    public set color(value: Color3) {
+        this._color = value;
+        this._headerElement.style.background = `rgba(${value.r * 255}, ${value.g * 255}, ${value.b * 255}, 1)`;
+        this._headerElement.style.borderColor = `rgba(${value.r * 255}, ${value.g * 255}, ${value.b * 255}, 1)`;
+        this.element.style.background = `rgba(${value.r * 255}, ${value.g * 255}, ${value.b * 255}, 0.7)`;
+    }    
+
+    public get x() {
+        return this._x;
+    }
+
+    public set x(value: number) {
+        // if (this._x === value) {
+        //     return;
+        // }
+        this._x = value;
+        
+        this._gridAlignedX = this._ownerCanvas.getGridPosition(value);
+        this.element.style.left = `${this._gridAlignedX}px`;
+    }
+
+    public get y() {
+        return this._y;
+    }
+
+    public set y(value: number) {
+        // if (this._y === value) {
+        //     return;
+        // }
+
+        this._y = value;
+
+        this._gridAlignedY = this._ownerCanvas.getGridPosition(value);
+        this.element.style.top = `${this._gridAlignedY}px`;
+    }   
+    
+    public get width() {
+        return this._width;
+    }
+
+    public set width(value: number) {
+        if (this._width === value) {
+            return;
+        }
+        this._width = value;
+        
+        var gridAlignedRight = this._ownerCanvas.getGridPositionCeil(value + this._gridAlignedX);
+
+        this.element.style.width = `${gridAlignedRight - this._gridAlignedX}px`;
+    }
+
+    public get height() {
+        return this._height;
+    }
+
+    public set height(value: number) {
+        if (this._height === value) {
+            return;
+        }
+        this._height = value;
+        
+        var gridAlignedBottom = this._ownerCanvas.getGridPositionCeil(value + this._gridAlignedY);
+
+        this.element.style.height = `${gridAlignedBottom - this._gridAlignedY}px`;
+    }
+
+    public constructor(candidate: Nullable<HTMLDivElement>, canvas: GraphCanvasComponent, doNotCaptureNodes = false) {
+        this._ownerCanvas = canvas;
+        const root = canvas.frameContainer;
+        this.element = root.ownerDocument!.createElement("div");        
+        this.element.classList.add("frame-box");
+        root.appendChild(this.element);
+
+        this._headerElement = root.ownerDocument!.createElement("div");  
+        this._headerElement.classList.add("frame-box-header");
+        this._headerElement.addEventListener("dblclick", () => {
+            this.isCollapsed = !this.isCollapsed;
+        });
+        this.element.appendChild(this._headerElement);
+
+        this._borderElement = root.ownerDocument!.createElement("div");  
+        this._borderElement.classList.add("frame-box-border");
+        this.element.appendChild(this._borderElement);
+
+        this._headerTextElement = root.ownerDocument!.createElement("div"); 
+        this._headerTextElement.classList.add("frame-box-header-title");
+        this._headerElement.appendChild(this._headerTextElement);
+
+        this._headerCollapseElement = root.ownerDocument!.createElement("div"); 
+        this._headerCollapseElement.classList.add("frame-box-header-collapse");   
+        this._headerCollapseElement.classList.add("frame-box-header-button");  
+        this._headerCollapseElement.title = "Collapse";   
+        this._headerCollapseElement.ondragstart= () => false;
+        this._headerCollapseElement.addEventListener("pointerdown", (evt) => {
+            this._headerCollapseElement.classList.add("down");
+            evt.stopPropagation();
+        });
+        this._headerCollapseElement.addEventListener("pointerup", (evt) => {            
+            evt.stopPropagation();
+            this._headerCollapseElement.classList.remove("down");
+            this.isCollapsed = !this.isCollapsed;
+
+            if (this.isCollapsed) {                
+                this._headerCollapseElement.innerHTML = this.ExpandSVG;
+                this._headerCollapseElement.title = "Expand";   
+            } else {
+                this._headerCollapseElement.innerHTML = this.CollapseSVG;
+                this._headerCollapseElement.title = "Collapse";   
+            }
+        });
+        this._headerCollapseElement.innerHTML = this.CollapseSVG;
+        this._headerElement.appendChild(this._headerCollapseElement);
+
+        this._headerCloseElement = root.ownerDocument!.createElement("div"); 
+        this._headerCloseElement.classList.add("frame-box-header-close");
+        this._headerCloseElement.classList.add("frame-box-header-button");
+        this._headerCloseElement.title = "Close";
+        this._headerCloseElement.ondragstart= () => false;
+        this._headerCloseElement.addEventListener("pointerdown", (evt) => {
+            evt.stopPropagation();
+        });
+        this._headerCloseElement.addEventListener("pointerup", (evt) => {
+            evt.stopPropagation();
+            this.dispose();
+        });
+        this._headerCloseElement.innerHTML = this.CloseSVG;
+        this._headerElement.appendChild(this._headerCloseElement);
+
+        this._portContainer = root.ownerDocument!.createElement("div");  
+        this._portContainer.classList.add("port-container");
+        this.element.appendChild(this._portContainer);
+
+        this._outputPortContainer = root.ownerDocument!.createElement("div");  
+        this._outputPortContainer.classList.add("outputsContainer");
+        this._portContainer.appendChild(this._outputPortContainer);
+
+        this._inputPortContainer = root.ownerDocument!.createElement("div");  
+        this._inputPortContainer.classList.add("inputsContainer");
+        this._portContainer.appendChild(this._inputPortContainer);
+
+        this.name = "Frame";
+        this.color = Color3.FromInts(72, 72, 72);
+
+        if (candidate) {
+            this.x = parseFloat(candidate.style.left!.replace("px", ""));
+            this.y = parseFloat(candidate.style.top!.replace("px", ""));
+            this.width = parseFloat(candidate.style.width!.replace("px", ""));
+            this.height = parseFloat(candidate.style.height!.replace("px", ""));
+
+            this.cleanAccumulation();        
+        }
+        
+        this._headerTextElement.addEventListener("pointerdown", evt => this._onDown(evt));
+        this._headerTextElement.addEventListener("pointerup", evt => this._onUp(evt));
+        this._headerTextElement.addEventListener("pointermove", evt => this._onMove(evt));
+
+        this._onSelectionChangedObserver = canvas.globalState.onSelectionChangedObservable.add(node => {
+            if (node === this) {
+                this.element.classList.add("selected");
+            } else {
+                this.element.classList.remove("selected");
+            }
+        });  
+                
+        // Get nodes
+        if (!doNotCaptureNodes) {
+            this.refresh();
+        }
+    }
+
+    public refresh() {
+        this._nodes = [];
+        this._ownerCanvas.globalState.onFrameCreated.notifyObservers(this);
+    }
+
+    public addNode(node: GraphNode) {
+        let index = this.nodes.indexOf(node);
+
+        if (index === -1) {
+            this.nodes.push(node);
+        }
+    }
+
+    public removeNode(node: GraphNode) {
+        let index = this.nodes.indexOf(node);
+
+        if (index > -1) {
+            this.nodes.splice(index, 1);
+        }
+    }
+
+    public syncNode(node: GraphNode) {
+        if (this.isCollapsed) {
+            return;
+        }
+
+        if (node.isOverlappingFrame(this)) {
+            this.addNode(node);
+        } else {
+            this.removeNode(node);
+        }
+    }
+
+    public cleanAccumulation() {    
+        for (var selectedNode of this._nodes) {
+            selectedNode.cleanAccumulation();
+        }   
+
+        this.x = this._ownerCanvas.getGridPosition(this.x);
+        this.y = this._ownerCanvas.getGridPosition(this.y);   
+    }
+
+    private _onDown(evt: PointerEvent) {
+        evt.stopPropagation();
+
+        this._mouseStartPointX = evt.clientX;
+        this._mouseStartPointY = evt.clientY;        
+        
+        this._headerTextElement.setPointerCapture(evt.pointerId);
+        this._ownerCanvas.globalState.onSelectionChangedObservable.notifyObservers(this);
+
+        this._ownerCanvas._frameIsMoving = true;
+
+        let oldX = this.x;
+        let oldY = this.y;
+
+        this.x = this._ownerCanvas.getGridPosition(this.x);
+        this.y = this._ownerCanvas.getGridPosition(this.y); 
+
+        for (var selectedNode of this._nodes) {
+            selectedNode.x += this.x - oldX;
+            selectedNode.y += this.y - oldY;
+            selectedNode.cleanAccumulation(true);
+        }
+    }    
+
+    private _onUp(evt: PointerEvent) {
+        evt.stopPropagation();
+
+        this.cleanAccumulation();
+        this._mouseStartPointX = null;
+        this._mouseStartPointY = null;
+        this._headerTextElement.releasePointerCapture(evt.pointerId);
+
+        this._ownerCanvas._frameIsMoving = false;
+    }
+
+    private _moveFrame(offsetX: number, offsetY: number) {
+        for (var selectedNode of this._nodes) {
+            selectedNode.x += offsetX;
+            selectedNode.y += offsetY;
+        }
+
+        this.x += offsetX;
+        this.y += offsetY;
+    }
+
+    private _onMove(evt: PointerEvent) {
+        if (this._mouseStartPointX === null || this._mouseStartPointY === null || evt.ctrlKey) {
+            return;
+        }
+
+        let newX = (evt.clientX - this._mouseStartPointX) / this._ownerCanvas.zoom;
+        let newY = (evt.clientY - this._mouseStartPointY) / this._ownerCanvas.zoom;
+
+        this._moveFrame(newX, newY);
+
+        this._mouseStartPointX = evt.clientX;
+        this._mouseStartPointY = evt.clientY; 
+
+        evt.stopPropagation();
+    }
+
+    public dispose() {
+        this.isCollapsed = false;
+
+        if (this._onSelectionChangedObserver) {
+            this._ownerCanvas.globalState.onSelectionChangedObservable.remove(this._onSelectionChangedObserver);
+        }
+
+        this.element.parentElement!.removeChild(this.element);
+
+        
+        this._ownerCanvas.frames.splice(this._ownerCanvas.frames.indexOf(this), 1);
+    }
+
+    public serialize(): IFrameData {
+        return {
+            x: this._x,
+            y: this._y,
+            width: this._width,
+            height: this._height,
+            color: this._color.asArray(),
+            name: this.name,
+            isCollapsed: this.isCollapsed
+        }
+    }
+
+    public static Parse(serializationData: IFrameData, canvas: GraphCanvasComponent) {
+        let newFrame = new GraphFrame(null, canvas, true);
+
+        newFrame.x = serializationData.x;
+        newFrame.y = serializationData.y;
+        newFrame.width = serializationData.width;
+        newFrame.height = serializationData.height;
+        newFrame.name = serializationData.name;
+        newFrame.color = Color3.FromArray(serializationData.color);
+
+        newFrame.refresh();
+
+        newFrame.isCollapsed = !!serializationData.isCollapsed;
+
+        return newFrame;
+    }
 }