--- conflicted
+++ resolved
@@ -1,430 +1,423 @@
-#graph-canvas {
-    width: 100%;
-    height: 100%;
-    margin: 0;
-    padding: 0;            
-    font: 14px "acumin-pro";  
-    user-select: none;
-    overflow: hidden;
-    cursor: move;   
-    background-image:
-        linear-gradient(to right, #4F4E4F 1px, transparent 1px),
-        linear-gradient(to bottom, #4F4E4F 1px, transparent 1px);  
-
-    #selection-container {
-        pointer-events: none;
-        
-        .selection-box {
-            z-index: 10;
-            position: absolute;
-            background: rgba(72, 72, 196, 0.5);
-            border: blue solid 2px;
-        }
-    }
-
-    .port {
-        border-radius: 20px;
-        width: 20px;
-        height: 20px;                                                    
-        align-self: center;   
-        
-        .img {
-            width: 100%;
-        }     
-        
-        &:hover, &.selected {
-            filter: brightness(2);
-        }
-    }
-
-    .portLine {
-        height: 24px;
-        display: grid;                
-        grid-template-rows: 100%;
-    }
-
-    .port-label {                   
-        align-items: center;
-    }
-
-    .inputsContainer {                        
-        grid-row: 1;
-        grid-column: 1;
-
-        .portLine {
-            grid-template-columns: 12px calc(100% - 15px);
-
-            .port-label {                    
-                grid-row: 1;
-                grid-column: 2;
-            }
-
-            .port {                              
-                grid-row: 1;
-                grid-column: 1;
-                transform: translateX(-12px);     
-            }
-        }
-    }
-
-    .outputsContainer {                  
-        grid-row: 1;
-        grid-column: 2;
-
-        .portLine {
-            grid-template-columns: calc(100% - 10px) 12px;
-
-            .port-label {                    
-                grid-row: 1;
-                grid-column: 1;
-                text-align: right;
-            }
-
-            .port {                              
-                grid-row: 1;
-                grid-column: 2;
-                transform: translateX(2px);                        
-            }        
-        }
-    }
-
-    #graph-container {
-        width: 100%;
-        height: 100%;
-        left: 0;
-        top: 0;
-        transform-origin: left top;
-        display: grid;
-        grid-template-rows: 100%;          
-        grid-template-columns: 100%;          
-
-        #frame-container {
-            overflow: visible;   
-            grid-row: 1;
-            grid-column: 1;
-            position: relative;
-            width: 100%;
-            height: 100%;             
-        }
-
-        .frame-box {
-            position: absolute;
-            background: rgba(72, 72, 72, 0.7);
-            display: grid;
-            grid-template-rows: 40px calc(100% - 40px);
-            grid-template-columns: 100%;            
-            box-sizing: border-box;
-
-            &.collapsed {
-                height: auto !important;
-                width: 200px !important;
-
-                .frame-box-header {
-                    font-size: 16px;
-                    grid-template-columns: calc(100% - 37px) 30px 7px;  
-                    
-                    .frame-box-header-collapse {
-                        margin-top: -2px;
-                    }
-                    
-                    .frame-box-header-close {
-                        display: none;
-                    }
-                }
-            }
-
-            .frame-box-border {                
-                grid-row: 1 / span 2;
-                grid-column: 1;
-                width: 100%;
-                height: 100%;
-                border: transparent solid 4px;
-                pointer-events: none;
-                box-sizing: border-box;
-            }
-
-            .frame-box-header {
-                grid-row: 1;
-                grid-column: 1;
-                background: rgba(72, 72, 72, 1);    
-                color: white;
-                font-size: 24px;
-                text-align: center;
-                display: grid;
-                grid-template-rows: 100%;  
-                grid-template-columns: calc(100% - 74px) 30px 7px 30px 7px;  
-                align-content: center;
-                overflow: hidden;
-
-                .frame-box-header-button {
-                    cursor: pointer;
-                    align-self: center;
-                    transform-origin: 50% 50%;
-                    transform: scale(1);
-                    stroke: transparent;
-                    fill: white;
-                    display: grid;               
-
-                    &.down {
-                        transform: scale(0.90);
-                    }
-                }
-
-                .frame-box-header-collapse {
-                    grid-column: 2;
-                    grid-row: 1;
-                }
-
-                .frame-box-header-close {
-                    grid-column: 4;
-                    grid-row: 1;
-                }
-
-                .frame-box-header-title {
-                    grid-column: 1;
-                    grid-row: 1;
-                    display: grid;
-                    height: 100%;
-                    width: 100%;
-                    align-self: stretch;
-                    align-items: center;
-                    margin-top: -2px;
-                }
-            }
-
-            .port-container {
-                margin-top: 6px;      
-                margin-bottom: 6px; 
-                margin-left: 4px;     
-                margin-right: 4px;     
-                color: white;
-                grid-row: 2;
-                grid-column: 1;
-                display: grid;
-                grid-template-rows: 100%;
-                grid-template-columns: 50% 50%; 
-                z-index: 2;
-            }
-
-            &.selected {
-<<<<<<< HEAD
-                outline: white solid 4px;
-
-                .frame-box-header {
-                  //  border-color: white !important;
-=======
-                .frame-box-border {
-                  border-color: white;
->>>>>>> f508e817
-                }
-            }
-        }
-
-        #graph-svg-container {
-            grid-row: 1;
-            grid-column: 1;
-            position: relative;
-            width: 100%;
-            height: 100%;  
-            overflow: visible; 
-            pointer-events: none;
-            z-index: 1;
-            
-            .link {
-                stroke-width: 4px;    
-                &.selected {                    
-                    stroke: white !important;
-                    stroke-dasharray: 10, 2;
-                }       
-
-                &.hidden {
-                    display: none;
-                }
-            }
-
-            .selection-link {
-                pointer-events: all;
-                stroke-width: 16px;
-                opacity: 0;
-                transition: opacity 75ms;
-                stroke: transparent;                        
-                cursor: pointer;
-
-                &.hidden {
-                    display: none;
-                }
-
-                &:hover, &.selected {
-                    stroke: white !important;
-                    opacity: 0.4;
-                }
-            }
-        }
-
-        #graph-canvas-container {
-            grid-row: 1;
-            grid-column: 1;
-            position: relative;
-            width: 100%;
-            height: 100%;                  
-
-            .visual {
-                z-index: 3;
-                width: 200px;
-                position: absolute;
-                left: 0;
-                top: 0;
-                background: gray;
-                border: 4px solid black;
-                border-radius: 12px;
-                display: grid;
-                grid-template-rows: 30px auto;
-                grid-template-columns: 100%;
-                color: white;
-
-                &.hidden {
-                    display: none;
-                }
-
-                .comments {
-                    position: absolute;
-                    top: -50px;
-                    width: 200px;
-                    height: 45px;
-                    overflow: hidden;                    
-                    font-style: italic;
-                    opacity: 0.8;
-                    display: grid;
-                    align-items: flex-end;
-                    pointer-events: none;
-                }
-
-                .selection-border {                    
-                    grid-row: 1 / span 3;
-                    grid-column: 1;
-                    margin: -4px;
-
-                    transition: border-color 100ms;
-
-                    border: 4px solid black;
-                    border-radius: 12px;
-                }
-
-                &.selected {
-                    .selection-border {  
-                        border-color: white;
-                    }
-                }
-
-                .header {
-                    grid-row: 1;
-                    grid-column: 1;
-                    border: 4px solid black;
-                    border-top-right-radius: 7px;
-                    border-top-left-radius: 7px;
-                    font-size: 16px;
-                    text-align: center;
-                    margin-top: -1px;
-                    margin-left: -1px;
-                    margin-right: -1px;
-                    white-space: nowrap;
-                    text-overflow: ellipsis;
-                    overflow: hidden;
-                    background: black;
-                    color: white;
-
-                    &.constant {
-                        border-color: #4E5C74;
-                        background: #4E5C74;
-                    }
-            
-                    &.inspector {
-                        border-color: #396437;
-                        background: #396437;
-                    }
-                }
-
-                .connections {
-                    grid-row: 2;
-                    grid-column: 1;
-
-                    display: grid;
-                    grid-template-columns: 50% 50%;                  
-                }
-
-                .content {
-                    min-height: 20px;
-                    grid-row: 3;
-                    grid-column: 1;
-
-                    &.input-block {
-                        grid-row: 2;
-                        height: 34px;
-                        text-align: center;
-                        font-size: 18px;
-                        font-weight: bold;
-                        margin: 0 10px;
-                    }
-
-                    &.output-block {
-                        min-height: 0px;
-                        height: 5px;
-                    }
-
-                    &.clamp-block {                    
-                        grid-row: 2;
-                        height: 34px;
-                        text-align: center;
-                        font-size: 18px;
-                        font-weight: bold;
-                        margin: 0 10px;
-                    }
-
-                    &.gradient-block {                    
-                        grid-row: 2;
-                        height: 34px;
-                    }
-
-                    &.texture-block {                    
-                        grid-row: 3;
-                        height: 140px;
-                        width: 140px;
-                        margin-top: -115px;
-                        overflow: hidden;
-                        border-bottom-left-radius: 7px;
-                        border: black 4px solid;
-                        border-left: 0px;
-                        border-bottom: 0px;
-
-                        img {
-                            width: 100%;
-                            height: 100%;
-                            pointer-events: none;
-
-                            &.empty {
-                                display: none;
-                            }
-                        }
-                    }
-
-                    &.remap-block {                    
-                        height: 34px;
-                        text-align: center;
-                        font-size: 18px;
-                        font-weight: bold;
-                        margin: 0 10px;
-                    }      
-                    
-                    &.trigonometry-block {                    
-                        grid-row: 2;
-                        height: 34px;
-                        text-align: center;
-                        font-size: 18px;
-                        font-weight: bold;
-                        margin: 0 10px;
-                    }
-                }
-            }
-        }
-    }
+#graph-canvas {
+    width: 100%;
+    height: 100%;
+    margin: 0;
+    padding: 0;            
+    font: 14px "acumin-pro";  
+    user-select: none;
+    overflow: hidden;
+    cursor: move;   
+    background-image:
+        linear-gradient(to right, #4F4E4F 1px, transparent 1px),
+        linear-gradient(to bottom, #4F4E4F 1px, transparent 1px);  
+
+    #selection-container {
+        pointer-events: none;
+        
+        .selection-box {
+            z-index: 10;
+            position: absolute;
+            background: rgba(72, 72, 196, 0.5);
+            border: blue solid 2px;
+        }
+    }
+
+    .port {
+        border-radius: 20px;
+        width: 20px;
+        height: 20px;                                                    
+        align-self: center;   
+        
+        .img {
+            width: 100%;
+        }     
+        
+        &:hover, &.selected {
+            filter: brightness(2);
+        }
+    }
+
+    .portLine {
+        height: 24px;
+        display: grid;                
+        grid-template-rows: 100%;
+    }
+
+    .port-label {                   
+        align-items: center;
+    }
+
+    .inputsContainer {                        
+        grid-row: 1;
+        grid-column: 1;
+
+        .portLine {
+            grid-template-columns: 12px calc(100% - 15px);
+
+            .port-label {                    
+                grid-row: 1;
+                grid-column: 2;
+            }
+
+            .port {                              
+                grid-row: 1;
+                grid-column: 1;
+                transform: translateX(-12px);     
+            }
+        }
+    }
+
+    .outputsContainer {                  
+        grid-row: 1;
+        grid-column: 2;
+
+        .portLine {
+            grid-template-columns: calc(100% - 10px) 12px;
+
+            .port-label {                    
+                grid-row: 1;
+                grid-column: 1;
+                text-align: right;
+            }
+
+            .port {                              
+                grid-row: 1;
+                grid-column: 2;
+                transform: translateX(2px);                        
+            }        
+        }
+    }
+
+    #graph-container {
+        width: 100%;
+        height: 100%;
+        left: 0;
+        top: 0;
+        transform-origin: left top;
+        display: grid;
+        grid-template-rows: 100%;          
+        grid-template-columns: 100%;          
+
+        #frame-container {
+            overflow: visible;   
+            grid-row: 1;
+            grid-column: 1;
+            position: relative;
+            width: 100%;
+            height: 100%;             
+        }
+
+        .frame-box {
+            position: absolute;
+            background: rgba(72, 72, 72, 0.7);
+            display: grid;
+            grid-template-rows: 40px calc(100% - 40px);
+            grid-template-columns: 100%;            
+            box-sizing: border-box;
+
+            &.collapsed {
+                height: auto !important;
+                width: 200px !important;
+
+                .frame-box-header {
+                    font-size: 16px;
+                    grid-template-columns: calc(100% - 37px) 30px 7px;  
+                    
+                    .frame-box-header-collapse {
+                        margin-top: -2px;
+                    }
+                    
+                    .frame-box-header-close {
+                        display: none;
+                    }
+                }
+            }
+
+            .frame-box-border {                
+                grid-row: 1 / span 2;
+                grid-column: 1;
+                width: 100%;
+                height: 100%;
+                border: transparent solid 4px;
+                pointer-events: none;
+                box-sizing: border-box;
+            }
+
+            .frame-box-header {
+                grid-row: 1;
+                grid-column: 1;
+                background: rgba(72, 72, 72, 1);    
+                color: white;
+                font-size: 24px;
+                text-align: center;
+                display: grid;
+                grid-template-rows: 100%;  
+                grid-template-columns: calc(100% - 74px) 30px 7px 30px 7px;  
+                align-content: center;
+                overflow: hidden;
+
+                .frame-box-header-button {
+                    cursor: pointer;
+                    align-self: center;
+                    transform-origin: 50% 50%;
+                    transform: scale(1);
+                    stroke: transparent;
+                    fill: white;
+                    display: grid;               
+
+                    &.down {
+                        transform: scale(0.90);
+                    }
+                }
+
+                .frame-box-header-collapse {
+                    grid-column: 2;
+                    grid-row: 1;
+                }
+
+                .frame-box-header-close {
+                    grid-column: 4;
+                    grid-row: 1;
+                }
+
+                .frame-box-header-title {
+                    grid-column: 1;
+                    grid-row: 1;
+                    display: grid;
+                    height: 100%;
+                    width: 100%;
+                    align-self: stretch;
+                    align-items: center;
+                    margin-top: -2px;
+                }
+            }
+
+            .port-container {
+                margin-top: 6px;      
+                margin-bottom: 6px; 
+                margin-left: 4px;     
+                margin-right: 4px;     
+                color: white;
+                grid-row: 2;
+                grid-column: 1;
+                display: grid;
+                grid-template-rows: 100%;
+                grid-template-columns: 50% 50%; 
+                z-index: 2;
+            }
+
+            &.selected {
+                .frame-box-border {
+                  border-color: white;
+                }
+            }
+        }
+
+        #graph-svg-container {
+            grid-row: 1;
+            grid-column: 1;
+            position: relative;
+            width: 100%;
+            height: 100%;  
+            overflow: visible; 
+            pointer-events: none;
+            z-index: 1;
+            
+            .link {
+                stroke-width: 4px;    
+                &.selected {                    
+                    stroke: white !important;
+                    stroke-dasharray: 10, 2;
+                }       
+
+                &.hidden {
+                    display: none;
+                }
+            }
+
+            .selection-link {
+                pointer-events: all;
+                stroke-width: 16px;
+                opacity: 0;
+                transition: opacity 75ms;
+                stroke: transparent;                        
+                cursor: pointer;
+
+                &.hidden {
+                    display: none;
+                }
+
+                &:hover, &.selected {
+                    stroke: white !important;
+                    opacity: 0.4;
+                }
+            }
+        }
+
+        #graph-canvas-container {
+            grid-row: 1;
+            grid-column: 1;
+            position: relative;
+            width: 100%;
+            height: 100%;                  
+
+            .visual {
+                z-index: 3;
+                width: 200px;
+                position: absolute;
+                left: 0;
+                top: 0;
+                background: gray;
+                border: 4px solid black;
+                border-radius: 12px;
+                display: grid;
+                grid-template-rows: 30px auto;
+                grid-template-columns: 100%;
+                color: white;
+
+                &.hidden {
+                    display: none;
+                }
+
+                .comments {
+                    position: absolute;
+                    top: -50px;
+                    width: 200px;
+                    height: 45px;
+                    overflow: hidden;                    
+                    font-style: italic;
+                    opacity: 0.8;
+                    display: grid;
+                    align-items: flex-end;
+                    pointer-events: none;
+                }
+
+                .selection-border {                    
+                    grid-row: 1 / span 3;
+                    grid-column: 1;
+                    margin: -4px;
+
+                    transition: border-color 100ms;
+
+                    border: 4px solid black;
+                    border-radius: 12px;
+                }
+
+                &.selected {
+                    .selection-border {  
+                        border-color: white;
+                    }
+                }
+
+                .header {
+                    grid-row: 1;
+                    grid-column: 1;
+                    border: 4px solid black;
+                    border-top-right-radius: 7px;
+                    border-top-left-radius: 7px;
+                    font-size: 16px;
+                    text-align: center;
+                    margin-top: -1px;
+                    margin-left: -1px;
+                    margin-right: -1px;
+                    white-space: nowrap;
+                    text-overflow: ellipsis;
+                    overflow: hidden;
+                    background: black;
+                    color: white;
+
+                    &.constant {
+                        border-color: #4E5C74;
+                        background: #4E5C74;
+                    }
+            
+                    &.inspector {
+                        border-color: #396437;
+                        background: #396437;
+                    }
+                }
+
+                .connections {
+                    grid-row: 2;
+                    grid-column: 1;
+
+                    display: grid;
+                    grid-template-columns: 50% 50%;                  
+                }
+
+                .content {
+                    min-height: 20px;
+                    grid-row: 3;
+                    grid-column: 1;
+
+                    &.input-block {
+                        grid-row: 2;
+                        height: 34px;
+                        text-align: center;
+                        font-size: 18px;
+                        font-weight: bold;
+                        margin: 0 10px;
+                    }
+
+                    &.output-block {
+                        min-height: 0px;
+                        height: 5px;
+                    }
+
+                    &.clamp-block {                    
+                        grid-row: 2;
+                        height: 34px;
+                        text-align: center;
+                        font-size: 18px;
+                        font-weight: bold;
+                        margin: 0 10px;
+                    }
+
+                    &.gradient-block {                    
+                        grid-row: 2;
+                        height: 34px;
+                    }
+
+                    &.texture-block {                    
+                        grid-row: 3;
+                        height: 140px;
+                        width: 140px;
+                        margin-top: -115px;
+                        overflow: hidden;
+                        border-bottom-left-radius: 7px;
+                        border: black 4px solid;
+                        border-left: 0px;
+                        border-bottom: 0px;
+
+                        img {
+                            width: 100%;
+                            height: 100%;
+                            pointer-events: none;
+
+                            &.empty {
+                                display: none;
+                            }
+                        }
+                    }
+
+                    &.remap-block {                    
+                        height: 34px;
+                        text-align: center;
+                        font-size: 18px;
+                        font-weight: bold;
+                        margin: 0 10px;
+                    }      
+                    
+                    &.trigonometry-block {                    
+                        grid-row: 2;
+                        height: 34px;
+                        text-align: center;
+                        font-size: 18px;
+                        font-weight: bold;
+                        margin: 0 10px;
+                    }
+                }
+            }
+        }
+    }
 }