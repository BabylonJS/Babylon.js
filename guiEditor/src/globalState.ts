--- conflicted
+++ resolved
@@ -1,56 +1,49 @@
-import { Nullable } from "babylonjs/types";
-import { Observable } from "babylonjs/Misc/observable";
-import { LogEntry } from "./components/log/logComponent";
-import { DataStorage } from "babylonjs/Misc/dataStorage";
-import { Color4 } from "babylonjs/Maths/math.color";
-import { WorkbenchComponent } from "./diagram/workbench";
-import { AdvancedDynamicTexture } from "babylonjs-gui/2D/advancedDynamicTexture";
-import { PropertyChangedEvent } from "./sharedUiComponents/propertyChangedEvent";
-import { Vector2 } from "babylonjs/Maths/math.vector";
-<<<<<<< HEAD
-import { Scene } from "babylonjs/scene";
-=======
-import { Control } from "babylonjs-gui/2D/controls/control";
->>>>>>> 901dee66
-
-export class GlobalState {
-    [x: string]: any;
-    guiTexture: AdvancedDynamicTexture;
-    hostElement: HTMLElement;
-    hostDocument: HTMLDocument;
-    hostWindow: Window;
-    onSelectionChangedObservable = new Observable<Nullable<Control>>();
-    onResizeObservable = new Observable<Vector2>();
-    onRebuildRequiredObservable = new Observable<void>();
-    onBuiltObservable = new Observable<void>();
-    onResetRequiredObservable = new Observable<void>();
-    onUpdateRequiredObservable = new Observable<void>();
-    onReOrganizedRequiredObservable = new Observable<void>();
-    onLogRequiredObservable = new Observable<LogEntry>();
-    onErrorMessageDialogRequiredObservable = new Observable<string>();
-    onIsLoadingChanged = new Observable<boolean>();
-    onSelectionBoxMoved = new Observable<ClientRect | DOMRect>();
-<<<<<<< HEAD
-    onGuiNodeRemovalObservable = new Observable<GUINode>();
-    onNewSceneObservable = new Observable<Nullable<Scene>>();
-=======
-    onGuiNodeRemovalObservable = new Observable<Control>();
->>>>>>> 901dee66
-    backgroundColor: Color4;
-    blockKeyboardEvents = false;
-    controlCamera: boolean;
-    workbench: WorkbenchComponent;
-    onPropertyChangedObservable = new Observable<PropertyChangedEvent>();
-    storeEditorData: (serializationObject: any) => void;
-
-    customSave?: { label: string; action: (data: string) => Promise<void> };
-
-    public constructor() {
-        this.controlCamera = DataStorage.ReadBoolean("ControlCamera", true);
-
-        let r = DataStorage.ReadNumber("BackgroundColorR", 0.12549019607843137);
-        let g = DataStorage.ReadNumber("BackgroundColorG", 0.09803921568627451);
-        let b = DataStorage.ReadNumber("BackgroundColorB", 0.25098039215686274);
-        this.backgroundColor = new Color4(r, g, b, 1.0);
-    }
-}
+import { Nullable } from "babylonjs/types";
+import { Observable } from "babylonjs/Misc/observable";
+import { LogEntry } from "./components/log/logComponent";
+import { DataStorage } from "babylonjs/Misc/dataStorage";
+import { Color4 } from "babylonjs/Maths/math.color";
+import { WorkbenchComponent } from "./diagram/workbench";
+import { AdvancedDynamicTexture } from "babylonjs-gui/2D/advancedDynamicTexture";
+import { PropertyChangedEvent } from "./sharedUiComponents/propertyChangedEvent";
+import { Vector2 } from "babylonjs/Maths/math.vector";
+import { Scene } from "babylonjs/scene";
+import { Control } from "babylonjs-gui/2D/controls/control";
+
+export class GlobalState {
+    [x: string]: any;
+    guiTexture: AdvancedDynamicTexture;
+    hostElement: HTMLElement;
+    hostDocument: HTMLDocument;
+    hostWindow: Window;
+    onSelectionChangedObservable = new Observable<Nullable<Control>>();
+    onResizeObservable = new Observable<Vector2>();
+    onRebuildRequiredObservable = new Observable<void>();
+    onBuiltObservable = new Observable<void>();
+    onResetRequiredObservable = new Observable<void>();
+    onUpdateRequiredObservable = new Observable<void>();
+    onReOrganizedRequiredObservable = new Observable<void>();
+    onLogRequiredObservable = new Observable<LogEntry>();
+    onErrorMessageDialogRequiredObservable = new Observable<string>();
+    onIsLoadingChanged = new Observable<boolean>();
+    onSelectionBoxMoved = new Observable<ClientRect | DOMRect>();
+    onNewSceneObservable = new Observable<Nullable<Scene>>();
+    onGuiNodeRemovalObservable = new Observable<Control>();
+    backgroundColor: Color4;
+    blockKeyboardEvents = false;
+    controlCamera: boolean;
+    workbench: WorkbenchComponent;
+    onPropertyChangedObservable = new Observable<PropertyChangedEvent>();
+    storeEditorData: (serializationObject: any) => void;
+
+    customSave?: { label: string; action: (data: string) => Promise<void> };
+
+    public constructor() {
+        this.controlCamera = DataStorage.ReadBoolean("ControlCamera", true);
+
+        let r = DataStorage.ReadNumber("BackgroundColorR", 0.12549019607843137);
+        let g = DataStorage.ReadNumber("BackgroundColorG", 0.09803921568627451);
+        let b = DataStorage.ReadNumber("BackgroundColorB", 0.25098039215686274);
+        this.backgroundColor = new Color4(r, g, b, 1.0);
+    }
+}