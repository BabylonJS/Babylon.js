--- conflicted
+++ resolved
@@ -1,60 +1,55 @@
-import * as React from "react";
-import { Observable } from "babylonjs/Misc/observable";
-import { PropertyChangedEvent } from "../../../../sharedUiComponents/propertyChangedEvent";
-import { CommonControlPropertyGridComponent } from "../gui/commonControlPropertyGridComponent";
-import { TextBlock, TextWrapping } from "babylonjs-gui/2D/controls/textBlock";
-import { TextInputLineComponent } from "../../../../sharedUiComponents/lines/textInputLineComponent";
-import { LockObject } from "../../../../sharedUiComponents/tabs/propertyGrids/lockObject";
-import { OptionsLineComponent } from "../../../../sharedUiComponents/lines/optionsLineComponent";
-import { CheckBoxLineComponent } from "../../../../sharedUiComponents/lines/checkBoxLineComponent";
-import { FloatLineComponent } from "../../../../sharedUiComponents/lines/floatLineComponent";
-import { TextLineComponent } from "../../../../sharedUiComponents/lines/textLineComponent";
-import { Color3LineComponent } from "../../../../sharedUiComponents/lines/color3LineComponent";
-
-interface ITextBlockPropertyGridComponentProps {
-    textBlock: TextBlock;
-    lockObject: LockObject;
-    onPropertyChangedObservable?: Observable<PropertyChangedEvent>;
-}
-
-const fillColorIcon: string = require("../../../../sharedUiComponents/imgs/fillColorIcon.svg");
-const fontFamilyIcon: string = require("../../../../sharedUiComponents/imgs/fontFamilyIcon.svg");
-const strokeWeightIcon: string = require("../../../../sharedUiComponents/imgs/strokeWeightIcon.svg");
-
-export class TextBlockPropertyGridComponent extends React.Component<ITextBlockPropertyGridComponentProps> {
-    constructor(props: ITextBlockPropertyGridComponentProps) {
-        super(props);
-    }
-
-    render() {
-        const textBlock = this.props.textBlock;
-
-        var wrappingOptions = [
-            { label: "Clip", value: TextWrapping.Clip },
-            { label: "Ellipsis", value: TextWrapping.Ellipsis },
-            { label: "Word wrap", value: TextWrapping.WordWrap },
-        ];
-
-        return (
-            <div className="pane">
-                <CommonControlPropertyGridComponent lockObject={this.props.lockObject} control={textBlock} onPropertyChangedObservable={this.props.onPropertyChangedObservable} />
-                <hr />
-                <TextLineComponent label="TEXTBLOCK" value=" " color="grey"></TextLineComponent>
-                <TextInputLineComponent iconLabel={"Text"} icon={fontFamilyIcon} lockObject={this.props.lockObject} label="" target={textBlock} propertyName="text" onPropertyChangedObservable={this.props.onPropertyChangedObservable} />
-                <CheckBoxLineComponent iconLabel={"Resize to fit"} icon={fontFamilyIcon} label="" target={textBlock} propertyName="resizeToFit" onPropertyChangedObservable={this.props.onPropertyChangedObservable} />
-                <OptionsLineComponent iconLabel={"Wrapping"} icon={fontFamilyIcon} label="" options={wrappingOptions} target={textBlock} propertyName="textWrapping" onPropertyChangedObservable={this.props.onPropertyChangedObservable} />
-                <TextInputLineComponent iconLabel={"Line spacing"} icon={fontFamilyIcon} lockObject={this.props.lockObject} label="" target={textBlock} propertyName="lineSpacing" onPropertyChangedObservable={this.props.onPropertyChangedObservable} />
-                <hr />
-                <TextLineComponent label="OUTLINE" value=" " color="grey"></TextLineComponent>
-<<<<<<< HEAD
-                <FloatLineComponent lockObject={this.props.lockObject} label="Outline width" target={textBlock} propertyName="outlineWidth" onPropertyChangedObservable={this.props.onPropertyChangedObservable} />
-                <Color3LineComponent lockObject={this.props.lockObject} label="Outline color" target={textBlock} propertyName="outlineColor" onPropertyChangedObservable={this.props.onPropertyChangedObservable} />
-=======
-                <FloatLineComponent iconLabel={"Outline width"} icon={strokeWeightIcon} lockObject={this.props.lockObject} label="" target={textBlock} propertyName="outlineWidth" onPropertyChangedObservable={this.props.onPropertyChangedObservable} />
-                <TextInputLineComponent iconLabel={"Outline color"} icon={fillColorIcon} lockObject={this.props.lockObject} label="" target={textBlock} propertyName="outlineColor" onPropertyChangedObservable={this.props.onPropertyChangedObservable} />
->>>>>>> c6d28e32
-
-            </div>
-        );
-    }
+import * as React from "react";
+import { Observable } from "babylonjs/Misc/observable";
+import { PropertyChangedEvent } from "../../../../sharedUiComponents/propertyChangedEvent";
+import { CommonControlPropertyGridComponent } from "../gui/commonControlPropertyGridComponent";
+import { TextBlock, TextWrapping } from "babylonjs-gui/2D/controls/textBlock";
+import { TextInputLineComponent } from "../../../../sharedUiComponents/lines/textInputLineComponent";
+import { LockObject } from "../../../../sharedUiComponents/tabs/propertyGrids/lockObject";
+import { OptionsLineComponent } from "../../../../sharedUiComponents/lines/optionsLineComponent";
+import { CheckBoxLineComponent } from "../../../../sharedUiComponents/lines/checkBoxLineComponent";
+import { FloatLineComponent } from "../../../../sharedUiComponents/lines/floatLineComponent";
+import { TextLineComponent } from "../../../../sharedUiComponents/lines/textLineComponent";
+import { Color3LineComponent } from "../../../../sharedUiComponents/lines/color3LineComponent";
+
+interface ITextBlockPropertyGridComponentProps {
+    textBlock: TextBlock;
+    lockObject: LockObject;
+    onPropertyChangedObservable?: Observable<PropertyChangedEvent>;
+}
+
+const fillColorIcon: string = require("../../../../sharedUiComponents/imgs/fillColorIcon.svg");
+const fontFamilyIcon: string = require("../../../../sharedUiComponents/imgs/fontFamilyIcon.svg");
+const strokeWeightIcon: string = require("../../../../sharedUiComponents/imgs/strokeWeightIcon.svg");
+
+export class TextBlockPropertyGridComponent extends React.Component<ITextBlockPropertyGridComponentProps> {
+    constructor(props: ITextBlockPropertyGridComponentProps) {
+        super(props);
+    }
+
+    render() {
+        const textBlock = this.props.textBlock;
+
+        var wrappingOptions = [
+            { label: "Clip", value: TextWrapping.Clip },
+            { label: "Ellipsis", value: TextWrapping.Ellipsis },
+            { label: "Word wrap", value: TextWrapping.WordWrap },
+        ];
+
+        return (
+            <div className="pane">
+                <CommonControlPropertyGridComponent lockObject={this.props.lockObject} control={textBlock} onPropertyChangedObservable={this.props.onPropertyChangedObservable} />
+                <hr />
+                <TextLineComponent label="TEXTBLOCK" value=" " color="grey"></TextLineComponent>
+                <TextInputLineComponent iconLabel={"Text"} icon={fontFamilyIcon} lockObject={this.props.lockObject} label="" target={textBlock} propertyName="text" onPropertyChangedObservable={this.props.onPropertyChangedObservable} />
+                <CheckBoxLineComponent iconLabel={"Resize to fit"} icon={fontFamilyIcon} label="" target={textBlock} propertyName="resizeToFit" onPropertyChangedObservable={this.props.onPropertyChangedObservable} />
+                <OptionsLineComponent iconLabel={"Wrapping"} icon={fontFamilyIcon} label="" options={wrappingOptions} target={textBlock} propertyName="textWrapping" onPropertyChangedObservable={this.props.onPropertyChangedObservable} />
+                <TextInputLineComponent iconLabel={"Line spacing"} icon={fontFamilyIcon} lockObject={this.props.lockObject} label="" target={textBlock} propertyName="lineSpacing" onPropertyChangedObservable={this.props.onPropertyChangedObservable} />
+                <hr />
+                <TextLineComponent label="OUTLINE" value=" " color="grey"></TextLineComponent>
+                <FloatLineComponent iconLabel={"Outline width"} icon={strokeWeightIcon} lockObject={this.props.lockObject} label="" target={textBlock} propertyName="outlineWidth" onPropertyChangedObservable={this.props.onPropertyChangedObservable} />
+                <Color3LineComponent iconLabel={"Outline color"} icon={fillColorIcon} lockObject={this.props.lockObject} label="" target={textBlock} propertyName="outlineColor" onPropertyChangedObservable={this.props.onPropertyChangedObservable} />
+
+            </div>
+        );
+    }
 }