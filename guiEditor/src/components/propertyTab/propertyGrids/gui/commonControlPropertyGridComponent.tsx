import * as React from "react";
import { Observable } from "babylonjs/Misc/observable";
import { PropertyChangedEvent } from "../../../../sharedUiComponents/propertyChangedEvent";
import { LineContainerComponent } from "../../../../sharedUiComponents/lines/lineContainerComponent";
import { TextLineComponent } from "../../../../sharedUiComponents/lines/textLineComponent";
import { Control } from "babylonjs-gui/2D/controls/control";
import { Grid } from "babylonjs-gui/2D/controls/grid";
import { SliderLineComponent } from "../../../../sharedUiComponents/lines/sliderLineComponent";
import { FloatLineComponent } from "../../../../sharedUiComponents/lines/floatLineComponent";
import { TextInputLineComponent } from "../../../../sharedUiComponents/lines/textInputLineComponent";
import { LockObject } from "../../../../sharedUiComponents/tabs/propertyGrids/lockObject";
import { CommandButtonComponent } from "../../../commandButtonComponent";
import { Image } from "babylonjs-gui/2D/controls/image";

const sizeIcon: string = require("../../../../sharedUiComponents/imgs/sizeIcon.svg");
const verticalMarginIcon: string = require("../../../../sharedUiComponents/imgs/verticalMarginIcon.svg");
const positionIcon: string = require("../../../../sharedUiComponents/imgs/positionIcon.svg");
const fontFamilyIcon: string = require("../../../../sharedUiComponents/imgs/fontFamilyIcon.svg");
const alphaIcon: string = require("../../../../sharedUiComponents/imgs/alphaIcon.svg");
const fontSizeIcon: string = require("../../../../sharedUiComponents/imgs/fontSizeIcon.svg");
const fontStyleIcon: string = require("../../../../sharedUiComponents/imgs/fontStyleIcon.svg");
const rotationIcon: string = require("../../../../sharedUiComponents/imgs/rotationIcon.svg");
const scaleIcon: string = require("../../../../sharedUiComponents/imgs/scaleIcon.svg");
const shadowBlurIcon: string = require("../../../../sharedUiComponents/imgs/shadowBlurIcon.svg");
const horizontalMarginIcon: string = require("../../../../sharedUiComponents/imgs/horizontalMarginIcon.svg");
const shadowColorIcon: string = require("../../../../sharedUiComponents/imgs/shadowColorIcon.svg");
const shadowOffsetXIcon: string = require("../../../../sharedUiComponents/imgs/shadowOffsetXIcon.svg");
const shadowOffsetYIcon: string = require("../../../../sharedUiComponents/imgs/shadowOffsetYIcon.svg");
const colorIcon: string = require("../../../../sharedUiComponents/imgs/colorIcon.svg");
const fillColorIcon: string = require("../../../../sharedUiComponents/imgs/fillColorIcon.svg");

const hAlignCenterIcon: string = require("../../../../sharedUiComponents/imgs/hAlignCenterIcon.svg");
const hAlignLeftIcon: string = require("../../../../sharedUiComponents/imgs/hAlignLeftIcon.svg");
const hAlignRightIcon: string = require("../../../../sharedUiComponents/imgs/hAlignRightIcon.svg");
const vAlignCenterIcon: string = require("../../../../sharedUiComponents/imgs/vAlignCenterIcon.svg");
const vAlignTopIcon: string = require("../../../../sharedUiComponents/imgs/vAlignTopIcon.svg");
const vAlignBottomIcon: string = require("../../../../sharedUiComponents/imgs/vAlignBottomIcon.svg");


interface ICommonControlPropertyGridComponentProps {
    control: Control;
    lockObject: LockObject;
    onPropertyChangedObservable?: Observable<PropertyChangedEvent>;
}

export class CommonControlPropertyGridComponent extends React.Component<ICommonControlPropertyGridComponentProps> {
    constructor(props: ICommonControlPropertyGridComponentProps) {
        super(props);
    }

    renderGridInformation() {
        const control = this.props.control;

        if (!control.parent) {
            return null;
        }

        const gridParent = control.parent;

        if ((gridParent as any).rowCount === undefined) {
            return null;
        }

        const grid = gridParent as Grid;
        const childCellInfo = grid.getChildCellInfo(control);

        if (childCellInfo === undefined) {
            return null;
        }

        const cellInfos = childCellInfo.split(":");

        return (
            <LineContainerComponent title="GRID">
                <TextLineComponent label={"Row"} value={cellInfos[0]} />
                <TextLineComponent label={"Column"} value={cellInfos[1]} />
            </LineContainerComponent>
        );
    }

    render() {
        const control = this.props.control;

        return (
            <div>
                <div className="divider">
                    <TextInputLineComponent lockObject={this.props.lockObject} label="Name" target={control} propertyName="name" onPropertyChangedObservable={this.props.onPropertyChangedObservable} />
                    <FloatLineComponent lockObject={this.props.lockObject} label="ZIndex" target={control} propertyName="zIndex" onPropertyChangedObservable={this.props.onPropertyChangedObservable} />
                </div>
                <hr />
                <div className="divider">
                    <CommandButtonComponent tooltip="Left" icon={hAlignLeftIcon} shortcut="" isActive={control.horizontalAlignment === Control.HORIZONTAL_ALIGNMENT_LEFT} onClick={() => { control.horizontalAlignment = Control.HORIZONTAL_ALIGNMENT_LEFT }} />
                    <CommandButtonComponent tooltip="Center" icon={hAlignCenterIcon} shortcut="" isActive={control.horizontalAlignment === Control.HORIZONTAL_ALIGNMENT_CENTER} onClick={() => { control.horizontalAlignment = Control.HORIZONTAL_ALIGNMENT_CENTER }} />
                    <CommandButtonComponent tooltip="Right" icon={hAlignRightIcon} shortcut="" isActive={control.horizontalAlignment === Control.HORIZONTAL_ALIGNMENT_RIGHT} onClick={() => { control.horizontalAlignment = Control.HORIZONTAL_ALIGNMENT_RIGHT }} />
                    <CommandButtonComponent tooltip="Top" icon={vAlignTopIcon} shortcut="" isActive={control.verticalAlignment === Control.VERTICAL_ALIGNMENT_TOP} onClick={() => { control.verticalAlignment = Control.VERTICAL_ALIGNMENT_TOP }} />
                    <CommandButtonComponent tooltip="Center" icon={vAlignCenterIcon} shortcut="" isActive={control.verticalAlignment === Control.VERTICAL_ALIGNMENT_CENTER} onClick={() => { control.verticalAlignment = Control.VERTICAL_ALIGNMENT_CENTER }} />
                    <CommandButtonComponent tooltip="Center" icon={vAlignBottomIcon} shortcut="" isActive={control.verticalAlignment === Control.VERTICAL_ALIGNMENT_BOTTOM} onClick={() => { control.verticalAlignment = Control.VERTICAL_ALIGNMENT_BOTTOM }} />
                </div>
                <div className="divider">
                    <TextInputLineComponent iconLabel={"Position"} icon={positionIcon} lockObject={this.props.lockObject} label="X" target={control} propertyName="left" onPropertyChangedObservable={this.props.onPropertyChangedObservable} />
                    <TextInputLineComponent lockObject={this.props.lockObject} label="Y" target={control} propertyName="top" onPropertyChangedObservable={this.props.onPropertyChangedObservable} />
                </div>
                <div className="divider">
<<<<<<< HEAD
                    <TextInputLineComponent icon={sizeIcon} lockObject={this.props.lockObject} label="W" target={control} propertyName="width" onPropertyChangedObservable={this.props.onPropertyChangedObservable}
                        onChange={() => {
                            if (control.typeName === "Image") {
                                (control as Image).autoScale = false;
                            };
                        }
                    }/>
                    <TextInputLineComponent lockObject={this.props.lockObject} label="H" target={control} propertyName="height" onPropertyChangedObservable={this.props.onPropertyChangedObservable}
                        onChange={() => {
                            if (control.typeName === "Image") {
                                (control as Image).autoScale = false;
                            };
                        }
                    }/>
=======
                    <TextInputLineComponent iconLabel={"Size"} icon={sizeIcon} lockObject={this.props.lockObject} label="W" target={control} propertyName="width" onPropertyChangedObservable={this.props.onPropertyChangedObservable} />
                    <TextInputLineComponent lockObject={this.props.lockObject} label="H" target={control} propertyName="height" onPropertyChangedObservable={this.props.onPropertyChangedObservable} />
>>>>>>> 35d84560
                </div>
                <div className="divider">
                    <TextInputLineComponent iconLabel={"Vertical Margins"} icon={verticalMarginIcon} lockObject={this.props.lockObject} label="L" target={control} propertyName="paddingLeft" onPropertyChangedObservable={this.props.onPropertyChangedObservable} />
                    <TextInputLineComponent lockObject={this.props.lockObject} label="T" target={control} propertyName="paddingTop" onPropertyChangedObservable={this.props.onPropertyChangedObservable} />
                </div>
                <div className="divider">
                    <TextInputLineComponent iconLabel={"Horizontal Margins"} icon={horizontalMarginIcon} lockObject={this.props.lockObject} label="R" target={control} propertyName="paddingRight" onPropertyChangedObservable={this.props.onPropertyChangedObservable} />
                    <TextInputLineComponent lockObject={this.props.lockObject} label="B" target={control} propertyName="paddingBottom" onPropertyChangedObservable={this.props.onPropertyChangedObservable} />
                </div>
<<<<<<< HEAD
                <hr />
                <TextLineComponent label="TRANSFORMATION" value=" " color="grey"></TextLineComponent>
=======
                <hr/>
                <TextLineComponent tooltip="" label="TRANSFORMATION" value=" " color="grey"></TextLineComponent>
>>>>>>> 35d84560
                <div className="divider">
                    <FloatLineComponent iconLabel={"Trasnsform Center"} icon={positionIcon} lockObject={this.props.lockObject} label="X" target={control} propertyName="transformCenterX" onPropertyChangedObservable={this.props.onPropertyChangedObservable} />
                    <FloatLineComponent lockObject={this.props.lockObject} label="Y" target={control} propertyName="transformCenterY" onPropertyChangedObservable={this.props.onPropertyChangedObservable} />
                </div>
                <div className="divider">
                    <FloatLineComponent iconLabel={"Scale"} icon={scaleIcon} lockObject={this.props.lockObject} label="X" target={control} propertyName="scaleX" onPropertyChangedObservable={this.props.onPropertyChangedObservable} />
                    <FloatLineComponent lockObject={this.props.lockObject} label="Y" target={control} propertyName="scaleY" onPropertyChangedObservable={this.props.onPropertyChangedObservable} />
                </div>
<<<<<<< HEAD
                <SliderLineComponent icon={rotationIcon} label="R" target={control} propertyName="rotation" minimum={0} maximum={2 * Math.PI} step={0.01} onPropertyChangedObservable={this.props.onPropertyChangedObservable} />
                <hr />
                <TextLineComponent label="APPEARANCE" value=" " color="grey"></TextLineComponent>
                {
                    (control as any).color !== undefined &&
                    <TextInputLineComponent icon={colorIcon} lockObject={this.props.lockObject} label="" target={control} propertyName="color" onPropertyChangedObservable={this.props.onPropertyChangedObservable}
                        onChange={(newValue) => {
                            if (newValue === "") { control.color = "Transparent" }
                        }} />
                }
                {
                    (control as any).background !== undefined &&
                    <TextInputLineComponent icon={fillColorIcon} lockObject={this.props.lockObject} label="" target={control} propertyName="background" onPropertyChangedObservable={this.props.onPropertyChangedObservable}
                        onChange={(newValue) => {
                            if (newValue === "") {  (control as any).background = "Transparent" }
                        }} />
=======
                <SliderLineComponent iconLabel={"Rotation"} icon={rotationIcon} label="R" target={control} propertyName="rotation" minimum={0} maximum={2 * Math.PI} step={0.01} onPropertyChangedObservable={this.props.onPropertyChangedObservable} />
                <hr/>
                <TextLineComponent tooltip="" label="APPEARANCE" value=" " color="grey"></TextLineComponent>
                {
                    (control as any).color !== undefined &&
                    <TextInputLineComponent iconLabel={"Color"} icon={colorIcon} lockObject={this.props.lockObject} label="" target={control} propertyName="color" onPropertyChangedObservable={this.props.onPropertyChangedObservable} />
                }
                {
                    (control as any).background !== undefined &&
                    <TextInputLineComponent iconLabel={"Background"} icon={fillColorIcon} lockObject={this.props.lockObject} label="" target={control} propertyName="background" onPropertyChangedObservable={this.props.onPropertyChangedObservable} />
>>>>>>> 35d84560
                }
                <SliderLineComponent iconLabel={"Alpha"} icon={alphaIcon} label="" target={control} propertyName="alpha" minimum={0} maximum={1} step={0.01} onPropertyChangedObservable={this.props.onPropertyChangedObservable} />
                <TextInputLineComponent iconLabel={"Shadow Color"} icon={shadowColorIcon} lockObject={this.props.lockObject} label="" target={control} propertyName="shadowColor" onPropertyChangedObservable={this.props.onPropertyChangedObservable} />
                <div className="divider">
                    <FloatLineComponent iconLabel={"Shadow Offset X"} icon={shadowOffsetXIcon} lockObject={this.props.lockObject} label="" target={control} propertyName="shadowOffsetX" onPropertyChangedObservable={this.props.onPropertyChangedObservable} />
                    <FloatLineComponent iconLabel={"Shadow Offset Y"} icon={shadowOffsetYIcon} lockObject={this.props.lockObject} label="" target={control} propertyName="shadowOffsetY" onPropertyChangedObservable={this.props.onPropertyChangedObservable} />
                </div>
<<<<<<< HEAD
                <FloatLineComponent icon={shadowBlurIcon} lockObject={this.props.lockObject} label="" target={control} propertyName="shadowBlur" onPropertyChangedObservable={this.props.onPropertyChangedObservable} />
                <hr />
                <TextLineComponent label="FONT STYLE" value=" " color="grey"></TextLineComponent>
=======
                <FloatLineComponent iconLabel={"Shadow Blur"} icon={shadowBlurIcon} lockObject={this.props.lockObject} label="" target={control} propertyName="shadowBlur" onPropertyChangedObservable={this.props.onPropertyChangedObservable} />
                <hr/>
                <TextLineComponent tooltip="" label="FONT STYLE" value=" " color="grey"></TextLineComponent>
>>>>>>> 35d84560
                <div className="divider">
                    <TextInputLineComponent iconLabel={"Font Family"} icon={fontFamilyIcon} lockObject={this.props.lockObject} label="" target={control} propertyName="fontFamily" onPropertyChangedObservable={this.props.onPropertyChangedObservable} />
                    <TextInputLineComponent iconLabel={"Font Size"} icon={fontSizeIcon} lockObject={this.props.lockObject} label="" target={control} propertyName="fontSize" onPropertyChangedObservable={this.props.onPropertyChangedObservable} />
                </div>
                <div className="divider">
                    <TextInputLineComponent iconLabel={"Font Weight"} icon={shadowBlurIcon} lockObject={this.props.lockObject} label="" target={control} propertyName="fontWeight" onPropertyChangedObservable={this.props.onPropertyChangedObservable} />
                    <TextInputLineComponent iconLabel={"Font Style"} icon={fontStyleIcon} lockObject={this.props.lockObject} label="" target={control} propertyName="fontStyle" onPropertyChangedObservable={this.props.onPropertyChangedObservable} />
                </div>
                {
                    this.renderGridInformation()
                }
            </div>
        );
    }
}<|MERGE_RESOLUTION|>--- conflicted
+++ resolved
@@ -1,206 +1,177 @@
-import * as React from "react";
-import { Observable } from "babylonjs/Misc/observable";
-import { PropertyChangedEvent } from "../../../../sharedUiComponents/propertyChangedEvent";
-import { LineContainerComponent } from "../../../../sharedUiComponents/lines/lineContainerComponent";
-import { TextLineComponent } from "../../../../sharedUiComponents/lines/textLineComponent";
-import { Control } from "babylonjs-gui/2D/controls/control";
-import { Grid } from "babylonjs-gui/2D/controls/grid";
-import { SliderLineComponent } from "../../../../sharedUiComponents/lines/sliderLineComponent";
-import { FloatLineComponent } from "../../../../sharedUiComponents/lines/floatLineComponent";
-import { TextInputLineComponent } from "../../../../sharedUiComponents/lines/textInputLineComponent";
-import { LockObject } from "../../../../sharedUiComponents/tabs/propertyGrids/lockObject";
-import { CommandButtonComponent } from "../../../commandButtonComponent";
-import { Image } from "babylonjs-gui/2D/controls/image";
-
-const sizeIcon: string = require("../../../../sharedUiComponents/imgs/sizeIcon.svg");
-const verticalMarginIcon: string = require("../../../../sharedUiComponents/imgs/verticalMarginIcon.svg");
-const positionIcon: string = require("../../../../sharedUiComponents/imgs/positionIcon.svg");
-const fontFamilyIcon: string = require("../../../../sharedUiComponents/imgs/fontFamilyIcon.svg");
-const alphaIcon: string = require("../../../../sharedUiComponents/imgs/alphaIcon.svg");
-const fontSizeIcon: string = require("../../../../sharedUiComponents/imgs/fontSizeIcon.svg");
-const fontStyleIcon: string = require("../../../../sharedUiComponents/imgs/fontStyleIcon.svg");
-const rotationIcon: string = require("../../../../sharedUiComponents/imgs/rotationIcon.svg");
-const scaleIcon: string = require("../../../../sharedUiComponents/imgs/scaleIcon.svg");
-const shadowBlurIcon: string = require("../../../../sharedUiComponents/imgs/shadowBlurIcon.svg");
-const horizontalMarginIcon: string = require("../../../../sharedUiComponents/imgs/horizontalMarginIcon.svg");
-const shadowColorIcon: string = require("../../../../sharedUiComponents/imgs/shadowColorIcon.svg");
-const shadowOffsetXIcon: string = require("../../../../sharedUiComponents/imgs/shadowOffsetXIcon.svg");
-const shadowOffsetYIcon: string = require("../../../../sharedUiComponents/imgs/shadowOffsetYIcon.svg");
-const colorIcon: string = require("../../../../sharedUiComponents/imgs/colorIcon.svg");
-const fillColorIcon: string = require("../../../../sharedUiComponents/imgs/fillColorIcon.svg");
-
-const hAlignCenterIcon: string = require("../../../../sharedUiComponents/imgs/hAlignCenterIcon.svg");
-const hAlignLeftIcon: string = require("../../../../sharedUiComponents/imgs/hAlignLeftIcon.svg");
-const hAlignRightIcon: string = require("../../../../sharedUiComponents/imgs/hAlignRightIcon.svg");
-const vAlignCenterIcon: string = require("../../../../sharedUiComponents/imgs/vAlignCenterIcon.svg");
-const vAlignTopIcon: string = require("../../../../sharedUiComponents/imgs/vAlignTopIcon.svg");
-const vAlignBottomIcon: string = require("../../../../sharedUiComponents/imgs/vAlignBottomIcon.svg");
-
-
-interface ICommonControlPropertyGridComponentProps {
-    control: Control;
-    lockObject: LockObject;
-    onPropertyChangedObservable?: Observable<PropertyChangedEvent>;
-}
-
-export class CommonControlPropertyGridComponent extends React.Component<ICommonControlPropertyGridComponentProps> {
-    constructor(props: ICommonControlPropertyGridComponentProps) {
-        super(props);
-    }
-
-    renderGridInformation() {
-        const control = this.props.control;
-
-        if (!control.parent) {
-            return null;
-        }
-
-        const gridParent = control.parent;
-
-        if ((gridParent as any).rowCount === undefined) {
-            return null;
-        }
-
-        const grid = gridParent as Grid;
-        const childCellInfo = grid.getChildCellInfo(control);
-
-        if (childCellInfo === undefined) {
-            return null;
-        }
-
-        const cellInfos = childCellInfo.split(":");
-
-        return (
-            <LineContainerComponent title="GRID">
-                <TextLineComponent label={"Row"} value={cellInfos[0]} />
-                <TextLineComponent label={"Column"} value={cellInfos[1]} />
-            </LineContainerComponent>
-        );
-    }
-
-    render() {
-        const control = this.props.control;
-
-        return (
-            <div>
-                <div className="divider">
-                    <TextInputLineComponent lockObject={this.props.lockObject} label="Name" target={control} propertyName="name" onPropertyChangedObservable={this.props.onPropertyChangedObservable} />
-                    <FloatLineComponent lockObject={this.props.lockObject} label="ZIndex" target={control} propertyName="zIndex" onPropertyChangedObservable={this.props.onPropertyChangedObservable} />
-                </div>
-                <hr />
-                <div className="divider">
-                    <CommandButtonComponent tooltip="Left" icon={hAlignLeftIcon} shortcut="" isActive={control.horizontalAlignment === Control.HORIZONTAL_ALIGNMENT_LEFT} onClick={() => { control.horizontalAlignment = Control.HORIZONTAL_ALIGNMENT_LEFT }} />
-                    <CommandButtonComponent tooltip="Center" icon={hAlignCenterIcon} shortcut="" isActive={control.horizontalAlignment === Control.HORIZONTAL_ALIGNMENT_CENTER} onClick={() => { control.horizontalAlignment = Control.HORIZONTAL_ALIGNMENT_CENTER }} />
-                    <CommandButtonComponent tooltip="Right" icon={hAlignRightIcon} shortcut="" isActive={control.horizontalAlignment === Control.HORIZONTAL_ALIGNMENT_RIGHT} onClick={() => { control.horizontalAlignment = Control.HORIZONTAL_ALIGNMENT_RIGHT }} />
-                    <CommandButtonComponent tooltip="Top" icon={vAlignTopIcon} shortcut="" isActive={control.verticalAlignment === Control.VERTICAL_ALIGNMENT_TOP} onClick={() => { control.verticalAlignment = Control.VERTICAL_ALIGNMENT_TOP }} />
-                    <CommandButtonComponent tooltip="Center" icon={vAlignCenterIcon} shortcut="" isActive={control.verticalAlignment === Control.VERTICAL_ALIGNMENT_CENTER} onClick={() => { control.verticalAlignment = Control.VERTICAL_ALIGNMENT_CENTER }} />
-                    <CommandButtonComponent tooltip="Center" icon={vAlignBottomIcon} shortcut="" isActive={control.verticalAlignment === Control.VERTICAL_ALIGNMENT_BOTTOM} onClick={() => { control.verticalAlignment = Control.VERTICAL_ALIGNMENT_BOTTOM }} />
-                </div>
-                <div className="divider">
-                    <TextInputLineComponent iconLabel={"Position"} icon={positionIcon} lockObject={this.props.lockObject} label="X" target={control} propertyName="left" onPropertyChangedObservable={this.props.onPropertyChangedObservable} />
-                    <TextInputLineComponent lockObject={this.props.lockObject} label="Y" target={control} propertyName="top" onPropertyChangedObservable={this.props.onPropertyChangedObservable} />
-                </div>
-                <div className="divider">
-<<<<<<< HEAD
-                    <TextInputLineComponent icon={sizeIcon} lockObject={this.props.lockObject} label="W" target={control} propertyName="width" onPropertyChangedObservable={this.props.onPropertyChangedObservable}
-                        onChange={() => {
-                            if (control.typeName === "Image") {
-                                (control as Image).autoScale = false;
-                            };
-                        }
-                    }/>
-                    <TextInputLineComponent lockObject={this.props.lockObject} label="H" target={control} propertyName="height" onPropertyChangedObservable={this.props.onPropertyChangedObservable}
-                        onChange={() => {
-                            if (control.typeName === "Image") {
-                                (control as Image).autoScale = false;
-                            };
-                        }
-                    }/>
-=======
-                    <TextInputLineComponent iconLabel={"Size"} icon={sizeIcon} lockObject={this.props.lockObject} label="W" target={control} propertyName="width" onPropertyChangedObservable={this.props.onPropertyChangedObservable} />
-                    <TextInputLineComponent lockObject={this.props.lockObject} label="H" target={control} propertyName="height" onPropertyChangedObservable={this.props.onPropertyChangedObservable} />
->>>>>>> 35d84560
-                </div>
-                <div className="divider">
-                    <TextInputLineComponent iconLabel={"Vertical Margins"} icon={verticalMarginIcon} lockObject={this.props.lockObject} label="L" target={control} propertyName="paddingLeft" onPropertyChangedObservable={this.props.onPropertyChangedObservable} />
-                    <TextInputLineComponent lockObject={this.props.lockObject} label="T" target={control} propertyName="paddingTop" onPropertyChangedObservable={this.props.onPropertyChangedObservable} />
-                </div>
-                <div className="divider">
-                    <TextInputLineComponent iconLabel={"Horizontal Margins"} icon={horizontalMarginIcon} lockObject={this.props.lockObject} label="R" target={control} propertyName="paddingRight" onPropertyChangedObservable={this.props.onPropertyChangedObservable} />
-                    <TextInputLineComponent lockObject={this.props.lockObject} label="B" target={control} propertyName="paddingBottom" onPropertyChangedObservable={this.props.onPropertyChangedObservable} />
-                </div>
-<<<<<<< HEAD
-                <hr />
-                <TextLineComponent label="TRANSFORMATION" value=" " color="grey"></TextLineComponent>
-=======
-                <hr/>
-                <TextLineComponent tooltip="" label="TRANSFORMATION" value=" " color="grey"></TextLineComponent>
->>>>>>> 35d84560
-                <div className="divider">
-                    <FloatLineComponent iconLabel={"Trasnsform Center"} icon={positionIcon} lockObject={this.props.lockObject} label="X" target={control} propertyName="transformCenterX" onPropertyChangedObservable={this.props.onPropertyChangedObservable} />
-                    <FloatLineComponent lockObject={this.props.lockObject} label="Y" target={control} propertyName="transformCenterY" onPropertyChangedObservable={this.props.onPropertyChangedObservable} />
-                </div>
-                <div className="divider">
-                    <FloatLineComponent iconLabel={"Scale"} icon={scaleIcon} lockObject={this.props.lockObject} label="X" target={control} propertyName="scaleX" onPropertyChangedObservable={this.props.onPropertyChangedObservable} />
-                    <FloatLineComponent lockObject={this.props.lockObject} label="Y" target={control} propertyName="scaleY" onPropertyChangedObservable={this.props.onPropertyChangedObservable} />
-                </div>
-<<<<<<< HEAD
-                <SliderLineComponent icon={rotationIcon} label="R" target={control} propertyName="rotation" minimum={0} maximum={2 * Math.PI} step={0.01} onPropertyChangedObservable={this.props.onPropertyChangedObservable} />
-                <hr />
-                <TextLineComponent label="APPEARANCE" value=" " color="grey"></TextLineComponent>
-                {
-                    (control as any).color !== undefined &&
-                    <TextInputLineComponent icon={colorIcon} lockObject={this.props.lockObject} label="" target={control} propertyName="color" onPropertyChangedObservable={this.props.onPropertyChangedObservable}
-                        onChange={(newValue) => {
-                            if (newValue === "") { control.color = "Transparent" }
-                        }} />
-                }
-                {
-                    (control as any).background !== undefined &&
-                    <TextInputLineComponent icon={fillColorIcon} lockObject={this.props.lockObject} label="" target={control} propertyName="background" onPropertyChangedObservable={this.props.onPropertyChangedObservable}
-                        onChange={(newValue) => {
-                            if (newValue === "") {  (control as any).background = "Transparent" }
-                        }} />
-=======
-                <SliderLineComponent iconLabel={"Rotation"} icon={rotationIcon} label="R" target={control} propertyName="rotation" minimum={0} maximum={2 * Math.PI} step={0.01} onPropertyChangedObservable={this.props.onPropertyChangedObservable} />
-                <hr/>
-                <TextLineComponent tooltip="" label="APPEARANCE" value=" " color="grey"></TextLineComponent>
-                {
-                    (control as any).color !== undefined &&
-                    <TextInputLineComponent iconLabel={"Color"} icon={colorIcon} lockObject={this.props.lockObject} label="" target={control} propertyName="color" onPropertyChangedObservable={this.props.onPropertyChangedObservable} />
-                }
-                {
-                    (control as any).background !== undefined &&
-                    <TextInputLineComponent iconLabel={"Background"} icon={fillColorIcon} lockObject={this.props.lockObject} label="" target={control} propertyName="background" onPropertyChangedObservable={this.props.onPropertyChangedObservable} />
->>>>>>> 35d84560
-                }
-                <SliderLineComponent iconLabel={"Alpha"} icon={alphaIcon} label="" target={control} propertyName="alpha" minimum={0} maximum={1} step={0.01} onPropertyChangedObservable={this.props.onPropertyChangedObservable} />
-                <TextInputLineComponent iconLabel={"Shadow Color"} icon={shadowColorIcon} lockObject={this.props.lockObject} label="" target={control} propertyName="shadowColor" onPropertyChangedObservable={this.props.onPropertyChangedObservable} />
-                <div className="divider">
-                    <FloatLineComponent iconLabel={"Shadow Offset X"} icon={shadowOffsetXIcon} lockObject={this.props.lockObject} label="" target={control} propertyName="shadowOffsetX" onPropertyChangedObservable={this.props.onPropertyChangedObservable} />
-                    <FloatLineComponent iconLabel={"Shadow Offset Y"} icon={shadowOffsetYIcon} lockObject={this.props.lockObject} label="" target={control} propertyName="shadowOffsetY" onPropertyChangedObservable={this.props.onPropertyChangedObservable} />
-                </div>
-<<<<<<< HEAD
-                <FloatLineComponent icon={shadowBlurIcon} lockObject={this.props.lockObject} label="" target={control} propertyName="shadowBlur" onPropertyChangedObservable={this.props.onPropertyChangedObservable} />
-                <hr />
-                <TextLineComponent label="FONT STYLE" value=" " color="grey"></TextLineComponent>
-=======
-                <FloatLineComponent iconLabel={"Shadow Blur"} icon={shadowBlurIcon} lockObject={this.props.lockObject} label="" target={control} propertyName="shadowBlur" onPropertyChangedObservable={this.props.onPropertyChangedObservable} />
-                <hr/>
-                <TextLineComponent tooltip="" label="FONT STYLE" value=" " color="grey"></TextLineComponent>
->>>>>>> 35d84560
-                <div className="divider">
-                    <TextInputLineComponent iconLabel={"Font Family"} icon={fontFamilyIcon} lockObject={this.props.lockObject} label="" target={control} propertyName="fontFamily" onPropertyChangedObservable={this.props.onPropertyChangedObservable} />
-                    <TextInputLineComponent iconLabel={"Font Size"} icon={fontSizeIcon} lockObject={this.props.lockObject} label="" target={control} propertyName="fontSize" onPropertyChangedObservable={this.props.onPropertyChangedObservable} />
-                </div>
-                <div className="divider">
-                    <TextInputLineComponent iconLabel={"Font Weight"} icon={shadowBlurIcon} lockObject={this.props.lockObject} label="" target={control} propertyName="fontWeight" onPropertyChangedObservable={this.props.onPropertyChangedObservable} />
-                    <TextInputLineComponent iconLabel={"Font Style"} icon={fontStyleIcon} lockObject={this.props.lockObject} label="" target={control} propertyName="fontStyle" onPropertyChangedObservable={this.props.onPropertyChangedObservable} />
-                </div>
-                {
-                    this.renderGridInformation()
-                }
-            </div>
-        );
-    }
+import * as React from "react";
+import { Observable } from "babylonjs/Misc/observable";
+import { PropertyChangedEvent } from "../../../../sharedUiComponents/propertyChangedEvent";
+import { LineContainerComponent } from "../../../../sharedUiComponents/lines/lineContainerComponent";
+import { TextLineComponent } from "../../../../sharedUiComponents/lines/textLineComponent";
+import { Control } from "babylonjs-gui/2D/controls/control";
+import { Grid } from "babylonjs-gui/2D/controls/grid";
+import { SliderLineComponent } from "../../../../sharedUiComponents/lines/sliderLineComponent";
+import { FloatLineComponent } from "../../../../sharedUiComponents/lines/floatLineComponent";
+import { TextInputLineComponent } from "../../../../sharedUiComponents/lines/textInputLineComponent";
+import { LockObject } from "../../../../sharedUiComponents/tabs/propertyGrids/lockObject";
+import { CommandButtonComponent } from "../../../commandButtonComponent";
+import { Image } from "babylonjs-gui/2D/controls/image";
+
+const sizeIcon: string = require("../../../../sharedUiComponents/imgs/sizeIcon.svg");
+const verticalMarginIcon: string = require("../../../../sharedUiComponents/imgs/verticalMarginIcon.svg");
+const positionIcon: string = require("../../../../sharedUiComponents/imgs/positionIcon.svg");
+const fontFamilyIcon: string = require("../../../../sharedUiComponents/imgs/fontFamilyIcon.svg");
+const alphaIcon: string = require("../../../../sharedUiComponents/imgs/alphaIcon.svg");
+const fontSizeIcon: string = require("../../../../sharedUiComponents/imgs/fontSizeIcon.svg");
+const fontStyleIcon: string = require("../../../../sharedUiComponents/imgs/fontStyleIcon.svg");
+const rotationIcon: string = require("../../../../sharedUiComponents/imgs/rotationIcon.svg");
+const scaleIcon: string = require("../../../../sharedUiComponents/imgs/scaleIcon.svg");
+const shadowBlurIcon: string = require("../../../../sharedUiComponents/imgs/shadowBlurIcon.svg");
+const horizontalMarginIcon: string = require("../../../../sharedUiComponents/imgs/horizontalMarginIcon.svg");
+const shadowColorIcon: string = require("../../../../sharedUiComponents/imgs/shadowColorIcon.svg");
+const shadowOffsetXIcon: string = require("../../../../sharedUiComponents/imgs/shadowOffsetXIcon.svg");
+const shadowOffsetYIcon: string = require("../../../../sharedUiComponents/imgs/shadowOffsetYIcon.svg");
+const colorIcon: string = require("../../../../sharedUiComponents/imgs/colorIcon.svg");
+const fillColorIcon: string = require("../../../../sharedUiComponents/imgs/fillColorIcon.svg");
+
+const hAlignCenterIcon: string = require("../../../../sharedUiComponents/imgs/hAlignCenterIcon.svg");
+const hAlignLeftIcon: string = require("../../../../sharedUiComponents/imgs/hAlignLeftIcon.svg");
+const hAlignRightIcon: string = require("../../../../sharedUiComponents/imgs/hAlignRightIcon.svg");
+const vAlignCenterIcon: string = require("../../../../sharedUiComponents/imgs/vAlignCenterIcon.svg");
+const vAlignTopIcon: string = require("../../../../sharedUiComponents/imgs/vAlignTopIcon.svg");
+const vAlignBottomIcon: string = require("../../../../sharedUiComponents/imgs/vAlignBottomIcon.svg");
+
+
+interface ICommonControlPropertyGridComponentProps {
+    control: Control;
+    lockObject: LockObject;
+    onPropertyChangedObservable?: Observable<PropertyChangedEvent>;
+}
+
+export class CommonControlPropertyGridComponent extends React.Component<ICommonControlPropertyGridComponentProps> {
+    constructor(props: ICommonControlPropertyGridComponentProps) {
+        super(props);
+    }
+
+    renderGridInformation() {
+        const control = this.props.control;
+
+        if (!control.parent) {
+            return null;
+        }
+
+        const gridParent = control.parent;
+
+        if ((gridParent as any).rowCount === undefined) {
+            return null;
+        }
+
+        const grid = gridParent as Grid;
+        const childCellInfo = grid.getChildCellInfo(control);
+
+        if (childCellInfo === undefined) {
+            return null;
+        }
+
+        const cellInfos = childCellInfo.split(":");
+
+        return (
+            <LineContainerComponent title="GRID">
+                <TextLineComponent label={"Row"} value={cellInfos[0]} />
+                <TextLineComponent label={"Column"} value={cellInfos[1]} />
+            </LineContainerComponent>
+        );
+    }
+
+    render() {
+        const control = this.props.control;
+
+        return (
+            <div>
+                <div className="divider">
+                    <TextInputLineComponent lockObject={this.props.lockObject} label="Name" target={control} propertyName="name" onPropertyChangedObservable={this.props.onPropertyChangedObservable} />
+                    <FloatLineComponent lockObject={this.props.lockObject} label="ZIndex" target={control} propertyName="zIndex" onPropertyChangedObservable={this.props.onPropertyChangedObservable} />
+                </div>
+                <hr />
+                <div className="divider">
+                    <CommandButtonComponent tooltip="Left" icon={hAlignLeftIcon} shortcut="" isActive={control.horizontalAlignment === Control.HORIZONTAL_ALIGNMENT_LEFT} onClick={() => { control.horizontalAlignment = Control.HORIZONTAL_ALIGNMENT_LEFT }} />
+                    <CommandButtonComponent tooltip="Center" icon={hAlignCenterIcon} shortcut="" isActive={control.horizontalAlignment === Control.HORIZONTAL_ALIGNMENT_CENTER} onClick={() => { control.horizontalAlignment = Control.HORIZONTAL_ALIGNMENT_CENTER }} />
+                    <CommandButtonComponent tooltip="Right" icon={hAlignRightIcon} shortcut="" isActive={control.horizontalAlignment === Control.HORIZONTAL_ALIGNMENT_RIGHT} onClick={() => { control.horizontalAlignment = Control.HORIZONTAL_ALIGNMENT_RIGHT }} />
+                    <CommandButtonComponent tooltip="Top" icon={vAlignTopIcon} shortcut="" isActive={control.verticalAlignment === Control.VERTICAL_ALIGNMENT_TOP} onClick={() => { control.verticalAlignment = Control.VERTICAL_ALIGNMENT_TOP }} />
+                    <CommandButtonComponent tooltip="Center" icon={vAlignCenterIcon} shortcut="" isActive={control.verticalAlignment === Control.VERTICAL_ALIGNMENT_CENTER} onClick={() => { control.verticalAlignment = Control.VERTICAL_ALIGNMENT_CENTER }} />
+                    <CommandButtonComponent tooltip="Center" icon={vAlignBottomIcon} shortcut="" isActive={control.verticalAlignment === Control.VERTICAL_ALIGNMENT_BOTTOM} onClick={() => { control.verticalAlignment = Control.VERTICAL_ALIGNMENT_BOTTOM }} />
+                </div>
+                <div className="divider">
+                    <TextInputLineComponent iconLabel={"Position"} icon={positionIcon} lockObject={this.props.lockObject} label="X" target={control} propertyName="left" onPropertyChangedObservable={this.props.onPropertyChangedObservable} />
+                    <TextInputLineComponent lockObject={this.props.lockObject} label="Y" target={control} propertyName="top" onPropertyChangedObservable={this.props.onPropertyChangedObservable} />
+                </div>
+                <div className="divider">
+                    <TextInputLineComponent icon={sizeIcon} lockObject={this.props.lockObject} label="W" target={control} propertyName="width" onPropertyChangedObservable={this.props.onPropertyChangedObservable}
+                        onChange={() => {
+                            if (control.typeName === "Image") {
+                                (control as Image).autoScale = false;
+                            };
+                        }
+                    }/>
+                    <TextInputLineComponent lockObject={this.props.lockObject} label="H" target={control} propertyName="height" onPropertyChangedObservable={this.props.onPropertyChangedObservable}
+                        onChange={() => {
+                            if (control.typeName === "Image") {
+                                (control as Image).autoScale = false;
+                            };
+                        }
+                    }/>
+                </div>
+                <div className="divider">
+                    <TextInputLineComponent iconLabel={"Vertical Margins"} icon={verticalMarginIcon} lockObject={this.props.lockObject} label="L" target={control} propertyName="paddingLeft" onPropertyChangedObservable={this.props.onPropertyChangedObservable} />
+                    <TextInputLineComponent lockObject={this.props.lockObject} label="T" target={control} propertyName="paddingTop" onPropertyChangedObservable={this.props.onPropertyChangedObservable} />
+                </div>
+                <div className="divider">
+                    <TextInputLineComponent iconLabel={"Horizontal Margins"} icon={horizontalMarginIcon} lockObject={this.props.lockObject} label="R" target={control} propertyName="paddingRight" onPropertyChangedObservable={this.props.onPropertyChangedObservable} />
+                    <TextInputLineComponent lockObject={this.props.lockObject} label="B" target={control} propertyName="paddingBottom" onPropertyChangedObservable={this.props.onPropertyChangedObservable} />
+                </div>
+                <hr />
+                <TextLineComponent label="TRANSFORMATION" value=" " color="grey"></TextLineComponent>
+                <div className="divider">
+                    <FloatLineComponent iconLabel={"Trasnsform Center"} icon={positionIcon} lockObject={this.props.lockObject} label="X" target={control} propertyName="transformCenterX" onPropertyChangedObservable={this.props.onPropertyChangedObservable} />
+                    <FloatLineComponent lockObject={this.props.lockObject} label="Y" target={control} propertyName="transformCenterY" onPropertyChangedObservable={this.props.onPropertyChangedObservable} />
+                </div>
+                <div className="divider">
+                    <FloatLineComponent iconLabel={"Scale"} icon={scaleIcon} lockObject={this.props.lockObject} label="X" target={control} propertyName="scaleX" onPropertyChangedObservable={this.props.onPropertyChangedObservable} />
+                    <FloatLineComponent lockObject={this.props.lockObject} label="Y" target={control} propertyName="scaleY" onPropertyChangedObservable={this.props.onPropertyChangedObservable} />
+                </div>
+                <SliderLineComponent icon={rotationIcon} label="R" target={control} propertyName="rotation" minimum={0} maximum={2 * Math.PI} step={0.01} onPropertyChangedObservable={this.props.onPropertyChangedObservable} />
+                <hr />
+                <TextLineComponent label="APPEARANCE" value=" " color="grey"></TextLineComponent>
+                {
+                    (control as any).color !== undefined &&
+                    <TextInputLineComponent icon={colorIcon} lockObject={this.props.lockObject} label="" target={control} propertyName="color" onPropertyChangedObservable={this.props.onPropertyChangedObservable}
+                        onChange={(newValue) => {
+                            if (newValue === "") { control.color = "Transparent" }
+                        }} />
+                }
+                {
+                    (control as any).background !== undefined &&
+                    <TextInputLineComponent icon={fillColorIcon} lockObject={this.props.lockObject} label="" target={control} propertyName="background" onPropertyChangedObservable={this.props.onPropertyChangedObservable}
+                        onChange={(newValue) => {
+                            if (newValue === "") {  (control as any).background = "Transparent" }
+                        }} />
+                }
+                <SliderLineComponent iconLabel={"Alpha"} icon={alphaIcon} label="" target={control} propertyName="alpha" minimum={0} maximum={1} step={0.01} onPropertyChangedObservable={this.props.onPropertyChangedObservable} />
+                <TextInputLineComponent iconLabel={"Shadow Color"} icon={shadowColorIcon} lockObject={this.props.lockObject} label="" target={control} propertyName="shadowColor" onPropertyChangedObservable={this.props.onPropertyChangedObservable} />
+                <div className="divider">
+                    <FloatLineComponent iconLabel={"Shadow Offset X"} icon={shadowOffsetXIcon} lockObject={this.props.lockObject} label="" target={control} propertyName="shadowOffsetX" onPropertyChangedObservable={this.props.onPropertyChangedObservable} />
+                    <FloatLineComponent iconLabel={"Shadow Offset Y"} icon={shadowOffsetYIcon} lockObject={this.props.lockObject} label="" target={control} propertyName="shadowOffsetY" onPropertyChangedObservable={this.props.onPropertyChangedObservable} />
+                </div>
+                <FloatLineComponent icon={shadowBlurIcon} lockObject={this.props.lockObject} label="" target={control} propertyName="shadowBlur" onPropertyChangedObservable={this.props.onPropertyChangedObservable} />
+                <hr />
+                <TextLineComponent label="FONT STYLE" value=" " color="grey"></TextLineComponent>
+                <div className="divider">
+                    <TextInputLineComponent iconLabel={"Font Family"} icon={fontFamilyIcon} lockObject={this.props.lockObject} label="" target={control} propertyName="fontFamily" onPropertyChangedObservable={this.props.onPropertyChangedObservable} />
+                    <TextInputLineComponent iconLabel={"Font Size"} icon={fontSizeIcon} lockObject={this.props.lockObject} label="" target={control} propertyName="fontSize" onPropertyChangedObservable={this.props.onPropertyChangedObservable} />
+                </div>
+                <div className="divider">
+                    <TextInputLineComponent iconLabel={"Font Weight"} icon={shadowBlurIcon} lockObject={this.props.lockObject} label="" target={control} propertyName="fontWeight" onPropertyChangedObservable={this.props.onPropertyChangedObservable} />
+                    <TextInputLineComponent iconLabel={"Font Style"} icon={fontStyleIcon} lockObject={this.props.lockObject} label="" target={control} propertyName="fontStyle" onPropertyChangedObservable={this.props.onPropertyChangedObservable} />
+                </div>
+                {
+                    this.renderGridInformation()
+                }
+            </div>
+        );
+    }
 }