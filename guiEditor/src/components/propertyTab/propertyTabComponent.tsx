import * as React from "react";
import { GlobalState } from "../../globalState";
import { Nullable } from "babylonjs/types";
import { ButtonLineComponent } from "../../sharedUiComponents/lines/buttonLineComponent";
import { FileButtonLineComponent } from "../../sharedUiComponents/lines/fileButtonLineComponent";
import { Tools } from "babylonjs/Misc/tools";
import { CheckBoxLineComponent } from "../../sharedUiComponents/lines/checkBoxLineComponent";
import { DataStorage } from "babylonjs/Misc/dataStorage";
import { Observer } from "babylonjs/Misc/observable";
import { TextLineComponent } from "../../sharedUiComponents/lines/textLineComponent";
import { StringTools } from "../../sharedUiComponents/stringTools";
import { LockObject } from "../../sharedUiComponents/tabs/propertyGrids/lockObject";
import { SliderPropertyGridComponent } from "./propertyGrids/gui/sliderPropertyGridComponent";
import { Slider } from "babylonjs-gui/2D/controls/sliders/slider";
import { LinePropertyGridComponent } from "./propertyGrids/gui/linePropertyGridComponent";
import { RadioButtonPropertyGridComponent } from "./propertyGrids/gui/radioButtonPropertyGridComponent";
import { TextBlock } from "babylonjs-gui/2D/controls/textBlock";
import { InputText } from "babylonjs-gui/2D/controls/inputText";
import { ColorPicker } from "babylonjs-gui/2D/controls/colorpicker";
import { Image } from "babylonjs-gui/2D/controls/image";
import { ImageBasedSlider } from "babylonjs-gui/2D/controls/sliders/imageBasedSlider";
import { Rectangle } from "babylonjs-gui/2D/controls/rectangle";
import { Ellipse } from "babylonjs-gui/2D/controls/ellipse";
import { Checkbox } from "babylonjs-gui/2D/controls/checkbox";
import { RadioButton } from "babylonjs-gui/2D/controls/radioButton";
import { Line } from "babylonjs-gui/2D/controls/line";
import { ScrollViewer } from "babylonjs-gui/2D/controls/scrollViewers/scrollViewer";
import { Grid } from "babylonjs-gui/2D/controls/grid";
import { StackPanel } from "babylonjs-gui/2D/controls/stackPanel";
import { TextBlockPropertyGridComponent } from "./propertyGrids/gui/textBlockPropertyGridComponent";
import { InputTextPropertyGridComponent } from "./propertyGrids/gui/inputTextPropertyGridComponent";
import { ColorPickerPropertyGridComponent } from "./propertyGrids/gui/colorPickerPropertyGridComponent";
import { ImagePropertyGridComponent } from "./propertyGrids/gui/imagePropertyGridComponent";
import { ImageBasedSliderPropertyGridComponent } from "./propertyGrids/gui/imageBasedSliderPropertyGridComponent";
import { RectanglePropertyGridComponent } from "./propertyGrids/gui/rectanglePropertyGridComponent";
import { StackPanelPropertyGridComponent } from "./propertyGrids/gui/stackPanelPropertyGridComponent";
import { GridPropertyGridComponent } from "./propertyGrids/gui/gridPropertyGridComponent";
import { ScrollViewerPropertyGridComponent } from "./propertyGrids/gui/scrollViewerPropertyGridComponent";
import { EllipsePropertyGridComponent } from "./propertyGrids/gui/ellipsePropertyGridComponent";
import { CheckboxPropertyGridComponent } from "./propertyGrids/gui/checkboxPropertyGridComponent";
import { Control } from "babylonjs-gui/2D/controls/control";
import { ControlPropertyGridComponent } from "./propertyGrids/gui/controlPropertyGridComponent";
import { AdvancedDynamicTexture } from "babylonjs-gui/2D/advancedDynamicTexture";
import { Vector2 } from "babylonjs/Maths/math.vector";
import { OptionsLineComponent } from "../../sharedUiComponents/lines/optionsLineComponent";
import { FloatLineComponent } from "../../sharedUiComponents/lines/floatLineComponent";
import { Color3LineComponent } from "../../sharedUiComponents/lines/color3LineComponent";

require("./propertyTab.scss");
const adtIcon: string = require("../../../public/imgs/adtIcon.svg");
const responsiveIcon: string = require("../../../public/imgs/responsiveIcon.svg");
const canvasSizeIcon: string = require("../../../public/imgs/canvasSizeIcon.svg");
const artboardColorIcon: string = require("../../../public/imgs/artboardColorIcon.svg");

interface IPropertyTabComponentProps {
    globalState: GlobalState;
}

interface IPropertyTabComponentState {
    currentNode: Nullable<Control>;
    textureSize: Vector2;
}

export class PropertyTabComponent extends React.Component<IPropertyTabComponentProps, IPropertyTabComponentState> {
    private _onBuiltObserver: Nullable<Observer<void>>;
    private _timerIntervalId: number;
    private _lockObject = new LockObject();
    private _sizeOption: number = 2;
    constructor(props: IPropertyTabComponentProps) {
        super(props);

        this.state = { currentNode: null, textureSize: new Vector2(1200, 1200) };

        this.props.globalState.onSaveObservable.add(() => {
            this.save(this.saveLocally);
        });
        this.props.globalState.onSnippetSaveObservable.add(() => {
            this.save(this.saveToSnippetServer);
        });
        this.props.globalState.onSnippetLoadObservable.add(() => {
            this.loadFromSnippet();
        });

    }

    timerRefresh() {
        if (!this._lockObject.lock) {
            this.forceUpdate();
        }
    }
    componentDidMount() {
        this._timerIntervalId = window.setInterval(() => this.timerRefresh(), 500);
        this.props.globalState.onSelectionChangedObservable.add((selection) => {
            if (selection instanceof Control) {
                this.setState({ currentNode: selection });
            } else {
                this.setState({ currentNode: null });
            }
        });
        this.props.globalState.onResizeObservable.add((newSize) => {
            this.setState({ textureSize: newSize });
        });

        this._onBuiltObserver = this.props.globalState.onBuiltObservable.add(() => {
            this.forceUpdate();
        });
    }

    componentWillUnmount() {
        window.clearInterval(this._timerIntervalId);
        this.props.globalState.onBuiltObservable.remove(this._onBuiltObserver);
    }

    load(file: File) {
        Tools.ReadFile(
            file,
            (data) => {
                const decoder = new TextDecoder("utf-8");
                this.props.globalState.workbench.loadFromJson(JSON.parse(decoder.decode(data)));

                this.props.globalState.onSelectionChangedObservable.notifyObservers(null);
            },
            undefined,
            true
        );
    }

    save(saveCallback: () => void) {
        //removing the art board background from the adt.
        this.props.globalState.guiTexture.removeControl(this.props.globalState.workbench.artBoardBackground);
        saveCallback();
        //readding the art board at the front of the list so it will be the first thing rendered.
        if (this.props.globalState.guiTexture.getChildren()[0].children.length) {
            this.props.globalState.guiTexture.getChildren()[0].children.unshift(this.props.globalState.workbench.artBoardBackground);
        }
        else {
            this.props.globalState.guiTexture.getChildren()[0].children.push(this.props.globalState.workbench.artBoardBackground);
        }
    }

    saveLocally = () => {
        try {
            const json = JSON.stringify(this.props.globalState.guiTexture.serializeContent());
            StringTools.DownloadAsFile(this.props.globalState.hostDocument, json, "guiTexture.json");
        } catch (error) {
            alert("Unable to save your GUI");
        }
    }

    saveToSnippetServer = () => {
        const adt = this.props.globalState.guiTexture;
        const content = JSON.stringify(adt.serializeContent());

        const xmlHttp = new XMLHttpRequest();
        xmlHttp.onreadystatechange = () => {
            if (xmlHttp.readyState == 4) {
                if (xmlHttp.status == 200) {
                    const snippet = JSON.parse(xmlHttp.responseText);
                    const oldId = adt.snippetId;
                    adt.snippetId = snippet.id;
                    if (snippet.version && snippet.version != "0") {
                        adt.snippetId += "#" + snippet.version;
                    }
                    this.forceUpdate();
                    if (navigator.clipboard) {
                        navigator.clipboard.writeText(adt.snippetId);
                    }

                    const windowAsAny = window as any;

                    if (windowAsAny.Playground && oldId) {
                        windowAsAny.Playground.onRequestCodeChangeObservable.notifyObservers({
                            regex: new RegExp(oldId, "g"),
                            replace: `parseFromSnippetAsync("${adt.snippetId}`,
                        });
                    }

                    alert("GUI saved with ID: " + adt.snippetId + " (please note that the id was also saved to your clipboard)");
                } else {
                    alert("Unable to save your GUI");
                }
            }
        };

        xmlHttp.open("POST", AdvancedDynamicTexture.SnippetUrl + (adt.snippetId ? "/" + adt.snippetId : ""), true);
        xmlHttp.setRequestHeader("Content-Type", "application/json");

        const dataToSend = {
            payload: JSON.stringify({
                gui: content,
            }),
            name: "",
            description: "",
            tags: "",
        };

        xmlHttp.send(JSON.stringify(dataToSend));
    }

    loadFromSnippet() {
        const snippedId = window.prompt("Please enter the snippet ID to use");

        if (!snippedId) {
            return;
        }
        this.props.globalState.workbench.loadFromSnippet(snippedId);
    }

    renderProperties() {
        const className = this.state.currentNode?.getClassName();
        switch (className) {
            case "TextBlock": {
                const textBlock = this.state.currentNode as TextBlock;
                return <TextBlockPropertyGridComponent textBlock={textBlock} lockObject={this._lockObject} onPropertyChangedObservable={this.props.globalState.onPropertyChangedObservable} />;
            }
            case "InputText": {
                const inputText = this.state.currentNode as InputText;
                return <InputTextPropertyGridComponent inputText={inputText} lockObject={this._lockObject} onPropertyChangedObservable={this.props.globalState.onPropertyChangedObservable} />;
            }
            case "ColorPicker": {
                const colorPicker = this.state.currentNode as ColorPicker;
                return <ColorPickerPropertyGridComponent colorPicker={colorPicker} lockObject={this._lockObject} onPropertyChangedObservable={this.props.globalState.onPropertyChangedObservable} />;
            }
            case "Image": {
                const image = this.state.currentNode as Image;
                return <ImagePropertyGridComponent image={image} lockObject={this._lockObject} onPropertyChangedObservable={this.props.globalState.onPropertyChangedObservable} />;
            }
            case "Slider": {
                const slider = this.state.currentNode as Slider;
                return <SliderPropertyGridComponent slider={slider} lockObject={this._lockObject} onPropertyChangedObservable={this.props.globalState.onPropertyChangedObservable} />;
            }
            case "ImageBasedSlider": {
                const imageBasedSlider = this.state.currentNode as ImageBasedSlider;
                return <ImageBasedSliderPropertyGridComponent imageBasedSlider={imageBasedSlider} lockObject={this._lockObject} onPropertyChangedObservable={this.props.globalState.onPropertyChangedObservable} />;
            }
            case "Rectangle": {
                const rectangle = this.state.currentNode as Rectangle;
                return <RectanglePropertyGridComponent rectangle={rectangle} lockObject={this._lockObject} onPropertyChangedObservable={this.props.globalState.onPropertyChangedObservable} />;
            }
            case "StackPanel": {
                const stackPanel = this.state.currentNode as StackPanel;
                return <StackPanelPropertyGridComponent stackPanel={stackPanel} lockObject={this._lockObject} onPropertyChangedObservable={this.props.globalState.onPropertyChangedObservable} />;
            }
            case "Grid": {
                const grid = this.state.currentNode as Grid;
                return <GridPropertyGridComponent grid={grid} lockObject={this._lockObject} onPropertyChangedObservable={this.props.globalState.onPropertyChangedObservable} />;
            }
            case "ScrollViewer": {
                const scrollViewer = this.state.currentNode as ScrollViewer;
                return <ScrollViewerPropertyGridComponent scrollViewer={scrollViewer} lockObject={this._lockObject} onPropertyChangedObservable={this.props.globalState.onPropertyChangedObservable} />;
            }
            case "Ellipse": {
                const ellipse = this.state.currentNode as Ellipse;
                return <EllipsePropertyGridComponent ellipse={ellipse} lockObject={this._lockObject} onPropertyChangedObservable={this.props.globalState.onPropertyChangedObservable} />;
            }
            case "Checkbox": {
                const checkbox = this.state.currentNode as Checkbox;
                return <CheckboxPropertyGridComponent checkbox={checkbox} lockObject={this._lockObject} onPropertyChangedObservable={this.props.globalState.onPropertyChangedObservable} />;
            }
            case "RadioButton": {
                const radioButton = this.state.currentNode as RadioButton;
                return <RadioButtonPropertyGridComponent radioButton={radioButton} lockObject={this._lockObject} onPropertyChangedObservable={this.props.globalState.onPropertyChangedObservable} />;
            }
            case "Line": {
                const line = this.state.currentNode as Line;
                return <LinePropertyGridComponent line={line} lockObject={this._lockObject} onPropertyChangedObservable={this.props.globalState.onPropertyChangedObservable} />;
            }
            case "Button": {
                const control = this.state.currentNode as Control;
                return <ControlPropertyGridComponent key="buttonMenu" control={control} lockObject={this._lockObject} onPropertyChangedObservable={this.props.globalState.onPropertyChangedObservable} />;
            }
        }

        if (className !== "") {
            const control = this.state.currentNode as Control;
            return <ControlPropertyGridComponent control={control} lockObject={this._lockObject} onPropertyChangedObservable={this.props.globalState.onPropertyChangedObservable} />;
        }
        return null;
    }

    render() {
        if (this.state.currentNode) {
            return (
                <div id="ge-propertyTab">
                    <div id="header">
                        <img id="logo" src={adtIcon} />
                        <div id="title">{`${this.state.currentNode.name} [${this.state.currentNode.getClassName()}] (ID: ${this.state.currentNode.uniqueId.toString()})`}</div>
                    </div>
                    {this.renderProperties()}
                    <hr />
                    <ButtonLineComponent
                        label="REMOVE ELEMENT"
                        onClick={() => {
                            this.state.currentNode?.dispose();
                            this.props.globalState.onSelectionChangedObservable.notifyObservers(null);
                        }}
                    />
                    <ButtonLineComponent
                        label="COPY ELEMENT"
                        onClick={() => {
                            if (this.state.currentNode) {
                                const serializationObject = {};
                                this.state.currentNode.serialize(serializationObject);
                                const newControl = Control.Parse(serializationObject, this.props.globalState.guiTexture);

                                if (newControl) { //insert the new control into the adt or parent container
                                    this.props.globalState.workbench.appendBlock(newControl);
                                    this.props.globalState.guiTexture.removeControl(newControl);
                                    this.state.currentNode.parent?.addControl(newControl);

                                    let index = 1;
                                    while (this.props.globalState.guiTexture.getDescendants(false).filter(  //search if there are any copies
                                        control => control.name === `${newControl.name} Copy ${index}`).length) { 
                                        index++;
                                    }
                                    newControl.name = `${newControl.name} Copy ${index}`;
                                    this.props.globalState.onSelectionChangedObservable.notifyObservers(newControl);
                                }
                            }
                        }}
                    />
                </div>
            );
        }

        const sizeOptions = [
            { label: "Web (1920)", value: 0 },
            { label: "Phone (720)", value: 1 },
            { label: "Square (1200)", value: 2 },
            { label: "Custom", value: 3 }];
        const sizeValues = [
            new Vector2(1920, 1080),
            new Vector2(750, 1334),
            new Vector2(1200, 1200)];

        return (
            <div id="ge-propertyTab">
                <div id="header">
                    <img id="logo" src={adtIcon} />
                    <div id="title">AdvanceDyanamicTexture</div>
                </div>
                <div>
                    <TextLineComponent tooltip="" label="ART BOARD" value=" " color="grey"></TextLineComponent>
                    {
                        this.props.globalState.workbench.artBoardBackground !== undefined &&
<<<<<<< HEAD
                        <Color3LineComponent lockObject={this._lockObject} icon={artboardColorIcon} label="" target={this.props.globalState.workbench._scene} propertyName="clearColor" onPropertyChangedObservable={this.props.globalState.onPropertyChangedObservable} />
=======
                        <TextInputLineComponent icon={artboardColorIcon} lockObject={this._lockObject} label="" target={this.props.globalState.workbench.artBoardBackground} propertyName="background" onPropertyChangedObservable={this.props.globalState.onPropertyChangedObservable} />
>>>>>>> f06e0822
                    }
                    <hr />
                    <TextLineComponent tooltip="" label="CANVAS" value=" " color="grey"></TextLineComponent>
                    <CheckBoxLineComponent
                        label=""
                        iconLabel="Responsive"
                        icon={responsiveIcon}
                        isSelected={() => DataStorage.ReadBoolean("Responsive", true)}
                        onSelect={(value: boolean) => {
                            this.props.globalState.onResponsiveChangeObservable.notifyObservers(value);
                            DataStorage.WriteBoolean("Responsive", value);
                        }}
                    />
                    <OptionsLineComponent
                        label=""
                        iconLabel="Size"
                        options={sizeOptions}
                        icon={canvasSizeIcon}
                        target={this}
                        propertyName={"_sizeOption"}
                        noDirectUpdate={true}
                        onSelect={(value: any) => {
                            this._sizeOption = value;
                            if (this._sizeOption != (sizeOptions.length - 1)) {
                                const newSize = sizeValues[this._sizeOption];
                                this.props.globalState.workbench.resizeGuiTexture(newSize);
                            }
                            this.forceUpdate();
                        }}
                    />
                    {this._sizeOption == (sizeOptions.length - 1) &&
                        <div className="divider">
                            <FloatLineComponent
                                icon={canvasSizeIcon}
                                iconLabel="Canvas Size"
                                label=" "
                                target={this.state.textureSize}
                                propertyName="x"
                                isInteger={true}
                                onChange={(newvalue) => {
                                    this.props.globalState.workbench.resizeGuiTexture(new Vector2(newvalue, this.state.textureSize.y));
                                }} ></FloatLineComponent>
                            <FloatLineComponent
                                label=" "
                                target={this.state.textureSize}
                                propertyName="y"
                                isInteger={true}
                                onChange={(newvalue) => {
                                    this.props.globalState.workbench.resizeGuiTexture(new Vector2(this.state.textureSize.x, newvalue));
                                }}
                            ></FloatLineComponent>
                        </div>
                    }
                    <hr />
                    <TextLineComponent tooltip="" label="FILE" value=" " color="grey"></TextLineComponent>
                    <FileButtonLineComponent label="Load" onClick={(file) => this.load(file)} accept=".json" />
                    <ButtonLineComponent
                        label="Save"
                        onClick={() => {
                            this.props.globalState.onSaveObservable.notifyObservers();
                        }}
                    />
                    <hr />
                    <TextLineComponent tooltip="" label="SNIPPET" value=" " color="grey"></TextLineComponent>
                    <ButtonLineComponent label="Load from snippet server" onClick={() => this.loadFromSnippet()} />
                    <ButtonLineComponent
                        label="Save to snippet server"
                        onClick={() => {
                            this.props.globalState.onSnippetSaveObservable.notifyObservers();
                        }}
                    />
                </div>
            </div>
        );
    }
}
<|MERGE_RESOLUTION|>--- conflicted
+++ resolved
@@ -1,426 +1,422 @@
-import * as React from "react";
-import { GlobalState } from "../../globalState";
-import { Nullable } from "babylonjs/types";
-import { ButtonLineComponent } from "../../sharedUiComponents/lines/buttonLineComponent";
-import { FileButtonLineComponent } from "../../sharedUiComponents/lines/fileButtonLineComponent";
-import { Tools } from "babylonjs/Misc/tools";
-import { CheckBoxLineComponent } from "../../sharedUiComponents/lines/checkBoxLineComponent";
-import { DataStorage } from "babylonjs/Misc/dataStorage";
-import { Observer } from "babylonjs/Misc/observable";
-import { TextLineComponent } from "../../sharedUiComponents/lines/textLineComponent";
-import { StringTools } from "../../sharedUiComponents/stringTools";
-import { LockObject } from "../../sharedUiComponents/tabs/propertyGrids/lockObject";
-import { SliderPropertyGridComponent } from "./propertyGrids/gui/sliderPropertyGridComponent";
-import { Slider } from "babylonjs-gui/2D/controls/sliders/slider";
-import { LinePropertyGridComponent } from "./propertyGrids/gui/linePropertyGridComponent";
-import { RadioButtonPropertyGridComponent } from "./propertyGrids/gui/radioButtonPropertyGridComponent";
-import { TextBlock } from "babylonjs-gui/2D/controls/textBlock";
-import { InputText } from "babylonjs-gui/2D/controls/inputText";
-import { ColorPicker } from "babylonjs-gui/2D/controls/colorpicker";
-import { Image } from "babylonjs-gui/2D/controls/image";
-import { ImageBasedSlider } from "babylonjs-gui/2D/controls/sliders/imageBasedSlider";
-import { Rectangle } from "babylonjs-gui/2D/controls/rectangle";
-import { Ellipse } from "babylonjs-gui/2D/controls/ellipse";
-import { Checkbox } from "babylonjs-gui/2D/controls/checkbox";
-import { RadioButton } from "babylonjs-gui/2D/controls/radioButton";
-import { Line } from "babylonjs-gui/2D/controls/line";
-import { ScrollViewer } from "babylonjs-gui/2D/controls/scrollViewers/scrollViewer";
-import { Grid } from "babylonjs-gui/2D/controls/grid";
-import { StackPanel } from "babylonjs-gui/2D/controls/stackPanel";
-import { TextBlockPropertyGridComponent } from "./propertyGrids/gui/textBlockPropertyGridComponent";
-import { InputTextPropertyGridComponent } from "./propertyGrids/gui/inputTextPropertyGridComponent";
-import { ColorPickerPropertyGridComponent } from "./propertyGrids/gui/colorPickerPropertyGridComponent";
-import { ImagePropertyGridComponent } from "./propertyGrids/gui/imagePropertyGridComponent";
-import { ImageBasedSliderPropertyGridComponent } from "./propertyGrids/gui/imageBasedSliderPropertyGridComponent";
-import { RectanglePropertyGridComponent } from "./propertyGrids/gui/rectanglePropertyGridComponent";
-import { StackPanelPropertyGridComponent } from "./propertyGrids/gui/stackPanelPropertyGridComponent";
-import { GridPropertyGridComponent } from "./propertyGrids/gui/gridPropertyGridComponent";
-import { ScrollViewerPropertyGridComponent } from "./propertyGrids/gui/scrollViewerPropertyGridComponent";
-import { EllipsePropertyGridComponent } from "./propertyGrids/gui/ellipsePropertyGridComponent";
-import { CheckboxPropertyGridComponent } from "./propertyGrids/gui/checkboxPropertyGridComponent";
-import { Control } from "babylonjs-gui/2D/controls/control";
-import { ControlPropertyGridComponent } from "./propertyGrids/gui/controlPropertyGridComponent";
-import { AdvancedDynamicTexture } from "babylonjs-gui/2D/advancedDynamicTexture";
-import { Vector2 } from "babylonjs/Maths/math.vector";
-import { OptionsLineComponent } from "../../sharedUiComponents/lines/optionsLineComponent";
-import { FloatLineComponent } from "../../sharedUiComponents/lines/floatLineComponent";
-import { Color3LineComponent } from "../../sharedUiComponents/lines/color3LineComponent";
-
-require("./propertyTab.scss");
-const adtIcon: string = require("../../../public/imgs/adtIcon.svg");
-const responsiveIcon: string = require("../../../public/imgs/responsiveIcon.svg");
-const canvasSizeIcon: string = require("../../../public/imgs/canvasSizeIcon.svg");
-const artboardColorIcon: string = require("../../../public/imgs/artboardColorIcon.svg");
-
-interface IPropertyTabComponentProps {
-    globalState: GlobalState;
-}
-
-interface IPropertyTabComponentState {
-    currentNode: Nullable<Control>;
-    textureSize: Vector2;
-}
-
-export class PropertyTabComponent extends React.Component<IPropertyTabComponentProps, IPropertyTabComponentState> {
-    private _onBuiltObserver: Nullable<Observer<void>>;
-    private _timerIntervalId: number;
-    private _lockObject = new LockObject();
-    private _sizeOption: number = 2;
-    constructor(props: IPropertyTabComponentProps) {
-        super(props);
-
-        this.state = { currentNode: null, textureSize: new Vector2(1200, 1200) };
-
-        this.props.globalState.onSaveObservable.add(() => {
-            this.save(this.saveLocally);
-        });
-        this.props.globalState.onSnippetSaveObservable.add(() => {
-            this.save(this.saveToSnippetServer);
-        });
-        this.props.globalState.onSnippetLoadObservable.add(() => {
-            this.loadFromSnippet();
-        });
-
-    }
-
-    timerRefresh() {
-        if (!this._lockObject.lock) {
-            this.forceUpdate();
-        }
-    }
-    componentDidMount() {
-        this._timerIntervalId = window.setInterval(() => this.timerRefresh(), 500);
-        this.props.globalState.onSelectionChangedObservable.add((selection) => {
-            if (selection instanceof Control) {
-                this.setState({ currentNode: selection });
-            } else {
-                this.setState({ currentNode: null });
-            }
-        });
-        this.props.globalState.onResizeObservable.add((newSize) => {
-            this.setState({ textureSize: newSize });
-        });
-
-        this._onBuiltObserver = this.props.globalState.onBuiltObservable.add(() => {
-            this.forceUpdate();
-        });
-    }
-
-    componentWillUnmount() {
-        window.clearInterval(this._timerIntervalId);
-        this.props.globalState.onBuiltObservable.remove(this._onBuiltObserver);
-    }
-
-    load(file: File) {
-        Tools.ReadFile(
-            file,
-            (data) => {
-                const decoder = new TextDecoder("utf-8");
-                this.props.globalState.workbench.loadFromJson(JSON.parse(decoder.decode(data)));
-
-                this.props.globalState.onSelectionChangedObservable.notifyObservers(null);
-            },
-            undefined,
-            true
-        );
-    }
-
-    save(saveCallback: () => void) {
-        //removing the art board background from the adt.
-        this.props.globalState.guiTexture.removeControl(this.props.globalState.workbench.artBoardBackground);
-        saveCallback();
-        //readding the art board at the front of the list so it will be the first thing rendered.
-        if (this.props.globalState.guiTexture.getChildren()[0].children.length) {
-            this.props.globalState.guiTexture.getChildren()[0].children.unshift(this.props.globalState.workbench.artBoardBackground);
-        }
-        else {
-            this.props.globalState.guiTexture.getChildren()[0].children.push(this.props.globalState.workbench.artBoardBackground);
-        }
-    }
-
-    saveLocally = () => {
-        try {
-            const json = JSON.stringify(this.props.globalState.guiTexture.serializeContent());
-            StringTools.DownloadAsFile(this.props.globalState.hostDocument, json, "guiTexture.json");
-        } catch (error) {
-            alert("Unable to save your GUI");
-        }
-    }
-
-    saveToSnippetServer = () => {
-        const adt = this.props.globalState.guiTexture;
-        const content = JSON.stringify(adt.serializeContent());
-
-        const xmlHttp = new XMLHttpRequest();
-        xmlHttp.onreadystatechange = () => {
-            if (xmlHttp.readyState == 4) {
-                if (xmlHttp.status == 200) {
-                    const snippet = JSON.parse(xmlHttp.responseText);
-                    const oldId = adt.snippetId;
-                    adt.snippetId = snippet.id;
-                    if (snippet.version && snippet.version != "0") {
-                        adt.snippetId += "#" + snippet.version;
-                    }
-                    this.forceUpdate();
-                    if (navigator.clipboard) {
-                        navigator.clipboard.writeText(adt.snippetId);
-                    }
-
-                    const windowAsAny = window as any;
-
-                    if (windowAsAny.Playground && oldId) {
-                        windowAsAny.Playground.onRequestCodeChangeObservable.notifyObservers({
-                            regex: new RegExp(oldId, "g"),
-                            replace: `parseFromSnippetAsync("${adt.snippetId}`,
-                        });
-                    }
-
-                    alert("GUI saved with ID: " + adt.snippetId + " (please note that the id was also saved to your clipboard)");
-                } else {
-                    alert("Unable to save your GUI");
-                }
-            }
-        };
-
-        xmlHttp.open("POST", AdvancedDynamicTexture.SnippetUrl + (adt.snippetId ? "/" + adt.snippetId : ""), true);
-        xmlHttp.setRequestHeader("Content-Type", "application/json");
-
-        const dataToSend = {
-            payload: JSON.stringify({
-                gui: content,
-            }),
-            name: "",
-            description: "",
-            tags: "",
-        };
-
-        xmlHttp.send(JSON.stringify(dataToSend));
-    }
-
-    loadFromSnippet() {
-        const snippedId = window.prompt("Please enter the snippet ID to use");
-
-        if (!snippedId) {
-            return;
-        }
-        this.props.globalState.workbench.loadFromSnippet(snippedId);
-    }
-
-    renderProperties() {
-        const className = this.state.currentNode?.getClassName();
-        switch (className) {
-            case "TextBlock": {
-                const textBlock = this.state.currentNode as TextBlock;
-                return <TextBlockPropertyGridComponent textBlock={textBlock} lockObject={this._lockObject} onPropertyChangedObservable={this.props.globalState.onPropertyChangedObservable} />;
-            }
-            case "InputText": {
-                const inputText = this.state.currentNode as InputText;
-                return <InputTextPropertyGridComponent inputText={inputText} lockObject={this._lockObject} onPropertyChangedObservable={this.props.globalState.onPropertyChangedObservable} />;
-            }
-            case "ColorPicker": {
-                const colorPicker = this.state.currentNode as ColorPicker;
-                return <ColorPickerPropertyGridComponent colorPicker={colorPicker} lockObject={this._lockObject} onPropertyChangedObservable={this.props.globalState.onPropertyChangedObservable} />;
-            }
-            case "Image": {
-                const image = this.state.currentNode as Image;
-                return <ImagePropertyGridComponent image={image} lockObject={this._lockObject} onPropertyChangedObservable={this.props.globalState.onPropertyChangedObservable} />;
-            }
-            case "Slider": {
-                const slider = this.state.currentNode as Slider;
-                return <SliderPropertyGridComponent slider={slider} lockObject={this._lockObject} onPropertyChangedObservable={this.props.globalState.onPropertyChangedObservable} />;
-            }
-            case "ImageBasedSlider": {
-                const imageBasedSlider = this.state.currentNode as ImageBasedSlider;
-                return <ImageBasedSliderPropertyGridComponent imageBasedSlider={imageBasedSlider} lockObject={this._lockObject} onPropertyChangedObservable={this.props.globalState.onPropertyChangedObservable} />;
-            }
-            case "Rectangle": {
-                const rectangle = this.state.currentNode as Rectangle;
-                return <RectanglePropertyGridComponent rectangle={rectangle} lockObject={this._lockObject} onPropertyChangedObservable={this.props.globalState.onPropertyChangedObservable} />;
-            }
-            case "StackPanel": {
-                const stackPanel = this.state.currentNode as StackPanel;
-                return <StackPanelPropertyGridComponent stackPanel={stackPanel} lockObject={this._lockObject} onPropertyChangedObservable={this.props.globalState.onPropertyChangedObservable} />;
-            }
-            case "Grid": {
-                const grid = this.state.currentNode as Grid;
-                return <GridPropertyGridComponent grid={grid} lockObject={this._lockObject} onPropertyChangedObservable={this.props.globalState.onPropertyChangedObservable} />;
-            }
-            case "ScrollViewer": {
-                const scrollViewer = this.state.currentNode as ScrollViewer;
-                return <ScrollViewerPropertyGridComponent scrollViewer={scrollViewer} lockObject={this._lockObject} onPropertyChangedObservable={this.props.globalState.onPropertyChangedObservable} />;
-            }
-            case "Ellipse": {
-                const ellipse = this.state.currentNode as Ellipse;
-                return <EllipsePropertyGridComponent ellipse={ellipse} lockObject={this._lockObject} onPropertyChangedObservable={this.props.globalState.onPropertyChangedObservable} />;
-            }
-            case "Checkbox": {
-                const checkbox = this.state.currentNode as Checkbox;
-                return <CheckboxPropertyGridComponent checkbox={checkbox} lockObject={this._lockObject} onPropertyChangedObservable={this.props.globalState.onPropertyChangedObservable} />;
-            }
-            case "RadioButton": {
-                const radioButton = this.state.currentNode as RadioButton;
-                return <RadioButtonPropertyGridComponent radioButton={radioButton} lockObject={this._lockObject} onPropertyChangedObservable={this.props.globalState.onPropertyChangedObservable} />;
-            }
-            case "Line": {
-                const line = this.state.currentNode as Line;
-                return <LinePropertyGridComponent line={line} lockObject={this._lockObject} onPropertyChangedObservable={this.props.globalState.onPropertyChangedObservable} />;
-            }
-            case "Button": {
-                const control = this.state.currentNode as Control;
-                return <ControlPropertyGridComponent key="buttonMenu" control={control} lockObject={this._lockObject} onPropertyChangedObservable={this.props.globalState.onPropertyChangedObservable} />;
-            }
-        }
-
-        if (className !== "") {
-            const control = this.state.currentNode as Control;
-            return <ControlPropertyGridComponent control={control} lockObject={this._lockObject} onPropertyChangedObservable={this.props.globalState.onPropertyChangedObservable} />;
-        }
-        return null;
-    }
-
-    render() {
-        if (this.state.currentNode) {
-            return (
-                <div id="ge-propertyTab">
-                    <div id="header">
-                        <img id="logo" src={adtIcon} />
-                        <div id="title">{`${this.state.currentNode.name} [${this.state.currentNode.getClassName()}] (ID: ${this.state.currentNode.uniqueId.toString()})`}</div>
-                    </div>
-                    {this.renderProperties()}
-                    <hr />
-                    <ButtonLineComponent
-                        label="REMOVE ELEMENT"
-                        onClick={() => {
-                            this.state.currentNode?.dispose();
-                            this.props.globalState.onSelectionChangedObservable.notifyObservers(null);
-                        }}
-                    />
-                    <ButtonLineComponent
-                        label="COPY ELEMENT"
-                        onClick={() => {
-                            if (this.state.currentNode) {
-                                const serializationObject = {};
-                                this.state.currentNode.serialize(serializationObject);
-                                const newControl = Control.Parse(serializationObject, this.props.globalState.guiTexture);
-
-                                if (newControl) { //insert the new control into the adt or parent container
-                                    this.props.globalState.workbench.appendBlock(newControl);
-                                    this.props.globalState.guiTexture.removeControl(newControl);
-                                    this.state.currentNode.parent?.addControl(newControl);
-
-                                    let index = 1;
-                                    while (this.props.globalState.guiTexture.getDescendants(false).filter(  //search if there are any copies
-                                        control => control.name === `${newControl.name} Copy ${index}`).length) { 
-                                        index++;
-                                    }
-                                    newControl.name = `${newControl.name} Copy ${index}`;
-                                    this.props.globalState.onSelectionChangedObservable.notifyObservers(newControl);
-                                }
-                            }
-                        }}
-                    />
-                </div>
-            );
-        }
-
-        const sizeOptions = [
-            { label: "Web (1920)", value: 0 },
-            { label: "Phone (720)", value: 1 },
-            { label: "Square (1200)", value: 2 },
-            { label: "Custom", value: 3 }];
-        const sizeValues = [
-            new Vector2(1920, 1080),
-            new Vector2(750, 1334),
-            new Vector2(1200, 1200)];
-
-        return (
-            <div id="ge-propertyTab">
-                <div id="header">
-                    <img id="logo" src={adtIcon} />
-                    <div id="title">AdvanceDyanamicTexture</div>
-                </div>
-                <div>
-                    <TextLineComponent tooltip="" label="ART BOARD" value=" " color="grey"></TextLineComponent>
-                    {
-                        this.props.globalState.workbench.artBoardBackground !== undefined &&
-<<<<<<< HEAD
-                        <Color3LineComponent lockObject={this._lockObject} icon={artboardColorIcon} label="" target={this.props.globalState.workbench._scene} propertyName="clearColor" onPropertyChangedObservable={this.props.globalState.onPropertyChangedObservable} />
-=======
-                        <TextInputLineComponent icon={artboardColorIcon} lockObject={this._lockObject} label="" target={this.props.globalState.workbench.artBoardBackground} propertyName="background" onPropertyChangedObservable={this.props.globalState.onPropertyChangedObservable} />
->>>>>>> f06e0822
-                    }
-                    <hr />
-                    <TextLineComponent tooltip="" label="CANVAS" value=" " color="grey"></TextLineComponent>
-                    <CheckBoxLineComponent
-                        label=""
-                        iconLabel="Responsive"
-                        icon={responsiveIcon}
-                        isSelected={() => DataStorage.ReadBoolean("Responsive", true)}
-                        onSelect={(value: boolean) => {
-                            this.props.globalState.onResponsiveChangeObservable.notifyObservers(value);
-                            DataStorage.WriteBoolean("Responsive", value);
-                        }}
-                    />
-                    <OptionsLineComponent
-                        label=""
-                        iconLabel="Size"
-                        options={sizeOptions}
-                        icon={canvasSizeIcon}
-                        target={this}
-                        propertyName={"_sizeOption"}
-                        noDirectUpdate={true}
-                        onSelect={(value: any) => {
-                            this._sizeOption = value;
-                            if (this._sizeOption != (sizeOptions.length - 1)) {
-                                const newSize = sizeValues[this._sizeOption];
-                                this.props.globalState.workbench.resizeGuiTexture(newSize);
-                            }
-                            this.forceUpdate();
-                        }}
-                    />
-                    {this._sizeOption == (sizeOptions.length - 1) &&
-                        <div className="divider">
-                            <FloatLineComponent
-                                icon={canvasSizeIcon}
-                                iconLabel="Canvas Size"
-                                label=" "
-                                target={this.state.textureSize}
-                                propertyName="x"
-                                isInteger={true}
-                                onChange={(newvalue) => {
-                                    this.props.globalState.workbench.resizeGuiTexture(new Vector2(newvalue, this.state.textureSize.y));
-                                }} ></FloatLineComponent>
-                            <FloatLineComponent
-                                label=" "
-                                target={this.state.textureSize}
-                                propertyName="y"
-                                isInteger={true}
-                                onChange={(newvalue) => {
-                                    this.props.globalState.workbench.resizeGuiTexture(new Vector2(this.state.textureSize.x, newvalue));
-                                }}
-                            ></FloatLineComponent>
-                        </div>
-                    }
-                    <hr />
-                    <TextLineComponent tooltip="" label="FILE" value=" " color="grey"></TextLineComponent>
-                    <FileButtonLineComponent label="Load" onClick={(file) => this.load(file)} accept=".json" />
-                    <ButtonLineComponent
-                        label="Save"
-                        onClick={() => {
-                            this.props.globalState.onSaveObservable.notifyObservers();
-                        }}
-                    />
-                    <hr />
-                    <TextLineComponent tooltip="" label="SNIPPET" value=" " color="grey"></TextLineComponent>
-                    <ButtonLineComponent label="Load from snippet server" onClick={() => this.loadFromSnippet()} />
-                    <ButtonLineComponent
-                        label="Save to snippet server"
-                        onClick={() => {
-                            this.props.globalState.onSnippetSaveObservable.notifyObservers();
-                        }}
-                    />
-                </div>
-            </div>
-        );
-    }
-}
+import * as React from "react";
+import { GlobalState } from "../../globalState";
+import { Nullable } from "babylonjs/types";
+import { ButtonLineComponent } from "../../sharedUiComponents/lines/buttonLineComponent";
+import { FileButtonLineComponent } from "../../sharedUiComponents/lines/fileButtonLineComponent";
+import { Tools } from "babylonjs/Misc/tools";
+import { CheckBoxLineComponent } from "../../sharedUiComponents/lines/checkBoxLineComponent";
+import { DataStorage } from "babylonjs/Misc/dataStorage";
+import { Observer } from "babylonjs/Misc/observable";
+import { TextLineComponent } from "../../sharedUiComponents/lines/textLineComponent";
+import { StringTools } from "../../sharedUiComponents/stringTools";
+import { LockObject } from "../../sharedUiComponents/tabs/propertyGrids/lockObject";
+import { SliderPropertyGridComponent } from "./propertyGrids/gui/sliderPropertyGridComponent";
+import { Slider } from "babylonjs-gui/2D/controls/sliders/slider";
+import { LinePropertyGridComponent } from "./propertyGrids/gui/linePropertyGridComponent";
+import { RadioButtonPropertyGridComponent } from "./propertyGrids/gui/radioButtonPropertyGridComponent";
+import { TextBlock } from "babylonjs-gui/2D/controls/textBlock";
+import { InputText } from "babylonjs-gui/2D/controls/inputText";
+import { ColorPicker } from "babylonjs-gui/2D/controls/colorpicker";
+import { Image } from "babylonjs-gui/2D/controls/image";
+import { ImageBasedSlider } from "babylonjs-gui/2D/controls/sliders/imageBasedSlider";
+import { Rectangle } from "babylonjs-gui/2D/controls/rectangle";
+import { Ellipse } from "babylonjs-gui/2D/controls/ellipse";
+import { Checkbox } from "babylonjs-gui/2D/controls/checkbox";
+import { RadioButton } from "babylonjs-gui/2D/controls/radioButton";
+import { Line } from "babylonjs-gui/2D/controls/line";
+import { ScrollViewer } from "babylonjs-gui/2D/controls/scrollViewers/scrollViewer";
+import { Grid } from "babylonjs-gui/2D/controls/grid";
+import { StackPanel } from "babylonjs-gui/2D/controls/stackPanel";
+import { TextBlockPropertyGridComponent } from "./propertyGrids/gui/textBlockPropertyGridComponent";
+import { InputTextPropertyGridComponent } from "./propertyGrids/gui/inputTextPropertyGridComponent";
+import { ColorPickerPropertyGridComponent } from "./propertyGrids/gui/colorPickerPropertyGridComponent";
+import { ImagePropertyGridComponent } from "./propertyGrids/gui/imagePropertyGridComponent";
+import { ImageBasedSliderPropertyGridComponent } from "./propertyGrids/gui/imageBasedSliderPropertyGridComponent";
+import { RectanglePropertyGridComponent } from "./propertyGrids/gui/rectanglePropertyGridComponent";
+import { StackPanelPropertyGridComponent } from "./propertyGrids/gui/stackPanelPropertyGridComponent";
+import { GridPropertyGridComponent } from "./propertyGrids/gui/gridPropertyGridComponent";
+import { ScrollViewerPropertyGridComponent } from "./propertyGrids/gui/scrollViewerPropertyGridComponent";
+import { EllipsePropertyGridComponent } from "./propertyGrids/gui/ellipsePropertyGridComponent";
+import { CheckboxPropertyGridComponent } from "./propertyGrids/gui/checkboxPropertyGridComponent";
+import { Control } from "babylonjs-gui/2D/controls/control";
+import { ControlPropertyGridComponent } from "./propertyGrids/gui/controlPropertyGridComponent";
+import { AdvancedDynamicTexture } from "babylonjs-gui/2D/advancedDynamicTexture";
+import { Vector2 } from "babylonjs/Maths/math.vector";
+import { OptionsLineComponent } from "../../sharedUiComponents/lines/optionsLineComponent";
+import { FloatLineComponent } from "../../sharedUiComponents/lines/floatLineComponent";
+import { Color3LineComponent } from "../../sharedUiComponents/lines/color3LineComponent";
+
+require("./propertyTab.scss");
+const adtIcon: string = require("../../../public/imgs/adtIcon.svg");
+const responsiveIcon: string = require("../../../public/imgs/responsiveIcon.svg");
+const canvasSizeIcon: string = require("../../../public/imgs/canvasSizeIcon.svg");
+const artboardColorIcon: string = require("../../../public/imgs/artboardColorIcon.svg");
+
+interface IPropertyTabComponentProps {
+    globalState: GlobalState;
+}
+
+interface IPropertyTabComponentState {
+    currentNode: Nullable<Control>;
+    textureSize: Vector2;
+}
+
+export class PropertyTabComponent extends React.Component<IPropertyTabComponentProps, IPropertyTabComponentState> {
+    private _onBuiltObserver: Nullable<Observer<void>>;
+    private _timerIntervalId: number;
+    private _lockObject = new LockObject();
+    private _sizeOption: number = 2;
+    constructor(props: IPropertyTabComponentProps) {
+        super(props);
+
+        this.state = { currentNode: null, textureSize: new Vector2(1200, 1200) };
+
+        this.props.globalState.onSaveObservable.add(() => {
+            this.save(this.saveLocally);
+        });
+        this.props.globalState.onSnippetSaveObservable.add(() => {
+            this.save(this.saveToSnippetServer);
+        });
+        this.props.globalState.onSnippetLoadObservable.add(() => {
+            this.loadFromSnippet();
+        });
+
+    }
+
+    timerRefresh() {
+        if (!this._lockObject.lock) {
+            this.forceUpdate();
+        }
+    }
+    componentDidMount() {
+        this._timerIntervalId = window.setInterval(() => this.timerRefresh(), 500);
+        this.props.globalState.onSelectionChangedObservable.add((selection) => {
+            if (selection instanceof Control) {
+                this.setState({ currentNode: selection });
+            } else {
+                this.setState({ currentNode: null });
+            }
+        });
+        this.props.globalState.onResizeObservable.add((newSize) => {
+            this.setState({ textureSize: newSize });
+        });
+
+        this._onBuiltObserver = this.props.globalState.onBuiltObservable.add(() => {
+            this.forceUpdate();
+        });
+    }
+
+    componentWillUnmount() {
+        window.clearInterval(this._timerIntervalId);
+        this.props.globalState.onBuiltObservable.remove(this._onBuiltObserver);
+    }
+
+    load(file: File) {
+        Tools.ReadFile(
+            file,
+            (data) => {
+                const decoder = new TextDecoder("utf-8");
+                this.props.globalState.workbench.loadFromJson(JSON.parse(decoder.decode(data)));
+
+                this.props.globalState.onSelectionChangedObservable.notifyObservers(null);
+            },
+            undefined,
+            true
+        );
+    }
+
+    save(saveCallback: () => void) {
+        //removing the art board background from the adt.
+        this.props.globalState.guiTexture.removeControl(this.props.globalState.workbench.artBoardBackground);
+        saveCallback();
+        //readding the art board at the front of the list so it will be the first thing rendered.
+        if (this.props.globalState.guiTexture.getChildren()[0].children.length) {
+            this.props.globalState.guiTexture.getChildren()[0].children.unshift(this.props.globalState.workbench.artBoardBackground);
+        }
+        else {
+            this.props.globalState.guiTexture.getChildren()[0].children.push(this.props.globalState.workbench.artBoardBackground);
+        }
+    }
+
+    saveLocally = () => {
+        try {
+            const json = JSON.stringify(this.props.globalState.guiTexture.serializeContent());
+            StringTools.DownloadAsFile(this.props.globalState.hostDocument, json, "guiTexture.json");
+        } catch (error) {
+            alert("Unable to save your GUI");
+        }
+    }
+
+    saveToSnippetServer = () => {
+        const adt = this.props.globalState.guiTexture;
+        const content = JSON.stringify(adt.serializeContent());
+
+        const xmlHttp = new XMLHttpRequest();
+        xmlHttp.onreadystatechange = () => {
+            if (xmlHttp.readyState == 4) {
+                if (xmlHttp.status == 200) {
+                    const snippet = JSON.parse(xmlHttp.responseText);
+                    const oldId = adt.snippetId;
+                    adt.snippetId = snippet.id;
+                    if (snippet.version && snippet.version != "0") {
+                        adt.snippetId += "#" + snippet.version;
+                    }
+                    this.forceUpdate();
+                    if (navigator.clipboard) {
+                        navigator.clipboard.writeText(adt.snippetId);
+                    }
+
+                    const windowAsAny = window as any;
+
+                    if (windowAsAny.Playground && oldId) {
+                        windowAsAny.Playground.onRequestCodeChangeObservable.notifyObservers({
+                            regex: new RegExp(oldId, "g"),
+                            replace: `parseFromSnippetAsync("${adt.snippetId}`,
+                        });
+                    }
+
+                    alert("GUI saved with ID: " + adt.snippetId + " (please note that the id was also saved to your clipboard)");
+                } else {
+                    alert("Unable to save your GUI");
+                }
+            }
+        };
+
+        xmlHttp.open("POST", AdvancedDynamicTexture.SnippetUrl + (adt.snippetId ? "/" + adt.snippetId : ""), true);
+        xmlHttp.setRequestHeader("Content-Type", "application/json");
+
+        const dataToSend = {
+            payload: JSON.stringify({
+                gui: content,
+            }),
+            name: "",
+            description: "",
+            tags: "",
+        };
+
+        xmlHttp.send(JSON.stringify(dataToSend));
+    }
+
+    loadFromSnippet() {
+        const snippedId = window.prompt("Please enter the snippet ID to use");
+
+        if (!snippedId) {
+            return;
+        }
+        this.props.globalState.workbench.loadFromSnippet(snippedId);
+    }
+
+    renderProperties() {
+        const className = this.state.currentNode?.getClassName();
+        switch (className) {
+            case "TextBlock": {
+                const textBlock = this.state.currentNode as TextBlock;
+                return <TextBlockPropertyGridComponent textBlock={textBlock} lockObject={this._lockObject} onPropertyChangedObservable={this.props.globalState.onPropertyChangedObservable} />;
+            }
+            case "InputText": {
+                const inputText = this.state.currentNode as InputText;
+                return <InputTextPropertyGridComponent inputText={inputText} lockObject={this._lockObject} onPropertyChangedObservable={this.props.globalState.onPropertyChangedObservable} />;
+            }
+            case "ColorPicker": {
+                const colorPicker = this.state.currentNode as ColorPicker;
+                return <ColorPickerPropertyGridComponent colorPicker={colorPicker} lockObject={this._lockObject} onPropertyChangedObservable={this.props.globalState.onPropertyChangedObservable} />;
+            }
+            case "Image": {
+                const image = this.state.currentNode as Image;
+                return <ImagePropertyGridComponent image={image} lockObject={this._lockObject} onPropertyChangedObservable={this.props.globalState.onPropertyChangedObservable} />;
+            }
+            case "Slider": {
+                const slider = this.state.currentNode as Slider;
+                return <SliderPropertyGridComponent slider={slider} lockObject={this._lockObject} onPropertyChangedObservable={this.props.globalState.onPropertyChangedObservable} />;
+            }
+            case "ImageBasedSlider": {
+                const imageBasedSlider = this.state.currentNode as ImageBasedSlider;
+                return <ImageBasedSliderPropertyGridComponent imageBasedSlider={imageBasedSlider} lockObject={this._lockObject} onPropertyChangedObservable={this.props.globalState.onPropertyChangedObservable} />;
+            }
+            case "Rectangle": {
+                const rectangle = this.state.currentNode as Rectangle;
+                return <RectanglePropertyGridComponent rectangle={rectangle} lockObject={this._lockObject} onPropertyChangedObservable={this.props.globalState.onPropertyChangedObservable} />;
+            }
+            case "StackPanel": {
+                const stackPanel = this.state.currentNode as StackPanel;
+                return <StackPanelPropertyGridComponent stackPanel={stackPanel} lockObject={this._lockObject} onPropertyChangedObservable={this.props.globalState.onPropertyChangedObservable} />;
+            }
+            case "Grid": {
+                const grid = this.state.currentNode as Grid;
+                return <GridPropertyGridComponent grid={grid} lockObject={this._lockObject} onPropertyChangedObservable={this.props.globalState.onPropertyChangedObservable} />;
+            }
+            case "ScrollViewer": {
+                const scrollViewer = this.state.currentNode as ScrollViewer;
+                return <ScrollViewerPropertyGridComponent scrollViewer={scrollViewer} lockObject={this._lockObject} onPropertyChangedObservable={this.props.globalState.onPropertyChangedObservable} />;
+            }
+            case "Ellipse": {
+                const ellipse = this.state.currentNode as Ellipse;
+                return <EllipsePropertyGridComponent ellipse={ellipse} lockObject={this._lockObject} onPropertyChangedObservable={this.props.globalState.onPropertyChangedObservable} />;
+            }
+            case "Checkbox": {
+                const checkbox = this.state.currentNode as Checkbox;
+                return <CheckboxPropertyGridComponent checkbox={checkbox} lockObject={this._lockObject} onPropertyChangedObservable={this.props.globalState.onPropertyChangedObservable} />;
+            }
+            case "RadioButton": {
+                const radioButton = this.state.currentNode as RadioButton;
+                return <RadioButtonPropertyGridComponent radioButton={radioButton} lockObject={this._lockObject} onPropertyChangedObservable={this.props.globalState.onPropertyChangedObservable} />;
+            }
+            case "Line": {
+                const line = this.state.currentNode as Line;
+                return <LinePropertyGridComponent line={line} lockObject={this._lockObject} onPropertyChangedObservable={this.props.globalState.onPropertyChangedObservable} />;
+            }
+            case "Button": {
+                const control = this.state.currentNode as Control;
+                return <ControlPropertyGridComponent key="buttonMenu" control={control} lockObject={this._lockObject} onPropertyChangedObservable={this.props.globalState.onPropertyChangedObservable} />;
+            }
+        }
+
+        if (className !== "") {
+            const control = this.state.currentNode as Control;
+            return <ControlPropertyGridComponent control={control} lockObject={this._lockObject} onPropertyChangedObservable={this.props.globalState.onPropertyChangedObservable} />;
+        }
+        return null;
+    }
+
+    render() {
+        if (this.state.currentNode) {
+            return (
+                <div id="ge-propertyTab">
+                    <div id="header">
+                        <img id="logo" src={adtIcon} />
+                        <div id="title">{`${this.state.currentNode.name} [${this.state.currentNode.getClassName()}] (ID: ${this.state.currentNode.uniqueId.toString()})`}</div>
+                    </div>
+                    {this.renderProperties()}
+                    <hr />
+                    <ButtonLineComponent
+                        label="REMOVE ELEMENT"
+                        onClick={() => {
+                            this.state.currentNode?.dispose();
+                            this.props.globalState.onSelectionChangedObservable.notifyObservers(null);
+                        }}
+                    />
+                    <ButtonLineComponent
+                        label="COPY ELEMENT"
+                        onClick={() => {
+                            if (this.state.currentNode) {
+                                const serializationObject = {};
+                                this.state.currentNode.serialize(serializationObject);
+                                const newControl = Control.Parse(serializationObject, this.props.globalState.guiTexture);
+
+                                if (newControl) { //insert the new control into the adt or parent container
+                                    this.props.globalState.workbench.appendBlock(newControl);
+                                    this.props.globalState.guiTexture.removeControl(newControl);
+                                    this.state.currentNode.parent?.addControl(newControl);
+
+                                    let index = 1;
+                                    while (this.props.globalState.guiTexture.getDescendants(false).filter(  //search if there are any copies
+                                        control => control.name === `${newControl.name} Copy ${index}`).length) { 
+                                        index++;
+                                    }
+                                    newControl.name = `${newControl.name} Copy ${index}`;
+                                    this.props.globalState.onSelectionChangedObservable.notifyObservers(newControl);
+                                }
+                            }
+                        }}
+                    />
+                </div>
+            );
+        }
+
+        const sizeOptions = [
+            { label: "Web (1920)", value: 0 },
+            { label: "Phone (720)", value: 1 },
+            { label: "Square (1200)", value: 2 },
+            { label: "Custom", value: 3 }];
+        const sizeValues = [
+            new Vector2(1920, 1080),
+            new Vector2(750, 1334),
+            new Vector2(1200, 1200)];
+
+        return (
+            <div id="ge-propertyTab">
+                <div id="header">
+                    <img id="logo" src={adtIcon} />
+                    <div id="title">AdvanceDyanamicTexture</div>
+                </div>
+                <div>
+                    <TextLineComponent tooltip="" label="ART BOARD" value=" " color="grey"></TextLineComponent>
+                    {
+                        this.props.globalState.workbench.artBoardBackground !== undefined &&
+                        <Color3LineComponent lockObject={this._lockObject} icon={artboardColorIcon} label="" target={this.props.globalState.workbench._scene} propertyName="clearColor" onPropertyChangedObservable={this.props.globalState.onPropertyChangedObservable} />
+                    }
+                    <hr />
+                    <TextLineComponent tooltip="" label="CANVAS" value=" " color="grey"></TextLineComponent>
+                    <CheckBoxLineComponent
+                        label=""
+                        iconLabel="Responsive"
+                        icon={responsiveIcon}
+                        isSelected={() => DataStorage.ReadBoolean("Responsive", true)}
+                        onSelect={(value: boolean) => {
+                            this.props.globalState.onResponsiveChangeObservable.notifyObservers(value);
+                            DataStorage.WriteBoolean("Responsive", value);
+                        }}
+                    />
+                    <OptionsLineComponent
+                        label=""
+                        iconLabel="Size"
+                        options={sizeOptions}
+                        icon={canvasSizeIcon}
+                        target={this}
+                        propertyName={"_sizeOption"}
+                        noDirectUpdate={true}
+                        onSelect={(value: any) => {
+                            this._sizeOption = value;
+                            if (this._sizeOption != (sizeOptions.length - 1)) {
+                                const newSize = sizeValues[this._sizeOption];
+                                this.props.globalState.workbench.resizeGuiTexture(newSize);
+                            }
+                            this.forceUpdate();
+                        }}
+                    />
+                    {this._sizeOption == (sizeOptions.length - 1) &&
+                        <div className="divider">
+                            <FloatLineComponent
+                                icon={canvasSizeIcon}
+                                iconLabel="Canvas Size"
+                                label=" "
+                                target={this.state.textureSize}
+                                propertyName="x"
+                                isInteger={true}
+                                onChange={(newvalue) => {
+                                    this.props.globalState.workbench.resizeGuiTexture(new Vector2(newvalue, this.state.textureSize.y));
+                                }} ></FloatLineComponent>
+                            <FloatLineComponent
+                                label=" "
+                                target={this.state.textureSize}
+                                propertyName="y"
+                                isInteger={true}
+                                onChange={(newvalue) => {
+                                    this.props.globalState.workbench.resizeGuiTexture(new Vector2(this.state.textureSize.x, newvalue));
+                                }}
+                            ></FloatLineComponent>
+                        </div>
+                    }
+                    <hr />
+                    <TextLineComponent tooltip="" label="FILE" value=" " color="grey"></TextLineComponent>
+                    <FileButtonLineComponent label="Load" onClick={(file) => this.load(file)} accept=".json" />
+                    <ButtonLineComponent
+                        label="Save"
+                        onClick={() => {
+                            this.props.globalState.onSaveObservable.notifyObservers();
+                        }}
+                    />
+                    <hr />
+                    <TextLineComponent tooltip="" label="SNIPPET" value=" " color="grey"></TextLineComponent>
+                    <ButtonLineComponent label="Load from snippet server" onClick={() => this.loadFromSnippet()} />
+                    <ButtonLineComponent
+                        label="Save to snippet server"
+                        onClick={() => {
+                            this.props.globalState.onSnippetSaveObservable.notifyObservers();
+                        }}
+                    />
+                </div>
+            </div>
+        );
+    }
+}