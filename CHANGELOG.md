# Changelog

<<<<<<< HEAD
=======
## 6.6.0

### Core

- Create snapshot of a scene not using the main canvas fails - [_Bug Fix_] by [RaananW](https://github.com/RaananW) ([#13925](https://github.com/BabylonJS/Babylon.js/pull/13925))

## 6.5.1

### Core

- Fix type checking for mesh parameter in aggregate - [_Bug Fix_] by [carolhmj](https://github.com/carolhmj) ([#13919](https://github.com/BabylonJS/Babylon.js/pull/13919))
- Havok Physics Plugin: Fix applied impulse in Collision Event - [_Bug Fix_] by [RaggarDK](https://github.com/RaggarDK) ([#13918](https://github.com/BabylonJS/Babylon.js/pull/13918))
- SSR: add the useFresnel property to generate more physically accurate results - [_New Feature_] by [Popov72](https://github.com/Popov72) ([#13917](https://github.com/BabylonJS/Babylon.js/pull/13917))
- Physics fix getEventMask - [_Bug Fix_] by [carolhmj](https://github.com/carolhmj) ([#13913](https://github.com/BabylonJS/Babylon.js/pull/13913))
- Shader processor optimization - by [Dok11](https://github.com/Dok11) ([#13912](https://github.com/BabylonJS/Babylon.js/pull/13912))
- Bone look controller: Add useAbsoluteValueForYaw property - [_New Feature_] by [Popov72](https://github.com/Popov72) ([#13911](https://github.com/BabylonJS/Babylon.js/pull/13911))
- Fix sound distance not respecting Scene `audioListenerProvider` when set - [_Bug Fix_] by [docEdub](https://github.com/docEdub) ([#13910](https://github.com/BabylonJS/Babylon.js/pull/13910))
- WebGPU: Support the flat qualifier on varyings - [_Bug Fix_] by [Popov72](https://github.com/Popov72) ([#13908](https://github.com/BabylonJS/Babylon.js/pull/13908))
- Effect layer: Intensity also affects emissive color - [_New Feature_] by [Popov72](https://github.com/Popov72) ([#13906](https://github.com/BabylonJS/Babylon.js/pull/13906))
- Pre-pass renderer: Fix bloom and depth renderer - [_Bug Fix_] by [Popov72](https://github.com/Popov72) ([#13905](https://github.com/BabylonJS/Babylon.js/pull/13905))
- Add earcut entry point - by [deltakosh](https://github.com/deltakosh) ([#13902](https://github.com/BabylonJS/Babylon.js/pull/13902))
- Fix typo in files input class - [_Bug Fix_] by [bghgary](https://github.com/bghgary) ([#13903](https://github.com/BabylonJS/Babylon.js/pull/13903))
- Yoyo loop mode for animations - by [deltakosh](https://github.com/deltakosh) ([#13901](https://github.com/BabylonJS/Babylon.js/pull/13901))
- Asset manager needs addAnimationTask to load animation only files - by [deltakosh](https://github.com/deltakosh) ([#13900](https://github.com/BabylonJS/Babylon.js/pull/13900))
- Scene: Make sure the layers are ready in scene.isReady - [_Bug Fix_] by [Popov72](https://github.com/Popov72) ([#13896](https://github.com/BabylonJS/Babylon.js/pull/13896))
- MultiRenderTarget: Fix texture size calculation - [_Bug Fix_] by [Popov72](https://github.com/Popov72) ([#13895](https://github.com/BabylonJS/Babylon.js/pull/13895))
- Add GLTF Anisotropy extension. - [_New Feature_] by [sebavan](https://github.com/sebavan) ([#13894](https://github.com/BabylonJS/Babylon.js/pull/13894))

### Inspector

- Inspector fix parenting - [_Bug Fix_] by [carolhmj](https://github.com/carolhmj) ([#13915](https://github.com/BabylonJS/Babylon.js/pull/13915))
- Add Backspace key to delete keyframe so it works on Mac - [_Bug Fix_] by [carolhmj](https://github.com/carolhmj) ([#13904](https://github.com/BabylonJS/Babylon.js/pull/13904))
- Prevent crashing when a mesh's name is of the wrong type. - [_Bug Fix_] by [carolhmj](https://github.com/carolhmj) ([#13893](https://github.com/BabylonJS/Babylon.js/pull/13893))
- Add GLTF Anisotropy extension. - [_New Feature_] by [sebavan](https://github.com/sebavan) ([#13894](https://github.com/BabylonJS/Babylon.js/pull/13894))

### Loaders

- Add GLTF Anisotropy extension. - [_New Feature_] by [sebavan](https://github.com/sebavan) ([#13894](https://github.com/BabylonJS/Babylon.js/pull/13894))

### Serializers

- Add GLTF Anisotropy extension. - [_New Feature_] by [sebavan](https://github.com/sebavan) ([#13894](https://github.com/BabylonJS/Babylon.js/pull/13894))

>>>>>>> 44d036be
## 6.5.0

### Core

- Shadows: Fix CSM in infinite far plane mode - [_Bug Fix_] by [Popov72](https://github.com/Popov72) ([#13892](https://github.com/BabylonJS/Babylon.js/pull/13892))
- Pre-Pass renderer: Fix scene.isReady when using the prepass renderer - [_Bug Fix_] by [Popov72](https://github.com/Popov72) ([#13888](https://github.com/BabylonJS/Babylon.js/pull/13888))
- RenderTargetTexture: Fix render pass ids when resizing the texture - [_Bug Fix_] by [Popov72](https://github.com/Popov72) ([#13889](https://github.com/BabylonJS/Babylon.js/pull/13889))
- Mesh: Fix billboards in right-handed systems - [_Bug Fix_] by [Popov72](https://github.com/Popov72) ([#13885](https://github.com/BabylonJS/Babylon.js/pull/13885))
- WebGPU: Allow to pass to a compute shader the gpu buffer used in a bundle to render instances - [_New Feature_] by [Popov72](https://github.com/Popov72) ([#13881](https://github.com/BabylonJS/Babylon.js/pull/13881))
- Curve interpolation node - [_New Feature_] by [deltakosh](https://github.com/deltakosh) ([#13878](https://github.com/BabylonJS/Babylon.js/pull/13878))

### GUI

- Fix the underline/strike-through line to use the color of the text when there is no outline. - [_Bug Fix_] by [carolhmj](https://github.com/carolhmj) ([#13890](https://github.com/BabylonJS/Babylon.js/pull/13890))
- Babylon Gui Editor, Free corner radius - by [J3F31](https://github.com/J3F31) ([#13835](https://github.com/BabylonJS/Babylon.js/pull/13835))

### GUI Editor

- Babylon Gui Editor, Free corner radius - by [J3F31](https://github.com/J3F31) ([#13835](https://github.com/BabylonJS/Babylon.js/pull/13835))

### Node Editor

- Curve interpolation node - [_New Feature_] by [deltakosh](https://github.com/deltakosh) ([#13878](https://github.com/BabylonJS/Babylon.js/pull/13878))

### Serializers

- STL export multiple meshes - by [Bulisor](https://github.com/Bulisor) ([#13886](https://github.com/BabylonJS/Babylon.js/pull/13886))

## 6.4.1

### Core

- Adds a new MeshBuilder function to create 3D Text - [_New Feature_] by [deltakosh](https://github.com/deltakosh) ([#13876](https://github.com/BabylonJS/Babylon.js/pull/13876))
- WebGPU: Fix errors when using float32 textures in materials - [_Bug Fix_] by [Popov72](https://github.com/Popov72) ([#13874](https://github.com/BabylonJS/Babylon.js/pull/13874))

## 6.4.0

### Core

- WebGPU: add support for new texture formats - [_New Feature_] by [Popov72](https://github.com/Popov72) ([#13871](https://github.com/BabylonJS/Babylon.js/pull/13871))
- Fix Scene performance counters - [_Bug Fix_] by [sebavan](https://github.com/sebavan) ([#13870](https://github.com/BabylonJS/Babylon.js/pull/13870))
- Physics: Add debug inertia view - [_New Feature_] by [carolhmj](https://github.com/carolhmj) ([#13853](https://github.com/BabylonJS/Babylon.js/pull/13853))
- Allow `scene.audioListenerPositionProvider` to be set to null - [_Bug Fix_] by [docEdub](https://github.com/docEdub) ([#13864](https://github.com/BabylonJS/Babylon.js/pull/13864))
- core not supported in declare module - [_Bug Fix_] by [RaananW](https://github.com/RaananW) ([#13869](https://github.com/BabylonJS/Babylon.js/pull/13869))
- WebGPU: Fix morphTargetTextureIndices overwritting morphTargetTextureInfo - [_Bug Fix_] by [Popov72](https://github.com/Popov72) ([#13868](https://github.com/BabylonJS/Babylon.js/pull/13868))
- Material plugin: Fix cleaning when engine is disposed - [_Bug Fix_] by [Popov72](https://github.com/Popov72) ([#13866](https://github.com/BabylonJS/Babylon.js/pull/13866))
- add `enabledFeatures` to the session manager - by [RaananW](https://github.com/RaananW) ([#13863](https://github.com/BabylonJS/Babylon.js/pull/13863))
- Sprite: Fix picking when angle is not zero - [_Bug Fix_] by [Popov72](https://github.com/Popov72) ([#13860](https://github.com/BabylonJS/Babylon.js/pull/13860))
- Fix bug where constraint perp axes were ignored - [_Bug Fix_] by [eoineoineoin](https://github.com/eoineoineoin) ([#13859](https://github.com/BabylonJS/Babylon.js/pull/13859))
- Decal: Add support for thin instances - [_New Feature_] by [Popov72](https://github.com/Popov72) ([#13857](https://github.com/BabylonJS/Babylon.js/pull/13857))
- ArcRotateCamera: Account for offset when using zoom to mouse location - [_Bug Fix_] by [PolygonalSun](https://github.com/PolygonalSun) ([#13856](https://github.com/BabylonJS/Babylon.js/pull/13856))
- DecalMap: Fix the isReady function - [_Bug Fix_] by [Popov72](https://github.com/Popov72) ([#13855](https://github.com/BabylonJS/Babylon.js/pull/13855))

### Node Editor

- Node Material Editor: Allow loading GLTF format files in preview window, add drag and drop, revert to cube when loading fails - by [carolhmj](https://github.com/carolhmj) ([#13842](https://github.com/BabylonJS/Babylon.js/pull/13842))

### Playground

- Material plugin: Fix cleaning when engine is disposed - [_Bug Fix_] by [Popov72](https://github.com/Popov72) ([#13866](https://github.com/BabylonJS/Babylon.js/pull/13866))

## 6.3.1

### Core

- Fix Dump tools clamping - [_Bug Fix_] by [sebavan](https://github.com/sebavan) ([#13850](https://github.com/BabylonJS/Babylon.js/pull/13850))
- SSR: Make the jitter centered - [_New Feature_] by [Popov72](https://github.com/Popov72) ([#13848](https://github.com/BabylonJS/Babylon.js/pull/13848))
- Make sure not to add rootUrl to data URLs when parsing textures - [_Bug Fix_] by [RaananW](https://github.com/RaananW) ([#13847](https://github.com/BabylonJS/Babylon.js/pull/13847))
- Add texture LOD input to NME TextureBlock - by [MiikaH](https://github.com/MiikaH) ([#13846](https://github.com/BabylonJS/Babylon.js/pull/13846))
- Fix Required dependency in HTMLElementTexture - [_Bug Fix_] by [sebavan](https://github.com/sebavan) ([#13844](https://github.com/BabylonJS/Babylon.js/pull/13844))
- Fix polynomials not being ready in PBR and env - [_Bug Fix_] by [sebavan](https://github.com/sebavan) ([#13845](https://github.com/BabylonJS/Babylon.js/pull/13845))
- Fix video texture bootstrap data. - [_Bug Fix_] by [sebavan](https://github.com/sebavan) ([#13843](https://github.com/BabylonJS/Babylon.js/pull/13843))

## 6.3.0

### Core

- Video: Fix video not played when using multiple videos in a shader - [_Bug Fix_] by [Popov72](https://github.com/Popov72) ([#13841](https://github.com/BabylonJS/Babylon.js/pull/13841))
- Gizmo, Physics fixes - [_Bug Fix_] by [CedricGuillemet](https://github.com/CedricGuillemet) ([#13827](https://github.com/BabylonJS/Babylon.js/pull/13827))
- Use getBoundingClientRect instead of width - [_Bug Fix_] by [RaananW](https://github.com/RaananW) ([#13830](https://github.com/BabylonJS/Babylon.js/pull/13830))
- Update dependencies, move to sass away from node-sass - by [RaananW](https://github.com/RaananW) ([#13825](https://github.com/BabylonJS/Babylon.js/pull/13825))
- NME Triplanar block: Add a switch to better project the textures in the case of a cube - [_New Feature_] by [Popov72](https://github.com/Popov72) ([#13833](https://github.com/BabylonJS/Babylon.js/pull/13833))
- Fix Asset Container typings - [_Bug Fix_] by [carolhmj](https://github.com/carolhmj) ([#13805](https://github.com/BabylonJS/Babylon.js/pull/13805))
- Update havokPlugin.ts - by [RaananW](https://github.com/RaananW) ([#13829](https://github.com/BabylonJS/Babylon.js/pull/13829))
- Add option to material cloning to not clone the same texture multiple times - [_Breaking Change_] by [carolhmj](https://github.com/carolhmj) ([#13807](https://github.com/BabylonJS/Babylon.js/pull/13807))
- Add max value clamping and preserve colors options to CubeMapToSphericalPolynomialTools - by [MiikaH](https://github.com/MiikaH) ([#13809](https://github.com/BabylonJS/Babylon.js/pull/13809))
- PBR: Fix refraction texture in right handed system - [_Bug Fix_] by [Popov72](https://github.com/Popov72) ([#13818](https://github.com/BabylonJS/Babylon.js/pull/13818))
- Fix BABYLON.Tools.DumpData ignoring the `fileName` parameter. - by [kv-bh](https://github.com/kv-bh) ([#13817](https://github.com/BabylonJS/Babylon.js/pull/13817))
- WebGPU: Fix MSAA texture release - [_Bug Fix_] by [Popov72](https://github.com/Popov72) ([#13823](https://github.com/BabylonJS/Babylon.js/pull/13823))
- WebGPU: Fix viewport reset too often - [_Bug Fix_] by [Popov72](https://github.com/Popov72) ([#13816](https://github.com/BabylonJS/Babylon.js/pull/13816))
- Add set/getGravityFactor to PhysicsBody - [_New Feature_] by [carolhmj](https://github.com/carolhmj) ([#13811](https://github.com/BabylonJS/Babylon.js/pull/13811))
- Reset raycast result when no hit - [_Bug Fix_] by [CedricGuillemet](https://github.com/CedricGuillemet) ([#13815](https://github.com/BabylonJS/Babylon.js/pull/13815))

### GUI Editor

- Update dependencies, move to sass away from node-sass - by [RaananW](https://github.com/RaananW) ([#13825](https://github.com/BabylonJS/Babylon.js/pull/13825))
- adds save and load single control - by [YifeiShi99](https://github.com/YifeiShi99) ([#13812](https://github.com/BabylonJS/Babylon.js/pull/13812))

### Inspector

- Update dependencies, move to sass away from node-sass - by [RaananW](https://github.com/RaananW) ([#13825](https://github.com/BabylonJS/Babylon.js/pull/13825))

### Node Editor

- Update dependencies, move to sass away from node-sass - by [RaananW](https://github.com/RaananW) ([#13825](https://github.com/BabylonJS/Babylon.js/pull/13825))

### Playground

- Update dependencies, move to sass away from node-sass - by [RaananW](https://github.com/RaananW) ([#13825](https://github.com/BabylonJS/Babylon.js/pull/13825))
- make sure PG load correctly on safari - by [RaananW](https://github.com/RaananW) ([#13832](https://github.com/BabylonJS/Babylon.js/pull/13832))

### Viewer

- Update dependencies, move to sass away from node-sass - by [RaananW](https://github.com/RaananW) ([#13825](https://github.com/BabylonJS/Babylon.js/pull/13825))

## 6.2.0

### Core

- HDRCubeTexture: Fix texture being ready too soon - [_Bug Fix_] by [Popov72](https://github.com/Popov72) ([#13810](https://github.com/BabylonJS/Babylon.js/pull/13810))
- cylinder/capsule size computation fix - by [CedricGuillemet](https://github.com/CedricGuillemet) ([#13808](https://github.com/BabylonJS/Babylon.js/pull/13808))
- GamepadManager: Fixed issue where providing scene object to constructor would prevent status updates - [_Bug Fix_] by [PolygonalSun](https://github.com/PolygonalSun) ([#13798](https://github.com/BabylonJS/Babylon.js/pull/13798))
- OIT: Fix wrong prepass state when mesh visibility changes - [_Bug Fix_] by [Popov72](https://github.com/Popov72) ([#13802](https://github.com/BabylonJS/Babylon.js/pull/13802))
- Dump Tools: Use an offscreen canvas - [_New Feature_] by [Popov72](https://github.com/Popov72) ([#13803](https://github.com/BabylonJS/Babylon.js/pull/13803))
- Update havokPlugin.ts - [_Bug Fix_] by [aWeirdo](https://github.com/aWeirdo) ([#13783](https://github.com/BabylonJS/Babylon.js/pull/13783))
- PickingInfo: Handle unindexed meshes in getNormal - [_New Feature_] by [Popov72](https://github.com/Popov72) ([#13780](https://github.com/BabylonJS/Babylon.js/pull/13780))
- OIT: Fix wrong prepass state when material transparency changes - [_Bug Fix_] by [Popov72](https://github.com/Popov72) ([#13781](https://github.com/BabylonJS/Babylon.js/pull/13781))
- Node Material Editor: Fix automatic creation of inputs for "sourceY" … - [_Bug Fix_] by [carolhmj](https://github.com/carolhmj) ([#13773](https://github.com/BabylonJS/Babylon.js/pull/13773))
- Fix for RTT rendering in an XR session - by [RaananW](https://github.com/RaananW) ([#13777](https://github.com/BabylonJS/Babylon.js/pull/13777))
- Physics: Fix aggregate size calculation and allow passing box rotatio… - [_Bug Fix_] by [carolhmj](https://github.com/carolhmj) ([#13778](https://github.com/BabylonJS/Babylon.js/pull/13778))

### GUI

- Fix GUI cloning - [_Bug Fix_] by [carolhmj](https://github.com/carolhmj) ([#13806](https://github.com/BabylonJS/Babylon.js/pull/13806))

### Inspector

- Inspector: METADATA pop-up window feature - by [j-te](https://github.com/j-te) ([#13671](https://github.com/BabylonJS/Babylon.js/pull/13671))

### Playground

- allow ts playground in full and frame - by [RaananW](https://github.com/RaananW) ([#13804](https://github.com/BabylonJS/Babylon.js/pull/13804))

## 6.1.0

### Core

- Fix typing to fit ts 4 and ts 5 - by [RaananW](https://github.com/RaananW) ([#13772](https://github.com/BabylonJS/Babylon.js/pull/13772))
- Animation: Fix animation.runtimeAnimations array not cleaned up on stop - [_Bug Fix_] by [Popov72](https://github.com/Popov72) ([#13774](https://github.com/BabylonJS/Babylon.js/pull/13774))
- Add possibility to apply supersampling when generating HDRCubeTexture() - by [MiikaH](https://github.com/MiikaH) ([#13766](https://github.com/BabylonJS/Babylon.js/pull/13766))
- Effect Layer: Set intensity of effect per mesh - [_New Feature_] by [Popov72](https://github.com/Popov72) ([#13768](https://github.com/BabylonJS/Babylon.js/pull/13768))
- Add NME MeshAttributeExistsBlock - [_New Feature_] by [MiikaH](https://github.com/MiikaH) ([#13727](https://github.com/BabylonJS/Babylon.js/pull/13727))
- SSR: Fix ghosting when using large step values - [_Bug Fix_] by [Popov72](https://github.com/Popov72) ([#13767](https://github.com/BabylonJS/Babylon.js/pull/13767))
- PrePass renderer: Save memory by using a Red format for the depth texture - [_New Feature_] by [Popov72](https://github.com/Popov72) ([#13753](https://github.com/BabylonJS/Babylon.js/pull/13753))

### Node Editor

- Add NME MeshAttributeExistsBlock - [_New Feature_] by [MiikaH](https://github.com/MiikaH) ([#13727](https://github.com/BabylonJS/Babylon.js/pull/13727))

### Playground

- add havok to download mode - by [RaananW](https://github.com/RaananW) ([#13764](https://github.com/BabylonJS/Babylon.js/pull/13764))

## 6.0.0

### Core

- Small fix for webxr declaration (consistency) - by [RaananW](https://github.com/RaananW) ([#13758](https://github.com/BabylonJS/Babylon.js/pull/13758))
- WebGPU: MultiRenderTarget extended support - [_New Feature_] by [Popov72](https://github.com/Popov72) ([#13751](https://github.com/BabylonJS/Babylon.js/pull/13751))

### Playground


## 5.57.1

### Core

- no premature result mutation for Vec2.rotateToRef - by [nekochanoide](https://github.com/nekochanoide) ([#13748](https://github.com/BabylonJS/Babylon.js/pull/13748))

### GUI

- Round values coming from grid width calculation to avoid gaps between… - [_Bug Fix_] by [carolhmj](https://github.com/carolhmj) ([#13743](https://github.com/BabylonJS/Babylon.js/pull/13743))

### Serializers

- Fix GLTF export of ambient texture with texture transforms - [_Bug Fix_] by [carolhmj](https://github.com/carolhmj) ([#13746](https://github.com/BabylonJS/Babylon.js/pull/13746))

## 5.57.0

### Core

- Compute shader: Fix wrong ubo bound to the shader in some cases - [_Bug Fix_] by [Popov72](https://github.com/Popov72) ([#13745](https://github.com/BabylonJS/Babylon.js/pull/13745))
- Clip planes defines perf - [_Bug Fix_] by [sebavan](https://github.com/sebavan) ([#13742](https://github.com/BabylonJS/Babylon.js/pull/13742))
- Adding no-op setters to instancedMesh - [_Bug Fix_] by [RaananW](https://github.com/RaananW) ([#13744](https://github.com/BabylonJS/Babylon.js/pull/13744))
- BoundingInfo: Fix encapsulateBoundingInfo method - [_Bug Fix_] by [Popov72](https://github.com/Popov72) ([#13741](https://github.com/BabylonJS/Babylon.js/pull/13741))

## 5.56.0

### Core

- Engine: Rollback changes because of perf problems - by [Popov72](https://github.com/Popov72) ([#13740](https://github.com/BabylonJS/Babylon.js/pull/13740))
- Fix Imports - [_Bug Fix_] by [sebavan](https://github.com/sebavan) ([#13738](https://github.com/BabylonJS/Babylon.js/pull/13738))
- HDRFiltering: Fix final cube texture not having the right type - [_Bug Fix_] by [Popov72](https://github.com/Popov72) ([#13737](https://github.com/BabylonJS/Babylon.js/pull/13737))
- CascadedShadowMaps: Allows setting min and max number of cascades - by [Popov72](https://github.com/Popov72) ([#13739](https://github.com/BabylonJS/Babylon.js/pull/13739))
- Highlight layer: Fix wrong stencil state - [_Bug Fix_] by [Popov72](https://github.com/Popov72) ([#13734](https://github.com/BabylonJS/Babylon.js/pull/13734))
- Post Process: Add a property to clear the buffer even when alpha blending is enabled - [_New Feature_] by [Popov72](https://github.com/Popov72) ([#13736](https://github.com/BabylonJS/Babylon.js/pull/13736))
- Sprite manager: Force the sampling mode in pixel perfect mode - by [Popov72](https://github.com/Popov72) ([#13733](https://github.com/BabylonJS/Babylon.js/pull/13733))

### Serializers

- fix import path - [_Bug Fix_] by [sebavan](https://github.com/sebavan) ([#13735](https://github.com/BabylonJS/Babylon.js/pull/13735))

## 5.55.0

### Core

- GPU particle system: Fix particles not rendered in water PG - [_Bug Fix_] by [Popov72](https://github.com/Popov72) ([#13728](https://github.com/BabylonJS/Babylon.js/pull/13728))
- Add option to keep context menu entries open, but close them by default. - by [carolhmj](https://github.com/carolhmj) ([#13725](https://github.com/BabylonJS/Babylon.js/pull/13725))
- Inspector. Add custom items to context menus or override them - by [Dok11](https://github.com/Dok11) ([#13721](https://github.com/BabylonJS/Babylon.js/pull/13721))
- Fix asset Container crash with predicate - [_Bug Fix_] by [sebavan](https://github.com/sebavan) ([#13720](https://github.com/BabylonJS/Babylon.js/pull/13720))
- Morph targets: Workaround for Mali-G72 and morph target texture - by [Popov72](https://github.com/Popov72) ([#13717](https://github.com/BabylonJS/Babylon.js/pull/13717))
- Add overrideRenderingFillMode property to Mesh - by [sebavan](https://github.com/sebavan) ([#13708](https://github.com/BabylonJS/Babylon.js/pull/13708))
- Fluid renderer: Fix alpha not preserved - [_Bug Fix_] by [Popov72](https://github.com/Popov72) ([#13716](https://github.com/BabylonJS/Babylon.js/pull/13716))

### GUI

- Pass clipContent/clipChildren down to Grid's internal containers - [_Bug Fix_] by [carolhmj](https://github.com/carolhmj) ([#13715](https://github.com/BabylonJS/Babylon.js/pull/13715))
- Round up ideal width/height calculations so no control is cut off - [_Bug Fix_] by [carolhmj](https://github.com/carolhmj) ([#13724](https://github.com/BabylonJS/Babylon.js/pull/13724))

### GUI Editor


### Inspector

- Prevent previous element props to be selected - [_Bug Fix_] by [sebavan](https://github.com/sebavan) ([#13732](https://github.com/BabylonJS/Babylon.js/pull/13732))
- Add option to keep context menu entries open, but close them by default. - by [carolhmj](https://github.com/carolhmj) ([#13725](https://github.com/BabylonJS/Babylon.js/pull/13725))
- Inspector. Add custom items to context menus or override them - by [Dok11](https://github.com/Dok11) ([#13721](https://github.com/BabylonJS/Babylon.js/pull/13721))
- Inspector. Custom context menu for additional nodes - by [Dok11](https://github.com/Dok11) ([#13719](https://github.com/BabylonJS/Babylon.js/pull/13719))

### Procedural Textures


### Serializers

- glTF exporter: Fix warning message - [_Bug Fix_] by [Popov72](https://github.com/Popov72) ([#13729](https://github.com/BabylonJS/Babylon.js/pull/13729))
- Add overrideRenderingFillMode property to Mesh - by [sebavan](https://github.com/sebavan) ([#13708](https://github.com/BabylonJS/Babylon.js/pull/13708))

## 5.54.0

### Core

- Fix scene recorder - [_Bug Fix_] by [sebavan](https://github.com/sebavan) ([#13707](https://github.com/BabylonJS/Babylon.js/pull/13707))
- Make trailmesh diameter public - by [sebavan](https://github.com/sebavan) ([#13706](https://github.com/BabylonJS/Babylon.js/pull/13706))

## 5.53.1

### Core

- PBR: Fix crash when enabling/disabling anisotropy - [_Bug Fix_] by [Popov72](https://github.com/Popov72) ([#13705](https://github.com/BabylonJS/Babylon.js/pull/13705))
- feat: support formats option for multirendertarget - by [newbeea](https://github.com/newbeea) ([#13678](https://github.com/BabylonJS/Babylon.js/pull/13678))
- Reflection Probe: Fix Z inversion in right handed system - [_Bug Fix_] by [Popov72](https://github.com/Popov72) ([#13704](https://github.com/BabylonJS/Babylon.js/pull/13704))
- Screenshot: Add finalWidth and finalHeight to the size object - [_New Feature_] by [Popov72](https://github.com/Popov72) ([#13702](https://github.com/BabylonJS/Babylon.js/pull/13702))
- Animation: Fix infinite loop when mutating scene._activeAnimatables - [_Bug Fix_] by [Popov72](https://github.com/Popov72) ([#13703](https://github.com/BabylonJS/Babylon.js/pull/13703))
- Properly dispose of default rendering pipeline in the postProcessRend… - [_Bug Fix_] by [carolhmj](https://github.com/carolhmj) ([#13698](https://github.com/BabylonJS/Babylon.js/pull/13698))
- NativeEngine: Override updateRenderTargetTextureSampleCount to prevent crashes - [_Bug Fix_] by [PolygonalSun](https://github.com/PolygonalSun) ([#13697](https://github.com/BabylonJS/Babylon.js/pull/13697))
- Add inspector option for DepthOfFieldBlurLevel - by [kircher1](https://github.com/kircher1) ([#13694](https://github.com/BabylonJS/Babylon.js/pull/13694))
- WebGPU: synchronize with Spec / multiple improvements and fixes - [_Bug Fix_] by [Popov72](https://github.com/Popov72) ([#13691](https://github.com/BabylonJS/Babylon.js/pull/13691))
- MultiRenderTarget extended support - by [Orikson](https://github.com/Orikson) ([#13435](https://github.com/BabylonJS/Babylon.js/pull/13435))

### GUI

- Fixes to Grid behaviors in GUI Editor - [_Bug Fix_] by [carolhmj](https://github.com/carolhmj) ([#13649](https://github.com/BabylonJS/Babylon.js/pull/13649))

### GUI Editor

- Fixes to Grid behaviors in GUI Editor - [_Bug Fix_] by [carolhmj](https://github.com/carolhmj) ([#13649](https://github.com/BabylonJS/Babylon.js/pull/13649))

### Inspector

- Properly dispose of default rendering pipeline in the postProcessRend… - [_Bug Fix_] by [carolhmj](https://github.com/carolhmj) ([#13698](https://github.com/BabylonJS/Babylon.js/pull/13698))
- Add inspector option for DepthOfFieldBlurLevel - by [kircher1](https://github.com/kircher1) ([#13694](https://github.com/BabylonJS/Babylon.js/pull/13694))
- Inspector. Particle System. Fix broken links to the documentation - [_Bug Fix_] by [Dok11](https://github.com/Dok11) ([#13695](https://github.com/BabylonJS/Babylon.js/pull/13695))
- MultiRenderTarget extended support - by [Orikson](https://github.com/Orikson) ([#13435](https://github.com/BabylonJS/Babylon.js/pull/13435))

### Loaders

- Fix bug with glTF accessor min/max code - [_Bug Fix_] by [bghgary](https://github.com/bghgary) ([#13696](https://github.com/BabylonJS/Babylon.js/pull/13696))

### Playground

- Playground download: Make sure that the canvas area occupies 100% of the surface. - by [Popov72](https://github.com/Popov72) ([#13701](https://github.com/BabylonJS/Babylon.js/pull/13701))
- WebGPU: synchronize with Spec / multiple improvements and fixes - [_Bug Fix_] by [Popov72](https://github.com/Popov72) ([#13691](https://github.com/BabylonJS/Babylon.js/pull/13691))

## 5.53.0

### Core

- Fix stopAllAnimatables stop loop order. - [_Bug Fix_] by [carolhmj](https://github.com/carolhmj) ([#13683](https://github.com/BabylonJS/Babylon.js/pull/13683))
- Allow FilesInput to append to scene (instead of creating a new one) - by [RaananW](https://github.com/RaananW) ([#13686](https://github.com/BabylonJS/Babylon.js/pull/13686))
- Clear internal instance containers in Mesh when disposed - by [RaananW](https://github.com/RaananW) ([#13685](https://github.com/BabylonJS/Babylon.js/pull/13685))
- Scene optimizer: Don't merge meshes without positions - [_Bug Fix_] by [Popov72](https://github.com/Popov72) ([#13684](https://github.com/BabylonJS/Babylon.js/pull/13684))
- Material plugins: Add support for uniform array - [_New Feature_] by [Popov72](https://github.com/Popov72) ([#13681](https://github.com/BabylonJS/Babylon.js/pull/13681))
- Frustum: Add IsPointInFrustum helper - [_New Feature_] by [Popov72](https://github.com/Popov72) ([#13679](https://github.com/BabylonJS/Babylon.js/pull/13679))
- Respect options.powerPreference without doNotHandleContextLost flag - [_Bug Fix_] by [afrokick](https://github.com/afrokick) ([#13680](https://github.com/BabylonJS/Babylon.js/pull/13680))
- glTF exporter: Fix export with instances - [_Bug Fix_] by [Popov72](https://github.com/Popov72) ([#13677](https://github.com/BabylonJS/Babylon.js/pull/13677))
- Engine: Modified isPointerLock to update when called instead of during pointerlockchange event - [_Bug Fix_] by [PolygonalSun](https://github.com/PolygonalSun) ([#13650](https://github.com/BabylonJS/Babylon.js/pull/13650))
- PickingInfo getTextureCoordinates: Allow to choose the uv set - [_New Feature_] by [Popov72](https://github.com/Popov72) ([#13673](https://github.com/BabylonJS/Babylon.js/pull/13673))
- Display teleport ray in red color when intersecting with pickBlockerMeshes - by [RaananW](https://github.com/RaananW) ([#13668](https://github.com/BabylonJS/Babylon.js/pull/13668))
- WebDeviceInputSystem: Add pointerId to WheelEvents when dispatching to InputManager - [_Bug Fix_] by [PolygonalSun](https://github.com/PolygonalSun) ([#13661](https://github.com/BabylonJS/Babylon.js/pull/13661))

### GUI

- Fix word wrap ellipsis algorithm. - [_Bug Fix_] by [carolhmj](https://github.com/carolhmj) ([#13669](https://github.com/BabylonJS/Babylon.js/pull/13669))
- Use Matrix.IdentityReadonly instead of Matrix.Identity() for a couple of GUI math operations - [_Bug Fix_] by [kircher1](https://github.com/kircher1) ([#13666](https://github.com/BabylonJS/Babylon.js/pull/13666))

### GUI Editor

- Fix GUI Editor not saving Control observables - [_Bug Fix_] by [carolhmj](https://github.com/carolhmj) ([#13682](https://github.com/BabylonJS/Babylon.js/pull/13682))

### Inspector

- Inspector: Fix crash when changing edges color - [_Bug Fix_] by [Popov72](https://github.com/Popov72) ([#13664](https://github.com/BabylonJS/Babylon.js/pull/13664))

### Loaders

- Transmission helper: Fix opaque meshes being rendered two times - [_Bug Fix_] by [Popov72](https://github.com/Popov72) ([#13676](https://github.com/BabylonJS/Babylon.js/pull/13676))

### Playground

- Playground: Make more PGs work after download - by [Popov72](https://github.com/Popov72) ([#13670](https://github.com/BabylonJS/Babylon.js/pull/13670))
- Playground: Fix engine displayed when using ?webgpu - by [RaananW](https://github.com/RaananW) ([#13665](https://github.com/BabylonJS/Babylon.js/pull/13665))

### Serializers

- glTF exporter: Fix export with instances - [_Bug Fix_] by [Popov72](https://github.com/Popov72) ([#13677](https://github.com/BabylonJS/Babylon.js/pull/13677))

## 5.52.0

### Core

- Improved SSAO2 when samples <16. Added more control over SSAO2 denoising filter. - by [fooware](https://github.com/fooware) ([#13621](https://github.com/BabylonJS/Babylon.js/pull/13621))
- Improved SSAO2 for sample count <16 - by [fooware](https://github.com/fooware) ([#13652](https://github.com/BabylonJS/Babylon.js/pull/13652))
- Observable: Fix wrong value returned by hasObservers - [_Bug Fix_] by [Popov72](https://github.com/Popov72) ([#13655](https://github.com/BabylonJS/Babylon.js/pull/13655))
- Add iridescence configuration to PBR material cloning - [_Bug Fix_] by [carolhmj](https://github.com/carolhmj) ([#13657](https://github.com/BabylonJS/Babylon.js/pull/13657))
- Check if the node exists before adding to the list of nodes to sort. - [_Bug Fix_] by [carolhmj](https://github.com/carolhmj) ([#13640](https://github.com/BabylonJS/Babylon.js/pull/13640))
- Improve how we delete massive group of animatables from animationgroup - by [deltakosh](https://github.com/deltakosh) ([#13641](https://github.com/BabylonJS/Babylon.js/pull/13641))
- GPU particle system: Fix problem when using color gradients - [_Bug Fix_] by [Popov72](https://github.com/Popov72) ([#13646](https://github.com/BabylonJS/Babylon.js/pull/13646))
- NME SceneDepthBlock: Add support for storeCameraSpaceZ property - [_New Feature_] by [Popov72](https://github.com/Popov72) ([#13638](https://github.com/BabylonJS/Babylon.js/pull/13638))
- Fix env texture creation from gamma space - [_Bug Fix_] by [sebavan](https://github.com/sebavan) ([#13642](https://github.com/BabylonJS/Babylon.js/pull/13642))
- Sprites: Add pixel perfect mode - [_New Feature_] by [Popov72](https://github.com/Popov72) ([#13636](https://github.com/BabylonJS/Babylon.js/pull/13636))
- Clear an extra 1-pixel border around the virtual puck - by [RaananW](https://github.com/RaananW) ([#13639](https://github.com/BabylonJS/Babylon.js/pull/13639))

### GUI

- Button3D: Allow setting the dimensions at creation time - [_New Feature_] by [Popov72](https://github.com/Popov72) ([#13637](https://github.com/BabylonJS/Babylon.js/pull/13637))
- Fix a condition in _moveToProjectedPosition causing bugs with linked TextBlocks - [_Bug Fix_] by [carolhmj](https://github.com/carolhmj) ([#13634](https://github.com/BabylonJS/Babylon.js/pull/13634))

### GUI Editor

- Allow local dev using IPs - by [RaananW](https://github.com/RaananW) ([#13648](https://github.com/BabylonJS/Babylon.js/pull/13648))

### Inspector

- Improved SSAO2 when samples <16. Added more control over SSAO2 denoising filter. - by [fooware](https://github.com/fooware) ([#13621](https://github.com/BabylonJS/Babylon.js/pull/13621))

### Node Editor

- Allow local dev using IPs - by [RaananW](https://github.com/RaananW) ([#13648](https://github.com/BabylonJS/Babylon.js/pull/13648))
- NME SceneDepthBlock: Add support for storeCameraSpaceZ property - [_New Feature_] by [Popov72](https://github.com/Popov72) ([#13638](https://github.com/BabylonJS/Babylon.js/pull/13638))

### Playground

- Allow local dev using IPs - by [RaananW](https://github.com/RaananW) ([#13648](https://github.com/BabylonJS/Babylon.js/pull/13648))

### Serializers

- Add shouldExportAnimation option on GLTF exporter to filter out animations - by [carolhmj](https://github.com/carolhmj) ([#13659](https://github.com/BabylonJS/Babylon.js/pull/13659))

## 5.51.0

### Core

- On SceneRecorder, use the same parsing method as the decorators to en… - by [carolhmj](https://github.com/carolhmj) ([#13626](https://github.com/BabylonJS/Babylon.js/pull/13626))
- Adds: keysRotateUp/keysRotateDown (Free Camera) - by [Nawarius](https://github.com/Nawarius) ([#13628](https://github.com/BabylonJS/Babylon.js/pull/13628))
- Import fix for UMD modules typing - by [RaananW](https://github.com/RaananW) ([#13624](https://github.com/BabylonJS/Babylon.js/pull/13624))
- KTX container: Improve error handling when texture format not supported - [_New Feature_] by [Popov72](https://github.com/Popov72) ([#13620](https://github.com/BabylonJS/Babylon.js/pull/13620))
- SSAO2: Fix expensive blur that could not be disabled - [_Bug Fix_] by [Popov72](https://github.com/Popov72) ([#13617](https://github.com/BabylonJS/Babylon.js/pull/13617))
- Fixing an issue with follow camera and physics - [_Bug Fix_] by [RaananW](https://github.com/RaananW) ([#13618](https://github.com/BabylonJS/Babylon.js/pull/13618))
- InputManager: Modified Logic for ExclusiveDoubleClickMode For Click/DoubleClick Mutual Exclusivity - [_Bug Fix_] by [PolygonalSun](https://github.com/PolygonalSun) ([#13582](https://github.com/BabylonJS/Babylon.js/pull/13582))
- Leak Fix - [_Bug Fix_] by [sebavan](https://github.com/sebavan) ([#13616](https://github.com/BabylonJS/Babylon.js/pull/13616))

### GUI

- adt.useInvalidateRectOptimization using scale incorrectly when toggling visibility and redrawing invalidated parts of canvas - by [RaananW](https://github.com/RaananW) ([#13627](https://github.com/BabylonJS/Babylon.js/pull/13627))
- Fix pointer out event on 3D GUI in XR (mobile ar) - by [RaananW](https://github.com/RaananW) ([#13625](https://github.com/BabylonJS/Babylon.js/pull/13625))

### Inspector


### Loaders

- Stl Loader Less Restrictive - [_Bug Fix_] by [sebavan](https://github.com/sebavan) ([#13623](https://github.com/BabylonJS/Babylon.js/pull/13623))
- Leak Fix - [_Bug Fix_] by [sebavan](https://github.com/sebavan) ([#13616](https://github.com/BabylonJS/Babylon.js/pull/13616))

### Node Editor

- Dragging a port and dropping on the same port throws a console error … - [_Bug Fix_] by [deltakosh](https://github.com/deltakosh) ([#13630](https://github.com/BabylonJS/Babylon.js/pull/13630))

## 5.50.1

### Core

- Only set last notified value if the feature is on - by [RaananW](https://github.com/RaananW) ([#13613](https://github.com/BabylonJS/Babylon.js/pull/13613))
- fix declaration - by [RaananW](https://github.com/RaananW) ([#13614](https://github.com/BabylonJS/Babylon.js/pull/13614))
- Set back the checkReadyOnlyOnce when reverting performance mode - by [RaananW](https://github.com/RaananW) ([#13612](https://github.com/BabylonJS/Babylon.js/pull/13612))
- PBR material in Inspector: Fix debug split and factor - [_Bug Fix_] by [Popov72](https://github.com/Popov72) ([#13611](https://github.com/BabylonJS/Babylon.js/pull/13611))

### GUI

- Fix horizontal StackPanel width calculation when a child has forceRes… - [_Bug Fix_] by [carolhmj](https://github.com/carolhmj) ([#13610](https://github.com/BabylonJS/Babylon.js/pull/13610))

## 5.50.0

### Core

- NME: Add missing extra indice and weight matrices blocks - [_New Feature_] by [Popov72](https://github.com/Popov72) ([#13600](https://github.com/BabylonJS/Babylon.js/pull/13600))
- Mesh: Fix crash with instanced rendering - [_Bug Fix_] by [Popov72](https://github.com/Popov72) ([#13608](https://github.com/BabylonJS/Babylon.js/pull/13608))
- NME Texture block: Add support for 2DArrayTexture - [_New Feature_] by [Popov72](https://github.com/Popov72) ([#13598](https://github.com/BabylonJS/Babylon.js/pull/13598))

### Node Editor

- NME: Add missing extra indice and weight matrices blocks - [_New Feature_] by [Popov72](https://github.com/Popov72) ([#13600](https://github.com/BabylonJS/Babylon.js/pull/13600))
- NME Texture block: Add support for 2DArrayTexture - [_New Feature_] by [Popov72](https://github.com/Popov72) ([#13598](https://github.com/BabylonJS/Babylon.js/pull/13598))

## 5.49.2

### Core

- Fix weird linting issues that slipped past CI - by [bghgary](https://github.com/bghgary) ([#13606](https://github.com/BabylonJS/Babylon.js/pull/13606))
- Asynchronous shader compilation in Babylon Native - by [glangstonb](https://github.com/glangstonb) ([#13587](https://github.com/BabylonJS/Babylon.js/pull/13587))

## 5.49.1

### Core

- spriteManagers array is optional - [_Bug Fix_] by [RaananW](https://github.com/RaananW) ([#13603](https://github.com/BabylonJS/Babylon.js/pull/13603))
- correct rotation application in RHS - by [RaananW](https://github.com/RaananW) ([#13596](https://github.com/BabylonJS/Babylon.js/pull/13596))
- RTT: Use same logic for particle systems than in the main path - [_Bug Fix_] by [Popov72](https://github.com/Popov72) ([#13588](https://github.com/BabylonJS/Babylon.js/pull/13588))
- Particle systems: Fix crash when setting updateInAnimate to true - [_Bug Fix_] by [Popov72](https://github.com/Popov72) ([#13589](https://github.com/BabylonJS/Babylon.js/pull/13589))
- SSR2: Fix local cubemap support - [_Bug Fix_] by [Popov72](https://github.com/Popov72) ([#13592](https://github.com/BabylonJS/Babylon.js/pull/13592))
- Geometry Buffer Renderer: Fix specular color not in linear space - [_Bug Fix_] by [Popov72](https://github.com/Popov72) ([#13593](https://github.com/BabylonJS/Babylon.js/pull/13593))
- Add Left/RightHandedBackwardReadOnly vectors - by [kv-ep](https://github.com/kv-ep) ([#13586](https://github.com/BabylonJS/Babylon.js/pull/13586))
- Clean up and improve logic for instantiating nodes in AssetContainer.… - [_Bug Fix_] by [carolhmj](https://github.com/carolhmj) ([#13584](https://github.com/BabylonJS/Babylon.js/pull/13584))
- Implementation of WebXR Depth Sensing Feature - by [drumath2237](https://github.com/drumath2237) ([#13159](https://github.com/BabylonJS/Babylon.js/pull/13159))
- Implementation of WebXR Depth Sensing Feature - by [drumath2237](https://github.com/drumath2237) ([#13563](https://github.com/BabylonJS/Babylon.js/pull/13563))
- Decals: Add Decal Map support - [_New Feature_] by [Popov72](https://github.com/Popov72) ([#13562](https://github.com/BabylonJS/Babylon.js/pull/13562))
- Fluid renderer: Fix stencil usage - [_Bug Fix_] by [Popov72](https://github.com/Popov72) ([#13579](https://github.com/BabylonJS/Babylon.js/pull/13579))

### GUI Editor

- Fix connected controls being unset when opening the editor - [_Bug Fix_] by [carolhmj](https://github.com/carolhmj) ([#13580](https://github.com/BabylonJS/Babylon.js/pull/13580))

### Inspector

- Inspector: Add missing support for inspectableCustomProperties - [_Bug Fix_] by [Popov72](https://github.com/Popov72) ([#13599](https://github.com/BabylonJS/Babylon.js/pull/13599))
- Decals: Add Decal Map support - [_New Feature_] by [Popov72](https://github.com/Popov72) ([#13562](https://github.com/BabylonJS/Babylon.js/pull/13562))

### Serializers

- Don't export bones of nodes that are not exported. - [_Bug Fix_] by [carolhmj](https://github.com/carolhmj) ([#13604](https://github.com/BabylonJS/Babylon.js/pull/13604))

## 5.49.0

### Core

- InputManager: Fix scenario where click can occur when ExclusiveDoubleClickMode = true - [_Bug Fix_] by [PolygonalSun](https://github.com/PolygonalSun) ([#13577](https://github.com/BabylonJS/Babylon.js/pull/13577))
- PointerDragBehavior: Added check to force releaseDrag to fire when no active button is present - [_Bug Fix_] by [PolygonalSun](https://github.com/PolygonalSun) ([#13578](https://github.com/BabylonJS/Babylon.js/pull/13578))

## 5.48.1

### Core

- Update wrapNativeTexture and wrapWebGLTexture with explicit hasMipMaps and samplingMode - by [bghgary](https://github.com/bghgary) ([#13574](https://github.com/BabylonJS/Babylon.js/pull/13574))
- Add URL filter to the securitypolicyviolation event handler - by [kv-bh](https://github.com/kv-bh) ([#13570](https://github.com/BabylonJS/Babylon.js/pull/13570))
- Fix adaptToDeviceRatio for native engine - [_Bug Fix_] by [bghgary](https://github.com/bghgary) ([#13575](https://github.com/BabylonJS/Babylon.js/pull/13575))
- Notify added observer if observable was triggered. - by [RaananW](https://github.com/RaananW) ([#13565](https://github.com/BabylonJS/Babylon.js/pull/13565))
- Always pass default KTX2 decoder options - [_Bug Fix_] by [jure](https://github.com/jure) ([#13568](https://github.com/BabylonJS/Babylon.js/pull/13568))
- Fix Skeleton Bounding Box Timing issue - [_Bug Fix_] by [sebavan](https://github.com/sebavan) ([#13561](https://github.com/BabylonJS/Babylon.js/pull/13561))
- fix tag assignment when copying - [_Bug Fix_] by [RaananW](https://github.com/RaananW) ([#13555](https://github.com/BabylonJS/Babylon.js/pull/13555))

### Inspector

- Fix Inspector Additional Nodes - [_Bug Fix_] by [sebavan](https://github.com/sebavan) ([#13560](https://github.com/BabylonJS/Babylon.js/pull/13560))

### Loaders


### Node Editor

- Prevent NME Crash with old light block - [_Bug Fix_] by [sebavan](https://github.com/sebavan) ([#13566](https://github.com/BabylonJS/Babylon.js/pull/13566))

### Serializers


## 5.48.0

### Core

- SSR improvements - by [Popov72](https://github.com/Popov72) ([#13336](https://github.com/BabylonJS/Babylon.js/pull/13336))
- Camera: Add code to update View and Projection Matrices in update function - [_Bug Fix_] by [PolygonalSun](https://github.com/PolygonalSun) ([#13552](https://github.com/BabylonJS/Babylon.js/pull/13552))
- make sure setTarget works as expected in WebXR. - by [RaananW](https://github.com/RaananW) ([#13553](https://github.com/BabylonJS/Babylon.js/pull/13553))
- Scene clearColor is not used in WebXR with multiview enabled - by [RaananW](https://github.com/RaananW) ([#13554](https://github.com/BabylonJS/Babylon.js/pull/13554))

## 5.47.1

### Core

- Touch init was reversed - by [RaananW](https://github.com/RaananW) ([#13549](https://github.com/BabylonJS/Babylon.js/pull/13549))
- PBR: Don't apply radiance occlusion to clearcoat - [_Bug Fix_] by [Popov72](https://github.com/Popov72) ([#13548](https://github.com/BabylonJS/Babylon.js/pull/13548))
- Materials: Fix depth state not set correctly with transparent meshes - [_Bug Fix_] by [Popov72](https://github.com/Popov72) ([#13547](https://github.com/BabylonJS/Babylon.js/pull/13547))
- Physics Iteration 9 - by [CedricGuillemet](https://github.com/CedricGuillemet) ([#13545](https://github.com/BabylonJS/Babylon.js/pull/13545))
- WebGPU: Fix engine initialization - [_Bug Fix_] by [Popov72](https://github.com/Popov72) ([#13541](https://github.com/BabylonJS/Babylon.js/pull/13541))

## 5.47.0

### Core

- Add VectorN.Random functions - by [dr-vortex](https://github.com/dr-vortex) ([#13532](https://github.com/BabylonJS/Babylon.js/pull/13532))
- Added ability to pass callback as key trigger parameter. - [_New Feature_] by [reimund](https://github.com/reimund) ([#13538](https://github.com/BabylonJS/Babylon.js/pull/13538))
- PBR: Fix realtime filtering for refraction - [_Bug Fix_] by [Popov72](https://github.com/Popov72) ([#13540](https://github.com/BabylonJS/Babylon.js/pull/13540))
- Physics Iteration 8 - by [CedricGuillemet](https://github.com/CedricGuillemet) ([#13539](https://github.com/BabylonJS/Babylon.js/pull/13539))
- Add Clip plane support in Geometry Buffer - [_Bug Fix_] by [sebavan](https://github.com/sebavan) ([#13537](https://github.com/BabylonJS/Babylon.js/pull/13537))
- DefaultRenderingPipeline: Fix image processing not being reset in some cases - [_Bug Fix_] by [Popov72](https://github.com/Popov72) ([#13535](https://github.com/BabylonJS/Babylon.js/pull/13535))
- Fix ANIMATESHEET for custom particle effect - [_Bug Fix_] by [sebavan](https://github.com/sebavan) ([#13533](https://github.com/BabylonJS/Babylon.js/pull/13533))
- Fluid renderer: Fix rendering in right handed system - [_Bug Fix_] by [Popov72](https://github.com/Popov72) ([#13531](https://github.com/BabylonJS/Babylon.js/pull/13531))
- Physics Iteration 7 - by [carolhmj](https://github.com/carolhmj) ([#13530](https://github.com/BabylonJS/Babylon.js/pull/13530))
- PBRMaterial: Fix INVERTCUBICMAP not being reset - [_Bug Fix_] by [Popov72](https://github.com/Popov72) ([#13528](https://github.com/BabylonJS/Babylon.js/pull/13528))
- Fix to instantiate hierarchy - [_Bug Fix_] by [carolhmj](https://github.com/carolhmj) ([#13524](https://github.com/BabylonJS/Babylon.js/pull/13524))
- Missing raycast export - by [CedricGuillemet](https://github.com/CedricGuillemet) ([#13523](https://github.com/BabylonJS/Babylon.js/pull/13523))
- DeviceInputSystem: Use correct pointerId for touch inputs on blur and pointercancel event - [_Bug Fix_] by [PolygonalSun](https://github.com/PolygonalSun) ([#13516](https://github.com/BabylonJS/Babylon.js/pull/13516))
- Delay resize event listener to after video internal texture is created. - [_Bug Fix_] by [carolhmj](https://github.com/carolhmj) ([#13520](https://github.com/BabylonJS/Babylon.js/pull/13520))
- Set event.sourceEvent in ExecuteCodeAction callback for pointer triggers - [_New Feature_] by [docEdub](https://github.com/docEdub) ([#13518](https://github.com/BabylonJS/Babylon.js/pull/13518))

### Materials

- CustomMaterial: Don't prevent support for uniform arrays - [_New Feature_] by [Popov72](https://github.com/Popov72) ([#13519](https://github.com/BabylonJS/Babylon.js/pull/13519))

### Node Editor

- Fix option properties in InputNodePropertyComponent - [_Bug Fix_] by [carolhmj](https://github.com/carolhmj) ([#13529](https://github.com/BabylonJS/Babylon.js/pull/13529))

## 5.46.0

### Core

- Move to TypeScript 4.9.5 - [_New Feature_] by [RaananW](https://github.com/RaananW) ([#13512](https://github.com/BabylonJS/Babylon.js/pull/13512))

### Viewer

- Move to TypeScript 4.9.5 - [_New Feature_] by [RaananW](https://github.com/RaananW) ([#13512](https://github.com/BabylonJS/Babylon.js/pull/13512))

## 5.45.2

### Core

- VideoTexture - Fix texture refresh bug - by [CoPrez](https://github.com/CoPrez) ([#13514](https://github.com/BabylonJS/Babylon.js/pull/13514))
- VideoTexture - Resize the internal texture when the video size changes - [_Bug Fix_] by [CoPrez](https://github.com/CoPrez) ([#13513](https://github.com/BabylonJS/Babylon.js/pull/13513))
- InputManager: Refine logic for handling non-captured pointerup events - [_Bug Fix_] by [PolygonalSun](https://github.com/PolygonalSun) ([#13507](https://github.com/BabylonJS/Babylon.js/pull/13507))
- Physics Iteration 5 - by [CedricGuillemet](https://github.com/CedricGuillemet) ([#13498](https://github.com/BabylonJS/Babylon.js/pull/13498))

### Inspector

- Add support for node 18 by updating node-sass - by [852Kerfunkle](https://github.com/852Kerfunkle) ([#13493](https://github.com/BabylonJS/Babylon.js/pull/13493))

## 5.45.1

### Core

- Add Object Space mapping to NME PerturbNormal block - [_New Feature_] by [sebavan](https://github.com/sebavan) ([#13501](https://github.com/BabylonJS/Babylon.js/pull/13501))
- KTXDecoder: Fix crash with "buffer already detached" - [_Bug Fix_] by [Popov72](https://github.com/Popov72) ([#13500](https://github.com/BabylonJS/Babylon.js/pull/13500))
- Physics Iteration 4 - by [CedricGuillemet](https://github.com/CedricGuillemet) ([#13485](https://github.com/BabylonJS/Babylon.js/pull/13485))

### GUI


### Node Editor

- Nme updates part 2 - [_New Feature_] by [deltakosh](https://github.com/deltakosh) ([#13495](https://github.com/BabylonJS/Babylon.js/pull/13495))
- Nme updates - by [deltakosh](https://github.com/deltakosh) ([#13491](https://github.com/BabylonJS/Babylon.js/pull/13491))

## 5.45.0

### Core

- Check for invalid hierarchies in the asset container and warn the user - by [carolhmj](https://github.com/carolhmj) ([#13490](https://github.com/BabylonJS/Babylon.js/pull/13490))
- Handle pointerlock rejections, if promise based - by [852Kerfunkle](https://github.com/852Kerfunkle) ([#13487](https://github.com/BabylonJS/Babylon.js/pull/13487))
- Fix ImportMesh of babylon files that share a geometry uniqueId - [_Bug Fix_] by [carolhmj](https://github.com/carolhmj) ([#13489](https://github.com/BabylonJS/Babylon.js/pull/13489))
- Fix asset container instantiation with parented instanced nodes - [_Bug Fix_] by [carolhmj](https://github.com/carolhmj) ([#13467](https://github.com/BabylonJS/Babylon.js/pull/13467))
- Texture: Allow ImageBitmap for the buffer parameter of updateURL - [_New Feature_] by [Popov72](https://github.com/Popov72) ([#13486](https://github.com/BabylonJS/Babylon.js/pull/13486))
- WebGPU: Fix stencil buffer creation with RTT - [_Bug Fix_] by [Popov72](https://github.com/Popov72) ([#13484](https://github.com/BabylonJS/Babylon.js/pull/13484))
- MorphTargetMgr: Fallback to vertex attribute mode if too many targets - [_New Feature_] by [Popov72](https://github.com/Popov72) ([#13480](https://github.com/BabylonJS/Babylon.js/pull/13480))
- Fix GLTF Variants Clone - [_Bug Fix_] by [sebavan](https://github.com/sebavan) ([#13481](https://github.com/BabylonJS/Babylon.js/pull/13481))
- Fix hit detection in a multi-cam scenario with billboarded meshes. - [_Bug Fix_] by [sebavan](https://github.com/sebavan) ([#13479](https://github.com/BabylonJS/Babylon.js/pull/13479))
- Fix sound current time after it ends on its own - [_Bug Fix_] by [docEdub](https://github.com/docEdub) ([#13478](https://github.com/BabylonJS/Babylon.js/pull/13478))
- Fix sound source `onended` handling - [_Bug Fix_] by [docEdub](https://github.com/docEdub) ([#13472](https://github.com/BabylonJS/Babylon.js/pull/13472))
- Performance optimization for vector methods - by [myfreeer](https://github.com/myfreeer) ([#13474](https://github.com/BabylonJS/Babylon.js/pull/13474))
- KTX2 decoding: Add default KTX2 decoder configuration - [_New Feature_] by [Popov72](https://github.com/Popov72) ([#13469](https://github.com/BabylonJS/Babylon.js/pull/13469))
- Babylon serializer: Serialize actions for instances - [_New Feature_] by [Popov72](https://github.com/Popov72) ([#13470](https://github.com/BabylonJS/Babylon.js/pull/13470))

### GUI

- Add GUI is ready function and add it on visualization tests - [_New Feature_] by [carolhmj](https://github.com/carolhmj) ([#13475](https://github.com/BabylonJS/Babylon.js/pull/13475))

## 5.44.0

### Core

- InputManager: Fix for POINTERTAP firing during multi-touch gesture - [_Bug Fix_] by [PolygonalSun](https://github.com/PolygonalSun) ([#13466](https://github.com/BabylonJS/Babylon.js/pull/13466))
- BaseCameraPointerInputs: Fixed logic to ignore extra touches - [_Bug Fix_] by [PolygonalSun](https://github.com/PolygonalSun) ([#13468](https://github.com/BabylonJS/Babylon.js/pull/13468))

## 5.43.2

### Core

- Observable: Fix single fire events not working sometimes - [_Bug Fix_] by [Popov72](https://github.com/Popov72) ([#13465](https://github.com/BabylonJS/Babylon.js/pull/13465))
- Gradients on GUI - by [carolhmj](https://github.com/carolhmj) ([#13361](https://github.com/BabylonJS/Babylon.js/pull/13361))
- Fluid Renderer: Fixes WebGPU support - [_Bug Fix_] by [Popov72](https://github.com/Popov72) ([#13459](https://github.com/BabylonJS/Babylon.js/pull/13459))
- Update assetContainer.ts - by [aWeirdo](https://github.com/aWeirdo) ([#13451](https://github.com/BabylonJS/Babylon.js/pull/13451))

### GUI

- Add forceResizeWidth on GUI Text Block to allow for width resize even… - by [carolhmj](https://github.com/carolhmj) ([#13460](https://github.com/BabylonJS/Babylon.js/pull/13460))
- Gradients on GUI - by [carolhmj](https://github.com/carolhmj) ([#13361](https://github.com/BabylonJS/Babylon.js/pull/13361))

### GUI Editor

- Fixes to GUI Editor Zoom Behavior - [_Bug Fix_] by [carolhmj](https://github.com/carolhmj) ([#13462](https://github.com/BabylonJS/Babylon.js/pull/13462))

## 5.43.1

### Core

- Physics V2 Iteration 3 - by [CedricGuillemet](https://github.com/CedricGuillemet) ([#13450](https://github.com/BabylonJS/Babylon.js/pull/13450))
- Fix Lines Mesh with Push Material - [_Bug Fix_] by [sebavan](https://github.com/sebavan) ([#13457](https://github.com/BabylonJS/Babylon.js/pull/13457))
- Fix Sound current time when pause is called, and refactor pause system - [_Bug Fix_] by [docEdub](https://github.com/docEdub) ([#13455](https://github.com/BabylonJS/Babylon.js/pull/13455))
- Fix back-compat issue in physics (es6) - by [RaananW](https://github.com/RaananW) ([#13453](https://github.com/BabylonJS/Babylon.js/pull/13453))

### GUI

- Fix GUI Image caching to consider images that have been created but n… - [_Bug Fix_] by [carolhmj](https://github.com/carolhmj) ([#13440](https://github.com/BabylonJS/Babylon.js/pull/13440))

### Serializers

- Optimizing performance of _BinaryWriter._resizeBuffer - by [myfreeer](https://github.com/myfreeer) ([#13456](https://github.com/BabylonJS/Babylon.js/pull/13456))

## 5.43.0

### Core

- Fix memory leaks - [_Bug Fix_] by [Popov72](https://github.com/Popov72) ([#13452](https://github.com/BabylonJS/Babylon.js/pull/13452))
- Material: Make the frozen mode more user friendly - [_New Feature_] by [Popov72](https://github.com/Popov72) ([#13437](https://github.com/BabylonJS/Babylon.js/pull/13437))
- Better error handling in XR Hand constraint behavior - by [RaananW](https://github.com/RaananW) ([#13449](https://github.com/BabylonJS/Babylon.js/pull/13449))
- Remove a 180 degree flip (an old relic) - by [RaananW](https://github.com/RaananW) ([#13448](https://github.com/BabylonJS/Babylon.js/pull/13448))
- Fix Sound current time when stop is called while paused - [_Bug Fix_] by [docEdub](https://github.com/docEdub) ([#13444](https://github.com/BabylonJS/Babylon.js/pull/13444))
- Add support for unsigned int uniform - by [newbeea](https://github.com/newbeea) ([#13433](https://github.com/BabylonJS/Babylon.js/pull/13433))
- Fix Action Deserialization - [_Bug Fix_] by [sebavan](https://github.com/sebavan) ([#13436](https://github.com/BabylonJS/Babylon.js/pull/13436))

### GUI Editor

- Pan torwards cursor when zooming on GUI Editor - by [carolhmj](https://github.com/carolhmj) ([#13387](https://github.com/BabylonJS/Babylon.js/pull/13387))

### Serializers

- Add support for instanced meshes in STLEXPORT - by [d-0-s-t](https://github.com/d-0-s-t) ([#13439](https://github.com/BabylonJS/Babylon.js/pull/13439))

## 5.42.2

### Core

- Fixed issue when setting ViewPort multiple times per frame in Native - by [SergioRZMasson](https://github.com/SergioRZMasson) ([#13367](https://github.com/BabylonJS/Babylon.js/pull/13367))

## 5.42.1

### Core

- Add touch release detection to draggable parts of BoundingBoxGizmo - by [Hsifnus](https://github.com/Hsifnus) ([#13428](https://github.com/BabylonJS/Babylon.js/pull/13428))
- Fix broken sound offset backward compatibility - [_Bug Fix_] by [docEdub](https://github.com/docEdub) ([#13431](https://github.com/BabylonJS/Babylon.js/pull/13431))
- GPUParticleSystem: Fix crash when update effect not ready - [_Bug Fix_] by [Popov72](https://github.com/Popov72) ([#13432](https://github.com/BabylonJS/Babylon.js/pull/13432))

### GUI

- Fixes and performance improvement for linked GUI - [_Bug Fix_] by [carolhmj](https://github.com/carolhmj) ([#13430](https://github.com/BabylonJS/Babylon.js/pull/13430))

## 5.42.0

### Core

- Fix broken use of TmpVectors in BoundingBoxGizmo - [_Bug Fix_] by [CedricGuillemet](https://github.com/CedricGuillemet) ([#13429](https://github.com/BabylonJS/Babylon.js/pull/13429))
- Add location to glFragColor in WebGL preprocessor - by [OrigamiDev-Pete](https://github.com/OrigamiDev-Pete) ([#13427](https://github.com/BabylonJS/Babylon.js/pull/13427))
- Fix sound play function not accepting zero as a valid offset - [_Bug Fix_] by [docEdub](https://github.com/docEdub) ([#13425](https://github.com/BabylonJS/Babylon.js/pull/13425))
- ActionManager: Add support for Material in serialization and parsing - [_New Feature_] by [Popov72](https://github.com/Popov72) ([#13423](https://github.com/BabylonJS/Babylon.js/pull/13423))
- NME: Add a RealTime input - [_New Feature_] by [Popov72](https://github.com/Popov72) ([#13418](https://github.com/BabylonJS/Babylon.js/pull/13418))
- Fix LoadScriptAsync to reject with proper error - [_Bug Fix_] by [bghgary](https://github.com/bghgary) ([#13415](https://github.com/BabylonJS/Babylon.js/pull/13415))
- Prevent Uncaught Exception from `ThinEngine.runRenderLoop` when `window.SetTimeout` in not defined - by [barroij](https://github.com/barroij) ([#13401](https://github.com/BabylonJS/Babylon.js/pull/13401))
- Add a fade out delay to FadeInOutBehavior - by [ericwood73](https://github.com/ericwood73) ([#13389](https://github.com/BabylonJS/Babylon.js/pull/13389))
- NME : Use flag IgnoreTexturesAtLoadTime in ReflectionTextureBaseBlock - by [GMM-Monumento](https://github.com/GMM-Monumento) ([#13409](https://github.com/BabylonJS/Babylon.js/pull/13409))

### GUI

- Cache loaded dom images on Image class so the playground-editor doesn't have to reload them often - by [carolhmj](https://github.com/carolhmj) ([#13388](https://github.com/BabylonJS/Babylon.js/pull/13388))
- Fix 2 slider3D issues - [_Bug Fix_] by [RaananW](https://github.com/RaananW) ([#13411](https://github.com/BabylonJS/Babylon.js/pull/13411))
- Properly notify textHighlightObservable - [_Bug Fix_] by [carolhmj](https://github.com/carolhmj) ([#13410](https://github.com/BabylonJS/Babylon.js/pull/13410))

### Inspector

- Prevent Uncaught Exception from `ThinEngine.runRenderLoop` when `window.SetTimeout` in not defined - by [barroij](https://github.com/barroij) ([#13401](https://github.com/BabylonJS/Babylon.js/pull/13401))

### Materials

- Add dithering option to SkyMaterial - by [852Kerfunkle](https://github.com/852Kerfunkle) ([#13426](https://github.com/BabylonJS/Babylon.js/pull/13426))

### Node Editor

- NME: Add a RealTime input - [_New Feature_] by [Popov72](https://github.com/Popov72) ([#13418](https://github.com/BabylonJS/Babylon.js/pull/13418))

### Serializers

- Export gltf scene level metadata - [_Bug Fix_] by [sebavan](https://github.com/sebavan) ([#13419](https://github.com/BabylonJS/Babylon.js/pull/13419))

## 5.41.0

### Core

- Gizmos use TmpVectors and exposed materials - by [CedricGuillemet](https://github.com/CedricGuillemet) ([#13402](https://github.com/BabylonJS/Babylon.js/pull/13402))
- Physics V2 plugin iteration - by [CedricGuillemet](https://github.com/CedricGuillemet) ([#13352](https://github.com/BabylonJS/Babylon.js/pull/13352))
- Hide teleportation mesh on creation - by [RaananW](https://github.com/RaananW) ([#13397](https://github.com/BabylonJS/Babylon.js/pull/13397))
- Add a _internalMetadata to avoid side effects with metadata - [_Bug Fix_] by [Popov72](https://github.com/Popov72) ([#13365](https://github.com/BabylonJS/Babylon.js/pull/13365))

### GUI

- Fix calculation of text height in InputTextArea - [_Bug Fix_] by [carolhmj](https://github.com/carolhmj) ([#13404](https://github.com/BabylonJS/Babylon.js/pull/13404))
- GUI Editor Line Gizmo Improvements - by [carolhmj](https://github.com/carolhmj) ([#13394](https://github.com/BabylonJS/Babylon.js/pull/13394))
- Force the control's old rect position to be invalidated before moving - [_Bug Fix_] by [carolhmj](https://github.com/carolhmj) ([#13399](https://github.com/BabylonJS/Babylon.js/pull/13399))

### GUI Editor

- GUI Editor Line Gizmo Improvements - by [carolhmj](https://github.com/carolhmj) ([#13394](https://github.com/BabylonJS/Babylon.js/pull/13394))

### Loaders

- Add a _internalMetadata to avoid side effects with metadata - [_Bug Fix_] by [Popov72](https://github.com/Popov72) ([#13365](https://github.com/BabylonJS/Babylon.js/pull/13365))

### Playground


## 5.40.1

### Core

- Release 5.39.0 Has IPhysicsEnginePLugin Errors - by [RaananW](https://github.com/RaananW) ([#13393](https://github.com/BabylonJS/Babylon.js/pull/13393))

### GUI Editor

- Fix font style options on gui editor. - [_Bug Fix_] by [carolhmj](https://github.com/carolhmj) ([#13392](https://github.com/BabylonJS/Babylon.js/pull/13392))

### Playground

- Allow loading unicode-based playgrounds in older versions - by [RaananW](https://github.com/RaananW) ([#13395](https://github.com/BabylonJS/Babylon.js/pull/13395))

## 5.40.0

### Core

- Add a parameter to CreateScreenshotUsingRenderTarget(Async) to allow … - [_Bug Fix_] by [carolhmj](https://github.com/carolhmj) ([#13384](https://github.com/BabylonJS/Babylon.js/pull/13384))
- Add some comments on docs reinforcing that it's only possible to upda… - by [carolhmj](https://github.com/carolhmj) ([#13383](https://github.com/BabylonJS/Babylon.js/pull/13383))
- Don't serialize internal shader materials - [_Bug Fix_] by [Popov72](https://github.com/Popov72) ([#13379](https://github.com/BabylonJS/Babylon.js/pull/13379))
- Fix crash when calling getGlowLayerByName when no effects have been created yet - [_Bug Fix_] by [Popov72](https://github.com/Popov72) ([#13377](https://github.com/BabylonJS/Babylon.js/pull/13377))
- Fix doc comment for audio listener rotation provider - by [docEdub](https://github.com/docEdub) ([#13376](https://github.com/BabylonJS/Babylon.js/pull/13376))
- Fix audio offset issues - [_Bug Fix_] by [docEdub](https://github.com/docEdub) ([#13373](https://github.com/BabylonJS/Babylon.js/pull/13373))
- Add audioListenerRotationProvider - by [sebavan](https://github.com/sebavan) ([#13375](https://github.com/BabylonJS/Babylon.js/pull/13375))
- Material plugins: Allow custom flags when injecting code with regexp - [_New Feature_] by [Popov72](https://github.com/Popov72) ([#13371](https://github.com/BabylonJS/Babylon.js/pull/13371))
- Allow accessing private fields and methods of SPS - by [s207152](https://github.com/s207152) ([#13369](https://github.com/BabylonJS/Babylon.js/pull/13369))

### GUI

- Hold shift when resizing to lock aspect ratio in GUI Editor - by [carolhmj](https://github.com/carolhmj) ([#13386](https://github.com/BabylonJS/Babylon.js/pull/13386))
- If a new control is added on root, call the camera update function to… - [_Bug Fix_] by [carolhmj](https://github.com/carolhmj) ([#13372](https://github.com/BabylonJS/Babylon.js/pull/13372))

### GUI Editor

- Hold shift when resizing to lock aspect ratio in GUI Editor - by [carolhmj](https://github.com/carolhmj) ([#13386](https://github.com/BabylonJS/Babylon.js/pull/13386))
- Change GUI Editor default image URL - [_Bug Fix_] by [carolhmj](https://github.com/carolhmj) ([#13380](https://github.com/BabylonJS/Babylon.js/pull/13380))

### Inspector

- More defensive handling of name property in Inspector - [_Bug Fix_] by [carolhmj](https://github.com/carolhmj) ([#13382](https://github.com/BabylonJS/Babylon.js/pull/13382))

## 5.39.0

### Core

- Add Transpose and Determinant matrix blocks - [_New Feature_] by [sebavan](https://github.com/sebavan) ([#13368](https://github.com/BabylonJS/Babylon.js/pull/13368))
- Fix PBR Emissive with lightmap - [_Bug Fix_] by [sebavan](https://github.com/sebavan) ([#13362](https://github.com/BabylonJS/Babylon.js/pull/13362))
- LineMesh: Add an option to not dispose the material - [_New Feature_] by [Popov72](https://github.com/Popov72) ([#13358](https://github.com/BabylonJS/Babylon.js/pull/13358))
- RenderTargetTexture: Add forceLayerMaskCheck property - [_New Feature_] by [Popov72](https://github.com/Popov72) ([#13359](https://github.com/BabylonJS/Babylon.js/pull/13359))
- Fix rtt option default - by [thscott](https://github.com/thscott) ([#13340](https://github.com/BabylonJS/Babylon.js/pull/13340))
- VolumetricLightScattering: Add support for included only meshes - [_New Feature_] by [Popov72](https://github.com/Popov72) ([#13355](https://github.com/BabylonJS/Babylon.js/pull/13355))
- Some examples for matrices - by [BabylonJSGuide](https://github.com/BabylonJSGuide) ([#13351](https://github.com/BabylonJS/Babylon.js/pull/13351))
- DepthRenderer: Allow passing the sampling mode to the scene depth renderer - [_New Feature_] by [Popov72](https://github.com/Popov72) ([#13349](https://github.com/BabylonJS/Babylon.js/pull/13349))

### GUI

- Rework Scene and GUI Editor connection - [_Bug Fix_] by [carolhmj](https://github.com/carolhmj) ([#13353](https://github.com/BabylonJS/Babylon.js/pull/13353))

### GUI Editor

- Rework Scene and GUI Editor connection - [_Bug Fix_] by [carolhmj](https://github.com/carolhmj) ([#13353](https://github.com/BabylonJS/Babylon.js/pull/13353))

### Node Editor

- Add Transpose and Determinant matrix blocks - [_New Feature_] by [sebavan](https://github.com/sebavan) ([#13368](https://github.com/BabylonJS/Babylon.js/pull/13368))

### Serializers

- Fix bug in glTF animation export - [_Bug Fix_] by [bghgary](https://github.com/bghgary) ([#13356](https://github.com/BabylonJS/Babylon.js/pull/13356))

## 5.38.0

### Core

- EffectLayer: Allows to set the type of the main texture - [_New Feature_] by [Popov72](https://github.com/Popov72) ([#13343](https://github.com/BabylonJS/Babylon.js/pull/13343))
- NME: Fix of input types allowed for some blocks - [_Bug Fix_] by [Popov72](https://github.com/Popov72) ([#13339](https://github.com/BabylonJS/Babylon.js/pull/13339))

### Node Editor


### Playground


## 5.37.0

### Core

- NME: Fix reusing the same temporary variable name in TextureBlock - [_Bug Fix_] by [Popov72](https://github.com/Popov72) ([#13335](https://github.com/BabylonJS/Babylon.js/pull/13335))
- fix missing plugin when enabling physics - by [CedricGuillemet](https://github.com/CedricGuillemet) ([#13334](https://github.com/BabylonJS/Babylon.js/pull/13334))
- NME: Add a rgb output to the ImageProcessing block - by [Popov72](https://github.com/Popov72) ([#13328](https://github.com/BabylonJS/Babylon.js/pull/13328))
- allow independent video sources in VideoTexture - by [RaananW](https://github.com/RaananW) ([#13331](https://github.com/BabylonJS/Babylon.js/pull/13331))
- VirtualJoystick - Stop iterating when canvas is released - [_Bug Fix_] by [RaananW](https://github.com/RaananW) ([#13332](https://github.com/BabylonJS/Babylon.js/pull/13332))
- ArcRotateCamera: Fix lower and upper beta limit type - [_Bug Fix_] by [Popov72](https://github.com/Popov72) ([#13330](https://github.com/BabylonJS/Babylon.js/pull/13330))

### Loaders


## 5.36.0

### Core

- NME: fixed slowdowns when working in the editor - by [Popov72](https://github.com/Popov72) ([#13326](https://github.com/BabylonJS/Babylon.js/pull/13326))
- When rendering in a multi-canvas setup, always render the input view … - [_Bug Fix_] by [carolhmj](https://github.com/carolhmj) ([#13320](https://github.com/BabylonJS/Babylon.js/pull/13320))
- Mirror: Fix rendering when cullBackFaces is false - [_Bug Fix_] by [Popov72](https://github.com/Popov72) ([#13322](https://github.com/BabylonJS/Babylon.js/pull/13322))
- PhysicsPlugin refactor - by [CedricGuillemet](https://github.com/CedricGuillemet) ([#13279](https://github.com/BabylonJS/Babylon.js/pull/13279))
- InputManager: Update logic for detecting when to pick - [_Bug Fix_] by [PolygonalSun](https://github.com/PolygonalSun) ([#13321](https://github.com/BabylonJS/Babylon.js/pull/13321))
- Particle System: Add a parameter to also clone textures when cloning a particle system - by [Popov72](https://github.com/Popov72) ([#13318](https://github.com/BabylonJS/Babylon.js/pull/13318))
- Fix bad uniform scale check for rotation gizmo - [_Bug Fix_] by [CedricGuillemet](https://github.com/CedricGuillemet) ([#13319](https://github.com/BabylonJS/Babylon.js/pull/13319))
- Add a Fluid Renderer component - [_New Feature_] by [Popov72](https://github.com/Popov72) ([#13291](https://github.com/BabylonJS/Babylon.js/pull/13291))
- Add playback rate getter - by [sebavan](https://github.com/sebavan) ([#13312](https://github.com/BabylonJS/Babylon.js/pull/13312))
- typedoc update for POV methods - by [ssatguru](https://github.com/ssatguru) ([#13310](https://github.com/BabylonJS/Babylon.js/pull/13310))

### Inspector

- Fix: ACE always opening with the first targeted animation selected - [_Bug Fix_] by [carolhmj](https://github.com/carolhmj) ([#13327](https://github.com/BabylonJS/Babylon.js/pull/13327))
- PhysicsPlugin refactor - by [CedricGuillemet](https://github.com/CedricGuillemet) ([#13279](https://github.com/BabylonJS/Babylon.js/pull/13279))
- Fix: Animation Groups not showing the correct current frame value in … - by [carolhmj](https://github.com/carolhmj) ([#13307](https://github.com/BabylonJS/Babylon.js/pull/13307))

### Materials

- Mirror: Fix rendering when cullBackFaces is false - [_Bug Fix_] by [Popov72](https://github.com/Popov72) ([#13322](https://github.com/BabylonJS/Babylon.js/pull/13322))

### Node Editor

- NME: fixed slowdowns when working in the editor - by [Popov72](https://github.com/Popov72) ([#13326](https://github.com/BabylonJS/Babylon.js/pull/13326))

### Playground

- clear metadata when a new pg is created - by [RaananW](https://github.com/RaananW) ([#13323](https://github.com/BabylonJS/Babylon.js/pull/13323))
- Add a Fluid Renderer component - [_New Feature_] by [Popov72](https://github.com/Popov72) ([#13291](https://github.com/BabylonJS/Babylon.js/pull/13291))

### Serializers

- Support KHR_materials_emissive_stength in glTF export - by [tboggs300](https://github.com/tboggs300) ([#13303](https://github.com/BabylonJS/Babylon.js/pull/13303))
- Call the KHR_texture_transform exporter when exporting a GLTF file - by [carolhmj](https://github.com/carolhmj) ([#13305](https://github.com/BabylonJS/Babylon.js/pull/13305))

## 5.35.1

### Core

- Fix restore context in WebGL1 when using non POT textures - [_Bug Fix_] by [Popov72](https://github.com/Popov72) ([#13308](https://github.com/BabylonJS/Babylon.js/pull/13308))
- Fixed NativeEngine render target assignment - [_Bug Fix_] by [SergioRZMasson](https://github.com/SergioRZMasson) ([#13306](https://github.com/BabylonJS/Babylon.js/pull/13306))
- Support create RTT from internal texture directly - [_New Feature_] by [bghgary](https://github.com/bghgary) ([#13275](https://github.com/BabylonJS/Babylon.js/pull/13275))

## 5.35.0

### Core

- Preserve camera control settings when reattaching camera controls - [_Bug Fix_] by [ericwood73](https://github.com/ericwood73) ([#13300](https://github.com/BabylonJS/Babylon.js/pull/13300))
- Fix Texture rebuild on context lost - [_Bug Fix_] by [sebavan](https://github.com/sebavan) ([#13299](https://github.com/BabylonJS/Babylon.js/pull/13299))
- Fix teleportation bug When changing controllers - by [RaananW](https://github.com/RaananW) ([#13298](https://github.com/BabylonJS/Babylon.js/pull/13298))
- clear as default when in layers multiview - by [RaananW](https://github.com/RaananW) ([#13297](https://github.com/BabylonJS/Babylon.js/pull/13297))
- InputManager: Fix Order and Execution of onPrePointerObservable - [_Bug Fix_] by [PolygonalSun](https://github.com/PolygonalSun) ([#13295](https://github.com/BabylonJS/Babylon.js/pull/13295))
- KTXDecoder: Update and add new universal transcoders - by [Popov72](https://github.com/Popov72) ([#13284](https://github.com/BabylonJS/Babylon.js/pull/13284))
- Cameras: Modified cameras to work under onPointerObservable - [_Bug Fix_] by [PolygonalSun](https://github.com/PolygonalSun) ([#13293](https://github.com/BabylonJS/Babylon.js/pull/13293))
- Add static Reflect function to Vector3 - by [AlvaroHerreroDev](https://github.com/AlvaroHerreroDev) ([#13281](https://github.com/BabylonJS/Babylon.js/pull/13281))
- Test the PickingInfo class - by [Dok11](https://github.com/Dok11) ([#13290](https://github.com/BabylonJS/Babylon.js/pull/13290))
- RTT: Make sure we increment scene frameId even in "check readiness" mode - [_Bug Fix_] by [Popov72](https://github.com/Popov72) ([#13289](https://github.com/BabylonJS/Babylon.js/pull/13289))
- PBRBaseMaterial fix getAnimatables JSDoc - by [Dok11](https://github.com/Dok11) ([#13288](https://github.com/BabylonJS/Babylon.js/pull/13288))
- Bump: Fix black spots in bump when no uv gradients - [_Bug Fix_] by [Popov72](https://github.com/Popov72) ([#13287](https://github.com/BabylonJS/Babylon.js/pull/13287))
- Ensure bloom blur size is consistent across hardware scaling levels - [_Bug Fix_] by [kircher1](https://github.com/kircher1) ([#13286](https://github.com/BabylonJS/Babylon.js/pull/13286))
- Test babylon scene materials - by [Dok11](https://github.com/Dok11) ([#13285](https://github.com/BabylonJS/Babylon.js/pull/13285))
- Mesh: Add forceWorldMatrixInstancedBufferUpdate property - [_New Feature_] by [Popov72](https://github.com/Popov72) ([#13282](https://github.com/BabylonJS/Babylon.js/pull/13282))
- Observable: Do not include deleted observers in hasObservers result - [_Bug Fix_] by [Popov72](https://github.com/Popov72) ([#13283](https://github.com/BabylonJS/Babylon.js/pull/13283))

### GUI

- remove prepublish step, fix node.js issue on windows - by [RaananW](https://github.com/RaananW) ([#13280](https://github.com/BabylonJS/Babylon.js/pull/13280))

### Inspector

- remove prepublish step, fix node.js issue on windows - by [RaananW](https://github.com/RaananW) ([#13280](https://github.com/BabylonJS/Babylon.js/pull/13280))

## 5.34.0

### Core

- NME: multiple changes to support ray marching in the NME - [_New Feature_] by [Popov72](https://github.com/Popov72) ([#13272](https://github.com/BabylonJS/Babylon.js/pull/13272))

### Node Editor

- NME: multiple changes to support ray marching in the NME - [_New Feature_] by [Popov72](https://github.com/Popov72) ([#13272](https://github.com/BabylonJS/Babylon.js/pull/13272))

### Playground

- define engine and canvas as globals - [_New Feature_] by [RaananW](https://github.com/RaananW) ([#13278](https://github.com/BabylonJS/Babylon.js/pull/13278))

## 5.33.2

### Core

- Test babylon pbrmaterial - by [Dok11](https://github.com/Dok11) ([#13268](https://github.com/BabylonJS/Babylon.js/pull/13268))

### Loaders

- adding integration tests for loaders and serializers - by [RaananW](https://github.com/RaananW) ([#13266](https://github.com/BabylonJS/Babylon.js/pull/13266))

### Playground

- Add accessibility package to playground - by [RaananW](https://github.com/RaananW) ([#13271](https://github.com/BabylonJS/Babylon.js/pull/13271))

### Serializers

- adding integration tests for loaders and serializers - by [RaananW](https://github.com/RaananW) ([#13266](https://github.com/BabylonJS/Babylon.js/pull/13266))

## 5.33.1

### Core

- fixing billboardMode mode for instanced meshes - by [Bastl34](https://github.com/Bastl34) ([#13265](https://github.com/BabylonJS/Babylon.js/pull/13265))
- PBR material: Add missing test for the emissive texture in hasTexture - [_Bug Fix_] by [Popov72](https://github.com/Popov72) ([#13261](https://github.com/BabylonJS/Babylon.js/pull/13261))
- Add Sprite Manager Metadata - by [sebavan](https://github.com/sebavan) ([#13259](https://github.com/BabylonJS/Babylon.js/pull/13259))

### Playground


### Serializers

- Fix glTF export texture dedupe code - [_Bug Fix_] by [bghgary](https://github.com/bghgary) ([#13263](https://github.com/BabylonJS/Babylon.js/pull/13263))
- glTF export root node removal fix - by [bghgary](https://github.com/bghgary) ([#13214](https://github.com/BabylonJS/Babylon.js/pull/13214))

## 5.33.0

### Core

- FreeCameraMouseInput: Fix for PointerLock Movement - by [PolygonalSun](https://github.com/PolygonalSun) ([#13258](https://github.com/BabylonJS/Babylon.js/pull/13258))
- Fix IKController with leaf node - [_Bug Fix_] by [sebavan](https://github.com/sebavan) ([#13257](https://github.com/BabylonJS/Babylon.js/pull/13257))
- PostProcess: Add hooks to alter shader code used by post processes - by [Popov72](https://github.com/Popov72) ([#13256](https://github.com/BabylonJS/Babylon.js/pull/13256))
- Fix dump tools premultiplied alpha. - [_Bug Fix_] by [sebavan](https://github.com/sebavan) ([#13251](https://github.com/BabylonJS/Babylon.js/pull/13251))
- Support ClipPlanes in Materials - [_New Feature_] by [sebavan](https://github.com/sebavan) ([#13249](https://github.com/BabylonJS/Babylon.js/pull/13249))
- WebGPU: Improve copy video to texture - by [Popov72](https://github.com/Popov72) ([#13254](https://github.com/BabylonJS/Babylon.js/pull/13254))

### Materials

- Support ClipPlanes in Materials - [_New Feature_] by [sebavan](https://github.com/sebavan) ([#13249](https://github.com/BabylonJS/Babylon.js/pull/13249))

### Serializers

- Fix dump tools premultiplied alpha. - [_Bug Fix_] by [sebavan](https://github.com/sebavan) ([#13251](https://github.com/BabylonJS/Babylon.js/pull/13251))

## 5.32.2

### Core

- InputManager: Fixed up/down picking on callback - [_Bug Fix_] by [PolygonalSun](https://github.com/PolygonalSun) ([#13250](https://github.com/BabylonJS/Babylon.js/pull/13250))
- Fix for FreeCameraMouseInput fluxuating input on multi-touch - [_Bug Fix_] by [PolygonalSun](https://github.com/PolygonalSun) ([#13233](https://github.com/BabylonJS/Babylon.js/pull/13233))
- array flat polyfill for Chakra - by [CedricGuillemet](https://github.com/CedricGuillemet) ([#13246](https://github.com/BabylonJS/Babylon.js/pull/13246))
- Extend dragPlanePoint doc on onDrag*Observables - by [dennemark](https://github.com/dennemark) ([#13245](https://github.com/BabylonJS/Babylon.js/pull/13245))
- Fix Gizmo Release Drag - [_Bug Fix_] by [CedricGuillemet](https://github.com/CedricGuillemet) ([#13237](https://github.com/BabylonJS/Babylon.js/pull/13237))
- Rotation gizmos with non uniform scaling - by [CedricGuillemet](https://github.com/CedricGuillemet) ([#13240](https://github.com/BabylonJS/Babylon.js/pull/13240))
- Support matrix in reciproqual block - by [sebavan](https://github.com/sebavan) ([#13241](https://github.com/BabylonJS/Babylon.js/pull/13241))
- Test babylon mesh lod 2 - by [Dok11](https://github.com/Dok11) ([#13234](https://github.com/BabylonJS/Babylon.js/pull/13234))
- ShadowDepthWrapper: Fix shadows when wrapping a material using custom material plugins - [_Bug Fix_] by [Popov72](https://github.com/Popov72) ([#13236](https://github.com/BabylonJS/Babylon.js/pull/13236))
- InputManager: Modify Picking to only happen with necessary scenarios - by [PolygonalSun](https://github.com/PolygonalSun) ([#13145](https://github.com/BabylonJS/Babylon.js/pull/13145))
- Fix redirects in code doc - by [RaananW](https://github.com/RaananW) ([#13228](https://github.com/BabylonJS/Babylon.js/pull/13228))

### GUI

- 3d slider - dispose textures correctly - by [RaananW](https://github.com/RaananW) ([#13235](https://github.com/BabylonJS/Babylon.js/pull/13235))
- Fix memory leaks - by [RaananW](https://github.com/RaananW) ([#13231](https://github.com/BabylonJS/Babylon.js/pull/13231))

### Playground


### Serializers

- Improve glTF material export code - by [bghgary](https://github.com/bghgary) ([#13229](https://github.com/BabylonJS/Babylon.js/pull/13229))

## 5.32.1

### Core

- EffectRender: Fix culling state not reset properly - [_Bug Fix_] by [Popov72](https://github.com/Popov72) ([#13227](https://github.com/BabylonJS/Babylon.js/pull/13227))

## 5.32.0

### Core

- Texture: Add new copy texture to texture class - [_New Feature_] by [Popov72](https://github.com/Popov72) ([#13222](https://github.com/BabylonJS/Babylon.js/pull/13222))
- Support correct spelling on center - by [sebavan](https://github.com/sebavan) ([#13220](https://github.com/BabylonJS/Babylon.js/pull/13220))
- MeshExploder bugfix - [_Bug Fix_] by [SergioRZMasson](https://github.com/SergioRZMasson) ([#13219](https://github.com/BabylonJS/Babylon.js/pull/13219))
- Fix aliasing issue in webxr multiview - by [RaananW](https://github.com/RaananW) ([#13217](https://github.com/BabylonJS/Babylon.js/pull/13217))
- Change doc to match code - by [Lowclouds](https://github.com/Lowclouds) ([#13215](https://github.com/BabylonJS/Babylon.js/pull/13215))
- Test babylon mesh baking - by [Dok11](https://github.com/Dok11) ([#13206](https://github.com/BabylonJS/Babylon.js/pull/13206))

### GUI Editor


### Inspector

- Support correct spelling on center - by [sebavan](https://github.com/sebavan) ([#13220](https://github.com/BabylonJS/Babylon.js/pull/13220))

### Loaders


### Node Editor


### Viewer

- Support correct spelling on center - by [sebavan](https://github.com/sebavan) ([#13220](https://github.com/BabylonJS/Babylon.js/pull/13220))

## 5.31.2

### Core


## 5.31.1

### Core

- Test babylon octree block - by [Dok11](https://github.com/Dok11) ([#13201](https://github.com/BabylonJS/Babylon.js/pull/13201))
- Test babylon mesh lod screen coverage - by [Dok11](https://github.com/Dok11) ([#13202](https://github.com/BabylonJS/Babylon.js/pull/13202))
- fix: switch back to the main scene using multiple canvases, and rende… - [_Bug Fix_] by [MILIFIRE](https://github.com/MILIFIRE) ([#13204](https://github.com/BabylonJS/Babylon.js/pull/13204))
- Cube textures: Fix updating data with engine.updateTextureData - [_Bug Fix_] by [Popov72](https://github.com/Popov72) ([#13205](https://github.com/BabylonJS/Babylon.js/pull/13205))
- Xr camera - [_Bug Fix_] by [sebavan](https://github.com/sebavan) ([#13190](https://github.com/BabylonJS/Babylon.js/pull/13190))
- Motion blur: Fix motion blur when not in the "object based" mode - [_Bug Fix_] by [Popov72](https://github.com/Popov72) ([#13200](https://github.com/BabylonJS/Babylon.js/pull/13200))
- AssetContainer: Fix crash when calling moveAllFromScene if environmentTexture is present - [_Bug Fix_] by [Popov72](https://github.com/Popov72) ([#13199](https://github.com/BabylonJS/Babylon.js/pull/13199))
- Add missing samplers to motion blur post process - [_Bug Fix_] by [carolhmj](https://github.com/carolhmj) ([#13198](https://github.com/BabylonJS/Babylon.js/pull/13198))
- Fix animatable loop - [_Bug Fix_] by [sebavan](https://github.com/sebavan) ([#13196](https://github.com/BabylonJS/Babylon.js/pull/13196))
- Shadows: Fix transparent shadows with ALPHABLEND transparency mode - [_Bug Fix_] by [Popov72](https://github.com/Popov72) ([#13197](https://github.com/BabylonJS/Babylon.js/pull/13197))

## 5.31.0

### Core

- Reduce memory usage in bakeTransformIntoVertices - by [rgerd](https://github.com/rgerd) ([#13193](https://github.com/BabylonJS/Babylon.js/pull/13193))
- NME: fix wrong perturbed normals when using pre-existing tangents - [_Bug Fix_] by [Popov72](https://github.com/Popov72) ([#13186](https://github.com/BabylonJS/Babylon.js/pull/13186))
- Test babylon camera inputs manager - by [Dok11](https://github.com/Dok11) ([#13188](https://github.com/BabylonJS/Babylon.js/pull/13188))
- WebGPU: Add support for GLES3 to WebGPU GLSL processing - [_New Feature_] by [Popov72](https://github.com/Popov72) ([#13191](https://github.com/BabylonJS/Babylon.js/pull/13191))
- Test babylon octree block - by [Dok11](https://github.com/Dok11) ([#13189](https://github.com/BabylonJS/Babylon.js/pull/13189))
- Test babylon mesh lod - by [Dok11](https://github.com/Dok11) ([#13184](https://github.com/BabylonJS/Babylon.js/pull/13184))
- Test babylon transform node - by [Dok11](https://github.com/Dok11) ([#13181](https://github.com/BabylonJS/Babylon.js/pull/13181))
- Lights: Add support for multiple shadow generators - [_Bug Fix_] by [Popov72](https://github.com/Popov72) ([#13177](https://github.com/BabylonJS/Babylon.js/pull/13177))
- Fix bug rendering transparent meshes using their own materials in effect layer - [_Bug Fix_] by [djn24](https://github.com/djn24) ([#13179](https://github.com/BabylonJS/Babylon.js/pull/13179))
- fix nightly for BN - [_Bug Fix_] by [CedricGuillemet](https://github.com/CedricGuillemet) ([#13178](https://github.com/BabylonJS/Babylon.js/pull/13178))

### Node Editor

- NME: Fix preview not updated when changing the clamp settings in the Texture block - [_Bug Fix_] by [Popov72](https://github.com/Popov72) ([#13187](https://github.com/BabylonJS/Babylon.js/pull/13187))

### Viewer

- Lights: Add support for multiple shadow generators - [_Bug Fix_] by [Popov72](https://github.com/Popov72) ([#13177](https://github.com/BabylonJS/Babylon.js/pull/13177))

## 5.30.0

### Core

- Small fix for types in the webxr typing - by [RaananW](https://github.com/RaananW) ([#13172](https://github.com/BabylonJS/Babylon.js/pull/13172))
- Revert "Use the latest CDN nightly version and not unpkg" - by [RaananW](https://github.com/RaananW) ([#13173](https://github.com/BabylonJS/Babylon.js/pull/13173))
- NME: Fix and improve the HeightToNormal block - by [Popov72](https://github.com/Popov72) ([#13171](https://github.com/BabylonJS/Babylon.js/pull/13171))
- fixing screen coverage LOD for ortho camera - [_Bug Fix_] by [CraigFeldspar](https://github.com/CraigFeldspar) ([#13170](https://github.com/BabylonJS/Babylon.js/pull/13170))
- Use the latest CDN nightly version and not unpkg - by [RaananW](https://github.com/RaananW) ([#13169](https://github.com/BabylonJS/Babylon.js/pull/13169))
- Support relative urls in KTX2 configuration - by [bghgary](https://github.com/bghgary) ([#13160](https://github.com/BabylonJS/Babylon.js/pull/13160))
- Fix Camera Order Back Compat - [_Bug Fix_] by [sebavan](https://github.com/sebavan) ([#13162](https://github.com/BabylonJS/Babylon.js/pull/13162))
- ParticleSystem: Add BILLBOARDMODE_STRETCHED_LOCAL mode - [_New Feature_] by [Popov72](https://github.com/Popov72) ([#13156](https://github.com/BabylonJS/Babylon.js/pull/13156))
- WebGPU: Fix PGs errors / warnings - by [Popov72](https://github.com/Popov72) ([#13154](https://github.com/BabylonJS/Babylon.js/pull/13154))
- OIT fix : clearing front render target when no transparent mesh are rendered - by [CraigFeldspar](https://github.com/CraigFeldspar) ([#13151](https://github.com/BabylonJS/Babylon.js/pull/13151))
- quaternion PG examples - by [BabylonJSGuide](https://github.com/BabylonJSGuide) ([#13152](https://github.com/BabylonJS/Babylon.js/pull/13152))
- Attempting to fix missing renderingManager() typescript definition - by [kircher1](https://github.com/kircher1) ([#13155](https://github.com/BabylonJS/Babylon.js/pull/13155))
- Update Pressure Observer to latest version of the WICG spec - [_Bug Fix_] by [sebavan](https://github.com/sebavan) ([#13146](https://github.com/BabylonJS/Babylon.js/pull/13146))
- InputManager: Reset Swipe Status if we skip the next Observable notify - [_Bug Fix_] by [PolygonalSun](https://github.com/PolygonalSun) ([#13148](https://github.com/BabylonJS/Babylon.js/pull/13148))
- Build Accessibility Tree from scene - by [mysunnytime](https://github.com/mysunnytime) ([#12074](https://github.com/BabylonJS/Babylon.js/pull/12074))
- remove new methods - by [BabylonJSGuide](https://github.com/BabylonJSGuide) ([#13137](https://github.com/BabylonJS/Babylon.js/pull/13137))
- Flip normal if picking ray is in the same direction - [_Bug Fix_] by [bghgary](https://github.com/bghgary) ([#13128](https://github.com/BabylonJS/Babylon.js/pull/13128))
- Add Vector2 type to custom inspector properties - by [BlakeOne](https://github.com/BlakeOne) ([#13141](https://github.com/BabylonJS/Babylon.js/pull/13141))

### GUI

- ADT: Added check to attachToMesh to prevent potential memory leak - [_Bug Fix_] by [PolygonalSun](https://github.com/PolygonalSun) ([#13175](https://github.com/BabylonJS/Babylon.js/pull/13175))
- Build Accessibility Tree from scene - by [mysunnytime](https://github.com/mysunnytime) ([#12074](https://github.com/BabylonJS/Babylon.js/pull/12074))
- Take into account adaptWidth/HeightToChildren in the StackPanel - [_Bug Fix_] by [carolhmj](https://github.com/carolhmj) ([#13144](https://github.com/BabylonJS/Babylon.js/pull/13144))

### GUI Editor

- Different ports for our hosted tools - [_New Feature_] by [RaananW](https://github.com/RaananW) ([#13166](https://github.com/BabylonJS/Babylon.js/pull/13166))

### Inspector

- Revert "Use the latest CDN nightly version and not unpkg" - by [RaananW](https://github.com/RaananW) ([#13173](https://github.com/BabylonJS/Babylon.js/pull/13173))
- Use the latest CDN nightly version and not unpkg - by [RaananW](https://github.com/RaananW) ([#13169](https://github.com/BabylonJS/Babylon.js/pull/13169))
- Fix Camera Order Back Compat - [_Bug Fix_] by [sebavan](https://github.com/sebavan) ([#13162](https://github.com/BabylonJS/Babylon.js/pull/13162))
- Update Pressure Observer to latest version of the WICG spec - [_Bug Fix_] by [sebavan](https://github.com/sebavan) ([#13146](https://github.com/BabylonJS/Babylon.js/pull/13146))
- Add Vector2 type to custom inspector properties - by [BlakeOne](https://github.com/BlakeOne) ([#13141](https://github.com/BabylonJS/Babylon.js/pull/13141))

### Node Editor

- Different ports for our hosted tools - [_New Feature_] by [RaananW](https://github.com/RaananW) ([#13166](https://github.com/BabylonJS/Babylon.js/pull/13166))

### Playground

- Different ports for our hosted tools - [_New Feature_] by [RaananW](https://github.com/RaananW) ([#13166](https://github.com/BabylonJS/Babylon.js/pull/13166))

### Procedural Textures

- WebGPU: Fix PGs errors / warnings - by [Popov72](https://github.com/Popov72) ([#13154](https://github.com/BabylonJS/Babylon.js/pull/13154))

## 5.29.0

### Core

- InputManager: Fix for POINTERTAP firing when cursor is moved - by [PolygonalSun](https://github.com/PolygonalSun) ([#13136](https://github.com/BabylonJS/Babylon.js/pull/13136))
- Fix infinite sprites draw in frozen scenes - [_Bug Fix_] by [sebavan](https://github.com/sebavan) ([#13131](https://github.com/BabylonJS/Babylon.js/pull/13131))
- Fix usage of useReverseDepthBuffer with orthographic cameras - [_Bug Fix_] by [Popov72](https://github.com/Popov72) ([#13134](https://github.com/BabylonJS/Babylon.js/pull/13134))
- Workaround Firefox Leak - [_Bug Fix_] by [sebavan](https://github.com/sebavan) ([#13127](https://github.com/BabylonJS/Babylon.js/pull/13127))
- Implement Lazy Picking for POINTERMOVE - by [PolygonalSun](https://github.com/PolygonalSun) ([#13044](https://github.com/BabylonJS/Babylon.js/pull/13044))
- Normalized return values and made vector classes use extendable types - by [LostInClams](https://github.com/LostInClams) ([#13076](https://github.com/BabylonJS/Babylon.js/pull/13076))
- Fix crash when using a custom material for LineMesh with an effect layer - [_Bug Fix_] by [Popov72](https://github.com/Popov72) ([#13116](https://github.com/BabylonJS/Babylon.js/pull/13116))
- forceSharedVertices with skinmesh support - [_Bug Fix_] by [CedricGuillemet](https://github.com/CedricGuillemet) ([#13114](https://github.com/BabylonJS/Babylon.js/pull/13114))
- Decals: Add support for rigged meshes + optimization for speed - [_New Feature_] by [Popov72](https://github.com/Popov72) ([#13111](https://github.com/BabylonJS/Babylon.js/pull/13111))
- Depth of field optimizations and cleanup - by [kircher1](https://github.com/kircher1) ([#13110](https://github.com/BabylonJS/Babylon.js/pull/13110))
- fix the samples returned when using multiview in WebXR - by [RaananW](https://github.com/RaananW) ([#13108](https://github.com/BabylonJS/Babylon.js/pull/13108))

### GUI

- Fix GUI json load. - by [carolhmj](https://github.com/carolhmj) ([#13120](https://github.com/BabylonJS/Babylon.js/pull/13120))
- Encode and decode GUI Editor snippet as JSON when needed. - [_Bug Fix_] by [carolhmj](https://github.com/carolhmj) ([#13107](https://github.com/BabylonJS/Babylon.js/pull/13107))

### GUI Editor

- Fix loading of GUIs with custom fonts and add font controls to InputText and InputPassword - [_Bug Fix_] by [carolhmj](https://github.com/carolhmj) ([#13129](https://github.com/BabylonJS/Babylon.js/pull/13129))
- Encode and decode GUI Editor snippet as JSON when needed. - [_Bug Fix_] by [carolhmj](https://github.com/carolhmj) ([#13107](https://github.com/BabylonJS/Babylon.js/pull/13107))

### Inspector

- Increase the maximum bloom threshold value on the inspector slider - by [kircher1](https://github.com/kircher1) ([#13123](https://github.com/BabylonJS/Babylon.js/pull/13123))

### Loaders

- GLB header length check from exception to warning - by [bghgary](https://github.com/bghgary) ([#13071](https://github.com/BabylonJS/Babylon.js/pull/13071))

### Serializers


## 5.28.0

### Core

- WebGPU fix PCF shadows - [_Bug Fix_] by [sebavan](https://github.com/sebavan) ([#13105](https://github.com/BabylonJS/Babylon.js/pull/13105))
- update the webxr typings to match current state - by [RaananW](https://github.com/RaananW) ([#13104](https://github.com/BabylonJS/Babylon.js/pull/13104))
- A little fix: links referenced in sceneLoader.ts are not found - by [drumath2237](https://github.com/drumath2237) ([#13102](https://github.com/BabylonJS/Babylon.js/pull/13102))
- Adding a parameter for setParent() method that takes into account the pivot change - by [deltakosh](https://github.com/deltakosh) ([#13098](https://github.com/BabylonJS/Babylon.js/pull/13098))
- Add extension support to assetsManager - by [deltakosh](https://github.com/deltakosh) ([#13097](https://github.com/BabylonJS/Babylon.js/pull/13097))
- NullEngine Cannot use a ShadowGenerator - by [sebavan](https://github.com/sebavan) ([#13088](https://github.com/BabylonJS/Babylon.js/pull/13088))
- Hide change for billboard hierarchy with a static flag - by [CedricGuillemet](https://github.com/CedricGuillemet) ([#13089](https://github.com/BabylonJS/Babylon.js/pull/13089))

### GUI

- Implement IAnimatable on GUI controls - by [deltakosh](https://github.com/deltakosh) ([#13099](https://github.com/BabylonJS/Babylon.js/pull/13099))

### Inspector

- Texture inspector in Sandbox does not function correctly - [_Bug Fix_] by [RaananW](https://github.com/RaananW) ([#13090](https://github.com/BabylonJS/Babylon.js/pull/13090))

## 5.27.1

### Core

- Fixed transform gizmos screen size - by [EvgenyRodygin](https://github.com/EvgenyRodygin) ([#13079](https://github.com/BabylonJS/Babylon.js/pull/13079))
- Add epsilon to Quaternion.AreClose - by [BabylonJSGuide](https://github.com/BabylonJSGuide) ([#13083](https://github.com/BabylonJS/Babylon.js/pull/13083))
- Handle CSP violation errors when loading images. - [_Bug Fix_] by [carolhmj](https://github.com/carolhmj) ([#13060](https://github.com/BabylonJS/Babylon.js/pull/13060))
- remove in Place from conjugate comments - by [BabylonJSGuide](https://github.com/BabylonJSGuide) ([#13078](https://github.com/BabylonJS/Babylon.js/pull/13078))
- change CustomProceduralTexture constructor size type - by [Hypnosss](https://github.com/Hypnosss) ([#13080](https://github.com/BabylonJS/Babylon.js/pull/13080))
- prepass reflectivity channel support unlit materials - by [Hypnosss](https://github.com/Hypnosss) ([#13081](https://github.com/BabylonJS/Babylon.js/pull/13081))
- Material block-dirty mechanism - [_New Feature_] by [RaananW](https://github.com/RaananW) ([#13074](https://github.com/BabylonJS/Babylon.js/pull/13074))
- Depth peeling renderer: Add excluded mesh support - [_New Feature_] by [Popov72](https://github.com/Popov72) ([#13070](https://github.com/BabylonJS/Babylon.js/pull/13070))

### GUI

- Fix declaration generation when "as" is used - by [RaananW](https://github.com/RaananW) ([#13085](https://github.com/BabylonJS/Babylon.js/pull/13085))

### Materials

- Update waterMaterial.ts - by [xg-qd](https://github.com/xg-qd) ([#13077](https://github.com/BabylonJS/Babylon.js/pull/13077))

## 5.27.0

### Core

- fix glow layer kernel set - [_Bug Fix_] by [sebavan](https://github.com/sebavan) ([#13068](https://github.com/BabylonJS/Babylon.js/pull/13068))
- PBR: Reset all defines when enabling/disabling pbr components - [_Bug Fix_] by [Popov72](https://github.com/Popov72) ([#13067](https://github.com/BabylonJS/Babylon.js/pull/13067))
- Fix Texture Cache - [_Bug Fix_] by [sebavan](https://github.com/sebavan) ([#13057](https://github.com/BabylonJS/Babylon.js/pull/13057))
- InputManager: add a property to disable mesh checking in the onPointerOver event - [_New Feature_] by [Popov72](https://github.com/Popov72) ([#13054](https://github.com/BabylonJS/Babylon.js/pull/13054))
- Fix negative scaling issue with instances - [_Bug Fix_] by [deltakosh](https://github.com/deltakosh) ([#13055](https://github.com/BabylonJS/Babylon.js/pull/13055))
- Fix TmpVectors usage in Polar/Spherical toVector methods - by [dr-vortex](https://github.com/dr-vortex) ([#13053](https://github.com/BabylonJS/Babylon.js/pull/13053))
- Optional camera for all post processes - by [EvgenyRodygin](https://github.com/EvgenyRodygin) ([#13051](https://github.com/BabylonJS/Babylon.js/pull/13051))
- Provide Example PGs for Vector2s, for new Vector3s and a couple of Quaternions - by [BabylonJSGuide](https://github.com/BabylonJSGuide) ([#13050](https://github.com/BabylonJS/Babylon.js/pull/13050))
- Don't alter the scene's active cameras in the middle of taking a scre… - [_Bug Fix_] by [carolhmj](https://github.com/carolhmj) ([#13040](https://github.com/BabylonJS/Babylon.js/pull/13040))
- Fix wrong plugin name check for babylon serialization - [_Bug Fix_] by [CedricGuillemet](https://github.com/CedricGuillemet) ([#13043](https://github.com/BabylonJS/Babylon.js/pull/13043))

### GUI

- deal with dead codes correctly - by [RaananW](https://github.com/RaananW) ([#13064](https://github.com/BabylonJS/Babylon.js/pull/13064))
- Create mrtkv3 button - by [tayomadein](https://github.com/tayomadein) ([#12989](https://github.com/BabylonJS/Babylon.js/pull/12989))

### Inspector

- Inspector: Raise the limit of samples in SSAO - by [Popov72](https://github.com/Popov72) ([#13052](https://github.com/BabylonJS/Babylon.js/pull/13052))

### Serializers

- Allow GLTF Exporter to export WebP images - by [christaggart](https://github.com/christaggart) ([#13062](https://github.com/BabylonJS/Babylon.js/pull/13062))

## 5.26.1

### Core

- fix declaration generation - by [RaananW](https://github.com/RaananW) ([#13041](https://github.com/BabylonJS/Babylon.js/pull/13041))

### Node Editor

- fix declaration generation - by [RaananW](https://github.com/RaananW) ([#13041](https://github.com/BabylonJS/Babylon.js/pull/13041))

## 5.26.0

### Core

- Add applyPostProcess flag on ADV to optionally draw it after the post… - by [carolhmj](https://github.com/carolhmj) ([#13036](https://github.com/BabylonJS/Babylon.js/pull/13036))
- Remove unneeded prefixes and unused code - by [RaananW](https://github.com/RaananW) ([#13035](https://github.com/BabylonJS/Babylon.js/pull/13035))
- Fix creation of cube textures from URL - by [HoferMarkus](https://github.com/HoferMarkus) ([#13038](https://github.com/BabylonJS/Babylon.js/pull/13038))
- correction - by [BabylonJSGuide](https://github.com/BabylonJSGuide) ([#13031](https://github.com/BabylonJS/Babylon.js/pull/13031))
- Add function to get angles between two vectors (Vector3.GetAnglesBetweenVectorsForDirectionChange) - by [dr-vortex](https://github.com/dr-vortex) ([#13012](https://github.com/BabylonJS/Babylon.js/pull/13012))
- Add smoothing for freeCameraDeviceOrientationInputs - [_New Feature_] by [ilrico](https://github.com/ilrico) ([#13006](https://github.com/BabylonJS/Babylon.js/pull/13006))
- Test babylon octree scene component active meshes - by [Dok11](https://github.com/Dok11) ([#13022](https://github.com/BabylonJS/Babylon.js/pull/13022))
- Add rotation from one vector3 to another - by [BabylonJSGuide](https://github.com/BabylonJSGuide) ([#13004](https://github.com/BabylonJS/Babylon.js/pull/13004))
- Fix instance buffer - [_Bug Fix_] by [deltakosh](https://github.com/deltakosh) ([#13021](https://github.com/BabylonJS/Babylon.js/pull/13021))
- Fix SSAO2 sample generation - [_Bug Fix_] by [Popov72](https://github.com/Popov72) ([#13023](https://github.com/BabylonJS/Babylon.js/pull/13023))
- Adding memory leak tests using heap snapshots - by [RaananW](https://github.com/RaananW) ([#13016](https://github.com/BabylonJS/Babylon.js/pull/13016))
- More features for the aggressive performance mode - by [deltakosh](https://github.com/deltakosh) ([#13014](https://github.com/BabylonJS/Babylon.js/pull/13014))
- Fix fast - by [deltakosh](https://github.com/deltakosh) ([#13015](https://github.com/BabylonJS/Babylon.js/pull/13015))
- Tiny perf fix - by [deltakosh](https://github.com/deltakosh) ([#13011](https://github.com/BabylonJS/Babylon.js/pull/13011))
- Add Logarithmic Depth Support on ParticleSystem - by [deltakosh](https://github.com/deltakosh) ([#13010](https://github.com/BabylonJS/Babylon.js/pull/13010))

### GUI

- add picking for fullscreen ADTs - by [RaananW](https://github.com/RaananW) ([#13039](https://github.com/BabylonJS/Babylon.js/pull/13039))

### GUI Editor

- Some fixes to OptionLineComponent related to wrong parent info showin… - [_Bug Fix_] by [carolhmj](https://github.com/carolhmj) ([#13026](https://github.com/BabylonJS/Babylon.js/pull/13026))

### Loaders


### Materials

- Fix instance buffer - [_Bug Fix_] by [deltakosh](https://github.com/deltakosh) ([#13021](https://github.com/BabylonJS/Babylon.js/pull/13021))

## 5.25.0

### Core

- Move from @hidden to @internal - by [RaananW](https://github.com/RaananW) ([#12999](https://github.com/BabylonJS/Babylon.js/pull/12999))
- Fix effects onError notifications - [_Bug Fix_] by [sebavan](https://github.com/sebavan) ([#13007](https://github.com/BabylonJS/Babylon.js/pull/13007))
- Fix XR picking in utility laters - [_Bug Fix_] by [RaananW](https://github.com/RaananW) ([#12998](https://github.com/BabylonJS/Babylon.js/pull/12998))
- Add camera refresh rate support in XR enableSpectatorMode(). - by [daoshengmu](https://github.com/daoshengmu) ([#12958](https://github.com/BabylonJS/Babylon.js/pull/12958))
- Update tubeBuilder docs. - by [carolhmj](https://github.com/carolhmj) ([#12997](https://github.com/BabylonJS/Babylon.js/pull/12997))
- Texture UV animation performance - by [deltakosh](https://github.com/deltakosh) ([#12995](https://github.com/BabylonJS/Babylon.js/pull/12995))
- test(particles.cloudPoint): add tests for intersectsMesh function - by [Dok11](https://github.com/Dok11) ([#12992](https://github.com/BabylonJS/Babylon.js/pull/12992))
- WebGPU: Fix geometry buffer renderer in WebGPU - [_Bug Fix_] by [Popov72](https://github.com/Popov72) ([#12991](https://github.com/BabylonJS/Babylon.js/pull/12991))
- Fix typings for the options passed - by [RaananW](https://github.com/RaananW) ([#12994](https://github.com/BabylonJS/Babylon.js/pull/12994))
- PrePass renderer: Fix engine current render pass id set too early - [_Bug Fix_] by [Popov72](https://github.com/Popov72) ([#12988](https://github.com/BabylonJS/Babylon.js/pull/12988))
- distance and normal in collision callback for ammojs - by [CedricGuillemet](https://github.com/CedricGuillemet) ([#12986](https://github.com/BabylonJS/Babylon.js/pull/12986))

### GUI Editor

- Issue158 - by [amritanarasimhan](https://github.com/amritanarasimhan) ([#12962](https://github.com/BabylonJS/Babylon.js/pull/12962))
- Font Family Drowpdown - by [amritanarasimhan](https://github.com/amritanarasimhan) ([#12920](https://github.com/BabylonJS/Babylon.js/pull/12920))

## 5.24.0

### Core

- GeometryBufferRenderer: Allow setting the depth texture format - by [Popov72](https://github.com/Popov72) ([#12983](https://github.com/BabylonJS/Babylon.js/pull/12983))
- Fix billboard translation with parenting - [_Bug Fix_] by [CedricGuillemet](https://github.com/CedricGuillemet) ([#12984](https://github.com/BabylonJS/Babylon.js/pull/12984))
- Add polar and spherical coordinate system support - by [dr-vortex](https://github.com/dr-vortex) ([#12942](https://github.com/BabylonJS/Babylon.js/pull/12942))
- Fix Typos in Physics - by [CedricGuillemet](https://github.com/CedricGuillemet) ([#12980](https://github.com/BabylonJS/Babylon.js/pull/12980))
- If blob or data load the image directly, as no caching is needed. - by [RaananW](https://github.com/RaananW) ([#12979](https://github.com/BabylonJS/Babylon.js/pull/12979))
- Add teleportationCircleMaterial to WebXR teleportation options - by [yuripourre](https://github.com/yuripourre) ([#12975](https://github.com/BabylonJS/Babylon.js/pull/12975))
- Add createRadialGradient to ICanvas - by [yuripourre](https://github.com/yuripourre) ([#12976](https://github.com/BabylonJS/Babylon.js/pull/12976))
- test(math.vector): add tests for GetAngleBetweenVectorsOnPlane function - by [Dok11](https://github.com/Dok11) ([#12974](https://github.com/BabylonJS/Babylon.js/pull/12974))
- Babylon eslint plugin - by [RaananW](https://github.com/RaananW) ([#12970](https://github.com/BabylonJS/Babylon.js/pull/12970))
- Fix WebGPU for mobile support. - [_Bug Fix_] by [sebavan](https://github.com/sebavan) ([#12973](https://github.com/BabylonJS/Babylon.js/pull/12973))
- OIT aliasing fixes - by [CraigFeldspar](https://github.com/CraigFeldspar) ([#12916](https://github.com/BabylonJS/Babylon.js/pull/12916))
- ts config for tests (older syntax) for older node.js - by [RaananW](https://github.com/RaananW) ([#12972](https://github.com/BabylonJS/Babylon.js/pull/12972))
- 404 error trying to load “config.json” when using custom procedural texture with ShadersStore - by [deltakosh](https://github.com/deltakosh) ([#12971](https://github.com/BabylonJS/Babylon.js/pull/12971))
- Giz misc - by [CedricGuillemet](https://github.com/CedricGuillemet) ([#12969](https://github.com/BabylonJS/Babylon.js/pull/12969))
- Freeze instance storage - by [deltakosh](https://github.com/deltakosh) ([#12966](https://github.com/BabylonJS/Babylon.js/pull/12966))
- Better support for freeze in aggressive mode - by [deltakosh](https://github.com/deltakosh) ([#12964](https://github.com/BabylonJS/Babylon.js/pull/12964))
- Minimize code in effect and pipeline context - by [RaananW](https://github.com/RaananW) ([#12952](https://github.com/BabylonJS/Babylon.js/pull/12952))
- new options for aggressive mode - by [deltakosh](https://github.com/deltakosh) ([#12963](https://github.com/BabylonJS/Babylon.js/pull/12963))
- Introduce autoFixFaceOrientation feature to solidParticleSystem - by [Michalzr](https://github.com/Michalzr) ([#12960](https://github.com/BabylonJS/Babylon.js/pull/12960))

### GUI

- Babylon eslint plugin - by [RaananW](https://github.com/RaananW) ([#12970](https://github.com/BabylonJS/Babylon.js/pull/12970))

### Loaders

- Babylon eslint plugin - by [RaananW](https://github.com/RaananW) ([#12970](https://github.com/BabylonJS/Babylon.js/pull/12970))

### Node Editor

- Some fixes for NME CSS - [_Bug Fix_] by [carolhmj](https://github.com/carolhmj) ([#12978](https://github.com/BabylonJS/Babylon.js/pull/12978))

### Serializers

- Babylon eslint plugin - by [RaananW](https://github.com/RaananW) ([#12970](https://github.com/BabylonJS/Babylon.js/pull/12970))

## 5.23.0

### Core

- Optimize animation interpolate function - by [bghgary](https://github.com/bghgary) ([#12945](https://github.com/BabylonJS/Babylon.js/pull/12945))
- Performance mode - by [deltakosh](https://github.com/deltakosh) ([#12954](https://github.com/BabylonJS/Babylon.js/pull/12954))
- Fix Rendering Pipeline cameras - [_Bug Fix_] by [sebavan](https://github.com/sebavan) ([#12961](https://github.com/BabylonJS/Babylon.js/pull/12961))
- Fix quaternion blending math - [_Bug Fix_] by [bghgary](https://github.com/bghgary) ([#12955](https://github.com/BabylonJS/Babylon.js/pull/12955))
- DeviceInputSystem: Pull browser specific code into WebDeviceInputSystem - [_New Feature_] by [PolygonalSun](https://github.com/PolygonalSun) ([#12865](https://github.com/BabylonJS/Babylon.js/pull/12865))
- Fix some NME bugs. - [_Bug Fix_] by [carolhmj](https://github.com/carolhmj) ([#12951](https://github.com/BabylonJS/Babylon.js/pull/12951))
- Sprite double pick - [_Bug Fix_] by [sebavan](https://github.com/sebavan) ([#12949](https://github.com/BabylonJS/Babylon.js/pull/12949))
- Fix Basis Loader - [_Bug Fix_] by [sebavan](https://github.com/sebavan) ([#12947](https://github.com/BabylonJS/Babylon.js/pull/12947))
- Animation perf improvments - by [sebavan](https://github.com/sebavan) ([#12944](https://github.com/BabylonJS/Babylon.js/pull/12944))
- Clear some values used during loading at the end of the load - by [carolhmj](https://github.com/carolhmj) ([#12946](https://github.com/BabylonJS/Babylon.js/pull/12946))
- Added AudioBuffer as parameter for Sound - by [sorskoot](https://github.com/sorskoot) ([#12943](https://github.com/BabylonJS/Babylon.js/pull/12943))

### Loaders

- Fix stl loader right handed - [_Bug Fix_] by [sebavan](https://github.com/sebavan) ([#12957](https://github.com/BabylonJS/Babylon.js/pull/12957))

### Node Editor

- Fix some NME bugs. - [_Bug Fix_] by [carolhmj](https://github.com/carolhmj) ([#12951](https://github.com/BabylonJS/Babylon.js/pull/12951))

## 5.22.1

### Core

- Fix reflection block empty output - [_Bug Fix_] by [carolhmj](https://github.com/carolhmj) ([#12940](https://github.com/BabylonJS/Babylon.js/pull/12940))
- Fix loading of base64 svgs - [_Bug Fix_] by [carolhmj](https://github.com/carolhmj) ([#12937](https://github.com/BabylonJS/Babylon.js/pull/12937))
- Empty array, no reassign - by [RaananW](https://github.com/RaananW) ([#12939](https://github.com/BabylonJS/Babylon.js/pull/12939))
- Reducing amount of code in Observable and Logger - by [RaananW](https://github.com/RaananW) ([#12936](https://github.com/BabylonJS/Babylon.js/pull/12936))
- Add dithering effect to image processing. - by [kircher1](https://github.com/kircher1) ([#12932](https://github.com/BabylonJS/Babylon.js/pull/12932))
- Time Factor for crowd agents update - [_New Feature_] by [CedricGuillemet](https://github.com/CedricGuillemet) ([#12934](https://github.com/BabylonJS/Babylon.js/pull/12934))
- Fix scene not clearing in some Default Rendering Pipeline with multicamera cases - [_Bug Fix_] by [carolhmj](https://github.com/carolhmj) ([#12905](https://github.com/BabylonJS/Babylon.js/pull/12905))

### GUI

- ADT clone method needs special version - [_Bug Fix_] by [deltakosh](https://github.com/deltakosh) ([#12935](https://github.com/BabylonJS/Babylon.js/pull/12935))

### GUI Editor

- Add Link offset properties to Gui Editor - by [carolhmj](https://github.com/carolhmj) ([#12933](https://github.com/BabylonJS/Babylon.js/pull/12933))

### Inspector

- Add dithering effect to image processing. - by [kircher1](https://github.com/kircher1) ([#12932](https://github.com/BabylonJS/Babylon.js/pull/12932))

### Materials

- Add dithering effect to image processing. - by [kircher1](https://github.com/kircher1) ([#12932](https://github.com/BabylonJS/Babylon.js/pull/12932))

### Viewer

- Reducing amount of code in Observable and Logger - by [RaananW](https://github.com/RaananW) ([#12936](https://github.com/BabylonJS/Babylon.js/pull/12936))

## 5.22.0

### Core

- Add support of clipplanes in GlowLayer - by [sebavan](https://github.com/sebavan) ([#12925](https://github.com/BabylonJS/Babylon.js/pull/12925))
- Cameras: Add noPreventDefault as argument to attachControl call - [_Bug Fix_] by [PolygonalSun](https://github.com/PolygonalSun) ([#12927](https://github.com/BabylonJS/Babylon.js/pull/12927))
- Fix Loading Cube Texture from basis file - [_Bug Fix_] by [sebavan](https://github.com/sebavan) ([#12924](https://github.com/BabylonJS/Babylon.js/pull/12924))
- Enforce parent blocks being empty in octree - [_Bug Fix_] by [normanb](https://github.com/normanb) ([#12923](https://github.com/BabylonJS/Babylon.js/pull/12923))
- Two small fixes - [_Bug Fix_] by [RaananW](https://github.com/RaananW) ([#12918](https://github.com/BabylonJS/Babylon.js/pull/12918))
- Generate sampler name in buildBlock - [_Bug Fix_] by [carolhmj](https://github.com/carolhmj) ([#12913](https://github.com/BabylonJS/Babylon.js/pull/12913))
- Add type on blob creation - [_Bug Fix_] by [carolhmj](https://github.com/carolhmj) ([#12912](https://github.com/BabylonJS/Babylon.js/pull/12912))
- Clamp negative rgb values to zero to avoid parse errors in native - [_Bug Fix_] by [docEdub](https://github.com/docEdub) ([#12914](https://github.com/BabylonJS/Babylon.js/pull/12914))
- Fixing oit + derivatives branching - by [CraigFeldspar](https://github.com/CraigFeldspar) ([#12907](https://github.com/BabylonJS/Babylon.js/pull/12907))
- Add "metadata" support to "ReflectionProbe" class - by [julien-moreau](https://github.com/julien-moreau) ([#12911](https://github.com/BabylonJS/Babylon.js/pull/12911))
- Document the ranges of FromHSV's parameters - by [BlakeOne](https://github.com/BlakeOne) ([#12901](https://github.com/BabylonJS/Babylon.js/pull/12901))
- Fix null error in late animation bindings - by [jjv360](https://github.com/jjv360) ([#12909](https://github.com/BabylonJS/Babylon.js/pull/12909))
- InstancedMesh should be cloned with the new source mesh - by [RaananW](https://github.com/RaananW) ([#12904](https://github.com/BabylonJS/Babylon.js/pull/12904))
- Remove tslib reference in es6 packages (First step towards esm) - by [RaananW](https://github.com/RaananW) ([#12897](https://github.com/BabylonJS/Babylon.js/pull/12897))
- Fix picking on ADV to account for texture coordinates - [_Bug Fix_] by [carolhmj](https://github.com/carolhmj) ([#12902](https://github.com/BabylonJS/Babylon.js/pull/12902))

### GUI

- TouchButton3D's getPressDepth(position) call has depth discrepancy - by [RaananW](https://github.com/RaananW) ([#12910](https://github.com/BabylonJS/Babylon.js/pull/12910))
- Fix drawing a rounded rectangle - [_Bug Fix_] by [carolhmj](https://github.com/carolhmj) ([#12908](https://github.com/BabylonJS/Babylon.js/pull/12908))
- Fix picking on ADV to account for texture coordinates - [_Bug Fix_] by [carolhmj](https://github.com/carolhmj) ([#12902](https://github.com/BabylonJS/Babylon.js/pull/12902))

### GUI Editor

- Revert "Fixed a bug from opening editor from PG" - by [RaananW](https://github.com/RaananW) ([#12929](https://github.com/BabylonJS/Babylon.js/pull/12929))
- Fixed a bug from opening editor from PG - by [amritanarasimhan](https://github.com/amritanarasimhan) ([#12899](https://github.com/BabylonJS/Babylon.js/pull/12899))
- Fixed a bug from opening editor from PG - by [amritanarasimhan](https://github.com/amritanarasimhan) ([#12899](https://github.com/BabylonJS/Babylon.js/pull/12899))

### Node Editor


## 5.21.0

### Core

- Use LoadFile when loading images so that WebRequest custom headers ar… - [_Bug Fix_] by [carolhmj](https://github.com/carolhmj) ([#12891](https://github.com/BabylonJS/Babylon.js/pull/12891))
- Allow package name in local files. - by [RaananW](https://github.com/RaananW) ([#12886](https://github.com/BabylonJS/Babylon.js/pull/12886))
- Create a separate callback for the FileButton - by [kircher1](https://github.com/kircher1) ([#12888](https://github.com/BabylonJS/Babylon.js/pull/12888))
- Enable use of Tools.LoadScript in a WebWorker - by [wmurphyrd](https://github.com/wmurphyrd) ([#12884](https://github.com/BabylonJS/Babylon.js/pull/12884))
- Fix is ready in a few scenari (light dirty, rendering pass id, material changes outside render loop) - [_Bug Fix_] by [sebavan](https://github.com/sebavan) ([#12880](https://github.com/BabylonJS/Babylon.js/pull/12880))
- Improve MergeMeshes documentation. - by [carolhmj](https://github.com/carolhmj) ([#12881](https://github.com/BabylonJS/Babylon.js/pull/12881))

### GUI

- Fix Drag/Release Behavior in GUI and Photo Dome - [_New Feature_] by [stevendelapena](https://github.com/stevendelapena) ([#12887](https://github.com/BabylonJS/Babylon.js/pull/12887))
- Allow package name in local files. - by [RaananW](https://github.com/RaananW) ([#12886](https://github.com/BabylonJS/Babylon.js/pull/12886))

### GUI Editor

- Fix a bug where deleting a row/column with a control inside wouldn't … - [_Bug Fix_] by [carolhmj](https://github.com/carolhmj) ([#12890](https://github.com/BabylonJS/Babylon.js/pull/12890))
- Allow package name in local files. - by [RaananW](https://github.com/RaananW) ([#12886](https://github.com/BabylonJS/Babylon.js/pull/12886))

### Inspector

- Allow package name in local files. - by [RaananW](https://github.com/RaananW) ([#12886](https://github.com/BabylonJS/Babylon.js/pull/12886))
- Create a separate callback for the FileButton - by [kircher1](https://github.com/kircher1) ([#12888](https://github.com/BabylonJS/Babylon.js/pull/12888))

### Loaders

- Allow package name in local files. - by [RaananW](https://github.com/RaananW) ([#12886](https://github.com/BabylonJS/Babylon.js/pull/12886))

### Materials

- Allow package name in local files. - by [RaananW](https://github.com/RaananW) ([#12886](https://github.com/BabylonJS/Babylon.js/pull/12886))

### Node Editor

- Allow package name in local files. - by [RaananW](https://github.com/RaananW) ([#12886](https://github.com/BabylonJS/Babylon.js/pull/12886))

### Playground

- Allow package name in local files. - by [RaananW](https://github.com/RaananW) ([#12886](https://github.com/BabylonJS/Babylon.js/pull/12886))

### Procedural Textures

- Allow package name in local files. - by [RaananW](https://github.com/RaananW) ([#12886](https://github.com/BabylonJS/Babylon.js/pull/12886))

### Serializers

- Allow package name in local files. - by [RaananW](https://github.com/RaananW) ([#12886](https://github.com/BabylonJS/Babylon.js/pull/12886))

## 5.20.0

### Core

- add the ability to configure teleportation and near interaction - by [RaananW](https://github.com/RaananW) ([#12879](https://github.com/BabylonJS/Babylon.js/pull/12879))
- Example Playgrounds for Properties and Methods of Vector3 - by [BabylonJSGuide](https://github.com/BabylonJSGuide) ([#12874](https://github.com/BabylonJS/Babylon.js/pull/12874))
- Fix invisible particles being visible again after a call of buildMesh - by [carolhmj](https://github.com/carolhmj) ([#12878](https://github.com/BabylonJS/Babylon.js/pull/12878))
- Fix tests running locally - by [RaananW](https://github.com/RaananW) ([#12877](https://github.com/BabylonJS/Babylon.js/pull/12877))
- fix signature in scene.ts - by [RaananW](https://github.com/RaananW) ([#12873](https://github.com/BabylonJS/Babylon.js/pull/12873))
- Adds a FileButton to the InspectableTypes - by [kircher1](https://github.com/kircher1) ([#12871](https://github.com/BabylonJS/Babylon.js/pull/12871))
- comment corrections - by [BabylonJSGuide](https://github.com/BabylonJSGuide) ([#12872](https://github.com/BabylonJS/Babylon.js/pull/12872))
- Restore viewport on Procedural Texture Render - [_Bug Fix_] by [sebavan](https://github.com/sebavan) ([#12864](https://github.com/BabylonJS/Babylon.js/pull/12864))
- Fix WebXR helper - [_Bug Fix_] by [sebavan](https://github.com/sebavan) ([#12859](https://github.com/BabylonJS/Babylon.js/pull/12859))
- Nme height2normal - by [deltakosh](https://github.com/deltakosh) ([#12857](https://github.com/BabylonJS/Babylon.js/pull/12857))
- Fix scene serialization and loading issues. - by [carolhmj](https://github.com/carolhmj) ([#12856](https://github.com/BabylonJS/Babylon.js/pull/12856))

### GUI

- Add boolean invertDirection to allow inverting the scrollbar navigati… - by [carolhmj](https://github.com/carolhmj) ([#12867](https://github.com/BabylonJS/Babylon.js/pull/12867))
- Draw rectangles with properly rounded corners - [_Bug Fix_] by [carolhmj](https://github.com/carolhmj) ([#12876](https://github.com/BabylonJS/Babylon.js/pull/12876))
- Rectangles couldn't get correctly rounded because -2 was subtracted f… - [_Bug Fix_] by [carolhmj](https://github.com/carolhmj) ([#12863](https://github.com/BabylonJS/Babylon.js/pull/12863))

### GUI Editor

- GUI Editor launches from PG with correct size - by [amritanarasimhan](https://github.com/amritanarasimhan) ([#12868](https://github.com/BabylonJS/Babylon.js/pull/12868))
- Created an offset when pasting controls - by [amritanarasimhan](https://github.com/amritanarasimhan) ([#12850](https://github.com/BabylonJS/Babylon.js/pull/12850))
- Pasted controls are selectable - by [amritanarasimhan](https://github.com/amritanarasimhan) ([#12870](https://github.com/BabylonJS/Babylon.js/pull/12870))

### Inspector

- GUI Editor launches from PG with correct size - by [amritanarasimhan](https://github.com/amritanarasimhan) ([#12868](https://github.com/BabylonJS/Babylon.js/pull/12868))
- Adds a FileButton to the InspectableTypes - by [kircher1](https://github.com/kircher1) ([#12871](https://github.com/BabylonJS/Babylon.js/pull/12871))

### Node Editor

- Use glb meshes for sphere and plane in NME preview window - by [deltakosh](https://github.com/deltakosh) ([#12866](https://github.com/BabylonJS/Babylon.js/pull/12866))
- Nme height2normal - by [deltakosh](https://github.com/deltakosh) ([#12857](https://github.com/BabylonJS/Babylon.js/pull/12857))

## 5.19.0

### Core

- Update ComputePressureObserver - by [stefansundin](https://github.com/stefansundin) ([#12858](https://github.com/BabylonJS/Babylon.js/pull/12858))
- Fix issues with basis texture and inspector (display format, preview window and broken texture) - [_Bug Fix_] by [sebavan](https://github.com/sebavan) ([#12853](https://github.com/BabylonJS/Babylon.js/pull/12853))
- Add IGizmo-extending interfaces for standard Gizmo variants - by [Hsifnus](https://github.com/Hsifnus) ([#12852](https://github.com/BabylonJS/Babylon.js/pull/12852))
- Add transform nodes result to assetManager - by [sebavan](https://github.com/sebavan) ([#12849](https://github.com/BabylonJS/Babylon.js/pull/12849))
- Avoid hooking rtt renderList multiple times - by [fchoisy](https://github.com/fchoisy) ([#12843](https://github.com/BabylonJS/Babylon.js/pull/12843))
- Fixed removal of the last geometry in the "scene.geometries" array - by [EvgenyRodygin](https://github.com/EvgenyRodygin) ([#12845](https://github.com/BabylonJS/Babylon.js/pull/12845))
- Add `ZeroReadOnly` to Vector2 and Vector4 - by [chapmankyle](https://github.com/chapmankyle) ([#12846](https://github.com/BabylonJS/Babylon.js/pull/12846))
- Fix getHeightAtCoordinates with Impostors and out of bound - [_Bug Fix_] by [CedricGuillemet](https://github.com/CedricGuillemet) ([#12842](https://github.com/BabylonJS/Babylon.js/pull/12842))
- Add the possiblity to create custom top level nodes in the scene tree. - [_New Feature_] by [deltakosh](https://github.com/deltakosh) ([#12841](https://github.com/BabylonJS/Babylon.js/pull/12841))
- Export Material Plugin Events - by [sebavan](https://github.com/sebavan) ([#12836](https://github.com/BabylonJS/Babylon.js/pull/12836))
- Move typings to Webgl2RenderingContext - by [sebavan](https://github.com/sebavan) ([#12835](https://github.com/BabylonJS/Babylon.js/pull/12835))

### GUI

- Serialize scrollbar properties. - [_Bug Fix_] by [carolhmj](https://github.com/carolhmj) ([#12854](https://github.com/BabylonJS/Babylon.js/pull/12854))

### GUI Editor

- Fix shortcuts firing while user inputs text - [_Bug Fix_] by [carolhmj](https://github.com/carolhmj) ([#12855](https://github.com/BabylonJS/Babylon.js/pull/12855))
- GUI Editor Tool buttons now respond on the entire document instead of… - [_Bug Fix_] by [carolhmj](https://github.com/carolhmj) ([#12844](https://github.com/BabylonJS/Babylon.js/pull/12844))
- Support for scss modules - [_New Feature_] by [RaananW](https://github.com/RaananW) ([#12832](https://github.com/BabylonJS/Babylon.js/pull/12832))

### Inspector

- Fix issues with basis texture and inspector (display format, preview window and broken texture) - [_Bug Fix_] by [sebavan](https://github.com/sebavan) ([#12853](https://github.com/BabylonJS/Babylon.js/pull/12853))
- Add the possiblity to create custom top level nodes in the scene tree. - [_New Feature_] by [deltakosh](https://github.com/deltakosh) ([#12841](https://github.com/BabylonJS/Babylon.js/pull/12841))

### Node Editor

- Support for scss modules - [_New Feature_] by [RaananW](https://github.com/RaananW) ([#12832](https://github.com/BabylonJS/Babylon.js/pull/12832))

### Playground

- allow saving a playground when using snapshots - by [RaananW](https://github.com/RaananW) ([#12834](https://github.com/BabylonJS/Babylon.js/pull/12834))

## 5.18.0

### Core

- Change private members in gizmo to protected - by [braineo](https://github.com/braineo) ([#12796](https://github.com/BabylonJS/Babylon.js/pull/12796))
- Reinstate original version of projectOnPlaneToRef with small amendment - by [sebavan](https://github.com/sebavan) ([#12831](https://github.com/BabylonJS/Babylon.js/pull/12831))
- Add support for Integer attributes - by [sebavan](https://github.com/sebavan) ([#12830](https://github.com/BabylonJS/Babylon.js/pull/12830))
- Fix babylon native sprites - [_Bug Fix_] by [sebavan](https://github.com/sebavan) ([#12819](https://github.com/BabylonJS/Babylon.js/pull/12819))
- Fxi heightmap impostor with Cannon - [_Bug Fix_] by [CedricGuillemet](https://github.com/CedricGuillemet) ([#12818](https://github.com/BabylonJS/Babylon.js/pull/12818))
- fix missing indexedDB reference in nodejs - by [RaananW](https://github.com/RaananW) ([#12814](https://github.com/BabylonJS/Babylon.js/pull/12814))
- Small changes to EngineView - by [RaananW](https://github.com/RaananW) ([#12816](https://github.com/BabylonJS/Babylon.js/pull/12816))
- Physics typos - by [eoineoineoin](https://github.com/eoineoineoin) ([#12809](https://github.com/BabylonJS/Babylon.js/pull/12809))
- Defensive URL detection - by [RaananW](https://github.com/RaananW) ([#12810](https://github.com/BabylonJS/Babylon.js/pull/12810))
- Use Custom NME Material for shadow map shaders - by [deltakosh](https://github.com/deltakosh) ([#12806](https://github.com/BabylonJS/Babylon.js/pull/12806))

### GUI Editor

- Make sure artboard is resized correctly when resizing the canvas - by [RaananW](https://github.com/RaananW) ([#12828](https://github.com/BabylonJS/Babylon.js/pull/12828))
- differentiating where control is dropped - by [amritanarasimhan](https://github.com/amritanarasimhan) ([#12825](https://github.com/BabylonJS/Babylon.js/pull/12825))
- Moved copy, paste, delete to toolbar - by [amritanarasimhan](https://github.com/amritanarasimhan) ([#12807](https://github.com/BabylonJS/Babylon.js/pull/12807))

### Loaders

- KHR animation pointer - [_New Feature_] by [pandaGaume](https://github.com/pandaGaume) ([#12767](https://github.com/BabylonJS/Babylon.js/pull/12767))

### Serializers

- KHR animation pointer - [_New Feature_] by [pandaGaume](https://github.com/pandaGaume) ([#12767](https://github.com/BabylonJS/Babylon.js/pull/12767))

## 5.17.1

### Core

- Fix crash when loading node material with loadasync - [_Bug Fix_] by [deltakosh](https://github.com/deltakosh) ([#12805](https://github.com/BabylonJS/Babylon.js/pull/12805))
- Allow creation of baseTexture from internalTexture - by [sebavan](https://github.com/sebavan) ([#12804](https://github.com/BabylonJS/Babylon.js/pull/12804))

## 5.17.0

### Core

- Expose tbn lines - by [deltakosh](https://github.com/deltakosh) ([#12803](https://github.com/BabylonJS/Babylon.js/pull/12803))
- Switch `= ` to `.length = 0` where possible - by [RaananW](https://github.com/RaananW) ([#12802](https://github.com/BabylonJS/Babylon.js/pull/12802))
- InputManager: Removed pointerup check that prevented event from being processed. - by [PolygonalSun](https://github.com/PolygonalSun) ([#12800](https://github.com/BabylonJS/Babylon.js/pull/12800))
- Added `Color3.FromHSV` - by [BarthPaleologue](https://github.com/BarthPaleologue) ([#12799](https://github.com/BabylonJS/Babylon.js/pull/12799))
- Fix render method of RTT not using its active camera - [_Bug Fix_] by [carolhmj](https://github.com/carolhmj) ([#12794](https://github.com/BabylonJS/Babylon.js/pull/12794))
- Vertex buffer override for native - [_Bug Fix_] by [CedricGuillemet](https://github.com/CedricGuillemet) ([#12792](https://github.com/BabylonJS/Babylon.js/pull/12792))
- Fix naming convention for parsing from File or snippet - by [RaananW](https://github.com/RaananW) ([#12791](https://github.com/BabylonJS/Babylon.js/pull/12791))
- Fix distorted normals in large-radius flat IcoSpheres. - [_Bug Fix_] by [jemc](https://github.com/jemc) ([#12789](https://github.com/BabylonJS/Babylon.js/pull/12789))
- fix splice hook - [_Bug Fix_] by [sebavan](https://github.com/sebavan) ([#12786](https://github.com/BabylonJS/Babylon.js/pull/12786))
- Add thinInstance creation check if instanced arrays are not supported. - [_Bug Fix_] by [sebavan](https://github.com/sebavan) ([#12782](https://github.com/BabylonJS/Babylon.js/pull/12782))
- Wait to add pending data to the scene before loading screen logic - [_Bug Fix_] by [carolhmj](https://github.com/carolhmj) ([#12785](https://github.com/BabylonJS/Babylon.js/pull/12785))
- Gizmo/camera fixes - [_Bug Fix_] by [CedricGuillemet](https://github.com/CedricGuillemet) ([#12779](https://github.com/BabylonJS/Babylon.js/pull/12779))
- Fix crash on smooth shading for meshes with no index buffers on Babylon Native. - [_Bug Fix_] by [SergioRZMasson](https://github.com/SergioRZMasson) ([#12781](https://github.com/BabylonJS/Babylon.js/pull/12781))
- Add computeBoundingBox as a constructor option on SPS. - by [carolhmj](https://github.com/carolhmj) ([#12778](https://github.com/BabylonJS/Babylon.js/pull/12778))
- Check autoClear for RTT to fix utility layer on native OpenXR - [_Bug Fix_] by [rgerd](https://github.com/rgerd) ([#12774](https://github.com/BabylonJS/Babylon.js/pull/12774))

### GUI

- Switch `= ` to `.length = 0` where possible - by [RaananW](https://github.com/RaananW) ([#12802](https://github.com/BabylonJS/Babylon.js/pull/12802))
- Fix naming convention for parsing from File or snippet - by [RaananW](https://github.com/RaananW) ([#12791](https://github.com/BabylonJS/Babylon.js/pull/12791))
- isPointerBlocker fixes - by [carolhmj](https://github.com/carolhmj) ([#12787](https://github.com/BabylonJS/Babylon.js/pull/12787))

### GUI Editor

- Fix gui loading from snippet - [_Bug Fix_] by [sebavan](https://github.com/sebavan) ([#12798](https://github.com/BabylonJS/Babylon.js/pull/12798))
- Fixing design issue with toolbar - by [amritanarasimhan](https://github.com/amritanarasimhan) ([#12797](https://github.com/BabylonJS/Babylon.js/pull/12797))
- pasted controls in the right container - by [amritanarasimhan](https://github.com/amritanarasimhan) ([#12788](https://github.com/BabylonJS/Babylon.js/pull/12788))
- Rolldown Hierarchy - by [amritanarasimhan](https://github.com/amritanarasimhan) ([#12775](https://github.com/BabylonJS/Babylon.js/pull/12775))

### Inspector

- Fix naming convention for parsing from File or snippet - by [RaananW](https://github.com/RaananW) ([#12791](https://github.com/BabylonJS/Babylon.js/pull/12791))
- Gizmo/camera fixes - [_Bug Fix_] by [CedricGuillemet](https://github.com/CedricGuillemet) ([#12779](https://github.com/BabylonJS/Babylon.js/pull/12779))

### Loaders

- Switch `= ` to `.length = 0` where possible - by [RaananW](https://github.com/RaananW) ([#12802](https://github.com/BabylonJS/Babylon.js/pull/12802))

### Playground

- Fix naming convention for parsing from File or snippet - by [RaananW](https://github.com/RaananW) ([#12791](https://github.com/BabylonJS/Babylon.js/pull/12791))

## 5.16.0

### Core

- Native readPixels implementation - by [ryantrem](https://github.com/ryantrem) ([#12768](https://github.com/BabylonJS/Babylon.js/pull/12768))
- perf: Improve `MaterialHelper` tree-shaking with `LightConstants` - by [yvele](https://github.com/yvele) ([#12771](https://github.com/BabylonJS/Babylon.js/pull/12771))
- Skip some WebAPI calls when setting up VideoTexture in the context of Babylon Native - by [ryantrem](https://github.com/ryantrem) ([#12769](https://github.com/BabylonJS/Babylon.js/pull/12769))
- Use only the mesh's enabled state, not its parent's, when cloning. - by [carolhmj](https://github.com/carolhmj) ([#12766](https://github.com/BabylonJS/Babylon.js/pull/12766))
- Always clone skinned meshes for AssetContainer.instantiateModelsToScene - [_Bug Fix_] by [bghgary](https://github.com/bghgary) ([#12764](https://github.com/BabylonJS/Babylon.js/pull/12764))
- InputManager: Added mouse buttons 4 and 5 to InputManager mouse handling - by [PolygonalSun](https://github.com/PolygonalSun) ([#12765](https://github.com/BabylonJS/Babylon.js/pull/12765))
- ArcRotateCamera: Modify rotation logic to use invertRotation flag - [_Bug Fix_] by [PolygonalSun](https://github.com/PolygonalSun) ([#12762](https://github.com/BabylonJS/Babylon.js/pull/12762))
- Expose pendingData APIs publicly - by [sebavan](https://github.com/sebavan) ([#12760](https://github.com/BabylonJS/Babylon.js/pull/12760))
- DeviceInputSystem: Made mousewheel passive option set to false when supported - by [PolygonalSun](https://github.com/PolygonalSun) ([#12761](https://github.com/BabylonJS/Babylon.js/pull/12761))
- Serialize getters instead of private vars - by [carolhmj](https://github.com/carolhmj) ([#12758](https://github.com/BabylonJS/Babylon.js/pull/12758))
- Fix camera cloning of ortho params - by [carolhmj](https://github.com/carolhmj) ([#12753](https://github.com/BabylonJS/Babylon.js/pull/12753))
- Add engine option for using exact sRGB conversions in the shader. - by [kircher1](https://github.com/kircher1) ([#12750](https://github.com/BabylonJS/Babylon.js/pull/12750))

### GUI

- Fix 3D slider observables and visibility - [_Bug Fix_] by [sebavan](https://github.com/sebavan) ([#12759](https://github.com/BabylonJS/Babylon.js/pull/12759))

### GUI Editor

- toolbar can expand now - [_New Feature_] by [amritanarasimhan](https://github.com/amritanarasimhan) ([#12755](https://github.com/BabylonJS/Babylon.js/pull/12755))
- fixed scene tree not sticking - by [amritanarasimhan](https://github.com/amritanarasimhan) ([#12754](https://github.com/BabylonJS/Babylon.js/pull/12754))

### Node Editor

- Remove loading of GLTF files as the current architecture doesn't support them - by [carolhmj](https://github.com/carolhmj) ([#12751](https://github.com/BabylonJS/Babylon.js/pull/12751))

## 5.15.1

### GUI

- Add VirtualKeyboard support to InputTextArea - by [ycaptain](https://github.com/ycaptain) ([#12746](https://github.com/BabylonJS/Babylon.js/pull/12746))

## 5.15.0

### Core

- Make sure legacy support doesn't throw exceptions - by [RaananW](https://github.com/RaananW) ([#12744](https://github.com/BabylonJS/Babylon.js/pull/12744))
- Do not style overlay if custom buttons provided - by [RaananW](https://github.com/RaananW) ([#12738](https://github.com/BabylonJS/Babylon.js/pull/12738))
- Pass ortho camera values down to rigCameras - [_Bug Fix_] by [carolhmj](https://github.com/carolhmj) ([#12741](https://github.com/BabylonJS/Babylon.js/pull/12741))
- Fix internal plugins that use prepareDefines - by [BlakeOne](https://github.com/BlakeOne) ([#12740](https://github.com/BabylonJS/Babylon.js/pull/12740))
- Export method 'CreateDiscVertexData' - by [chapmankyle](https://github.com/chapmankyle) ([#12725](https://github.com/BabylonJS/Babylon.js/pull/12725))
- Automatically change hardware scaling based on browser zoom level - [_New Feature_] by [RaananW](https://github.com/RaananW) ([#12737](https://github.com/BabylonJS/Babylon.js/pull/12737))
- Add scaleInPlace to Color3 and Color4 - by [kircher1](https://github.com/kircher1) ([#12734](https://github.com/BabylonJS/Babylon.js/pull/12734))
- Volumetric post process: Add support for setMaterialForRendering - by [Popov72](https://github.com/Popov72) ([#12727](https://github.com/BabylonJS/Babylon.js/pull/12727))
- Create screenshot: Fix resources not recreated with the right sizes - by [Popov72](https://github.com/Popov72) ([#12726](https://github.com/BabylonJS/Babylon.js/pull/12726))
- Nme improvements - by [deltakosh](https://github.com/deltakosh) ([#12723](https://github.com/BabylonJS/Babylon.js/pull/12723))
- Basis transcoder update - [_New Feature_] by [vinhui](https://github.com/vinhui) ([#12662](https://github.com/BabylonJS/Babylon.js/pull/12662))
- Initial Device Input Test Pattern Setup: Unit Tests - by [PolygonalSun](https://github.com/PolygonalSun) ([#12702](https://github.com/BabylonJS/Babylon.js/pull/12702))

### GUI

- Make sure legacy support doesn't throw exceptions - by [RaananW](https://github.com/RaananW) ([#12744](https://github.com/BabylonJS/Babylon.js/pull/12744))
- If controls are reordered, relink them to mesh - by [carolhmj](https://github.com/carolhmj) ([#12743](https://github.com/BabylonJS/Babylon.js/pull/12743))
- updated documentation of hoverRadius - by [marpro200](https://github.com/marpro200) ([#12736](https://github.com/BabylonJS/Babylon.js/pull/12736))

### GUI Editor

- Fix gizmos on elements with padded parents - [_Bug Fix_] by [carolhmj](https://github.com/carolhmj) ([#12739](https://github.com/BabylonJS/Babylon.js/pull/12739))
- Fix delete key issue with NME - [_Bug Fix_] by [deltakosh](https://github.com/deltakosh) ([#12729](https://github.com/BabylonJS/Babylon.js/pull/12729))

### Inspector

- Fix delete key issue with NME - [_Bug Fix_] by [deltakosh](https://github.com/deltakosh) ([#12729](https://github.com/BabylonJS/Babylon.js/pull/12729))

### Loaders

- Make sure legacy support doesn't throw exceptions - by [RaananW](https://github.com/RaananW) ([#12744](https://github.com/BabylonJS/Babylon.js/pull/12744))

### Node Editor

- Shortcuts for search and placement - by [deltakosh](https://github.com/deltakosh) ([#12742](https://github.com/BabylonJS/Babylon.js/pull/12742))
- Check if the mouse is over canvas and if it is, stop the scroll from … - [_Bug Fix_] by [carolhmj](https://github.com/carolhmj) ([#12730](https://github.com/BabylonJS/Babylon.js/pull/12730))
- Remove icon from elbowblock in NME - by [deltakosh](https://github.com/deltakosh) ([#12733](https://github.com/BabylonJS/Babylon.js/pull/12733))
- Fix delete key issue with NME - [_Bug Fix_] by [deltakosh](https://github.com/deltakosh) ([#12729](https://github.com/BabylonJS/Babylon.js/pull/12729))
- Fix frame export - by [carolhmj](https://github.com/carolhmj) ([#12731](https://github.com/BabylonJS/Babylon.js/pull/12731))
- Nme improvements - by [deltakosh](https://github.com/deltakosh) ([#12723](https://github.com/BabylonJS/Babylon.js/pull/12723))

## 5.14.1

### Node Editor

- Move common controls out of NME - [_Bug Fix_] by [deltakosh](https://github.com/deltakosh) ([#12720](https://github.com/BabylonJS/Babylon.js/pull/12720))
- Warning for protected block names pops while still typing - by [deltakosh](https://github.com/deltakosh) ([#12719](https://github.com/BabylonJS/Babylon.js/pull/12719))

### Serializers

- Update GLTF Animation serializer to include Camera. - [_Bug Fix_] by [pandaGaume](https://github.com/pandaGaume) ([#12686](https://github.com/BabylonJS/Babylon.js/pull/12686))

## 5.14.0

### Core

- Camera: Remove code execute preventDefault for wheel events - [_Bug Fix_] by [PolygonalSun](https://github.com/PolygonalSun) ([#12703](https://github.com/BabylonJS/Babylon.js/pull/12703))

### GUI Editor

- Move lock object down the graph - by [deltakosh](https://github.com/deltakosh) ([#12706](https://github.com/BabylonJS/Babylon.js/pull/12706))

### Inspector

- Move lock object down the graph - by [deltakosh](https://github.com/deltakosh) ([#12706](https://github.com/BabylonJS/Babylon.js/pull/12706))

### Node Editor

- Move lock object down the graph - by [deltakosh](https://github.com/deltakosh) ([#12706](https://github.com/BabylonJS/Babylon.js/pull/12706))
- move more code to shared-ui - by [deltakosh](https://github.com/deltakosh) ([#12691](https://github.com/BabylonJS/Babylon.js/pull/12691))

## 5.13.3

### Loaders

- Fix loading skinned model with multiple primitives - [_Bug Fix_] by [bghgary](https://github.com/bghgary) ([#12701](https://github.com/BabylonJS/Babylon.js/pull/12701))

## 5.13.2

### Node Editor


## 5.13.1

### Core

- Engine: Add event listener to disable right-click menu when there's a canvas element - by [PolygonalSun](https://github.com/PolygonalSun) ([#12697](https://github.com/BabylonJS/Babylon.js/pull/12697))
- DeviceInputSystem: Fixed Passive Support Check to prevent Violation Warning - [_Bug Fix_] by [PolygonalSun](https://github.com/PolygonalSun) ([#12696](https://github.com/BabylonJS/Babylon.js/pull/12696))

### GUI Editor

- Fix snippet loading on GUI Editor - by [carolhmj](https://github.com/carolhmj) ([#12699](https://github.com/BabylonJS/Babylon.js/pull/12699))

### Node Editor

- Fix node decomposing at drop time - by [deltakosh](https://github.com/deltakosh) ([#12698](https://github.com/BabylonJS/Babylon.js/pull/12698))

## 5.13.0

### Core

- Fix skeleton update cache - by [carolhmj](https://github.com/carolhmj) ([#12695](https://github.com/BabylonJS/Babylon.js/pull/12695))
- Added code to track buttons pressed while meta key is active on MacOS - [_Bug Fix_] by [PolygonalSun](https://github.com/PolygonalSun) ([#12693](https://github.com/BabylonJS/Babylon.js/pull/12693))
- Fix serialization when objects have InstancedMesh parents - [_Bug Fix_] by [carolhmj](https://github.com/carolhmj) ([#12690](https://github.com/BabylonJS/Babylon.js/pull/12690))
- Turning on two eslint rules - by [RaananW](https://github.com/RaananW) ([#12681](https://github.com/BabylonJS/Babylon.js/pull/12681))
- Fix parallaxOcclusion not being reset - [_Bug Fix_] by [sebavan](https://github.com/sebavan) ([#12688](https://github.com/BabylonJS/Babylon.js/pull/12688))
- Add support for clip planes to the depth renderer - by [fchoisy](https://github.com/fchoisy) ([#12685](https://github.com/BabylonJS/Babylon.js/pull/12685))
- Add support for more depth stencil formats. - by [kircher1](https://github.com/kircher1) ([#12675](https://github.com/BabylonJS/Babylon.js/pull/12675))
- Add warning to Bounding Box Gizmo - by [carolhmj](https://github.com/carolhmj) ([#12679](https://github.com/BabylonJS/Babylon.js/pull/12679))
- Add warning to Bounding Box Gizmo - by [carolhmj](https://github.com/carolhmj) ([#12551](https://github.com/BabylonJS/Babylon.js/pull/12551))
- createTexture onLoad callback passes the texture as arguments - by [sebavan](https://github.com/sebavan) ([#12674](https://github.com/BabylonJS/Babylon.js/pull/12674))
- Fix GL error originating from createDepthStencilTexture on WebGL1. - by [kircher1](https://github.com/kircher1) ([#12676](https://github.com/BabylonJS/Babylon.js/pull/12676))

### GUI

- Turning on two eslint rules - by [RaananW](https://github.com/RaananW) ([#12681](https://github.com/BabylonJS/Babylon.js/pull/12681))
- Fix pointer up event on leave canvas - by [carolhmj](https://github.com/carolhmj) ([#12677](https://github.com/BabylonJS/Babylon.js/pull/12677))

### GUI Editor

- Turning on two eslint rules - by [RaananW](https://github.com/RaananW) ([#12681](https://github.com/BabylonJS/Babylon.js/pull/12681))
- Load shared-ui-components from src and not dist - by [RaananW](https://github.com/RaananW) ([#12680](https://github.com/BabylonJS/Babylon.js/pull/12680))

### Inspector

- Turning on two eslint rules - by [RaananW](https://github.com/RaananW) ([#12681](https://github.com/BabylonJS/Babylon.js/pull/12681))

### Loaders

- Turning on two eslint rules - by [RaananW](https://github.com/RaananW) ([#12681](https://github.com/BabylonJS/Babylon.js/pull/12681))
- Fix issue with glTF skin node/mesh metadata - [_Bug Fix_] by [bghgary](https://github.com/bghgary) ([#12684](https://github.com/BabylonJS/Babylon.js/pull/12684))

### Node Editor

- Save the texture url in the name so its not overwritten on render. - by [carolhmj](https://github.com/carolhmj) ([#12692](https://github.com/BabylonJS/Babylon.js/pull/12692))
- Turning on two eslint rules - by [RaananW](https://github.com/RaananW) ([#12681](https://github.com/BabylonJS/Babylon.js/pull/12681))
- Load shared-ui-components from src and not dist - by [RaananW](https://github.com/RaananW) ([#12680](https://github.com/BabylonJS/Babylon.js/pull/12680))

### Playground

- Turning on two eslint rules - by [RaananW](https://github.com/RaananW) ([#12681](https://github.com/BabylonJS/Babylon.js/pull/12681))

### Serializers

- Only export material from mesh with geometry - [_Bug Fix_] by [bghgary](https://github.com/bghgary) ([#12694](https://github.com/BabylonJS/Babylon.js/pull/12694))
- Turning on two eslint rules - by [RaananW](https://github.com/RaananW) ([#12681](https://github.com/BabylonJS/Babylon.js/pull/12681))
- Wrong rotation offset camera correction - [_Bug Fix_] by [pandaGaume](https://github.com/pandaGaume) ([#12682](https://github.com/BabylonJS/Babylon.js/pull/12682))

## 5.12.1

## 5.12.0

### Core

- Added referrer policy support to GUI Image to control xhr request header - by [BrunevalPE](https://github.com/BrunevalPE) ([#12664](https://github.com/BabylonJS/Babylon.js/pull/12664))
- fix cache miss with instances out of frustrum - [_Bug Fix_] by [deltakosh](https://github.com/deltakosh) ([#12672](https://github.com/BabylonJS/Babylon.js/pull/12672))
- webgpu update - [_Bug Fix_] by [sebavan](https://github.com/sebavan) ([#12671](https://github.com/BabylonJS/Babylon.js/pull/12671))
- Add params scene, mesh to function getAttributes - by [BlakeOne](https://github.com/BlakeOne) ([#12668](https://github.com/BabylonJS/Babylon.js/pull/12668))
- Adds ExtrudeShape* options firstNormal and adjustFrame - by [Lowclouds](https://github.com/Lowclouds) ([#12659](https://github.com/BabylonJS/Babylon.js/pull/12659))
- Inspectable options fix - [_Bug Fix_] by [GordonTombola](https://github.com/GordonTombola) ([#12669](https://github.com/BabylonJS/Babylon.js/pull/12669))
- Force render with just that camera on CreateScreenshot - by [carolhmj](https://github.com/carolhmj) ([#12656](https://github.com/BabylonJS/Babylon.js/pull/12656))
- changes to minZ and maxZ while a session is running should update the XR session - by [RaananW](https://github.com/RaananW) ([#12667](https://github.com/BabylonJS/Babylon.js/pull/12667))
- Added Quaternion support in `ShaderMaterial` - by [BarthPaleologue](https://github.com/BarthPaleologue) ([#12641](https://github.com/BabylonJS/Babylon.js/pull/12641))
- Bug Fix - Vector3 project on plane - by [strutcode](https://github.com/strutcode) ([#12663](https://github.com/BabylonJS/Babylon.js/pull/12663))
- add support for custom attributes to convertToUnIndexedMesh - by [BlakeOne](https://github.com/BlakeOne) ([#12666](https://github.com/BabylonJS/Babylon.js/pull/12666))
- Fix bug that prevents subsequent elapsed time queries from completing - by [kircher1](https://github.com/kircher1) ([#12660](https://github.com/BabylonJS/Babylon.js/pull/12660))

### GUI

- Added referrer policy support to GUI Image to control xhr request header - by [BrunevalPE](https://github.com/BrunevalPE) ([#12664](https://github.com/BabylonJS/Babylon.js/pull/12664))
- Creation of InputTextArea component - by [Valerian-Perez-Wanadev](https://github.com/Valerian-Perez-Wanadev) ([#11710](https://github.com/BabylonJS/Babylon.js/pull/11710))

### GUI Editor


### Materials

- fix cache miss with instances out of frustrum - [_Bug Fix_] by [deltakosh](https://github.com/deltakosh) ([#12672](https://github.com/BabylonJS/Babylon.js/pull/12672))

### Node Editor

- Add meta key to the possible multi selection keys on NME - by [carolhmj](https://github.com/carolhmj) ([#12657](https://github.com/BabylonJS/Babylon.js/pull/12657))

### Playground


### Viewer


## 5.11.0

### Core

- Fix texture caching. - by [carolhmj](https://github.com/carolhmj) ([#12652](https://github.com/BabylonJS/Babylon.js/pull/12652))
- Camera: Modified isMouseEvent bool logic for Safari - [_Bug Fix_] by [PolygonalSun](https://github.com/PolygonalSun) ([#12655](https://github.com/BabylonJS/Babylon.js/pull/12655))
- Prepare plugin defines after material helper defines - by [BlakeOne](https://github.com/BlakeOne) ([#12643](https://github.com/BabylonJS/Babylon.js/pull/12643))
- Fix SSR and procedural textures clear order - [_Bug Fix_] by [sebavan](https://github.com/sebavan) ([#12646](https://github.com/BabylonJS/Babylon.js/pull/12646))
- Fix dirty on inactive meshes - [_Bug Fix_] by [sebavan](https://github.com/sebavan) ([#12645](https://github.com/BabylonJS/Babylon.js/pull/12645))
- Use the errorcallback to report errors - [_Bug Fix_] by [RaananW](https://github.com/RaananW) ([#12647](https://github.com/BabylonJS/Babylon.js/pull/12647))
- Camera: Added divide by zero check FreeCameraTouchInput - [_Bug Fix_] by [PolygonalSun](https://github.com/PolygonalSun) ([#12649](https://github.com/BabylonJS/Babylon.js/pull/12649))
- Fixed GPU Gems URL in API docs - [_Bug Fix_] by [cx20](https://github.com/cx20) ([#12644](https://github.com/BabylonJS/Babylon.js/pull/12644))
- Material plugins: Allow group replacements in injected code when using regular expression - by [Popov72](https://github.com/Popov72) ([#12642](https://github.com/BabylonJS/Babylon.js/pull/12642))
- Add custom attributes for material plugins - by [BlakeOne](https://github.com/BlakeOne) ([#12640](https://github.com/BabylonJS/Babylon.js/pull/12640))

### GUI

- make sure component init before render - [_Bug Fix_] by [RaananW](https://github.com/RaananW) ([#12651](https://github.com/BabylonJS/Babylon.js/pull/12651))

### GUI Editor

- Fix deletion of Grid items in Editor, also fix... - by [carolhmj](https://github.com/carolhmj) ([#12653](https://github.com/BabylonJS/Babylon.js/pull/12653))

### Loaders

- deprecate gltf 1.0 modules - by [RaananW](https://github.com/RaananW) ([#12648](https://github.com/BabylonJS/Babylon.js/pull/12648))

## 5.10.0

### Inspector

- Disallow users to change the frame of the first key, ensuring that th… - by [carolhmj](https://github.com/carolhmj) ([#12622](https://github.com/BabylonJS/Babylon.js/pull/12622))

## 5.9.1

### Core

- Add a catch - [_Bug Fix_] by [deltakosh](https://github.com/deltakosh) ([#12638](https://github.com/BabylonJS/Babylon.js/pull/12638))
- Fix pointer hover on descendant controls when action manager is recursive - by [carolhmj](https://github.com/carolhmj) ([#12637](https://github.com/BabylonJS/Babylon.js/pull/12637))
- Support for extracting bloom highlights with luminance >1 - by [kircher1](https://github.com/kircher1) ([#12636](https://github.com/BabylonJS/Babylon.js/pull/12636))
- No need to clear (depth) in utility layer - [_Bug Fix_] by [RaananW](https://github.com/RaananW) ([#12613](https://github.com/BabylonJS/Babylon.js/pull/12613))
- Serialize iridescene in PBR materials - [_Bug Fix_] by [sebavan](https://github.com/sebavan) ([#12632](https://github.com/BabylonJS/Babylon.js/pull/12632))
- Fix where canvas could have a blue highlight effect on tap. - by [saaratrix](https://github.com/saaratrix) ([#12635](https://github.com/BabylonJS/Babylon.js/pull/12635))
- Added ```setQuaternion``` to ```Effect``` - by [BarthPaleologue](https://github.com/BarthPaleologue) ([#12633](https://github.com/BabylonJS/Babylon.js/pull/12633))
- Force createGlobalSubmesh in Mesh.SetVerticesData if Mesh is Unindexed - by [barroij](https://github.com/barroij) ([#12629](https://github.com/BabylonJS/Babylon.js/pull/12629))

## 5.9.0

### Core

- Fix Lines vertex alpha - [_Bug Fix_] by [sebavan](https://github.com/sebavan) ([#12623](https://github.com/BabylonJS/Babylon.js/pull/12623))
- Fix JPEG environment texture - [_Bug Fix_] by [sebavan](https://github.com/sebavan) ([#12617](https://github.com/BabylonJS/Babylon.js/pull/12617))
- Improve CheckIsReady in scene - by [sebavan](https://github.com/sebavan) ([#12625](https://github.com/BabylonJS/Babylon.js/pull/12625))
- Added a few methods to Quaternion and Vector3 - by [BarthPaleologue](https://github.com/BarthPaleologue) ([#12598](https://github.com/BabylonJS/Babylon.js/pull/12598))
- deprecate action manager array in scene - by [RaananW](https://github.com/RaananW) ([#12620](https://github.com/BabylonJS/Babylon.js/pull/12620))
- Scene.multiPickWithRay signature correction - [_Bug Fix_] by [RaananW](https://github.com/RaananW) ([#12621](https://github.com/BabylonJS/Babylon.js/pull/12621))
- Removed IE support. It was long overdue ;) - by [deltakosh](https://github.com/deltakosh) ([#12563](https://github.com/BabylonJS/Babylon.js/pull/12563))
- Fix registerInstancedBuffer after Mesh creation - [_Bug Fix_] by [sebavan](https://github.com/sebavan) ([#12609](https://github.com/BabylonJS/Babylon.js/pull/12609))
- Added forcedExtension option to textur creation - by [MBecherKurz](https://github.com/MBecherKurz) ([#12612](https://github.com/BabylonJS/Babylon.js/pull/12612))

### GUI

- Enable iridescence map in MRDL backplate material - by [rgerd](https://github.com/rgerd) ([#12618](https://github.com/BabylonJS/Babylon.js/pull/12618))
- Grid children disappear once linked mesh is outside view - [_Bug Fix_] by [RaananW](https://github.com/RaananW) ([#12607](https://github.com/BabylonJS/Babylon.js/pull/12607))

### Inspector

- Move frame bar on ACE to the top of the window - by [carolhmj](https://github.com/carolhmj) ([#12590](https://github.com/BabylonJS/Babylon.js/pull/12590))

### Loaders

- Removed IE support. It was long overdue ;) - by [deltakosh](https://github.com/deltakosh) ([#12563](https://github.com/BabylonJS/Babylon.js/pull/12563))

### Materials

- Fix JPEG environment texture - [_Bug Fix_] by [sebavan](https://github.com/sebavan) ([#12617](https://github.com/BabylonJS/Babylon.js/pull/12617))

### Node Editor

- Fix NME dialog box styling - [_Bug Fix_] by [carolhmj](https://github.com/carolhmj) ([#12624](https://github.com/BabylonJS/Babylon.js/pull/12624))

### Viewer

- Removed IE support. It was long overdue ;) - by [deltakosh](https://github.com/deltakosh) ([#12563](https://github.com/BabylonJS/Babylon.js/pull/12563))

## 5.8.2

### Core

- Point Cloud System: Add getters - by [Popov72](https://github.com/Popov72) ([#12605](https://github.com/BabylonJS/Babylon.js/pull/12605))
- Small fixes for gizmo and navigation - [_Bug Fix_] by [CedricGuillemet](https://github.com/CedricGuillemet) ([#12603](https://github.com/BabylonJS/Babylon.js/pull/12603))

## 5.8.1

### Core

- Add new prepass to compute the specularity-glossiness map whatever the material type - by [Mannns](https://github.com/Mannns) ([#12523](https://github.com/BabylonJS/Babylon.js/pull/12523))
- Add missing observer trigger - onLoadedObservable notify method for hdrCubeTexture - by [slash9494](https://github.com/slash9494) ([#12601](https://github.com/BabylonJS/Babylon.js/pull/12601))
- remove private variables from WebGPU declaration - by [RaananW](https://github.com/RaananW) ([#12596](https://github.com/BabylonJS/Babylon.js/pull/12596))
- Fix render frame identification issue with instances - [_Bug Fix_] by [deltakosh](https://github.com/deltakosh) ([#12597](https://github.com/BabylonJS/Babylon.js/pull/12597))
- Fix `AssetManager` `addTextureTask` resolving with `task.texture === undefined` when using `NullEngine` - by [alvov-evo](https://github.com/alvov-evo) ([#12595](https://github.com/BabylonJS/Babylon.js/pull/12595))
- InputManager: Fix Picking on PointerUp and add bool to skip pointerup picking - [_Bug Fix_] by [PolygonalSun](https://github.com/PolygonalSun) ([#12524](https://github.com/BabylonJS/Babylon.js/pull/12524))
- Make scene param optional for NodeMaterial.ParseFromSnippetAsync - by [BlakeOne](https://github.com/BlakeOne) ([#12592](https://github.com/BabylonJS/Babylon.js/pull/12592))
- fix memory leak - by [deltakosh](https://github.com/deltakosh) ([#12594](https://github.com/BabylonJS/Babylon.js/pull/12594))
- WebGPU: fix typescript - by [Popov72](https://github.com/Popov72) ([#12589](https://github.com/BabylonJS/Babylon.js/pull/12589))

### Serializers

- GLTFSerializer : Ext mesh gpu instancing - by [pandaGaume](https://github.com/pandaGaume) ([#12495](https://github.com/BabylonJS/Babylon.js/pull/12495))

### Viewer


## 5.8.0

### Core

- minor improvements to `toEulerAnglesTo()` - by [nmrugg](https://github.com/nmrugg) ([#12588](https://github.com/BabylonJS/Babylon.js/pull/12588))
- DeviceInputSystem: Add check for matchMedia in WebDeviceInputSystem - [_Bug Fix_] by [PolygonalSun](https://github.com/PolygonalSun) ([#12586](https://github.com/BabylonJS/Babylon.js/pull/12586))
- Fix memoryleak - [_Bug Fix_] by [deltakosh](https://github.com/deltakosh) ([#12585](https://github.com/BabylonJS/Babylon.js/pull/12585))
- Fix ThinEngine.updateDynamicIndexBuffer - by [barroij](https://github.com/barroij) ([#12564](https://github.com/BabylonJS/Babylon.js/pull/12564))
- Add sRGB handling for ETC texture formats - by [kircher1](https://github.com/kircher1) ([#12567](https://github.com/BabylonJS/Babylon.js/pull/12567))
- Add warning to Bounding Box Gizmo - by [carolhmj](https://github.com/carolhmj) ([#12551](https://github.com/BabylonJS/Babylon.js/pull/12551))
- Check if document is available before accessing it - by [antoine-gannat](https://github.com/antoine-gannat) ([#12571](https://github.com/BabylonJS/Babylon.js/pull/12571))
- WebGPU: Synchronize with spec - by [Popov72](https://github.com/Popov72) ([#12569](https://github.com/BabylonJS/Babylon.js/pull/12569))
- Fix prepass view uniform - [_Bug Fix_] by [sebavan](https://github.com/sebavan) ([#12562](https://github.com/BabylonJS/Babylon.js/pull/12562))
- Make setMaterialForRenderPass call resetDrawCache - by [BlakeOne](https://github.com/BlakeOne) ([#12561](https://github.com/BabylonJS/Babylon.js/pull/12561))
- Make Mesh.increaseVertices() work without uvs or normals; set default… - by [OptiStrat](https://github.com/OptiStrat) ([#12559](https://github.com/BabylonJS/Babylon.js/pull/12559))
- Fix return type for CreateGround - by [BlakeOne](https://github.com/BlakeOne) ([#12557](https://github.com/BabylonJS/Babylon.js/pull/12557))
- Fix Instances Color Alpha - [_Bug Fix_] by [sebavan](https://github.com/sebavan) ([#12555](https://github.com/BabylonJS/Babylon.js/pull/12555))
- Add sRGB option to 2D RawTexture - by [kircher1](https://github.com/kircher1) ([#12553](https://github.com/BabylonJS/Babylon.js/pull/12553))
- Allow HDR texture types in DepthOfFieldBlurPostProcess - [_Bug Fix_] by [kircher1](https://github.com/kircher1) ([#12556](https://github.com/BabylonJS/Babylon.js/pull/12556))
- Fix abstractMesh scaling overloads - by [deltakosh](https://github.com/deltakosh) ([#12550](https://github.com/BabylonJS/Babylon.js/pull/12550))
- if pick exists, make sure to return it - by [RaananW](https://github.com/RaananW) ([#12552](https://github.com/BabylonJS/Babylon.js/pull/12552))
- Add param skipBuild when parsing node material - by [BlakeOne](https://github.com/BlakeOne) ([#12548](https://github.com/BabylonJS/Babylon.js/pull/12548))
- Fix nme tangents back compat and instance color - [_Bug Fix_] by [sebavan](https://github.com/sebavan) ([#12547](https://github.com/BabylonJS/Babylon.js/pull/12547))

### Inspector

- PBR refractionIntensityTexture in the inspector - by [sebavan](https://github.com/sebavan) ([#12572](https://github.com/BabylonJS/Babylon.js/pull/12572))

### Loaders

- Add missing interpolation to glTF animation key targeting weights - [_Bug Fix_] by [bghgary](https://github.com/bghgary) ([#12584](https://github.com/BabylonJS/Babylon.js/pull/12584))
- Fix nme tangents back compat and instance color - [_Bug Fix_] by [sebavan](https://github.com/sebavan) ([#12547](https://github.com/BabylonJS/Babylon.js/pull/12547))

### Materials

- Fix Instances Color Alpha - [_Bug Fix_] by [sebavan](https://github.com/sebavan) ([#12555](https://github.com/BabylonJS/Babylon.js/pull/12555))

### Node Editor

- Fix nme tangents back compat and instance color - [_Bug Fix_] by [sebavan](https://github.com/sebavan) ([#12547](https://github.com/BabylonJS/Babylon.js/pull/12547))
- fix wheel behaviour and overscroll - by [3GOMESz](https://github.com/3GOMESz) ([#12537](https://github.com/BabylonJS/Babylon.js/pull/12537))

### Viewer

- Prevent calling stop recursively - by [RaananW](https://github.com/RaananW) ([#12570](https://github.com/BabylonJS/Babylon.js/pull/12570))

## 5.7.0

### Core

- Fix ClearCoat Refraction V direction - [_Bug Fix_] by [sebavan](https://github.com/sebavan) ([#12539](https://github.com/BabylonJS/Babylon.js/pull/12539))
- Fixed Logic for FreeCameraTouchInput to properly detect when input is mouse input - [_Bug Fix_] by [PolygonalSun](https://github.com/PolygonalSun) ([#12541](https://github.com/BabylonJS/Babylon.js/pull/12541))

### GUI

- Add custom word divider for TextBlock - by [miudit](https://github.com/miudit) ([#12512](https://github.com/BabylonJS/Babylon.js/pull/12512))

### GUI Editor

- Add modules compilation - by [RaananW](https://github.com/RaananW) ([#12532](https://github.com/BabylonJS/Babylon.js/pull/12532))

### Loaders

- Problems loading .obj with groups. - [_Bug Fix_] by [sebavan](https://github.com/sebavan) ([#12546](https://github.com/BabylonJS/Babylon.js/pull/12546))

### Node Editor

- Add modules compilation - by [RaananW](https://github.com/RaananW) ([#12532](https://github.com/BabylonJS/Babylon.js/pull/12532))

### Viewer

- Add modules compilation - by [RaananW](https://github.com/RaananW) ([#12532](https://github.com/BabylonJS/Babylon.js/pull/12532))

## 5.6.1

### Core

- Add Safari 15.4 to Exception list - by [RaananW](https://github.com/RaananW) ([#12534](https://github.com/BabylonJS/Babylon.js/pull/12534))
- Add a warning when using ignored options with Dashed Lines update. - by [carolhmj](https://github.com/carolhmj) ([#12509](https://github.com/BabylonJS/Babylon.js/pull/12509))
- Exposed Native Engine capabilities to Babylon.js, fixes morph targets on Babylon Native Android - [_Bug Fix_] by [SergioRZMasson](https://github.com/SergioRZMasson) ([#12515](https://github.com/BabylonJS/Babylon.js/pull/12515))
- Fix inspector not working after download - [_Bug Fix_] by [RaananW](https://github.com/RaananW) ([#12533](https://github.com/BabylonJS/Babylon.js/pull/12533))
- Fix SubMesh IsGlobal - by [BlakeOne](https://github.com/BlakeOne) ([#12529](https://github.com/BabylonJS/Babylon.js/pull/12529))
- Fix doc for property "bloomThreshold" - by [BlakeOne](https://github.com/BlakeOne) ([#12530](https://github.com/BabylonJS/Babylon.js/pull/12530))
- Add getNormalsData to AbstractMesh and refactor common part with getP… - [_New Feature_] by [carolhmj](https://github.com/carolhmj) ([#12498](https://github.com/BabylonJS/Babylon.js/pull/12498))
- Fixed easing function links in API docs - by [cx20](https://github.com/cx20) ([#12527](https://github.com/BabylonJS/Babylon.js/pull/12527))
- Fix Mirror Reflection in right handed system - [_Bug Fix_] by [sebavan](https://github.com/sebavan) ([#12521](https://github.com/BabylonJS/Babylon.js/pull/12521))
- Add a constant for the Snippet Server URL in all dev packages. - [_New Feature_] by [carolhmj](https://github.com/carolhmj) ([#12520](https://github.com/BabylonJS/Babylon.js/pull/12520))
- Fix: NME TBNBlock world input doesn't work if connected to a vertex node - [_Bug Fix_] by [MiikaH](https://github.com/MiikaH) ([#12519](https://github.com/BabylonJS/Babylon.js/pull/12519))
- Add sRGB option to MultiRenderTarget - by [kircher1](https://github.com/kircher1) ([#12516](https://github.com/BabylonJS/Babylon.js/pull/12516))
- Fix Scissor Doc - [_Bug Fix_] by [sebavan](https://github.com/sebavan) ([#12518](https://github.com/BabylonJS/Babylon.js/pull/12518))

### GUI

- Add a constant for the Snippet Server URL in all dev packages. - [_New Feature_] by [carolhmj](https://github.com/carolhmj) ([#12520](https://github.com/BabylonJS/Babylon.js/pull/12520))

### Inspector

- Add a constant for the Snippet Server URL in all dev packages. - [_New Feature_] by [carolhmj](https://github.com/carolhmj) ([#12520](https://github.com/BabylonJS/Babylon.js/pull/12520))

### Loaders


### Node Editor

- Fix: NME TBNBlock world input doesn't work if connected to a vertex node - [_Bug Fix_] by [MiikaH](https://github.com/MiikaH) ([#12519](https://github.com/BabylonJS/Babylon.js/pull/12519))

### Playground

- Add Safari 15.4 to Exception list - by [RaananW](https://github.com/RaananW) ([#12534](https://github.com/BabylonJS/Babylon.js/pull/12534))
- Fix inspector not working after download - [_Bug Fix_] by [RaananW](https://github.com/RaananW) ([#12533](https://github.com/BabylonJS/Babylon.js/pull/12533))
- Add a constant for the Snippet Server URL in all dev packages. - [_New Feature_] by [carolhmj](https://github.com/carolhmj) ([#12520](https://github.com/BabylonJS/Babylon.js/pull/12520))

## 5.6.0

### Core

- Plumb through useSRGBBuffer for _createInternalTexture. - by [kircher1](https://github.com/kircher1) ([#12511](https://github.com/BabylonJS/Babylon.js/pull/12511))
- Make NME TBNBlock fragment compatible - by [MiikaH](https://github.com/MiikaH) ([#12510](https://github.com/BabylonJS/Babylon.js/pull/12510))
- Fix NME Morph block with tangents - [_Bug Fix_] by [sebavan](https://github.com/sebavan) ([#12493](https://github.com/BabylonJS/Babylon.js/pull/12493))
- Fix PointerDragBehavior to account for button context, add button filter - [_Bug Fix_] by [PolygonalSun](https://github.com/PolygonalSun) ([#12499](https://github.com/BabylonJS/Babylon.js/pull/12499))
- Fix BoundingBoxGizmo rotate incorrectly when using RightHand system. - by [gongsiyi123](https://github.com/gongsiyi123) ([#12505](https://github.com/BabylonJS/Babylon.js/pull/12505))
- Still test disable meshes because gltf loaders them them on later - [_Bug Fix_] by [deltakosh](https://github.com/deltakosh) ([#12487](https://github.com/BabylonJS/Babylon.js/pull/12487))

### Loaders


## 5.5.6

### Core

- Skip modifications of babylon CDN web requests - by [RaananW](https://github.com/RaananW) ([#12503](https://github.com/BabylonJS/Babylon.js/pull/12503))
- Fix ubo not of the right size when using material plugins - [_Bug Fix_] by [Popov72](https://github.com/Popov72) ([#12502](https://github.com/BabylonJS/Babylon.js/pull/12502))
- Changed rendering group for local axes to make them render on top. - by [reimund](https://github.com/reimund) ([#12490](https://github.com/BabylonJS/Babylon.js/pull/12490))
- NME Generate code has error on ColorMergerBlock - by [deltakosh](https://github.com/deltakosh) ([#12494](https://github.com/BabylonJS/Babylon.js/pull/12494))
- Add support for COMPRESSED_SRGB_S3TC_DXT1_EXT - by [kircher1](https://github.com/kircher1) ([#12488](https://github.com/BabylonJS/Babylon.js/pull/12488))
- Add creation of sRGB Render Targets - [_New Feature_] by [sebavan](https://github.com/sebavan) ([#12486](https://github.com/BabylonJS/Babylon.js/pull/12486))
- warning and checks for noimpostor children - [_Bug Fix_] by [CedricGuillemet](https://github.com/CedricGuillemet) ([#12482](https://github.com/BabylonJS/Babylon.js/pull/12482))
- Fixed wrong matrix used when creating local rotation axes. - by [reimund](https://github.com/reimund) ([#12485](https://github.com/BabylonJS/Babylon.js/pull/12485))
- Optimize rendering to reuse material as much as possible - by [deltakosh](https://github.com/deltakosh) ([#12477](https://github.com/BabylonJS/Babylon.js/pull/12477))
- reduce the call to dirty - by [deltakosh](https://github.com/deltakosh) ([#12475](https://github.com/BabylonJS/Babylon.js/pull/12475))

### Loaders


### Serializers

- GLTFSerializer : Prevent empty skin to export invalid GLTF - by [pandaGaume](https://github.com/pandaGaume) ([#12489](https://github.com/BabylonJS/Babylon.js/pull/12489))

### Viewer

- fix viewer import from loaders - [_Bug Fix_] by [RaananW](https://github.com/RaananW) ([#12480](https://github.com/BabylonJS/Babylon.js/pull/12480))

## 5.5.5

### Core

- More perf improvements - by [deltakosh](https://github.com/deltakosh) ([#12476](https://github.com/BabylonJS/Babylon.js/pull/12476))
- Make AbstractMesh props protected instead of private - by [barroij](https://github.com/barroij) ([#12478](https://github.com/BabylonJS/Babylon.js/pull/12478))
- Instance color mixing - by [CedricGuillemet](https://github.com/CedricGuillemet) ([#12472](https://github.com/BabylonJS/Babylon.js/pull/12472))

### GUI Editor

- typescript update, fix build - by [RaananW](https://github.com/RaananW) ([#12479](https://github.com/BabylonJS/Babylon.js/pull/12479))

### Inspector

- typescript update, fix build - by [RaananW](https://github.com/RaananW) ([#12479](https://github.com/BabylonJS/Babylon.js/pull/12479))

### Materials

- Instance color mixing - by [CedricGuillemet](https://github.com/CedricGuillemet) ([#12472](https://github.com/BabylonJS/Babylon.js/pull/12472))

### Node Editor

- typescript update, fix build - by [RaananW](https://github.com/RaananW) ([#12479](https://github.com/BabylonJS/Babylon.js/pull/12479))

## 5.5.0

### Core

- better isReadyCheck - by [deltakosh](https://github.com/deltakosh) ([#12474](https://github.com/BabylonJS/Babylon.js/pull/12474))
- remove prototype morph - by [deltakosh](https://github.com/deltakosh) ([#12473](https://github.com/BabylonJS/Babylon.js/pull/12473))
- Create a TBN NME node to handle tangent space orientation - [_Bug Fix_] by [sebavan](https://github.com/sebavan) ([#12461](https://github.com/BabylonJS/Babylon.js/pull/12461))
- Tiny perf improvement - [_Bug Fix_] by [deltakosh](https://github.com/deltakosh) ([#12470](https://github.com/BabylonJS/Babylon.js/pull/12470))
- no plane update for axis gizmos - [_Bug Fix_] by [CedricGuillemet](https://github.com/CedricGuillemet) ([#12468](https://github.com/BabylonJS/Babylon.js/pull/12468))
- Add the possibility to pass forcedExtension for a serialized environment texture - by [ton-solutions](https://github.com/ton-solutions) ([#12462](https://github.com/BabylonJS/Babylon.js/pull/12462))
- Missing null for First go to frame in Animation - [_Bug Fix_] by [CedricGuillemet](https://github.com/CedricGuillemet) ([#12465](https://github.com/BabylonJS/Babylon.js/pull/12465))
- Fix GetAngleBetweenVectors precision issue - [_Bug Fix_] by [sebavan](https://github.com/sebavan) ([#12460](https://github.com/BabylonJS/Babylon.js/pull/12460))
- Add backward compatibability for param kind to be "color" for thin instance methods - by [BlakeOne](https://github.com/BlakeOne) ([#12433](https://github.com/BabylonJS/Babylon.js/pull/12433))
- fix tsdoc and add an entry point to set improvementMode for SceneOpti… - by [deltakosh](https://github.com/deltakosh) ([#12456](https://github.com/BabylonJS/Babylon.js/pull/12456))
- Save resources by not binding a color texture to a render target - by [Popov72](https://github.com/Popov72) ([#12455](https://github.com/BabylonJS/Babylon.js/pull/12455))
- Fix PBR input textures typings. - [_Bug Fix_] by [sebavan](https://github.com/sebavan) ([#12454](https://github.com/BabylonJS/Babylon.js/pull/12454))

### GUI

- Nine patch overlap fix - [_Bug Fix_] by [Pryme8](https://github.com/Pryme8) ([#12464](https://github.com/BabylonJS/Babylon.js/pull/12464))
- Add feature testing to text metrics width - [_Bug Fix_] by [darraghjburke](https://github.com/darraghjburke) ([#12467](https://github.com/BabylonJS/Babylon.js/pull/12467))

### GUI Editor

- Remove BABYLON namespace references in the Inspector - [_New Feature_] by [RaananW](https://github.com/RaananW) ([#12458](https://github.com/BabylonJS/Babylon.js/pull/12458))

### Inspector

- Remove BABYLON namespace references in the Inspector - [_New Feature_] by [RaananW](https://github.com/RaananW) ([#12458](https://github.com/BabylonJS/Babylon.js/pull/12458))

### Loaders

- Fix infinite recursion with glTF skeleton - [_Bug Fix_] by [bghgary](https://github.com/bghgary) ([#12469](https://github.com/BabylonJS/Babylon.js/pull/12469))
- Fix PBR input textures typings. - [_Bug Fix_] by [sebavan](https://github.com/sebavan) ([#12454](https://github.com/BabylonJS/Babylon.js/pull/12454))

### Node Editor

- Create a TBN NME node to handle tangent space orientation - [_Bug Fix_] by [sebavan](https://github.com/sebavan) ([#12461](https://github.com/BabylonJS/Babylon.js/pull/12461))
- Fix light selection in Light Information Block - [_Bug Fix_] by [carolhmj](https://github.com/carolhmj) ([#12466](https://github.com/BabylonJS/Babylon.js/pull/12466))

### Viewer

- fix default material init - [_Bug Fix_] by [RaananW](https://github.com/RaananW) ([#12463](https://github.com/BabylonJS/Babylon.js/pull/12463))

## 5.4.0

### Core

- WebGPU: more changes and fixes for stencil support - [_Bug Fix_] by [Popov72](https://github.com/Popov72) ([#12452](https://github.com/BabylonJS/Babylon.js/pull/12452))
- WebGPU: Fix crash when creating the engine without stencil buffer support - by [Popov72](https://github.com/Popov72) ([#12450](https://github.com/BabylonJS/Babylon.js/pull/12450))
- Allow arc rotate auto rotation to rotate to a certain alpha value - by [TheCrowd](https://github.com/TheCrowd) ([#12429](https://github.com/BabylonJS/Babylon.js/pull/12429))
- Fix camera cloning by adding newParent parameter - [_Bug Fix_] by [carolhmj](https://github.com/carolhmj) ([#12443](https://github.com/BabylonJS/Babylon.js/pull/12443))
- make sure pointer up only triggers once - [_Bug Fix_] by [RaananW](https://github.com/RaananW) ([#12440](https://github.com/BabylonJS/Babylon.js/pull/12440))
- Fix iridescence texture transform - [_Bug Fix_] by [sebavan](https://github.com/sebavan) ([#12432](https://github.com/BabylonJS/Babylon.js/pull/12432))
- Fix OimoJS plugin syncMeshWithImpostor method. - [_Bug Fix_] by [carolhmj](https://github.com/carolhmj) ([#12442](https://github.com/BabylonJS/Babylon.js/pull/12442))
- Fix thinInstanceCount setter to work with mesh clone - by [BlakeOne](https://github.com/BlakeOne) ([#12434](https://github.com/BabylonJS/Babylon.js/pull/12434))
- Fix crash when cloning meshes with thin instances that are using instance color - [_Bug Fix_] by [Popov72](https://github.com/Popov72) ([#12436](https://github.com/BabylonJS/Babylon.js/pull/12436))
- Fix GridMaterial serialization - [_Bug Fix_] by [sebavan](https://github.com/sebavan) ([#12428](https://github.com/BabylonJS/Babylon.js/pull/12428))
- Fix effectLayer vertex alpha detection - [_Bug Fix_] by [sebavan](https://github.com/sebavan) ([#12427](https://github.com/BabylonJS/Babylon.js/pull/12427))
- NME: uploading a static cube texture in a Reflection block does not work - [_Bug Fix_] by [deltakosh](https://github.com/deltakosh) ([#12425](https://github.com/BabylonJS/Babylon.js/pull/12425))
- Remove some unnecessary computations - [_New Feature_] by [deltakosh](https://github.com/deltakosh) ([#12421](https://github.com/BabylonJS/Babylon.js/pull/12421))
- WebGPU: Fix RenderAttachment flag for 3D textures - by [Popov72](https://github.com/Popov72) ([#12420](https://github.com/BabylonJS/Babylon.js/pull/12420))
- ShaderMaterial: keep uniqueId in serialize() - by [lxq100](https://github.com/lxq100) ([#12419](https://github.com/BabylonJS/Babylon.js/pull/12419))

### Inspector

- WebGPU: more changes and fixes for stencil support - [_Bug Fix_] by [Popov72](https://github.com/Popov72) ([#12452](https://github.com/BabylonJS/Babylon.js/pull/12452))

### Loaders

- Export KHR extensions: IOR, Transmission and Volume - by [pandaGaume](https://github.com/pandaGaume) ([#12389](https://github.com/BabylonJS/Babylon.js/pull/12389))

### Materials

- Fix GridMaterial serialization - [_Bug Fix_] by [sebavan](https://github.com/sebavan) ([#12428](https://github.com/BabylonJS/Babylon.js/pull/12428))

### Node Editor

- NME: uploading a static cube texture in a Reflection block does not work - [_Bug Fix_] by [deltakosh](https://github.com/deltakosh) ([#12425](https://github.com/BabylonJS/Babylon.js/pull/12425))

### Playground

- Enable more features for PG in JS mode - [_New Feature_] by [deltakosh](https://github.com/deltakosh) ([#12424](https://github.com/BabylonJS/Babylon.js/pull/12424))

### Serializers

- Export KHR extensions: IOR, Transmission and Volume - by [pandaGaume](https://github.com/pandaGaume) ([#12389](https://github.com/BabylonJS/Babylon.js/pull/12389))

## 5.3.0

### Core

- Added function call to focus on canvas when setting PointerLock - [_Bug Fix_] by [PolygonalSun](https://github.com/PolygonalSun) ([#12418](https://github.com/BabylonJS/Babylon.js/pull/12418))
- width height swizzle - by [Pryme8](https://github.com/Pryme8) ([#12417](https://github.com/BabylonJS/Babylon.js/pull/12417))
- Volumetric light scattering post process: Fix support for thin instances - by [Popov72](https://github.com/Popov72) ([#12416](https://github.com/BabylonJS/Babylon.js/pull/12416))
- Fix uninitialized last ray for PointerDragBehavior - [_Bug Fix_] by [CedricGuillemet](https://github.com/CedricGuillemet) ([#12410](https://github.com/BabylonJS/Babylon.js/pull/12410))
- Do not use determinant when preserving scaling - [_Bug Fix_] by [CedricGuillemet](https://github.com/CedricGuillemet) ([#12413](https://github.com/BabylonJS/Babylon.js/pull/12413))
- Skeleton._sortBones() crash for bones with parents from other skeletons - by [EvgenyRodygin](https://github.com/EvgenyRodygin) ([#12415](https://github.com/BabylonJS/Babylon.js/pull/12415))
- DeviceInputSystem: Remove pollInput calls for MouseWheel from EventFactory - [_Breaking Change_] by [PolygonalSun](https://github.com/PolygonalSun) ([#12397](https://github.com/BabylonJS/Babylon.js/pull/12397))
- Fix Transparent shadows - [_Bug Fix_] by [sebavan](https://github.com/sebavan) ([#12406](https://github.com/BabylonJS/Babylon.js/pull/12406))
- Scaling preservation fix for boundingBoxGizmo - by [CedricGuillemet](https://github.com/CedricGuillemet) ([#12403](https://github.com/BabylonJS/Babylon.js/pull/12403))
- Fix empty screenshot when enabling antialiasing - [_Bug Fix_] by [Popov72](https://github.com/Popov72) ([#12402](https://github.com/BabylonJS/Babylon.js/pull/12402))
- Add the possibility to pass forcedExtension for an environment texture - by [ton-solutions](https://github.com/ton-solutions) ([#12401](https://github.com/BabylonJS/Babylon.js/pull/12401))
- Add the possibility to pass prefilterOnLoad flag for an environment texture - by [ton-solutions](https://github.com/ton-solutions) ([#12396](https://github.com/BabylonJS/Babylon.js/pull/12396))

### GUI

- fix container regression - [_Bug Fix_] by [darraghjburke](https://github.com/darraghjburke) ([#12404](https://github.com/BabylonJS/Babylon.js/pull/12404))
- Block pointer events to scene when pointer is captured - [_Bug Fix_] by [darraghjburke](https://github.com/darraghjburke) ([#12400](https://github.com/BabylonJS/Babylon.js/pull/12400))

### Inspector

- Inspector: render N/A for internal texture unique ID when internal texture is undefined - [_Bug Fix_] by [darraghjburke](https://github.com/darraghjburke) ([#12409](https://github.com/BabylonJS/Babylon.js/pull/12409))
- Deselect keys when active channels are changed. - [_Bug Fix_] by [carolhmj](https://github.com/carolhmj) ([#12399](https://github.com/BabylonJS/Babylon.js/pull/12399))

### Loaders

- Fix Transparent shadows - [_Bug Fix_] by [sebavan](https://github.com/sebavan) ([#12406](https://github.com/BabylonJS/Babylon.js/pull/12406))

### Serializers

- Fix typo in warning message - by [Krenodeno](https://github.com/Krenodeno) ([#12414](https://github.com/BabylonJS/Babylon.js/pull/12414))
- Remove dead code - by [deltakosh](https://github.com/deltakosh) ([#12408](https://github.com/BabylonJS/Babylon.js/pull/12408))
- Fix Transparent shadows - [_Bug Fix_] by [sebavan](https://github.com/sebavan) ([#12406](https://github.com/BabylonJS/Babylon.js/pull/12406))

## 5.2.0

### Core

- ktxTextureLoader: Mark _useSRGBBuffers when loading an SRGB-enabled texture format - [_Bug Fix_] by [magcius](https://github.com/magcius) ([#12362](https://github.com/BabylonJS/Babylon.js/pull/12362))
- DebugLayer : Accessors onNodeSelectedObservable - [_New Feature_] by [deltakosh](https://github.com/deltakosh) ([#12395](https://github.com/BabylonJS/Babylon.js/pull/12395))
- Add normal input to clear coat Block - [_New Feature_] by [sebavan](https://github.com/sebavan) ([#12388](https://github.com/BabylonJS/Babylon.js/pull/12388))
- Add a flag to use opacity instead of diffuse texture for transparent shadows. - by [carolhmj](https://github.com/carolhmj) ([#12390](https://github.com/BabylonJS/Babylon.js/pull/12390))
- switch sandbox to double (and fix a tiny GC issue with audio) - by [deltakosh](https://github.com/deltakosh) ([#12387](https://github.com/BabylonJS/Babylon.js/pull/12387))
- New flag to preserve scaling when using gizmos - by [CedricGuillemet](https://github.com/CedricGuillemet) ([#12385](https://github.com/BabylonJS/Babylon.js/pull/12385))
- add overrideCloneAlphaBetaRadius to ArcRotateCamera - [_Breaking Change_] by [BlakeOne](https://github.com/BlakeOne) ([#12378](https://github.com/BabylonJS/Babylon.js/pull/12378))
- fix: getPositionData missing slice of vertex positions - by [BlakeOne](https://github.com/BlakeOne) ([#12375](https://github.com/BabylonJS/Babylon.js/pull/12375))
- Additional WebXR image tracking changes for native integration - by [Alex-MSFT](https://github.com/Alex-MSFT) ([#12176](https://github.com/BabylonJS/Babylon.js/pull/12176))
- Fixing typings for camera detachControl - by [RaananW](https://github.com/RaananW) ([#12372](https://github.com/BabylonJS/Babylon.js/pull/12372))
- Physics,scene Bug fixes - [_Bug Fix_] by [CedricGuillemet](https://github.com/CedricGuillemet) ([#12374](https://github.com/BabylonJS/Babylon.js/pull/12374))
- Fix minor shader compiler issues - [_Bug Fix_] by [kaliatech](https://github.com/kaliatech) ([#12369](https://github.com/BabylonJS/Babylon.js/pull/12369))
- Fix babylon mesh parsing, materials were not reattached. - [_Bug Fix_] by [sebavan](https://github.com/sebavan) ([#12370](https://github.com/BabylonJS/Babylon.js/pull/12370))
- Revert the missing fix and add some logs - [_Bug Fix_] by [deltakosh](https://github.com/deltakosh) ([#12367](https://github.com/BabylonJS/Babylon.js/pull/12367))
- Add support for Iridescence in PBR and GLTF - [_New Feature_] by [sebavan](https://github.com/sebavan) ([#12365](https://github.com/BabylonJS/Babylon.js/pull/12365))
- Reset cached vertex data after CPU skinning is turned off - by [BlakeOne](https://github.com/BlakeOne) ([#12366](https://github.com/BabylonJS/Babylon.js/pull/12366))
- make param defaults explicit for function getPositionData - by [BlakeOne](https://github.com/BlakeOne) ([#12361](https://github.com/BabylonJS/Babylon.js/pull/12361))
- Fix default settings in video texture - [_Bug Fix_] by [RaananW](https://github.com/RaananW) ([#12356](https://github.com/BabylonJS/Babylon.js/pull/12356))

### GUI

- Skip invisible or unrenderable children in layout calculations - [_Bug Fix_] by [darraghjburke](https://github.com/darraghjburke) ([#12392](https://github.com/BabylonJS/Babylon.js/pull/12392))
- remove legacy directory - by [RaananW](https://github.com/RaananW) ([#12384](https://github.com/BabylonJS/Babylon.js/pull/12384))
- Move the local server to compile using ts-loader - [_New Feature_] by [RaananW](https://github.com/RaananW) ([#12363](https://github.com/BabylonJS/Babylon.js/pull/12363))

### Inspector

- Add some missing onPropertyChangedObservable to inspector… - [_New Feature_] by [carolhmj](https://github.com/carolhmj) ([#12376](https://github.com/BabylonJS/Babylon.js/pull/12376))
- Physics,scene Bug fixes - [_Bug Fix_] by [CedricGuillemet](https://github.com/CedricGuillemet) ([#12374](https://github.com/BabylonJS/Babylon.js/pull/12374))
- Move the local server to compile using ts-loader - [_New Feature_] by [RaananW](https://github.com/RaananW) ([#12363](https://github.com/BabylonJS/Babylon.js/pull/12363))
- Add support for Iridescence in PBR and GLTF - [_New Feature_] by [sebavan](https://github.com/sebavan) ([#12365](https://github.com/BabylonJS/Babylon.js/pull/12365))

### Loaders

- Add support for Iridescence in PBR and GLTF - [_New Feature_] by [sebavan](https://github.com/sebavan) ([#12365](https://github.com/BabylonJS/Babylon.js/pull/12365))

### Node Editor

- Different selection priorities for nodes and frames dependent of marquee or click selecting - [_Bug Fix_] by [carolhmj](https://github.com/carolhmj) ([#12373](https://github.com/BabylonJS/Babylon.js/pull/12373))
- Prevent alt+click shortcut to drop elbow on complex node connections - [_Bug Fix_] by [deltakosh](https://github.com/deltakosh) ([#12359](https://github.com/BabylonJS/Babylon.js/pull/12359))

### Playground

- Unicode/emoji characters in Playground are lost upon Save - [_Bug Fix_] by [deltakosh](https://github.com/deltakosh) ([#12391](https://github.com/BabylonJS/Babylon.js/pull/12391))
- Fix wrong PG key saving - by [deltakosh](https://github.com/deltakosh) ([#12393](https://github.com/BabylonJS/Babylon.js/pull/12393))
- support debug in older versions - by [RaananW](https://github.com/RaananW) ([#12377](https://github.com/BabylonJS/Babylon.js/pull/12377))
- Avoid double loading a scene when the playground is saved. - by [carolhmj](https://github.com/carolhmj) ([#12357](https://github.com/BabylonJS/Babylon.js/pull/12357))

### Serializers

- Add support for GLTF 2.0 Serializer KHR_materials_specular - by [pandaGaume](https://github.com/pandaGaume) ([#12332](https://github.com/BabylonJS/Babylon.js/pull/12332))
- Add support for Iridescence in PBR and GLTF - [_New Feature_] by [sebavan](https://github.com/sebavan) ([#12365](https://github.com/BabylonJS/Babylon.js/pull/12365))

## 5.1.0

### GUI Editor

- add timestamp to CDN assets - [_New Feature_] by [RaananW](https://github.com/RaananW) ([#12353](https://github.com/BabylonJS/Babylon.js/pull/12353))

### Node Editor

- add timestamp to CDN assets - [_New Feature_] by [RaananW](https://github.com/RaananW) ([#12353](https://github.com/BabylonJS/Babylon.js/pull/12353))

### Playground

- add timestamp to CDN assets - [_New Feature_] by [RaananW](https://github.com/RaananW) ([#12353](https://github.com/BabylonJS/Babylon.js/pull/12353))

## 5.0.4

### Core

- Fix SSAORenderingPipeline with multi cameras - [_Bug Fix_] by [sebavan](https://github.com/sebavan) ([#12352](https://github.com/BabylonJS/Babylon.js/pull/12352))
- Fix Color3.asArray, Color4.asArray, Color4.toArray and docs for Color… - [_Bug Fix_] by [axeljaeger](https://github.com/axeljaeger) ([#12346](https://github.com/BabylonJS/Babylon.js/pull/12346))
- fix physics regression - by [CedricGuillemet](https://github.com/CedricGuillemet) ([#12337](https://github.com/BabylonJS/Babylon.js/pull/12337))
- Let AssetContainer add/instantiate/remove individual components - [_New Feature_] by [deltakosh](https://github.com/deltakosh) ([#12344](https://github.com/BabylonJS/Babylon.js/pull/12344))
- assign the number of textures correctly - [_Bug Fix_] by [RaananW](https://github.com/RaananW) ([#12340](https://github.com/BabylonJS/Babylon.js/pull/12340))
- rotate the hand mesh opposed to the based transform node. - [_Bug Fix_] by [RaananW](https://github.com/RaananW) ([#12339](https://github.com/BabylonJS/Babylon.js/pull/12339))

### GUI

- On parse, reconnects the keys of the virtual keyboard - by [darraghjburke](https://github.com/darraghjburke) ([#12348](https://github.com/BabylonJS/Babylon.js/pull/12348))
- use ignoreAdaptiveScaling on containers width adaptWidthToChildren or adaptHeightToChildren - [_Bug Fix_] by [darraghjburke](https://github.com/darraghjburke) ([#12345](https://github.com/BabylonJS/Babylon.js/pull/12345))

### GUI Editor

- Fix item duplication when gui editor is opened through the playground. - by [carolhmj](https://github.com/carolhmj) ([#12325](https://github.com/BabylonJS/Babylon.js/pull/12325))

### Playground

- Playground fails permanently when Babylon.js 3.3 is selected - [_New Feature_] by [RaananW](https://github.com/RaananW) ([#12341](https://github.com/BabylonJS/Babylon.js/pull/12341))

## 5.0.3

### Core

- fix mergemesh when using RH - by [deltakosh](https://github.com/deltakosh) ([#12334](https://github.com/BabylonJS/Babylon.js/pull/12334))
- Fix instance color forwarding for PBR Instances - by [CedricGuillemet](https://github.com/CedricGuillemet) ([#12333](https://github.com/BabylonJS/Babylon.js/pull/12333))
- Native textures - by [sebavan](https://github.com/sebavan) ([#12328](https://github.com/BabylonJS/Babylon.js/pull/12328))
- Get error - by [sebavan](https://github.com/sebavan) ([#12329](https://github.com/BabylonJS/Babylon.js/pull/12329))

## 5.0.2

### Inspector

- add ability to change node parent in inspector - by [deltakosh](https://github.com/deltakosh) ([#12323](https://github.com/BabylonJS/Babylon.js/pull/12323))
- Inspector - Empty mesh nodes should display with the mesh icon - by [deltakosh](https://github.com/deltakosh) ([#12321](https://github.com/BabylonJS/Babylon.js/pull/12321))

### Node Editor

- Adjust behavior of NME selection to only select a frame if there aren… - by [carolhmj](https://github.com/carolhmj) ([#12327](https://github.com/BabylonJS/Babylon.js/pull/12327))

## 5.0.1

### Core

- empty loadingUIText setter for null engine - by [nekochanoide](https://github.com/nekochanoide) ([#12320](https://github.com/BabylonJS/Babylon.js/pull/12320))
- WebGPU Update - by [sebavan](https://github.com/sebavan) ([#12312](https://github.com/BabylonJS/Babylon.js/pull/12312))
- Added a new flag for checking double sided mesh in collision - [_New Feature_] by [CedricGuillemet](https://github.com/CedricGuillemet) ([#12318](https://github.com/BabylonJS/Babylon.js/pull/12318))

### GUI Editor

- Only update the GUI size when arrow control's drag is stopped. - by [carolhmj](https://github.com/carolhmj) ([#12311](https://github.com/BabylonJS/Babylon.js/pull/12311))
- Update Display Grid Parameters - by [darraghjburke](https://github.com/darraghjburke) ([#12314](https://github.com/BabylonJS/Babylon.js/pull/12314))
- Fix overflows on left panel - by [darraghjburke](https://github.com/darraghjburke) ([#12315](https://github.com/BabylonJS/Babylon.js/pull/12315))
- update the give feedback link to the beta thread - by [darraghjburke](https://github.com/darraghjburke) ([#12313](https://github.com/BabylonJS/Babylon.js/pull/12313))
- Changes to saving and cleanup - by [darraghjburke](https://github.com/darraghjburke) ([#12301](https://github.com/BabylonJS/Babylon.js/pull/12301))
- Beta release - by [darraghjburke](https://github.com/darraghjburke) ([#12290](https://github.com/BabylonJS/Babylon.js/pull/12290))
- Fix deletion of descendant controls in the gui editor - by [carolhmj](https://github.com/carolhmj) ([#12271](https://github.com/BabylonJS/Babylon.js/pull/12271))
- Separate reframing with selected controls and the entire screen - by [carolhmj](https://github.com/carolhmj) ([#12299](https://github.com/BabylonJS/Babylon.js/pull/12299))

### Inspector

- revamp declarations - by [RaananW](https://github.com/RaananW) ([#12319](https://github.com/BabylonJS/Babylon.js/pull/12319))

### Viewer

- Add the viewer to the automated build process - by [RaananW](https://github.com/RaananW) ([#12296](https://github.com/BabylonJS/Babylon.js/pull/12296))<|MERGE_RESOLUTION|>--- conflicted
+++ resolved
@@ -1,7 +1,5 @@
 # Changelog
 
-<<<<<<< HEAD
-=======
 ## 6.6.0
 
 ### Core
@@ -45,7 +43,6 @@
 
 - Add GLTF Anisotropy extension. - [_New Feature_] by [sebavan](https://github.com/sebavan) ([#13894](https://github.com/BabylonJS/Babylon.js/pull/13894))
 
->>>>>>> 44d036be
 ## 6.5.0
 
 ### Core
