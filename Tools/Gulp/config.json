{
    "build": {
        "filename": "babylon.max.js",
        "minFilename": "babylon.js",
        "minWorkerFilename": "babylon.worker.js",
        "declarationFilename": "babylon.d.ts",
        "declarationModuleFilename": "babylon.module.d.ts",
        "outputDirectory": "../../dist/preview release",
        "outputCustomConfigurationsDirectory": "../../dist/preview release/customConfigurations",
        "srcOutputDirectory": "../../src/",
        "currentConfig": "all"
    },
    "buildConfigurations": {
        "all": [
                "standardMaterial", "pbrMaterial", "freeCamera", "arcRotateCamera", "hemisphericLight", 
                "pointLight", "directionalLight", "spotLight", "animations", "actions", "sprites", "picking", "collisions",
                "particles", "solidParticles", "additionalMeshes", "meshBuilder", "audio", "additionalTextures", "shadows",
                "loader", "userData", "offline", "fresnel", "multiMaterial", "touchCamera", "procedural", "gamepad",
                "additionalCameras", "postProcesses", "renderingPipeline", "additionalRenderingPipeline", "defaultRenderingPipeline",
                "depthRenderer", "geometryBufferRenderer", "additionalPostProcesses",
                "additionalPostProcess_blur", "additionalPostProcess_fxaa", "additionalPostProcess_imageProcessing",
                "bones", "hdr", "polygonMesh", "csg", "lensFlares", "physics", "textureFormats", "debug", "morphTargets",
                "colorCurves", "octrees", "simd", "vr", "virtualJoystick", "optimizations", "highlights", "assetsManager",
                "mapTexture", "dynamicFloatArray",
                "imageProcessing", "serialization", "probes", "layer", "textureTools", "cameraBehaviors"
        ],
        "minimal": ["standardMaterial", "freeCamera", "hemisphericLight"],
        "minimalWithBuilder": ["meshBuilder", "standardMaterial", "freeCamera", "hemisphericLight"],
        "minimalGLTFViewer": [
                "animations", "arcRotateCamera", "additionalTextures", "textureFormats",
                "shadows", "pointLight", "directionalLight", "spotLight",
                "multiMaterial", "pbrMaterial",
                "meshBuilder", "layer",
                "additionalPostProcess_blur", "additionalPostProcess_fxaa", "additionalPostProcess_highlights", 
                "additionalPostProcess_imageProcessing", "colorCurves", "defaultRenderingPipeline", "imageProcessing",
                "debug", "textureTools", "hdr",
                "loader",
                "materialsLibrary/babylon.gridMaterial.js",
                "loaders/babylon.glTFFileLoader.js", "cameraBehaviors", "morphTargets"
        ],
        "distributed": ["minimalGLTFViewer"]
    },
    "workloads" :
    {
        "core" :
        {
            "files":[
                "../../src/Math/babylon.math.js",
                "../../src/Math/babylon.math.scalar.js",
                "../../src/babylon.mixins.js",
                "../../src/Tools/babylon.decorators.js",
                "../../src/Tools/babylon.observable.js",
                "../../src/Tools/babylon.smartArray.js",
                "../../src/Tools/babylon.tools.js",
                "../../src/States/babylon.alphaCullingState.js",
                "../../src/States/babylon.depthCullingState.js",
                "../../src/States/babylon.stencilState.js",
                "../../src/babylon.engine.js",
                "../../src/babylon.node.js",
                "../../src/Culling/babylon.boundingSphere.js",
                "../../src/Culling/babylon.boundingBox.js",
                "../../src/Culling/babylon.boundingInfo.js",
                "../../src/Mesh/babylon.abstractMesh.js",
                "../../src/Lights/babylon.light.js",
                "../../src/Cameras/babylon.camera.js",
                "../../src/Rendering/babylon.renderingManager.js",
                "../../src/Rendering/babylon.renderingGroup.js",
                "../../src/babylon.scene.js",
                "../../src/Mesh/babylon.buffer.js",
                "../../src/Mesh/babylon.vertexBuffer.js",
                "../../src/Materials/Textures/babylon.internalTexture.js",
                "../../src/Materials/Textures/babylon.baseTexture.js",
                "../../src/Materials/Textures/babylon.texture.js",
                "../../src/Mesh/babylon.mesh.js",
                "../../src/Mesh/babylon.subMesh.js",
                "../../src/Materials/babylon.effect.js",
                "../../src/Materials/babylon.materialHelper.js",
                "../../src/Materials/babylon.material.js",
                "../../src/Materials/babylon.uniformBuffer.js",
                "../../src/Materials/babylon.pushMaterial.js",
                "../../src/Mesh/babylon.mesh.vertexData.js",
                "../../src/Mesh/babylon.geometry.js",
                "../../src/PostProcess/babylon.postProcessManager.js",
                "../../src/Tools/babylon.performanceMonitor.js" 
            ]
        },         
        "particles" : 
        {
            "files": [
                "../../src/Particles/babylon.particle.js",
                "../../src/Particles/babylon.particleSystem.js"
            ],
            "dependUpon" : [
                "core"
            ],
            "shaders" : [
                "particles.vertex",
                "particles.fragment"
            ]
        },       
        "cameraBehaviors" : 
        {
            "files": [
                "../../src/Behaviors/Cameras/babylon.framingBehavior.js",
                "../../src/Behaviors/Cameras/babylon.bouncingBehavior.js",
                "../../src/Behaviors/Cameras/babylon.autoRotationBehavior.js"
            ],
            "dependUpon" : [
                "core"
            ]
        },                   
        "textureTools" : 
        {
            "files": [
                "../../src/Tools/babylon.textureTools.js"
            ],
            "dependUpon" : [
                "core",
                "postProcesses"
            ]
        }, 
        "solidParticles" : 
        {
            "files": [
                "../../src/Particles/babylon.solidParticle.js",
                "../../src/Particles/babylon.solidParticleSystem.js"
            ],
            "dependUpon" : [
                "core"
            ]
        },         
        "collisions" : 
        {
            "files": [
                "../../src/Collisions/babylon.collider.js",
                "../../src/Collisions/babylon.collisionCoordinator.js"
            ],
            "dependUpon" : [
                "core"
            ]
        },  
        "picking" : 
        {
            "files": [
                "../../src/Collisions/babylon.pickingInfo.js",
                "../../src/Culling/babylon.ray.js"                
            ],
            "dependUpon" : [
                "core"
            ]
        },   
        "sprites" : 
        {
            "files": [
                "../../src/Sprites/babylon.spriteManager.js",
                "../../src/Sprites/babylon.sprite.js"
            ],
            "dependUpon" : [
                "core"
            ],
            "shaders" : [
                "sprites.vertex",
                "sprites.fragment"
            ]
        },         
        "animations" : 
        {
            "files": [
                "../../src/Animations/babylon.animation.js",
                "../../src/Animations/babylon.animatable.js",
                "../../src/Animations/babylon.easing.js"
            ],
            "dependUpon" : [
                "core"
            ]
        },   
        "actions" : 
        {
            "files": [
                "../../src/Actions/babylon.condition.js",
                "../../src/Actions/babylon.action.js",
                "../../src/Actions/babylon.actionManager.js",
                "../../src/Actions/babylon.interpolateValueAction.js",
                "../../src/Actions/babylon.directActions.js"
            ],
            "dependUpon" : [
                "core"
            ]
        },
        "additionalMeshes" : 
        {
            "files": [
                "../../src/Mesh/babylon.groundMesh.js",
                "../../src/Mesh/babylon.instancedMesh.js",
                "../../src/Mesh/babylon.linesMesh.js"
            ],
            "dependUpon" : [
                "core"
            ],
            "shaders": [
                "color.vertex",
                "color.fragment"
            ]
        },                               
        "meshBuilder" : 
        {
            "files": [
                "../../src/Mesh/babylon.meshBuilder.js"
            ],
            "dependUpon" : [
                "core",
                "shaderMaterial"
            ]
        },
        "shaderMaterial" : 
        {
            "files": [
                "../../src/Materials/babylon.shaderMaterial.js"
            ],
            "dependUpon" : [
                "core"
            ]
        },
        "standardMaterial" : 
        {
            "files": [
                "../../src/Materials/babylon.standardMaterial.js"
            ],
            "dependUpon" : [
                "core"
            ],
            "shaders": [
                "default.vertex",
                "default.fragment"
            ],
            "shaderIncludes": [
                "bonesDeclaration",
                "instancesDeclaration",
                "pointCloudVertexDeclaration",
                "bumpVertexDeclaration",
                "clipPlaneVertexDeclaration",
                "fogVertexDeclaration",
                "morphTargetsVertexGlobalDeclaration",
                "morphTargetsVertexDeclaration",
                "logDepthDeclaration",
                "morphTargetsVertex",
                "instancesVertex",
                "bonesVertex",
                "bumpVertex",
                "clipPlaneVertex",
                "fogVertex",
                "shadowsVertex",
                "pointCloudVertex",
                "logDepthVertex",
                "helperFunctions",
                "lightFragmentDeclaration",
                "lightsFragmentFunctions",
                "lightUboDeclaration",
                "defaultVertexDeclaration",
                "defaultFragmentDeclaration",
                "defaultUboDeclaration",
                "shadowsFragmentFunctions",
                "fresnelFunction",
                "reflectionFunction",
                "imageProcessingDeclaration",
                "imageProcessingFunctions",
                "bumpFragmentFunctions",
                "clipPlaneFragmentDeclaration",
                "logDepthDeclaration",
                "fogFragmentDeclaration",
                "clipPlaneFragment",
                "bumpFragment",
                "lightFragment",
                "logDepthFragment",
                "fogFragment"
            ]
        },
        "pbrMaterial" : 
        {
            "files": [
                "../../src/Materials/PBR/babylon.pbrBaseMaterial.js",
                "../../src/Materials/PBR/babylon.pbrBaseSimpleMaterial.js",
                "../../src/Materials/PBR/babylon.pbrMaterial.js",
                "../../src/Materials/PBR/babylon.pbrMetallicRoughnessMaterial.js",
                "../../src/Materials/PBR/babylon.pbrSpecularGlossinessMaterial.js"
            ],
            "dependUpon" : [
                "core"
            ],
            "shaders": [
                "pbr.vertex",
                "pbr.fragment"
            ],
            "shaderIncludes": [
                "bonesDeclaration",
                "instancesDeclaration",
                "bumpVertexDeclaration",
                "clipPlaneVertexDeclaration",
                "fogVertexDeclaration",
                "morphTargetsVertexGlobalDeclaration",
                "morphTargetsVertexDeclaration",
                "logDepthDeclaration",
                "morphTargetsVertex",
                "instancesVertex",
                "bonesVertex",
                "bumpVertex",
                "clipPlaneVertex",
                "fogVertex",
                "shadowsVertex",
                "logDepthVertex",
                "lightFragmentDeclaration",
                "lightUboDeclaration",
                "pbrVertexDeclaration",
                "pbrFragmentDeclaration",
                "pbrUboDeclaration",
                "fresnelFunction",
                "reflectionFunction",
                "shadowsFragmentFunctions",
                "pbrFunctions",
                "imageProcessingDeclaration",
                "imageProcessingFunctions",
                "harmonicsFunctions",
                "pbrLightFunctions",
                "helperFunctions",
                "bumpFragmentFunctions",
                "clipPlaneFragmentDeclaration",
                "logDepthDeclaration",
                "fogFragmentDeclaration",
                "clipPlaneFragment",
                "bumpFragment",
                "lightFragment",
                "logDepthFragment",
                "fogFragment"
            ]
        },
        "freeCamera" : 
        {
            "files": [               
                "../../src/Cameras/babylon.cameraInputsManager.js",                
                "../../src/Cameras/Inputs/babylon.freeCameraMouseInput.js",
                "../../src/Cameras/Inputs/babylon.freeCameraKeyboardMoveInput.js",
                "../../src/Cameras/babylon.freeCameraInputsManager.js",            
                "../../src/Cameras/babylon.targetCamera.js",
                "../../src/Cameras/babylon.freeCamera.js"
            ],
            "dependUpon" : [
                "core"
            ]
        },
        "arcRotateCamera" : 
        {
            "files": [               
                "../../src/Cameras/babylon.cameraInputsManager.js",                
                "../../src/Cameras/babylon.targetCamera.js",
                "../../src/Cameras/Inputs/babylon.arcRotateCameraKeyboardMoveInput.js",
                "../../src/Cameras/Inputs/babylon.arcRotateCameraMouseWheelInput.js",
                "../../src/Cameras/Inputs/babylon.arcRotateCameraPointersInput.js",
                "../../src/Cameras/babylon.arcRotateCamera.js",
                "../../src/Cameras/babylon.arcRotateCameraInputsManager.js"                
            ],
            "dependUpon" : [
                "core"
            ]
        },
        "hemisphericLight" : 
        {
            "files": [
                "../../src/Lights/babylon.hemisphericLight.js"
            ],
            "dependUpon" : [
                "core"
            ]
        },
        "pointLight" : 
        {
            "files": [
                "../../src/Lights/babylon.shadowLight.js",
                "../../src/Lights/babylon.pointLight.js"
            ],
            "dependUpon" : [
                "core"
            ]
        },
        "directionalLight" : 
        {
            "files": [
                "../../src/Lights/babylon.shadowLight.js",
                "../../src/Lights/babylon.directionalLight.js"
            ],
            "dependUpon" : [
                "core"
            ]
        },
        "spotLight" : 
        {
            "files": [
                "../../src/Lights/babylon.shadowLight.js",
                "../../src/Lights/babylon.spotLight.js"
            ],
            "dependUpon" : [
                "core"
            ]
        },
        "audio" : 
        {
            "files": [
                "../../src/Audio/babylon.audioEngine.js",
                "../../src/Audio/babylon.sound.js",
                "../../src/Audio/babylon.soundtrack.js",
                "../../src/Audio/babylon.analyser.js"                
            ],
            "dependUpon" : [
                "core"
            ]
        },
        "additionalTextures" : 
        {
            "files": [
                "../../src/Materials/Textures/babylon.cubeTexture.js",
                "../../src/Materials/Textures/babylon.renderTargetTexture.js",
                "../../src/Materials/Textures/babylon.multiRenderTarget.js",
                "../../src/Materials/Textures/babylon.mirrorTexture.js",
                "../../src/Materials/Textures/babylon.refractionTexture.js",
                "../../src/Materials/Textures/babylon.dynamicTexture.js",
                "../../src/Materials/Textures/babylon.videoTexture.js",
                "../../src/Materials/Textures/babylon.rawTexture.js"
            ],
            "dependUpon" : [
                "core"
            ]
        },
        "shadows" : 
        {
            "files": [
                "../../src/Lights/Shadows/babylon.shadowGenerator.js"
            ],
            "dependUpon" : [
                "postProcesses"
            ],
            "shaders" : [
                "shadowMap.vertex",
                "shadowMap.fragment",
                "depthBoxBlur.fragment"
            ]
        },
        "loader" : 
        {
            "files": [
                "../../src/Loading/babylon.loadingScreen.js",
                "../../src/Loading/babylon.sceneLoader.js",
                "../../src/Loading/Plugins/babylon.babylonFileLoader.js",
                "../../src/Tools/babylon.filesInput.js"
            ],
            "dependUpon" : [
                "core"
            ]
        },
        "stringDictionary" : 
        {
            "files": [
                "../../src/Tools/babylon.stringDictionary.js"
            ],
            "dependUpon" : [
                "core"
            ]
        },
        "userData" : 
        {
            "files": [
                "../../src/Tools/babylon.tags.js",
                "../../src/Tools/babylon.andOrNotEvaluator.js"
            ],
            "dependUpon" : [
                "core", "stringDictionary"
            ]
        },
        "offline" : 
        {
            "files": [
                "../../src/Tools/babylon.database.js"
            ],
            "dependUpon" : [
                "core"
            ]
        },
        "fresnel" : 
        {
            "files": [
                "../../src/Materials/babylon.fresnelParameters.js"
            ],
            "dependUpon" : [
                "core"
            ]
        },
        "multiMaterial" : 
        {
            "files": [
                "../../src/Materials/babylon.multiMaterial.js"
            ],
            "dependUpon" : [
                "core"
            ]
        },
        "touchCamera" : 
        {
            "files": [
                "../../src/Cameras/Inputs/babylon.freeCameraTouchInput.js",
                "../../src/Cameras/babylon.touchCamera.js"
            ],
            "dependUpon" : [
                "core"
            ]
        },
        "procedural" : 
        {
            "files": [
                "../../src/Materials/Textures/Procedurals/babylon.proceduralTexture.js",
                "../../src/Materials/Textures/Procedurals/babylon.customProceduralTexture.js"
            ],
            "dependUpon" : [
                "core"
            ],
            "shaders": [
                "procedural.vertex"
            ]
        },        
        "gamepad" : 
        {
            "files": [
                "../../src/Cameras/Inputs/babylon.freeCameraGamepadInput.js",
                "../../src/Cameras/Inputs/babylon.arcRotateCameraGamepadInput.js",
<<<<<<< HEAD
                "../../src/Tools/babylon.gamepads.js",
                "../../src/Tools/babylon.extendedGamepad.js"
=======
                "../../src/Gamepad/babylon.gamepadManager.js",
                "../../src/Gamepad/babylon.gamepad.js",
                "../../src/Gamepad/babylon.xboxGamepad.js",
                "../../src/Gamepad/Controllers/babylon.poseEnabledController.js",
                "../../src/Gamepad/Controllers/babylon.webVRController.js",
                "../../src/Gamepad/Controllers/babylon.oculusTouchController.js",
                "../../src/Gamepad/Controllers/babylon.viveController.js",
                "../../src/Gamepad/Controllers/babylon.genericController.js"
>>>>>>> 84b1e46e
            ],
            "dependUpon" : [
                "core"
            ]
        },        
        "additionalCameras" : 
        {
            "files": [
                "../../src/Cameras/babylon.followCamera.js",            
                "../../src/Cameras/babylon.universalCamera.js",
                "../../src/Cameras/babylon.gamepadCamera.js"
            ],
            "dependUpon" : [
                "gamepad"
            ]
        },  
        "depthRenderer" : 
        {
            "files": [
                "../../src/Rendering/babylon.depthRenderer.js"
            ],
            "dependUpon" : [
                "core"
            ], 
            "shaders" : [
                "depth.vertex",
                "depth.fragment"
            ],
            "shaderIncludes": [
                "bonesDeclaration",
                "instancesDeclaration",
                "instancesVertex",
                "bonesVertex"
            ]
        },
        "geometryBufferRenderer" : 
        {
            "files": [
                "../../src/Rendering/babylon.geometryBufferRenderer.js"
            ],
            "dependUpon" : [
                "core"
            ], 
            "shaders" : [
                "geometry.vertex",
                "geometry.fragment"
            ],
            "shaderIncludes": [
                "bones300Declaration",
                "instances300Declaration",
                "instancesVertex",
                "bonesVertex"
            ]
        },
        "postProcesses" : 
        {
            "files": [
                "../../src/PostProcess/babylon.postProcess.js",
                "../../src/PostProcess/babylon.passPostProcess.js"
            ],
            "dependUpon" : [
                "core"
            ], 
            "shaders" : [
                "postprocess.vertex",
                "pass.fragment"
            ]
        }, 
        "additionalPostProcess_blur" : 
        {
            "files": [
                "../../src/PostProcess/babylon.blurPostProcess.js"
            ],
            "dependUpon" : [
                "postProcesses"
            ], 
            "shaders" : [
                "kernelBlur.vertex",
                "kernelBlur.fragment"
            ],
            "shaderIncludes": [
                "kernelBlurFragment",
                "kernelBlurFragment2",
                "kernelBlurVaryingDeclaration",
                "kernelBlurVertex"
            ]
        },    
        "additionalPostProcess_fxaa" : 
        {
            "files": [
                "../../src/PostProcess/babylon.fxaaPostProcess.js"
            ],
            "dependUpon" : [
                "postProcesses"
            ], 
            "shaders" : [
                "fxaa.vertex",
                "fxaa.fragment"
            ]
        },                       
        "additionalPostProcess_highlights" : 
        {
            "files": [
                "../../src/PostProcess/babylon.highlightsPostProcess.js"
            ],
            "dependUpon" : [
                "postProcesses"
            ], 
            "shaders" : [
                "highlights.fragment"
            ]
        },                                       
        "additionalPostProcess_imageProcessing" : 
        {
            "files": [
                "../../src/PostProcess/babylon.imageProcessingPostProcess.js"
            ],
            "dependUpon" : [
                "postProcesses"
            ], 
            "shaders" : [
                "imageProcessing.fragment"
            ],
            "shaderIncludes": [
                "imageProcessingDeclaration",
                "imageProcessingFunctions"
            ]
        },
        "additionalPostProcesses" : 
        {
            "files": [
                "../../src/PostProcess/babylon.refractionPostProcess.js",
                "../../src/PostProcess/babylon.blackAndWhitePostProcess.js",
                "../../src/PostProcess/babylon.convolutionPostProcess.js",
                "../../src/PostProcess/babylon.filterPostProcess.js",
                "../../src/PostProcess/babylon.fxaaPostProcess.js",
                "../../src/PostProcess/babylon.volumetricLightScatteringPostProcess.js",
                "../../src/PostProcess/babylon.colorCorrectionPostProcess.js",
                "../../src/PostProcess/babylon.tonemapPostProcess.js",
                "../../src/PostProcess/babylon.displayPassPostProcess.js",                                
                "../../src/PostProcess/babylon.highlightsPostProcess.js",
                "../../src/PostProcess/babylon.imageProcessingPostProcess.js"
            ],
            "dependUpon" : [
                "postProcesses"
            ], 
            "shaders" : [
                "refraction.fragment",
                "blackAndWhite.fragment",
                "convolution.fragment",
                "filter.fragment",
                "fxaa.fragment",
                "volumetricLightScattering.fragment",
                "volumetricLightScatteringPass.fragment",
                "colorCorrection.fragment",
                "tonemap.fragment",
                "displayPass.fragment",
                "highlights.fragment",
                "imageProcessing.fragment"
            ]
        },                         
        "renderingPipeline" : 
        {
            "files": [
                "../../src/PostProcess/RenderPipeline/babylon.postProcessRenderPipelineManager.js",
                "../../src/PostProcess/RenderPipeline/babylon.postProcessRenderPass.js",
                "../../src/PostProcess/RenderPipeline/babylon.postProcessRenderEffect.js",
                "../../src/PostProcess/RenderPipeline/babylon.postProcessRenderPipeline.js"
            ],
            "dependUpon" : [
                "postProcesses"
            ]
        },                         
        "additionalRenderingPipeline" : 
        {
            "files": [
                "../../src/PostProcess/RenderPipeline/Pipelines/babylon.ssaoRenderingPipeline.js",
                "../../src/PostProcess/RenderPipeline/Pipelines/babylon.ssao2RenderingPipeline.js",
                "../../src/PostProcess/RenderPipeline/Pipelines/babylon.lensRenderingPipeline.js",
                "../../src/PostProcess/RenderPipeline/Pipelines/babylon.standardRenderingPipeline.js"
            ],
            "dependUpon" : [
                "renderingPipeline", 
                "depthRenderer"
            ], 
            "shaders" : [
                "ssao.fragment",
                "ssao2.fragment",
                "ssaoCombine.fragment",
                "chromaticAberration.fragment",
                "lensHighlights.fragment",
                "depthOfField.fragment",
                "standard.fragment"
            ]
        },                       
        "defaultRenderingPipeline" : 
        {
            "files": [
                "../../src/PostProcess/RenderPipeline/Pipelines/babylon.defaultRenderingPipeline.js"
            ],
            "dependUpon" : [
                "renderingPipeline", 
                "additionalPostProcess_fxaa"
            ]
        },
        "bones" : 
        {
            "files": [
                "../../src/Bones/babylon.bone.js",
                "../../src/Bones/babylon.boneIKController.js",
                "../../src/Bones/babylon.boneLookController.js",
                "../../src/Bones/babylon.skeleton.js"
            ],
            "dependUpon" : [
                "core"
            ]
        },
        "hdr" : 
        {
            "files": [
                "../../src/Math/babylon.sphericalPolynomial.js",
                "../../src/Tools/HDR/babylon.cubemapToSphericalPolynomial.js",
                "../../src/Tools/HDR/babylon.panoramaToCubemap.js",
                "../../src/Tools/HDR/babylon.hdr.js",
                "../../src/Materials/Textures/babylon.hdrCubeTexture.js"
            ],
            "dependUpon" : [
                "core"
            ]
        },
        "csg" : 
        {
            "files": [
                "../../src/Mesh/babylon.csg.js"
            ],
            "dependUpon" : [
                "core"
            ]
        },
        "polygonMesh" : 
        {
            "files": [
                "../../src/Tools/babylon.earcut.js",
                "../../src/Mesh/babylon.polygonMesh.js"
            ],
            "dependUpon" : [
                "core"
            ]
        },
        "lensFlares" : 
        {
            "files": [
                "../../src/LensFlare/babylon.lensFlare.js",
                "../../src/LensFlare/babylon.lensFlareSystem.js"
            ],
            "dependUpon" : [
                "core"
            ],
            "shaders" : [
                "lensFlare.vertex",
                "lensFlare.fragment"
            ]
        },
        "physics" : 
        {
            "files": [
                "../../src/Physics/babylon.physicsJoint.js",
                "../../src/Physics/babylon.physicsImpostor.js",
                "../../src/Physics/babylon.physicsEngine.js",
                "../../src/Physics/Plugins/babylon.cannonJSPlugin.js",
                "../../src/Physics/Plugins/babylon.oimoJSPlugin.js"
            ],
            "dependUpon" : [
                "core"
            ]
        },
        "textureFormats" : 
        {
            "files": [
                "../../src/Tools/babylon.tga.js",
                "../../src/Tools/babylon.dds.js",
                "../../src/Tools/babylon.khronosTextureContainer.js"
            ],
            "dependUpon" : [
                "core"
            ]
        },
        "debug" : 
        {
            "files": [
                "../../src/Debug/babylon.skeletonViewer.js",
                "../../src/Debug/babylon.axesViewer.js",
                "../../src/Debug/babylon.boneAxesViewer.js",
                "../../src/Debug/babylon.rayHelper.js",
                "../../src/Debug/babylon.debugLayer.js",
                "../../src/Debug/babylon.physicsViewer.js",
                "../../src/Rendering/babylon.boundingBoxRenderer.js"
            ],
            "dependUpon" : [
                "shaderMaterial",
                "additionalMeshes",
                "standardMaterial", 
                "stringDictionary", 
                "dynamicFloatArray",
                "actions"
            ],
            "shaders" : [
                "color.vertex",
                "color.fragment"
            ]
        },
        "morphTargets" : 
        {
            "files": [
                "../../src/Morph/babylon.morphTarget.js",
                "../../src/Morph/babylon.morphTargetManager.js"
            ],
            "dependUpon" : [
                "core"
            ]
        },
        "colorCurves" : 
        {
            "files": [
                "../../src/Materials/Textures/babylon.colorGradingTexture.js",
                "../../src/Materials/babylon.colorCurves.js"
            ],
            "dependUpon" : [
                "core"
            ]
        },
        "imageProcessing" : 
        {
            "files": [
                "../../src/Materials/babylon.imageProcessingConfiguration.js"
            ],
            "dependUpon" : [
                "colorCurves"
            ],
            "shaderIncludes": [
                "imageProcessingDeclaration",
                "imageProcessingFunctions"
            ]
        },
        "octrees" : 
        {
            "files": [
                "../../src/Culling/Octrees/babylon.octree.js",
                "../../src/Culling/Octrees/babylon.octreeBlock.js"
            ],
            "dependUpon" : [
                "core"
            ]
        },
        "simd" : 
        {
            "files": [
                "../../src/Math/babylon.math.SIMD.js"                      
            ],
            "dependUpon" : [
                "core"
            ]
        },
        "vr" : 
        {
            "files": [
                "../../src/PostProcess/babylon.vrDistortionCorrectionPostProcess.js",
                "../../src/PostProcess/babylon.anaglyphPostProcess.js",
                "../../src/PostProcess/babylon.stereoscopicInterlacePostProcess.js",
                "../../src/Cameras/Inputs/babylon.freeCameraDeviceOrientationInput.js",
                "../../src/Cameras/Inputs/babylon.arcRotateCameraVRDeviceOrientationInput.js",
                "../../src/Cameras/VR/babylon.vrCameraMetrics.js",
                "../../src/Cameras/VR/babylon.webVRCamera.js",
                "../../src/Cameras/babylon.deviceOrientationCamera.js",
                "../../src/Cameras/VR/babylon.vrDeviceOrientationCamera.js",            
                "../../src/Cameras/babylon.stereoscopicCameras.js",
                "../../src/Cameras/VR/babylon.vrExperienceHelper.js"                
            ],
            "dependUpon" : [
                "core"
            ],
            "shaders" :[
                "anaglyph.fragment",
                "stereoscopicInterlace.fragment",
                "vrDistortionCorrection.fragment"
            ]
        },
        "virtualJoystick" : 
        {
            "files": [
                "../../src/Tools/babylon.virtualJoystick.js",
                "../../src/Cameras/babylon.virtualJoysticksCamera.js",
                "../../src/Cameras/Inputs/babylon.freeCameraVirtualJoystickInput.js"
            ],
            "dependUpon" : [
                "core"
            ]
        },
        "optimizations" : 
        {
            "files": [
                "../../src/Mesh/babylon.meshSimplification.js",        
                "../../src/Mesh/babylon.meshLODLevel.js",
                "../../src/Tools/babylon.sceneOptimizer.js"
            ],
            "dependUpon" : [
                "core"
            ]
        }, 
        "highlights" : 
        {
            "files": [
                "../../src/Rendering/babylon.outlineRenderer.js",
                "../../src/Rendering/babylon.edgesRenderer.js",
                "../../src/Layer/babylon.highlightlayer.js"
            ],
            "dependUpon" : [
                "shaderMaterial"
            ],
            "shaders" : [
                "glowBlurPostProcess.fragment",
                "glowMapGeneration.fragment",
                "glowMapGeneration.vertex",
                "glowMapMerge.fragment",
                "glowMapMerge.vertex",
                "line.vertex",
                "line.fragment",
                "outline.vertex",
                "outline.fragment"                
            ]
        }, 
        "assetsManager" : 
        {
            "files": [
                "../../src/Tools/babylon.assetsManager.js"
            ],
            "dependUpon" : [
                "core"
            ]
        }, 
        "mapTexture" : 
        {
            "files": [
                "../../src/Materials/Textures/babylon.mapTexture.js",  
                "../../src/Tools/babylon.rectPackingMap.js"
            ],
            "dependUpon" : [
                "core"
            ]
        }, 
        "dynamicFloatArray" : 
        {
            "files": [
                "../../src/Tools/babylon.dynamicFloatArray.js"
            ],
            "dependUpon" : [
                "core"
            ]
        }, 
        "serialization" : 
        {
            "files": [                              
                "../../src/Tools/babylon.sceneSerializer.js"
            ],
            "dependUpon" : [
                "core"
            ]
        }, 
        "probes" : 
        {
            "files": [                                                      
                "../../src/Probes/babylon.reflectionProbe.js"
            ],
            "dependUpon" : [
                "core"
            ]
        }, 
        "layer" : 
        {
            "files": [                                                      
                "../../src/Layer/babylon.layer.js"
            ],
            "dependUpon" : [
                "core"
            ],
            "shaders" : [
                "layer.vertex",
                "layer.fragment"
            ]
        }
    },
    "typescript": [
        "../../src/**/*.ts",
        "!../../src/**/*.d.ts"
    ],
    "workers": [
        {
            "variable": "BABYLON.CollisionWorker",
            "files": [
                "../../src/Collisions/babylon.collider.js",
                "../../src/Collisions/babylon.collisionWorker.js",
                "../../src/Collisions/babylon.collisionCoordinator.js",
                "../../src/Math/babylon.math.js"
            ]
        }
    ],
    "modules": [
        "materialsLibrary",
        "postProcessesLibrary",
        "proceduralTexturesLibrary",
        "loaders",
        "serializers",
        "inspector",
        "gui"
    ],
    "materialsLibrary": {
        "libraries": [
            {
                "files": [
                    "../../materialsLibrary/src/shadowOnly/babylon.shadowOnlyMaterial.ts"
                ],
                "shaderFiles": [
                    "../../materialsLibrary/src/shadowOnly/shadowOnly.vertex.fx",
                    "../../materialsLibrary/src/shadowOnly/shadowOnly.fragment.fx"
                ],
                "output": "babylon.shadowOnlyMaterial.js"
            },            
            {
                "files": [
                    "../../materialsLibrary/src/gradient/babylon.gradientMaterial.ts"
                ],
                "shaderFiles": [
                    "../../materialsLibrary/src/gradient/gradient.vertex.fx",
                    "../../materialsLibrary/src/gradient/gradient.fragment.fx"
                ],
                "output": "babylon.gradientMaterial.js"
            },
            {
                "files": [
                    "../../materialsLibrary/src/normal/babylon.normalMaterial.ts"
                ],
                "shaderFiles": [
                    "../../materialsLibrary/src/normal/normal.vertex.fx",
                    "../../materialsLibrary/src/normal/normal.fragment.fx"
                ],
                "output": "babylon.normalMaterial.js"
            },
            {
                "files": [
                    "../../materialsLibrary/src/lava/babylon.lavaMaterial.ts"
                ],
                "shaderFiles": [
                    "../../materialsLibrary/src/lava/lava.vertex.fx",
                    "../../materialsLibrary/src/lava/lava.fragment.fx"
                ],
                "output": "babylon.lavaMaterial.js"
            },
            {
                "files": [
                    "../../materialsLibrary/src/simple/babylon.simpleMaterial.ts"
                ],
                "shaderFiles": [
                    "../../materialsLibrary/src/simple/simple.vertex.fx",
                    "../../materialsLibrary/src/simple/simple.fragment.fx"
                ],
                "output": "babylon.simpleMaterial.js"
            },
            {
                "files": [
                    "../../materialsLibrary/src/water/babylon.waterMaterial.ts"
                ],
                "shaderFiles": [
                    "../../materialsLibrary/src/water/water.vertex.fx",
                    "../../materialsLibrary/src/water/water.fragment.fx"
                ],
                "output": "babylon.waterMaterial.js"
            },
            {
                "files": [
                    "../../materialsLibrary/src/fire/babylon.fireMaterial.ts"
                ],
                "shaderFiles": [
                    "../../materialsLibrary/src/fire/fire.vertex.fx",
                    "../../materialsLibrary/src/fire/fire.fragment.fx"
                ],
                "output": "babylon.fireMaterial.js"
            },
            {
                "files": [
                    "../../materialsLibrary/src/fur/babylon.furMaterial.ts"
                ],
                "shaderFiles": [
                    "../../materialsLibrary/src/fur/fur.vertex.fx",
                    "../../materialsLibrary/src/fur/fur.fragment.fx"
                ],
                "output": "babylon.furMaterial.js"
            },
            {
                "files": [
                    "../../materialsLibrary/src/terrain/babylon.terrainMaterial.ts"
                ],
                "shaderFiles": [
                    "../../materialsLibrary/src/terrain/terrain.vertex.fx",
                    "../../materialsLibrary/src/terrain/terrain.fragment.fx"
                ],
                "output": "babylon.terrainMaterial.js"
            },
            {
                "files": [
                    "../../materialsLibrary/src/triPlanar/babylon.triPlanarMaterial.ts"
                ],
                "shaderFiles": [
                    "../../materialsLibrary/src/triPlanar/triplanar.vertex.fx",
                    "../../materialsLibrary/src/triPlanar/triplanar.fragment.fx"
                ],
                "output": "babylon.triPlanarMaterial.js"
            },
            {
                "files": [
                    "../../materialsLibrary/src/sky/babylon.skyMaterial.ts"
                ],
                "shaderFiles": [
                    "../../materialsLibrary/src/sky/sky.vertex.fx",
                    "../../materialsLibrary/src/sky/sky.fragment.fx"
                ],
                "output": "babylon.skyMaterial.js"
            },
            {
                "files": [
                    "../../materialsLibrary/src/grid/babylon.gridmaterial.ts"
                ],
                "shaderFiles": [
                    "../../materialsLibrary/src/grid/grid.vertex.fx",
                    "../../materialsLibrary/src/grid/grid.fragment.fx"
                ],
                "output": "babylon.gridMaterial.js"
            },
            {
                "files": [
                    "../../materialsLibrary/src/custom/babylon.customMaterial.ts"
                ], 
                "output": "babylon.customMaterial.js"
            },
            {
                "files": [
                    "../../materialsLibrary/src/cell/babylon.cellMaterial.ts"
                ],
                "shaderFiles": [
                    "../../materialsLibrary/src/cell/cell.vertex.fx",
                    "../../materialsLibrary/src/cell/cell.fragment.fx"
                ],
                "output": "babylon.cellMaterial.js"
            },
            {
                "files": [
                    "../../materialsLibrary/src/legacyPBR/babylon.legacyPBRMaterial.ts"
                ],
                "shaderFiles": [
                    "../../materialsLibrary/src/legacyPBR/legacyPbr.vertex.fx",
                    "../../materialsLibrary/src/legacyPBR/legacyPbr.fragment.fx"
                ],
                "shadersIncludeFiles": [
                    "../../materialsLibrary/src/legacyPBR/legacyPbrFragmentDeclaration.fx",
                    "../../materialsLibrary/src/legacyPBR/legacyPbrFunctions.fx",
                    "../../materialsLibrary/src/legacyPBR/legacyPbrLightFunctions.fx",
                    "../../materialsLibrary/src/legacyPBR/legacyPbrLightFunctionsCall.fx",
                    "../../materialsLibrary/src/legacyPBR/legacyPbrUboDeclaration.fx",
                    "../../materialsLibrary/src/legacyPBR/legacyPbrVertexDeclaration.fx",
                    "../../materialsLibrary/src/legacyPBR/legacyColorCurves.fx",
                    "../../materialsLibrary/src/legacyPBR/legacyColorCurvesDefinition.fx",
                    "../../materialsLibrary/src/legacyPBR/legacyColorGrading.fx",
                    "../../materialsLibrary/src/legacyPBR/legacyColorGradingDefinition.fx"
                ],
                "output": "babylon.legacyPbrMaterial.js"
            }
        ],
        "build": {
            "srcOutputDirectory": "../../materialsLibrary/",
            "distOutputDirectory": "/materialsLibrary/"
        }
    },
    "postProcessesLibrary": {
        "libraries": [
            {
                "files": [
                    "../../postProcessLibrary/src/asciiArt/babylon.asciiArtPostProcess.ts"
                ],
                "shaderFiles": [
                    "../../postProcessLibrary/src/asciiArt/asciiart.fragment.fx"
                ],
                "output": "babylon.asciiArtPostProcess.js"
            },
            {
                "files": [
                    "../../postProcessLibrary/src/digitalRain/babylon.digitalRainPostProcess.ts"
                ],
                "shaderFiles": [
                    "../../postProcessLibrary/src/digitalRain/digitalrain.fragment.fx"
                ],
                "output": "babylon.digitalRainPostProcess.js"
            }
        ],
        "build": {
            "srcOutputDirectory": "../../postProcessLibrary/",
            "distOutputDirectory": "/postProcessesLibrary/"
        }
    },
    "proceduralTexturesLibrary": {
        "libraries": [
            {
                "files": [
                    "../../proceduralTexturesLibrary/src/wood/babylon.woodProceduralTexture.ts"
                ],
                "shaderFiles": [
                    "../../proceduralTexturesLibrary/src/wood/woodProceduralTexture.fragment.fx"
                ],
                "output": "babylon.woodProceduralTexture.js"
            },
            {
                "files": [
                    "../../proceduralTexturesLibrary/src/fire/babylon.fireProceduralTexture.ts"
                ],
                "shaderFiles": [
                    "../../proceduralTexturesLibrary/src/fire/fireProceduralTexture.fragment.fx"
                ],
                "output": "babylon.fireProceduralTexture.js"
            },
            {
                "files": [
                    "../../proceduralTexturesLibrary/src/cloud/babylon.cloudProceduralTexture.ts"
                ],
                "shaderFiles": [
                    "../../proceduralTexturesLibrary/src/cloud/cloudProceduralTexture.fragment.fx"
                ],
                "output": "babylon.cloudProceduralTexture.js"
            },
            {
                "files": [
                    "../../proceduralTexturesLibrary/src/grass/babylon.grassProceduralTexture.ts"
                ],
                "shaderFiles": [
                    "../../proceduralTexturesLibrary/src/grass/grassProceduralTexture.fragment.fx"
                ],
                "output": "babylon.grassProceduralTexture.js"
            },
            {
                "files": [
                    "../../proceduralTexturesLibrary/src/road/babylon.roadProceduralTexture.ts"
                ],
                "shaderFiles": [
                    "../../proceduralTexturesLibrary/src/road/roadProceduralTexture.fragment.fx"
                ],
                "output": "babylon.roadProceduralTexture.js"
            },
            {
                "files": [
                    "../../proceduralTexturesLibrary/src/brick/babylon.brickProceduralTexture.ts"
                ],
                "shaderFiles": [
                    "../../proceduralTexturesLibrary/src/brick/brickProceduralTexture.fragment.fx"
                ],
                "output": "babylon.brickProceduralTexture.js"
            },
            {
                "files": [
                    "../../proceduralTexturesLibrary/src/marble/babylon.marbleProceduralTexture.ts"
                ],
                "shaderFiles": [
                    "../../proceduralTexturesLibrary/src/marble/marbleProceduralTexture.fragment.fx"
                ],
                "output": "babylon.marbleProceduralTexture.js"
            },
            {
                "files": [
                    "../../proceduralTexturesLibrary/src/starfield/babylon.starfieldProceduralTexture.ts"
                ],
                "shaderFiles": [
                    "../../proceduralTexturesLibrary/src/starfield/starfieldProceduralTexture.fragment.fx"
                ],
                "output": "babylon.starfieldProceduralTexture.js"
            },
            {
                "files": [
                    "../../proceduralTexturesLibrary/src/normalMap/babylon.normalMapProceduralTexture.ts"
                ],
                "shaderFiles": [
                    "../../proceduralTexturesLibrary/src/normalMap/normalMapProceduralTexture.fragment.fx"
                ],
                "output": "babylon.normalMapProceduralTexture.js"
            },
            {
                "files": [
                    "../../proceduralTexturesLibrary/src/perlinNoise/babylon.perlinNoiseProceduralTexture.ts"
                ],
                "shaderFiles":[
                    "../../proceduralTexturesLibrary/src/perlinNoise/perlinNoiseProceduralTexture.fragment.fx"
                ],
                "output": "babylon.perlinNoiseProceduralTexture.js"
            }
        ],
        "build": {
            "srcOutputDirectory": "../../proceduralTexturesLibrary/",
            "distOutputDirectory": "/proceduralTexturesLibrary/"
        }
    },
    "loaders": {
        "libraries": [
            {
                "files": [
                    "../../loaders/src/STL/babylon.stlFileLoader.ts"
                ],
                "output": "babylon.stlFileLoader.js"
            },
            {
                "files": [
                    "../../loaders/src/OBJ/babylon.objFileLoader.ts"
                ],
                "output": "babylon.objFileLoader.js"
            },
            {
                "files": [
                    "../../loaders/src/glTF/babylon.glTFFileLoader.ts",
                    "../../loaders/src/glTF/1.0/babylon.glTFLoaderInterfaces.ts",
                    "../../loaders/src/glTF/1.0/babylon.glTFLoader.ts",
                    "../../loaders/src/glTF/1.0/babylon.glTFLoaderUtils.ts",
                    "../../loaders/src/glTF/1.0/babylon.glTFLoaderExtension.ts",
                    "../../loaders/src/glTF/1.0/babylon.glTFBinaryExtension.ts",
                    "../../loaders/src/glTF/1.0/babylon.glTFMaterialsCommonExtension.ts"
                ],
                "output": "babylon.glTF1FileLoader.js"
            },
            {
                "files": [
                    "../../loaders/src/glTF/babylon.glTFFileLoader.ts",
                    "../../loaders/src/glTF/2.0/babylon.glTFLoaderInterfaces.ts",
                    "../../loaders/src/glTF/2.0/babylon.glTFLoader.ts",
                    "../../loaders/src/glTF/2.0/babylon.glTFLoaderUtils.ts",
                    "../../loaders/src/glTF/2.0/babylon.glTFLoaderExtension.ts",
                    "../../loaders/src/glTF/2.0/Extensions/MSFT_lod.ts",
                    "../../loaders/src/glTF/2.0/Extensions/KHR_materials_pbrSpecularGlossiness.ts"
                ],
                "output": "babylon.glTF2FileLoader.js"
            },
            {
                "files": [
                    "../../loaders/src/glTF/babylon.glTFFileLoader.ts",
                    "../../loaders/src/glTF/1.0/babylon.glTFLoaderInterfaces.ts",
                    "../../loaders/src/glTF/1.0/babylon.glTFLoader.ts",
                    "../../loaders/src/glTF/1.0/babylon.glTFLoaderUtils.ts",
                    "../../loaders/src/glTF/1.0/babylon.glTFLoaderExtension.ts",
                    "../../loaders/src/glTF/1.0/babylon.glTFBinaryExtension.ts",
                    "../../loaders/src/glTF/1.0/babylon.glTFMaterialsCommonExtension.ts",
                    "../../loaders/src/glTF/2.0/babylon.glTFLoaderInterfaces.ts",
                    "../../loaders/src/glTF/2.0/babylon.glTFLoader.ts",
                    "../../loaders/src/glTF/2.0/babylon.glTFLoaderUtils.ts",
                    "../../loaders/src/glTF/2.0/babylon.glTFLoaderExtension.ts",
                    "../../loaders/src/glTF/2.0/Extensions/MSFT_lod.ts",
                    "../../loaders/src/glTF/2.0/Extensions/KHR_materials_pbrSpecularGlossiness.ts"
                ],
                "output": "babylon.glTFFileLoader.js"
            }
        ],
        "build": {
            "srcOutputDirectory": "../../loaders/",
            "distOutputDirectory": "/loaders/"
        }
    },
    "serializers": {
        "libraries": [
            {
                "files": [
                    "../../serializers/src/OBJ/babylon.objSerializer.ts"
                ],
                "output": "babylon.objSerializer.js"
            }
        ],
        "build": {
            "srcOutputDirectory": "../../serializers/",
            "distOutputDirectory": "/serializers/"
        }
    },
    "gui": {
        "libraries": [
            {
                "files": [
                    "../../gui/src/advancedDynamicTexture.ts",
                    "../../gui/src/measure.ts",
                    "../../gui/src/math2D.ts",
                    "../../gui/src/valueAndUnit.ts",
                    "../../gui/src/controls/control.ts",
                    "../../gui/src/controls/container.ts",
                    "../../gui/src/controls/stackPanel.ts",
                    "../../gui/src/controls/rectangle.ts",
                    "../../gui/src/controls/ellipse.ts",
                    "../../gui/src/controls/line.ts",
                    "../../gui/src/controls/slider.ts",
                    "../../gui/src/controls/checkBox.ts",
                    "../../gui/src/controls/radioButton.ts",
                    "../../gui/src/controls/textBlock.ts",
                    "../../gui/src/controls/image.ts",
                    "../../gui/src/controls/button.ts",
                    "../../gui/src/controls/colorPicker.ts",
                    "../../gui/src/controls/inputText.ts"
                ],
                "output": "babylon.gui.js",
                "buildAsModule": "true",
                "moduleDeclaration": "BABYLON.GUI"
            }
        ],
        "build": {
            "srcOutputDirectory": "../../gui/",
            "distOutputDirectory": "/gui/"
        }
    },
    "inspector": {
        "libraries": [
            {
                "files": [
                    "../../inspector/src/Inspector.ts",
                    "../../inspector/src/properties.ts",
                    "../../inspector/src/properties_gui.ts",
                    "../../inspector/src/gui/BasicElement.ts",
                    "../../inspector/src/adapters/Adapter.ts",
                    "../../inspector/src/adapters/CameraAdapter.ts",
                    "../../inspector/src/adapters/PhysicsImpostorAdapter.ts",
                    "../../inspector/src/adapters/GUIAdapter.ts",
                    "../../inspector/src/adapters/SoundAdapter.ts",
                    "../../inspector/src/adapters/TextureAdapter.ts",
                    "../../inspector/src/adapters/LightAdapter.ts",
                    "../../inspector/src/adapters/MaterialAdapter.ts",
                    "../../inspector/src/adapters/MeshAdapter.ts",
                    "../../inspector/src/adapters/PhysicsImpostorAdapter.ts",                    
                    "../../inspector/src/details/DetailPanel.ts",
                    "../../inspector/src/details/Property.ts",
                    "../../inspector/src/details/PropertyLine.ts",
                    "../../inspector/src/gui/ColorElement.ts",
                    "../../inspector/src/gui/CubeTextureElement.ts",
                    "../../inspector/src/gui/HDRCubeTextureElement.ts",
                    "../../inspector/src/gui/SearchBar.ts",
                    "../../inspector/src/gui/TextureElement.ts",
                    "../../inspector/src/gui/Tooltip.ts",
                    "../../inspector/src/helpers/Helpers.ts",
                    "../../inspector/src/scheduler/Scheduler.ts",
                    "../../inspector/src/tabs/Tab.ts",
                    "../../inspector/src/tabs/PropertyTab.ts",
                    "../../inspector/src/tabs/CameraTab.ts",
                    "../../inspector/src/tabs/GUITab.ts",
                    "../../inspector/src/tabs/PhysicsTab.ts",
                    "../../inspector/src/tabs/SoundTab.ts",
                    "../../inspector/src/tabs/TextureTab.ts",
                    "../../inspector/src/tabs/LightTab.ts",
                    "../../inspector/src/tabs/MaterialTab.ts",
                    "../../inspector/src/tabs/MeshTab.ts",
                    "../../inspector/src/tabs/SceneTab.ts",
                    "../../inspector/src/tabs/ConsoleTab.ts",
                    "../../inspector/src/tabs/StatsTab.ts",
                    "../../inspector/src/tabs/TabBar.ts",
                    "../../inspector/src/tools/AbstractTool.ts",
                    "../../inspector/src/tools/PauseScheduleTool.ts",
                    "../../inspector/src/tools/PickTool.ts",
                    "../../inspector/src/tools/PopupTool.ts",
                    "../../inspector/src/tools/RefreshTool.ts",
                    "../../inspector/src/tools/LabelTool.ts",
                    "../../inspector/src/tools/Toolbar.ts",
                    "../../inspector/src/tools/DisposeTool.ts",
                    "../../inspector/src/tree/TreeItem.ts",
                    "../../inspector/src/treetools/AbstractTreeTool.ts",
                    "../../inspector/src/treetools/BoundingBox.ts",
                    "../../inspector/src/treetools/CameraPOV.ts",
                    "../../inspector/src/treetools/SoundInteractions.ts",
                    "../../inspector/src/treetools/Checkbox.ts",
                    "../../inspector/src/treetools/DebugArea.ts",
                    "../../inspector/src/treetools/Info.ts",
                    "../../inspector/src/lib.d.ts"
                ],
                "sassFiles": [
                    "../../inspector/sass/**/*.scss"
                ],
                "output": "babylon.inspector.js",
                "webpack": "../../inspector/webpack.config.js",
                "bundle":"true"
            }
        ],
        "build": {
            "srcOutputDirectory": "../../inspector/",
            "distOutputDirectory": "/inspector/"
        }
    }
}<|MERGE_RESOLUTION|>--- conflicted
+++ resolved
@@ -81,7 +81,7 @@
                 "../../src/Mesh/babylon.mesh.vertexData.js",
                 "../../src/Mesh/babylon.geometry.js",
                 "../../src/PostProcess/babylon.postProcessManager.js",
-                "../../src/Tools/babylon.performanceMonitor.js" 
+                "../../src/Tools/babylon.performanceMonitor.js"
             ]
         },         
         "particles" : 
@@ -529,10 +529,6 @@
             "files": [
                 "../../src/Cameras/Inputs/babylon.freeCameraGamepadInput.js",
                 "../../src/Cameras/Inputs/babylon.arcRotateCameraGamepadInput.js",
-<<<<<<< HEAD
-                "../../src/Tools/babylon.gamepads.js",
-                "../../src/Tools/babylon.extendedGamepad.js"
-=======
                 "../../src/Gamepad/babylon.gamepadManager.js",
                 "../../src/Gamepad/babylon.gamepad.js",
                 "../../src/Gamepad/babylon.xboxGamepad.js",
@@ -541,7 +537,6 @@
                 "../../src/Gamepad/Controllers/babylon.oculusTouchController.js",
                 "../../src/Gamepad/Controllers/babylon.viveController.js",
                 "../../src/Gamepad/Controllers/babylon.genericController.js"
->>>>>>> 84b1e46e
             ],
             "dependUpon" : [
                 "core"
