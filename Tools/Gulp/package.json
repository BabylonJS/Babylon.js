{
  "name": "BabylonJS",
  "version": "2.2.0",
  "description": "Babylon.js is a 3D engine based on webgl and javascript",
  "main": "",
  "repository": { "url": "https://github.com/BabylonJS/Babylon.js/" },
  "readme": "https://github.com/BabylonJS/Babylon.js/edit/master/readme.md",
  "license": "(Apache-2.0)",
  "devDependencies": {
    "gulp": "^3.8.11",
    "gulp-uglify": "~1.2.0",
    "gulp-sourcemaps": "~1.5.2",
    "typescript": "^1.7.5",
    "gulp-typescript": "~2.9.0",
    "through2": "~0.6.5",
    "gulp-util": "~3.0.4",
    "gulp-concat": "~2.5.2",
    "merge2": "~0.3.5",
    "gulp-rename": "~1.2.2",
    "gulp-clean-ts-extends": "~0.1.1",
    "gulp-changed": "~1.2.1",
    "run-sequence": "~1.1.0",
<<<<<<< HEAD
    "gulp-replace": "~0.5.3"
=======
    "gulp-replace": "~0.5.3",
    "gulp-content-to-variable": "^0.1.0"
>>>>>>> 418895b5
  }
}
<|MERGE_RESOLUTION|>--- conflicted
+++ resolved
@@ -1,30 +1,26 @@
-{
-  "name": "BabylonJS",
-  "version": "2.2.0",
-  "description": "Babylon.js is a 3D engine based on webgl and javascript",
-  "main": "",
-  "repository": { "url": "https://github.com/BabylonJS/Babylon.js/" },
-  "readme": "https://github.com/BabylonJS/Babylon.js/edit/master/readme.md",
-  "license": "(Apache-2.0)",
-  "devDependencies": {
-    "gulp": "^3.8.11",
-    "gulp-uglify": "~1.2.0",
-    "gulp-sourcemaps": "~1.5.2",
-    "typescript": "^1.7.5",
-    "gulp-typescript": "~2.9.0",
-    "through2": "~0.6.5",
-    "gulp-util": "~3.0.4",
-    "gulp-concat": "~2.5.2",
-    "merge2": "~0.3.5",
-    "gulp-rename": "~1.2.2",
-    "gulp-clean-ts-extends": "~0.1.1",
-    "gulp-changed": "~1.2.1",
-    "run-sequence": "~1.1.0",
-<<<<<<< HEAD
-    "gulp-replace": "~0.5.3"
-=======
-    "gulp-replace": "~0.5.3",
-    "gulp-content-to-variable": "^0.1.0"
->>>>>>> 418895b5
-  }
-}
+{
+  "name": "BabylonJS",
+  "version": "2.2.0",
+  "description": "Babylon.js is a 3D engine based on webgl and javascript",
+  "main": "",
+  "repository": { "url": "https://github.com/BabylonJS/Babylon.js/" },
+  "readme": "https://github.com/BabylonJS/Babylon.js/edit/master/readme.md",
+  "license": "(Apache-2.0)",
+  "devDependencies": {
+    "gulp": "^3.8.11",
+    "gulp-uglify": "~1.2.0",
+    "gulp-sourcemaps": "~1.5.2",
+    "typescript": "^1.7.5",
+    "gulp-typescript": "~2.9.0",
+    "through2": "~0.6.5",
+    "gulp-util": "~3.0.4",
+    "gulp-concat": "~2.5.2",
+    "merge2": "~0.3.5",
+    "gulp-rename": "~1.2.2",
+    "gulp-clean-ts-extends": "~0.1.1",
+    "gulp-changed": "~1.2.1",
+    "run-sequence": "~1.1.0",
+    "gulp-replace": "~0.5.3",
+    "gulp-content-to-variable": "^0.1.0"
+  }
+}