﻿"use strict";

var engine;
var canvas;
var currentScene;
var config;
var justOnce;
var engineName;
var currentTestName;
var numTestsOk = 0;
var failedTests = [];

// Random replacement
var seed = 1;
Math.random = function() {
    var x = Math.sin(seed++) * 10000;
    return x - Math.floor(x);
}

function compare(renderData, referenceCanvas, threshold, errorRatio) {
    var width = referenceCanvas.width;
    var height = referenceCanvas.height;
    var size = width * height * 4;

    var referenceContext = referenceCanvas.getContext("2d");

    var referenceData = referenceContext.getImageData(0, 0, width, height);

    var differencesCount = 0;
    for (var index = 0; index < size; index += 4) {
        if (Math.abs(renderData[index] - referenceData.data[index]) < threshold &&
            Math.abs(renderData[index + 1] - referenceData.data[index + 1]) < threshold &&
            Math.abs(renderData[index + 2] - referenceData.data[index + 2]) < threshold) {
            continue;
        }

        referenceData.data[index] = 255;
        referenceData.data[index + 1] *= 0.5;
        referenceData.data[index + 2] *= 0.5;
        referenceData.data[index + 3] = 255;
        differencesCount++;
    }

    referenceContext.putImageData(referenceData, 0, 0);

    if (differencesCount) {
        console.log("%c Pixel difference: " + differencesCount + " pixels.", 'color: orange');
    }

    return (differencesCount * 100) / (width * height) > errorRatio;
}

async function getRenderData(canvas, engine) {
    var width = canvas.width;
    var height = canvas.height;

    return new Promise((resolve) => {
        engine.onEndFrameObservable.addOnce(async () => {
            var renderData = await engine.readPixels(0, 0, width, height);
            var numberOfChannelsByLine = width * 4;
            var halfHeight = height / 2;
            for (var i = 0; i < halfHeight; i++) {
                for (var j = 0; j < numberOfChannelsByLine; j++) {
                    var currentCell = j + i * numberOfChannelsByLine;
                    var targetLine = height - i - 1;
                    var targetCell = j + targetLine * numberOfChannelsByLine;

                    var temp = renderData[currentCell];
                    renderData[currentCell] = renderData[targetCell];
                    renderData[targetCell] = temp;
                }
            }
            if (engine.isWebGPU) {
                for (var i = 0; i < width * height * 4; i += 4) {
                    var temp = renderData[i + 0];
                    renderData[i + 0] = renderData[i + 2];
                    renderData[i + 2] = temp;
                }
            }

            resolve(renderData);
        });
    });
}

function saveRenderImage(data, canvas) {
    var width = canvas.width;
    var height = canvas.height;
    var screenshotCanvas = document.createElement('canvas');
    screenshotCanvas.width = width;
    screenshotCanvas.height = height;
    var context = screenshotCanvas.getContext('2d');

    var imageData = context.createImageData(width, height);
    var castData = imageData.data;
    castData.set(data);
    context.putImageData(imageData, 0, 0);

    return screenshotCanvas.toDataURL();
}

async function evaluate(test, resultCanvas, result, renderImage, waitRing, done) {
    var renderData = await getRenderData(canvas, engine);
    var testRes = true;

    // gl check
    var gl = engine._gl;
    if (gl && gl.getError() !== 0) {
        result.classList.add("failed");
        result.innerHTML = "×";
        testRes = false;
        console.log('%c failed (gl error)', 'color: red');
    } else {

        // Visual check
        if (!test.onlyVisual) {
            var info = engine.getGlInfo();
            var defaultErrorRatio = 2.5

            if (compare(renderData, resultCanvas, test.threshold || 25, test.errorRatio || defaultErrorRatio)) {
                result.classList.add("failed");
                result.innerHTML = "×";
                testRes = false;
                console.log('%c failed', 'color: red');
            } else {
                result.innerHTML = "✔";
                testRes = true;
                console.log('%c validated', 'color: green');
            }
        }
    }
    waitRing.classList.add("hidden");

    var renderB64 = saveRenderImage(renderData, canvas);
    renderImage.src = renderB64;

    currentScene.dispose();
    currentScene = null;
    engine.setHardwareScalingLevel(1);
    engine.setDepthFunction(BABYLON.Constants.LEQUAL);

    engine.applyStates();

    engine._deltaTime = 0;
    engine._fps = 60;
    engine._performanceMonitor = new BABYLON.PerformanceMonitor();

    if (resultCanvas.parentElement) {
        resultCanvas.parentElement.setAttribute("result", testRes);
    }

    if (testRes) {
        numTestsOk++;
    } else {
        failedTests.push(currentTestName);
    }

    done(testRes, renderB64);
}

function processCurrentScene(test, resultCanvas, result, renderImage, index, waitRing, done) {
    currentScene.useConstantAnimationDeltaTime = true;
    var renderCount = test.renderCount || 1;

    engine.endFrame();

    currentScene.executeWhenReady(function() {
        if (currentScene.activeCamera && currentScene.activeCamera.useAutoRotationBehavior) {
            currentScene.activeCamera.useAutoRotationBehavior = false;
        }
        engine.runRenderLoop(function() {
            try {
                currentScene.render();
                renderCount--;

                if (renderCount === 0) {
                    engine.stopRenderLoop();
                    evaluate(test, resultCanvas, result, renderImage, waitRing, done);
                }
            }
            catch (e) {
                console.error(e);
                failedTests.push(currentTestName);
                done(false);
            }
        });

    });
}

function runTest(index, done, listname) {
    if (index >= config.tests.length) {
        done(false);
    }

    const excludedEngines = config.tests[index].excludedEngines;
    if (Array.isArray(excludedEngines) && excludedEngines.indexOf(engineName) >= 0) {
        done(true);
        return;
    }
    
    // Clear the plugin activated observables in case it is registered in the test.
    BABYLON.SceneLoader.OnPluginActivatedObservable.clear();

    var test = config.tests[index];
    var container = document.createElement("div");
    container.id = "container#" + index;
    container.className = "container";
    document.body.appendChild(container);

    var titleContainer = document.createElement("div");
    titleContainer.className = "containerTitle";
    container.appendChild(titleContainer);

    var title = document.createElement("div");
    title.className = "title";
    titleContainer.appendChild(title);

    var result = document.createElement("div");
    result.className = "result";
    titleContainer.appendChild(result);

    var waitRing = document.createElement("img");
    waitRing.className = "waitRing";
    titleContainer.appendChild(waitRing);
    waitRing.src = "/tests/validation/loading.gif";

    var resultCanvas = document.createElement("canvas");
    resultCanvas.className = "resultImage";
    container.appendChild(resultCanvas);

    title.innerHTML = "#" + index + "> " + test.title;

    console.log("Running " + (listname ? listname + "/" : "") + test.title);

    currentTestName = test.title;

    engine.beginFrame();

    var resultContext = resultCanvas.getContext("2d");
    var img = new Image();
    img.onload = function() {
        resultCanvas.width = img.width;
        resultCanvas.height = img.height;
        resultContext.drawImage(img, 0, 0);

        var renderImage = new Image();
        renderImage.className = "renderImage";
        container.appendChild(renderImage);

        seed = 1;
        location.href = "#" + container.id;
       
        if (test.sceneFolder) {
            BABYLON.SceneLoader.Load(config.root + test.sceneFolder, test.sceneFilename, engine, function(newScene) {
                currentScene = newScene;
                processCurrentScene(test, resultCanvas, result, renderImage, index, waitRing, done);
            },
                null,
                function(loadedScene, msg) {
                    console.error(msg);
                    failedTests.push(currentTestName);
                    done(false);
                });
        }
        else if (test.playgroundId) {
            if (test.playgroundId[0] !== "#" || test.playgroundId.indexOf("#", 1) === -1) {
                test.playgroundId += "#0";
            }

            var snippetUrl = "https://snippet.babylonjs.com";
            var pgRoot = "/Playground"

            var retryTime = 500;
            var maxRetry = 5;
            var retry = 0;

            var onError = function() {
                retry++;
                if (retry < maxRetry) {
                    setTimeout(function() {
                        loadPG();
                    }, retryTime);
                }
                else {
                    failedTests.push(currentTestName);
                    done(false);
                }
            }

            var loadPG = function() {
                var xmlHttp = new XMLHttpRequest();
                xmlHttp.onreadystatechange = function() {
                    if (xmlHttp.readyState === 4) {
                        try {
                            xmlHttp.onreadystatechange = null;
                            var snippet = JSON.parse(xmlHttp.responseText);
                            var code = JSON.parse(snippet.jsonPayload).code.toString();
                            code = code.replace(/\/textures\//g, pgRoot + "/textures/");
                            code = code.replace(/"textures\//g, "\"" + pgRoot + "/textures/");
                            code = code.replace(/\/scenes\//g, pgRoot + "/scenes/");
                            code = code.replace(/"scenes\//g, "\"" + pgRoot + "/scenes/");

                            if (test.replace) {
                                var split = test.replace.split(",");
                                for (var i = 0; i < split.length; i += 2) {
                                    var source = split[i].trim();
                                    var destination = split[i + 1].trim();
                                    code = code.replace(source, destination);
                                }
                            }

                            currentScene = eval(code + "\r\ncreateScene(engine)");

                            if (currentScene.then) {
                                // Handle if createScene returns a promise
                                currentScene.then(function(scene) {
                                    currentScene = scene;
                                    processCurrentScene(test, resultCanvas, result, renderImage, index, waitRing, done);
                                }).catch(function(e) {
                                    console.error(e);
                                    onError();
                                })
                            } else {
                                // Handle if createScene returns a scene
                                processCurrentScene(test, resultCanvas, result, renderImage, index, waitRing, done);
                            }
                        }
                        catch (e) {
                            console.error(e);
                            onError();
                        }
                    }
                }
                xmlHttp.onerror = function() {
                    console.error("Network error during test load.");
                    onError();
                }

                xmlHttp.open("GET", snippetUrl + test.playgroundId.replace(/#/g, "/"));
                xmlHttp.send();
            }

            loadPG();
        } else {
            // Fix references
            if (test.specificRoot) {
                BABYLON.Tools.BaseUrl = config.root + test.specificRoot;
            }

            var request = new XMLHttpRequest();
            request.open('GET', config.root + test.scriptToRun, true);

            request.onreadystatechange = function() {
                if (request.readyState === 4) {
                    try {
                        request.onreadystatechange = null;

                        var scriptToRun = request.responseText.replace(/..\/..\/assets\//g, config.root + "/Assets/");
                        scriptToRun = scriptToRun.replace(/..\/..\/Assets\//g, config.root + "/Assets/");
                        scriptToRun = scriptToRun.replace(/\/assets\//g, config.root + "/Assets/");

                        if (test.replace) {
                            var split = test.replace.split(",");
                            for (var i = 0; i < split.length; i += 2) {
                                var source = split[i].trim();
                                var destination = split[i + 1].trim();
                                scriptToRun = scriptToRun.replace(source, destination);
                            }
                        }

                        if (test.replaceUrl) {
                            var split = test.replaceUrl.split(",");
                            for (var i = 0; i < split.length; i++) {
                                var source = split[i].trim();
                                var regex = new RegExp(source, "g");
                                scriptToRun = scriptToRun.replace(regex, config.root + test.rootPath + source);
                            }
                        }

                        currentScene = eval(scriptToRun + test.functionToCall + "(engine)");
                        processCurrentScene(test, resultCanvas, result, renderImage, index, waitRing, done);
                    }
                    catch (e) {
                        console.error(e);
                        failedTests.push(currentTestName);
                        done(false);
                    }
                }
            };
            request.onerror = function() {
                console.error("Network error during test load.");
                failedTests.push(currentTestName);
                done(false);
            }

            request.send(null);

        }
    }

    img.src = "/tests/validation/ReferenceImages/" + (listname ? listname + "/" : "") + (test.referenceImage ? test.referenceImage : test.title + ".png");

}

function GetAbsoluteUrl(url) {
    const a = document.createElement("a");
    a.href = url;
    return a.href;
}

<<<<<<< HEAD
function init(_engineName) {
    _engineName = _engineName ? _engineName.toLowerCase() : "webgl2";
    if (window.disableWebGL2Support) {
        _engineName = "webgl1";
    }
    if (_engineName === "webgl") {
        _engineName = "webgl1";
    }

    engineName = _engineName;

=======
function init() {
>>>>>>> 76ee91e7
    BABYLON.SceneLoader.ShowLoadingScreen = false;
    BABYLON.SceneLoader.ForceFullSceneLoadingForIncremental = true;

    BABYLON.DracoCompression.Configuration.decoder = {
        wasmUrl: GetAbsoluteUrl("../../dist/preview%20release/draco_wasm_wrapper_gltf.js"),
        wasmBinaryUrl: GetAbsoluteUrl("../../dist/preview%20release/draco_decoder_gltf.wasm"),
        fallbackUrl: GetAbsoluteUrl("../../dist/preview%20release/draco_decoder_gltf.js")
    };
    BABYLON.GLTFValidation.Configuration = {
        url: GetAbsoluteUrl("../../dist/preview%20release/gltf_validator.js")
    };
    BABYLON.GLTF2.Loader.Extensions.EXT_meshopt_compression.DecoderPath =
        GetAbsoluteUrl("../../dist/preview%20release/meshopt_decoder.js");
    BABYLON.KhronosTextureContainer2.URLConfig = {
        jsDecoderModule: GetAbsoluteUrl("../../dist/preview%20release/babylon.ktx2Decoder.js"),
        wasmUASTCToASTC: GetAbsoluteUrl("../../dist/preview%20release/ktx2Transcoders/uastc_astc.wasm"),
        wasmUASTCToBC7: GetAbsoluteUrl("../../dist/preview%20release/ktx2Transcoders/uastc_bc7.wasm"),
        wasmUASTCToRGBA_UNORM: GetAbsoluteUrl("../../dist/preview%20release/ktx2Transcoders/uastc_rgba32_unorm.wasm"),
        wasmUASTCToRGBA_SRGB: GetAbsoluteUrl("../../dist/preview%20release/ktx2Transcoders/uastc_rgba32_srgb.wasm"),
        jsMSCTranscoder: GetAbsoluteUrl("../../dist/preview%20release/ktx2Transcoders/msc_basis_transcoder.js"),
        wasmMSCTranscoder: GetAbsoluteUrl("../../dist/preview%20release/ktx2Transcoders/msc_basis_transcoder.wasm")
    };

    BABYLON.KhronosTextureContainer2.URLConfig = {
        jsDecoderModule: GetAbsoluteUrl("../../dist/preview%20release/babylon.ktx2Decoder.js"),
        wasmUASTCToASTC: GetAbsoluteUrl("../../dist/preview%20release/ktx2Transcoders/uastc_astc.wasm"),
        wasmUASTCToBC7: GetAbsoluteUrl("../../dist/preview%20release/ktx2Transcoders/uastc_bc7.wasm"),
        wasmUASTCToRGBA_UNORM: GetAbsoluteUrl("../../dist/preview%20release/ktx2Transcoders/uastc_rgba32_unorm.wasm"),
        wasmUASTCToRGBA_SRGB: GetAbsoluteUrl("../../dist/preview%20release/ktx2Transcoders/uastc_rgba32_srgb.wasm"),
        jsMSCTranscoder: GetAbsoluteUrl("../../dist/preview%20release/ktx2Transcoders/msc_basis_transcoder.js"),
        wasmMSCTranscoder: GetAbsoluteUrl("../../dist/preview%20release/ktx2Transcoders/msc_basis_transcoder.wasm")
    };

    canvas = document.createElement("canvas");
    canvas.className = "renderCanvas";
    document.body.appendChild(canvas);
    if (engineName === "webgpu") {
        const glslangOptions = { 
            jsPath: "../../dist/preview%20release/glslang/glslang.js",
            wasmPath: "../../dist/preview%20release/glslang/glslang.wasm"
        };

        engine = new BABYLON.WebGPUEngine(canvas, {
            deviceDescriptor: {
                extensions: [
                    "texture-compression-bc",
                    "timestamp-query",
                    "pipeline-statistics-query",
                    "depth-clamping",
                    "depth24unorm-stencil8",
                    "depth32float-stencil8"
                ]
            },
            antialiasing: false,
        });
        engine.enableOfflineSupport = false;
        return new Promise((resolve) => {
            engine.initAsync(glslangOptions).then(() => resolve());
        });
    } else {
        engine = new BABYLON.Engine(canvas, false, { useHighPrecisionFloats: true, disableWebGL2Support: engineName === "webgl1" ? true : false });
        engine.enableOfflineSupport = false;
        engine.setDitheringState(false);
        return Promise.resolve();
    }
}

function showResultSummary() {
    console.log(`${numTestsOk} test(s) succeeded, ${failedTests.length} failed.`);
    if (failedTests.length > 0) {
        console.log(`List of failed test(s):\r\n  ${failedTests.join("\r\n  ")}`);
    }
}

function dispose() {
    engine.dispose();
    currentScene = null;
    engine = null;
    document.body.removeChild(canvas);
    canvas = null;
}
<|MERGE_RESOLUTION|>--- conflicted
+++ resolved
@@ -1,507 +1,503 @@
-﻿"use strict";
-
-var engine;
-var canvas;
-var currentScene;
-var config;
-var justOnce;
-var engineName;
-var currentTestName;
-var numTestsOk = 0;
-var failedTests = [];
-
-// Random replacement
-var seed = 1;
-Math.random = function() {
-    var x = Math.sin(seed++) * 10000;
-    return x - Math.floor(x);
-}
-
-function compare(renderData, referenceCanvas, threshold, errorRatio) {
-    var width = referenceCanvas.width;
-    var height = referenceCanvas.height;
-    var size = width * height * 4;
-
-    var referenceContext = referenceCanvas.getContext("2d");
-
-    var referenceData = referenceContext.getImageData(0, 0, width, height);
-
-    var differencesCount = 0;
-    for (var index = 0; index < size; index += 4) {
-        if (Math.abs(renderData[index] - referenceData.data[index]) < threshold &&
-            Math.abs(renderData[index + 1] - referenceData.data[index + 1]) < threshold &&
-            Math.abs(renderData[index + 2] - referenceData.data[index + 2]) < threshold) {
-            continue;
-        }
-
-        referenceData.data[index] = 255;
-        referenceData.data[index + 1] *= 0.5;
-        referenceData.data[index + 2] *= 0.5;
-        referenceData.data[index + 3] = 255;
-        differencesCount++;
-    }
-
-    referenceContext.putImageData(referenceData, 0, 0);
-
-    if (differencesCount) {
-        console.log("%c Pixel difference: " + differencesCount + " pixels.", 'color: orange');
-    }
-
-    return (differencesCount * 100) / (width * height) > errorRatio;
-}
-
-async function getRenderData(canvas, engine) {
-    var width = canvas.width;
-    var height = canvas.height;
-
-    return new Promise((resolve) => {
-        engine.onEndFrameObservable.addOnce(async () => {
-            var renderData = await engine.readPixels(0, 0, width, height);
-            var numberOfChannelsByLine = width * 4;
-            var halfHeight = height / 2;
-            for (var i = 0; i < halfHeight; i++) {
-                for (var j = 0; j < numberOfChannelsByLine; j++) {
-                    var currentCell = j + i * numberOfChannelsByLine;
-                    var targetLine = height - i - 1;
-                    var targetCell = j + targetLine * numberOfChannelsByLine;
-
-                    var temp = renderData[currentCell];
-                    renderData[currentCell] = renderData[targetCell];
-                    renderData[targetCell] = temp;
-                }
-            }
-            if (engine.isWebGPU) {
-                for (var i = 0; i < width * height * 4; i += 4) {
-                    var temp = renderData[i + 0];
-                    renderData[i + 0] = renderData[i + 2];
-                    renderData[i + 2] = temp;
-                }
-            }
-
-            resolve(renderData);
-        });
-    });
-}
-
-function saveRenderImage(data, canvas) {
-    var width = canvas.width;
-    var height = canvas.height;
-    var screenshotCanvas = document.createElement('canvas');
-    screenshotCanvas.width = width;
-    screenshotCanvas.height = height;
-    var context = screenshotCanvas.getContext('2d');
-
-    var imageData = context.createImageData(width, height);
-    var castData = imageData.data;
-    castData.set(data);
-    context.putImageData(imageData, 0, 0);
-
-    return screenshotCanvas.toDataURL();
-}
-
-async function evaluate(test, resultCanvas, result, renderImage, waitRing, done) {
-    var renderData = await getRenderData(canvas, engine);
-    var testRes = true;
-
-    // gl check
-    var gl = engine._gl;
-    if (gl && gl.getError() !== 0) {
-        result.classList.add("failed");
-        result.innerHTML = "×";
-        testRes = false;
-        console.log('%c failed (gl error)', 'color: red');
-    } else {
-
-        // Visual check
-        if (!test.onlyVisual) {
-            var info = engine.getGlInfo();
-            var defaultErrorRatio = 2.5
-
-            if (compare(renderData, resultCanvas, test.threshold || 25, test.errorRatio || defaultErrorRatio)) {
-                result.classList.add("failed");
-                result.innerHTML = "×";
-                testRes = false;
-                console.log('%c failed', 'color: red');
-            } else {
-                result.innerHTML = "✔";
-                testRes = true;
-                console.log('%c validated', 'color: green');
-            }
-        }
-    }
-    waitRing.classList.add("hidden");
-
-    var renderB64 = saveRenderImage(renderData, canvas);
-    renderImage.src = renderB64;
-
-    currentScene.dispose();
-    currentScene = null;
-    engine.setHardwareScalingLevel(1);
-    engine.setDepthFunction(BABYLON.Constants.LEQUAL);
-
-    engine.applyStates();
-
-    engine._deltaTime = 0;
-    engine._fps = 60;
-    engine._performanceMonitor = new BABYLON.PerformanceMonitor();
-
-    if (resultCanvas.parentElement) {
-        resultCanvas.parentElement.setAttribute("result", testRes);
-    }
-
-    if (testRes) {
-        numTestsOk++;
-    } else {
-        failedTests.push(currentTestName);
-    }
-
-    done(testRes, renderB64);
-}
-
-function processCurrentScene(test, resultCanvas, result, renderImage, index, waitRing, done) {
-    currentScene.useConstantAnimationDeltaTime = true;
-    var renderCount = test.renderCount || 1;
-
-    engine.endFrame();
-
-    currentScene.executeWhenReady(function() {
-        if (currentScene.activeCamera && currentScene.activeCamera.useAutoRotationBehavior) {
-            currentScene.activeCamera.useAutoRotationBehavior = false;
-        }
-        engine.runRenderLoop(function() {
-            try {
-                currentScene.render();
-                renderCount--;
-
-                if (renderCount === 0) {
-                    engine.stopRenderLoop();
-                    evaluate(test, resultCanvas, result, renderImage, waitRing, done);
-                }
-            }
-            catch (e) {
-                console.error(e);
-                failedTests.push(currentTestName);
-                done(false);
-            }
-        });
-
-    });
-}
-
-function runTest(index, done, listname) {
-    if (index >= config.tests.length) {
-        done(false);
-    }
-
-    const excludedEngines = config.tests[index].excludedEngines;
-    if (Array.isArray(excludedEngines) && excludedEngines.indexOf(engineName) >= 0) {
-        done(true);
-        return;
-    }
-    
-    // Clear the plugin activated observables in case it is registered in the test.
-    BABYLON.SceneLoader.OnPluginActivatedObservable.clear();
-
-    var test = config.tests[index];
-    var container = document.createElement("div");
-    container.id = "container#" + index;
-    container.className = "container";
-    document.body.appendChild(container);
-
-    var titleContainer = document.createElement("div");
-    titleContainer.className = "containerTitle";
-    container.appendChild(titleContainer);
-
-    var title = document.createElement("div");
-    title.className = "title";
-    titleContainer.appendChild(title);
-
-    var result = document.createElement("div");
-    result.className = "result";
-    titleContainer.appendChild(result);
-
-    var waitRing = document.createElement("img");
-    waitRing.className = "waitRing";
-    titleContainer.appendChild(waitRing);
-    waitRing.src = "/tests/validation/loading.gif";
-
-    var resultCanvas = document.createElement("canvas");
-    resultCanvas.className = "resultImage";
-    container.appendChild(resultCanvas);
-
-    title.innerHTML = "#" + index + "> " + test.title;
-
-    console.log("Running " + (listname ? listname + "/" : "") + test.title);
-
-    currentTestName = test.title;
-
-    engine.beginFrame();
-
-    var resultContext = resultCanvas.getContext("2d");
-    var img = new Image();
-    img.onload = function() {
-        resultCanvas.width = img.width;
-        resultCanvas.height = img.height;
-        resultContext.drawImage(img, 0, 0);
-
-        var renderImage = new Image();
-        renderImage.className = "renderImage";
-        container.appendChild(renderImage);
-
-        seed = 1;
-        location.href = "#" + container.id;
-       
-        if (test.sceneFolder) {
-            BABYLON.SceneLoader.Load(config.root + test.sceneFolder, test.sceneFilename, engine, function(newScene) {
-                currentScene = newScene;
-                processCurrentScene(test, resultCanvas, result, renderImage, index, waitRing, done);
-            },
-                null,
-                function(loadedScene, msg) {
-                    console.error(msg);
-                    failedTests.push(currentTestName);
-                    done(false);
-                });
-        }
-        else if (test.playgroundId) {
-            if (test.playgroundId[0] !== "#" || test.playgroundId.indexOf("#", 1) === -1) {
-                test.playgroundId += "#0";
-            }
-
-            var snippetUrl = "https://snippet.babylonjs.com";
-            var pgRoot = "/Playground"
-
-            var retryTime = 500;
-            var maxRetry = 5;
-            var retry = 0;
-
-            var onError = function() {
-                retry++;
-                if (retry < maxRetry) {
-                    setTimeout(function() {
-                        loadPG();
-                    }, retryTime);
-                }
-                else {
-                    failedTests.push(currentTestName);
-                    done(false);
-                }
-            }
-
-            var loadPG = function() {
-                var xmlHttp = new XMLHttpRequest();
-                xmlHttp.onreadystatechange = function() {
-                    if (xmlHttp.readyState === 4) {
-                        try {
-                            xmlHttp.onreadystatechange = null;
-                            var snippet = JSON.parse(xmlHttp.responseText);
-                            var code = JSON.parse(snippet.jsonPayload).code.toString();
-                            code = code.replace(/\/textures\//g, pgRoot + "/textures/");
-                            code = code.replace(/"textures\//g, "\"" + pgRoot + "/textures/");
-                            code = code.replace(/\/scenes\//g, pgRoot + "/scenes/");
-                            code = code.replace(/"scenes\//g, "\"" + pgRoot + "/scenes/");
-
-                            if (test.replace) {
-                                var split = test.replace.split(",");
-                                for (var i = 0; i < split.length; i += 2) {
-                                    var source = split[i].trim();
-                                    var destination = split[i + 1].trim();
-                                    code = code.replace(source, destination);
-                                }
-                            }
-
-                            currentScene = eval(code + "\r\ncreateScene(engine)");
-
-                            if (currentScene.then) {
-                                // Handle if createScene returns a promise
-                                currentScene.then(function(scene) {
-                                    currentScene = scene;
-                                    processCurrentScene(test, resultCanvas, result, renderImage, index, waitRing, done);
-                                }).catch(function(e) {
-                                    console.error(e);
-                                    onError();
-                                })
-                            } else {
-                                // Handle if createScene returns a scene
-                                processCurrentScene(test, resultCanvas, result, renderImage, index, waitRing, done);
-                            }
-                        }
-                        catch (e) {
-                            console.error(e);
-                            onError();
-                        }
-                    }
-                }
-                xmlHttp.onerror = function() {
-                    console.error("Network error during test load.");
-                    onError();
-                }
-
-                xmlHttp.open("GET", snippetUrl + test.playgroundId.replace(/#/g, "/"));
-                xmlHttp.send();
-            }
-
-            loadPG();
-        } else {
-            // Fix references
-            if (test.specificRoot) {
-                BABYLON.Tools.BaseUrl = config.root + test.specificRoot;
-            }
-
-            var request = new XMLHttpRequest();
-            request.open('GET', config.root + test.scriptToRun, true);
-
-            request.onreadystatechange = function() {
-                if (request.readyState === 4) {
-                    try {
-                        request.onreadystatechange = null;
-
-                        var scriptToRun = request.responseText.replace(/..\/..\/assets\//g, config.root + "/Assets/");
-                        scriptToRun = scriptToRun.replace(/..\/..\/Assets\//g, config.root + "/Assets/");
-                        scriptToRun = scriptToRun.replace(/\/assets\//g, config.root + "/Assets/");
-
-                        if (test.replace) {
-                            var split = test.replace.split(",");
-                            for (var i = 0; i < split.length; i += 2) {
-                                var source = split[i].trim();
-                                var destination = split[i + 1].trim();
-                                scriptToRun = scriptToRun.replace(source, destination);
-                            }
-                        }
-
-                        if (test.replaceUrl) {
-                            var split = test.replaceUrl.split(",");
-                            for (var i = 0; i < split.length; i++) {
-                                var source = split[i].trim();
-                                var regex = new RegExp(source, "g");
-                                scriptToRun = scriptToRun.replace(regex, config.root + test.rootPath + source);
-                            }
-                        }
-
-                        currentScene = eval(scriptToRun + test.functionToCall + "(engine)");
-                        processCurrentScene(test, resultCanvas, result, renderImage, index, waitRing, done);
-                    }
-                    catch (e) {
-                        console.error(e);
-                        failedTests.push(currentTestName);
-                        done(false);
-                    }
-                }
-            };
-            request.onerror = function() {
-                console.error("Network error during test load.");
-                failedTests.push(currentTestName);
-                done(false);
-            }
-
-            request.send(null);
-
-        }
-    }
-
-    img.src = "/tests/validation/ReferenceImages/" + (listname ? listname + "/" : "") + (test.referenceImage ? test.referenceImage : test.title + ".png");
-
-}
-
-function GetAbsoluteUrl(url) {
-    const a = document.createElement("a");
-    a.href = url;
-    return a.href;
-}
-
-<<<<<<< HEAD
-function init(_engineName) {
-    _engineName = _engineName ? _engineName.toLowerCase() : "webgl2";
-    if (window.disableWebGL2Support) {
-        _engineName = "webgl1";
-    }
-    if (_engineName === "webgl") {
-        _engineName = "webgl1";
-    }
-
-    engineName = _engineName;
-
-=======
-function init() {
->>>>>>> 76ee91e7
-    BABYLON.SceneLoader.ShowLoadingScreen = false;
-    BABYLON.SceneLoader.ForceFullSceneLoadingForIncremental = true;
-
-    BABYLON.DracoCompression.Configuration.decoder = {
-        wasmUrl: GetAbsoluteUrl("../../dist/preview%20release/draco_wasm_wrapper_gltf.js"),
-        wasmBinaryUrl: GetAbsoluteUrl("../../dist/preview%20release/draco_decoder_gltf.wasm"),
-        fallbackUrl: GetAbsoluteUrl("../../dist/preview%20release/draco_decoder_gltf.js")
-    };
-    BABYLON.GLTFValidation.Configuration = {
-        url: GetAbsoluteUrl("../../dist/preview%20release/gltf_validator.js")
-    };
-    BABYLON.GLTF2.Loader.Extensions.EXT_meshopt_compression.DecoderPath =
-        GetAbsoluteUrl("../../dist/preview%20release/meshopt_decoder.js");
-    BABYLON.KhronosTextureContainer2.URLConfig = {
-        jsDecoderModule: GetAbsoluteUrl("../../dist/preview%20release/babylon.ktx2Decoder.js"),
-        wasmUASTCToASTC: GetAbsoluteUrl("../../dist/preview%20release/ktx2Transcoders/uastc_astc.wasm"),
-        wasmUASTCToBC7: GetAbsoluteUrl("../../dist/preview%20release/ktx2Transcoders/uastc_bc7.wasm"),
-        wasmUASTCToRGBA_UNORM: GetAbsoluteUrl("../../dist/preview%20release/ktx2Transcoders/uastc_rgba32_unorm.wasm"),
-        wasmUASTCToRGBA_SRGB: GetAbsoluteUrl("../../dist/preview%20release/ktx2Transcoders/uastc_rgba32_srgb.wasm"),
-        jsMSCTranscoder: GetAbsoluteUrl("../../dist/preview%20release/ktx2Transcoders/msc_basis_transcoder.js"),
-        wasmMSCTranscoder: GetAbsoluteUrl("../../dist/preview%20release/ktx2Transcoders/msc_basis_transcoder.wasm")
-    };
-
-    BABYLON.KhronosTextureContainer2.URLConfig = {
-        jsDecoderModule: GetAbsoluteUrl("../../dist/preview%20release/babylon.ktx2Decoder.js"),
-        wasmUASTCToASTC: GetAbsoluteUrl("../../dist/preview%20release/ktx2Transcoders/uastc_astc.wasm"),
-        wasmUASTCToBC7: GetAbsoluteUrl("../../dist/preview%20release/ktx2Transcoders/uastc_bc7.wasm"),
-        wasmUASTCToRGBA_UNORM: GetAbsoluteUrl("../../dist/preview%20release/ktx2Transcoders/uastc_rgba32_unorm.wasm"),
-        wasmUASTCToRGBA_SRGB: GetAbsoluteUrl("../../dist/preview%20release/ktx2Transcoders/uastc_rgba32_srgb.wasm"),
-        jsMSCTranscoder: GetAbsoluteUrl("../../dist/preview%20release/ktx2Transcoders/msc_basis_transcoder.js"),
-        wasmMSCTranscoder: GetAbsoluteUrl("../../dist/preview%20release/ktx2Transcoders/msc_basis_transcoder.wasm")
-    };
-
-    canvas = document.createElement("canvas");
-    canvas.className = "renderCanvas";
-    document.body.appendChild(canvas);
-    if (engineName === "webgpu") {
-        const glslangOptions = { 
-            jsPath: "../../dist/preview%20release/glslang/glslang.js",
-            wasmPath: "../../dist/preview%20release/glslang/glslang.wasm"
-        };
-
-        engine = new BABYLON.WebGPUEngine(canvas, {
-            deviceDescriptor: {
-                extensions: [
-                    "texture-compression-bc",
-                    "timestamp-query",
-                    "pipeline-statistics-query",
-                    "depth-clamping",
-                    "depth24unorm-stencil8",
-                    "depth32float-stencil8"
-                ]
-            },
-            antialiasing: false,
-        });
-        engine.enableOfflineSupport = false;
-        return new Promise((resolve) => {
-            engine.initAsync(glslangOptions).then(() => resolve());
-        });
-    } else {
-        engine = new BABYLON.Engine(canvas, false, { useHighPrecisionFloats: true, disableWebGL2Support: engineName === "webgl1" ? true : false });
-        engine.enableOfflineSupport = false;
-        engine.setDitheringState(false);
-        return Promise.resolve();
-    }
-}
-
-function showResultSummary() {
-    console.log(`${numTestsOk} test(s) succeeded, ${failedTests.length} failed.`);
-    if (failedTests.length > 0) {
-        console.log(`List of failed test(s):\r\n  ${failedTests.join("\r\n  ")}`);
-    }
-}
-
-function dispose() {
-    engine.dispose();
-    currentScene = null;
-    engine = null;
-    document.body.removeChild(canvas);
-    canvas = null;
-}
+﻿"use strict";
+
+var engine;
+var canvas;
+var currentScene;
+var config;
+var justOnce;
+var engineName;
+var currentTestName;
+var numTestsOk = 0;
+var failedTests = [];
+
+// Random replacement
+var seed = 1;
+Math.random = function() {
+    var x = Math.sin(seed++) * 10000;
+    return x - Math.floor(x);
+}
+
+function compare(renderData, referenceCanvas, threshold, errorRatio) {
+    var width = referenceCanvas.width;
+    var height = referenceCanvas.height;
+    var size = width * height * 4;
+
+    var referenceContext = referenceCanvas.getContext("2d");
+
+    var referenceData = referenceContext.getImageData(0, 0, width, height);
+
+    var differencesCount = 0;
+    for (var index = 0; index < size; index += 4) {
+        if (Math.abs(renderData[index] - referenceData.data[index]) < threshold &&
+            Math.abs(renderData[index + 1] - referenceData.data[index + 1]) < threshold &&
+            Math.abs(renderData[index + 2] - referenceData.data[index + 2]) < threshold) {
+            continue;
+        }
+
+        referenceData.data[index] = 255;
+        referenceData.data[index + 1] *= 0.5;
+        referenceData.data[index + 2] *= 0.5;
+        referenceData.data[index + 3] = 255;
+        differencesCount++;
+    }
+
+    referenceContext.putImageData(referenceData, 0, 0);
+
+    if (differencesCount) {
+        console.log("%c Pixel difference: " + differencesCount + " pixels.", 'color: orange');
+    }
+
+    return (differencesCount * 100) / (width * height) > errorRatio;
+}
+
+async function getRenderData(canvas, engine) {
+    var width = canvas.width;
+    var height = canvas.height;
+
+    return new Promise((resolve) => {
+        engine.onEndFrameObservable.addOnce(async () => {
+            var renderData = await engine.readPixels(0, 0, width, height);
+            var numberOfChannelsByLine = width * 4;
+            var halfHeight = height / 2;
+            for (var i = 0; i < halfHeight; i++) {
+                for (var j = 0; j < numberOfChannelsByLine; j++) {
+                    var currentCell = j + i * numberOfChannelsByLine;
+                    var targetLine = height - i - 1;
+                    var targetCell = j + targetLine * numberOfChannelsByLine;
+
+                    var temp = renderData[currentCell];
+                    renderData[currentCell] = renderData[targetCell];
+                    renderData[targetCell] = temp;
+                }
+            }
+            if (engine.isWebGPU) {
+                for (var i = 0; i < width * height * 4; i += 4) {
+                    var temp = renderData[i + 0];
+                    renderData[i + 0] = renderData[i + 2];
+                    renderData[i + 2] = temp;
+                }
+            }
+
+            resolve(renderData);
+        });
+    });
+}
+
+function saveRenderImage(data, canvas) {
+    var width = canvas.width;
+    var height = canvas.height;
+    var screenshotCanvas = document.createElement('canvas');
+    screenshotCanvas.width = width;
+    screenshotCanvas.height = height;
+    var context = screenshotCanvas.getContext('2d');
+
+    var imageData = context.createImageData(width, height);
+    var castData = imageData.data;
+    castData.set(data);
+    context.putImageData(imageData, 0, 0);
+
+    return screenshotCanvas.toDataURL();
+}
+
+async function evaluate(test, resultCanvas, result, renderImage, waitRing, done) {
+    var renderData = await getRenderData(canvas, engine);
+    var testRes = true;
+
+    // gl check
+    var gl = engine._gl;
+    if (gl && gl.getError() !== 0) {
+        result.classList.add("failed");
+        result.innerHTML = "×";
+        testRes = false;
+        console.log('%c failed (gl error)', 'color: red');
+    } else {
+
+        // Visual check
+        if (!test.onlyVisual) {
+            var info = engine.getGlInfo();
+            var defaultErrorRatio = 2.5
+
+            if (compare(renderData, resultCanvas, test.threshold || 25, test.errorRatio || defaultErrorRatio)) {
+                result.classList.add("failed");
+                result.innerHTML = "×";
+                testRes = false;
+                console.log('%c failed', 'color: red');
+            } else {
+                result.innerHTML = "✔";
+                testRes = true;
+                console.log('%c validated', 'color: green');
+            }
+        }
+    }
+    waitRing.classList.add("hidden");
+
+    var renderB64 = saveRenderImage(renderData, canvas);
+    renderImage.src = renderB64;
+
+    currentScene.dispose();
+    currentScene = null;
+    engine.setHardwareScalingLevel(1);
+    engine.setDepthFunction(BABYLON.Constants.LEQUAL);
+
+    engine.applyStates();
+
+    engine._deltaTime = 0;
+    engine._fps = 60;
+    engine._performanceMonitor = new BABYLON.PerformanceMonitor();
+
+    if (resultCanvas.parentElement) {
+        resultCanvas.parentElement.setAttribute("result", testRes);
+    }
+
+    if (testRes) {
+        numTestsOk++;
+    } else {
+        failedTests.push(currentTestName);
+    }
+
+    done(testRes, renderB64);
+}
+
+function processCurrentScene(test, resultCanvas, result, renderImage, index, waitRing, done) {
+    currentScene.useConstantAnimationDeltaTime = true;
+    var renderCount = test.renderCount || 1;
+
+    engine.endFrame();
+
+    currentScene.executeWhenReady(function() {
+        if (currentScene.activeCamera && currentScene.activeCamera.useAutoRotationBehavior) {
+            currentScene.activeCamera.useAutoRotationBehavior = false;
+        }
+        engine.runRenderLoop(function() {
+            try {
+                currentScene.render();
+                renderCount--;
+
+                if (renderCount === 0) {
+                    engine.stopRenderLoop();
+                    evaluate(test, resultCanvas, result, renderImage, waitRing, done);
+                }
+            }
+            catch (e) {
+                console.error(e);
+                failedTests.push(currentTestName);
+                done(false);
+            }
+        });
+
+    });
+}
+
+function runTest(index, done, listname) {
+    if (index >= config.tests.length) {
+        done(false);
+    }
+
+    const excludedEngines = config.tests[index].excludedEngines;
+    if (Array.isArray(excludedEngines) && excludedEngines.indexOf(engineName) >= 0) {
+        done(true);
+        return;
+    }
+    
+    // Clear the plugin activated observables in case it is registered in the test.
+    BABYLON.SceneLoader.OnPluginActivatedObservable.clear();
+
+    var test = config.tests[index];
+    var container = document.createElement("div");
+    container.id = "container#" + index;
+    container.className = "container";
+    document.body.appendChild(container);
+
+    var titleContainer = document.createElement("div");
+    titleContainer.className = "containerTitle";
+    container.appendChild(titleContainer);
+
+    var title = document.createElement("div");
+    title.className = "title";
+    titleContainer.appendChild(title);
+
+    var result = document.createElement("div");
+    result.className = "result";
+    titleContainer.appendChild(result);
+
+    var waitRing = document.createElement("img");
+    waitRing.className = "waitRing";
+    titleContainer.appendChild(waitRing);
+    waitRing.src = "/tests/validation/loading.gif";
+
+    var resultCanvas = document.createElement("canvas");
+    resultCanvas.className = "resultImage";
+    container.appendChild(resultCanvas);
+
+    title.innerHTML = "#" + index + "> " + test.title;
+
+    console.log("Running " + (listname ? listname + "/" : "") + test.title);
+
+    currentTestName = test.title;
+
+    engine.beginFrame();
+
+    var resultContext = resultCanvas.getContext("2d");
+    var img = new Image();
+    img.onload = function() {
+        resultCanvas.width = img.width;
+        resultCanvas.height = img.height;
+        resultContext.drawImage(img, 0, 0);
+
+        var renderImage = new Image();
+        renderImage.className = "renderImage";
+        container.appendChild(renderImage);
+
+        seed = 1;
+        location.href = "#" + container.id;
+       
+        if (test.sceneFolder) {
+            BABYLON.SceneLoader.Load(config.root + test.sceneFolder, test.sceneFilename, engine, function(newScene) {
+                currentScene = newScene;
+                processCurrentScene(test, resultCanvas, result, renderImage, index, waitRing, done);
+            },
+                null,
+                function(loadedScene, msg) {
+                    console.error(msg);
+                    failedTests.push(currentTestName);
+                    done(false);
+                });
+        }
+        else if (test.playgroundId) {
+            if (test.playgroundId[0] !== "#" || test.playgroundId.indexOf("#", 1) === -1) {
+                test.playgroundId += "#0";
+            }
+
+            var snippetUrl = "https://snippet.babylonjs.com";
+            var pgRoot = "/Playground"
+
+            var retryTime = 500;
+            var maxRetry = 5;
+            var retry = 0;
+
+            var onError = function() {
+                retry++;
+                if (retry < maxRetry) {
+                    setTimeout(function() {
+                        loadPG();
+                    }, retryTime);
+                }
+                else {
+                    failedTests.push(currentTestName);
+                    done(false);
+                }
+            }
+
+            var loadPG = function() {
+                var xmlHttp = new XMLHttpRequest();
+                xmlHttp.onreadystatechange = function() {
+                    if (xmlHttp.readyState === 4) {
+                        try {
+                            xmlHttp.onreadystatechange = null;
+                            var snippet = JSON.parse(xmlHttp.responseText);
+                            var code = JSON.parse(snippet.jsonPayload).code.toString();
+                            code = code.replace(/\/textures\//g, pgRoot + "/textures/");
+                            code = code.replace(/"textures\//g, "\"" + pgRoot + "/textures/");
+                            code = code.replace(/\/scenes\//g, pgRoot + "/scenes/");
+                            code = code.replace(/"scenes\//g, "\"" + pgRoot + "/scenes/");
+
+                            if (test.replace) {
+                                var split = test.replace.split(",");
+                                for (var i = 0; i < split.length; i += 2) {
+                                    var source = split[i].trim();
+                                    var destination = split[i + 1].trim();
+                                    code = code.replace(source, destination);
+                                }
+                            }
+
+                            currentScene = eval(code + "\r\ncreateScene(engine)");
+
+                            if (currentScene.then) {
+                                // Handle if createScene returns a promise
+                                currentScene.then(function(scene) {
+                                    currentScene = scene;
+                                    processCurrentScene(test, resultCanvas, result, renderImage, index, waitRing, done);
+                                }).catch(function(e) {
+                                    console.error(e);
+                                    onError();
+                                })
+                            } else {
+                                // Handle if createScene returns a scene
+                                processCurrentScene(test, resultCanvas, result, renderImage, index, waitRing, done);
+                            }
+                        }
+                        catch (e) {
+                            console.error(e);
+                            onError();
+                        }
+                    }
+                }
+                xmlHttp.onerror = function() {
+                    console.error("Network error during test load.");
+                    onError();
+                }
+
+                xmlHttp.open("GET", snippetUrl + test.playgroundId.replace(/#/g, "/"));
+                xmlHttp.send();
+            }
+
+            loadPG();
+        } else {
+            // Fix references
+            if (test.specificRoot) {
+                BABYLON.Tools.BaseUrl = config.root + test.specificRoot;
+            }
+
+            var request = new XMLHttpRequest();
+            request.open('GET', config.root + test.scriptToRun, true);
+
+            request.onreadystatechange = function() {
+                if (request.readyState === 4) {
+                    try {
+                        request.onreadystatechange = null;
+
+                        var scriptToRun = request.responseText.replace(/..\/..\/assets\//g, config.root + "/Assets/");
+                        scriptToRun = scriptToRun.replace(/..\/..\/Assets\//g, config.root + "/Assets/");
+                        scriptToRun = scriptToRun.replace(/\/assets\//g, config.root + "/Assets/");
+
+                        if (test.replace) {
+                            var split = test.replace.split(",");
+                            for (var i = 0; i < split.length; i += 2) {
+                                var source = split[i].trim();
+                                var destination = split[i + 1].trim();
+                                scriptToRun = scriptToRun.replace(source, destination);
+                            }
+                        }
+
+                        if (test.replaceUrl) {
+                            var split = test.replaceUrl.split(",");
+                            for (var i = 0; i < split.length; i++) {
+                                var source = split[i].trim();
+                                var regex = new RegExp(source, "g");
+                                scriptToRun = scriptToRun.replace(regex, config.root + test.rootPath + source);
+                            }
+                        }
+
+                        currentScene = eval(scriptToRun + test.functionToCall + "(engine)");
+                        processCurrentScene(test, resultCanvas, result, renderImage, index, waitRing, done);
+                    }
+                    catch (e) {
+                        console.error(e);
+                        failedTests.push(currentTestName);
+                        done(false);
+                    }
+                }
+            };
+            request.onerror = function() {
+                console.error("Network error during test load.");
+                failedTests.push(currentTestName);
+                done(false);
+            }
+
+            request.send(null);
+
+        }
+    }
+
+    img.src = "/tests/validation/ReferenceImages/" + (listname ? listname + "/" : "") + (test.referenceImage ? test.referenceImage : test.title + ".png");
+
+}
+
+function GetAbsoluteUrl(url) {
+    const a = document.createElement("a");
+    a.href = url;
+    return a.href;
+}
+
+function init(_engineName) {
+    _engineName = _engineName ? _engineName.toLowerCase() : "webgl2";
+    if (window.disableWebGL2Support) {
+        _engineName = "webgl1";
+    }
+    if (_engineName === "webgl") {
+        _engineName = "webgl1";
+    }
+
+    engineName = _engineName;
+
+    BABYLON.SceneLoader.ShowLoadingScreen = false;
+    BABYLON.SceneLoader.ForceFullSceneLoadingForIncremental = true;
+
+    BABYLON.DracoCompression.Configuration.decoder = {
+        wasmUrl: GetAbsoluteUrl("../../dist/preview%20release/draco_wasm_wrapper_gltf.js"),
+        wasmBinaryUrl: GetAbsoluteUrl("../../dist/preview%20release/draco_decoder_gltf.wasm"),
+        fallbackUrl: GetAbsoluteUrl("../../dist/preview%20release/draco_decoder_gltf.js")
+    };
+    BABYLON.GLTFValidation.Configuration = {
+        url: GetAbsoluteUrl("../../dist/preview%20release/gltf_validator.js")
+    };
+    BABYLON.GLTF2.Loader.Extensions.EXT_meshopt_compression.DecoderPath =
+        GetAbsoluteUrl("../../dist/preview%20release/meshopt_decoder.js");
+    BABYLON.KhronosTextureContainer2.URLConfig = {
+        jsDecoderModule: GetAbsoluteUrl("../../dist/preview%20release/babylon.ktx2Decoder.js"),
+        wasmUASTCToASTC: GetAbsoluteUrl("../../dist/preview%20release/ktx2Transcoders/uastc_astc.wasm"),
+        wasmUASTCToBC7: GetAbsoluteUrl("../../dist/preview%20release/ktx2Transcoders/uastc_bc7.wasm"),
+        wasmUASTCToRGBA_UNORM: GetAbsoluteUrl("../../dist/preview%20release/ktx2Transcoders/uastc_rgba32_unorm.wasm"),
+        wasmUASTCToRGBA_SRGB: GetAbsoluteUrl("../../dist/preview%20release/ktx2Transcoders/uastc_rgba32_srgb.wasm"),
+        jsMSCTranscoder: GetAbsoluteUrl("../../dist/preview%20release/ktx2Transcoders/msc_basis_transcoder.js"),
+        wasmMSCTranscoder: GetAbsoluteUrl("../../dist/preview%20release/ktx2Transcoders/msc_basis_transcoder.wasm")
+    };
+
+    BABYLON.KhronosTextureContainer2.URLConfig = {
+        jsDecoderModule: GetAbsoluteUrl("../../dist/preview%20release/babylon.ktx2Decoder.js"),
+        wasmUASTCToASTC: GetAbsoluteUrl("../../dist/preview%20release/ktx2Transcoders/uastc_astc.wasm"),
+        wasmUASTCToBC7: GetAbsoluteUrl("../../dist/preview%20release/ktx2Transcoders/uastc_bc7.wasm"),
+        wasmUASTCToRGBA_UNORM: GetAbsoluteUrl("../../dist/preview%20release/ktx2Transcoders/uastc_rgba32_unorm.wasm"),
+        wasmUASTCToRGBA_SRGB: GetAbsoluteUrl("../../dist/preview%20release/ktx2Transcoders/uastc_rgba32_srgb.wasm"),
+        jsMSCTranscoder: GetAbsoluteUrl("../../dist/preview%20release/ktx2Transcoders/msc_basis_transcoder.js"),
+        wasmMSCTranscoder: GetAbsoluteUrl("../../dist/preview%20release/ktx2Transcoders/msc_basis_transcoder.wasm")
+    };
+
+    canvas = document.createElement("canvas");
+    canvas.className = "renderCanvas";
+    document.body.appendChild(canvas);
+    if (engineName === "webgpu") {
+        const glslangOptions = { 
+            jsPath: "../../dist/preview%20release/glslang/glslang.js",
+            wasmPath: "../../dist/preview%20release/glslang/glslang.wasm"
+        };
+
+        engine = new BABYLON.WebGPUEngine(canvas, {
+            deviceDescriptor: {
+                extensions: [
+                    "texture-compression-bc",
+                    "timestamp-query",
+                    "pipeline-statistics-query",
+                    "depth-clamping",
+                    "depth24unorm-stencil8",
+                    "depth32float-stencil8"
+                ]
+            },
+            antialiasing: false,
+        });
+        engine.enableOfflineSupport = false;
+        return new Promise((resolve) => {
+            engine.initAsync(glslangOptions).then(() => resolve());
+        });
+    } else {
+        engine = new BABYLON.Engine(canvas, false, { useHighPrecisionFloats: true, disableWebGL2Support: engineName === "webgl1" ? true : false });
+        engine.enableOfflineSupport = false;
+        engine.setDitheringState(false);
+        return Promise.resolve();
+    }
+}
+
+function showResultSummary() {
+    console.log(`${numTestsOk} test(s) succeeded, ${failedTests.length} failed.`);
+    if (failedTests.length > 0) {
+        console.log(`List of failed test(s):\r\n  ${failedTests.join("\r\n  ")}`);
+    }
+}
+
+function dispose() {
+    engine.dispose();
+    currentScene = null;
+    engine = null;
+    document.body.removeChild(canvas);
+    canvas = null;
+}