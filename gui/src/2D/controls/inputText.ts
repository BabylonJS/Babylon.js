import { Nullable } from "babylonjs/types";
import { Observable, Observer } from "babylonjs/Misc/observable";
import { Vector2 } from "babylonjs/Maths/math.vector";
import { ClipboardEventTypes, ClipboardInfo } from "babylonjs/Events/clipboardEvents";
import { PointerInfo, PointerEventTypes, PointerInfoBase } from 'babylonjs/Events/pointerEvents';

import { Control } from "./control";
import { IFocusableControl } from "../advancedDynamicTexture";
import { ValueAndUnit } from "../valueAndUnit";
import { VirtualKeyboard } from "./virtualKeyboard";
import { _TypeStore } from 'babylonjs/Misc/typeStore';
import { Measure } from '../measure';
<<<<<<< HEAD
import { IKeyboardEvent } from 'babylonjs/Events/deviceInputEvents';
=======
import { TextWrapper } from './textWrapper';
>>>>>>> e4bba197

/**
 * Class used to create input text control
 */
export class InputText extends Control implements IFocusableControl {
    private _textWrapper: TextWrapper;
    private _placeholderText = "";
    private _background = "#222222";
    private _focusedBackground = "#000000";
    private _focusedColor = "white";
    private _placeholderColor = "gray";
    private _thickness = 1;
    private _margin = new ValueAndUnit(10, ValueAndUnit.UNITMODE_PIXEL);
    private _autoStretchWidth = true;
    private _maxWidth = new ValueAndUnit(1, ValueAndUnit.UNITMODE_PERCENTAGE, false);
    private _isFocused = false;
    private _blinkTimeout: number;
    private _blinkIsEven = false;
    private _cursorOffset = 0;
    private _scrollLeft: Nullable<number>;
    private _textWidth: number;
    private _clickedCoordinate: Nullable<number>;
    private _deadKey = false;
    private _addKey = true;
    private _currentKey = "";
    private _isTextHighlightOn = false;
    private _textHighlightColor = "#d5e0ff";
    private _highligherOpacity = 0.4;
    private _highlightedText = "";
    private _startHighlightIndex = 0;
    private _endHighlightIndex = 0;
    private _cursorIndex = -1;
    private _onFocusSelectAll = false;
    private _isPointerDown = false;
    private _onClipboardObserver: Nullable<Observer<ClipboardInfo>>;
    private _onPointerDblTapObserver: Nullable<Observer<PointerInfo>>;

    /** @hidden */
    public _connectedVirtualKeyboard: Nullable<VirtualKeyboard>;

    /** Gets or sets a string representing the message displayed on mobile when the control gets the focus */
    public promptMessage = "Please enter text:";
    /** Force disable prompt on mobile device */
    public disableMobilePrompt = false;

    /** Observable raised when the text changes */
    public onTextChangedObservable = new Observable<InputText>();
    /** Observable raised just before an entered character is to be added */
    public onBeforeKeyAddObservable = new Observable<InputText>();
    /** Observable raised when the control gets the focus */
    public onFocusObservable = new Observable<InputText>();
    /** Observable raised when the control loses the focus */
    public onBlurObservable = new Observable<InputText>();
    /**Observable raised when the text is highlighted */
    public onTextHighlightObservable = new Observable<InputText>();
    /**Observable raised when copy event is triggered */
    public onTextCopyObservable = new Observable<InputText>();
    /** Observable raised when cut event is triggered */
    public onTextCutObservable = new Observable<InputText>();
    /** Observable raised when paste event is triggered */
    public onTextPasteObservable = new Observable<InputText>();
    /** Observable raised when a key event was processed */
    public onKeyboardEventProcessedObservable = new Observable<IKeyboardEvent>();

    /** Gets or sets the maximum width allowed by the control */
    public get maxWidth(): string | number {
        return this._maxWidth.toString(this._host);
    }

    /** Gets the maximum width allowed by the control in pixels */
    public get maxWidthInPixels(): number {
        return this._maxWidth.getValueInPixel(this._host, this._cachedParentMeasure.width);
    }

    public set maxWidth(value: string | number) {
        if (this._maxWidth.toString(this._host) === value) {
            return;
        }

        if (this._maxWidth.fromString(value)) {
            this._markAsDirty();
        }
    }

    /** Gets or sets the text highlighter transparency; default: 0.4 */
    public get highligherOpacity(): number {
        return this._highligherOpacity;
    }

    public set highligherOpacity(value: number) {
        if (this._highligherOpacity === value) {
            return;
        }
        this._highligherOpacity = value;
        this._markAsDirty();
    }
    /** Gets or sets a boolean indicating whether to select complete text by default on input focus */
    public get onFocusSelectAll(): boolean {
        return this._onFocusSelectAll;
    }

    public set onFocusSelectAll(value: boolean) {
        if (this._onFocusSelectAll === value) {
            return;
        }

        this._onFocusSelectAll = value;
        this._markAsDirty();
    }

    /** Gets or sets the text hightlight color */
    public get textHighlightColor(): string {
        return this._textHighlightColor;
    }

    public set textHighlightColor(value: string) {
        if (this._textHighlightColor === value) {
            return;
        }
        this._textHighlightColor = value;
        this._markAsDirty();
    }

    /** Gets or sets control margin */
    public get margin(): string {
        return this._margin.toString(this._host);
    }

    /** Gets control margin in pixels */
    public get marginInPixels(): number {
        return this._margin.getValueInPixel(this._host, this._cachedParentMeasure.width);
    }

    public set margin(value: string) {
        if (this._margin.toString(this._host) === value) {
            return;
        }

        if (this._margin.fromString(value)) {
            this._markAsDirty();
        }
    }

    /** Gets or sets a boolean indicating if the control can auto stretch its width to adapt to the text */
    public get autoStretchWidth(): boolean {
        return this._autoStretchWidth;
    }

    public set autoStretchWidth(value: boolean) {
        if (this._autoStretchWidth === value) {
            return;
        }

        this._autoStretchWidth = value;
        this._markAsDirty();
    }

    /** Gets or sets border thickness */
    public get thickness(): number {
        return this._thickness;
    }

    public set thickness(value: number) {
        if (this._thickness === value) {
            return;
        }

        this._thickness = value;
        this._markAsDirty();
    }

    /** Gets or sets the background color when focused */
    public get focusedBackground(): string {
        return this._focusedBackground;
    }

    public set focusedBackground(value: string) {
        if (this._focusedBackground === value) {
            return;
        }

        this._focusedBackground = value;
        this._markAsDirty();
    }

    /** Gets or sets the background color when focused */
    public get focusedColor(): string {
        return this._focusedColor;
    }

    public set focusedColor(value: string) {
        if (this._focusedColor === value) {
            return;
        }

        this._focusedColor = value;
        this._markAsDirty();
    }

    /** Gets or sets the background color */
    public get background(): string {
        return this._background;
    }

    public set background(value: string) {
        if (this._background === value) {
            return;
        }

        this._background = value;
        this._markAsDirty();
    }

    /** Gets or sets the placeholder color */
    public get placeholderColor(): string {
        return this._placeholderColor;
    }

    public set placeholderColor(value: string) {
        if (this._placeholderColor === value) {
            return;
        }

        this._placeholderColor = value;
        this._markAsDirty();
    }

    /** Gets or sets the text displayed when the control is empty */
    public get placeholderText(): string {
        return this._placeholderText;
    }

    public set placeholderText(value: string) {
        if (this._placeholderText === value) {
            return;
        }
        this._placeholderText = value;
        this._markAsDirty();
    }

    /** Gets or sets the dead key flag */
    public get deadKey(): boolean {
        return this._deadKey;
    }

    public set deadKey(flag: boolean) {
        this._deadKey = flag;
    }

    /** Gets or sets the highlight text */
    public get highlightedText(): string {
        return this._highlightedText;
    }
    public set highlightedText(text: string) {
        if (this._highlightedText === text) {
            return;
        }
        this._highlightedText = text;
        this._markAsDirty();
    }

    /** Gets or sets if the current key should be added */
    public get addKey(): boolean {
        return this._addKey;
    }

    public set addKey(flag: boolean) {
        this._addKey = flag;
    }

    /** Gets or sets the value of the current key being entered */
    public get currentKey(): string {
        return this._currentKey;
    }

    public set currentKey(key: string) {
        this._currentKey = key;
    }

    /** Gets or sets the text displayed in the control */
    public get text(): string {
        return this._textWrapper.text;
    }

    public set text(value: string) {
        let valueAsString = value.toString(); // Forcing convertion

        if (!this._textWrapper) {
            this._textWrapper = new TextWrapper();
        }

        if (this._textWrapper.text === valueAsString) {
            return;
        }
        this._textWrapper.text = valueAsString;
        this._textHasChanged();
    }

    private _textHasChanged(): void {
        this._markAsDirty();
        this.onTextChangedObservable.notifyObservers(this);
    }

    /** Gets or sets control width */
    public get width(): string | number {
        return this._width.toString(this._host);
    }

    public set width(value: string | number) {
        if (this._width.toString(this._host) === value) {
            return;
        }

        if (this._width.fromString(value)) {
            this._markAsDirty();
        }

        this.autoStretchWidth = false;
    }

    /**
     * Creates a new InputText
     * @param name defines the control name
     * @param text defines the text of the control
     */
    constructor(public name?: string, text: string = "") {
        super(name);

        this.text = text;
        this.isPointerBlocker = true;
    }

    /** @hidden */
    public onBlur(): void {
        this._isFocused = false;
        this._scrollLeft = null;
        this._cursorOffset = 0;
        clearTimeout(this._blinkTimeout);
        this._markAsDirty();

        this.onBlurObservable.notifyObservers(this);

        this._host.unRegisterClipboardEvents();
        if (this._onClipboardObserver) {
            this._host.onClipboardObservable.remove(this._onClipboardObserver);
        }
        let scene = this._host.getScene();
        if (this._onPointerDblTapObserver && scene) {
            scene.onPointerObservable.remove(this._onPointerDblTapObserver);
        }
    }

    /** @hidden */
    public onFocus(): void {
        if (!this._isEnabled) {
            return;
        }
        this._scrollLeft = null;
        this._isFocused = true;
        this._blinkIsEven = false;
        this._cursorOffset = 0;
        this._markAsDirty();

        this.onFocusObservable.notifyObservers(this);

        if (navigator.userAgent.indexOf("Mobile") !== -1 && !this.disableMobilePrompt) {
            let value = prompt(this.promptMessage);

            if (value !== null) {
                this.text = value;
            }
            this._host.focusedControl = null;
            return;
        }

        this._host.registerClipboardEvents();

        this._onClipboardObserver = this._host.onClipboardObservable.add((clipboardInfo) => {
            // process clipboard event, can be configured.
            switch (clipboardInfo.type) {
                case ClipboardEventTypes.COPY:
                    this._onCopyText(clipboardInfo.event);
                    this.onTextCopyObservable.notifyObservers(this);
                    break;
                case ClipboardEventTypes.CUT:
                    this._onCutText(clipboardInfo.event);
                    this.onTextCutObservable.notifyObservers(this);
                    break;
                case ClipboardEventTypes.PASTE:
                    this._onPasteText(clipboardInfo.event);
                    this.onTextPasteObservable.notifyObservers(this);
                    break;
                default: return;
            }
        });

        let scene = this._host.getScene();
        if (scene) {
            //register the pointer double tap event
            this._onPointerDblTapObserver = scene.onPointerObservable.add((pointerInfo) => {
                if (!this._isFocused) {
                    return;
                }
                if (pointerInfo.type === PointerEventTypes.POINTERDOUBLETAP) {
                    this._processDblClick(pointerInfo);
                }
            });
        }

        if (this._onFocusSelectAll) {
            this._selectAllText();
        }

    }

    protected _getTypeName(): string {
        return "InputText";
    }

    /**
     * Function called to get the list of controls that should not steal the focus from this control
     * @returns an array of controls
     */
    public keepsFocusWith(): Nullable<Control[]> {
        if (!this._connectedVirtualKeyboard) {
            return null;
        }
        return [this._connectedVirtualKeyboard];
    }

    /** @hidden */
    public processKey(keyCode: number, key?: string, evt?: IKeyboardEvent) {

        //return if clipboard event keys (i.e -ctr/cmd + c,v,x)
        if (evt && (evt.ctrlKey || evt.metaKey) && (keyCode === 67 || keyCode === 86 || keyCode === 88)) {
            return;
        }

        //select all
        if (evt && (evt.ctrlKey || evt.metaKey) && keyCode === 65) {
            this._selectAllText();
            evt.preventDefault();
            return;
        }
        // Specific cases
        switch (keyCode) {
            case 32: //SPACE
                key = " "; //ie11 key for space is "Spacebar"
                break;
            case 191: //SLASH
                if (evt) {
                    evt.preventDefault();
                }
                break;
            case 8: // BACKSPACE
                if (this._textWrapper.text && this._textWrapper.length > 0) {
                    //delete the highlighted text
                    if (this._isTextHighlightOn) {
                        this._textWrapper.removePart(this._startHighlightIndex, this._endHighlightIndex);
                        this._textHasChanged();
                        this._isTextHighlightOn = false;
                        this._cursorOffset = this._textWrapper.length - this._startHighlightIndex;
                        this._blinkIsEven = false;
                        if (evt) {
                            evt.preventDefault();
                        }
                        return;
                    }
                    //delete single character
                    if (this._cursorOffset === 0) {
                        this.text = this._textWrapper.substr(0, this._textWrapper.length - 1);
                    } else {
                        let deletePosition = this._textWrapper.length - this._cursorOffset;
                        if (deletePosition > 0) {
                            this._textWrapper.removePart(deletePosition - 1, deletePosition);
                            this._textHasChanged();
                        }
                    }
                }
                if (evt) {
                    evt.preventDefault();
                }
                return;
            case 46: // DELETE
                if (this._isTextHighlightOn) {
                    this._textWrapper.removePart(this._startHighlightIndex, this._endHighlightIndex);
                    this._textHasChanged();
                    this._isTextHighlightOn = false;
                    this._cursorOffset = this._textWrapper.length - this._startHighlightIndex;
                    if (evt) {
                        evt.preventDefault();
                    }
                    return;
                }
                if (this._textWrapper.text && this._textWrapper.length > 0 && this._cursorOffset > 0) {
                    let deletePosition = this._textWrapper.length - this._cursorOffset;
                    this._textWrapper.removePart(deletePosition, deletePosition + 1);
                    this._textHasChanged();
                    this._cursorOffset--;
                }
                if (evt) {
                    evt.preventDefault();
                }
                return;
            case 13: // RETURN
                this._host.focusedControl = null;
                this._isTextHighlightOn = false;
                return;
            case 35: // END
                this._cursorOffset = 0;
                this._blinkIsEven = false;
                this._isTextHighlightOn = false;
                this._markAsDirty();
                return;
            case 36: // HOME
                this._cursorOffset = this._textWrapper.length;
                this._blinkIsEven = false;
                this._isTextHighlightOn = false;
                this._markAsDirty();
                return;
            case 37: // LEFT
                this._cursorOffset++;
                if (this._cursorOffset > this._textWrapper.length) {
                    this._cursorOffset = this._textWrapper.length;
                }

                if (evt && evt.shiftKey) {
                    // update the cursor
                    this._blinkIsEven = false;
                    // shift + ctrl/cmd + <-
                    if (evt.ctrlKey || evt.metaKey) {
                        if (!this._isTextHighlightOn) {
                            if (this._textWrapper.length === this._cursorOffset) {
                                return;
                            }
                            else {
                                this._endHighlightIndex = this._textWrapper.length - this._cursorOffset + 1;
                            }
                        }
                        this._startHighlightIndex = 0;
                        this._cursorIndex = this._textWrapper.length - this._endHighlightIndex;
                        this._cursorOffset = this._textWrapper.length;
                        this._isTextHighlightOn = true;
                        this._markAsDirty();
                        return;
                    }
                    //store the starting point
                    if (!this._isTextHighlightOn) {
                        this._isTextHighlightOn = true;
                        this._cursorIndex = (this._cursorOffset >= this._textWrapper.length) ? this._textWrapper.length : this._cursorOffset - 1;
                    }
                    //if text is already highlighted
                    else if (this._cursorIndex === -1) {
                        this._cursorIndex = this._textWrapper.length - this._endHighlightIndex;
                        this._cursorOffset = (this._startHighlightIndex === 0) ? this._textWrapper.length : this._textWrapper.length - this._startHighlightIndex + 1;
                    }
                    //set the highlight indexes
                    if (this._cursorIndex < this._cursorOffset) {
                        this._endHighlightIndex = this._textWrapper.length - this._cursorIndex;
                        this._startHighlightIndex = this._textWrapper.length - this._cursorOffset;
                    }
                    else if (this._cursorIndex > this._cursorOffset) {
                        this._endHighlightIndex = this._textWrapper.length - this._cursorOffset;
                        this._startHighlightIndex = this._textWrapper.length - this._cursorIndex;
                    }
                    else {
                        this._isTextHighlightOn = false;
                    }
                    this._markAsDirty();
                    return;
                }
                if (this._isTextHighlightOn) {
                    this._cursorOffset = this._textWrapper.length - this._startHighlightIndex;
                    this._isTextHighlightOn = false;
                }
                if (evt && (evt.ctrlKey || evt.metaKey)) {
                    this._cursorOffset = this._textWrapper.length;
                    evt.preventDefault();
                }
                this._blinkIsEven = false;
                this._isTextHighlightOn = false;
                this._cursorIndex = -1;
                this._markAsDirty();
                return;
            case 39: // RIGHT
                this._cursorOffset--;
                if (this._cursorOffset < 0) {
                    this._cursorOffset = 0;
                }
                if (evt && evt.shiftKey) {
                    //update the cursor
                    this._blinkIsEven = false;
                    //shift + ctrl/cmd + ->
                    if (evt.ctrlKey || evt.metaKey) {
                        if (!this._isTextHighlightOn) {
                            if (this._cursorOffset === 0) {
                                return;
                            }
                            else {
                                this._startHighlightIndex = this._textWrapper.length - this._cursorOffset - 1;
                            }
                        }
                        this._endHighlightIndex = this._textWrapper.length;
                        this._isTextHighlightOn = true;
                        this._cursorIndex = this._textWrapper.length - this._startHighlightIndex;
                        this._cursorOffset = 0;
                        this._markAsDirty();
                        return;
                    }

                    if (!this._isTextHighlightOn) {
                        this._isTextHighlightOn = true;
                        this._cursorIndex = (this._cursorOffset <= 0) ? 0 : this._cursorOffset + 1;
                    }
                    //if text is already highlighted
                    else if (this._cursorIndex === -1) {
                        this._cursorIndex = this._textWrapper.length - this._startHighlightIndex;
                        this._cursorOffset = (this._textWrapper.length === this._endHighlightIndex) ? 0 : this._textWrapper.length - this._endHighlightIndex - 1;
                    }
                    //set the highlight indexes
                    if (this._cursorIndex < this._cursorOffset) {
                        this._endHighlightIndex = this._textWrapper.length - this._cursorIndex;
                        this._startHighlightIndex = this._textWrapper.length - this._cursorOffset;
                    }
                    else if (this._cursorIndex > this._cursorOffset) {
                        this._endHighlightIndex = this._textWrapper.length - this._cursorOffset;
                        this._startHighlightIndex = this._textWrapper.length - this._cursorIndex;
                    }
                    else {
                        this._isTextHighlightOn = false;
                    }
                    this._markAsDirty();
                    return;
                }
                if (this._isTextHighlightOn) {
                    this._cursorOffset = this._textWrapper.length - this._endHighlightIndex;
                    this._isTextHighlightOn = false;
                }
                //ctr + ->
                if (evt && (evt.ctrlKey || evt.metaKey)) {
                    this._cursorOffset = 0;
                    evt.preventDefault();
                }
                this._blinkIsEven = false;
                this._isTextHighlightOn = false;
                this._cursorIndex = -1;
                this._markAsDirty();
                return;
            case 222: // Dead
                if (evt) {
                    evt.preventDefault();
                }
                this._cursorIndex = -1;
                this.deadKey = true;
                break;
        }
        // Printable characters
        if (key &&
            ((keyCode === -1) ||                     // Direct access
                (keyCode === 32) ||                     // Space
                (keyCode > 47 && keyCode < 64) ||       // Numbers
                (keyCode > 64 && keyCode < 91) ||       // Letters
                (keyCode > 159 && keyCode < 193) ||     // Special characters
                (keyCode > 218 && keyCode < 223) ||     // Special characters
                (keyCode > 95 && keyCode < 112))) {     // Numpad
            this._currentKey = key;
            this.onBeforeKeyAddObservable.notifyObservers(this);
            key = this._currentKey;
            if (this._addKey) {
                if (this._isTextHighlightOn) {
                    this._textWrapper.removePart(this._startHighlightIndex, this._endHighlightIndex, key);
                    this._textHasChanged();
                    this._cursorOffset = this._textWrapper.length - (this._startHighlightIndex + 1);
                    this._isTextHighlightOn = false;
                    this._blinkIsEven = false;
                    this._markAsDirty();
                }
                else if (this._cursorOffset === 0) {
                    this.text += key;
                } else {
                    let insertPosition = this._textWrapper.length - this._cursorOffset;
                    this._textWrapper.removePart(insertPosition, insertPosition, key);
                    this._textHasChanged();
                }
            }
        }
    }

    /** @hidden */
    private _updateValueFromCursorIndex(offset: number) {
        //update the cursor
        this._blinkIsEven = false;

        if (this._cursorIndex === -1) {
            this._cursorIndex = offset;
        } else {
            if (this._cursorIndex < this._cursorOffset) {
                this._endHighlightIndex = this._textWrapper.length - this._cursorIndex;
                this._startHighlightIndex = this._textWrapper.length - this._cursorOffset;
            }
            else if (this._cursorIndex > this._cursorOffset) {
                this._endHighlightIndex = this._textWrapper.length - this._cursorOffset;
                this._startHighlightIndex = this._textWrapper.length - this._cursorIndex;
            }
            else {
                this._isTextHighlightOn = false;
                this._markAsDirty();
                return;
            }
        }
        this._isTextHighlightOn = true;
        this._markAsDirty();
    }
    /** @hidden */
    private _processDblClick(evt: PointerInfo) {
        //pre-find the start and end index of the word under cursor, speeds up the rendering
        this._startHighlightIndex = this._textWrapper.length - this._cursorOffset;
        this._endHighlightIndex = this._startHighlightIndex;
        let moveLeft, moveRight;
        do {
            moveRight = this._endHighlightIndex < this._textWrapper.length && this._textWrapper.isWord(this._endHighlightIndex) ? ++this._endHighlightIndex : 0;
            moveLeft = this._startHighlightIndex > 0 && this._textWrapper.isWord(this._startHighlightIndex - 1) ? --this._startHighlightIndex : 0;
        } while (moveLeft || moveRight);

        this._cursorOffset = this._textWrapper.length - this._startHighlightIndex;
        this.onTextHighlightObservable.notifyObservers(this);

        this._isTextHighlightOn = true;
        this._clickedCoordinate = null;
        this._blinkIsEven = true;
        this._cursorIndex = -1;
        this._markAsDirty();
    }
    /** @hidden */
    private _selectAllText() {
        this._blinkIsEven = true;
        this._isTextHighlightOn = true;

        this._startHighlightIndex = 0;
        this._endHighlightIndex = this._textWrapper.length;
        this._cursorOffset = this._textWrapper.length;
        this._cursorIndex = -1;
        this._markAsDirty();
    }

    /**
     * Handles the keyboard event
     * @param evt Defines the KeyboardEvent
     */
    public processKeyboard(evt: IKeyboardEvent): void {
        // process pressed key
        this.processKey(evt.keyCode, evt.key, evt);

        this.onKeyboardEventProcessedObservable.notifyObservers(evt);
    }

    /** @hidden */
    private _onCopyText(ev: ClipboardEvent): void {
        this._isTextHighlightOn = false;
        //when write permission to clipbaord data is denied
        try {
            ev.clipboardData && ev.clipboardData.setData("text/plain", this._highlightedText);
        }
        catch { } //pass
        this._host.clipboardData = this._highlightedText;
    }
    /** @hidden */
    private _onCutText(ev: ClipboardEvent): void {
        if (!this._highlightedText) {
            return;
        }
        this._textWrapper.removePart(this._startHighlightIndex, this._endHighlightIndex);
        this._textHasChanged();
        this._isTextHighlightOn = false;
        this._cursorOffset = this._textWrapper.length - this._startHighlightIndex;
        //when write permission to clipbaord data is denied
        try {
            ev.clipboardData && ev.clipboardData.setData("text/plain", this._highlightedText);
        }
        catch { } //pass

        this._host.clipboardData = this._highlightedText;
        this._highlightedText = "";
    }
    /** @hidden */
    private _onPasteText(ev: ClipboardEvent): void {
        let data: string = "";
        if (ev.clipboardData && ev.clipboardData.types.indexOf("text/plain") !== -1) {
            data = ev.clipboardData.getData("text/plain");
        }
        else {
            //get the cached data; returns blank string by default
            data = this._host.clipboardData;
        }
        let insertPosition = this._textWrapper.length - this._cursorOffset;
        this._textWrapper.removePart(insertPosition, insertPosition, data);
        this._textHasChanged();
    }

    public _draw(context: CanvasRenderingContext2D, invalidatedRectangle?: Nullable<Measure>): void {
        context.save();

        this._applyStates(context);
        if (this.shadowBlur || this.shadowOffsetX || this.shadowOffsetY) {
            context.shadowColor = this.shadowColor;
            context.shadowBlur = this.shadowBlur;
            context.shadowOffsetX = this.shadowOffsetX;
            context.shadowOffsetY = this.shadowOffsetY;
        }

        // Background
        if (this._isFocused) {
            if (this._focusedBackground) {
                context.fillStyle = this._isEnabled ? this._focusedBackground : this._disabledColor;

                context.fillRect(this._currentMeasure.left, this._currentMeasure.top, this._currentMeasure.width, this._currentMeasure.height);
            }
        } else if (this._background) {
            context.fillStyle = this._isEnabled ? this._background : this._disabledColor;

            context.fillRect(this._currentMeasure.left, this._currentMeasure.top, this._currentMeasure.width, this._currentMeasure.height);
        }

        if (this.shadowBlur || this.shadowOffsetX || this.shadowOffsetY) {
            context.shadowBlur = 0;
            context.shadowOffsetX = 0;
            context.shadowOffsetY = 0;
        }

        if (!this._fontOffset) {
            this._fontOffset = Control._GetFontOffset(context.font);
        }

        // Text
        let clipTextLeft = this._currentMeasure.left + this._margin.getValueInPixel(this._host, this._tempParentMeasure.width);
        if (this.color) {
            context.fillStyle = this.color;
        }

        let text = this._beforeRenderText(this._textWrapper);

        if (!this._isFocused && !this._textWrapper.text && this._placeholderText) {
            text = new TextWrapper();
            text.text = this._placeholderText;

            if (this._placeholderColor) {
                context.fillStyle = this._placeholderColor;
            }
        }

        this._textWidth = context.measureText(text.text).width;
        let marginWidth = this._margin.getValueInPixel(this._host, this._tempParentMeasure.width) * 2;
        if (this._autoStretchWidth) {
            this.width = Math.min(this._maxWidth.getValueInPixel(this._host, this._tempParentMeasure.width), this._textWidth + marginWidth) + "px";
        }

        let rootY = this._fontOffset.ascent + (this._currentMeasure.height - this._fontOffset.height) / 2;
        let availableWidth = this._width.getValueInPixel(this._host, this._tempParentMeasure.width) - marginWidth;

        context.save();
        context.beginPath();
        context.rect(clipTextLeft, this._currentMeasure.top + (this._currentMeasure.height - this._fontOffset.height) / 2, availableWidth + 2, this._currentMeasure.height);
        context.clip();

        if (this._isFocused && this._textWidth > availableWidth) {
            let textLeft = clipTextLeft - this._textWidth + availableWidth;
            if (!this._scrollLeft) {
                this._scrollLeft = textLeft;
            }
        } else {
            this._scrollLeft = clipTextLeft;
        }

        context.fillText(text.text, this._scrollLeft, this._currentMeasure.top + rootY);

        // Cursor
        if (this._isFocused) {

            // Need to move cursor
            if (this._clickedCoordinate) {
                var rightPosition = this._scrollLeft + this._textWidth;
                var absoluteCursorPosition = rightPosition - this._clickedCoordinate;
                var currentSize = 0;
                this._cursorOffset = 0;
                var previousDist = 0;
                do {
                    if (this._cursorOffset) {
                        previousDist = Math.abs(absoluteCursorPosition - currentSize);
                    }
                    this._cursorOffset++;
                    currentSize = context.measureText(text.substr(text.length - this._cursorOffset, this._cursorOffset)).width;

                } while (currentSize < absoluteCursorPosition && (text.length >= this._cursorOffset));

                // Find closest move
                if (Math.abs(absoluteCursorPosition - currentSize) > previousDist) {
                    this._cursorOffset--;
                }

                this._blinkIsEven = false;
                this._clickedCoordinate = null;
            }

            // Render cursor
            if (!this._blinkIsEven) {
                let cursorOffsetText = text.substr(text.length - this._cursorOffset);
                let cursorOffsetWidth = context.measureText(cursorOffsetText).width;
                let cursorLeft = this._scrollLeft + this._textWidth - cursorOffsetWidth;

                if (cursorLeft < clipTextLeft) {
                    this._scrollLeft += (clipTextLeft - cursorLeft);
                    cursorLeft = clipTextLeft;
                    this._markAsDirty();
                } else if (cursorLeft > clipTextLeft + availableWidth) {
                    this._scrollLeft += (clipTextLeft + availableWidth - cursorLeft);
                    cursorLeft = clipTextLeft + availableWidth;
                    this._markAsDirty();
                }
                if (!this._isTextHighlightOn) {
                    context.fillRect(cursorLeft, this._currentMeasure.top + (this._currentMeasure.height - this._fontOffset.height) / 2, 2, this._fontOffset.height);
                }
            }

            clearTimeout(this._blinkTimeout);
            this._blinkTimeout = <any>setTimeout(() => {
                this._blinkIsEven = !this._blinkIsEven;
                this._markAsDirty();
            }, 500);

            //show the highlighted text
            if (this._isTextHighlightOn) {
                clearTimeout(this._blinkTimeout);
                let highlightCursorOffsetWidth = context.measureText(text.substring(this._startHighlightIndex)).width;
                let highlightCursorLeft = this._scrollLeft + this._textWidth - highlightCursorOffsetWidth;
                this._highlightedText = text.substring(this._startHighlightIndex, this._endHighlightIndex);
                let width = context.measureText(text.substring(this._startHighlightIndex, this._endHighlightIndex)).width;
                if (highlightCursorLeft < clipTextLeft) {
                    width = width - (clipTextLeft - highlightCursorLeft);
                    if (!width) {
                        // when using left arrow on text.length > availableWidth;
                        // assigns the width of the first letter after clipTextLeft
                        width = context.measureText(text.charAt(text.length - this._cursorOffset)).width;
                    }
                    highlightCursorLeft = clipTextLeft;
                }
                //for transparancy
                context.globalAlpha = this._highligherOpacity;
                context.fillStyle = this._textHighlightColor;
                context.fillRect(highlightCursorLeft, this._currentMeasure.top + (this._currentMeasure.height - this._fontOffset.height) / 2, width, this._fontOffset.height);
                context.globalAlpha = 1.0;
            }
        }
        context.restore();

        // Border
        if (this._thickness) {
            if (this._isFocused) {
                if (this.focusedColor) {
                    context.strokeStyle = this.focusedColor;
                }
            } else {
                if (this.color) {
                    context.strokeStyle = this.color;
                }
            }

            context.lineWidth = this._thickness;

            context.strokeRect(this._currentMeasure.left + this._thickness / 2, this._currentMeasure.top + this._thickness / 2,
                this._currentMeasure.width - this._thickness, this._currentMeasure.height - this._thickness);
        }

        context.restore();
    }

    public _onPointerDown(target: Control, coordinates: Vector2, pointerId: number, buttonIndex: number, pi: PointerInfoBase): boolean {
        if (!super._onPointerDown(target, coordinates, pointerId, buttonIndex, pi)) {
            return false;
        }

        this._clickedCoordinate = coordinates.x;
        this._isTextHighlightOn = false;
        this._highlightedText = "";
        this._cursorIndex = -1;
        this._isPointerDown = true;
        this._host._capturingControl[pointerId] = this;
        if (this._host.focusedControl === this) {
            // Move cursor
            clearTimeout(this._blinkTimeout);
            this._markAsDirty();
            return true;
        }
        if (!this._isEnabled) {
            return false;
        }
        this._host.focusedControl = this;

        return true;
    }
    public _onPointerMove(target: Control, coordinates: Vector2, pointerId: number, pi: PointerInfoBase): void {
        if (this._host.focusedControl === this && this._isPointerDown) {
            this._clickedCoordinate = coordinates.x;
            this._markAsDirty();
            this._updateValueFromCursorIndex(this._cursorOffset);
        }
        super._onPointerMove(target, coordinates, pointerId, pi);
    }

    public _onPointerUp(target: Control, coordinates: Vector2, pointerId: number, buttonIndex: number, notifyClick: boolean): void {

        this._isPointerDown = false;
        delete this._host._capturingControl[pointerId];
        super._onPointerUp(target, coordinates, pointerId, buttonIndex, notifyClick);
    }

    protected _beforeRenderText(textWrapper: TextWrapper): TextWrapper {
        return textWrapper;
    }

    public dispose() {
        super.dispose();

        this.onBlurObservable.clear();
        this.onFocusObservable.clear();
        this.onTextChangedObservable.clear();
        this.onTextCopyObservable.clear();
        this.onTextCutObservable.clear();
        this.onTextPasteObservable.clear();
        this.onTextHighlightObservable.clear();
        this.onKeyboardEventProcessedObservable.clear();
    }
}
_TypeStore.RegisteredTypes["BABYLON.GUI.InputText"] = InputText;<|MERGE_RESOLUTION|>--- conflicted
+++ resolved
@@ -10,11 +10,8 @@
 import { VirtualKeyboard } from "./virtualKeyboard";
 import { _TypeStore } from 'babylonjs/Misc/typeStore';
 import { Measure } from '../measure';
-<<<<<<< HEAD
 import { IKeyboardEvent } from 'babylonjs/Events/deviceInputEvents';
-=======
 import { TextWrapper } from './textWrapper';
->>>>>>> e4bba197
 
 /**
  * Class used to create input text control
