#include "NativeEngine.h"

#include <napi/env.h>

#include <bgfx/bgfx.h>
#include <bgfx/platform.h>
#ifndef WIN32
#include <alloca.h>
#define alloca(size) __builtin_alloca(size)
#endif
// TODO: this needs to be fixed in bgfx
namespace bgfx
{
    uint16_t attribToId(Attrib::Enum _attr);
}

#define BGFX_UNIFORM_FRAGMENTBIT UINT8_C(0x10) // Copy-pasta from bgfx_p.h
#define BGFX_UNIFORM_SAMPLERBIT UINT8_C(0x20)  // Copy-pasta from bgfx_p.h
#define BGFX_RESET_FLAGS (BGFX_RESET_VSYNC | BGFX_RESET_MSAA_X4 | BGFX_RESET_MAXANISOTROPY)

#include <bimg/bimg.h>
#include <bimg/decode.h>
#include <bimg/encode.h>

#include <bx/math.h>
#include <bx/readerwriter.h>

#include <queue>
#include <regex>
#include <sstream>

namespace Babylon
{
    namespace
    {
        template<typename AppendageT>
        inline void AppendBytes(std::vector<uint8_t>& bytes, const AppendageT appendage)
        {
            auto ptr = reinterpret_cast<const uint8_t*>(&appendage);
            auto stride = static_cast<std::ptrdiff_t>(sizeof(AppendageT));
            bytes.insert(bytes.end(), ptr, ptr + stride);
        }

        template<typename AppendageT = std::string&>
        inline void AppendBytes(std::vector<uint8_t>& bytes, const std::string& string)
        {
            auto ptr = reinterpret_cast<const uint8_t*>(string.data());
            auto stride = static_cast<std::ptrdiff_t>(string.length());
            bytes.insert(bytes.end(), ptr, ptr + stride);
        }

        template<typename ElementT>
        inline void AppendBytes(std::vector<uint8_t>& bytes, const gsl::span<ElementT>& data)
        {
            auto ptr = reinterpret_cast<const uint8_t*>(data.data());
            auto stride = static_cast<std::ptrdiff_t>(data.size() * sizeof(ElementT));
            bytes.insert(bytes.end(), ptr, ptr + stride);
        }

        void FlipYInImageBytes(gsl::span<uint8_t> bytes, size_t rowCount, size_t rowPitch)
        {
            std::vector<uint8_t> buffer{};
            buffer.reserve(rowPitch);

            for (size_t row = 0; row < rowCount / 2; row++)
            {
                auto frontPtr = bytes.data() + (row * rowPitch);
                auto backPtr = bytes.data() + ((rowCount - row - 1) * rowPitch);

                std::memcpy(buffer.data(), frontPtr, rowPitch);
                std::memcpy(frontPtr, backPtr, rowPitch);
                std::memcpy(backPtr, buffer.data(), rowPitch);
            }
        }

        void AppendUniformBuffer(std::vector<uint8_t>& bytes, const spirv_cross::Compiler& compiler, const spirv_cross::Resource& uniformBuffer, bool isFragment)
        {
            const uint8_t fragmentBit = (isFragment ? BGFX_UNIFORM_FRAGMENTBIT : 0);

            const spirv_cross::SPIRType& type = compiler.get_type(uniformBuffer.base_type_id);
            for (uint32_t index = 0; index < type.member_types.size(); ++index)
            {
                auto name = compiler.get_member_name(uniformBuffer.base_type_id, index);
                auto offset = compiler.get_member_decoration(uniformBuffer.base_type_id, index, spv::DecorationOffset);
                auto memberType = compiler.get_type(type.member_types[index]);

                bgfx::UniformType::Enum bgfxType;
                uint16_t regCount;

                if (memberType.basetype != spirv_cross::SPIRType::Float)
                {
                    throw std::exception(); // Not supported
                }

                if (memberType.columns == 1 && 1 <= memberType.vecsize && memberType.vecsize <= 4)
                {
                    bgfxType = bgfx::UniformType::Vec4;
                    regCount = 1;
                }
                else if (memberType.columns == 4 && memberType.vecsize == 4)
                {
                    bgfxType = bgfx::UniformType::Mat4;
                    regCount = 4;
                }
                else
                {
                    throw std::exception();
                }

                for (const auto size : memberType.array)
                {
                    regCount *= size;
                }

                AppendBytes(bytes, static_cast<uint8_t>(name.size()));
                AppendBytes(bytes, name);
                AppendBytes(bytes, static_cast<uint8_t>(bgfxType | fragmentBit));
                AppendBytes(bytes, static_cast<uint8_t>(0)); // Value "num" not used by D3D11 pipeline.
                AppendBytes(bytes, static_cast<uint16_t>(offset));
                AppendBytes(bytes, static_cast<uint16_t>(regCount));
            }
        }

        void AppendSamplers(std::vector<uint8_t>& bytes, const spirv_cross::Compiler& compiler, const spirv_cross::SmallVector<spirv_cross::Resource>& samplers, bool isFragment, std::unordered_map<std::string, UniformInfo>& cache)
        {
            const uint8_t fragmentBit = (isFragment ? BGFX_UNIFORM_FRAGMENTBIT : 0);

            for (const spirv_cross::Resource& sampler : samplers)
            {
                AppendBytes(bytes, static_cast<uint8_t>(sampler.name.size()));
                AppendBytes(bytes, sampler.name);
                AppendBytes(bytes, static_cast<uint8_t>(bgfx::UniformType::Sampler | BGFX_UNIFORM_SAMPLERBIT));

                // TODO : These values (num, regIndex, regCount) are only used by Vulkan and should be set for that API
                AppendBytes(bytes, static_cast<uint8_t>(0));
                AppendBytes(bytes, static_cast<uint16_t>(0));
                AppendBytes(bytes, static_cast<uint16_t>(0));

                cache[sampler.name].Stage = compiler.get_decoration(sampler.id, spv::DecorationBinding);
            }
        }

        void CacheUniformHandles(bgfx::ShaderHandle shader, std::unordered_map<std::string, UniformInfo>& cache)
        {
            const auto MAX_UNIFORMS = 256;
            bgfx::UniformHandle uniforms[MAX_UNIFORMS];
            auto numUniforms = bgfx::getShaderUniforms(shader, uniforms, MAX_UNIFORMS);

            bgfx::UniformInfo info{};
            for (uint8_t idx = 0; idx < numUniforms; idx++)
            {
                bgfx::getUniformInfo(uniforms[idx], info);
                cache[info.name].Handle = uniforms[idx];
            }
        }

        void GenerateMipmap(const uint8_t* const __restrict source, const int size, const int channels, uint8_t* __restrict dest)
        {
            int mipsize = size / 2;

            for (int y = 0; y < mipsize; ++y)
            {
                for (int x = 0; x < mipsize; ++x)
                {
                    for (int c = 0; c < channels; ++c)
                    {
                        int index = channels * ((y * 2) * size + (x * 2)) + c;
                        int sum_value = 4 >> 1;
                        sum_value += source[index + channels * (0 * size + 0)];
                        sum_value += source[index + channels * (0 * size + 1)];
                        sum_value += source[index + channels * (1 * size + 0)];
                        sum_value += source[index + channels * (1 * size + 1)];
                        dest[channels * (y * mipsize + x) + c] = (uint8_t)(sum_value / 4);
                    }
                }
            }
        }

        const bgfx::Memory* GenerateMipMaps(const bimg::ImageContainer& image)
        {
            bool widthIsPowerOf2 = ((image.m_width & (~image.m_width + 1)) == image.m_width);
            bool supportedFormat = image.m_format == bimg::TextureFormat::RGB8 || image.m_format == bimg::TextureFormat::RGBA8 || image.m_format == bimg::TextureFormat::BGRA8;
            if (image.m_width == image.m_height && image.m_width && widthIsPowerOf2 && supportedFormat)
            {
                auto channelCount = (image.m_format == bimg::TextureFormat::RGB8) ? 3 : 4;
                auto mipMapCount = static_cast<uint32_t>(std::log2(image.m_width));
                auto mipmapImageSize = image.m_size;
                for (uint32_t i = 1; i <= mipMapCount; i++)
                {
                    mipmapImageSize += image.m_size >> (2 * i);
                }
                auto imageDataRef = bgfx::alloc(mipmapImageSize);
                uint8_t* destination = imageDataRef->data;
                uint8_t* source = static_cast<uint8_t*>(image.m_data);
                memcpy(destination, source, image.m_size);
                destination += image.m_size;
                auto mipmapSize = image.m_size;
                for (uint32_t i = 0; i < mipMapCount; i++)
                {
                    GenerateMipmap(source, image.m_width >> i, channelCount, destination);
                    source = destination;
                    mipmapSize >>= 2;
                    destination += mipmapSize;
                }
                return imageDataRef;
            }
            return nullptr;
        }

        enum class WebGLAttribType
        {
            BYTE = 5120,
            UNSIGNED_BYTE = 5121,
            SHORT = 5122,
            UNSIGNED_SHORT = 5123,
            INT = 5124,
            UNSIGNED_INT = 5125,
            FLOAT = 5126
        };

        bgfx::AttribType::Enum ConvertAttribType(WebGLAttribType type)
        {
            switch (type)
            {
                case WebGLAttribType::UNSIGNED_BYTE:
                    return bgfx::AttribType::Uint8;
                case WebGLAttribType::SHORT:
                    return bgfx::AttribType::Int16;
                case WebGLAttribType::FLOAT:
                    return bgfx::AttribType::Float;
                default: // avoid "warning: 4 enumeration values not handled"
                    throw std::exception();
                    break;
            }
        }

        // Must match constants.ts in Babylon.js.
        constexpr std::array<uint64_t, 11> ALPHA_MODE{
            // ALPHA_DISABLE
            0x0,

            // ALPHA_ADD: SRC ALPHA * SRC + DEST
            BGFX_STATE_BLEND_FUNC_SEPARATE(BGFX_STATE_BLEND_SRC_ALPHA, BGFX_STATE_BLEND_ONE, BGFX_STATE_BLEND_ZERO, BGFX_STATE_BLEND_ONE),

            // ALPHA_COMBINE: SRC ALPHA * SRC + (1 - SRC ALPHA) * DEST
            BGFX_STATE_BLEND_FUNC_SEPARATE(BGFX_STATE_BLEND_SRC_ALPHA, BGFX_STATE_BLEND_INV_SRC_ALPHA, BGFX_STATE_BLEND_ONE, BGFX_STATE_BLEND_ONE),

            // ALPHA_SUBTRACT: DEST - SRC * DEST
            BGFX_STATE_BLEND_FUNC_SEPARATE(BGFX_STATE_BLEND_ZERO, BGFX_STATE_BLEND_INV_SRC_COLOR, BGFX_STATE_BLEND_ONE, BGFX_STATE_BLEND_ONE),

            // ALPHA_MULTIPLY: SRC * DEST
            BGFX_STATE_BLEND_FUNC_SEPARATE(BGFX_STATE_BLEND_DST_COLOR, BGFX_STATE_BLEND_ZERO, BGFX_STATE_BLEND_ONE, BGFX_STATE_BLEND_ONE),

            // ALPHA_MAXIMIZED: SRC ALPHA * SRC + (1 - SRC) * DEST
            BGFX_STATE_BLEND_FUNC_SEPARATE(BGFX_STATE_BLEND_SRC_ALPHA, BGFX_STATE_BLEND_INV_SRC_COLOR, BGFX_STATE_BLEND_ONE, BGFX_STATE_BLEND_ONE),

            // ALPHA_ONEONE: SRC + DEST
            BGFX_STATE_BLEND_FUNC_SEPARATE(BGFX_STATE_BLEND_ONE, BGFX_STATE_BLEND_ONE, BGFX_STATE_BLEND_ZERO, BGFX_STATE_BLEND_ONE),

            // ALPHA_PREMULTIPLIED: SRC + (1 - SRC ALPHA) * DEST
            BGFX_STATE_BLEND_FUNC_SEPARATE(BGFX_STATE_BLEND_ONE, BGFX_STATE_BLEND_INV_SRC_ALPHA, BGFX_STATE_BLEND_ONE, BGFX_STATE_BLEND_ONE),

            // ALPHA_PREMULTIPLIED_PORTERDUFF: SRC + (1 - SRC ALPHA) * DEST, (1 - SRC ALPHA) * DEST ALPHA
            BGFX_STATE_BLEND_FUNC_SEPARATE(BGFX_STATE_BLEND_ONE, BGFX_STATE_BLEND_INV_SRC_ALPHA, BGFX_STATE_BLEND_ONE, BGFX_STATE_BLEND_INV_SRC_ALPHA),

            // ALPHA_INTERPOLATE: CST * SRC + (1 - CST) * DEST
            BGFX_STATE_BLEND_FUNC_SEPARATE(BGFX_STATE_BLEND_FACTOR, BGFX_STATE_BLEND_INV_FACTOR, BGFX_STATE_BLEND_FACTOR, BGFX_STATE_BLEND_INV_FACTOR),

            // ALPHA_SCREENMODE: SRC + (1 - SRC) * DEST, SRC ALPHA + (1 - SRC ALPHA) * DEST ALPHA
            BGFX_STATE_BLEND_FUNC_SEPARATE(BGFX_STATE_BLEND_ONE, BGFX_STATE_BLEND_INV_SRC_COLOR, BGFX_STATE_BLEND_ONE, BGFX_STATE_BLEND_INV_SRC_ALPHA),
        };

        constexpr std::array<bgfx::TextureFormat::Enum, 2> TEXTURE_FORMAT{
            bgfx::TextureFormat::RGBA8,
            bgfx::TextureFormat::RGBA32F};
    }

    void NativeEngine::InitializeWindow(void* nativeWindowPtr, uint32_t width, uint32_t height)
    {
        // Initialize bgfx.
        bgfx::Init init{};
        init.platformData.nwh = nativeWindowPtr;
        bgfx::setPlatformData(init.platformData);
        init.type = bgfx::RendererType::Direct3D11;
        init.resolution.width = width;
        init.resolution.height = height;
        init.resolution.reset = BGFX_RESET_FLAGS;
<<<<<<< HEAD
        init.callback = &m_bgfxCallback;
=======
        init.callback = &_bgfxCallback;
>>>>>>> dc886982
        bgfx::init(init);
        bgfx::setViewClear(0, BGFX_CLEAR_COLOR | BGFX_CLEAR_DEPTH, 0x443355FF, 1.0f, 0);
        bgfx::setViewRect(0, 0, 0, init.resolution.width, init.resolution.height);
        bgfx::touch(0);
    }

    Napi::FunctionReference NativeEngine::CreateConstructor(Napi::Env& env)
    {
        // Initialize the JavaScript side.
        Napi::HandleScope scope{env};

        Napi::Function func = DefineClass(
            env,
            JS_CLASS_NAME,
            {
                InstanceMethod("getEngine", &NativeEngine::GetEngine),
                InstanceMethod("requestAnimationFrame", &NativeEngine::RequestAnimationFrame),
                InstanceMethod("createVertexArray", &NativeEngine::CreateVertexArray),
                InstanceMethod("deleteVertexArray", &NativeEngine::DeleteVertexArray),
                InstanceMethod("bindVertexArray", &NativeEngine::BindVertexArray),
                InstanceMethod("createIndexBuffer", &NativeEngine::CreateIndexBuffer),
                InstanceMethod("deleteIndexBuffer", &NativeEngine::DeleteIndexBuffer),
                InstanceMethod("recordIndexBuffer", &NativeEngine::RecordIndexBuffer),
                InstanceMethod("createVertexBuffer", &NativeEngine::CreateVertexBuffer),
                InstanceMethod("deleteVertexBuffer", &NativeEngine::DeleteVertexBuffer),
                InstanceMethod("recordVertexBuffer", &NativeEngine::RecordVertexBuffer),
                InstanceMethod("createProgram", &NativeEngine::CreateProgram),
                InstanceMethod("getUniforms", &NativeEngine::GetUniforms),
                InstanceMethod("getAttributes", &NativeEngine::GetAttributes),
                InstanceMethod("setProgram", &NativeEngine::SetProgram),
                InstanceMethod("setState", &NativeEngine::SetState),
                InstanceMethod("setZOffset", &NativeEngine::SetZOffset),
                InstanceMethod("getZOffset", &NativeEngine::GetZOffset),
                InstanceMethod("setDepthTest", &NativeEngine::SetDepthTest),
                InstanceMethod("getDepthWrite", &NativeEngine::GetDepthWrite),
                InstanceMethod("setDepthWrite", &NativeEngine::SetDepthWrite),
                InstanceMethod("setColorWrite", &NativeEngine::SetColorWrite),
                InstanceMethod("setBlendMode", &NativeEngine::SetBlendMode),
                InstanceMethod("setMatrix", &NativeEngine::SetMatrix),
                InstanceMethod("setInt", &NativeEngine::SetInt),
                InstanceMethod("setIntArray", &NativeEngine::SetIntArray),
                InstanceMethod("setIntArray2", &NativeEngine::SetIntArray2),
                InstanceMethod("setIntArray3", &NativeEngine::SetIntArray3),
                InstanceMethod("setIntArray4", &NativeEngine::SetIntArray4),
                InstanceMethod("setFloatArray", &NativeEngine::SetFloatArray),
                InstanceMethod("setFloatArray2", &NativeEngine::SetFloatArray2),
                InstanceMethod("setFloatArray3", &NativeEngine::SetFloatArray3),
                InstanceMethod("setFloatArray4", &NativeEngine::SetFloatArray4),
                InstanceMethod("setMatrices", &NativeEngine::SetMatrices),
                InstanceMethod("setMatrix3x3", &NativeEngine::SetMatrix3x3),
                InstanceMethod("setMatrix2x2", &NativeEngine::SetMatrix2x2),
                InstanceMethod("setFloat", &NativeEngine::SetFloat),
                InstanceMethod("setFloat2", &NativeEngine::SetFloat2),
                InstanceMethod("setFloat3", &NativeEngine::SetFloat3),
                InstanceMethod("setFloat4", &NativeEngine::SetFloat4),
                InstanceMethod("createTexture", &NativeEngine::CreateTexture),
                InstanceMethod("loadTexture", &NativeEngine::LoadTexture),
                InstanceMethod("loadCubeTexture", &NativeEngine::LoadCubeTexture),
                InstanceMethod("updateRawTexture", &NativeEngine::UpdateRawTexture),
                InstanceMethod("getTextureWidth", &NativeEngine::GetTextureWidth),
                InstanceMethod("getTextureHeight", &NativeEngine::GetTextureHeight),
                InstanceMethod("setTextureSampling", &NativeEngine::SetTextureSampling),
                InstanceMethod("setTextureWrapMode", &NativeEngine::SetTextureWrapMode),
                InstanceMethod("setTextureAnisotropicLevel", &NativeEngine::SetTextureAnisotropicLevel),
                InstanceMethod("setTexture", &NativeEngine::SetTexture),
                InstanceMethod("deleteTexture", &NativeEngine::DeleteTexture),
                InstanceMethod("createFramebuffer", &NativeEngine::CreateFrameBuffer),
                InstanceMethod("deleteFramebuffer", &NativeEngine::DeleteFrameBuffer),
                InstanceMethod("bindFramebuffer", &NativeEngine::BindFrameBuffer),
                InstanceMethod("unbindFramebuffer", &NativeEngine::UnbindFrameBuffer),
                InstanceMethod("drawIndexed", &NativeEngine::DrawIndexed),
                InstanceMethod("draw", &NativeEngine::Draw),
                InstanceMethod("clear", &NativeEngine::Clear),
                InstanceMethod("clearColor", &NativeEngine::ClearColor),
                InstanceMethod("clearDepth", &NativeEngine::ClearDepth),
                InstanceMethod("clearStencil", &NativeEngine::ClearStencil),
                InstanceMethod("getRenderWidth", &NativeEngine::GetRenderWidth),
                InstanceMethod("getRenderHeight", &NativeEngine::GetRenderHeight),
                InstanceMethod("setViewPort", &NativeEngine::SetViewPort),
                InstanceMethod("getFramebufferData", &NativeEngine::GetFramebufferData),
                InstanceMethod("decodeImage", &NativeEngine::DecodeImage),
                InstanceMethod("getImageData", &NativeEngine::GetImageData),
                InstanceMethod("encodeImage", &NativeEngine::EncodeImage),
            });

        return Napi::Persistent(func);
    }

    NativeEngine::NativeEngine(const Napi::CallbackInfo& info)
        : NativeEngine(info, RuntimeImpl::GetNativeWindowFromJavaScript(info.Env()))
    {
    }

    NativeEngine::NativeEngine(const Napi::CallbackInfo& info, NativeWindow& nativeWindow)
        : Napi::ObjectWrap<NativeEngine>{info}
        , m_runtimeImpl{RuntimeImpl::GetRuntimeImplFromJavaScript(info.Env())}
        , m_currentProgram{nullptr}
        , m_engineState{BGFX_STATE_DEFAULT}
        , m_resizeCallbackTicket{nativeWindow.AddOnResizeCallback([this](size_t width, size_t height) { this->UpdateSize(width, height); })}
    {
        UpdateSize(static_cast<uint32_t>(nativeWindow.GetWidth()), static_cast<uint32_t>(nativeWindow.GetHeight()));
    }

    NativeEngine::~NativeEngine()
    {
        bgfx::shutdown();
    }

    void NativeEngine::UpdateSize(size_t width, size_t height)
    {
        const auto w = static_cast<uint16_t>(width);
        const auto h = static_cast<uint16_t>(height);

        auto bgfxStats = bgfx::getStats();
        if (w != bgfxStats->width || h != bgfxStats->height)
        {
            bgfx::reset(w, h, BGFX_RESET_FLAGS);
            bgfx::setViewRect(0, 0, 0, w, h);
            bgfx::touch(0);
        }
    }

    FrameBufferManager& NativeEngine::GetFrameBufferManager()
    {
        return m_frameBufferManager;
    }

    // NativeEngine definitions
    Napi::Value NativeEngine::GetEngine(const Napi::CallbackInfo& info)
    {
        return Napi::External<NativeEngine>::New(info.Env(), this);
    }

    void NativeEngine::RequestAnimationFrame(const Napi::CallbackInfo& info)
    {
        DispatchAnimationFrameAsync(Napi::Persistent(info[0].As<Napi::Function>()));
    }

    Napi::Value NativeEngine::CreateVertexArray(const Napi::CallbackInfo& info)
    {
        return Napi::External<VertexArray>::New(info.Env(), new VertexArray{});
    }

    void NativeEngine::DeleteVertexArray(const Napi::CallbackInfo& info)
    {
        delete info[0].As<Napi::External<VertexArray>>().Data();
    }

    void NativeEngine::BindVertexArray(const Napi::CallbackInfo& info)
    {
        const auto& vertexArray = *(info[0].As<Napi::External<VertexArray>>().Data());

        bgfx::setIndexBuffer(vertexArray.indexBuffer.handle);

        const auto& vertexBuffers = vertexArray.vertexBuffers;
        for (uint8_t index = 0; index < vertexBuffers.size(); ++index)
        {
            const auto& vertexBuffer = vertexBuffers[index];
            bgfx::setVertexBuffer(index, vertexBuffer.handle, vertexBuffer.startVertex, UINT32_MAX, vertexBuffer.vertexLayoutHandle);
        }
    }

    Napi::Value NativeEngine::CreateIndexBuffer(const Napi::CallbackInfo& info)
    {
        const Napi::TypedArray data = info[0].As<Napi::TypedArray>();
        const bgfx::Memory* ref = bgfx::copy(data.As<Napi::Uint8Array>().Data(), static_cast<uint32_t>(data.ByteLength()));
        const uint16_t flags = data.TypedArrayType() == napi_typedarray_type::napi_uint16_array ? 0 : BGFX_BUFFER_INDEX32;
        const bgfx::IndexBufferHandle handle = bgfx::createIndexBuffer(ref, flags);
        return Napi::Value::From(info.Env(), static_cast<uint32_t>(handle.idx));
    }

    void NativeEngine::DeleteIndexBuffer(const Napi::CallbackInfo& info)
    {
        const bgfx::IndexBufferHandle handle{static_cast<uint16_t>(info[0].As<Napi::Number>().Uint32Value())};
        bgfx::destroy(handle);
    }

    void NativeEngine::RecordIndexBuffer(const Napi::CallbackInfo& info)
    {
        VertexArray& vertexArray = *(info[0].As<Napi::External<VertexArray>>().Data());
        const bgfx::IndexBufferHandle handle{static_cast<uint16_t>(info[1].As<Napi::Number>().Uint32Value())};
        vertexArray.indexBuffer.handle = handle;
    }

    Napi::Value NativeEngine::CreateVertexBuffer(const Napi::CallbackInfo& info)
    {
        const Napi::Uint8Array data = info[0].As<Napi::Uint8Array>();

        // HACK: Create an empty valid vertex decl which will never be used. Consider fixing in bgfx.
        bgfx::VertexLayout vertexLayout;
        vertexLayout.begin();
        vertexLayout.m_stride = 1;
        vertexLayout.end();

        const bgfx::Memory* ref = bgfx::copy(data.Data(), static_cast<uint32_t>(data.ByteLength()));
        const bgfx::VertexBufferHandle handle = bgfx::createVertexBuffer(ref, vertexLayout);
        return Napi::Value::From(info.Env(), static_cast<uint32_t>(handle.idx));
    }

    void NativeEngine::DeleteVertexBuffer(const Napi::CallbackInfo& info)
    {
        const bgfx::VertexBufferHandle handle{static_cast<uint16_t>(info[0].As<Napi::Number>().Uint32Value())};
        bgfx::destroy(handle);
    }

    void NativeEngine::RecordVertexBuffer(const Napi::CallbackInfo& info)
    {
        VertexArray& vertexArray = *(info[0].As<Napi::External<VertexArray>>().Data());
        const bgfx::VertexBufferHandle handle{static_cast<uint16_t>(info[1].As<Napi::Number>().Uint32Value())};
        const uint32_t location = info[2].As<Napi::Number>().Uint32Value();
        const uint32_t byteOffset = info[3].As<Napi::Number>().Uint32Value();
        const uint32_t byteStride = info[4].As<Napi::Number>().Uint32Value();
        const uint32_t numElements = info[5].As<Napi::Number>().Uint32Value();
        const uint32_t type = info[6].As<Napi::Number>().Uint32Value();
        const bool normalized = info[7].As<Napi::Boolean>().Value();

        bgfx::VertexLayout vertexLayout;
        vertexLayout.begin();
        const bgfx::Attrib::Enum attrib = static_cast<bgfx::Attrib::Enum>(location);
        const bgfx::AttribType::Enum attribType = ConvertAttribType(static_cast<WebGLAttribType>(type));
        vertexLayout.add(attrib, numElements, attribType, normalized);
        vertexLayout.m_stride = static_cast<uint16_t>(byteStride);
        vertexLayout.end();

        vertexArray.vertexBuffers.push_back({std::move(handle), byteOffset / byteStride, bgfx::createVertexLayout(vertexLayout)});
    }

    Napi::Value NativeEngine::CreateProgram(const Napi::CallbackInfo& info)
    {
        const auto vertexSource = info[0].As<Napi::String>().Utf8Value();
        const auto fragmentSource = info[1].As<Napi::String>().Utf8Value();

        auto programData = new ProgramData();

        std::vector<uint8_t> vertexBytes{};
        std::vector<uint8_t> fragmentBytes{};
        std::unordered_map<std::string, uint32_t> attributeLocations;

        m_shaderCompiler.Compile(vertexSource, fragmentSource, [&](ShaderCompiler::ShaderInfo vertexShaderInfo, ShaderCompiler::ShaderInfo fragmentShaderInfo) {
            constexpr uint8_t BGFX_SHADER_BIN_VERSION = 6;

            // These hashes are generated internally by BGFX's custom shader compilation pipeline,
            // which we don't have access to.  Fortunately, however, they aren't used for anything
            // crucial; they just have to match.
            constexpr uint32_t vertexOutputsHash = 0xBAD1DEA;
            constexpr uint32_t fragmentInputsHash = vertexOutputsHash;

            {
                const spirv_cross::Compiler& compiler = *vertexShaderInfo.Compiler;
                const spirv_cross::ShaderResources resources = compiler.get_shader_resources();
                assert(resources.uniform_buffers.size() == 1);
                const spirv_cross::Resource& uniformBuffer = resources.uniform_buffers[0];
                const spirv_cross::SmallVector<spirv_cross::Resource>& samplers = resources.separate_samplers;
                size_t numUniforms = compiler.get_type(uniformBuffer.base_type_id).member_types.size() + samplers.size();

                AppendBytes(vertexBytes, BX_MAKEFOURCC('V', 'S', 'H', BGFX_SHADER_BIN_VERSION));
                AppendBytes(vertexBytes, vertexOutputsHash);
                AppendBytes(vertexBytes, fragmentInputsHash);

                AppendBytes(vertexBytes, static_cast<uint16_t>(numUniforms));
                AppendUniformBuffer(vertexBytes, compiler, uniformBuffer, false);
                AppendSamplers(vertexBytes, compiler, samplers, false, programData->VertexUniformNameToInfo);

                AppendBytes(vertexBytes, static_cast<uint32_t>(vertexShaderInfo.Bytes.size()));
                AppendBytes(vertexBytes, vertexShaderInfo.Bytes);
                AppendBytes(vertexBytes, static_cast<uint8_t>(0));

                AppendBytes(vertexBytes, static_cast<uint8_t>(resources.stage_inputs.size()));
                for (const spirv_cross::Resource& stageInput : resources.stage_inputs)
                {
                    const uint32_t location = compiler.get_decoration(stageInput.id, spv::DecorationLocation);
                    AppendBytes(vertexBytes, bgfx::attribToId(static_cast<bgfx::Attrib::Enum>(location)));

                    std::string attributeName = stageInput.name;
                    if (attributeName == "a_position")
                        attributeName = "position";
                    else if (attributeName == "a_normal")
                        attributeName = "normal";
                    else if (attributeName == "a_tangent")
                        attributeName = "tangent";
                    else if (attributeName == "a_texcoord0")
                        attributeName = "uv";
                    else if (attributeName == "a_texcoord1")
                        attributeName = "uv2";
                    else if (attributeName == "a_texcoord2")
                        attributeName = "uv3";
                    else if (attributeName == "a_texcoord3")
                        attributeName = "uv4";
                    else if (attributeName == "a_color0")
                        attributeName = "color";
                    else if (attributeName == "a_indices")
                        attributeName = "matricesIndices";
                    else if (attributeName == "a_weight")
                        attributeName = "matricesWeights";

                    attributeLocations[attributeName] = location;
                }

                AppendBytes(vertexBytes, static_cast<uint16_t>(compiler.get_declared_struct_size(compiler.get_type(uniformBuffer.base_type_id))));
            }

            {
                const spirv_cross::Compiler& compiler = *fragmentShaderInfo.Compiler;
                const spirv_cross::ShaderResources resources = compiler.get_shader_resources();
                assert(resources.uniform_buffers.size() == 1);
                const spirv_cross::Resource& uniformBuffer = resources.uniform_buffers[0];
                const spirv_cross::SmallVector<spirv_cross::Resource>& samplers = resources.separate_samplers;
                size_t numUniforms = compiler.get_type(uniformBuffer.base_type_id).member_types.size() + samplers.size();

                AppendBytes(fragmentBytes, BX_MAKEFOURCC('F', 'S', 'H', BGFX_SHADER_BIN_VERSION));
                AppendBytes(fragmentBytes, vertexOutputsHash);
                AppendBytes(fragmentBytes, fragmentInputsHash);

                AppendBytes(fragmentBytes, static_cast<uint16_t>(numUniforms));
                AppendUniformBuffer(fragmentBytes, compiler, uniformBuffer, true);
                AppendSamplers(fragmentBytes, compiler, samplers, true, programData->FragmentUniformNameToInfo);

                AppendBytes(fragmentBytes, static_cast<uint32_t>(fragmentShaderInfo.Bytes.size()));
                AppendBytes(fragmentBytes, fragmentShaderInfo.Bytes);
                AppendBytes(fragmentBytes, static_cast<uint8_t>(0));

                // Fragment shaders don't have attributes.
                AppendBytes(fragmentBytes, static_cast<uint8_t>(0));

                AppendBytes(fragmentBytes, static_cast<uint16_t>(compiler.get_declared_struct_size(compiler.get_type(uniformBuffer.base_type_id))));
            }
        });

        auto vertexShader = bgfx::createShader(bgfx::copy(vertexBytes.data(), static_cast<uint32_t>(vertexBytes.size())));
        CacheUniformHandles(vertexShader, programData->VertexUniformNameToInfo);
        programData->AttributeLocations = std::move(attributeLocations);

        auto fragmentShader = bgfx::createShader(bgfx::copy(fragmentBytes.data(), static_cast<uint32_t>(fragmentBytes.size())));
        CacheUniformHandles(fragmentShader, programData->FragmentUniformNameToInfo);

        programData->Program = bgfx::createProgram(vertexShader, fragmentShader, true);

        auto finalizer = [](Napi::Env, ProgramData* data) {
            delete data;
        };

        return Napi::External<ProgramData>::New(info.Env(), programData, finalizer);
    }

    Napi::Value NativeEngine::GetUniforms(const Napi::CallbackInfo& info)
    {
        const auto program = info[0].As<Napi::External<ProgramData>>().Data();
        const auto names = info[1].As<Napi::Array>();

        auto length = names.Length();
        auto uniforms = Napi::Array::New(info.Env(), length);
        for (uint32_t index = 0; index < length; ++index)
        {
            const auto name = names[index].As<Napi::String>().Utf8Value();

            auto vertexFound = program->VertexUniformNameToInfo.find(name);
            auto fragmentFound = program->FragmentUniformNameToInfo.find(name);

            if (vertexFound != program->VertexUniformNameToInfo.end())
            {
                uniforms[index] = Napi::External<UniformInfo>::New(info.Env(), &vertexFound->second);
            }
            else if (fragmentFound != program->FragmentUniformNameToInfo.end())
            {
                uniforms[index] = Napi::External<UniformInfo>::New(info.Env(), &fragmentFound->second);
            }
            else
            {
                uniforms[index] = info.Env().Null();
            }
        }

        return uniforms;
    }

    Napi::Value NativeEngine::GetAttributes(const Napi::CallbackInfo& info)
    {
        const auto program = info[0].As<Napi::External<ProgramData>>().Data();
        const auto names = info[1].As<Napi::Array>();

        const auto& attributeLocations = program->AttributeLocations;

        auto length = names.Length();
        auto attributes = Napi::Array::New(info.Env(), length);
        for (uint32_t index = 0; index < length; ++index)
        {
            const auto name = names[index].As<Napi::String>().Utf8Value();
            const auto it = attributeLocations.find(name);
            int location = (it == attributeLocations.end() ? -1 : gsl::narrow_cast<int>(it->second));
            attributes[index] = Napi::Value::From(info.Env(), location);
        }

        return attributes;
    }

    void NativeEngine::SetProgram(const Napi::CallbackInfo& info)
    {
        auto program = info[0].As<Napi::External<ProgramData>>().Data();
        m_currentProgram = program;
    }

    void NativeEngine::SetState(const Napi::CallbackInfo& info)
    {
        const auto culling = info[0].As<Napi::Boolean>().Value();
        const auto reverseSide = info[2].As<Napi::Boolean>().Value();

        m_engineState &= ~BGFX_STATE_CULL_MASK;
        if (reverseSide)
        {
            m_engineState &= ~BGFX_STATE_FRONT_CCW;

            if (culling)
            {
                m_engineState |= BGFX_STATE_CULL_CW;
            }
        }
        else
        {
            m_engineState |= BGFX_STATE_FRONT_CCW;

            if (culling)
            {
                m_engineState |= BGFX_STATE_CULL_CCW;
            }
        }

        // TODO: zOffset
        const auto zOffset = info[1].As<Napi::Number>().FloatValue();
    }

    void NativeEngine::SetZOffset(const Napi::CallbackInfo& info)
    {
        const auto zOffset = info[0].As<Napi::Number>().FloatValue();

        // STUB: Stub.
    }

    Napi::Value NativeEngine::GetZOffset(const Napi::CallbackInfo& info)
    {
        // STUB: Stub.
        return {};
    }

    void NativeEngine::SetDepthTest(const Napi::CallbackInfo& info)
    {
        const auto enable = info[0].As<Napi::Boolean>().Value();

        m_engineState &= ~BGFX_STATE_DEPTH_TEST_MASK;
        m_engineState |= enable ? BGFX_STATE_DEPTH_TEST_LESS : BGFX_STATE_DEPTH_TEST_ALWAYS;
    }

    Napi::Value NativeEngine::GetDepthWrite(const Napi::CallbackInfo& info)
    {
        return Napi::Value::From(info.Env(), !!(m_engineState & BGFX_STATE_WRITE_Z));
    }

    void NativeEngine::SetDepthWrite(const Napi::CallbackInfo& info)
    {
        const auto enable = info[0].As<Napi::Boolean>().Value();

        m_engineState &= ~BGFX_STATE_WRITE_Z;
        m_engineState |= enable ? BGFX_STATE_WRITE_Z : 0;
    }

    void NativeEngine::SetColorWrite(const Napi::CallbackInfo& info)
    {
        const auto enable = info[0].As<Napi::Boolean>().Value();

        m_engineState &= ~(BGFX_STATE_WRITE_RGB | BGFX_STATE_WRITE_A);
        m_engineState |= enable ? (BGFX_STATE_WRITE_RGB | BGFX_STATE_WRITE_A) : 0;
    }

    void NativeEngine::SetBlendMode(const Napi::CallbackInfo& info)
    {
        const auto blendMode = info[0].As<Napi::Number>().Int32Value();

        m_engineState &= ~BGFX_STATE_BLEND_MASK;
        m_engineState |= ALPHA_MODE[blendMode];
    }

    void NativeEngine::SetInt(const Napi::CallbackInfo& info)
    {
        const auto uniformData = info[0].As<Napi::External<UniformInfo>>().Data();
        const auto value = info[1].As<Napi::Number>().FloatValue();
        m_currentProgram->SetUniform(uniformData->Handle, gsl::make_span(&value, 1));
    }

    template<int size, typename arrayType>
    void NativeEngine::SetTypeArrayN(const Napi::CallbackInfo& info)
    {
        const auto uniformData = info[0].As<Napi::External<UniformInfo>>().Data();
        const auto array = info[1].As<arrayType>();

        size_t elementLength = array.ElementLength();

        m_scratch.clear();
        for (size_t index = 0; index < elementLength; index += size)
        {
            const float values[] = {
                static_cast<float>(array[index]),
                (size > 1) ? static_cast<float>(array[index + 1]) : 0.f,
                (size > 2) ? static_cast<float>(array[index + 2]) : 0.f,
                (size > 3) ? static_cast<float>(array[index + 3]) : 0.f,
            };
            m_scratch.insert(m_scratch.end(), values, values + 4);
        }

        m_currentProgram->SetUniform(uniformData->Handle, m_scratch, elementLength / size);
    }

    template<int size>
    void NativeEngine::SetFloatN(const Napi::CallbackInfo& info)
    {
        const auto uniformData = info[0].As<Napi::External<UniformInfo>>().Data();
        const float values[] = {
            info[1].As<Napi::Number>().FloatValue(),
            (size > 1) ? info[2].As<Napi::Number>().FloatValue() : 0.f,
            (size > 2) ? info[3].As<Napi::Number>().FloatValue() : 0.f,
            (size > 3) ? info[4].As<Napi::Number>().FloatValue() : 0.f,
        };

        m_currentProgram->SetUniform(uniformData->Handle, values);
    }

    template<int size>
    void NativeEngine::SetMatrixN(const Napi::CallbackInfo& info)
    {
        const auto uniformData = info[0].As<Napi::External<UniformInfo>>().Data();
        const auto matrix = info[1].As<Napi::Float32Array>();

        const size_t elementLength = matrix.ElementLength();
        assert(elementLength == size * size);

        if (size < 4)
        {
            std::array<float, 16> matrixValues{};

            size_t index = 0;
            for (int line = 0; line < size; line++)
            {
                for (int col = 0; col < size; col++)
                {
                    matrixValues[line * 4 + col] = matrix[index++];
                }
            }

            m_currentProgram->SetUniform(uniformData->Handle, gsl::make_span(matrixValues.data(), 16));
        }
        else
        {
            m_currentProgram->SetUniform(uniformData->Handle, gsl::make_span(matrix.Data(), elementLength));
        }
    }

    void NativeEngine::SetIntArray(const Napi::CallbackInfo& info)
    {
        SetTypeArrayN<1, Napi::Int32Array>(info);
    }

    void NativeEngine::SetIntArray2(const Napi::CallbackInfo& info)
    {
        SetTypeArrayN<2, Napi::Int32Array>(info);
    }

    void NativeEngine::SetIntArray3(const Napi::CallbackInfo& info)
    {
        SetTypeArrayN<3, Napi::Int32Array>(info);
    }

    void NativeEngine::SetIntArray4(const Napi::CallbackInfo& info)
    {
        SetTypeArrayN<4, Napi::Int32Array>(info);
    }

    void NativeEngine::SetFloatArray(const Napi::CallbackInfo& info)
    {
        SetTypeArrayN<1, Napi::Float32Array>(info);
    }

    void NativeEngine::SetFloatArray2(const Napi::CallbackInfo& info)
    {
        SetTypeArrayN<2, Napi::Float32Array>(info);
    }

    void NativeEngine::SetFloatArray3(const Napi::CallbackInfo& info)
    {
        SetTypeArrayN<3, Napi::Float32Array>(info);
    }

    void NativeEngine::SetFloatArray4(const Napi::CallbackInfo& info)
    {
        SetTypeArrayN<4, Napi::Float32Array>(info);
    }

    void NativeEngine::SetMatrices(const Napi::CallbackInfo& info)
    {
        const auto uniformData = info[0].As<Napi::External<UniformInfo>>().Data();
        const auto matricesArray = info[1].As<Napi::Float32Array>();

        const size_t elementLength = matricesArray.ElementLength();
        assert(elementLength % 16 == 0);

        m_currentProgram->SetUniform(uniformData->Handle, gsl::span(matricesArray.Data(), elementLength), elementLength / 16);
    }

    void NativeEngine::SetMatrix2x2(const Napi::CallbackInfo& info)
    {
        SetMatrixN<2>(info);
    }

    void NativeEngine::SetMatrix3x3(const Napi::CallbackInfo& info)
    {
        SetMatrixN<3>(info);
    }

    void NativeEngine::SetMatrix(const Napi::CallbackInfo& info)
    {
        SetMatrixN<4>(info);
    }

    void NativeEngine::SetFloat(const Napi::CallbackInfo& info)
    {
        SetFloatN<1>(info);
    }

    void NativeEngine::SetFloat2(const Napi::CallbackInfo& info)
    {
        SetFloatN<2>(info);
    }

    void NativeEngine::SetFloat3(const Napi::CallbackInfo& info)
    {
        SetFloatN<3>(info);
    }

    void NativeEngine::SetFloat4(const Napi::CallbackInfo& info)
    {
        SetFloatN<4>(info);
    }

    Napi::Value NativeEngine::CreateTexture(const Napi::CallbackInfo& info)
    {
        return Napi::External<TextureData>::New(info.Env(), new TextureData());
    }

    Napi::Value NativeEngine::DecodeImage(const Napi::CallbackInfo& info)
    {
        auto imageData = new ImageData();
        const auto buffer = info[0].As<Napi::ArrayBuffer>();

        imageData->Image.reset(bimg::imageParse(&m_allocator, buffer.Data(), static_cast<uint32_t>(buffer.ByteLength())));

        return Napi::External<ImageData>::New(info.Env(), imageData);
    }

    Napi::Value NativeEngine::GetImageData(const Napi::CallbackInfo& info)
    {
        const auto imageData = info[0].As<Napi::External<ImageData>>().Data();

        if (!imageData->Image || !imageData->Image->m_size)
        {
            return info.Env().Undefined();
        }

        auto data = Napi::Uint8Array::New(info.Env(), imageData->Image->m_size);
        const auto ptr = static_cast<uint8_t*>(imageData->Image->m_data);
        memcpy(data.Data(), ptr, imageData->Image->m_size);

        return data;
    }

    Napi::Value NativeEngine::EncodeImage(const Napi::CallbackInfo& info)
    {
        const auto imageData = info[0].As<Napi::External<ImageData>>().Data();
        if (!imageData->Image || !imageData->Image->m_size)
        {
            return info.Env().Undefined();
        }

        const auto image = imageData->Image.get();
        bx::MemoryBlock mb(&m_allocator);
        bx::MemoryWriter writer(&mb);
        bimg::imageWritePng(&writer, image->m_width, image->m_height, image->m_size / image->m_height, image->m_data, image->m_format, false);

        auto data = Napi::Uint8Array::New(info.Env(), mb.getSize());
        memcpy(data.Data(), static_cast<uint8_t*>(mb.more()), imageData->Image->m_size);

        return data;
    }

    void NativeEngine::ImageToTexture(TextureData* const textureData, bimg::ImageContainer& image, bool invertY, bool mipMap) const
    {
        bool useMipMap = false;

        if (invertY)
        {
            FlipYInImageBytes(gsl::make_span(static_cast<uint8_t*>(image.m_data), image.m_size), image.m_height, image.m_size / image.m_height);
        }

        auto imageDataRef{ bgfx::makeRef(image.m_data, image.m_size) };

        if (mipMap)
        {
            auto imageDataRefMipMap = GenerateMipMaps(image);
            if (imageDataRefMipMap)
            {
                imageDataRef = imageDataRefMipMap;
                useMipMap = true;
            }
            // TODO: log a warning message: "Could not generate mipmap for texture"
        }

        textureData->Texture = bgfx::createTexture2D(
            image.m_width,
            image.m_height,
            useMipMap,
            1,
            static_cast<bgfx::TextureFormat::Enum>(image.m_format),
            0,
            imageDataRef);
    }

    Napi::Value NativeEngine::LoadTexture(const Napi::CallbackInfo& info)
    {
        const auto textureData = info[0].As<Napi::External<TextureData>>().Data();
        const auto buffer = info[1].As<Napi::ArrayBuffer>();
        const auto mipMap = info[2].As<Napi::Boolean>().Value();
        const auto invertY = info[3].As<Napi::Boolean>().Value();

        textureData->Images.push_back(bimg::imageParse(&m_allocator, buffer.Data(), static_cast<uint32_t>(buffer.ByteLength())));
        auto& image = *textureData->Images.front();

        ImageToTexture(textureData, image, invertY, mipMap);
        return Napi::Value::From(info.Env(), bgfx::isValid(textureData->Texture));
    }

    void NativeEngine::UpdateRawTexture(const Napi::CallbackInfo& info)
    {
        const auto textureData = info[0].As<Napi::External<TextureData>>().Data();
        const auto width = static_cast<uint32_t>(info[2].As<Napi::Number>().Uint32Value());
        const auto height = static_cast<uint32_t>(info[3].As<Napi::Number>().Uint32Value());
        const auto formatIndex = info[4].As<Napi::Number>().Uint32Value();
        const auto mipMap = info[5].As<Napi::Boolean>().Value();
        const auto invertY = info[6].As<Napi::Boolean>().Value();

        const void* data = nullptr;

        switch(formatIndex)
        {
        case 0: // RGBA8
            data = info[1].As<Napi::Uint8Array>().Data();
            break;
        case 1: // RGBA32F
            data = info[1].As<Napi::Float32Array>().Data();
            break;
        default:
            throw std::exception(); // unsupported format
        }

        if (data)
        {
            auto image = bimg::imageAlloc(&m_allocator, (bimg::TextureFormat::Enum)TEXTURE_FORMAT[formatIndex], width, height, 1, 1, false, false, data);
            ImageToTexture(textureData, *image, invertY, mipMap);
        }
    }

    Napi::Value NativeEngine::LoadCubeTexture(const Napi::CallbackInfo& info)
    {
        const auto textureData = info[0].As<Napi::External<TextureData>>().Data();
        const auto mipLevelsArray = info[1].As<Napi::Array>();
        const auto flipY = info[2].As<Napi::Boolean>().Value();

        std::vector<std::vector<bimg::ImageContainer*>> images{};
        images.reserve(mipLevelsArray.Length());

        uint32_t totalSize = 0;

        for (uint32_t mipLevel = 0; mipLevel < mipLevelsArray.Length(); mipLevel++)
        {
            const auto facesArray = mipLevelsArray[mipLevel].As<Napi::Array>();

            images.emplace_back().reserve(facesArray.Length());

            for (uint32_t face = 0; face < facesArray.Length(); face++)
            {
                const auto image = facesArray[face].As<Napi::TypedArray>();
                auto buffer = gsl::make_span(static_cast<uint8_t*>(image.ArrayBuffer().Data()) + image.ByteOffset(), image.ByteLength());

                textureData->Images.push_back(bimg::imageParse(&m_allocator, buffer.data(), static_cast<uint32_t>(buffer.size())));
                images.back().push_back(textureData->Images.back());
                totalSize += static_cast<uint32_t>(images.back().back()->m_size);
            }
        }

        auto allPixels = bgfx::alloc(totalSize);

        auto ptr = allPixels->data;
        for (uint32_t face = 0; face < images.front().size(); face++)
        {
            for (uint32_t mipLevel = 0; mipLevel < images.size(); mipLevel++)
            {
                const auto image = images[mipLevel][face];

                std::memcpy(ptr, image->m_data, image->m_size);

                if (flipY)
                {
                    FlipYInImageBytes(gsl::make_span(ptr, image->m_size), image->m_height, image->m_size / image->m_height);
                }

                ptr += image->m_size;
            }
        }

        bgfx::TextureFormat::Enum format{};
        switch (images.front().front()->m_format)
        {
            case bimg::TextureFormat::RGBA8:
            {
                format = bgfx::TextureFormat::RGBA8;
                break;
            }
            case bimg::TextureFormat::RGB8:
            {
                format = bgfx::TextureFormat::RGB8;
                break;
            }
            default:
            {
                throw std::exception();
            }
        }

        textureData->Texture = bgfx::createTextureCube(
            images.front().front()->m_width, // Side size
            true,                            // Has mips
            1,                               // Number of layers
            format,                          // Self-explanatory
            0x0,                             // Flags
            allPixels);                      // Memory
        return Napi::Value::From(info.Env(), bgfx::isValid(textureData->Texture));
    }

    Napi::Value NativeEngine::GetTextureWidth(const Napi::CallbackInfo& info)
    {
        const auto textureData = info[0].As<Napi::External<TextureData>>().Data();
        assert(textureData->Images.size() > 0 && !textureData->Images.front()->m_cubeMap);
        return Napi::Value::From(info.Env(), textureData->Images.front()->m_width);
    }

    Napi::Value NativeEngine::GetTextureHeight(const Napi::CallbackInfo& info)
    {
        const auto textureData = info[0].As<Napi::External<TextureData>>().Data();
        assert(textureData->Images.size() > 0 && !textureData->Images.front()->m_cubeMap);
        return Napi::Value::From(info.Env(), textureData->Images.front()->m_width);
    }

    void NativeEngine::SetTextureSampling(const Napi::CallbackInfo& info)
    {
        const auto textureData = info[0].As<Napi::External<TextureData>>().Data();
        auto filter = static_cast<uint32_t>(info[1].As<Napi::Number>().Uint32Value());

        constexpr std::array<uint32_t, 12> bgfxFiltering = {
            BGFX_SAMPLER_MAG_POINT | BGFX_SAMPLER_MIN_POINT,                          // nearest is mag = nearest and min = nearest and mip = linear
            BGFX_SAMPLER_MIP_POINT,                                                   // Bilinear is mag = linear and min = linear and mip = nearest
            0,                                                                        // Trilinear is mag = linear and min = linear and mip = linear
            BGFX_SAMPLER_MIN_POINT | BGFX_SAMPLER_MAG_POINT | BGFX_SAMPLER_MIP_POINT, // mag = nearest and min = nearest and mip = nearest
            BGFX_SAMPLER_MAG_POINT | BGFX_SAMPLER_MIP_POINT,                          // mag = nearest and min = linear and mip = nearest
            BGFX_SAMPLER_MAG_POINT,                                                   // mag = nearest and min = linear and mip = linear
            BGFX_SAMPLER_MAG_POINT,                                                   // mag = nearest and min = linear and mip = none
            BGFX_SAMPLER_MAG_POINT | BGFX_SAMPLER_MIN_POINT,                          // mag = nearest and min = nearest and mip = none
            BGFX_SAMPLER_MIP_POINT | BGFX_SAMPLER_MIP_POINT,                          // mag = linear and min = nearest and mip = nearest
            BGFX_SAMPLER_MIN_POINT,                                                   // mag = linear and min = nearest and mip = linear
            0,                                                                        // mag = linear and min = linear and mip = none
            BGFX_SAMPLER_MIN_POINT};                                                  // mag = linear and min = nearest and mip = none

        textureData->Flags &= ~(BGFX_SAMPLER_MIN_MASK | BGFX_SAMPLER_MAG_MASK | BGFX_SAMPLER_MIP_MASK);

        if (textureData->AnisotropicLevel > 1)
        {
            textureData->Flags |= BGFX_SAMPLER_MIN_ANISOTROPIC | BGFX_SAMPLER_MAG_ANISOTROPIC;
        }
        else
        {
            textureData->Flags |= bgfxFiltering[filter];
        }
    }

    void NativeEngine::SetTextureWrapMode(const Napi::CallbackInfo& info)
    {
        const auto textureData = info[0].As<Napi::External<TextureData>>().Data();
        auto addressModeU = static_cast<uint32_t>(info[1].As<Napi::Number>().Uint32Value());
        auto addressModeV = static_cast<uint32_t>(info[2].As<Napi::Number>().Uint32Value());
        auto addressModeW = static_cast<uint32_t>(info[3].As<Napi::Number>().Uint32Value());

        constexpr std::array<uint32_t, 3> bgfxSamplers = {0, BGFX_SAMPLER_U_CLAMP, BGFX_SAMPLER_U_MIRROR};

        uint32_t addressMode = bgfxSamplers[addressModeU] +
            (bgfxSamplers[addressModeV] << BGFX_SAMPLER_V_SHIFT) +
            (bgfxSamplers[addressModeW] << BGFX_SAMPLER_W_SHIFT);

        textureData->Flags &= ~(BGFX_SAMPLER_U_MASK | BGFX_SAMPLER_V_MASK | BGFX_SAMPLER_W_MASK);
        textureData->Flags |= addressMode;
    }

    void NativeEngine::SetTextureAnisotropicLevel(const Napi::CallbackInfo& info)
    {
        const auto textureData = info[0].As<Napi::External<TextureData>>().Data();
        const auto value = info[1].As<Napi::Number>().Uint32Value();

        textureData->AnisotropicLevel = value;

        // if Anisotropic is set to 0 after being >1, then set texture flags back to linear
        textureData->Flags &= ~(BGFX_SAMPLER_MIN_MASK | BGFX_SAMPLER_MAG_MASK | BGFX_SAMPLER_MIP_MASK);
        if (value)
        {
            textureData->Flags |= BGFX_SAMPLER_MIN_ANISOTROPIC | BGFX_SAMPLER_MAG_ANISOTROPIC;
        }
    }

    void NativeEngine::SetTexture(const Napi::CallbackInfo& info)
    {
        const auto uniformData = info[0].As<Napi::External<UniformInfo>>().Data();
        const auto textureData = info[1].As<Napi::External<TextureData>>().Data();

        bgfx::setTexture(uniformData->Stage, uniformData->Handle, textureData->Texture, textureData->Flags);
    }

    void NativeEngine::DeleteTexture(const Napi::CallbackInfo& info)
    {
        const auto textureData = info[0].As<Napi::External<TextureData>>().Data();
        delete textureData;
    }

    Napi::Value NativeEngine::CreateFrameBuffer(const Napi::CallbackInfo& info)
    {
        const auto textureData = info[0].As<Napi::External<TextureData>>().Data();
        uint16_t width = static_cast<uint16_t>(info[1].As<Napi::Number>().Uint32Value());
        uint16_t height = static_cast<uint16_t>(info[2].As<Napi::Number>().Uint32Value());
        uint32_t formatIndex = info[3].As<Napi::Number>().Uint32Value();
        int samplingMode = info[4].As<Napi::Number>().Uint32Value();
        bool generateStencilBuffer = info[5].As<Napi::Boolean>();
        bool generateDepth = info[6].As<Napi::Boolean>();
        bool generateMipMaps = info[7].As<Napi::Boolean>();

        bgfx::FrameBufferHandle frameBufferHandle{};
        if (generateStencilBuffer && !generateDepth)
        {
            throw std::exception{/* Does this case even make any sense? */};
        }
        else if (!generateStencilBuffer && !generateDepth)
        {
            frameBufferHandle = bgfx::createFrameBuffer(width, height, TEXTURE_FORMAT[formatIndex], BGFX_TEXTURE_RT);
        }
        else
        {
            auto depthStencilFormat = bgfx::TextureFormat::D32;
            if (generateStencilBuffer)
            {
                depthStencilFormat = bgfx::TextureFormat::D24S8;
            }

            assert(bgfx::isTextureValid(0, false, 1, TEXTURE_FORMAT[formatIndex], BGFX_TEXTURE_RT));
            assert(bgfx::isTextureValid(0, false, 1, depthStencilFormat, BGFX_TEXTURE_RT));

            std::array<bgfx::TextureHandle, 2> textures{
                bgfx::createTexture2D(width, height, generateMipMaps, 1, TEXTURE_FORMAT[formatIndex], BGFX_TEXTURE_RT),
                bgfx::createTexture2D(width, height, generateMipMaps, 1, depthStencilFormat, BGFX_TEXTURE_RT)};
            std::array<bgfx::Attachment, textures.size()> attachments{};
            for (int idx = 0; idx < attachments.size(); ++idx)
            {
                attachments[idx].init(textures[idx]);
            }
            frameBufferHandle = bgfx::createFrameBuffer(static_cast<uint8_t>(attachments.size()), attachments.data(), true);
        }

        textureData->Texture = bgfx::getTexture(frameBufferHandle);

        return Napi::External<FrameBufferData>::New(info.Env(), m_frameBufferManager.CreateNew(frameBufferHandle, width, height));
    }

    void NativeEngine::DeleteFrameBuffer(const Napi::CallbackInfo& info)
    {
        const auto frameBufferData = info[0].As<Napi::External<FrameBufferData>>().Data();
        delete frameBufferData;
    }

    void NativeEngine::BindFrameBuffer(const Napi::CallbackInfo& info)
    {
        const auto frameBufferData = info[0].As<Napi::External<FrameBufferData>>().Data();
        m_frameBufferManager.Bind(frameBufferData);
    }

    void NativeEngine::UnbindFrameBuffer(const Napi::CallbackInfo& info)
    {
        const auto frameBufferData = info[0].As<Napi::External<FrameBufferData>>().Data();
        m_frameBufferManager.Unbind(frameBufferData);
    }

    void NativeEngine::DrawIndexed(const Napi::CallbackInfo& info)
    {
        const auto fillMode = info[0].As<Napi::Number>().Int32Value();
        const auto elementStart = info[1].As<Napi::Number>().Int32Value();
        const auto elementCount = info[2].As<Napi::Number>().Int32Value();

        // TODO: handle viewport

        for (const auto& it : m_currentProgram->Uniforms)
        {
            const ProgramData::UniformValue& value = it.second;
            bgfx::setUniform({it.first}, value.Data.data(), value.ElementLength);
        }

        bgfx::setState(m_engineState);
        bgfx::submit(m_frameBufferManager.GetBound().ViewId, m_currentProgram->Program, 0, true);
    }

    void NativeEngine::Draw(const Napi::CallbackInfo& info)
    {
        const auto fillMode = info[0].As<Napi::Number>().Int32Value();
        const auto elementStart = info[1].As<Napi::Number>().Int32Value();
        const auto elementCount = info[2].As<Napi::Number>().Int32Value();

        // STUB: Stub.
        // bgfx::submit(), right?  Which means we have to preserve here the state of
        // which program is being worked on.
    }

    void NativeEngine::Clear(const Napi::CallbackInfo& info)
    {
        m_frameBufferManager.GetBound().ViewClearState.UpdateFlags(info);
    }

    void NativeEngine::ClearColor(const Napi::CallbackInfo& info)
    {
        m_frameBufferManager.GetBound().ViewClearState.UpdateColor(info);
    }

    void NativeEngine::ClearStencil(const Napi::CallbackInfo& info)
    {
        m_frameBufferManager.GetBound().ViewClearState.UpdateStencil(info);
    }

    void NativeEngine::ClearDepth(const Napi::CallbackInfo& info)
    {
        m_frameBufferManager.GetBound().ViewClearState.UpdateDepth(info);
    }

    Napi::Value NativeEngine::GetRenderWidth(const Napi::CallbackInfo& info)
    {
        return Napi::Value::From(info.Env(), bgfx::getStats()->width);
    }

    Napi::Value NativeEngine::GetRenderHeight(const Napi::CallbackInfo& info)
    {
        return Napi::Value::From(info.Env(), bgfx::getStats()->height);
    }

    void NativeEngine::SetViewPort(const Napi::CallbackInfo& info)
    {
        const auto x = info[0].As<Napi::Number>().FloatValue();
        const auto y = info[1].As<Napi::Number>().FloatValue();
        const auto width = info[2].As<Napi::Number>().FloatValue();
        const auto height = info[3].As<Napi::Number>().FloatValue();

        const auto backbufferWidth = bgfx::getStats()->width;
        const auto backbufferHeight = bgfx::getStats()->height;
        const float yOrigin = bgfx::getCaps()->originBottomLeft ? y : (1.f - y - height);

        m_frameBufferManager.GetBound().UseViewId(m_frameBufferManager.GetNewViewId());
        const bgfx::ViewId viewId = m_frameBufferManager.GetBound().ViewId;
        bgfx::setViewFrameBuffer(viewId, m_frameBufferManager.GetBound().FrameBuffer);
        bgfx::setViewRect(viewId,
            static_cast<uint16_t>(x * backbufferWidth),
            static_cast<uint16_t>(yOrigin * backbufferHeight),
            static_cast<uint16_t>(width * backbufferWidth),
            static_cast<uint16_t>(height * backbufferHeight));
    }

    Napi::Value NativeEngine::GetFramebufferData(const Napi::CallbackInfo& info)
    {
        bgfx::FrameBufferHandle fbh = BGFX_INVALID_HANDLE;
        bgfx::requestScreenShot(fbh, "GetImageData");

<<<<<<< HEAD
        while (BGFXCallback::screenShotBitmap.empty())
=======
        while (_bgfxCallback.m_screenShotBitmap.empty())
>>>>>>> dc886982
        {
            bgfx::frame();
        }
        const uint32_t x = info[0].As<Napi::Number>().Uint32Value();
        const uint32_t y = info[1].As<Napi::Number>().Uint32Value();
        const uint32_t width = info[2].As<Napi::Number>().Uint32Value();
        const uint32_t height = info[3].As<Napi::Number>().Uint32Value();

        auto imageData = new ImageData();
        const auto buffer = info[0].As<Napi::ArrayBuffer>();

        imageData->Image.reset(bimg::imageAlloc(&m_allocator, bimg::TextureFormat::RGBA8, width, height, 1, 1, false, false));

        auto bitmap = static_cast<uint8_t*>(imageData->Image->m_data);

        uint32_t sourceWidth = bgfx::getStats()->width;
        uint32_t sourceHeight = bgfx::getStats()->height;

        for (auto py = y; py < (y + height); py++)
        {
            for (auto px = x; px < (x + width); px++)
            {
                // bgfx screenshot is BGRA
<<<<<<< HEAD
                *bitmap++ = BGFXCallback::screenShotBitmap[(py * sourceWidth + px) * 4 + 2];
                *bitmap++ = BGFXCallback::screenShotBitmap[(py * sourceWidth + px) * 4 + 1];
                *bitmap++ = BGFXCallback::screenShotBitmap[(py * sourceWidth + px) * 4 + 0];
                *bitmap++ = BGFXCallback::screenShotBitmap[(py * sourceWidth + px) * 4 + 3];
            }
        }

        BGFXCallback::screenShotBitmap.clear();
=======
                *bitmap++ = _bgfxCallback.m_screenShotBitmap[(py * sourceWidth + px) * 4 + 2];
                *bitmap++ = _bgfxCallback.m_screenShotBitmap[(py * sourceWidth + px) * 4 + 1];
                *bitmap++ = _bgfxCallback.m_screenShotBitmap[(py * sourceWidth + px) * 4 + 0];
                *bitmap++ = _bgfxCallback.m_screenShotBitmap[(py * sourceWidth + px) * 4 + 3];
            }
        }

        _bgfxCallback.m_screenShotBitmap.clear();
>>>>>>> dc886982

        return Napi::External<ImageData>::New(info.Env(), imageData);
    }

    void NativeEngine::DispatchAnimationFrameAsync(Napi::FunctionReference callback)
    {
        // The purpose of encapsulating the callbackPtr in a std::shared_ptr is because, under the hood, the lambda is
        // put into a kind of function which requires a copy constructor for all of its captured variables.  Because
        // the Napi::FunctionReference is not copyable, this breaks when trying to capture the callback directly, so we
        // wrap it in a std::shared_ptr to allow the capture to function correctly.
        m_runtimeImpl.Dispatch([this, callbackPtr = std::make_shared<Napi::FunctionReference>(std::move(callback))](auto&) {
            callbackPtr->Call({});
            EndFrame();
        });
    }

    void NativeEngine::EndFrame()
    {
        GetFrameBufferManager().Reset();

        bgfx::frame();
    }

    void NativeEngine::Dispatch(std::function<void()> function)
    {
        m_runtimeImpl.Dispatch([function = std::move(function)](auto&) {
            function();
        });
    }
}<|MERGE_RESOLUTION|>--- conflicted
+++ resolved
@@ -285,11 +285,7 @@
         init.resolution.width = width;
         init.resolution.height = height;
         init.resolution.reset = BGFX_RESET_FLAGS;
-<<<<<<< HEAD
-        init.callback = &m_bgfxCallback;
-=======
         init.callback = &_bgfxCallback;
->>>>>>> dc886982
         bgfx::init(init);
         bgfx::setViewClear(0, BGFX_CLEAR_COLOR | BGFX_CLEAR_DEPTH, 0x443355FF, 1.0f, 0);
         bgfx::setViewRect(0, 0, 0, init.resolution.width, init.resolution.height);
@@ -1374,11 +1370,7 @@
         bgfx::FrameBufferHandle fbh = BGFX_INVALID_HANDLE;
         bgfx::requestScreenShot(fbh, "GetImageData");
 
-<<<<<<< HEAD
-        while (BGFXCallback::screenShotBitmap.empty())
-=======
         while (_bgfxCallback.m_screenShotBitmap.empty())
->>>>>>> dc886982
         {
             bgfx::frame();
         }
@@ -1402,16 +1394,6 @@
             for (auto px = x; px < (x + width); px++)
             {
                 // bgfx screenshot is BGRA
-<<<<<<< HEAD
-                *bitmap++ = BGFXCallback::screenShotBitmap[(py * sourceWidth + px) * 4 + 2];
-                *bitmap++ = BGFXCallback::screenShotBitmap[(py * sourceWidth + px) * 4 + 1];
-                *bitmap++ = BGFXCallback::screenShotBitmap[(py * sourceWidth + px) * 4 + 0];
-                *bitmap++ = BGFXCallback::screenShotBitmap[(py * sourceWidth + px) * 4 + 3];
-            }
-        }
-
-        BGFXCallback::screenShotBitmap.clear();
-=======
                 *bitmap++ = _bgfxCallback.m_screenShotBitmap[(py * sourceWidth + px) * 4 + 2];
                 *bitmap++ = _bgfxCallback.m_screenShotBitmap[(py * sourceWidth + px) * 4 + 1];
                 *bitmap++ = _bgfxCallback.m_screenShotBitmap[(py * sourceWidth + px) * 4 + 0];
@@ -1420,7 +1402,6 @@
         }
 
         _bgfxCallback.m_screenShotBitmap.clear();
->>>>>>> dc886982
 
         return Napi::External<ImageData>::New(info.Env(), imageData);
     }
