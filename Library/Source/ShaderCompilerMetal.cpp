--- conflicted
+++ resolved
@@ -35,7 +35,6 @@
 
         auto compiler = std::make_unique<spirv_cross::CompilerMSL>(parser.get_parsed_ir());
 
-<<<<<<< HEAD
         auto resources = compiler->get_shader_resources();
         for (auto& resource : resources.uniform_buffers)
         {
@@ -45,56 +44,6 @@
         compiler->rename_entry_point("main", "xlatMtlMain", (stage == EShLangVertex) ? spv::ExecutionModelVertex : spv::ExecutionModelFragment);
         
         shaderResult = compiler->compile();
-=======
-        shaderResult = compiler->compile();
-
-        std::string sourceNoStruct(shaderResult.data(), shaderResult.size());
-        const std::string main0 = "main0(";
-        size_t pos = sourceNoStruct.find(main0);
-        if (pos != std::string::npos)
-        {
-            sourceNoStruct.replace(pos, main0.size(), "xlatMtlMain(");
-        }
-
-        // WIP for constant names, Needed by bgfx.
-        {
-            const std::string frame0 = "_22";
-            pos = sourceNoStruct.find(frame0);
-            if (pos != std::string::npos)
-            {
-                sourceNoStruct.replace(pos, frame0.size(), "_mtl_u");
-                while (1)
-                {
-                    pos = sourceNoStruct.find(frame0);
-                    if (pos == std::string::npos)
-                    {
-                        break;
-                    }
-                    sourceNoStruct.replace(pos, frame0.size(), "_mtl_u");
-                }
-            }
-        }
-
-        {
-            const std::string frame0 = "_69";
-            pos = sourceNoStruct.find(frame0);
-            if (pos != std::string::npos)
-            {
-                sourceNoStruct.replace(pos, frame0.size(), "_mtl_u");
-                while (1)
-                {
-                    pos = sourceNoStruct.find(frame0);
-                    if (pos == std::string::npos)
-                    {
-                        break;
-                    }
-                    sourceNoStruct.replace(pos, frame0.size(), "_mtl_u");
-                }
-            }
-        }
-
-        shaderResult = sourceNoStruct;
->>>>>>> 90e0a14a
         return std::move(compiler);
     }
 }
