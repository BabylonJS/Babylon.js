--- conflicted
+++ resolved
@@ -1,319 +1,298 @@
-import { InternalTexture, InternalTextureSource } from '../../Materials/Textures/internalTexture';
-import { Logger } from '../../Misc/logger';
-import { RenderTargetCreationOptions } from '../../Materials/Textures/renderTargetCreationOptions';
-import { Constants } from '../constants';
-import { ThinEngine } from '../thinEngine';
-import { DepthTextureCreationOptions } from '../depthTextureCreationOptions';
-import { Nullable } from "../../types";
-import { RenderTargetWrapper } from "../renderTargetWrapper";
-import { WebGLRenderTargetWrapper } from "../WebGL/webGLRenderTargetWrapper";
-import { WebGLHardwareTexture } from "../WebGL/webGLHardwareTexture";
-
-/**
- * Type used to define a render target texture size (either with a number or with a rect width and height)
- */
-export type RenderTargetTextureSize = number | { width: number, height: number, layers?: number };
-
-declare module "../../Engines/thinEngine" {
-
-    export interface ThinEngine {
-        /**
-         * Creates a new render target texture
-         * @param size defines the size of the texture
-         * @param options defines the options used to create the texture
-         * @returns a new render target wrapper ready to render texture
-         */
-        createRenderTargetTexture(size: RenderTargetTextureSize, options: boolean | RenderTargetCreationOptions): RenderTargetWrapper;
-
-        /**
-         * Creates an internal texture without binding it to a framebuffer
-         * @param size defines the size of the texture
-         * @param options defines the options used to create the texture
-         * @hidden
-         * @returns a new render target texture stored in an InternalTexture
-         */
-        _createInternalTexture(size: RenderTargetTextureSize, options: boolean | RenderTargetCreationOptions): InternalTexture;
-
-        /**
-         * Creates a depth stencil texture.
-         * This is only available in WebGL 2 or with the depth texture extension available.
-         * @param size The size of face edge in the texture.
-         * @param options The options defining the texture.
-         * @param rtWrapper The render target wrapper for which the depth/stencil texture must be created
-         * @returns The texture
-         */
-        createDepthStencilTexture(size: RenderTargetTextureSize, options: DepthTextureCreationOptions, rtWrapper: RenderTargetWrapper): InternalTexture;
-
-        /**
-         * Updates the sample count of a render target texture
-         * @see https://doc.babylonjs.com/features/webgl2#multisample-render-targets
-         * @param rtWrapper defines the render target wrapper to update
-         * @param samples defines the sample count to set
-         * @returns the effective sample count (could be 0 if multisample render targets are not supported)
-         */
-        updateRenderTargetTextureSampleCount(rtWrapper: Nullable<RenderTargetWrapper>, samples: number): number;
-
-        /** @hidden */
-        _createDepthStencilTexture(size: RenderTargetTextureSize, options: DepthTextureCreationOptions, rtWrapper: RenderTargetWrapper): InternalTexture;
-
-        /** @hidden */
-        _createHardwareRenderTargetWrapper(isMulti: boolean, isCube: boolean, size: RenderTargetTextureSize): RenderTargetWrapper;
-    }
-}
-
-ThinEngine.prototype._createHardwareRenderTargetWrapper = function(isMulti: boolean, isCube: boolean, size: RenderTargetTextureSize): RenderTargetWrapper {
-    const rtWrapper = new WebGLRenderTargetWrapper(isMulti, isCube, size, this, this._gl);
-    this._renderTargetWrapperCache.push(rtWrapper);
-    return rtWrapper;
-};
-
-ThinEngine.prototype.createRenderTargetTexture = function (this: ThinEngine, size: RenderTargetTextureSize, options: boolean | RenderTargetCreationOptions): RenderTargetWrapper {
-    const rtWrapper = this._createHardwareRenderTargetWrapper(false, false, size) as WebGLRenderTargetWrapper;
-
-    const fullOptions = new RenderTargetCreationOptions();
-    if (options !== undefined && typeof options === "object") {
-        fullOptions.generateDepthBuffer = !!options.generateDepthBuffer;
-        fullOptions.generateStencilBuffer = !!options.generateStencilBuffer;
-    } else {
-        fullOptions.generateDepthBuffer = true;
-        fullOptions.generateStencilBuffer = false;
-    }
-
-    const texture = this._createInternalTexture(size, options);
-    const width = (<{ width: number, height: number, layers?: number }>size).width || <number>size;
-    const height = (<{ width: number, height: number, layers?: number }>size).height || <number>size;
-
-    const currentFrameBuffer = this._currentFramebuffer;
-    const gl = this._gl;
-
-    // Create the framebuffer
-    const framebuffer = gl.createFramebuffer();
-    this._bindUnboundFramebuffer(framebuffer);
-    texture._depthStencilBuffer = this._setupFramebufferDepthAttachments(fullOptions.generateStencilBuffer ? true : false, fullOptions.generateDepthBuffer, width, height);
-
-    // No need to rebind on every frame
-    if (!texture.is2DArray) {
-        gl.framebufferTexture2D(gl.FRAMEBUFFER, gl.COLOR_ATTACHMENT0, gl.TEXTURE_2D, texture._hardwareTexture!.underlyingResource, 0);
-    }
-
-    this._bindUnboundFramebuffer(currentFrameBuffer);
-
-    texture._framebuffer = framebuffer;
-    texture._generateDepthBuffer = fullOptions.generateDepthBuffer;
-    texture._generateStencilBuffer = fullOptions.generateStencilBuffer ? true : false;
-
-    return texture;
-};
-
-ThinEngine.prototype._createInternalTexture = function(this: ThinEngine, size: RenderTargetTextureSize, options: boolean | RenderTargetCreationOptions): InternalTexture {
-    const fullOptions = new RenderTargetCreationOptions();
-    if (options !== undefined && typeof options === "object") {
-        fullOptions.generateMipMaps = options.generateMipMaps;
-        fullOptions.type = options.type === undefined ? Constants.TEXTURETYPE_UNSIGNED_INT : options.type;
-        fullOptions.samplingMode = options.samplingMode === undefined ? Constants.TEXTURE_TRILINEAR_SAMPLINGMODE : options.samplingMode;
-        fullOptions.format = options.format === undefined ? Constants.TEXTUREFORMAT_RGBA : options.format;
-    } else {
-        fullOptions.generateMipMaps = <boolean>options;
-        fullOptions.type = Constants.TEXTURETYPE_UNSIGNED_INT;
-        fullOptions.samplingMode = Constants.TEXTURE_TRILINEAR_SAMPLINGMODE;
-        fullOptions.format = Constants.TEXTUREFORMAT_RGBA;
-    }
-
-    if (fullOptions.type === Constants.TEXTURETYPE_FLOAT && !this._caps.textureFloatLinearFiltering) {
-        // if floating point linear (gl.FLOAT) then force to NEAREST_SAMPLINGMODE
-        fullOptions.samplingMode = Constants.TEXTURE_NEAREST_SAMPLINGMODE;
-    }
-    else if (fullOptions.type === Constants.TEXTURETYPE_HALF_FLOAT && !this._caps.textureHalfFloatLinearFiltering) {
-        // if floating point linear (HALF_FLOAT) then force to NEAREST_SAMPLINGMODE
-        fullOptions.samplingMode = Constants.TEXTURE_NEAREST_SAMPLINGMODE;
-    }
-    if (fullOptions.type === Constants.TEXTURETYPE_FLOAT && !this._caps.textureFloat) {
-        fullOptions.type = Constants.TEXTURETYPE_UNSIGNED_INT;
-        Logger.Warn("Float textures are not supported. Render target forced to TEXTURETYPE_UNSIGNED_BYTE type");
-    }
-
-    const gl = this._gl;
-    // TODO add a new source "free texture"
-    const texture = new InternalTexture(this, InternalTextureSource.RenderTarget);
-    const width = (<{ width: number, height: number, layers?: number }>size).width || <number>size;
-    const height = (<{ width: number, height: number, layers?: number }>size).height || <number>size;
-    const layers = (<{ width: number, height: number, layers?: number }>size).layers || 0;
-    const filters = this._getSamplingParameters(fullOptions.samplingMode, fullOptions.generateMipMaps ? true : false);
-    const target = layers !== 0 ? gl.TEXTURE_2D_ARRAY : gl.TEXTURE_2D;
-    const sizedFormat = this._getRGBABufferInternalSizedFormat(fullOptions.type, fullOptions.format);
-    const internalFormat = this._getInternalFormat(fullOptions.format);
-    const type = this._getWebGLTextureType(fullOptions.type);
-
-    // Bind
-    this._bindTextureDirectly(target, texture);
-
-    if (layers !== 0) {
-        texture.is2DArray = true;
-        gl.texImage3D(target, 0, sizedFormat, width, height, layers, 0, internalFormat, type, null);
-    }
-    else {
-        gl.texImage2D(target, 0, sizedFormat, width, height, 0, internalFormat, type, null);
-    }
-
-    gl.texParameteri(target, gl.TEXTURE_MAG_FILTER, filters.mag);
-    gl.texParameteri(target, gl.TEXTURE_MIN_FILTER, filters.min);
-    gl.texParameteri(target, gl.TEXTURE_WRAP_S, gl.CLAMP_TO_EDGE);
-    gl.texParameteri(target, gl.TEXTURE_WRAP_T, gl.CLAMP_TO_EDGE);
-
-    // MipMaps
-    if (fullOptions.generateMipMaps) {
-        this._gl.generateMipmap(target);
-    }
-
-    this._bindTextureDirectly(target, null);
-
-<<<<<<< HEAD
-    texture._framebuffer = null;
-=======
-    const currentFrameBuffer = this._currentFramebuffer;
-
-    // Create the framebuffer
-    const framebuffer = gl.createFramebuffer();
-    this._bindUnboundFramebuffer(framebuffer);
-    rtWrapper._depthStencilBuffer = this._setupFramebufferDepthAttachments(fullOptions.generateStencilBuffer ? true : false, fullOptions.generateDepthBuffer, width, height);
-
-    // No need to rebind on every frame
-    if (!texture.is2DArray) {
-        gl.framebufferTexture2D(gl.FRAMEBUFFER, gl.COLOR_ATTACHMENT0, gl.TEXTURE_2D, texture._hardwareTexture!.underlyingResource, 0);
-    }
-
-    this._bindUnboundFramebuffer(currentFrameBuffer);
-
-    rtWrapper._framebuffer = framebuffer;
-    rtWrapper._generateDepthBuffer = fullOptions.generateDepthBuffer;
-    rtWrapper._generateStencilBuffer = fullOptions.generateStencilBuffer ? true : false;
-
->>>>>>> 47852817
-    texture.baseWidth = width;
-    texture.baseHeight = height;
-    texture.width = width;
-    texture.height = height;
-    texture.depth = layers;
-    texture.isReady = true;
-    texture.samples = 1;
-    texture.generateMipMaps = fullOptions.generateMipMaps ? true : false;
-    texture.samplingMode = fullOptions.samplingMode;
-    texture.type = fullOptions.type;
-    texture.format = fullOptions.format;
-
-    this._internalTexturesCache.push(texture);
-    rtWrapper.setTextures(texture);
-
-    return rtWrapper;
-};
-
-ThinEngine.prototype.createDepthStencilTexture = function (size: RenderTargetTextureSize, options: DepthTextureCreationOptions, rtWrapper: RenderTargetWrapper): InternalTexture {
-    if (options.isCube) {
-        let width = (<{ width: number, height: number }>size).width || <number>size;
-        return this._createDepthStencilCubeTexture(width, options);
-    }
-    else {
-        return this._createDepthStencilTexture(size, options, rtWrapper);
-    }
-};
-
-ThinEngine.prototype._createDepthStencilTexture = function (size: RenderTargetTextureSize, options: DepthTextureCreationOptions, rtWrapper: RenderTargetWrapper): InternalTexture {
-    const gl = this._gl;
-    const layers = (<{ width: number, height: number, layers?: number }>size).layers || 0;
-    const target = layers !== 0 ? gl.TEXTURE_2D_ARRAY : gl.TEXTURE_2D;
-    const internalTexture = new InternalTexture(this, InternalTextureSource.DepthStencil);
-    if (!this._caps.depthTextureExtension) {
-        Logger.Error("Depth texture is not supported by your browser or hardware.");
-        return internalTexture;
-    }
-
-    const internalOptions = {
-        bilinearFiltering: false,
-        comparisonFunction: 0,
-        generateStencil: false,
-        ...options
-    };
-
-    this._bindTextureDirectly(target, internalTexture, true);
-
-    this._setupDepthStencilTexture(internalTexture, size, internalOptions.generateStencil, internalOptions.comparisonFunction === 0 ? false : internalOptions.bilinearFiltering, internalOptions.comparisonFunction);
-
-    const type = internalOptions.generateStencil ? gl.UNSIGNED_INT_24_8 : gl.UNSIGNED_INT;
-    const internalFormat = internalOptions.generateStencil ? gl.DEPTH_STENCIL : gl.DEPTH_COMPONENT;
-    let sizedFormat = internalFormat;
-    if (this.webGLVersion > 1) {
-        sizedFormat = internalOptions.generateStencil ? gl.DEPTH24_STENCIL8 : gl.DEPTH_COMPONENT24;
-    }
-
-    if (internalTexture.is2DArray) {
-        gl.texImage3D(target, 0, sizedFormat, internalTexture.width, internalTexture.height, layers, 0, internalFormat, type, null);
-    }
-    else {
-        gl.texImage2D(target, 0, sizedFormat, internalTexture.width, internalTexture.height, 0, internalFormat, type, null);
-    }
-
-    this._bindTextureDirectly(target, null);
-
-    this._internalTexturesCache.push(internalTexture);
-
-    return internalTexture;
-};
-
-ThinEngine.prototype.updateRenderTargetTextureSampleCount = function(rtWrapper: Nullable<WebGLRenderTargetWrapper>, samples: number): number {
-    if (this.webGLVersion < 2 || !rtWrapper || !rtWrapper.texture) {
-        return 1;
-    }
-
-    if (rtWrapper.samples === samples) {
-        return samples;
-    }
-
-    var gl = this._gl;
-
-    samples = Math.min(samples, this.getCaps().maxMSAASamples);
-
-    // Dispose previous render buffers
-    if (rtWrapper._depthStencilBuffer) {
-        gl.deleteRenderbuffer(rtWrapper._depthStencilBuffer);
-        rtWrapper._depthStencilBuffer = null;
-    }
-
-    if (rtWrapper._MSAAFramebuffer) {
-        gl.deleteFramebuffer(rtWrapper._MSAAFramebuffer);
-        rtWrapper._MSAAFramebuffer = null;
-    }
-
-    const hardwareTexture = rtWrapper.texture._hardwareTexture as WebGLHardwareTexture;
-    if (hardwareTexture._MSAARenderBuffer) {
-        gl.deleteRenderbuffer(hardwareTexture._MSAARenderBuffer);
-        hardwareTexture._MSAARenderBuffer = null;
-    }
-
-    if (samples > 1 && gl.renderbufferStorageMultisample) {
-        let framebuffer = gl.createFramebuffer();
-
-        if (!framebuffer) {
-            throw new Error("Unable to create multi sampled framebuffer");
-        }
-
-        rtWrapper._MSAAFramebuffer = framebuffer;
-        this._bindUnboundFramebuffer(rtWrapper._MSAAFramebuffer);
-
-        const colorRenderbuffer = this._createRenderBuffer(rtWrapper.texture.width, rtWrapper.texture.height, samples, -1 /* not used */, this._getRGBAMultiSampleBufferFormat(rtWrapper.texture.type), gl.COLOR_ATTACHMENT0, false);
-
-        if (!colorRenderbuffer) {
-            throw new Error("Unable to create multi sampled framebuffer");
-        }
-
-        hardwareTexture._MSAARenderBuffer = colorRenderbuffer;
-    } else {
-        this._bindUnboundFramebuffer(rtWrapper._framebuffer);
-    }
-
-    rtWrapper.texture.samples = samples;
-    rtWrapper._depthStencilBuffer = this._setupFramebufferDepthAttachments(rtWrapper._generateStencilBuffer, rtWrapper._generateDepthBuffer, rtWrapper.texture.width, rtWrapper.texture.height, samples);
-
-    this._bindUnboundFramebuffer(null);
-
-    return samples;
-};
+import { InternalTexture, InternalTextureSource } from '../../Materials/Textures/internalTexture';
+import { Logger } from '../../Misc/logger';
+import { RenderTargetCreationOptions } from '../../Materials/Textures/renderTargetCreationOptions';
+import { Constants } from '../constants';
+import { ThinEngine } from '../thinEngine';
+import { DepthTextureCreationOptions } from '../depthTextureCreationOptions';
+import { Nullable } from "../../types";
+import { RenderTargetWrapper } from "../renderTargetWrapper";
+import { WebGLRenderTargetWrapper } from "../WebGL/webGLRenderTargetWrapper";
+import { WebGLHardwareTexture } from "../WebGL/webGLHardwareTexture";
+
+/**
+ * Type used to define a render target texture size (either with a number or with a rect width and height)
+ */
+export type RenderTargetTextureSize = number | { width: number, height: number, layers?: number };
+
+declare module "../../Engines/thinEngine" {
+
+    export interface ThinEngine {
+        /**
+         * Creates a new render target texture
+         * @param size defines the size of the texture
+         * @param options defines the options used to create the texture
+         * @returns a new render target wrapper ready to render texture
+         */
+        createRenderTargetTexture(size: RenderTargetTextureSize, options: boolean | RenderTargetCreationOptions): RenderTargetWrapper;
+
+        /**
+         * Creates an internal texture without binding it to a framebuffer
+         * @param size defines the size of the texture
+         * @param options defines the options used to create the texture
+         * @hidden
+         * @returns a new render target texture stored in an InternalTexture
+         */
+        _createInternalTexture(size: RenderTargetTextureSize, options: boolean | RenderTargetCreationOptions): InternalTexture;
+
+        /**
+         * Creates a depth stencil texture.
+         * This is only available in WebGL 2 or with the depth texture extension available.
+         * @param size The size of face edge in the texture.
+         * @param options The options defining the texture.
+         * @param rtWrapper The render target wrapper for which the depth/stencil texture must be created
+         * @returns The texture
+         */
+        createDepthStencilTexture(size: RenderTargetTextureSize, options: DepthTextureCreationOptions, rtWrapper: RenderTargetWrapper): InternalTexture;
+
+        /**
+         * Updates the sample count of a render target texture
+         * @see https://doc.babylonjs.com/features/webgl2#multisample-render-targets
+         * @param rtWrapper defines the render target wrapper to update
+         * @param samples defines the sample count to set
+         * @returns the effective sample count (could be 0 if multisample render targets are not supported)
+         */
+        updateRenderTargetTextureSampleCount(rtWrapper: Nullable<RenderTargetWrapper>, samples: number): number;
+
+        /** @hidden */
+        _createDepthStencilTexture(size: RenderTargetTextureSize, options: DepthTextureCreationOptions, rtWrapper: RenderTargetWrapper): InternalTexture;
+
+        /** @hidden */
+        _createHardwareRenderTargetWrapper(isMulti: boolean, isCube: boolean, size: RenderTargetTextureSize): RenderTargetWrapper;
+    }
+}
+
+ThinEngine.prototype._createHardwareRenderTargetWrapper = function(isMulti: boolean, isCube: boolean, size: RenderTargetTextureSize): RenderTargetWrapper {
+    const rtWrapper = new WebGLRenderTargetWrapper(isMulti, isCube, size, this, this._gl);
+    this._renderTargetWrapperCache.push(rtWrapper);
+    return rtWrapper;
+};
+
+ThinEngine.prototype.createRenderTargetTexture = function (this: ThinEngine, size: RenderTargetTextureSize, options: boolean | RenderTargetCreationOptions): RenderTargetWrapper {
+    const rtWrapper = this._createHardwareRenderTargetWrapper(false, false, size) as WebGLRenderTargetWrapper;
+
+    const fullOptions = new RenderTargetCreationOptions();
+    if (options !== undefined && typeof options === "object") {
+        fullOptions.generateDepthBuffer = !!options.generateDepthBuffer;
+        fullOptions.generateStencilBuffer = !!options.generateStencilBuffer;
+    } else {
+        fullOptions.generateDepthBuffer = true;
+        fullOptions.generateStencilBuffer = false;
+    }
+
+    const texture = this._createInternalTexture(size, options);
+    const width = (<{ width: number, height: number, layers?: number }>size).width || <number>size;
+    const height = (<{ width: number, height: number, layers?: number }>size).height || <number>size;
+
+    const currentFrameBuffer = this._currentFramebuffer;
+    const gl = this._gl;
+
+    // Create the framebuffer
+    const framebuffer = gl.createFramebuffer();
+    this._bindUnboundFramebuffer(framebuffer);
+    rtWrapper._depthStencilBuffer = this._setupFramebufferDepthAttachments(fullOptions.generateStencilBuffer ? true : false, fullOptions.generateDepthBuffer, width, height);
+
+    // No need to rebind on every frame
+    if (!texture.is2DArray) {
+        gl.framebufferTexture2D(gl.FRAMEBUFFER, gl.COLOR_ATTACHMENT0, gl.TEXTURE_2D, texture._hardwareTexture!.underlyingResource, 0);
+    }
+
+    this._bindUnboundFramebuffer(currentFrameBuffer);
+
+    rtWrapper._framebuffer = framebuffer;
+    rtWrapper._generateDepthBuffer = fullOptions.generateDepthBuffer;
+    rtWrapper._generateStencilBuffer = fullOptions.generateStencilBuffer ? true : false;
+
+    rtWrapper.setTextures(texture);
+
+    return rtWrapper;
+};
+
+ThinEngine.prototype._createInternalTexture = function(this: ThinEngine, size: RenderTargetTextureSize, options: boolean | RenderTargetCreationOptions): InternalTexture {
+    const fullOptions = new RenderTargetCreationOptions();
+    if (options !== undefined && typeof options === "object") {
+        fullOptions.generateMipMaps = options.generateMipMaps;
+        fullOptions.type = options.type === undefined ? Constants.TEXTURETYPE_UNSIGNED_INT : options.type;
+        fullOptions.samplingMode = options.samplingMode === undefined ? Constants.TEXTURE_TRILINEAR_SAMPLINGMODE : options.samplingMode;
+        fullOptions.format = options.format === undefined ? Constants.TEXTUREFORMAT_RGBA : options.format;
+    } else {
+        fullOptions.generateMipMaps = <boolean>options;
+        fullOptions.type = Constants.TEXTURETYPE_UNSIGNED_INT;
+        fullOptions.samplingMode = Constants.TEXTURE_TRILINEAR_SAMPLINGMODE;
+        fullOptions.format = Constants.TEXTUREFORMAT_RGBA;
+    }
+
+    if (fullOptions.type === Constants.TEXTURETYPE_FLOAT && !this._caps.textureFloatLinearFiltering) {
+        // if floating point linear (gl.FLOAT) then force to NEAREST_SAMPLINGMODE
+        fullOptions.samplingMode = Constants.TEXTURE_NEAREST_SAMPLINGMODE;
+    }
+    else if (fullOptions.type === Constants.TEXTURETYPE_HALF_FLOAT && !this._caps.textureHalfFloatLinearFiltering) {
+        // if floating point linear (HALF_FLOAT) then force to NEAREST_SAMPLINGMODE
+        fullOptions.samplingMode = Constants.TEXTURE_NEAREST_SAMPLINGMODE;
+    }
+    if (fullOptions.type === Constants.TEXTURETYPE_FLOAT && !this._caps.textureFloat) {
+        fullOptions.type = Constants.TEXTURETYPE_UNSIGNED_INT;
+        Logger.Warn("Float textures are not supported. Render target forced to TEXTURETYPE_UNSIGNED_BYTE type");
+    }
+
+    const gl = this._gl;
+    // TODO add a new source "free texture"
+    const texture = new InternalTexture(this, InternalTextureSource.RenderTarget);
+    const width = (<{ width: number, height: number, layers?: number }>size).width || <number>size;
+    const height = (<{ width: number, height: number, layers?: number }>size).height || <number>size;
+    const layers = (<{ width: number, height: number, layers?: number }>size).layers || 0;
+    const filters = this._getSamplingParameters(fullOptions.samplingMode, fullOptions.generateMipMaps ? true : false);
+    const target = layers !== 0 ? gl.TEXTURE_2D_ARRAY : gl.TEXTURE_2D;
+    const sizedFormat = this._getRGBABufferInternalSizedFormat(fullOptions.type, fullOptions.format);
+    const internalFormat = this._getInternalFormat(fullOptions.format);
+    const type = this._getWebGLTextureType(fullOptions.type);
+
+    // Bind
+    this._bindTextureDirectly(target, texture);
+
+    if (layers !== 0) {
+        texture.is2DArray = true;
+        gl.texImage3D(target, 0, sizedFormat, width, height, layers, 0, internalFormat, type, null);
+    }
+    else {
+        gl.texImage2D(target, 0, sizedFormat, width, height, 0, internalFormat, type, null);
+    }
+
+    gl.texParameteri(target, gl.TEXTURE_MAG_FILTER, filters.mag);
+    gl.texParameteri(target, gl.TEXTURE_MIN_FILTER, filters.min);
+    gl.texParameteri(target, gl.TEXTURE_WRAP_S, gl.CLAMP_TO_EDGE);
+    gl.texParameteri(target, gl.TEXTURE_WRAP_T, gl.CLAMP_TO_EDGE);
+
+    // MipMaps
+    if (fullOptions.generateMipMaps) {
+        this._gl.generateMipmap(target);
+    }
+
+    this._bindTextureDirectly(target, null);
+
+    texture.baseWidth = width;
+    texture.baseHeight = height;
+    texture.width = width;
+    texture.height = height;
+    texture.depth = layers;
+    texture.isReady = true;
+    texture.samples = 1;
+    texture.generateMipMaps = fullOptions.generateMipMaps ? true : false;
+    texture.samplingMode = fullOptions.samplingMode;
+    texture.type = fullOptions.type;
+    texture.format = fullOptions.format;
+
+    this._internalTexturesCache.push(texture);
+
+    return texture;
+};
+
+ThinEngine.prototype.createDepthStencilTexture = function (size: RenderTargetTextureSize, options: DepthTextureCreationOptions, rtWrapper: RenderTargetWrapper): InternalTexture {
+    if (options.isCube) {
+        let width = (<{ width: number, height: number }>size).width || <number>size;
+        return this._createDepthStencilCubeTexture(width, options);
+    }
+    else {
+        return this._createDepthStencilTexture(size, options, rtWrapper);
+    }
+};
+
+ThinEngine.prototype._createDepthStencilTexture = function (size: RenderTargetTextureSize, options: DepthTextureCreationOptions, rtWrapper: RenderTargetWrapper): InternalTexture {
+    const gl = this._gl;
+    const layers = (<{ width: number, height: number, layers?: number }>size).layers || 0;
+    const target = layers !== 0 ? gl.TEXTURE_2D_ARRAY : gl.TEXTURE_2D;
+    const internalTexture = new InternalTexture(this, InternalTextureSource.DepthStencil);
+    if (!this._caps.depthTextureExtension) {
+        Logger.Error("Depth texture is not supported by your browser or hardware.");
+        return internalTexture;
+    }
+
+    const internalOptions = {
+        bilinearFiltering: false,
+        comparisonFunction: 0,
+        generateStencil: false,
+        ...options
+    };
+
+    this._bindTextureDirectly(target, internalTexture, true);
+
+    this._setupDepthStencilTexture(internalTexture, size, internalOptions.generateStencil, internalOptions.comparisonFunction === 0 ? false : internalOptions.bilinearFiltering, internalOptions.comparisonFunction);
+
+    const type = internalOptions.generateStencil ? gl.UNSIGNED_INT_24_8 : gl.UNSIGNED_INT;
+    const internalFormat = internalOptions.generateStencil ? gl.DEPTH_STENCIL : gl.DEPTH_COMPONENT;
+    let sizedFormat = internalFormat;
+    if (this.webGLVersion > 1) {
+        sizedFormat = internalOptions.generateStencil ? gl.DEPTH24_STENCIL8 : gl.DEPTH_COMPONENT24;
+    }
+
+    if (internalTexture.is2DArray) {
+        gl.texImage3D(target, 0, sizedFormat, internalTexture.width, internalTexture.height, layers, 0, internalFormat, type, null);
+    }
+    else {
+        gl.texImage2D(target, 0, sizedFormat, internalTexture.width, internalTexture.height, 0, internalFormat, type, null);
+    }
+
+    this._bindTextureDirectly(target, null);
+
+    this._internalTexturesCache.push(internalTexture);
+
+    return internalTexture;
+};
+
+ThinEngine.prototype.updateRenderTargetTextureSampleCount = function(rtWrapper: Nullable<WebGLRenderTargetWrapper>, samples: number): number {
+    if (this.webGLVersion < 2 || !rtWrapper || !rtWrapper.texture) {
+        return 1;
+    }
+
+    if (rtWrapper.samples === samples) {
+        return samples;
+    }
+
+    var gl = this._gl;
+
+    samples = Math.min(samples, this.getCaps().maxMSAASamples);
+
+    // Dispose previous render buffers
+    if (rtWrapper._depthStencilBuffer) {
+        gl.deleteRenderbuffer(rtWrapper._depthStencilBuffer);
+        rtWrapper._depthStencilBuffer = null;
+    }
+
+    if (rtWrapper._MSAAFramebuffer) {
+        gl.deleteFramebuffer(rtWrapper._MSAAFramebuffer);
+        rtWrapper._MSAAFramebuffer = null;
+    }
+
+    const hardwareTexture = rtWrapper.texture._hardwareTexture as WebGLHardwareTexture;
+    if (hardwareTexture._MSAARenderBuffer) {
+        gl.deleteRenderbuffer(hardwareTexture._MSAARenderBuffer);
+        hardwareTexture._MSAARenderBuffer = null;
+    }
+
+    if (samples > 1 && gl.renderbufferStorageMultisample) {
+        let framebuffer = gl.createFramebuffer();
+
+        if (!framebuffer) {
+            throw new Error("Unable to create multi sampled framebuffer");
+        }
+
+        rtWrapper._MSAAFramebuffer = framebuffer;
+        this._bindUnboundFramebuffer(rtWrapper._MSAAFramebuffer);
+
+        const colorRenderbuffer = this._createRenderBuffer(rtWrapper.texture.width, rtWrapper.texture.height, samples, -1 /* not used */, this._getRGBAMultiSampleBufferFormat(rtWrapper.texture.type), gl.COLOR_ATTACHMENT0, false);
+
+        if (!colorRenderbuffer) {
+            throw new Error("Unable to create multi sampled framebuffer");
+        }
+
+        hardwareTexture._MSAARenderBuffer = colorRenderbuffer;
+    } else {
+        this._bindUnboundFramebuffer(rtWrapper._framebuffer);
+    }
+
+    rtWrapper.texture.samples = samples;
+    rtWrapper._depthStencilBuffer = this._setupFramebufferDepthAttachments(rtWrapper._generateStencilBuffer, rtWrapper._generateDepthBuffer, rtWrapper.texture.width, rtWrapper.texture.height, samples);
+
+    this._bindUnboundFramebuffer(null);
+
+    return samples;
+};