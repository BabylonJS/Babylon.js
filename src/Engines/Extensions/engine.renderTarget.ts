--- conflicted
+++ resolved
@@ -1,231 +1,225 @@
-import { InternalTexture, InternalTextureSource } from "../../Materials/Textures/internalTexture";
-import { Logger } from "../../Misc/logger";
-import { RenderTargetCreationOptions, DepthTextureCreationOptions } from "../../Materials/Textures/textureCreationOptions";
-import { ThinEngine } from "../thinEngine";
-import { Nullable } from "../../types";
-import { RenderTargetWrapper } from "../renderTargetWrapper";
-import { WebGLRenderTargetWrapper } from "../WebGL/webGLRenderTargetWrapper";
-import { WebGLHardwareTexture } from "../WebGL/webGLHardwareTexture";
-import { TextureSize } from "../../Materials/Textures/textureCreationOptions";
-
-declare module "../../Engines/thinEngine" {
-    export interface ThinEngine {
-        /**
-         * Creates a new render target texture
-         * @param size defines the size of the texture
-         * @param options defines the options used to create the texture
-         * @returns a new render target wrapper ready to render texture
-         */
-        createRenderTargetTexture(size: TextureSize, options: boolean | RenderTargetCreationOptions): RenderTargetWrapper;
-
-        /**
-         * Creates a depth stencil texture.
-         * This is only available in WebGL 2 or with the depth texture extension available.
-         * @param size The size of face edge in the texture.
-         * @param options The options defining the texture.
-         * @param rtWrapper The render target wrapper for which the depth/stencil texture must be created
-         * @returns The texture
-         */
-        createDepthStencilTexture(size: TextureSize, options: DepthTextureCreationOptions, rtWrapper: RenderTargetWrapper): InternalTexture;
-
-        /**
-         * Updates the sample count of a render target texture
-         * @see https://doc.babylonjs.com/features/webgl2#multisample-render-targets
-         * @param rtWrapper defines the render target wrapper to update
-         * @param samples defines the sample count to set
-         * @returns the effective sample count (could be 0 if multisample render targets are not supported)
-         */
-        updateRenderTargetTextureSampleCount(rtWrapper: Nullable<RenderTargetWrapper>, samples: number): number;
-
-        /** @hidden */
-        _createDepthStencilTexture(size: TextureSize, options: DepthTextureCreationOptions, rtWrapper: RenderTargetWrapper): InternalTexture;
-
-        /** @hidden */
-        _createHardwareRenderTargetWrapper(isMulti: boolean, isCube: boolean, size: TextureSize): RenderTargetWrapper;
-    }
-}
-
-ThinEngine.prototype._createHardwareRenderTargetWrapper = function (isMulti: boolean, isCube: boolean, size: TextureSize): RenderTargetWrapper {
-    const rtWrapper = new WebGLRenderTargetWrapper(isMulti, isCube, size, this, this._gl);
-    this._renderTargetWrapperCache.push(rtWrapper);
-    return rtWrapper;
-};
-
-ThinEngine.prototype.createRenderTargetTexture = function (this: ThinEngine, size: TextureSize, options: boolean | RenderTargetCreationOptions): RenderTargetWrapper {
-    const rtWrapper = this._createHardwareRenderTargetWrapper(false, false, size) as WebGLRenderTargetWrapper;
-
-    const fullOptions = new RenderTargetCreationOptions();
-    if (options !== undefined && typeof options === "object") {
-        fullOptions.generateDepthBuffer = !!options.generateDepthBuffer;
-        fullOptions.generateStencilBuffer = !!options.generateStencilBuffer;
-    } else {
-        fullOptions.generateDepthBuffer = true;
-        fullOptions.generateStencilBuffer = false;
-    }
-
-    const texture = this._createInternalTexture(size, options);
-    const width = (<{ width: number; height: number; layers?: number }>size).width || <number>size;
-    const height = (<{ width: number; height: number; layers?: number }>size).height || <number>size;
-
-    const currentFrameBuffer = this._currentFramebuffer;
-    const gl = this._gl;
-
-    // Create the framebuffer
-    const framebuffer = gl.createFramebuffer();
-    this._bindUnboundFramebuffer(framebuffer);
-    rtWrapper._depthStencilBuffer = this._setupFramebufferDepthAttachments(fullOptions.generateStencilBuffer ? true : false, fullOptions.generateDepthBuffer, width, height);
-
-    // No need to rebind on every frame
-    if (!texture.is2DArray) {
-        gl.framebufferTexture2D(gl.FRAMEBUFFER, gl.COLOR_ATTACHMENT0, gl.TEXTURE_2D, texture._hardwareTexture!.underlyingResource, 0);
-    }
-
-    this._bindUnboundFramebuffer(currentFrameBuffer);
-
-    rtWrapper._framebuffer = framebuffer;
-    rtWrapper._generateDepthBuffer = fullOptions.generateDepthBuffer;
-    rtWrapper._generateStencilBuffer = fullOptions.generateStencilBuffer ? true : false;
-
-    rtWrapper.setTextures(texture);
-
-    return rtWrapper;
-};
-
-ThinEngine.prototype.createDepthStencilTexture = function (size: TextureSize, options: DepthTextureCreationOptions, rtWrapper: RenderTargetWrapper): InternalTexture {
-    if (options.isCube) {
-<<<<<<< HEAD
-        let width = (<{ width: number; height: number }>size).width || <number>size;
-        return this._createDepthStencilCubeTexture(width, options);
-    } else {
-=======
-        let width = (<{ width: number, height: number }>size).width || <number>size;
-        return this._createDepthStencilCubeTexture(width, options, rtWrapper);
-    }
-    else {
->>>>>>> 79010610
-        return this._createDepthStencilTexture(size, options, rtWrapper);
-    }
-};
-
-ThinEngine.prototype._createDepthStencilTexture = function (size: TextureSize, options: DepthTextureCreationOptions, rtWrapper: RenderTargetWrapper): InternalTexture {
-    const gl = this._gl;
-    const layers = (<{ width: number; height: number; layers?: number }>size).layers || 0;
-    const target = layers !== 0 ? gl.TEXTURE_2D_ARRAY : gl.TEXTURE_2D;
-    const internalTexture = new InternalTexture(this, InternalTextureSource.DepthStencil);
-    if (!this._caps.depthTextureExtension) {
-        Logger.Error("Depth texture is not supported by your browser or hardware.");
-        return internalTexture;
-    }
-
-    const internalOptions = {
-        bilinearFiltering: false,
-        comparisonFunction: 0,
-        generateStencil: false,
-        ...options,
-    };
-
-    this._bindTextureDirectly(target, internalTexture, true);
-
-    this._setupDepthStencilTexture(
-        internalTexture,
-        size,
-        internalOptions.generateStencil,
-        internalOptions.comparisonFunction === 0 ? false : internalOptions.bilinearFiltering,
-        internalOptions.comparisonFunction
-    );
-
-    rtWrapper._depthStencilTexture = internalTexture;
-    rtWrapper._depthStencilTextureWithStencil = internalOptions.generateStencil;
-
-    const type = internalOptions.generateStencil ? gl.UNSIGNED_INT_24_8 : gl.UNSIGNED_INT;
-    const internalFormat = internalOptions.generateStencil ? gl.DEPTH_STENCIL : gl.DEPTH_COMPONENT;
-    let sizedFormat = internalFormat;
-    if (this.webGLVersion > 1) {
-        sizedFormat = internalOptions.generateStencil ? gl.DEPTH24_STENCIL8 : gl.DEPTH_COMPONENT24;
-    }
-
-    if (internalTexture.is2DArray) {
-        gl.texImage3D(target, 0, sizedFormat, internalTexture.width, internalTexture.height, layers, 0, internalFormat, type, null);
-    } else {
-        gl.texImage2D(target, 0, sizedFormat, internalTexture.width, internalTexture.height, 0, internalFormat, type, null);
-    }
-
-    this._bindTextureDirectly(target, null);
-
-    this._internalTexturesCache.push(internalTexture);
-
-    return internalTexture;
-};
-
-ThinEngine.prototype.updateRenderTargetTextureSampleCount = function (rtWrapper: Nullable<WebGLRenderTargetWrapper>, samples: number): number {
-    if (this.webGLVersion < 2 || !rtWrapper || !rtWrapper.texture) {
-        return 1;
-    }
-
-    if (rtWrapper.samples === samples) {
-        return samples;
-    }
-
-    var gl = this._gl;
-
-    samples = Math.min(samples, this.getCaps().maxMSAASamples);
-
-    // Dispose previous render buffers
-    if (rtWrapper._depthStencilBuffer) {
-        gl.deleteRenderbuffer(rtWrapper._depthStencilBuffer);
-        rtWrapper._depthStencilBuffer = null;
-    }
-
-    if (rtWrapper._MSAAFramebuffer) {
-        gl.deleteFramebuffer(rtWrapper._MSAAFramebuffer);
-        rtWrapper._MSAAFramebuffer = null;
-    }
-
-    const hardwareTexture = rtWrapper.texture._hardwareTexture as WebGLHardwareTexture;
-    if (hardwareTexture._MSAARenderBuffer) {
-        gl.deleteRenderbuffer(hardwareTexture._MSAARenderBuffer);
-        hardwareTexture._MSAARenderBuffer = null;
-    }
-
-    if (samples > 1 && gl.renderbufferStorageMultisample) {
-        let framebuffer = gl.createFramebuffer();
-
-        if (!framebuffer) {
-            throw new Error("Unable to create multi sampled framebuffer");
-        }
-
-        rtWrapper._MSAAFramebuffer = framebuffer;
-        this._bindUnboundFramebuffer(rtWrapper._MSAAFramebuffer);
-
-        const colorRenderbuffer = this._createRenderBuffer(
-            rtWrapper.texture.width,
-            rtWrapper.texture.height,
-            samples,
-            -1 /* not used */,
-            this._getRGBAMultiSampleBufferFormat(rtWrapper.texture.type),
-            gl.COLOR_ATTACHMENT0,
-            false
-        );
-
-        if (!colorRenderbuffer) {
-            throw new Error("Unable to create multi sampled framebuffer");
-        }
-
-        hardwareTexture._MSAARenderBuffer = colorRenderbuffer;
-    } else {
-        this._bindUnboundFramebuffer(rtWrapper._framebuffer);
-    }
-
-    rtWrapper.texture.samples = samples;
-    rtWrapper._depthStencilBuffer = this._setupFramebufferDepthAttachments(
-        rtWrapper._generateStencilBuffer,
-        rtWrapper._generateDepthBuffer,
-        rtWrapper.texture.width,
-        rtWrapper.texture.height,
-        samples
-    );
-
-    this._bindUnboundFramebuffer(null);
-
-    return samples;
-};
+import { InternalTexture, InternalTextureSource } from "../../Materials/Textures/internalTexture";
+import { Logger } from "../../Misc/logger";
+import { RenderTargetCreationOptions, DepthTextureCreationOptions } from "../../Materials/Textures/textureCreationOptions";
+import { ThinEngine } from "../thinEngine";
+import { Nullable } from "../../types";
+import { RenderTargetWrapper } from "../renderTargetWrapper";
+import { WebGLRenderTargetWrapper } from "../WebGL/webGLRenderTargetWrapper";
+import { WebGLHardwareTexture } from "../WebGL/webGLHardwareTexture";
+import { TextureSize } from "../../Materials/Textures/textureCreationOptions";
+
+declare module "../../Engines/thinEngine" {
+    export interface ThinEngine {
+        /**
+         * Creates a new render target texture
+         * @param size defines the size of the texture
+         * @param options defines the options used to create the texture
+         * @returns a new render target wrapper ready to render texture
+         */
+        createRenderTargetTexture(size: TextureSize, options: boolean | RenderTargetCreationOptions): RenderTargetWrapper;
+
+        /**
+         * Creates a depth stencil texture.
+         * This is only available in WebGL 2 or with the depth texture extension available.
+         * @param size The size of face edge in the texture.
+         * @param options The options defining the texture.
+         * @param rtWrapper The render target wrapper for which the depth/stencil texture must be created
+         * @returns The texture
+         */
+        createDepthStencilTexture(size: TextureSize, options: DepthTextureCreationOptions, rtWrapper: RenderTargetWrapper): InternalTexture;
+
+        /**
+         * Updates the sample count of a render target texture
+         * @see https://doc.babylonjs.com/features/webgl2#multisample-render-targets
+         * @param rtWrapper defines the render target wrapper to update
+         * @param samples defines the sample count to set
+         * @returns the effective sample count (could be 0 if multisample render targets are not supported)
+         */
+        updateRenderTargetTextureSampleCount(rtWrapper: Nullable<RenderTargetWrapper>, samples: number): number;
+
+        /** @hidden */
+        _createDepthStencilTexture(size: TextureSize, options: DepthTextureCreationOptions, rtWrapper: RenderTargetWrapper): InternalTexture;
+
+        /** @hidden */
+        _createHardwareRenderTargetWrapper(isMulti: boolean, isCube: boolean, size: TextureSize): RenderTargetWrapper;
+    }
+}
+
+ThinEngine.prototype._createHardwareRenderTargetWrapper = function (isMulti: boolean, isCube: boolean, size: TextureSize): RenderTargetWrapper {
+    const rtWrapper = new WebGLRenderTargetWrapper(isMulti, isCube, size, this, this._gl);
+    this._renderTargetWrapperCache.push(rtWrapper);
+    return rtWrapper;
+};
+
+ThinEngine.prototype.createRenderTargetTexture = function (this: ThinEngine, size: TextureSize, options: boolean | RenderTargetCreationOptions): RenderTargetWrapper {
+    const rtWrapper = this._createHardwareRenderTargetWrapper(false, false, size) as WebGLRenderTargetWrapper;
+
+    const fullOptions = new RenderTargetCreationOptions();
+    if (options !== undefined && typeof options === "object") {
+        fullOptions.generateDepthBuffer = !!options.generateDepthBuffer;
+        fullOptions.generateStencilBuffer = !!options.generateStencilBuffer;
+    } else {
+        fullOptions.generateDepthBuffer = true;
+        fullOptions.generateStencilBuffer = false;
+    }
+
+    const texture = this._createInternalTexture(size, options);
+    const width = (<{ width: number; height: number; layers?: number }>size).width || <number>size;
+    const height = (<{ width: number; height: number; layers?: number }>size).height || <number>size;
+
+    const currentFrameBuffer = this._currentFramebuffer;
+    const gl = this._gl;
+
+    // Create the framebuffer
+    const framebuffer = gl.createFramebuffer();
+    this._bindUnboundFramebuffer(framebuffer);
+    rtWrapper._depthStencilBuffer = this._setupFramebufferDepthAttachments(fullOptions.generateStencilBuffer ? true : false, fullOptions.generateDepthBuffer, width, height);
+
+    // No need to rebind on every frame
+    if (!texture.is2DArray) {
+        gl.framebufferTexture2D(gl.FRAMEBUFFER, gl.COLOR_ATTACHMENT0, gl.TEXTURE_2D, texture._hardwareTexture!.underlyingResource, 0);
+    }
+
+    this._bindUnboundFramebuffer(currentFrameBuffer);
+
+    rtWrapper._framebuffer = framebuffer;
+    rtWrapper._generateDepthBuffer = fullOptions.generateDepthBuffer;
+    rtWrapper._generateStencilBuffer = fullOptions.generateStencilBuffer ? true : false;
+
+    rtWrapper.setTextures(texture);
+
+    return rtWrapper;
+};
+
+ThinEngine.prototype.createDepthStencilTexture = function (size: TextureSize, options: DepthTextureCreationOptions, rtWrapper: RenderTargetWrapper): InternalTexture {
+    if (options.isCube) {
+        let width = (<{ width: number; height: number }>size).width || <number>size;
+        return this._createDepthStencilCubeTexture(width, options, rtWrapper);
+    } else {
+        return this._createDepthStencilTexture(size, options, rtWrapper);
+    }
+};
+
+ThinEngine.prototype._createDepthStencilTexture = function (size: TextureSize, options: DepthTextureCreationOptions, rtWrapper: RenderTargetWrapper): InternalTexture {
+    const gl = this._gl;
+    const layers = (<{ width: number; height: number; layers?: number }>size).layers || 0;
+    const target = layers !== 0 ? gl.TEXTURE_2D_ARRAY : gl.TEXTURE_2D;
+    const internalTexture = new InternalTexture(this, InternalTextureSource.DepthStencil);
+    if (!this._caps.depthTextureExtension) {
+        Logger.Error("Depth texture is not supported by your browser or hardware.");
+        return internalTexture;
+    }
+
+    const internalOptions = {
+        bilinearFiltering: false,
+        comparisonFunction: 0,
+        generateStencil: false,
+        ...options,
+    };
+
+    this._bindTextureDirectly(target, internalTexture, true);
+
+    this._setupDepthStencilTexture(
+        internalTexture,
+        size,
+        internalOptions.generateStencil,
+
+        internalOptions.comparisonFunction === 0 ? false : internalOptions.bilinearFiltering,
+        internalOptions.comparisonFunction
+    );
+    
+    rtWrapper._depthStencilTexture = internalTexture;
+    rtWrapper._depthStencilTextureWithStencil = internalOptions.generateStencil;
+
+    const type = internalOptions.generateStencil ? gl.UNSIGNED_INT_24_8 : gl.UNSIGNED_INT;
+    const internalFormat = internalOptions.generateStencil ? gl.DEPTH_STENCIL : gl.DEPTH_COMPONENT;
+    let sizedFormat = internalFormat;
+    if (this.webGLVersion > 1) {
+        sizedFormat = internalOptions.generateStencil ? gl.DEPTH24_STENCIL8 : gl.DEPTH_COMPONENT24;
+    }
+
+    if (internalTexture.is2DArray) {
+        gl.texImage3D(target, 0, sizedFormat, internalTexture.width, internalTexture.height, layers, 0, internalFormat, type, null);
+    } else {
+        gl.texImage2D(target, 0, sizedFormat, internalTexture.width, internalTexture.height, 0, internalFormat, type, null);
+    }
+
+    this._bindTextureDirectly(target, null);
+
+    this._internalTexturesCache.push(internalTexture);
+
+    return internalTexture;
+};
+
+ThinEngine.prototype.updateRenderTargetTextureSampleCount = function (rtWrapper: Nullable<WebGLRenderTargetWrapper>, samples: number): number {
+    if (this.webGLVersion < 2 || !rtWrapper || !rtWrapper.texture) {
+        return 1;
+    }
+
+    if (rtWrapper.samples === samples) {
+        return samples;
+    }
+
+    var gl = this._gl;
+
+    samples = Math.min(samples, this.getCaps().maxMSAASamples);
+
+    // Dispose previous render buffers
+    if (rtWrapper._depthStencilBuffer) {
+        gl.deleteRenderbuffer(rtWrapper._depthStencilBuffer);
+        rtWrapper._depthStencilBuffer = null;
+    }
+
+    if (rtWrapper._MSAAFramebuffer) {
+        gl.deleteFramebuffer(rtWrapper._MSAAFramebuffer);
+        rtWrapper._MSAAFramebuffer = null;
+    }
+
+    const hardwareTexture = rtWrapper.texture._hardwareTexture as WebGLHardwareTexture;
+    if (hardwareTexture._MSAARenderBuffer) {
+        gl.deleteRenderbuffer(hardwareTexture._MSAARenderBuffer);
+        hardwareTexture._MSAARenderBuffer = null;
+    }
+
+    if (samples > 1 && gl.renderbufferStorageMultisample) {
+        let framebuffer = gl.createFramebuffer();
+
+        if (!framebuffer) {
+            throw new Error("Unable to create multi sampled framebuffer");
+        }
+
+        rtWrapper._MSAAFramebuffer = framebuffer;
+        this._bindUnboundFramebuffer(rtWrapper._MSAAFramebuffer);
+
+        const colorRenderbuffer = this._createRenderBuffer(
+            rtWrapper.texture.width,
+            rtWrapper.texture.height,
+            samples,
+            -1 /* not used */,
+            this._getRGBAMultiSampleBufferFormat(rtWrapper.texture.type),
+            gl.COLOR_ATTACHMENT0,
+            false
+        );
+
+        if (!colorRenderbuffer) {
+            throw new Error("Unable to create multi sampled framebuffer");
+        }
+
+        hardwareTexture._MSAARenderBuffer = colorRenderbuffer;
+    } else {
+        this._bindUnboundFramebuffer(rtWrapper._framebuffer);
+    }
+
+    rtWrapper.texture.samples = samples;
+    rtWrapper._depthStencilBuffer = this._setupFramebufferDepthAttachments(
+        rtWrapper._generateStencilBuffer,
+        rtWrapper._generateDepthBuffer,
+        rtWrapper.texture.width,
+        rtWrapper.texture.height,
+        samples
+    );
+
+    this._bindUnboundFramebuffer(null);
+
+    return samples;
+};