import { Logger } from "../Misc/logger";
import { Nullable, DataArray, IndicesArray, FloatArray } from "../types";
import { Scene } from "../scene";
import { Color4 } from "../Maths/math";
import { Scalar } from "../Maths/math.scalar";
import { Engine } from "../Engines/engine";
import { InstancingAttributeInfo } from "../Engines/instancingAttributeInfo";
import { RenderTargetCreationOptions } from "../Materials/Textures/renderTargetCreationOptions";
import { InternalTexture, InternalTextureSource } from "../Materials/Textures/internalTexture";
import { IEffectCreationOptions, Effect } from "../Materials/effect";
import { EffectFallbacks } from "../Materials/effectFallbacks";
import { _TimeToken } from "../Instrumentation/timeToken";
import { Constants } from "./constants";
import { WebGPUConstants } from "./WebGPU/webgpuConstants";
import { VertexBuffer } from "../Meshes/buffer";
import { WebGPUPipelineContext, IWebGPUPipelineContextVertexInputsCache } from './WebGPU/webgpuPipelineContext';
import { IPipelineContext } from './IPipelineContext';
import { DataBuffer } from '../Meshes/dataBuffer';
import { WebGPUDataBuffer } from '../Meshes/WebGPU/webgpuDataBuffer';
import { BaseTexture } from "../Materials/Textures/baseTexture";
import { IShaderProcessor } from "./Processors/iShaderProcessor";
import { WebGPUShaderProcessor } from "./WebGPU/webgpuShaderProcessors";
import { ShaderProcessingContext } from "./Processors/shaderProcessingOptions";
import { WebGPUShaderProcessingContext } from "./WebGPU/webgpuShaderProcessingContext";
import { Tools } from "../Misc/tools";

/**
 * Options to load the associated Glslang library
 */
export interface GlslangOptions {
    /**
     * Defines an existing instance of Glslang (usefull in modules who do not access the global instance).
     */
    glslang?: any;
    /**
     * Defines the URL of the glslang JS File.
     */
    jsPath?: string;
    /**
     * Defines the URL of the glslang WASM File.
     */
    wasmPath?: string;
}

/**
 * Options to create the WebGPU engine
 */
export interface WebGPUEngineOptions extends GPURequestAdapterOptions {

    /**
     * If delta time between frames should be constant
     * @see https://doc.babylonjs.com/babylon101/animations#deterministic-lockstep
     */
    deterministicLockstep?: boolean;

    /**
     * Maximum about of steps between frames (Default: 4)
     * @see https://doc.babylonjs.com/babylon101/animations#deterministic-lockstep
     */
    lockstepMaxSteps?: number;

    /**
     * Defines the seconds between each deterministic lock step
     */
    timeStep?: number;

    /**
     * Defines that engine should ignore modifying touch action attribute and style
     * If not handle, you might need to set it up on your side for expected touch devices behavior.
     */
    doNotHandleTouchAction?: boolean;

    /**
     * Defines if webaudio should be initialized as well
     * @see http://doc.babylonjs.com/how_to/playing_sounds_and_music
     */
    audioEngine?: boolean;

    /**
     * Defines the category of adapter to use.
     * Is it the discrete or integrated device.
     */
    powerPreference?: GPUPowerPreference;

    /**
     * Defines the device descriptor used to create a device.
     */
    deviceDescriptor?: GPUDeviceDescriptor;

    /**
     * Defines the requested Swap Chain Format.
     */
    swapChainFormat?: GPUTextureFormat;

    /**
     * Defines wether MSAA is enabled on the canvas.
     */
    antialiasing?: boolean;
}

/**
 * The web GPU engine class provides support for WebGPU version of babylon.js.
 */
export class WebGPUEngine extends Engine {
    // Default glslang options.
    private static readonly _glslangDefaultOptions: GlslangOptions = {
        jsPath: "https://preview.babylonjs.com/glslang/glslang.js",
        wasmPath: "https://preview.babylonjs.com/glslang/glslang.wasm"
    };

    // Page Life cycle and constants
    private readonly _uploadEncoderDescriptor = { label: "upload" };
    private readonly _renderEncoderDescriptor = { label: "render" };
    private readonly _clearDepthValue = 1;
    private readonly _clearStencilValue = 0;
    private readonly _defaultSampleCount = 4; // Only supported value for now.

    // Engine Life Cycle
    private _canvas: HTMLCanvasElement;
    private _options: WebGPUEngineOptions;
    private _glslang: any = null;
    private _adapter: GPUAdapter;
    private _device: GPUDevice;
    private _context: GPUCanvasContext;
    private _swapChain: GPUSwapChain;
    private _mainPassSampleCount: number;

    // Some of the internal state might change during the render pass.
    // This happens mainly during clear for the state
    // And when the frame starts to swap the target texture from the swap chain
    private _mainTexture: GPUTexture;
    private _depthTexture: GPUTexture;
    private _mainColorAttachments: GPURenderPassColorAttachmentDescriptor[];
    private _mainTextureExtends: GPUExtent3D;
    private _mainDepthAttachment: GPURenderPassDepthStencilAttachmentDescriptor;

    // Frame Life Cycle (recreated each frame)
    private _uploadEncoder: GPUCommandEncoder;
    private _renderEncoder: GPUCommandEncoder;

    private _commandBuffers: GPUCommandBuffer[] = [null as any, null as any];

    // Frame Buffer Life Cycle (recreated for each render target pass)
    private _currentRenderPass: Nullable<GPURenderPassEncoder> = null;

    // DrawCall Life Cycle
    // Effect is on the parent class
    // protected _currentEffect: Nullable<Effect> = null;
    private _currentVertexBuffers: Nullable<{ [key: string]: Nullable<VertexBuffer> }> = null;
    private _currentIndexBuffer: Nullable<DataBuffer> = null;
    private __colorWrite = true;
    private _uniformsBuffers: { [name: string]: WebGPUDataBuffer } = {};

    // Caches
    private _compiledShaders: { [key: string]: {
        stages: GPURenderPipelineStageDescriptor,
        availableAttributes: { [key: string]: number },
        availableUBOs: { [key: string]: { setIndex: number, bindingIndex: number} },
        availableSamplers: { [key: string]: { setIndex: number, bindingIndex: number} },
        orderedAttributes: string[],
        orderedUBOsAndSamplers: { name: string, isSampler: boolean }[][],
        leftOverUniforms: { name: string, type: string, length: number }[],
        leftOverUniformsByName: { [name: string]: string },
        sources: {
            vertex: string
            fragment: string,
        }
    } } = {};

    // TODO WEBGPU. Texture Management. Temporary...
    private _decodeCanvas = document.createElement("canvas");
    private _decodeEngine = new Engine(this._decodeCanvas, false, {
        alpha: true,
        premultipliedAlpha: false,
    }, false);

    /**
     * Gets a boolean indicating that the engine supports uniform buffers
     * @see http://doc.babylonjs.com/features/webgl2#uniform-buffer-objets
     */
    public get supportsUniformBuffers(): boolean {
        return true;
    }

    /**
     * Create a new instance of the gpu engine.
     * @param canvas Defines the canvas to use to display the result
     * @param options Defines the options passed to the engine to create the GPU context dependencies
     */
    public constructor(canvas: HTMLCanvasElement, options: WebGPUEngineOptions = {}) {
        super(null);

        options.deviceDescriptor = options.deviceDescriptor || { };
        options.swapChainFormat = options.swapChainFormat || WebGPUConstants.GPUTextureFormat_bgra8unorm;
        options.antialiasing = options.antialiasing === undefined ? true : options.antialiasing;

        this._decodeEngine.getCaps().textureFloat = false;
        this._decodeEngine.getCaps().textureFloatRender = false;
        this._decodeEngine.getCaps().textureHalfFloat = false;
        this._decodeEngine.getCaps().textureHalfFloatRender = false;

        Logger.Log(`Babylon.js v${Engine.Version} - WebGPU engine`);
        if (!navigator.gpu) {
            Logger.Error("WebGPU is not supported by your browser.");
            return;
        }

        this._isWebGPU = true;
        this._shaderPlatformName = "WEBGPU";

        if (options.deterministicLockstep === undefined) {
            options.deterministicLockstep = false;
        }

        if (options.lockstepMaxSteps === undefined) {
            options.lockstepMaxSteps = 4;
        }

        if (options.audioEngine === undefined) {
            options.audioEngine = true;
        }

        this._deterministicLockstep = options.deterministicLockstep;
        this._lockstepMaxSteps = options.lockstepMaxSteps;
        this._timeStep = options.timeStep || 1 / 60;

        this._doNotHandleContextLost = true;

        this._canvas = canvas;
        this._options = options;

        this._hardwareScalingLevel = 1;
        this._mainPassSampleCount = options.antialiasing ? this._defaultSampleCount : 1;

        this._sharedInit(canvas, !!options.doNotHandleTouchAction, options.audioEngine);

        // TODO. WEBGPU. Use real way to do it.
        this._canvas.style.transform = "scaleY(-1)";
    }

    //------------------------------------------------------------------------------
    //                              Initialization
    //------------------------------------------------------------------------------

    /**
     * Initializes the WebGPU context and dependencies.
     * @param glslangOptions Defines the GLSLang compiler options if necessary
     * @returns a promise notifying the readiness of the engine.
     */
    public initAsync(glslangOptions?: GlslangOptions): Promise<void> {
        return this._initGlslang(glslangOptions)
            .then((glslang: any) => {
                this._glslang = glslang;
                return navigator.gpu!.requestAdapter(this._options);
            })
            .then((adapter: GPUAdapter) => {
                this._adapter = adapter;
                return this._adapter.requestDevice(this._options.deviceDescriptor);
            })
            .then((device: GPUDevice) => this._device = device)
            .then(() => {
                this._initializeLimits();
                this._initializeContextAndSwapChain();
                this._initializeMainAttachments();
                this.resize();
            })
            .catch((e: any) => {
                Logger.Error("Can not create WebGPU Device and/or context.");
                Logger.Error(e);
            });
    }

    private _initGlslang(glslangOptions?: GlslangOptions): Promise<any> {
        glslangOptions = glslangOptions || { };
        glslangOptions = {
            ...WebGPUEngine._glslangDefaultOptions,
            ...glslangOptions
        };

        if (glslangOptions.glslang) {
            return Promise.resolve(glslangOptions.glslang);
        }

        if ((window as any).glslang) {
            return (window as any).glslang(glslangOptions!.wasmPath);
        }

        if (glslangOptions.jsPath && glslangOptions.wasmPath) {
            return Tools.LoadScriptAsync(glslangOptions.jsPath)
                .then(() => {
                    return (window as any).glslang(glslangOptions!.wasmPath);
                });
        }

        return Promise.reject("gslang is not available.");
    }

    private _initializeLimits(): void {
        // Init caps
        // TODO WEBGPU Real Capability check once limits will be working.

        this._caps = this._caps = {
            maxTexturesImageUnits: 16,
            maxVertexTextureImageUnits: 16,
            maxCombinedTexturesImageUnits: 32,
            maxTextureSize: 2048,
            maxCubemapTextureSize: 2048,
            maxRenderTextureSize: 2048,
            maxVertexAttribs: 16,
            maxVaryingVectors: 16,
            maxFragmentUniformVectors: 1024,
            maxVertexUniformVectors: 1024,
            standardDerivatives: true,
            astc: null,
            pvrtc: null,
            etc1: null,
            etc2: null,
            maxAnisotropy: 0,  // TODO: Retrieve this smartly. Currently set to D3D11 maximum allowable value.
            uintIndices: false,
            fragmentDepthSupported: false,
            highPrecisionShaderSupported: true,
            colorBufferFloat: false,
            textureFloat: false,
            textureFloatLinearFiltering: false,
            textureFloatRender: false,
            textureHalfFloat: false,
            textureHalfFloatLinearFiltering: false,
            textureHalfFloatRender: false,
            textureLOD: true,
            drawBuffersExtension: true,
            depthTextureExtension: true,
            vertexArrayObject: false,
            instancedArrays: true,
            canUseTimestampForTimerQuery: false,
            blendMinMax: false,
            maxMSAASamples: 1
        };

        this._caps.parallelShaderCompile = null as any;
    }

    private _initializeContextAndSwapChain(): void {
        this._context = this._canvas.getContext('gpupresent') as unknown as GPUCanvasContext;
        this._swapChain = this._context.configureSwapChain({
            device: this._device,
            format: this._options.swapChainFormat!,
            usage: WebGPUConstants.GPUTextureUsage_OUTPUT_ATTACHMENT | WebGPUConstants.GPUTextureUsage_COPY_SRC,
        });
    }

    // Set default values as WebGL with depth and stencil attachment for the broadest Compat.
    private _initializeMainAttachments(): void {
        this._mainTextureExtends = {
            width: this.getRenderWidth(),
            height: this.getRenderHeight(),
            depth: 1
        };

        if (this._options.antialiasing) {
            const mainTextureDescriptor: GPUTextureDescriptor = {
                size: this._mainTextureExtends,
                mipLevelCount: 1,
                sampleCount: this._mainPassSampleCount,
                dimension: WebGPUConstants.GPUTextureDimension_2d,
                format: WebGPUConstants.GPUTextureFormat_bgra8unorm,
                usage: WebGPUConstants.GPUTextureUsage_OUTPUT_ATTACHMENT,
            };

            if (this._mainTexture) {
                this._mainTexture.destroy();
            }
            this._mainTexture = this._device.createTexture(mainTextureDescriptor);
            this._mainColorAttachments = [{
                attachment: this._mainTexture.createView(),
                loadValue: new Color4(0, 0, 0, 1),
                storeOp: WebGPUConstants.GPUStoreOp_store
            }];
        }
        else {
            this._mainColorAttachments = [{
                attachment: this._swapChain.getCurrentTexture().createView(),
                loadValue: new Color4(0, 0, 0, 1),
                storeOp: WebGPUConstants.GPUStoreOp_store
            }];
        }

        const depthTextureDescriptor: GPUTextureDescriptor = {
            size: this._mainTextureExtends,
            mipLevelCount: 1,
            sampleCount: this._mainPassSampleCount,
            dimension: WebGPUConstants.GPUTextureDimension_2d,
            format: WebGPUConstants.GPUTextureFormat_depth24plusStencil8,
            usage:  WebGPUConstants.GPUTextureUsage_OUTPUT_ATTACHMENT
        };

        if (this._depthTexture) {
            this._depthTexture.destroy();
        }
        this._depthTexture = this._device.createTexture(depthTextureDescriptor);
        this._mainDepthAttachment = {
            attachment: this._depthTexture.createView(),

            depthLoadValue: this._clearDepthValue,
            depthStoreOp: WebGPUConstants.GPUStoreOp_store,
            stencilLoadValue: this._clearStencilValue,
            stencilStoreOp: WebGPUConstants.GPUStoreOp_store,
        };
    }

    /**
     * Gets a shader processor implementation fitting with the current engine type.
     * @returns The shader processor implementation.
     */
    protected _getShaderProcessor(): Nullable<IShaderProcessor> {
        return new WebGPUShaderProcessor();
    }

    /** @hidden */
    public _getShaderProcessingContext(): Nullable<ShaderProcessingContext> {
        return new WebGPUShaderProcessingContext();
    }

    //------------------------------------------------------------------------------
    //                          Static Pipeline WebGPU States
    //------------------------------------------------------------------------------

    public wipeCaches(bruteForce?: boolean): void {
        if (this.preventCacheWipeBetweenFrames) {
            return;
        }
        this.resetTextureCache();

        this._currentEffect = null;
        this._currentIndexBuffer = null;
        this._currentVertexBuffers = null;

        if (bruteForce) {
            this._currentProgram = null;

            this._stencilState.reset();
            this._depthCullingState.reset();
            this._alphaState.reset();
        }

        this._cachedVertexBuffers = null;
        this._cachedIndexBuffer = null;
        this._cachedEffectForVertexBuffers = null;
    }

    public setColorWrite(enable: boolean): void {
        this.__colorWrite = enable;
    }

    public getColorWrite(): boolean {
        return this.__colorWrite;
    }

    //------------------------------------------------------------------------------
    //                              Dynamic WebGPU States
    //------------------------------------------------------------------------------

    public _viewport(x: number, y: number, width: number, height: number): void {
        // TODO WEBGPU. Cache.
        // if (x !== this._viewportCached.x ||
        //     y !== this._viewportCached.y ||
        //     width !== this._viewportCached.z ||
        //     height !== this._viewportCached.w) {
        //     this._viewportCached.x = x;
        //     this._viewportCached.y = y;
        //     this._viewportCached.z = width;
        //     this._viewportCached.w = height;

        //     this._gl.viewport(x, y, width, height);
        // }
        if (!this._currentRenderPass) {
            this._startMainRenderPass();
        }
        // TODO WEBGPU. Viewport.
        // Use 0 1 like the default webgl values.
        // this._currentRenderPass!.setViewport(x, y, width, height, 0, 1);
    }

    public enableScissor(x: number, y: number, width: number, height: number): void {
        if (!this._currentRenderPass) {
            this._startMainRenderPass();
        }

        this._currentRenderPass!.setScissorRect(x, y, width, height);
    }

    public disableScissor() {
        if (!this._currentRenderPass) {
            this._startMainRenderPass();
        }

        this._currentRenderPass!.setScissorRect(0, 0, this.getRenderWidth(), this.getRenderHeight());
    }

    public clear(color: Color4, backBuffer: boolean, depth: boolean, stencil: boolean = false): void {
        // Some PGs are using color3...
        if (color.a === undefined) {
            color.a = 1;
        }
        this._mainColorAttachments[0].loadValue = backBuffer ? color : WebGPUConstants.GPULoadOp_load;

        this._mainDepthAttachment.depthLoadValue = depth ? this._clearDepthValue : WebGPUConstants.GPULoadOp_load;
        this._mainDepthAttachment.stencilLoadValue = stencil ? this._clearStencilValue : WebGPUConstants.GPULoadOp_load;

        this._startMainRenderPass();
    }

    //------------------------------------------------------------------------------
    //                              WebGPU Buffers
    //------------------------------------------------------------------------------
    private _createBuffer(view: ArrayBufferView, flags: GPUBufferUsageFlags): DataBuffer {
        const padding = view.byteLength % 4;
        const verticesBufferDescriptor = {
            size: view.byteLength + padding,
            usage: flags
        };
        const buffer = this._device.createBuffer(verticesBufferDescriptor);
        const dataBuffer = new WebGPUDataBuffer(buffer);
        dataBuffer.references = 1;
        dataBuffer.capacity = view.byteLength;

        this._setSubData(dataBuffer, 0, view);

        return dataBuffer;
    }

    private _setSubData(dataBuffer: WebGPUDataBuffer, dstByteOffset: number, src: ArrayBufferView, srcByteOffset = 0, byteLength = 0): void {
        const buffer = dataBuffer.underlyingResource as GPUBuffer;

        byteLength = byteLength || src.byteLength;
        byteLength = Math.min(byteLength, dataBuffer.capacity - dstByteOffset);

        // After Migration to Canary
        let chunkStart = src.byteOffset + srcByteOffset;
        let chunkEnd = chunkStart + byteLength;

        // 4 bytes alignments for upload
        const padding = byteLength % 4;
        if (padding !== 0) {
            const tempView = new Uint8Array(src.buffer.slice(chunkStart, chunkEnd));
            src = new Uint8Array(byteLength + padding);
            tempView.forEach((element, index) => {
                (src as Uint8Array)[index] = element;
            });
            srcByteOffset = 0;
            chunkStart = 0;
            chunkEnd = byteLength + padding;
            byteLength = byteLength + padding;
        }

        // Chunk
        const maxChunk = 1024 * 1024 * 15;
        let offset = 0;
        while ((chunkEnd - (chunkStart + offset)) > maxChunk) {
            this._device.defaultQueue.writeBuffer(buffer, dstByteOffset + offset, src.buffer, chunkStart + offset, maxChunk);
            offset += maxChunk;
        }
<<<<<<< HEAD
        const uploadBuffer = this._device.createBuffer({
            usage: WebGPUConstants.GPUBufferUsage_TRANSFER_SRC,
            size: byteLength - srcByteOffset,
            mappedAtCreation: true
        });
        try {
            for (let offset = 0; offset < byteLength; offset += this._maxBufferChunk) {
                const uploadCount = Math.min(byteLength - offset, this._maxBufferChunk);
                const uploadMapping = uploadBuffer.getMappedRange(offset, uploadCount);
                new Uint8Array(uploadMapping).set(new Uint8Array(src.buffer, srcByteOffset + offset, uploadCount));
                uploadBuffer.unmap();
            }
            commandEncoder.copyBufferToBuffer(
                uploadBuffer, 0,
                buffer, dstByteOffset,
                byteLength);
            this._device.defaultQueue.submit([commandEncoder.finish()]);
        } catch (e) {
            Logger.Error(e);
        } finally {
            uploadBuffer.destroy();
        }
=======

        this._device.defaultQueue.writeBuffer(buffer, dstByteOffset + offset, src.buffer, chunkStart + offset, byteLength - offset);
>>>>>>> 49c34552
    }

    //------------------------------------------------------------------------------
    //                              Vertex/Index Buffers
    //------------------------------------------------------------------------------

    public createVertexBuffer(data: DataArray): DataBuffer {
        let view: ArrayBufferView;

        if (data instanceof Array) {
            view = new Float32Array(data);
        }
        else if (data instanceof ArrayBuffer) {
            view = new Uint8Array(data);
        }
        else {
            view = data;
        }

        const dataBuffer = this._createBuffer(view, WebGPUConstants.GPUBufferUsage_VERTEX | WebGPUConstants.GPUBufferUsage_COPY_DST);
        return dataBuffer;
    }

    public createDynamicVertexBuffer(data: DataArray): DataBuffer {
        return this.createVertexBuffer(data);
    }

    public updateDynamicVertexBuffer(vertexBuffer: DataBuffer, data: DataArray, byteOffset?: number, byteLength?: number): void {
        const dataBuffer = vertexBuffer as WebGPUDataBuffer;
        if (byteOffset === undefined) {
            byteOffset = 0;
        }

        let view: ArrayBufferView;
        if (byteLength === undefined) {
            if (data instanceof Array) {
                view = new Float32Array(data);
            }
            else if (data instanceof ArrayBuffer) {
                view = new Uint8Array(data);
            }
            else {
                view = data;
            }
            byteLength = view.byteLength;
        } else {
            if (data instanceof Array) {
                view = new Float32Array(data);
            }
            else if (data instanceof ArrayBuffer) {
                view = new Uint8Array(data);
            }
            else {
                view = data;
            }
        }

        this._setSubData(dataBuffer, byteOffset, view, 0, byteLength);
    }

    public createIndexBuffer(data: IndicesArray): DataBuffer {
        let is32Bits = true;
        let view: ArrayBufferView;

        if (data instanceof Uint32Array || data instanceof Int32Array) {
            view = data;
        }
        else if (data instanceof Uint16Array) {
            view = data;
            is32Bits = false;
        }
        else {
            if (data.length > 65535) {
                view = new Uint32Array(data);
            }
            else {
                view = new Uint16Array(data);
                is32Bits = false;
            }
        }

        const dataBuffer = this._createBuffer(view, WebGPUConstants.GPUBufferUsage_INDEX | WebGPUConstants.GPUBufferUsage_COPY_DST);
        dataBuffer.is32Bits = is32Bits;
        return dataBuffer;
    }

    public updateDynamicIndexBuffer(indexBuffer: DataBuffer, indices: IndicesArray, offset: number = 0): void {
        const gpuBuffer = indexBuffer as WebGPUDataBuffer;

        var view: ArrayBufferView;
        if (indices instanceof Uint16Array) {
            if (indexBuffer.is32Bits) {
                view = Uint32Array.from(indices);
            }
            else {
                view = indices;
            }
        }
        else if (indices instanceof Uint32Array) {
            if (indexBuffer.is32Bits) {
                view = indices;
            }
            else {
                view = Uint16Array.from(indices);
            }
        }
        else {
            if (indexBuffer.is32Bits) {
                view = new Uint32Array(indices);
            }
            else {
                view = new Uint16Array(indices);
            }
        }

        this._setSubData(gpuBuffer, offset, view);
    }

    public bindBuffersDirectly(vertexBuffer: DataBuffer, indexBuffer: DataBuffer, vertexDeclaration: number[], vertexStrideSize: number, effect: Effect): void {
        throw "Not implemented on WebGPU so far.";
    }

    public updateAndBindInstancesBuffer(instancesBuffer: DataBuffer, data: Float32Array, offsetLocations: number[] | InstancingAttributeInfo[]): void {
        throw "Not implemented on WebGPU so far.";
    }

    public bindBuffers(vertexBuffers: { [key: string]: Nullable<VertexBuffer> }, indexBuffer: Nullable<DataBuffer>, effect: Effect): void {
        this._currentIndexBuffer = indexBuffer;
        this._currentVertexBuffers = vertexBuffers;
    }

    /** @hidden */
    public _releaseBuffer(buffer: DataBuffer): boolean {
        buffer.references--;

        if (buffer.references === 0) {
            (buffer.underlyingResource as GPUBuffer).destroy();
            return true;
        }

        return false;
    }

    //------------------------------------------------------------------------------
    //                              UBO
    //------------------------------------------------------------------------------

    public createUniformBuffer(elements: FloatArray): DataBuffer {
        let view: Float32Array;
        if (elements instanceof Array) {
            view = new Float32Array(elements);
        }
        else {
            view = elements;
        }

        const dataBuffer = this._createBuffer(view, WebGPUConstants.GPUBufferUsage_UNIFORM | WebGPUConstants.GPUBufferUsage_COPY_DST);
        return dataBuffer;
    }

    public createDynamicUniformBuffer(elements: FloatArray): DataBuffer {
        return this.createUniformBuffer(elements);
    }

    public updateUniformBuffer(uniformBuffer: DataBuffer, elements: FloatArray, offset?: number, count?: number): void {
        if (offset === undefined) {
            offset = 0;
        }

        const dataBuffer = uniformBuffer as WebGPUDataBuffer;
        let view: Float32Array;
        if (count === undefined) {
            if (elements instanceof Float32Array) {
                view = elements;
            } else {
                view = new Float32Array(elements);
            }
            count = view.byteLength;
        } else {
            if (elements instanceof Float32Array) {
                view = elements;
            } else {
                view = new Float32Array(elements);
            }
        }

        this._setSubData(dataBuffer, offset, view, 0, count);
    }

    public bindUniformBufferBase(buffer: DataBuffer, location: number, name: string): void {
        this._uniformsBuffers[name] = buffer as WebGPUDataBuffer;
    }

    //------------------------------------------------------------------------------
    //                              Effects
    //------------------------------------------------------------------------------

    public createEffect(baseName: any, attributesNamesOrOptions: string[] | IEffectCreationOptions, uniformsNamesOrEngine: string[] | Engine, samplers?: string[], defines?: string, fallbacks?: EffectFallbacks,
        onCompiled?: Nullable<(effect: Effect) => void>, onError?: Nullable<(effect: Effect, errors: string) => void>, indexParameters?: any): Effect {
        const vertex = baseName.vertexElement || baseName.vertex || baseName;
        const fragment = baseName.fragmentElement || baseName.fragment || baseName;

        const name = vertex + "+" + fragment + "@" + (defines ? defines : (<IEffectCreationOptions>attributesNamesOrOptions).defines);
        const shader = this._compiledShaders[name];
        if (shader) {
            return new Effect(baseName, attributesNamesOrOptions, uniformsNamesOrEngine, samplers, this, defines, fallbacks, onCompiled, onError, indexParameters, name, shader.sources);
        }
        else {
            return new Effect(baseName, attributesNamesOrOptions, uniformsNamesOrEngine, samplers, this, defines, fallbacks, onCompiled, onError, indexParameters, name);
        }
    }

    private _compileRawShaderToSpirV(source: string, type: string): Uint32Array {
        return this._glslang.compileGLSL(source, type);
    }

    private _compileShaderToSpirV(source: string, type: string, defines: Nullable<string>, shaderVersion: string): Uint32Array {
        return this._compileRawShaderToSpirV(shaderVersion + (defines ? defines + "\n" : "") + source, type);
    }

    private _createPipelineStageDescriptor(vertexShader: Uint32Array, fragmentShader: Uint32Array): GPURenderPipelineStageDescriptor {
        return {
            vertexStage: {
                module: this._device.createShaderModule({
                    code: vertexShader,
                }),
                entryPoint: "main",
            },
            fragmentStage: {
                module: this._device.createShaderModule({
                    code: fragmentShader,
                }),
                entryPoint: "main"
            }
        };
    }

    private _compileRawPipelineStageDescriptor(vertexCode: string, fragmentCode: string): GPURenderPipelineStageDescriptor {
        var vertexShader = this._compileRawShaderToSpirV(vertexCode, "vertex");
        var fragmentShader = this._compileRawShaderToSpirV(fragmentCode, "fragment");

        return this._createPipelineStageDescriptor(vertexShader, fragmentShader);
    }

    private _compilePipelineStageDescriptor(vertexCode: string, fragmentCode: string, defines: Nullable<string>): GPURenderPipelineStageDescriptor {
        this.onBeforeShaderCompilationObservable.notifyObservers(this);

        var shaderVersion = "#version 450\n";
        var vertexShader = this._compileShaderToSpirV(vertexCode, "vertex", defines, shaderVersion);
        var fragmentShader = this._compileShaderToSpirV(fragmentCode, "fragment", defines, shaderVersion);

        let program = this._createPipelineStageDescriptor(vertexShader, fragmentShader);

        this.onAfterShaderCompilationObservable.notifyObservers(this);

        return program;
    }

    public createRawShaderProgram(pipelineContext: IPipelineContext, vertexCode: string, fragmentCode: string, context?: WebGLRenderingContext, transformFeedbackVaryings: Nullable<string[]> = null): WebGLProgram {
        throw "Not available on WebGPU";
    }

    public createShaderProgram(pipelineContext: IPipelineContext, vertexCode: string, fragmentCode: string, defines: Nullable<string>, context?: WebGLRenderingContext, transformFeedbackVaryings: Nullable<string[]> = null): WebGLProgram {
        throw "Not available on WebGPU";
    }

    public createPipelineContext(shaderProcessingContext: Nullable<ShaderProcessingContext>): IPipelineContext {
        var pipelineContext = new WebGPUPipelineContext(shaderProcessingContext! as WebGPUShaderProcessingContext, this);
        pipelineContext.engine = this;
        return pipelineContext;
    }

    /** @hidden */
    public _preparePipelineContext(pipelineContext: IPipelineContext, vertexSourceCode: string, fragmentSourceCode: string, createAsRaw: boolean,
        rebuildRebind: any,
        defines: Nullable<string>,
        transformFeedbackVaryings: Nullable<string[]>,
        key: string) {
        const webGpuContext = pipelineContext as WebGPUPipelineContext;

        // TODO WEBGPU. Check if caches could be reuse from piepline ???
        const shader = this._compiledShaders[key];
        if (shader) {
            webGpuContext.stages = shader.stages;
            webGpuContext.availableAttributes = shader.availableAttributes;
            webGpuContext.availableUBOs = shader.availableUBOs;
            webGpuContext.availableSamplers = shader.availableSamplers;
            webGpuContext.orderedAttributes = shader.orderedAttributes;
            webGpuContext.orderedUBOsAndSamplers = shader.orderedUBOsAndSamplers;
            webGpuContext.leftOverUniforms = shader.leftOverUniforms;
            webGpuContext.leftOverUniformsByName = shader.leftOverUniformsByName;
            webGpuContext.sources = shader.sources;
        }
        else {
            if (createAsRaw) {
                webGpuContext.stages = this._compileRawPipelineStageDescriptor(vertexSourceCode, fragmentSourceCode);
            }
            else {
                webGpuContext.stages = this._compilePipelineStageDescriptor(vertexSourceCode, fragmentSourceCode, defines);
            }

            this._compiledShaders[key] = {
                stages: webGpuContext.stages,
                availableAttributes: webGpuContext.availableAttributes,
                availableUBOs: webGpuContext.availableUBOs,
                availableSamplers: webGpuContext.availableSamplers,
                orderedAttributes: webGpuContext.orderedAttributes,
                orderedUBOsAndSamplers: webGpuContext.orderedUBOsAndSamplers,
                leftOverUniforms: webGpuContext.leftOverUniforms,
                leftOverUniformsByName: webGpuContext.leftOverUniformsByName,
                sources: {
                    fragment: fragmentSourceCode,
                    vertex: vertexSourceCode
                }
            };
        }
    }

    public getAttributes(pipelineContext: IPipelineContext, attributesNames: string[]): number[] {
        const results = new Array(attributesNames.length);
        const gpuPipelineContext = (pipelineContext as WebGPUPipelineContext);

        // TODO WEBGPU. Hard coded for WebGPU until an introspection lib is available.
        // Should be done at processing time, not need to double the work in here.
        for (let i = 0; i < attributesNames.length; i++) {
            const attributeName = attributesNames[i];
            const attributeLocation = gpuPipelineContext.availableAttributes[attributeName];
            if (attributeLocation === undefined) {
                continue;
            }

            results[i] = attributeLocation;
        }

        return results;
    }

    public enableEffect(effect: Effect): void {
        this._currentEffect = effect;

        if (effect.onBind) {
            effect.onBind(effect);
        }
        if (effect._onBindObservable) {
            effect._onBindObservable.notifyObservers(effect);
        }
    }

    public _releaseEffect(effect: Effect): void {
        // Effect gets garbage collected without explicit destroy in WebGPU.
    }

    /**
     * Force the engine to release all cached effects. This means that next effect compilation will have to be done completely even if a similar effect was already compiled
     */
    public releaseEffects() {
        // Effect gets garbage collected without explicit destroy in WebGPU.
    }

    public _deletePipelineContext(pipelineContext: IPipelineContext): void {
        const webgpuPipelineContext = pipelineContext as WebGPUPipelineContext;
        if (webgpuPipelineContext) {
            pipelineContext.dispose();
        }
    }

    //------------------------------------------------------------------------------
    //                              Textures
    //------------------------------------------------------------------------------

    /** @hidden */
    public _createTexture(): WebGLTexture {
        // TODO WEBGPU. This should return the GPUTexture, WebGLTexture might need to be wrapped like the buffers.
        return { };
    }

    /** @hidden */
    public _releaseTexture(texture: InternalTexture): void {
        if (texture._webGPUTexture) {
            texture._webGPUTexture.destroy();
        }
    }

    private _uploadMipMapsFromWebglTexture(mipMaps: number, webglEngineTexture: InternalTexture, gpuTexture: GPUTexture, width: number, height: number, face: number) {
        this._uploadFromWebglTexture(webglEngineTexture, gpuTexture, width, height, face);

        let faceWidth = width;
        let faceHeight = height;

        for (let mip = 1; mip <= mipMaps; mip++) {
            faceWidth = Math.max(Math.floor(faceWidth / 2), 1);
            faceHeight = Math.max(Math.floor(faceHeight / 2), 1);

            this._uploadFromWebglTexture(webglEngineTexture, gpuTexture, faceWidth, faceHeight, face, mip);
        }
    }

    private _uploadFromWebglTexture(webglEngineTexture: InternalTexture, gpuTexture: GPUTexture, width: number, height: number, face: number, mip: number = 0): void {
        let pixels = this._decodeEngine._readTexturePixels(webglEngineTexture, width, height, face, mip);
        if (pixels instanceof Float32Array) {
            const newPixels = new Uint8ClampedArray(pixels.length);
            pixels.forEach((value, index) => newPixels[index] = value * 255);
            pixels = newPixels;
        }

        const textureView: GPUTextureCopyView = {
            texture: gpuTexture,
            origin: {
                x: 0,
                y: 0,
                z: Math.max(face, 0)
            },
            mipLevel: mip
        };
        const textureExtent = {
            width,
            height,
            depth: 1
        };

        const commandEncoder = this._device.createCommandEncoder({});
        const bytesPerRow = Math.ceil(width * 4 / 256) * 256;

        let dataBuffer: DataBuffer;
        if (bytesPerRow == width * 4) {
            dataBuffer = this._createBuffer(pixels, WebGPUConstants.GPUBufferUsage_COPY_SRC | WebGPUConstants.GPUBufferUsage_COPY_DST);
            const bufferView: GPUBufferCopyView = {
                buffer: dataBuffer.underlyingResource,
                bytesPerRow: bytesPerRow,
                rowsPerImage: height,
                offset: 0,
            };
            commandEncoder.copyBufferToTexture(bufferView, textureView, textureExtent);
        } else {
            const alignedPixels = new Uint8Array(bytesPerRow * height);
            let pixelsIndex = 0;
            for (let y = 0; y < height; ++y) {
                for (let x = 0; x < width; ++x) {
                    let i = x * 4 + y * bytesPerRow;

                    alignedPixels[i] = (pixels as any)[pixelsIndex];
                    alignedPixels[i + 1] = (pixels as any)[pixelsIndex + 1];
                    alignedPixels[i + 2] = (pixels as any)[pixelsIndex + 2];
                    alignedPixels[i + 3] = (pixels as any)[pixelsIndex + 3];
                    pixelsIndex += 4;
                }
            }
            dataBuffer = this._createBuffer(alignedPixels, WebGPUConstants.GPUBufferUsage_COPY_SRC | WebGPUConstants.GPUBufferUsage_COPY_DST);
            const bufferView: GPUBufferCopyView = {
                buffer: dataBuffer.underlyingResource,
                bytesPerRow: bytesPerRow,
                rowsPerImage: height,
                offset: 0,
            };
            commandEncoder.copyBufferToTexture(bufferView, textureView, textureExtent);
        }

        this._device.defaultQueue.submit([commandEncoder.finish()]);

        this._releaseBuffer(dataBuffer);
    }

    private _getSamplerFilterDescriptor(internalTexture: InternalTexture): {
        magFilter: GPUFilterMode,
        minFilter: GPUFilterMode,
        mipmapFilter: GPUFilterMode
    } {
        let magFilter: GPUFilterMode, minFilter: GPUFilterMode, mipmapFilter: GPUFilterMode;
        switch (internalTexture.samplingMode) {
            case Engine.TEXTURE_BILINEAR_SAMPLINGMODE:
                magFilter = WebGPUConstants.GPUFilterMode_linear;
                minFilter = WebGPUConstants.GPUFilterMode_linear;
                mipmapFilter = WebGPUConstants.GPUFilterMode_nearest;
                break;
            case Engine.TEXTURE_TRILINEAR_SAMPLINGMODE:
                magFilter = WebGPUConstants.GPUFilterMode_linear;
                minFilter = WebGPUConstants.GPUFilterMode_linear;
                mipmapFilter = WebGPUConstants.GPUFilterMode_linear;
                break;
            case Engine.TEXTURE_NEAREST_SAMPLINGMODE:
                magFilter = WebGPUConstants.GPUFilterMode_nearest;
                minFilter = WebGPUConstants.GPUFilterMode_nearest;
                mipmapFilter = WebGPUConstants.GPUFilterMode_linear;
                break;
            case Engine.TEXTURE_NEAREST_NEAREST_MIPNEAREST:
                magFilter = WebGPUConstants.GPUFilterMode_nearest;
                minFilter = WebGPUConstants.GPUFilterMode_nearest;
                mipmapFilter = WebGPUConstants.GPUFilterMode_nearest;
                break;
            case Engine.TEXTURE_NEAREST_LINEAR_MIPNEAREST:
                magFilter = WebGPUConstants.GPUFilterMode_nearest;
                minFilter = WebGPUConstants.GPUFilterMode_linear;
                mipmapFilter = WebGPUConstants.GPUFilterMode_nearest;
                break;
            case Engine.TEXTURE_NEAREST_LINEAR_MIPLINEAR:
                magFilter = WebGPUConstants.GPUFilterMode_nearest;
                minFilter = WebGPUConstants.GPUFilterMode_linear;
                mipmapFilter = WebGPUConstants.GPUFilterMode_linear;
                break;
            case Engine.TEXTURE_NEAREST_LINEAR:
                magFilter = WebGPUConstants.GPUFilterMode_nearest;
                minFilter = WebGPUConstants.GPUFilterMode_linear;
                mipmapFilter = WebGPUConstants.GPUFilterMode_nearest;
                break;
            case Engine.TEXTURE_NEAREST_NEAREST:
                magFilter = WebGPUConstants.GPUFilterMode_nearest;
                minFilter = WebGPUConstants.GPUFilterMode_nearest;
                mipmapFilter = WebGPUConstants.GPUFilterMode_nearest;
                break;
            case Engine.TEXTURE_LINEAR_NEAREST_MIPNEAREST:
                magFilter = WebGPUConstants.GPUFilterMode_linear;
                minFilter = WebGPUConstants.GPUFilterMode_nearest;
                mipmapFilter = WebGPUConstants.GPUFilterMode_nearest;
                break;
            case Engine.TEXTURE_LINEAR_NEAREST_MIPLINEAR:
                magFilter = WebGPUConstants.GPUFilterMode_linear;
                minFilter = WebGPUConstants.GPUFilterMode_nearest;
                mipmapFilter = WebGPUConstants.GPUFilterMode_linear;
                break;
            case Engine.TEXTURE_LINEAR_LINEAR:
                magFilter = WebGPUConstants.GPUFilterMode_linear;
                minFilter = WebGPUConstants.GPUFilterMode_linear;
                mipmapFilter = WebGPUConstants.GPUFilterMode_nearest;
                break;
            case Engine.TEXTURE_LINEAR_NEAREST:
                magFilter = WebGPUConstants.GPUFilterMode_linear;
                minFilter = WebGPUConstants.GPUFilterMode_nearest;
                mipmapFilter = WebGPUConstants.GPUFilterMode_nearest;
                break;
            default:
                magFilter = WebGPUConstants.GPUFilterMode_linear;
                minFilter = WebGPUConstants.GPUFilterMode_linear;
                mipmapFilter = WebGPUConstants.GPUFilterMode_linear;
                break;
        }

        return {
            magFilter,
            minFilter,
            mipmapFilter
        };
    }

    private _getWrappingMode(mode: number): GPUAddressMode {
        switch (mode) {
            case Engine.TEXTURE_WRAP_ADDRESSMODE:
                return WebGPUConstants.GPUAddressMode_repeat;
            case Engine.TEXTURE_CLAMP_ADDRESSMODE:
                return WebGPUConstants.GPUAddressMode_clampToEdge;
            case Engine.TEXTURE_MIRROR_ADDRESSMODE:
                return WebGPUConstants.GPUAddressMode_mirrorRepeat;
        }
        return WebGPUConstants.GPUAddressMode_repeat;
    }

    private _getSamplerWrappingDescriptor(internalTexture: InternalTexture): {
        addressModeU: GPUAddressMode,
        addressModeV: GPUAddressMode,
        addressModeW: GPUAddressMode
    } {
        return {
            addressModeU: this._getWrappingMode(internalTexture._cachedWrapU!),
            addressModeV: this._getWrappingMode(internalTexture._cachedWrapV!),
            addressModeW: this._getWrappingMode(internalTexture._cachedWrapR!),
        };
    }

    private _getSamplerDescriptor(internalTexture: InternalTexture): GPUSamplerDescriptor {
        return {
            ...this._getSamplerFilterDescriptor(internalTexture),
            ...this._getSamplerWrappingDescriptor(internalTexture),
        };
    }

    public createTexture(urlArg: string, noMipmap: boolean, invertY: boolean, scene: Scene, samplingMode: number = Constants.TEXTURE_TRILINEAR_SAMPLINGMODE, onLoad: Nullable<() => void> = null, onError: Nullable<(message: string, exception: any) => void> = null, buffer: Nullable<ArrayBuffer | HTMLImageElement> = null, fallBack?: InternalTexture, format?: number): InternalTexture {
        const texture = new InternalTexture(this, InternalTextureSource.Url);
        const url = String(urlArg);

        // TODO WEBGPU. Find a better way.
        // TODO WEBGPU. this._options.textureSize

        texture.url = url;
        texture.generateMipMaps = !noMipmap;
        texture.samplingMode = samplingMode;
        texture.invertY = invertY;

        if (format) {
            texture.format = format;
        }

        let webglEngineTexture: InternalTexture;
        const onLoadInternal = () => {
            texture.isReady = webglEngineTexture.isReady;

            const width = webglEngineTexture.width;
            const height = webglEngineTexture.height;
            texture.width = width;
            texture.height = height;
            texture.baseWidth = width;
            texture.baseHeight = height;
            texture._isRGBD = texture._isRGBD || webglEngineTexture._isRGBD;
            texture._sphericalPolynomial = webglEngineTexture._sphericalPolynomial;

            let mipMaps = Scalar.Log2(Math.max(width, height));
            mipMaps = Math.floor(mipMaps);

            const textureExtent = {
                width,
                height,
                depth: 1
            };
            const textureDescriptor: GPUTextureDescriptor = {
                dimension: WebGPUConstants.GPUTextureDimension_2d,
                format: WebGPUConstants.GPUTextureFormat_rgba8unorm,
                mipLevelCount: noMipmap ? 1 : mipMaps + 1,
                sampleCount: 1,
                size: textureExtent,
                usage: WebGPUConstants.GPUTextureUsage_COPY_DST | WebGPUConstants.GPUTextureUsage_SAMPLED
            };

            const gpuTexture = this._device.createTexture(textureDescriptor);
            texture._webGPUTexture = gpuTexture;

            if (noMipmap) {
                this._uploadFromWebglTexture(webglEngineTexture, gpuTexture, width, height, -1);
            }
            else {
                this._uploadMipMapsFromWebglTexture(mipMaps, webglEngineTexture, gpuTexture, width, height, -1);
            }

            texture._webGPUTextureView = gpuTexture.createView();

            webglEngineTexture.dispose();

            texture.onLoadedObservable.notifyObservers(texture);
            texture.onLoadedObservable.clear();

            if (onLoad) {
                onLoad();
            }
        };

        webglEngineTexture = this._decodeEngine.createTexture(urlArg, noMipmap, invertY, scene, samplingMode,
            onLoadInternal, onError, buffer, fallBack, format);

        this._internalTexturesCache.push(texture);

        return texture;
    }

    public createCubeTexture(rootUrl: string, scene: Nullable<Scene>, files: Nullable<string[]>, noMipmap?: boolean, onLoad: Nullable<(data?: any) => void> = null, onError: Nullable<(message?: string, exception?: any) => void> = null, format?: number, forcedExtension: any = null, createPolynomials: boolean = false, lodScale: number = 0, lodOffset: number = 0, fallback: Nullable<InternalTexture> = null): InternalTexture {
        var texture = fallback ? fallback : new InternalTexture(this, InternalTextureSource.Cube);
        texture.isCube = true;
        texture.url = rootUrl;
        texture.generateMipMaps = !noMipmap;
        // TODO WEBGPU. Cube Texture Sampling Mode.
        texture.samplingMode = noMipmap ? Constants.TEXTURE_BILINEAR_SAMPLINGMODE : Constants.TEXTURE_TRILINEAR_SAMPLINGMODE;
        texture._lodGenerationScale = lodScale;
        texture._lodGenerationOffset = lodOffset;

        if (!this._doNotHandleContextLost) {
            texture._extension = forcedExtension;
            texture._files = files;
        }

        let webglEngineTexture: InternalTexture;
        const onLoadInternal = () => {
            texture.isReady = webglEngineTexture.isReady;

            const width = webglEngineTexture.width;
            const height = webglEngineTexture.height;
            const depth = 1;
            texture.width = width;
            texture.height = height;
            texture.baseWidth = width;
            texture.baseHeight = height;
            texture.depth = depth;
            texture.baseDepth = depth;
            texture._isRGBD = texture._isRGBD || webglEngineTexture._isRGBD;
            texture._sphericalPolynomial = webglEngineTexture._sphericalPolynomial;

            let mipMaps = Scalar.Log2(width);
            mipMaps = Math.round(mipMaps);

            const textureExtent = {
                width,
                height,
                depth: depth * 6,
            };
            const textureDescriptor: GPUTextureDescriptor = {
                dimension: WebGPUConstants.GPUTextureDimension_2d,
                format: WebGPUConstants.GPUTextureFormat_rgba8unorm,
                mipLevelCount: noMipmap ? 1 : mipMaps + 1,
                sampleCount: 1,
                size: textureExtent,
                usage: WebGPUConstants.GPUTextureUsage_COPY_DST | WebGPUConstants.GPUTextureUsage_SAMPLED
            };

            const gpuTexture = this._device.createTexture(textureDescriptor);
            texture._webGPUTexture = gpuTexture;

            const faces = [0, 1, 2, 3, 4, 5];
            for (let face of faces) {
                if (noMipmap) {
                    this._uploadFromWebglTexture(webglEngineTexture, gpuTexture, width, height, face);
                }
                else {
                    this._uploadMipMapsFromWebglTexture(mipMaps, webglEngineTexture, gpuTexture, width, height, face);
                }
            }
            texture._webGPUTextureView = gpuTexture.createView({
                dimension: WebGPUConstants.GPUTextureViewDimension_cube,
                format: WebGPUConstants.GPUTextureFormat_rgba8unorm,
                mipLevelCount: noMipmap ? 1 : mipMaps + 1,
                baseArrayLayer: 0,
                baseMipLevel: 0,
                aspect: WebGPUConstants.GPUTextureAspect_all
            } as any);
            webglEngineTexture.dispose();

            onLoad && onLoad();
        };
        webglEngineTexture = this._decodeEngine.createCubeTexture(rootUrl, scene, files, noMipmap, onLoadInternal, onError, format, forcedExtension, createPolynomials, lodScale, lodOffset, fallback);

        this._internalTexturesCache.push(texture);

        return texture;
    }

    public updateTextureSamplingMode(samplingMode: number, texture: InternalTexture): void {
        texture.samplingMode = samplingMode;
    }

    public updateDynamicTexture(texture: Nullable<InternalTexture>, canvas: HTMLCanvasElement, invertY: boolean, premulAlpha: boolean = false, format?: number): void {
        throw "Unimplemented updateDynamicTexture on WebGPU so far";
    }

    public setTexture(channel: number, _: Nullable<WebGLUniformLocation>, texture: Nullable<BaseTexture>, name: string): void {
        if (this._currentEffect) {
            const pipeline = this._currentEffect._pipelineContext as WebGPUPipelineContext;
            if (!texture) {
                pipeline.samplers[name] = null;
                return;
            }

            const internalTexture = texture!.getInternalTexture();
            if (internalTexture) {
                internalTexture._cachedWrapU = texture.wrapU;
                internalTexture._cachedWrapV = texture.wrapV;
                internalTexture._cachedWrapR = texture.wrapR;
            }

            if (pipeline.samplers[name]) {
                pipeline.samplers[name]!.texture = internalTexture!;
            }
            else {
                // TODO WEBGPU. 121 mapping samplers <-> availableSamplers
                const availableSampler = pipeline.availableSamplers[name];
                if (availableSampler) {
                    pipeline.samplers[name] = {
                        setIndex: availableSampler.setIndex,
                        textureBinding: availableSampler.bindingIndex,
                        samplerBinding: availableSampler.bindingIndex + 1,
                        texture: internalTexture!
                    };
                }
            }
        }
    }

    public bindSamplers(effect: Effect): void { }

    public _bindTextureDirectly(target: number, texture: InternalTexture): boolean {
        if (this._boundTexturesCache[this._activeChannel] !== texture) {
            this._boundTexturesCache[this._activeChannel] = texture;
            return true;
        }
        return false;
    }

    /** @hidden */
    public _bindTexture(channel: number, texture: InternalTexture): void {
        if (channel < 0) {
            return;
        }

        this._bindTextureDirectly(0, texture);
    }

    /** @hidden */
    public _uploadCompressedDataToTextureDirectly(texture: InternalTexture, internalFormat: number, width: number, height: number, data: ArrayBufferView, faceIndex: number = 0, lod: number = 0) {
    }

    /** @hidden */
    public _uploadDataToTextureDirectly(texture: InternalTexture, imageData: ArrayBufferView, faceIndex: number = 0, lod: number = 0): void {
    }

    /** @hidden */
    public _uploadArrayBufferViewToTexture(texture: InternalTexture, imageData: ArrayBufferView, faceIndex: number = 0, lod: number = 0): void {
    }

    /** @hidden */
    public _uploadImageToTexture(texture: InternalTexture, image: HTMLImageElement, faceIndex: number = 0, lod: number = 0) {
    }

    //------------------------------------------------------------------------------
    //                              Render Target Textures
    //------------------------------------------------------------------------------

    public createRenderTargetTexture(size: any, options: boolean | RenderTargetCreationOptions): InternalTexture {
        let fullOptions = new RenderTargetCreationOptions();

        if (options !== undefined && typeof options === "object") {
            fullOptions.generateMipMaps = options.generateMipMaps;
            fullOptions.generateDepthBuffer = options.generateDepthBuffer === undefined ? true : options.generateDepthBuffer;
            fullOptions.generateStencilBuffer = fullOptions.generateDepthBuffer && options.generateStencilBuffer;
            fullOptions.type = options.type === undefined ? Constants.TEXTURETYPE_UNSIGNED_INT : options.type;
            fullOptions.samplingMode = options.samplingMode === undefined ? Constants.TEXTURE_TRILINEAR_SAMPLINGMODE : options.samplingMode;
        } else {
            fullOptions.generateMipMaps = <boolean>options;
            fullOptions.generateDepthBuffer = true;
            fullOptions.generateStencilBuffer = false;
            fullOptions.type = Constants.TEXTURETYPE_UNSIGNED_INT;
            fullOptions.samplingMode = Constants.TEXTURE_TRILINEAR_SAMPLINGMODE;
        }
        var texture = new InternalTexture(this, InternalTextureSource.RenderTarget);

        var width = size.width || size;
        var height = size.height || size;

        texture._depthStencilBuffer = {};
        texture._framebuffer = {};
        texture.baseWidth = width;
        texture.baseHeight = height;
        texture.width = width;
        texture.height = height;
        texture.isReady = true;
        texture.samples = 1;
        texture.generateMipMaps = fullOptions.generateMipMaps ? true : false;
        texture.samplingMode = fullOptions.samplingMode;
        texture.type = fullOptions.type;
        texture._generateDepthBuffer = fullOptions.generateDepthBuffer;
        texture._generateStencilBuffer = fullOptions.generateStencilBuffer ? true : false;

        this._internalTexturesCache.push(texture);

        return texture;
    }

    //------------------------------------------------------------------------------
    //                              Render Commands
    //------------------------------------------------------------------------------

    /**
     * Begin a new frame
     */
    public beginFrame(): void {
        super.beginFrame();

        this._uploadEncoder = this._device.createCommandEncoder(this._uploadEncoderDescriptor);
        this._renderEncoder = this._device.createCommandEncoder(this._renderEncoderDescriptor);
    }

    /**
     * End the current frame
     */
    public endFrame(): void {
        this._endRenderPass();

        this._commandBuffers[0] = this._uploadEncoder.finish();
        this._commandBuffers[1] = this._renderEncoder.finish();

        this._device.defaultQueue.submit(this._commandBuffers);

        super.endFrame();
    }

    //------------------------------------------------------------------------------
    //                              Render Pass
    //------------------------------------------------------------------------------

    private _startMainRenderPass(): void {
        if (this._currentRenderPass) {
            this._endRenderPass();
        }

        // Resolve in case of MSAA
        if (this._options.antialiasing) {
            this._mainColorAttachments[0].resolveTarget = this._swapChain.getCurrentTexture().createView();
        }
        else {
            this._mainColorAttachments[0].attachment = this._swapChain.getCurrentTexture().createView();
        }

        this._currentRenderPass = this._renderEncoder.beginRenderPass({
            colorAttachments: this._mainColorAttachments,
            depthStencilAttachment: this._mainDepthAttachment
        });
    }

    private _endRenderPass(): void {
        if (this._currentRenderPass) {
            this._currentRenderPass.endPass();
            this._currentRenderPass = null;
        }
    }

    public bindFramebuffer(texture: InternalTexture, faceIndex?: number, requiredWidth?: number, requiredHeight?: number, forceFullscreenViewport?: boolean): void {
        if (this._currentRenderTarget) {
            this.unBindFramebuffer(this._currentRenderTarget);
        }
        this._currentRenderTarget = texture;
        this._currentFramebuffer = texture._MSAAFramebuffer ? texture._MSAAFramebuffer : texture._framebuffer;
        if (this._cachedViewport && !forceFullscreenViewport) {
            this.setViewport(this._cachedViewport, requiredWidth, requiredHeight);
        }
    }

    public unBindFramebuffer(texture: InternalTexture, disableGenerateMipMaps = false, onBeforeUnbind?: () => void): void {
        this._currentRenderTarget = null;

        if (onBeforeUnbind) {
            if (texture._MSAAFramebuffer) {
                this._currentFramebuffer = texture._framebuffer;
            }
            onBeforeUnbind();
        }
        this._currentFramebuffer = null;
    }

    //------------------------------------------------------------------------------
    //                              Render
    //------------------------------------------------------------------------------

    private _getTopology(fillMode: number): GPUPrimitiveTopology {
        switch (fillMode) {
            // Triangle views
            case Constants.MATERIAL_TriangleFillMode:
                return WebGPUConstants.GPUPrimitiveTopology_triangleList;
            case Constants.MATERIAL_PointFillMode:
                return WebGPUConstants.GPUPrimitiveTopology_pointList;
            case Constants.MATERIAL_WireFrameFillMode:
                return WebGPUConstants.GPUPrimitiveTopology_lineList;
            // Draw modes
            case Constants.MATERIAL_PointListDrawMode:
                return WebGPUConstants.GPUPrimitiveTopology_pointList;
            case Constants.MATERIAL_LineListDrawMode:
                return WebGPUConstants.GPUPrimitiveTopology_lineList;
            case Constants.MATERIAL_LineLoopDrawMode:
                // return this._gl.LINE_LOOP;
                // TODO WEBGPU. Line Loop Mode Fallback at buffer load time.
                throw "LineLoop is an unsupported fillmode in WebGPU";
            case Constants.MATERIAL_LineStripDrawMode:
                return WebGPUConstants.GPUPrimitiveTopology_lineStrip;
            case Constants.MATERIAL_TriangleStripDrawMode:
                return WebGPUConstants.GPUPrimitiveTopology_triangleStrip;
            case Constants.MATERIAL_TriangleFanDrawMode:
                // return this._gl.TRIANGLE_FAN;
                // TODO WEBGPU. Triangle Fan Mode Fallback at buffer load time.
                throw "TriangleFan is an unsupported fillmode in WebGPU";
            default:
                return WebGPUConstants.GPUPrimitiveTopology_triangleList;
        }
    }

    private _getCompareFunction(compareFunction: Nullable<number>): GPUCompareFunction {
        switch (compareFunction) {
            case Constants.ALWAYS:
                return WebGPUConstants.GPUCompareFunction_always;
            case Constants.EQUAL:
                return WebGPUConstants.GPUCompareFunction_equal;
            case Constants.GREATER:
                return WebGPUConstants.GPUCompareFunction_greater;
            case Constants.GEQUAL:
                return WebGPUConstants.GPUCompareFunction_greaterEqual;
            case Constants.LESS:
                return WebGPUConstants.GPUCompareFunction_less;
            case Constants.LEQUAL:
                return WebGPUConstants.GPUCompareFunction_lessEqual;
            case Constants.NEVER:
                return WebGPUConstants.GPUCompareFunction_never;
            case Constants.NOTEQUAL:
                return WebGPUConstants.GPUCompareFunction_notEqual;
            default:
                return WebGPUConstants.GPUCompareFunction_less;
        }
    }

    private _getOpFunction(operation: Nullable<number>, defaultOp: GPUStencilOperation): GPUStencilOperation {
        switch (operation) {
            case Constants.KEEP:
                return WebGPUConstants.GPUStencilOperation_keep;
            case Constants.ZERO:
                return WebGPUConstants.GPUStencilOperation_zero;
            case Constants.REPLACE:
                return WebGPUConstants.GPUStencilOperation_replace;
            case Constants.INVERT:
                return WebGPUConstants.GPUStencilOperation_invert;
            case Constants.INCR:
                return WebGPUConstants.GPUStencilOperation_incrementClamp;
            case Constants.DECR:
                return WebGPUConstants.GPUStencilOperation_decrementClamp;
            case Constants.INCR_WRAP:
                return WebGPUConstants.GPUStencilOperation_incrementWrap;
            case Constants.DECR_WRAP:
                return WebGPUConstants.GPUStencilOperation_decrementWrap;
            default:
                return defaultOp;
        }
    }

    private _getDepthStencilStateDescriptor(): GPUDepthStencilStateDescriptor {
        // TODO WEBGPU. Depth State according to the cached state.
        // And the current render pass attachment setup.
        const stencilFrontBack: GPUStencilStateFaceDescriptor = {
            compare: this._getCompareFunction(this._stencilState.stencilFunc),
            depthFailOp: this._getOpFunction(this._stencilState.stencilOpDepthFail, WebGPUConstants.GPUStencilOperation_keep),
            failOp: this._getOpFunction(this._stencilState.stencilOpStencilFail, WebGPUConstants.GPUStencilOperation_keep),
            passOp: this._getOpFunction(this._stencilState.stencilOpStencilDepthPass, WebGPUConstants.GPUStencilOperation_replace)
        };

        return {
            depthWriteEnabled: this.getDepthWrite(),
            depthCompare: this._getCompareFunction(this.getDepthFunction()),
            format: WebGPUConstants.GPUTextureFormat_depth24plusStencil8,
            stencilFront: stencilFrontBack,
            stencilBack: stencilFrontBack,
            stencilReadMask: this._stencilState.stencilFuncMask,
            stencilWriteMask: this._stencilState.stencilMask,
        };
    }

    /**
     * Set various states to the webGL context
     * @param culling defines backface culling state
     * @param zOffset defines the value to apply to zOffset (0 by default)
     * @param force defines if states must be applied even if cache is up to date
     * @param reverseSide defines if culling must be reversed (CCW instead of CW and CW instead of CCW)
     */
    public setState(culling: boolean, zOffset: number = 0, force?: boolean, reverseSide = false): void {
        // Culling
        if (this._depthCullingState.cull !== culling || force) {
            this._depthCullingState.cull = culling;
        }

        // Cull face
        // var cullFace = this.cullBackFaces ? this._gl.BACK : this._gl.FRONT;
        var cullFace = this.cullBackFaces ? 1 : 2;
        if (this._depthCullingState.cullFace !== cullFace || force) {
            this._depthCullingState.cullFace = cullFace;
        }

        // Z offset
        this.setZOffset(zOffset);

        // Front face
        // var frontFace = reverseSide ? this._gl.CW : this._gl.CCW;
        var frontFace = reverseSide ? 1 : 2;
        if (this._depthCullingState.frontFace !== frontFace || force) {
            this._depthCullingState.frontFace = frontFace;
        }
    }

    private _getFrontFace(): GPUFrontFace {
        switch (this._depthCullingState.frontFace) {
            case 1:
                return WebGPUConstants.GPUFrontFace_ccw;
            default:
                return WebGPUConstants.GPUFrontFace_cw;
        }
    }

    private _getCullMode(): GPUCullMode {
        if (this._depthCullingState.cull === false) {
            return WebGPUConstants.GPUCullMode_none;
        }

        if (this._depthCullingState.cullFace === 2) {
            return WebGPUConstants.GPUCullMode_front;
        }
        else {
            return WebGPUConstants.GPUCullMode_back;
        }
    }

    private _getRasterizationStateDescriptor(): GPURasterizationStateDescriptor {
        return {
            frontFace: this._getFrontFace(),
            cullMode: this._getCullMode(),
            depthBias: this._depthCullingState.zOffset,
            // depthBiasClamp: 0,
            // depthBiasSlopeScale: 0,
        };
    }

    private _getWriteMask(): number {
        if (this.__colorWrite) {
            return WebGPUConstants.GPUColorWriteBits_ALL;
        }
        return WebGPUConstants.GPUColorWriteBits_NONE;
    }

    /**
     * Sets the current alpha mode
     * @param mode defines the mode to use (one of the Engine.ALPHA_XXX)
     * @param noDepthWriteChange defines if depth writing state should remains unchanged (false by default)
     * @see http://doc.babylonjs.com/resources/transparency_and_how_meshes_are_rendered
     */
    public setAlphaMode(mode: number, noDepthWriteChange: boolean = false): void {
        if (this._alphaMode === mode) {
            return;
        }

        switch (mode) {
            case Engine.ALPHA_DISABLE:
                this._alphaState.alphaBlend = false;
                break;
            case Engine.ALPHA_PREMULTIPLIED:
                // this._alphaState.setAlphaBlendFunctionParameters(this._gl.ONE, this._gl.ONE_MINUS_SRC_ALPHA, this._gl.ONE, this._gl.ONE);
                this._alphaState.setAlphaBlendFunctionParameters(1, 0x0303, 1, 1);
                this._alphaState.alphaBlend = true;
                break;
            case Engine.ALPHA_PREMULTIPLIED_PORTERDUFF:
                // this._alphaState.setAlphaBlendFunctionParameters(this._gl.ONE, this._gl.ONE_MINUS_SRC_ALPHA, this._gl.ONE, this._gl.ONE_MINUS_SRC_ALPHA);
                this._alphaState.setAlphaBlendFunctionParameters(1, 0x0303, 1, 0x0303);
                this._alphaState.alphaBlend = true;
                break;
            case Engine.ALPHA_COMBINE:
                // this._alphaState.setAlphaBlendFunctionParameters(this._gl.SRC_ALPHA, this._gl.ONE_MINUS_SRC_ALPHA, this._gl.ONE, this._gl.ONE);
                this._alphaState.setAlphaBlendFunctionParameters(0x0302, 0x0303, 1, 1);
                this._alphaState.alphaBlend = true;
                break;
            case Engine.ALPHA_ONEONE:
                // this._alphaState.setAlphaBlendFunctionParameters(this._gl.ONE, this._gl.ONE, this._gl.ZERO, this._gl.ONE);
                this._alphaState.setAlphaBlendFunctionParameters(1, 1, 0, 1);
                this._alphaState.alphaBlend = true;
                break;
            case Engine.ALPHA_ADD:
                // this._alphaState.setAlphaBlendFunctionParameters(this._gl.SRC_ALPHA, this._gl.ONE, this._gl.ZERO, this._gl.ONE);
                this._alphaState.setAlphaBlendFunctionParameters(0x0302, 1, 0, 1);
                this._alphaState.alphaBlend = true;
                break;
            case Engine.ALPHA_SUBTRACT:
                // this._alphaState.setAlphaBlendFunctionParameters(this._gl.ZERO, this._gl.ONE_MINUS_SRC_COLOR, this._gl.ONE, this._gl.ONE);
                this._alphaState.setAlphaBlendFunctionParameters(0, 0x0301, 1, 1);
                this._alphaState.alphaBlend = true;
                break;
            case Engine.ALPHA_MULTIPLY:
                // this._alphaState.setAlphaBlendFunctionParameters(this._gl.DST_COLOR, this._gl.ZERO, this._gl.ONE, this._gl.ONE);
                this._alphaState.setAlphaBlendFunctionParameters(0x0306, 0, 1, 1);
                this._alphaState.alphaBlend = true;
                break;
            case Engine.ALPHA_MAXIMIZED:
                // this._alphaState.setAlphaBlendFunctionParameters(this._gl.SRC_ALPHA, this._gl.ONE_MINUS_SRC_COLOR, this._gl.ONE, this._gl.ONE);
                this._alphaState.setAlphaBlendFunctionParameters(0x0302, 0x0301, 1, 1);
                this._alphaState.alphaBlend = true;
                break;
            case Engine.ALPHA_INTERPOLATE:
                // this._alphaState.setAlphaBlendFunctionParameters(this._gl.CONSTANT_COLOR, this._gl.ONE_MINUS_CONSTANT_COLOR, this._gl.CONSTANT_ALPHA, this._gl.ONE_MINUS_CONSTANT_ALPHA);
                this._alphaState.setAlphaBlendFunctionParameters(0x8001, 0x8002, 0x8003, 0x8004);
                this._alphaState.alphaBlend = true;
                break;
            case Engine.ALPHA_SCREENMODE:
                // this._alphaState.setAlphaBlendFunctionParameters(this._gl.ONE, this._gl.ONE_MINUS_SRC_COLOR, this._gl.ONE, this._gl.ONE_MINUS_SRC_ALPHA);
                this._alphaState.setAlphaBlendFunctionParameters(1, 0x0301, 1, 0x0303);
                this._alphaState.alphaBlend = true;
                break;
        }
        if (!noDepthWriteChange) {
            this.setDepthWrite(mode === Engine.ALPHA_DISABLE);
        }
        this._alphaMode = mode;
    }

    private _getAphaBlendOperation(operation: Nullable<number>): GPUBlendOperation {
        switch (operation) {
            case 0x8006:
                return WebGPUConstants.GPUBlendOperation_add;
            case 0x800A:
                return WebGPUConstants.GPUBlendOperation_substract;
            case 0x800B:
                return WebGPUConstants.GPUBlendOperation_reverseSubtract;
            default:
                return WebGPUConstants.GPUBlendOperation_add;
        }
    }

    private _getAphaBlendFactor(factor: Nullable<number>): GPUBlendFactor {
        switch (factor) {
            case 0:
                return WebGPUConstants.GPUBlendFactor_zero;
            case 1:
                return WebGPUConstants.GPUBlendFactor_one;
            case 0x0300:
                return WebGPUConstants.GPUBlendFactor_srcColor;
            case 0x0301:
                return WebGPUConstants.GPUBlendFactor_oneMinusSrcColor;
            case 0x0302:
                return WebGPUConstants.GPUBlendFactor_srcAlpha;
            case 0x0303:
                return WebGPUConstants.GPUBlendFactor_oneMinusSrcAlpha;
            case 0x0304:
                return WebGPUConstants.GPUBlendFactor_dstAlpha;
            case 0x0305:
                return WebGPUConstants.GPUBlendFactor_oneMinusDstAlpha;
            case 0x0306:
                return WebGPUConstants.GPUBlendFactor_dstColor;
            case 0x0307:
                return WebGPUConstants.GPUBlendFactor_oneMinusDstColor;
            case 0x0308:
                return WebGPUConstants.GPUBlendFactor_srcAlphaSaturated;
            case 0x8001:
                return WebGPUConstants.GPUBlendFactor_blendColor;
            case 0x8002:
                return WebGPUConstants.GPUBlendFactor_oneMinusBlendColor;
            case 0x8003:
                return WebGPUConstants.GPUBlendFactor_blendColor;
            case 0x8004:
                return WebGPUConstants.GPUBlendFactor_oneMinusBlendColor;
            default:
                return WebGPUConstants.GPUBlendFactor_one;
        }
    }

    private _getAphaBlendState(): GPUBlendDescriptor {
        if (!this._alphaState.alphaBlend) {
            return { };
        }

        return {
            srcFactor: this._getAphaBlendFactor(this._alphaState._blendFunctionParameters[2]),
            dstFactor: this._getAphaBlendFactor(this._alphaState._blendFunctionParameters[3]),
            operation: this._getAphaBlendOperation(this._alphaState._blendEquationParameters[1]),
        };
    }

    private _getColorBlendState(): GPUBlendDescriptor {
        if (!this._alphaState.alphaBlend) {
            return { };
        }

        return {
            srcFactor: this._getAphaBlendFactor(this._alphaState._blendFunctionParameters[0]),
            dstFactor: this._getAphaBlendFactor(this._alphaState._blendFunctionParameters[1]),
            operation: this._getAphaBlendOperation(this._alphaState._blendEquationParameters[0]),
        };
    }

    private _getColorStateDescriptors(): GPUColorStateDescriptor[] {
        // TODO WEBGPU. Manage Multi render target.
        return [{
            format: this._options.swapChainFormat!,
            alphaBlend: this._getAphaBlendState(),
            colorBlend: this._getColorBlendState(),
            writeMask: this._getWriteMask(),
        }];
    }

    private _getStages(): GPURenderPipelineStageDescriptor {
        const gpuPipeline = this._currentEffect!._pipelineContext as WebGPUPipelineContext;
        return gpuPipeline.stages!;
    }

    private _getVertexInputDescriptorFormat(vertexBuffer: VertexBuffer): GPUVertexFormat {
        const kind = vertexBuffer.getKind();
        const type = vertexBuffer.type;
        const normalized = vertexBuffer.normalized;
        const size = vertexBuffer.getSize();

        switch (type) {
            case VertexBuffer.BYTE:
                switch (size) {
                    case 2:
                        return normalized ? WebGPUConstants.GPUVertexFormat_char2norm : WebGPUConstants.GPUVertexFormat_char2;
                    case 4:
                        return normalized ? WebGPUConstants.GPUVertexFormat_char4norm : WebGPUConstants.GPUVertexFormat_char4;
                }
            case VertexBuffer.UNSIGNED_BYTE:
                switch (size) {
                    case 2:
                        return normalized ? WebGPUConstants.GPUVertexFormat_uchar2norm : WebGPUConstants.GPUVertexFormat_uchar2;
                    case 4:
                        return normalized ? WebGPUConstants.GPUVertexFormat_uchar4norm : WebGPUConstants.GPUVertexFormat_uchar4;
                }
            case VertexBuffer.SHORT:
                switch (size) {
                    case 2:
                        return normalized ? WebGPUConstants.GPUVertexFormat_short2norm : WebGPUConstants.GPUVertexFormat_short2;
                    case 4:
                        return normalized ? WebGPUConstants.GPUVertexFormat_short4norm : WebGPUConstants.GPUVertexFormat_short4;
                }
            case VertexBuffer.UNSIGNED_SHORT:
                switch (size) {
                    case 2:
                        return normalized ? WebGPUConstants.GPUVertexFormat_ushort2norm : WebGPUConstants.GPUVertexFormat_ushort2;
                    case 4:
                        return normalized ? WebGPUConstants.GPUVertexFormat_ushort4norm : WebGPUConstants.GPUVertexFormat_ushort4;
                }
            case VertexBuffer.INT:
                switch (size) {
                    case 1:
                        return WebGPUConstants.GPUVertexFormat_int;
                    case 2:
                        return WebGPUConstants.GPUVertexFormat_int2;
                    case 3:
                        return WebGPUConstants.GPUVertexFormat_int3;
                    case 4:
                        return WebGPUConstants.GPUVertexFormat_int4;
                }
            case VertexBuffer.UNSIGNED_INT:
                switch (size) {
                    case 1:
                        return WebGPUConstants.GPUVertexFormat_uint;
                    case 2:
                        return WebGPUConstants.GPUVertexFormat_uint2;
                    case 3:
                        return WebGPUConstants.GPUVertexFormat_uint3;
                    case 4:
                        return WebGPUConstants.GPUVertexFormat_uint4;
                }
            case VertexBuffer.FLOAT:
                switch (size) {
                    case 1:
                        return WebGPUConstants.GPUVertexFormat_float;
                    case 2:
                        return WebGPUConstants.GPUVertexFormat_float2;
                    case 3:
                        return WebGPUConstants.GPUVertexFormat_float3;
                    case 4:
                        return WebGPUConstants.GPUVertexFormat_float4;
                }
        }

        throw new Error("Invalid Format '" + kind + "'");
    }

    private _getVertexInputDescriptor(): GPUVertexStateDescriptor {
        const descriptors: GPUVertexBufferLayoutDescriptor[] = [];
        const effect = this._currentEffect!;
        const attributes = effect.getAttributesNames();
        for (var index = 0; index < attributes.length; index++) {
            const location = effect.getAttributeLocation(index);

            if (location >= 0) {
                const vertexBuffer = this._currentVertexBuffers![attributes[index]];
                if (!vertexBuffer) {
                    continue;
                }

                const positionAttributeDescriptor: GPUVertexAttributeDescriptor = {
                    shaderLocation: location,
                    offset: 0, // not available in WebGL
                    format: this._getVertexInputDescriptorFormat(vertexBuffer),
                };

                // TODO WEBGPU. Factorize the one with the same underlying buffer.
                const vertexBufferDescriptor: GPUVertexBufferLayoutDescriptor = {
                    arrayStride: vertexBuffer.byteStride,
                    stepMode: vertexBuffer.getIsInstanced() ? WebGPUConstants.GPUInputStepMode_instance : WebGPUConstants.GPUInputStepMode_vertex,
                    attributes: [positionAttributeDescriptor]
                };

               descriptors.push(vertexBufferDescriptor);
            }
        }

        if (!this._currentIndexBuffer) {
            return {
                indexFormat: WebGPUConstants.GPUIndexFormat_uint32,
                vertexBuffers: descriptors
            };
        }

        const inputStateDescriptor: GPUVertexStateDescriptor = {
            indexFormat: this._currentIndexBuffer!.is32Bits ? WebGPUConstants.GPUIndexFormat_uint32 : WebGPUConstants.GPUIndexFormat_uint16,
            vertexBuffers: descriptors
        };
        return inputStateDescriptor;
    }

    private _getPipelineLayout(): GPUPipelineLayout {
        const bindGroupLayouts: GPUBindGroupLayout[] = [];
        const webgpuPipelineContext = this._currentEffect!._pipelineContext as WebGPUPipelineContext;

        for (let i = 0; i < webgpuPipelineContext.orderedUBOsAndSamplers.length; i++) {
            const setDefinition = webgpuPipelineContext.orderedUBOsAndSamplers[i];
            if (setDefinition === undefined) {
                const entries: GPUBindGroupLayoutEntry[] = [];
                const uniformsBindGroupLayout = this._device.createBindGroupLayout({
                    entries,
                });
                bindGroupLayouts[i] = uniformsBindGroupLayout;
                continue;
            }

            const entries: GPUBindGroupLayoutEntry[] = [];
            for (let j = 0; j < setDefinition.length; j++) {
                const bindingDefinition = webgpuPipelineContext.orderedUBOsAndSamplers[i][j];
                if (bindingDefinition === undefined) {
                    continue;
                }

                // TODO WEBGPU. Optimize shared samplers visibility for vertex/framgent.
                if (bindingDefinition.isSampler) {
                    entries.push({
                        binding: j,
                        visibility: WebGPUConstants.GPUShaderStageBit_VERTEX | WebGPUConstants.GPUShaderStageBit_FRAGMENT,
                        type: WebGPUConstants.GPUBindingType_sampledTexture,
                        viewDimension: bindingDefinition.textureDimension,
                        // TODO WEBGPU. Handle texture component type properly.
                        // textureComponentType?: GPUTextureComponentType,
                        // multisampled?: boolean;
                        // hasDynamicOffset?: boolean;
                        // storageTextureFormat?: GPUTextureFormat;
                    }, {
                        // TODO WEBGPU. No Magic + 1 (coming from current 1 texture 1 sampler startegy).
                        binding: j + 1,
                        visibility: WebGPUConstants.GPUShaderStageBit_VERTEX | WebGPUConstants.GPUShaderStageBit_FRAGMENT,
                        type: WebGPUConstants.GPUBindingType_sampler
                    });
                }
                else {
                    entries.push({
                        binding: j,
                        visibility: WebGPUConstants.GPUShaderStageBit_VERTEX | WebGPUConstants.GPUShaderStageBit_FRAGMENT,
                        type: WebGPUConstants.GPUBindingType_uniformBuffer,
                    });
                }
            }

            if (entries.length > 0) {
                const uniformsBindGroupLayout = this._device.createBindGroupLayout({
                    entries,
                });
                bindGroupLayouts[i] = uniformsBindGroupLayout;
            }
        }

        webgpuPipelineContext.bindGroupLayouts = bindGroupLayouts;
        return this._device.createPipelineLayout({ bindGroupLayouts });
    }

    private _getRenderPipeline(fillMode: number): GPURenderPipeline {
        // This is wrong to cache this way but workarounds the need of cache in the simple demo context.
        const gpuPipeline = this._currentEffect!._pipelineContext as WebGPUPipelineContext;
        if (gpuPipeline.renderPipeline) {
            return gpuPipeline.renderPipeline;
        }

        // Unsupported at the moment but needs to be extracted from the MSAA param.
        const topology = this._getTopology(fillMode);
        const rasterizationStateDescriptor = this._getRasterizationStateDescriptor();
        const depthStateDescriptor = this._getDepthStencilStateDescriptor();
        const colorStateDescriptors = this._getColorStateDescriptors();
        const stages = this._getStages();
        const inputStateDescriptor = this._getVertexInputDescriptor();
        const pipelineLayout = this._getPipelineLayout();

        gpuPipeline.renderPipeline = this._device.createRenderPipeline({
            sampleCount: this._mainPassSampleCount,
            primitiveTopology: topology,
            rasterizationState: rasterizationStateDescriptor,
            depthStencilState: depthStateDescriptor,
            colorStates: colorStateDescriptors,

            ...stages,
            vertexState: inputStateDescriptor,
            layout: pipelineLayout,
        });
        return gpuPipeline.renderPipeline;
    }

    private _getVertexInputsToRender(): IWebGPUPipelineContextVertexInputsCache {
        const effect = this._currentEffect!;
        const gpuContext = this._currentEffect!._pipelineContext as WebGPUPipelineContext;

        let vertexInputs = gpuContext.vertexInputs;
        if (vertexInputs) {
            return vertexInputs;
        }

        vertexInputs = {
            indexBuffer: null,
            indexOffset: 0,

            vertexStartSlot: 0,
            vertexBuffers: [],
            vertexOffsets: [],
        };
        gpuContext.vertexInputs = vertexInputs;

        if (this._currentIndexBuffer) {
            // TODO WEBGPU. Check if cache would be worth it.
            vertexInputs.indexBuffer = this._currentIndexBuffer.underlyingResource;
            vertexInputs.indexOffset = 0;
        }
        else {
            vertexInputs.indexBuffer = null;
        }

        const attributes = effect.getAttributesNames();
        for (var index = 0; index < attributes.length; index++) {
            const order = effect.getAttributeLocation(index);

            if (order >= 0) {
                const vertexBuffer = this._currentVertexBuffers![attributes[index]];
                if (!vertexBuffer) {
                    continue;
                }

                var buffer = vertexBuffer.getBuffer();
                if (buffer) {
                    vertexInputs.vertexBuffers.push(buffer.underlyingResource);
                    vertexInputs.vertexOffsets.push(vertexBuffer.byteOffset);
                }
            }
        }

        // TODO WEBGPU. Optimize buffer reusability and types as more are now allowed.
        return vertexInputs;
    }

    private _getBindGroupsToRender(): GPUBindGroup[] {
        const webgpuPipelineContext = this._currentEffect!._pipelineContext as WebGPUPipelineContext;
        let bindGroups = webgpuPipelineContext.bindGroups;
        if (bindGroups) {
            if (webgpuPipelineContext.uniformBuffer) {
                webgpuPipelineContext.uniformBuffer.update();
            }
            return bindGroups;
        }

        if (webgpuPipelineContext.uniformBuffer) {
            this.bindUniformBufferBase(webgpuPipelineContext.uniformBuffer.getBuffer()!, 0, "LeftOver");
            webgpuPipelineContext.uniformBuffer.update();
        }

        bindGroups = [];
        webgpuPipelineContext.bindGroups = bindGroups;

        const bindGroupLayouts = webgpuPipelineContext.bindGroupLayouts;

        for (let i = 0; i < webgpuPipelineContext.orderedUBOsAndSamplers.length; i++) {
            const setDefinition = webgpuPipelineContext.orderedUBOsAndSamplers[i];
            if (setDefinition === undefined) {
                let groupLayout: GPUBindGroupLayout;
                if (bindGroupLayouts && bindGroupLayouts[i]) {
                    groupLayout = bindGroupLayouts[i];
                }
                else {
                    groupLayout = webgpuPipelineContext.renderPipeline.getBindGroupLayout(i);
                }
                bindGroups[i] = this._device.createBindGroup({
                    layout: groupLayout,
                    entries: [],
                });
                continue;
            }

            const entries: GPUBindGroupEntry[] = [];
            for (let j = 0; j < setDefinition.length; j++) {
                const bindingDefinition = webgpuPipelineContext.orderedUBOsAndSamplers[i][j];
                if (bindingDefinition === undefined) {
                    continue;
                }

                // TODO WEBGPU. Authorize shared samplers and Vertex Textures.
                if (bindingDefinition.isSampler) {
                    const bindingInfo = webgpuPipelineContext.samplers[bindingDefinition.name];
                    if (bindingInfo) {
                        if (!bindingInfo.texture._webGPUSampler) {
                            const samplerDescriptor: GPUSamplerDescriptor = this._getSamplerDescriptor(bindingInfo.texture!);
                            const gpuSampler = this._device.createSampler(samplerDescriptor);
                            bindingInfo.texture._webGPUSampler = gpuSampler;
                        }

                        entries.push({
                            binding: bindingInfo.textureBinding,
                            resource: bindingInfo.texture._webGPUTextureView!,
                        }, {
                            binding: bindingInfo.samplerBinding,
                            resource: bindingInfo.texture._webGPUSampler!,
                        });
                    }
                    else {
                        Logger.Error("Sampler has not been bound: " + bindingDefinition.name);
                    }
                }
                else {
                    const dataBuffer = this._uniformsBuffers[bindingDefinition.name];
                    if (dataBuffer) {
                        const webgpuBuffer = dataBuffer.underlyingResource as GPUBuffer;
                        entries.push({
                            binding: j,
                            resource: {
                                buffer: webgpuBuffer,
                                offset: 0,
                                size: dataBuffer.capacity,
                            },
                        });
                    }
                    else {
                        Logger.Error("UBO has not been bound: " + bindingDefinition.name);
                    }
                }
            }

            if (entries.length > 0) {
                let groupLayout: GPUBindGroupLayout;
                if (bindGroupLayouts && bindGroupLayouts[i]) {
                    groupLayout = bindGroupLayouts[i];
                }
                else {
                    groupLayout = webgpuPipelineContext.renderPipeline.getBindGroupLayout(i);
                }
                bindGroups[i] = this._device.createBindGroup({
                    layout: groupLayout,
                    entries,
                });
            }
        }

        return bindGroups;
    }

    private _bindVertexInputs(vertexInputs: IWebGPUPipelineContextVertexInputsCache): void {
        const renderPass = this._bundleEncoder || this._currentRenderPass!;

        if (vertexInputs.indexBuffer) {
            // TODO WEBGPU. Check if cache would be worth it.
            renderPass.setIndexBuffer(vertexInputs.indexBuffer, vertexInputs.indexOffset);
        }

        // TODO WEBGPU. Optimize buffer reusability and types as more are now allowed.
        for (let i = 0; i < vertexInputs.vertexBuffers.length; i++) {
            const buf = vertexInputs.vertexBuffers[i];
            if (buf) {
                renderPass.setVertexBuffer(vertexInputs.vertexStartSlot + i, vertexInputs.vertexBuffers[i], vertexInputs.vertexOffsets[i]);
            }
        }
    }

    private _setRenderBindGroups(bindGroups: GPUBindGroup[]): void {
        // TODO WEBGPU. Only set groups if changes happened.
        const renderPass = this._bundleEncoder || this._currentRenderPass!;
        for (let i = 0; i < bindGroups.length; i++) {
            renderPass.setBindGroup(i, bindGroups[i]);
        }
    }

    private _setRenderPipeline(fillMode: number): void {
        const renderPass = this._bundleEncoder || this._currentRenderPass!;

        const pipeline = this._getRenderPipeline(fillMode);
        renderPass.setPipeline(pipeline);

        const vertexInputs = this._getVertexInputsToRender();
        this._bindVertexInputs(vertexInputs);

        const bindGroups = this._getBindGroupsToRender();
        this._setRenderBindGroups(bindGroups);

        if (this._alphaState.alphaBlend && this._alphaState._isBlendConstantsDirty) {
            // TODO WebGPU. should use renderPass.
            this._currentRenderPass!.setBlendColor(this._alphaState._blendConstants as any);
        }
    }

    public drawElementsType(fillMode: number, indexStart: number, indexCount: number, instancesCount: number = 1): void {
        const renderPass = this._bundleEncoder || this._currentRenderPass!;

        this._setRenderPipeline(fillMode);

        renderPass.drawIndexed(indexCount, instancesCount, indexStart, 0, 0);
    }

    public drawArraysType(fillMode: number, verticesStart: number, verticesCount: number, instancesCount: number = 1): void {
        const renderPass = this._bundleEncoder || this._currentRenderPass!;

        this._currentIndexBuffer = null;

        this._setRenderPipeline(fillMode);

        renderPass.draw(verticesCount, instancesCount, verticesStart, 0);
    }

    /**
     * Force a specific size of the canvas
     * @param width defines the new canvas' width
     * @param height defines the new canvas' height
     * @returns true if the size was changed
     */
    public setSize(width: number, height: number): boolean {
        if (!super.setSize(width, height)) {
            return false;
        }

        this._initializeMainAttachments();
        return true;
    }

    //------------------------------------------------------------------------------
    //                              Render Bundle
    //------------------------------------------------------------------------------

    private _bundleEncoder: Nullable<GPURenderBundleEncoder>;

    /**
     * Start recording all the gpu calls into a bundle.
     */
    public startRecordBundle(): void {
        // TODO. WebGPU. options should be dynamic.
        this._bundleEncoder = this._device.createRenderBundleEncoder({
            colorFormats: [ WebGPUConstants.GPUTextureFormat_bgra8unorm ],
            depthStencilFormat: WebGPUConstants.GPUTextureFormat_depth24plusStencil8,
            sampleCount: this._mainPassSampleCount,
        });
    }

    /**
     * Stops recording the bundle.
     * @returns the recorded bundle
     */
    public stopRecordBundle(): GPURenderBundle {
        const bundle = this._bundleEncoder!.finish();
        this._bundleEncoder = null;
        return bundle;
    }

    /**
     * Execute the previously recorded bundle.
     * @param bundles defines the bundle to replay
     */
    public executeBundles(bundles: GPURenderBundle[]): void {
        if (!this._currentRenderPass) {
            this._startMainRenderPass();
        }

        this._currentRenderPass!.executeBundles(bundles);
    }

    //------------------------------------------------------------------------------
    //                              Dispose
    //------------------------------------------------------------------------------

    /**
     * Dispose and release all associated resources
     */
    public dispose(): void {
        this._decodeEngine.dispose();
        this._compiledShaders = { };
        if (this._mainTexture) {
            this._mainTexture.destroy();
        }
        if (this._depthTexture) {
            this._depthTexture.destroy();
        }
        super.dispose();
    }

    //------------------------------------------------------------------------------
    //                              Misc
    //------------------------------------------------------------------------------

    public getRenderWidth(useScreen = false): number {
        if (!useScreen && this._currentRenderTarget) {
            return this._currentRenderTarget.width;
        }

        return this._canvas.width;
    }

    public getRenderHeight(useScreen = false): number {
        if (!useScreen && this._currentRenderTarget) {
            return this._currentRenderTarget.height;
        }

        return this._canvas.height;
    }

    public getRenderingCanvas(): Nullable<HTMLCanvasElement> {
        return this._canvas;
    }

    //------------------------------------------------------------------------------
    //                              Errors
    //------------------------------------------------------------------------------

    public getError(): number {
        // TODO WEBGPU. from the webgpu errors.
        return 0;
    }

    //------------------------------------------------------------------------------
    //                              Unused WebGPU
    //------------------------------------------------------------------------------
    public areAllEffectsReady(): boolean {
        // No parallel shader compilation.
        return true;
    }

    public _executeWhenRenderingStateIsCompiled(pipelineContext: IPipelineContext, action: () => void) {
        // No parallel shader compilation.
        // No Async, so direct launch
        action();
    }

    public _isRenderingStateCompiled(pipelineContext: IPipelineContext): boolean {
        // No parallel shader compilation.
        return true;
    }

    public _getUnpackAlignement(): number {
        return 1;
    }

    public _unpackFlipY(value: boolean) { }

    // TODO WEBGPU. All of the below should go once engine split with baseEngine.

    public applyStates() {
        // Apply States dynamically.
        // This is done at the pipeline creation level for the moment...
    }

    /** @hidden */
    public _getSamplingParameters(samplingMode: number, generateMipMaps: boolean): { min: number; mag: number } {
        throw "_getSamplingParameters is not available in WebGPU";
    }

    public bindUniformBlock(pipelineContext: IPipelineContext, blockName: string, index: number): void {
    }

    public getUniforms(pipelineContext: IPipelineContext, uniformsNames: string[]): Nullable<WebGLUniformLocation>[] {
        return [];
    }

    public setIntArray(uniform: WebGLUniformLocation, array: Int32Array): void {
    }

    public setIntArray2(uniform: WebGLUniformLocation, array: Int32Array): void {
    }

    public setIntArray3(uniform: WebGLUniformLocation, array: Int32Array): void {
    }

    public setIntArray4(uniform: WebGLUniformLocation, array: Int32Array): void {
    }

    public setArray(uniform: WebGLUniformLocation, array: number[]): void {
    }

    public setArray2(uniform: WebGLUniformLocation, array: number[]): void {
    }

    public setArray3(uniform: WebGLUniformLocation, array: number[]): void {
    }

    public setArray4(uniform: WebGLUniformLocation, array: number[]): void {
    }

    public setMatrices(uniform: WebGLUniformLocation, matrices: Float32Array): void {
    }

    public setMatrix3x3(uniform: WebGLUniformLocation, matrix: Float32Array): void {
    }

    public setMatrix2x2(uniform: WebGLUniformLocation, matrix: Float32Array): void {
    }

    public setFloat(uniform: WebGLUniformLocation, value: number): void {
    }

    public setFloat2(uniform: WebGLUniformLocation, x: number, y: number): void {
    }

    public setFloat3(uniform: WebGLUniformLocation, x: number, y: number, z: number): void {
    }

    public setFloat4(uniform: WebGLUniformLocation, x: number, y: number, z: number, w: number): void {
    }
}
<|MERGE_RESOLUTION|>--- conflicted
+++ resolved
@@ -1,2470 +1,2445 @@
-import { Logger } from "../Misc/logger";
-import { Nullable, DataArray, IndicesArray, FloatArray } from "../types";
-import { Scene } from "../scene";
-import { Color4 } from "../Maths/math";
-import { Scalar } from "../Maths/math.scalar";
-import { Engine } from "../Engines/engine";
-import { InstancingAttributeInfo } from "../Engines/instancingAttributeInfo";
-import { RenderTargetCreationOptions } from "../Materials/Textures/renderTargetCreationOptions";
-import { InternalTexture, InternalTextureSource } from "../Materials/Textures/internalTexture";
-import { IEffectCreationOptions, Effect } from "../Materials/effect";
-import { EffectFallbacks } from "../Materials/effectFallbacks";
-import { _TimeToken } from "../Instrumentation/timeToken";
-import { Constants } from "./constants";
-import { WebGPUConstants } from "./WebGPU/webgpuConstants";
-import { VertexBuffer } from "../Meshes/buffer";
-import { WebGPUPipelineContext, IWebGPUPipelineContextVertexInputsCache } from './WebGPU/webgpuPipelineContext';
-import { IPipelineContext } from './IPipelineContext';
-import { DataBuffer } from '../Meshes/dataBuffer';
-import { WebGPUDataBuffer } from '../Meshes/WebGPU/webgpuDataBuffer';
-import { BaseTexture } from "../Materials/Textures/baseTexture";
-import { IShaderProcessor } from "./Processors/iShaderProcessor";
-import { WebGPUShaderProcessor } from "./WebGPU/webgpuShaderProcessors";
-import { ShaderProcessingContext } from "./Processors/shaderProcessingOptions";
-import { WebGPUShaderProcessingContext } from "./WebGPU/webgpuShaderProcessingContext";
-import { Tools } from "../Misc/tools";
-
-/**
- * Options to load the associated Glslang library
- */
-export interface GlslangOptions {
-    /**
-     * Defines an existing instance of Glslang (usefull in modules who do not access the global instance).
-     */
-    glslang?: any;
-    /**
-     * Defines the URL of the glslang JS File.
-     */
-    jsPath?: string;
-    /**
-     * Defines the URL of the glslang WASM File.
-     */
-    wasmPath?: string;
-}
-
-/**
- * Options to create the WebGPU engine
- */
-export interface WebGPUEngineOptions extends GPURequestAdapterOptions {
-
-    /**
-     * If delta time between frames should be constant
-     * @see https://doc.babylonjs.com/babylon101/animations#deterministic-lockstep
-     */
-    deterministicLockstep?: boolean;
-
-    /**
-     * Maximum about of steps between frames (Default: 4)
-     * @see https://doc.babylonjs.com/babylon101/animations#deterministic-lockstep
-     */
-    lockstepMaxSteps?: number;
-
-    /**
-     * Defines the seconds between each deterministic lock step
-     */
-    timeStep?: number;
-
-    /**
-     * Defines that engine should ignore modifying touch action attribute and style
-     * If not handle, you might need to set it up on your side for expected touch devices behavior.
-     */
-    doNotHandleTouchAction?: boolean;
-
-    /**
-     * Defines if webaudio should be initialized as well
-     * @see http://doc.babylonjs.com/how_to/playing_sounds_and_music
-     */
-    audioEngine?: boolean;
-
-    /**
-     * Defines the category of adapter to use.
-     * Is it the discrete or integrated device.
-     */
-    powerPreference?: GPUPowerPreference;
-
-    /**
-     * Defines the device descriptor used to create a device.
-     */
-    deviceDescriptor?: GPUDeviceDescriptor;
-
-    /**
-     * Defines the requested Swap Chain Format.
-     */
-    swapChainFormat?: GPUTextureFormat;
-
-    /**
-     * Defines wether MSAA is enabled on the canvas.
-     */
-    antialiasing?: boolean;
-}
-
-/**
- * The web GPU engine class provides support for WebGPU version of babylon.js.
- */
-export class WebGPUEngine extends Engine {
-    // Default glslang options.
-    private static readonly _glslangDefaultOptions: GlslangOptions = {
-        jsPath: "https://preview.babylonjs.com/glslang/glslang.js",
-        wasmPath: "https://preview.babylonjs.com/glslang/glslang.wasm"
-    };
-
-    // Page Life cycle and constants
-    private readonly _uploadEncoderDescriptor = { label: "upload" };
-    private readonly _renderEncoderDescriptor = { label: "render" };
-    private readonly _clearDepthValue = 1;
-    private readonly _clearStencilValue = 0;
-    private readonly _defaultSampleCount = 4; // Only supported value for now.
-
-    // Engine Life Cycle
-    private _canvas: HTMLCanvasElement;
-    private _options: WebGPUEngineOptions;
-    private _glslang: any = null;
-    private _adapter: GPUAdapter;
-    private _device: GPUDevice;
-    private _context: GPUCanvasContext;
-    private _swapChain: GPUSwapChain;
-    private _mainPassSampleCount: number;
-
-    // Some of the internal state might change during the render pass.
-    // This happens mainly during clear for the state
-    // And when the frame starts to swap the target texture from the swap chain
-    private _mainTexture: GPUTexture;
-    private _depthTexture: GPUTexture;
-    private _mainColorAttachments: GPURenderPassColorAttachmentDescriptor[];
-    private _mainTextureExtends: GPUExtent3D;
-    private _mainDepthAttachment: GPURenderPassDepthStencilAttachmentDescriptor;
-
-    // Frame Life Cycle (recreated each frame)
-    private _uploadEncoder: GPUCommandEncoder;
-    private _renderEncoder: GPUCommandEncoder;
-
-    private _commandBuffers: GPUCommandBuffer[] = [null as any, null as any];
-
-    // Frame Buffer Life Cycle (recreated for each render target pass)
-    private _currentRenderPass: Nullable<GPURenderPassEncoder> = null;
-
-    // DrawCall Life Cycle
-    // Effect is on the parent class
-    // protected _currentEffect: Nullable<Effect> = null;
-    private _currentVertexBuffers: Nullable<{ [key: string]: Nullable<VertexBuffer> }> = null;
-    private _currentIndexBuffer: Nullable<DataBuffer> = null;
-    private __colorWrite = true;
-    private _uniformsBuffers: { [name: string]: WebGPUDataBuffer } = {};
-
-    // Caches
-    private _compiledShaders: { [key: string]: {
-        stages: GPURenderPipelineStageDescriptor,
-        availableAttributes: { [key: string]: number },
-        availableUBOs: { [key: string]: { setIndex: number, bindingIndex: number} },
-        availableSamplers: { [key: string]: { setIndex: number, bindingIndex: number} },
-        orderedAttributes: string[],
-        orderedUBOsAndSamplers: { name: string, isSampler: boolean }[][],
-        leftOverUniforms: { name: string, type: string, length: number }[],
-        leftOverUniformsByName: { [name: string]: string },
-        sources: {
-            vertex: string
-            fragment: string,
-        }
-    } } = {};
-
-    // TODO WEBGPU. Texture Management. Temporary...
-    private _decodeCanvas = document.createElement("canvas");
-    private _decodeEngine = new Engine(this._decodeCanvas, false, {
-        alpha: true,
-        premultipliedAlpha: false,
-    }, false);
-
-    /**
-     * Gets a boolean indicating that the engine supports uniform buffers
-     * @see http://doc.babylonjs.com/features/webgl2#uniform-buffer-objets
-     */
-    public get supportsUniformBuffers(): boolean {
-        return true;
-    }
-
-    /**
-     * Create a new instance of the gpu engine.
-     * @param canvas Defines the canvas to use to display the result
-     * @param options Defines the options passed to the engine to create the GPU context dependencies
-     */
-    public constructor(canvas: HTMLCanvasElement, options: WebGPUEngineOptions = {}) {
-        super(null);
-
-        options.deviceDescriptor = options.deviceDescriptor || { };
-        options.swapChainFormat = options.swapChainFormat || WebGPUConstants.GPUTextureFormat_bgra8unorm;
-        options.antialiasing = options.antialiasing === undefined ? true : options.antialiasing;
-
-        this._decodeEngine.getCaps().textureFloat = false;
-        this._decodeEngine.getCaps().textureFloatRender = false;
-        this._decodeEngine.getCaps().textureHalfFloat = false;
-        this._decodeEngine.getCaps().textureHalfFloatRender = false;
-
-        Logger.Log(`Babylon.js v${Engine.Version} - WebGPU engine`);
-        if (!navigator.gpu) {
-            Logger.Error("WebGPU is not supported by your browser.");
-            return;
-        }
-
-        this._isWebGPU = true;
-        this._shaderPlatformName = "WEBGPU";
-
-        if (options.deterministicLockstep === undefined) {
-            options.deterministicLockstep = false;
-        }
-
-        if (options.lockstepMaxSteps === undefined) {
-            options.lockstepMaxSteps = 4;
-        }
-
-        if (options.audioEngine === undefined) {
-            options.audioEngine = true;
-        }
-
-        this._deterministicLockstep = options.deterministicLockstep;
-        this._lockstepMaxSteps = options.lockstepMaxSteps;
-        this._timeStep = options.timeStep || 1 / 60;
-
-        this._doNotHandleContextLost = true;
-
-        this._canvas = canvas;
-        this._options = options;
-
-        this._hardwareScalingLevel = 1;
-        this._mainPassSampleCount = options.antialiasing ? this._defaultSampleCount : 1;
-
-        this._sharedInit(canvas, !!options.doNotHandleTouchAction, options.audioEngine);
-
-        // TODO. WEBGPU. Use real way to do it.
-        this._canvas.style.transform = "scaleY(-1)";
-    }
-
-    //------------------------------------------------------------------------------
-    //                              Initialization
-    //------------------------------------------------------------------------------
-
-    /**
-     * Initializes the WebGPU context and dependencies.
-     * @param glslangOptions Defines the GLSLang compiler options if necessary
-     * @returns a promise notifying the readiness of the engine.
-     */
-    public initAsync(glslangOptions?: GlslangOptions): Promise<void> {
-        return this._initGlslang(glslangOptions)
-            .then((glslang: any) => {
-                this._glslang = glslang;
-                return navigator.gpu!.requestAdapter(this._options);
-            })
-            .then((adapter: GPUAdapter) => {
-                this._adapter = adapter;
-                return this._adapter.requestDevice(this._options.deviceDescriptor);
-            })
-            .then((device: GPUDevice) => this._device = device)
-            .then(() => {
-                this._initializeLimits();
-                this._initializeContextAndSwapChain();
-                this._initializeMainAttachments();
-                this.resize();
-            })
-            .catch((e: any) => {
-                Logger.Error("Can not create WebGPU Device and/or context.");
-                Logger.Error(e);
-            });
-    }
-
-    private _initGlslang(glslangOptions?: GlslangOptions): Promise<any> {
-        glslangOptions = glslangOptions || { };
-        glslangOptions = {
-            ...WebGPUEngine._glslangDefaultOptions,
-            ...glslangOptions
-        };
-
-        if (glslangOptions.glslang) {
-            return Promise.resolve(glslangOptions.glslang);
-        }
-
-        if ((window as any).glslang) {
-            return (window as any).glslang(glslangOptions!.wasmPath);
-        }
-
-        if (glslangOptions.jsPath && glslangOptions.wasmPath) {
-            return Tools.LoadScriptAsync(glslangOptions.jsPath)
-                .then(() => {
-                    return (window as any).glslang(glslangOptions!.wasmPath);
-                });
-        }
-
-        return Promise.reject("gslang is not available.");
-    }
-
-    private _initializeLimits(): void {
-        // Init caps
-        // TODO WEBGPU Real Capability check once limits will be working.
-
-        this._caps = this._caps = {
-            maxTexturesImageUnits: 16,
-            maxVertexTextureImageUnits: 16,
-            maxCombinedTexturesImageUnits: 32,
-            maxTextureSize: 2048,
-            maxCubemapTextureSize: 2048,
-            maxRenderTextureSize: 2048,
-            maxVertexAttribs: 16,
-            maxVaryingVectors: 16,
-            maxFragmentUniformVectors: 1024,
-            maxVertexUniformVectors: 1024,
-            standardDerivatives: true,
-            astc: null,
-            pvrtc: null,
-            etc1: null,
-            etc2: null,
-            maxAnisotropy: 0,  // TODO: Retrieve this smartly. Currently set to D3D11 maximum allowable value.
-            uintIndices: false,
-            fragmentDepthSupported: false,
-            highPrecisionShaderSupported: true,
-            colorBufferFloat: false,
-            textureFloat: false,
-            textureFloatLinearFiltering: false,
-            textureFloatRender: false,
-            textureHalfFloat: false,
-            textureHalfFloatLinearFiltering: false,
-            textureHalfFloatRender: false,
-            textureLOD: true,
-            drawBuffersExtension: true,
-            depthTextureExtension: true,
-            vertexArrayObject: false,
-            instancedArrays: true,
-            canUseTimestampForTimerQuery: false,
-            blendMinMax: false,
-            maxMSAASamples: 1
-        };
-
-        this._caps.parallelShaderCompile = null as any;
-    }
-
-    private _initializeContextAndSwapChain(): void {
-        this._context = this._canvas.getContext('gpupresent') as unknown as GPUCanvasContext;
-        this._swapChain = this._context.configureSwapChain({
-            device: this._device,
-            format: this._options.swapChainFormat!,
-            usage: WebGPUConstants.GPUTextureUsage_OUTPUT_ATTACHMENT | WebGPUConstants.GPUTextureUsage_COPY_SRC,
-        });
-    }
-
-    // Set default values as WebGL with depth and stencil attachment for the broadest Compat.
-    private _initializeMainAttachments(): void {
-        this._mainTextureExtends = {
-            width: this.getRenderWidth(),
-            height: this.getRenderHeight(),
-            depth: 1
-        };
-
-        if (this._options.antialiasing) {
-            const mainTextureDescriptor: GPUTextureDescriptor = {
-                size: this._mainTextureExtends,
-                mipLevelCount: 1,
-                sampleCount: this._mainPassSampleCount,
-                dimension: WebGPUConstants.GPUTextureDimension_2d,
-                format: WebGPUConstants.GPUTextureFormat_bgra8unorm,
-                usage: WebGPUConstants.GPUTextureUsage_OUTPUT_ATTACHMENT,
-            };
-
-            if (this._mainTexture) {
-                this._mainTexture.destroy();
-            }
-            this._mainTexture = this._device.createTexture(mainTextureDescriptor);
-            this._mainColorAttachments = [{
-                attachment: this._mainTexture.createView(),
-                loadValue: new Color4(0, 0, 0, 1),
-                storeOp: WebGPUConstants.GPUStoreOp_store
-            }];
-        }
-        else {
-            this._mainColorAttachments = [{
-                attachment: this._swapChain.getCurrentTexture().createView(),
-                loadValue: new Color4(0, 0, 0, 1),
-                storeOp: WebGPUConstants.GPUStoreOp_store
-            }];
-        }
-
-        const depthTextureDescriptor: GPUTextureDescriptor = {
-            size: this._mainTextureExtends,
-            mipLevelCount: 1,
-            sampleCount: this._mainPassSampleCount,
-            dimension: WebGPUConstants.GPUTextureDimension_2d,
-            format: WebGPUConstants.GPUTextureFormat_depth24plusStencil8,
-            usage:  WebGPUConstants.GPUTextureUsage_OUTPUT_ATTACHMENT
-        };
-
-        if (this._depthTexture) {
-            this._depthTexture.destroy();
-        }
-        this._depthTexture = this._device.createTexture(depthTextureDescriptor);
-        this._mainDepthAttachment = {
-            attachment: this._depthTexture.createView(),
-
-            depthLoadValue: this._clearDepthValue,
-            depthStoreOp: WebGPUConstants.GPUStoreOp_store,
-            stencilLoadValue: this._clearStencilValue,
-            stencilStoreOp: WebGPUConstants.GPUStoreOp_store,
-        };
-    }
-
-    /**
-     * Gets a shader processor implementation fitting with the current engine type.
-     * @returns The shader processor implementation.
-     */
-    protected _getShaderProcessor(): Nullable<IShaderProcessor> {
-        return new WebGPUShaderProcessor();
-    }
-
-    /** @hidden */
-    public _getShaderProcessingContext(): Nullable<ShaderProcessingContext> {
-        return new WebGPUShaderProcessingContext();
-    }
-
-    //------------------------------------------------------------------------------
-    //                          Static Pipeline WebGPU States
-    //------------------------------------------------------------------------------
-
-    public wipeCaches(bruteForce?: boolean): void {
-        if (this.preventCacheWipeBetweenFrames) {
-            return;
-        }
-        this.resetTextureCache();
-
-        this._currentEffect = null;
-        this._currentIndexBuffer = null;
-        this._currentVertexBuffers = null;
-
-        if (bruteForce) {
-            this._currentProgram = null;
-
-            this._stencilState.reset();
-            this._depthCullingState.reset();
-            this._alphaState.reset();
-        }
-
-        this._cachedVertexBuffers = null;
-        this._cachedIndexBuffer = null;
-        this._cachedEffectForVertexBuffers = null;
-    }
-
-    public setColorWrite(enable: boolean): void {
-        this.__colorWrite = enable;
-    }
-
-    public getColorWrite(): boolean {
-        return this.__colorWrite;
-    }
-
-    //------------------------------------------------------------------------------
-    //                              Dynamic WebGPU States
-    //------------------------------------------------------------------------------
-
-    public _viewport(x: number, y: number, width: number, height: number): void {
-        // TODO WEBGPU. Cache.
-        // if (x !== this._viewportCached.x ||
-        //     y !== this._viewportCached.y ||
-        //     width !== this._viewportCached.z ||
-        //     height !== this._viewportCached.w) {
-        //     this._viewportCached.x = x;
-        //     this._viewportCached.y = y;
-        //     this._viewportCached.z = width;
-        //     this._viewportCached.w = height;
-
-        //     this._gl.viewport(x, y, width, height);
-        // }
-        if (!this._currentRenderPass) {
-            this._startMainRenderPass();
-        }
-        // TODO WEBGPU. Viewport.
-        // Use 0 1 like the default webgl values.
-        // this._currentRenderPass!.setViewport(x, y, width, height, 0, 1);
-    }
-
-    public enableScissor(x: number, y: number, width: number, height: number): void {
-        if (!this._currentRenderPass) {
-            this._startMainRenderPass();
-        }
-
-        this._currentRenderPass!.setScissorRect(x, y, width, height);
-    }
-
-    public disableScissor() {
-        if (!this._currentRenderPass) {
-            this._startMainRenderPass();
-        }
-
-        this._currentRenderPass!.setScissorRect(0, 0, this.getRenderWidth(), this.getRenderHeight());
-    }
-
-    public clear(color: Color4, backBuffer: boolean, depth: boolean, stencil: boolean = false): void {
-        // Some PGs are using color3...
-        if (color.a === undefined) {
-            color.a = 1;
-        }
-        this._mainColorAttachments[0].loadValue = backBuffer ? color : WebGPUConstants.GPULoadOp_load;
-
-        this._mainDepthAttachment.depthLoadValue = depth ? this._clearDepthValue : WebGPUConstants.GPULoadOp_load;
-        this._mainDepthAttachment.stencilLoadValue = stencil ? this._clearStencilValue : WebGPUConstants.GPULoadOp_load;
-
-        this._startMainRenderPass();
-    }
-
-    //------------------------------------------------------------------------------
-    //                              WebGPU Buffers
-    //------------------------------------------------------------------------------
-    private _createBuffer(view: ArrayBufferView, flags: GPUBufferUsageFlags): DataBuffer {
-        const padding = view.byteLength % 4;
-        const verticesBufferDescriptor = {
-            size: view.byteLength + padding,
-            usage: flags
-        };
-        const buffer = this._device.createBuffer(verticesBufferDescriptor);
-        const dataBuffer = new WebGPUDataBuffer(buffer);
-        dataBuffer.references = 1;
-        dataBuffer.capacity = view.byteLength;
-
-        this._setSubData(dataBuffer, 0, view);
-
-        return dataBuffer;
-    }
-
-    private _setSubData(dataBuffer: WebGPUDataBuffer, dstByteOffset: number, src: ArrayBufferView, srcByteOffset = 0, byteLength = 0): void {
-        const buffer = dataBuffer.underlyingResource as GPUBuffer;
-
-        byteLength = byteLength || src.byteLength;
-        byteLength = Math.min(byteLength, dataBuffer.capacity - dstByteOffset);
-
-        // After Migration to Canary
-        let chunkStart = src.byteOffset + srcByteOffset;
-        let chunkEnd = chunkStart + byteLength;
-
-        // 4 bytes alignments for upload
-        const padding = byteLength % 4;
-        if (padding !== 0) {
-            const tempView = new Uint8Array(src.buffer.slice(chunkStart, chunkEnd));
-            src = new Uint8Array(byteLength + padding);
-            tempView.forEach((element, index) => {
-                (src as Uint8Array)[index] = element;
-            });
-            srcByteOffset = 0;
-            chunkStart = 0;
-            chunkEnd = byteLength + padding;
-            byteLength = byteLength + padding;
-        }
-
-        // Chunk
-        const maxChunk = 1024 * 1024 * 15;
-        let offset = 0;
-        while ((chunkEnd - (chunkStart + offset)) > maxChunk) {
-            this._device.defaultQueue.writeBuffer(buffer, dstByteOffset + offset, src.buffer, chunkStart + offset, maxChunk);
-            offset += maxChunk;
-        }
-<<<<<<< HEAD
-        const uploadBuffer = this._device.createBuffer({
-            usage: WebGPUConstants.GPUBufferUsage_TRANSFER_SRC,
-            size: byteLength - srcByteOffset,
-            mappedAtCreation: true
-        });
-        try {
-            for (let offset = 0; offset < byteLength; offset += this._maxBufferChunk) {
-                const uploadCount = Math.min(byteLength - offset, this._maxBufferChunk);
-                const uploadMapping = uploadBuffer.getMappedRange(offset, uploadCount);
-                new Uint8Array(uploadMapping).set(new Uint8Array(src.buffer, srcByteOffset + offset, uploadCount));
-                uploadBuffer.unmap();
-            }
-            commandEncoder.copyBufferToBuffer(
-                uploadBuffer, 0,
-                buffer, dstByteOffset,
-                byteLength);
-            this._device.defaultQueue.submit([commandEncoder.finish()]);
-        } catch (e) {
-            Logger.Error(e);
-        } finally {
-            uploadBuffer.destroy();
-        }
-=======
-
-        this._device.defaultQueue.writeBuffer(buffer, dstByteOffset + offset, src.buffer, chunkStart + offset, byteLength - offset);
->>>>>>> 49c34552
-    }
-
-    //------------------------------------------------------------------------------
-    //                              Vertex/Index Buffers
-    //------------------------------------------------------------------------------
-
-    public createVertexBuffer(data: DataArray): DataBuffer {
-        let view: ArrayBufferView;
-
-        if (data instanceof Array) {
-            view = new Float32Array(data);
-        }
-        else if (data instanceof ArrayBuffer) {
-            view = new Uint8Array(data);
-        }
-        else {
-            view = data;
-        }
-
-        const dataBuffer = this._createBuffer(view, WebGPUConstants.GPUBufferUsage_VERTEX | WebGPUConstants.GPUBufferUsage_COPY_DST);
-        return dataBuffer;
-    }
-
-    public createDynamicVertexBuffer(data: DataArray): DataBuffer {
-        return this.createVertexBuffer(data);
-    }
-
-    public updateDynamicVertexBuffer(vertexBuffer: DataBuffer, data: DataArray, byteOffset?: number, byteLength?: number): void {
-        const dataBuffer = vertexBuffer as WebGPUDataBuffer;
-        if (byteOffset === undefined) {
-            byteOffset = 0;
-        }
-
-        let view: ArrayBufferView;
-        if (byteLength === undefined) {
-            if (data instanceof Array) {
-                view = new Float32Array(data);
-            }
-            else if (data instanceof ArrayBuffer) {
-                view = new Uint8Array(data);
-            }
-            else {
-                view = data;
-            }
-            byteLength = view.byteLength;
-        } else {
-            if (data instanceof Array) {
-                view = new Float32Array(data);
-            }
-            else if (data instanceof ArrayBuffer) {
-                view = new Uint8Array(data);
-            }
-            else {
-                view = data;
-            }
-        }
-
-        this._setSubData(dataBuffer, byteOffset, view, 0, byteLength);
-    }
-
-    public createIndexBuffer(data: IndicesArray): DataBuffer {
-        let is32Bits = true;
-        let view: ArrayBufferView;
-
-        if (data instanceof Uint32Array || data instanceof Int32Array) {
-            view = data;
-        }
-        else if (data instanceof Uint16Array) {
-            view = data;
-            is32Bits = false;
-        }
-        else {
-            if (data.length > 65535) {
-                view = new Uint32Array(data);
-            }
-            else {
-                view = new Uint16Array(data);
-                is32Bits = false;
-            }
-        }
-
-        const dataBuffer = this._createBuffer(view, WebGPUConstants.GPUBufferUsage_INDEX | WebGPUConstants.GPUBufferUsage_COPY_DST);
-        dataBuffer.is32Bits = is32Bits;
-        return dataBuffer;
-    }
-
-    public updateDynamicIndexBuffer(indexBuffer: DataBuffer, indices: IndicesArray, offset: number = 0): void {
-        const gpuBuffer = indexBuffer as WebGPUDataBuffer;
-
-        var view: ArrayBufferView;
-        if (indices instanceof Uint16Array) {
-            if (indexBuffer.is32Bits) {
-                view = Uint32Array.from(indices);
-            }
-            else {
-                view = indices;
-            }
-        }
-        else if (indices instanceof Uint32Array) {
-            if (indexBuffer.is32Bits) {
-                view = indices;
-            }
-            else {
-                view = Uint16Array.from(indices);
-            }
-        }
-        else {
-            if (indexBuffer.is32Bits) {
-                view = new Uint32Array(indices);
-            }
-            else {
-                view = new Uint16Array(indices);
-            }
-        }
-
-        this._setSubData(gpuBuffer, offset, view);
-    }
-
-    public bindBuffersDirectly(vertexBuffer: DataBuffer, indexBuffer: DataBuffer, vertexDeclaration: number[], vertexStrideSize: number, effect: Effect): void {
-        throw "Not implemented on WebGPU so far.";
-    }
-
-    public updateAndBindInstancesBuffer(instancesBuffer: DataBuffer, data: Float32Array, offsetLocations: number[] | InstancingAttributeInfo[]): void {
-        throw "Not implemented on WebGPU so far.";
-    }
-
-    public bindBuffers(vertexBuffers: { [key: string]: Nullable<VertexBuffer> }, indexBuffer: Nullable<DataBuffer>, effect: Effect): void {
-        this._currentIndexBuffer = indexBuffer;
-        this._currentVertexBuffers = vertexBuffers;
-    }
-
-    /** @hidden */
-    public _releaseBuffer(buffer: DataBuffer): boolean {
-        buffer.references--;
-
-        if (buffer.references === 0) {
-            (buffer.underlyingResource as GPUBuffer).destroy();
-            return true;
-        }
-
-        return false;
-    }
-
-    //------------------------------------------------------------------------------
-    //                              UBO
-    //------------------------------------------------------------------------------
-
-    public createUniformBuffer(elements: FloatArray): DataBuffer {
-        let view: Float32Array;
-        if (elements instanceof Array) {
-            view = new Float32Array(elements);
-        }
-        else {
-            view = elements;
-        }
-
-        const dataBuffer = this._createBuffer(view, WebGPUConstants.GPUBufferUsage_UNIFORM | WebGPUConstants.GPUBufferUsage_COPY_DST);
-        return dataBuffer;
-    }
-
-    public createDynamicUniformBuffer(elements: FloatArray): DataBuffer {
-        return this.createUniformBuffer(elements);
-    }
-
-    public updateUniformBuffer(uniformBuffer: DataBuffer, elements: FloatArray, offset?: number, count?: number): void {
-        if (offset === undefined) {
-            offset = 0;
-        }
-
-        const dataBuffer = uniformBuffer as WebGPUDataBuffer;
-        let view: Float32Array;
-        if (count === undefined) {
-            if (elements instanceof Float32Array) {
-                view = elements;
-            } else {
-                view = new Float32Array(elements);
-            }
-            count = view.byteLength;
-        } else {
-            if (elements instanceof Float32Array) {
-                view = elements;
-            } else {
-                view = new Float32Array(elements);
-            }
-        }
-
-        this._setSubData(dataBuffer, offset, view, 0, count);
-    }
-
-    public bindUniformBufferBase(buffer: DataBuffer, location: number, name: string): void {
-        this._uniformsBuffers[name] = buffer as WebGPUDataBuffer;
-    }
-
-    //------------------------------------------------------------------------------
-    //                              Effects
-    //------------------------------------------------------------------------------
-
-    public createEffect(baseName: any, attributesNamesOrOptions: string[] | IEffectCreationOptions, uniformsNamesOrEngine: string[] | Engine, samplers?: string[], defines?: string, fallbacks?: EffectFallbacks,
-        onCompiled?: Nullable<(effect: Effect) => void>, onError?: Nullable<(effect: Effect, errors: string) => void>, indexParameters?: any): Effect {
-        const vertex = baseName.vertexElement || baseName.vertex || baseName;
-        const fragment = baseName.fragmentElement || baseName.fragment || baseName;
-
-        const name = vertex + "+" + fragment + "@" + (defines ? defines : (<IEffectCreationOptions>attributesNamesOrOptions).defines);
-        const shader = this._compiledShaders[name];
-        if (shader) {
-            return new Effect(baseName, attributesNamesOrOptions, uniformsNamesOrEngine, samplers, this, defines, fallbacks, onCompiled, onError, indexParameters, name, shader.sources);
-        }
-        else {
-            return new Effect(baseName, attributesNamesOrOptions, uniformsNamesOrEngine, samplers, this, defines, fallbacks, onCompiled, onError, indexParameters, name);
-        }
-    }
-
-    private _compileRawShaderToSpirV(source: string, type: string): Uint32Array {
-        return this._glslang.compileGLSL(source, type);
-    }
-
-    private _compileShaderToSpirV(source: string, type: string, defines: Nullable<string>, shaderVersion: string): Uint32Array {
-        return this._compileRawShaderToSpirV(shaderVersion + (defines ? defines + "\n" : "") + source, type);
-    }
-
-    private _createPipelineStageDescriptor(vertexShader: Uint32Array, fragmentShader: Uint32Array): GPURenderPipelineStageDescriptor {
-        return {
-            vertexStage: {
-                module: this._device.createShaderModule({
-                    code: vertexShader,
-                }),
-                entryPoint: "main",
-            },
-            fragmentStage: {
-                module: this._device.createShaderModule({
-                    code: fragmentShader,
-                }),
-                entryPoint: "main"
-            }
-        };
-    }
-
-    private _compileRawPipelineStageDescriptor(vertexCode: string, fragmentCode: string): GPURenderPipelineStageDescriptor {
-        var vertexShader = this._compileRawShaderToSpirV(vertexCode, "vertex");
-        var fragmentShader = this._compileRawShaderToSpirV(fragmentCode, "fragment");
-
-        return this._createPipelineStageDescriptor(vertexShader, fragmentShader);
-    }
-
-    private _compilePipelineStageDescriptor(vertexCode: string, fragmentCode: string, defines: Nullable<string>): GPURenderPipelineStageDescriptor {
-        this.onBeforeShaderCompilationObservable.notifyObservers(this);
-
-        var shaderVersion = "#version 450\n";
-        var vertexShader = this._compileShaderToSpirV(vertexCode, "vertex", defines, shaderVersion);
-        var fragmentShader = this._compileShaderToSpirV(fragmentCode, "fragment", defines, shaderVersion);
-
-        let program = this._createPipelineStageDescriptor(vertexShader, fragmentShader);
-
-        this.onAfterShaderCompilationObservable.notifyObservers(this);
-
-        return program;
-    }
-
-    public createRawShaderProgram(pipelineContext: IPipelineContext, vertexCode: string, fragmentCode: string, context?: WebGLRenderingContext, transformFeedbackVaryings: Nullable<string[]> = null): WebGLProgram {
-        throw "Not available on WebGPU";
-    }
-
-    public createShaderProgram(pipelineContext: IPipelineContext, vertexCode: string, fragmentCode: string, defines: Nullable<string>, context?: WebGLRenderingContext, transformFeedbackVaryings: Nullable<string[]> = null): WebGLProgram {
-        throw "Not available on WebGPU";
-    }
-
-    public createPipelineContext(shaderProcessingContext: Nullable<ShaderProcessingContext>): IPipelineContext {
-        var pipelineContext = new WebGPUPipelineContext(shaderProcessingContext! as WebGPUShaderProcessingContext, this);
-        pipelineContext.engine = this;
-        return pipelineContext;
-    }
-
-    /** @hidden */
-    public _preparePipelineContext(pipelineContext: IPipelineContext, vertexSourceCode: string, fragmentSourceCode: string, createAsRaw: boolean,
-        rebuildRebind: any,
-        defines: Nullable<string>,
-        transformFeedbackVaryings: Nullable<string[]>,
-        key: string) {
-        const webGpuContext = pipelineContext as WebGPUPipelineContext;
-
-        // TODO WEBGPU. Check if caches could be reuse from piepline ???
-        const shader = this._compiledShaders[key];
-        if (shader) {
-            webGpuContext.stages = shader.stages;
-            webGpuContext.availableAttributes = shader.availableAttributes;
-            webGpuContext.availableUBOs = shader.availableUBOs;
-            webGpuContext.availableSamplers = shader.availableSamplers;
-            webGpuContext.orderedAttributes = shader.orderedAttributes;
-            webGpuContext.orderedUBOsAndSamplers = shader.orderedUBOsAndSamplers;
-            webGpuContext.leftOverUniforms = shader.leftOverUniforms;
-            webGpuContext.leftOverUniformsByName = shader.leftOverUniformsByName;
-            webGpuContext.sources = shader.sources;
-        }
-        else {
-            if (createAsRaw) {
-                webGpuContext.stages = this._compileRawPipelineStageDescriptor(vertexSourceCode, fragmentSourceCode);
-            }
-            else {
-                webGpuContext.stages = this._compilePipelineStageDescriptor(vertexSourceCode, fragmentSourceCode, defines);
-            }
-
-            this._compiledShaders[key] = {
-                stages: webGpuContext.stages,
-                availableAttributes: webGpuContext.availableAttributes,
-                availableUBOs: webGpuContext.availableUBOs,
-                availableSamplers: webGpuContext.availableSamplers,
-                orderedAttributes: webGpuContext.orderedAttributes,
-                orderedUBOsAndSamplers: webGpuContext.orderedUBOsAndSamplers,
-                leftOverUniforms: webGpuContext.leftOverUniforms,
-                leftOverUniformsByName: webGpuContext.leftOverUniformsByName,
-                sources: {
-                    fragment: fragmentSourceCode,
-                    vertex: vertexSourceCode
-                }
-            };
-        }
-    }
-
-    public getAttributes(pipelineContext: IPipelineContext, attributesNames: string[]): number[] {
-        const results = new Array(attributesNames.length);
-        const gpuPipelineContext = (pipelineContext as WebGPUPipelineContext);
-
-        // TODO WEBGPU. Hard coded for WebGPU until an introspection lib is available.
-        // Should be done at processing time, not need to double the work in here.
-        for (let i = 0; i < attributesNames.length; i++) {
-            const attributeName = attributesNames[i];
-            const attributeLocation = gpuPipelineContext.availableAttributes[attributeName];
-            if (attributeLocation === undefined) {
-                continue;
-            }
-
-            results[i] = attributeLocation;
-        }
-
-        return results;
-    }
-
-    public enableEffect(effect: Effect): void {
-        this._currentEffect = effect;
-
-        if (effect.onBind) {
-            effect.onBind(effect);
-        }
-        if (effect._onBindObservable) {
-            effect._onBindObservable.notifyObservers(effect);
-        }
-    }
-
-    public _releaseEffect(effect: Effect): void {
-        // Effect gets garbage collected without explicit destroy in WebGPU.
-    }
-
-    /**
-     * Force the engine to release all cached effects. This means that next effect compilation will have to be done completely even if a similar effect was already compiled
-     */
-    public releaseEffects() {
-        // Effect gets garbage collected without explicit destroy in WebGPU.
-    }
-
-    public _deletePipelineContext(pipelineContext: IPipelineContext): void {
-        const webgpuPipelineContext = pipelineContext as WebGPUPipelineContext;
-        if (webgpuPipelineContext) {
-            pipelineContext.dispose();
-        }
-    }
-
-    //------------------------------------------------------------------------------
-    //                              Textures
-    //------------------------------------------------------------------------------
-
-    /** @hidden */
-    public _createTexture(): WebGLTexture {
-        // TODO WEBGPU. This should return the GPUTexture, WebGLTexture might need to be wrapped like the buffers.
-        return { };
-    }
-
-    /** @hidden */
-    public _releaseTexture(texture: InternalTexture): void {
-        if (texture._webGPUTexture) {
-            texture._webGPUTexture.destroy();
-        }
-    }
-
-    private _uploadMipMapsFromWebglTexture(mipMaps: number, webglEngineTexture: InternalTexture, gpuTexture: GPUTexture, width: number, height: number, face: number) {
-        this._uploadFromWebglTexture(webglEngineTexture, gpuTexture, width, height, face);
-
-        let faceWidth = width;
-        let faceHeight = height;
-
-        for (let mip = 1; mip <= mipMaps; mip++) {
-            faceWidth = Math.max(Math.floor(faceWidth / 2), 1);
-            faceHeight = Math.max(Math.floor(faceHeight / 2), 1);
-
-            this._uploadFromWebglTexture(webglEngineTexture, gpuTexture, faceWidth, faceHeight, face, mip);
-        }
-    }
-
-    private _uploadFromWebglTexture(webglEngineTexture: InternalTexture, gpuTexture: GPUTexture, width: number, height: number, face: number, mip: number = 0): void {
-        let pixels = this._decodeEngine._readTexturePixels(webglEngineTexture, width, height, face, mip);
-        if (pixels instanceof Float32Array) {
-            const newPixels = new Uint8ClampedArray(pixels.length);
-            pixels.forEach((value, index) => newPixels[index] = value * 255);
-            pixels = newPixels;
-        }
-
-        const textureView: GPUTextureCopyView = {
-            texture: gpuTexture,
-            origin: {
-                x: 0,
-                y: 0,
-                z: Math.max(face, 0)
-            },
-            mipLevel: mip
-        };
-        const textureExtent = {
-            width,
-            height,
-            depth: 1
-        };
-
-        const commandEncoder = this._device.createCommandEncoder({});
-        const bytesPerRow = Math.ceil(width * 4 / 256) * 256;
-
-        let dataBuffer: DataBuffer;
-        if (bytesPerRow == width * 4) {
-            dataBuffer = this._createBuffer(pixels, WebGPUConstants.GPUBufferUsage_COPY_SRC | WebGPUConstants.GPUBufferUsage_COPY_DST);
-            const bufferView: GPUBufferCopyView = {
-                buffer: dataBuffer.underlyingResource,
-                bytesPerRow: bytesPerRow,
-                rowsPerImage: height,
-                offset: 0,
-            };
-            commandEncoder.copyBufferToTexture(bufferView, textureView, textureExtent);
-        } else {
-            const alignedPixels = new Uint8Array(bytesPerRow * height);
-            let pixelsIndex = 0;
-            for (let y = 0; y < height; ++y) {
-                for (let x = 0; x < width; ++x) {
-                    let i = x * 4 + y * bytesPerRow;
-
-                    alignedPixels[i] = (pixels as any)[pixelsIndex];
-                    alignedPixels[i + 1] = (pixels as any)[pixelsIndex + 1];
-                    alignedPixels[i + 2] = (pixels as any)[pixelsIndex + 2];
-                    alignedPixels[i + 3] = (pixels as any)[pixelsIndex + 3];
-                    pixelsIndex += 4;
-                }
-            }
-            dataBuffer = this._createBuffer(alignedPixels, WebGPUConstants.GPUBufferUsage_COPY_SRC | WebGPUConstants.GPUBufferUsage_COPY_DST);
-            const bufferView: GPUBufferCopyView = {
-                buffer: dataBuffer.underlyingResource,
-                bytesPerRow: bytesPerRow,
-                rowsPerImage: height,
-                offset: 0,
-            };
-            commandEncoder.copyBufferToTexture(bufferView, textureView, textureExtent);
-        }
-
-        this._device.defaultQueue.submit([commandEncoder.finish()]);
-
-        this._releaseBuffer(dataBuffer);
-    }
-
-    private _getSamplerFilterDescriptor(internalTexture: InternalTexture): {
-        magFilter: GPUFilterMode,
-        minFilter: GPUFilterMode,
-        mipmapFilter: GPUFilterMode
-    } {
-        let magFilter: GPUFilterMode, minFilter: GPUFilterMode, mipmapFilter: GPUFilterMode;
-        switch (internalTexture.samplingMode) {
-            case Engine.TEXTURE_BILINEAR_SAMPLINGMODE:
-                magFilter = WebGPUConstants.GPUFilterMode_linear;
-                minFilter = WebGPUConstants.GPUFilterMode_linear;
-                mipmapFilter = WebGPUConstants.GPUFilterMode_nearest;
-                break;
-            case Engine.TEXTURE_TRILINEAR_SAMPLINGMODE:
-                magFilter = WebGPUConstants.GPUFilterMode_linear;
-                minFilter = WebGPUConstants.GPUFilterMode_linear;
-                mipmapFilter = WebGPUConstants.GPUFilterMode_linear;
-                break;
-            case Engine.TEXTURE_NEAREST_SAMPLINGMODE:
-                magFilter = WebGPUConstants.GPUFilterMode_nearest;
-                minFilter = WebGPUConstants.GPUFilterMode_nearest;
-                mipmapFilter = WebGPUConstants.GPUFilterMode_linear;
-                break;
-            case Engine.TEXTURE_NEAREST_NEAREST_MIPNEAREST:
-                magFilter = WebGPUConstants.GPUFilterMode_nearest;
-                minFilter = WebGPUConstants.GPUFilterMode_nearest;
-                mipmapFilter = WebGPUConstants.GPUFilterMode_nearest;
-                break;
-            case Engine.TEXTURE_NEAREST_LINEAR_MIPNEAREST:
-                magFilter = WebGPUConstants.GPUFilterMode_nearest;
-                minFilter = WebGPUConstants.GPUFilterMode_linear;
-                mipmapFilter = WebGPUConstants.GPUFilterMode_nearest;
-                break;
-            case Engine.TEXTURE_NEAREST_LINEAR_MIPLINEAR:
-                magFilter = WebGPUConstants.GPUFilterMode_nearest;
-                minFilter = WebGPUConstants.GPUFilterMode_linear;
-                mipmapFilter = WebGPUConstants.GPUFilterMode_linear;
-                break;
-            case Engine.TEXTURE_NEAREST_LINEAR:
-                magFilter = WebGPUConstants.GPUFilterMode_nearest;
-                minFilter = WebGPUConstants.GPUFilterMode_linear;
-                mipmapFilter = WebGPUConstants.GPUFilterMode_nearest;
-                break;
-            case Engine.TEXTURE_NEAREST_NEAREST:
-                magFilter = WebGPUConstants.GPUFilterMode_nearest;
-                minFilter = WebGPUConstants.GPUFilterMode_nearest;
-                mipmapFilter = WebGPUConstants.GPUFilterMode_nearest;
-                break;
-            case Engine.TEXTURE_LINEAR_NEAREST_MIPNEAREST:
-                magFilter = WebGPUConstants.GPUFilterMode_linear;
-                minFilter = WebGPUConstants.GPUFilterMode_nearest;
-                mipmapFilter = WebGPUConstants.GPUFilterMode_nearest;
-                break;
-            case Engine.TEXTURE_LINEAR_NEAREST_MIPLINEAR:
-                magFilter = WebGPUConstants.GPUFilterMode_linear;
-                minFilter = WebGPUConstants.GPUFilterMode_nearest;
-                mipmapFilter = WebGPUConstants.GPUFilterMode_linear;
-                break;
-            case Engine.TEXTURE_LINEAR_LINEAR:
-                magFilter = WebGPUConstants.GPUFilterMode_linear;
-                minFilter = WebGPUConstants.GPUFilterMode_linear;
-                mipmapFilter = WebGPUConstants.GPUFilterMode_nearest;
-                break;
-            case Engine.TEXTURE_LINEAR_NEAREST:
-                magFilter = WebGPUConstants.GPUFilterMode_linear;
-                minFilter = WebGPUConstants.GPUFilterMode_nearest;
-                mipmapFilter = WebGPUConstants.GPUFilterMode_nearest;
-                break;
-            default:
-                magFilter = WebGPUConstants.GPUFilterMode_linear;
-                minFilter = WebGPUConstants.GPUFilterMode_linear;
-                mipmapFilter = WebGPUConstants.GPUFilterMode_linear;
-                break;
-        }
-
-        return {
-            magFilter,
-            minFilter,
-            mipmapFilter
-        };
-    }
-
-    private _getWrappingMode(mode: number): GPUAddressMode {
-        switch (mode) {
-            case Engine.TEXTURE_WRAP_ADDRESSMODE:
-                return WebGPUConstants.GPUAddressMode_repeat;
-            case Engine.TEXTURE_CLAMP_ADDRESSMODE:
-                return WebGPUConstants.GPUAddressMode_clampToEdge;
-            case Engine.TEXTURE_MIRROR_ADDRESSMODE:
-                return WebGPUConstants.GPUAddressMode_mirrorRepeat;
-        }
-        return WebGPUConstants.GPUAddressMode_repeat;
-    }
-
-    private _getSamplerWrappingDescriptor(internalTexture: InternalTexture): {
-        addressModeU: GPUAddressMode,
-        addressModeV: GPUAddressMode,
-        addressModeW: GPUAddressMode
-    } {
-        return {
-            addressModeU: this._getWrappingMode(internalTexture._cachedWrapU!),
-            addressModeV: this._getWrappingMode(internalTexture._cachedWrapV!),
-            addressModeW: this._getWrappingMode(internalTexture._cachedWrapR!),
-        };
-    }
-
-    private _getSamplerDescriptor(internalTexture: InternalTexture): GPUSamplerDescriptor {
-        return {
-            ...this._getSamplerFilterDescriptor(internalTexture),
-            ...this._getSamplerWrappingDescriptor(internalTexture),
-        };
-    }
-
-    public createTexture(urlArg: string, noMipmap: boolean, invertY: boolean, scene: Scene, samplingMode: number = Constants.TEXTURE_TRILINEAR_SAMPLINGMODE, onLoad: Nullable<() => void> = null, onError: Nullable<(message: string, exception: any) => void> = null, buffer: Nullable<ArrayBuffer | HTMLImageElement> = null, fallBack?: InternalTexture, format?: number): InternalTexture {
-        const texture = new InternalTexture(this, InternalTextureSource.Url);
-        const url = String(urlArg);
-
-        // TODO WEBGPU. Find a better way.
-        // TODO WEBGPU. this._options.textureSize
-
-        texture.url = url;
-        texture.generateMipMaps = !noMipmap;
-        texture.samplingMode = samplingMode;
-        texture.invertY = invertY;
-
-        if (format) {
-            texture.format = format;
-        }
-
-        let webglEngineTexture: InternalTexture;
-        const onLoadInternal = () => {
-            texture.isReady = webglEngineTexture.isReady;
-
-            const width = webglEngineTexture.width;
-            const height = webglEngineTexture.height;
-            texture.width = width;
-            texture.height = height;
-            texture.baseWidth = width;
-            texture.baseHeight = height;
-            texture._isRGBD = texture._isRGBD || webglEngineTexture._isRGBD;
-            texture._sphericalPolynomial = webglEngineTexture._sphericalPolynomial;
-
-            let mipMaps = Scalar.Log2(Math.max(width, height));
-            mipMaps = Math.floor(mipMaps);
-
-            const textureExtent = {
-                width,
-                height,
-                depth: 1
-            };
-            const textureDescriptor: GPUTextureDescriptor = {
-                dimension: WebGPUConstants.GPUTextureDimension_2d,
-                format: WebGPUConstants.GPUTextureFormat_rgba8unorm,
-                mipLevelCount: noMipmap ? 1 : mipMaps + 1,
-                sampleCount: 1,
-                size: textureExtent,
-                usage: WebGPUConstants.GPUTextureUsage_COPY_DST | WebGPUConstants.GPUTextureUsage_SAMPLED
-            };
-
-            const gpuTexture = this._device.createTexture(textureDescriptor);
-            texture._webGPUTexture = gpuTexture;
-
-            if (noMipmap) {
-                this._uploadFromWebglTexture(webglEngineTexture, gpuTexture, width, height, -1);
-            }
-            else {
-                this._uploadMipMapsFromWebglTexture(mipMaps, webglEngineTexture, gpuTexture, width, height, -1);
-            }
-
-            texture._webGPUTextureView = gpuTexture.createView();
-
-            webglEngineTexture.dispose();
-
-            texture.onLoadedObservable.notifyObservers(texture);
-            texture.onLoadedObservable.clear();
-
-            if (onLoad) {
-                onLoad();
-            }
-        };
-
-        webglEngineTexture = this._decodeEngine.createTexture(urlArg, noMipmap, invertY, scene, samplingMode,
-            onLoadInternal, onError, buffer, fallBack, format);
-
-        this._internalTexturesCache.push(texture);
-
-        return texture;
-    }
-
-    public createCubeTexture(rootUrl: string, scene: Nullable<Scene>, files: Nullable<string[]>, noMipmap?: boolean, onLoad: Nullable<(data?: any) => void> = null, onError: Nullable<(message?: string, exception?: any) => void> = null, format?: number, forcedExtension: any = null, createPolynomials: boolean = false, lodScale: number = 0, lodOffset: number = 0, fallback: Nullable<InternalTexture> = null): InternalTexture {
-        var texture = fallback ? fallback : new InternalTexture(this, InternalTextureSource.Cube);
-        texture.isCube = true;
-        texture.url = rootUrl;
-        texture.generateMipMaps = !noMipmap;
-        // TODO WEBGPU. Cube Texture Sampling Mode.
-        texture.samplingMode = noMipmap ? Constants.TEXTURE_BILINEAR_SAMPLINGMODE : Constants.TEXTURE_TRILINEAR_SAMPLINGMODE;
-        texture._lodGenerationScale = lodScale;
-        texture._lodGenerationOffset = lodOffset;
-
-        if (!this._doNotHandleContextLost) {
-            texture._extension = forcedExtension;
-            texture._files = files;
-        }
-
-        let webglEngineTexture: InternalTexture;
-        const onLoadInternal = () => {
-            texture.isReady = webglEngineTexture.isReady;
-
-            const width = webglEngineTexture.width;
-            const height = webglEngineTexture.height;
-            const depth = 1;
-            texture.width = width;
-            texture.height = height;
-            texture.baseWidth = width;
-            texture.baseHeight = height;
-            texture.depth = depth;
-            texture.baseDepth = depth;
-            texture._isRGBD = texture._isRGBD || webglEngineTexture._isRGBD;
-            texture._sphericalPolynomial = webglEngineTexture._sphericalPolynomial;
-
-            let mipMaps = Scalar.Log2(width);
-            mipMaps = Math.round(mipMaps);
-
-            const textureExtent = {
-                width,
-                height,
-                depth: depth * 6,
-            };
-            const textureDescriptor: GPUTextureDescriptor = {
-                dimension: WebGPUConstants.GPUTextureDimension_2d,
-                format: WebGPUConstants.GPUTextureFormat_rgba8unorm,
-                mipLevelCount: noMipmap ? 1 : mipMaps + 1,
-                sampleCount: 1,
-                size: textureExtent,
-                usage: WebGPUConstants.GPUTextureUsage_COPY_DST | WebGPUConstants.GPUTextureUsage_SAMPLED
-            };
-
-            const gpuTexture = this._device.createTexture(textureDescriptor);
-            texture._webGPUTexture = gpuTexture;
-
-            const faces = [0, 1, 2, 3, 4, 5];
-            for (let face of faces) {
-                if (noMipmap) {
-                    this._uploadFromWebglTexture(webglEngineTexture, gpuTexture, width, height, face);
-                }
-                else {
-                    this._uploadMipMapsFromWebglTexture(mipMaps, webglEngineTexture, gpuTexture, width, height, face);
-                }
-            }
-            texture._webGPUTextureView = gpuTexture.createView({
-                dimension: WebGPUConstants.GPUTextureViewDimension_cube,
-                format: WebGPUConstants.GPUTextureFormat_rgba8unorm,
-                mipLevelCount: noMipmap ? 1 : mipMaps + 1,
-                baseArrayLayer: 0,
-                baseMipLevel: 0,
-                aspect: WebGPUConstants.GPUTextureAspect_all
-            } as any);
-            webglEngineTexture.dispose();
-
-            onLoad && onLoad();
-        };
-        webglEngineTexture = this._decodeEngine.createCubeTexture(rootUrl, scene, files, noMipmap, onLoadInternal, onError, format, forcedExtension, createPolynomials, lodScale, lodOffset, fallback);
-
-        this._internalTexturesCache.push(texture);
-
-        return texture;
-    }
-
-    public updateTextureSamplingMode(samplingMode: number, texture: InternalTexture): void {
-        texture.samplingMode = samplingMode;
-    }
-
-    public updateDynamicTexture(texture: Nullable<InternalTexture>, canvas: HTMLCanvasElement, invertY: boolean, premulAlpha: boolean = false, format?: number): void {
-        throw "Unimplemented updateDynamicTexture on WebGPU so far";
-    }
-
-    public setTexture(channel: number, _: Nullable<WebGLUniformLocation>, texture: Nullable<BaseTexture>, name: string): void {
-        if (this._currentEffect) {
-            const pipeline = this._currentEffect._pipelineContext as WebGPUPipelineContext;
-            if (!texture) {
-                pipeline.samplers[name] = null;
-                return;
-            }
-
-            const internalTexture = texture!.getInternalTexture();
-            if (internalTexture) {
-                internalTexture._cachedWrapU = texture.wrapU;
-                internalTexture._cachedWrapV = texture.wrapV;
-                internalTexture._cachedWrapR = texture.wrapR;
-            }
-
-            if (pipeline.samplers[name]) {
-                pipeline.samplers[name]!.texture = internalTexture!;
-            }
-            else {
-                // TODO WEBGPU. 121 mapping samplers <-> availableSamplers
-                const availableSampler = pipeline.availableSamplers[name];
-                if (availableSampler) {
-                    pipeline.samplers[name] = {
-                        setIndex: availableSampler.setIndex,
-                        textureBinding: availableSampler.bindingIndex,
-                        samplerBinding: availableSampler.bindingIndex + 1,
-                        texture: internalTexture!
-                    };
-                }
-            }
-        }
-    }
-
-    public bindSamplers(effect: Effect): void { }
-
-    public _bindTextureDirectly(target: number, texture: InternalTexture): boolean {
-        if (this._boundTexturesCache[this._activeChannel] !== texture) {
-            this._boundTexturesCache[this._activeChannel] = texture;
-            return true;
-        }
-        return false;
-    }
-
-    /** @hidden */
-    public _bindTexture(channel: number, texture: InternalTexture): void {
-        if (channel < 0) {
-            return;
-        }
-
-        this._bindTextureDirectly(0, texture);
-    }
-
-    /** @hidden */
-    public _uploadCompressedDataToTextureDirectly(texture: InternalTexture, internalFormat: number, width: number, height: number, data: ArrayBufferView, faceIndex: number = 0, lod: number = 0) {
-    }
-
-    /** @hidden */
-    public _uploadDataToTextureDirectly(texture: InternalTexture, imageData: ArrayBufferView, faceIndex: number = 0, lod: number = 0): void {
-    }
-
-    /** @hidden */
-    public _uploadArrayBufferViewToTexture(texture: InternalTexture, imageData: ArrayBufferView, faceIndex: number = 0, lod: number = 0): void {
-    }
-
-    /** @hidden */
-    public _uploadImageToTexture(texture: InternalTexture, image: HTMLImageElement, faceIndex: number = 0, lod: number = 0) {
-    }
-
-    //------------------------------------------------------------------------------
-    //                              Render Target Textures
-    //------------------------------------------------------------------------------
-
-    public createRenderTargetTexture(size: any, options: boolean | RenderTargetCreationOptions): InternalTexture {
-        let fullOptions = new RenderTargetCreationOptions();
-
-        if (options !== undefined && typeof options === "object") {
-            fullOptions.generateMipMaps = options.generateMipMaps;
-            fullOptions.generateDepthBuffer = options.generateDepthBuffer === undefined ? true : options.generateDepthBuffer;
-            fullOptions.generateStencilBuffer = fullOptions.generateDepthBuffer && options.generateStencilBuffer;
-            fullOptions.type = options.type === undefined ? Constants.TEXTURETYPE_UNSIGNED_INT : options.type;
-            fullOptions.samplingMode = options.samplingMode === undefined ? Constants.TEXTURE_TRILINEAR_SAMPLINGMODE : options.samplingMode;
-        } else {
-            fullOptions.generateMipMaps = <boolean>options;
-            fullOptions.generateDepthBuffer = true;
-            fullOptions.generateStencilBuffer = false;
-            fullOptions.type = Constants.TEXTURETYPE_UNSIGNED_INT;
-            fullOptions.samplingMode = Constants.TEXTURE_TRILINEAR_SAMPLINGMODE;
-        }
-        var texture = new InternalTexture(this, InternalTextureSource.RenderTarget);
-
-        var width = size.width || size;
-        var height = size.height || size;
-
-        texture._depthStencilBuffer = {};
-        texture._framebuffer = {};
-        texture.baseWidth = width;
-        texture.baseHeight = height;
-        texture.width = width;
-        texture.height = height;
-        texture.isReady = true;
-        texture.samples = 1;
-        texture.generateMipMaps = fullOptions.generateMipMaps ? true : false;
-        texture.samplingMode = fullOptions.samplingMode;
-        texture.type = fullOptions.type;
-        texture._generateDepthBuffer = fullOptions.generateDepthBuffer;
-        texture._generateStencilBuffer = fullOptions.generateStencilBuffer ? true : false;
-
-        this._internalTexturesCache.push(texture);
-
-        return texture;
-    }
-
-    //------------------------------------------------------------------------------
-    //                              Render Commands
-    //------------------------------------------------------------------------------
-
-    /**
-     * Begin a new frame
-     */
-    public beginFrame(): void {
-        super.beginFrame();
-
-        this._uploadEncoder = this._device.createCommandEncoder(this._uploadEncoderDescriptor);
-        this._renderEncoder = this._device.createCommandEncoder(this._renderEncoderDescriptor);
-    }
-
-    /**
-     * End the current frame
-     */
-    public endFrame(): void {
-        this._endRenderPass();
-
-        this._commandBuffers[0] = this._uploadEncoder.finish();
-        this._commandBuffers[1] = this._renderEncoder.finish();
-
-        this._device.defaultQueue.submit(this._commandBuffers);
-
-        super.endFrame();
-    }
-
-    //------------------------------------------------------------------------------
-    //                              Render Pass
-    //------------------------------------------------------------------------------
-
-    private _startMainRenderPass(): void {
-        if (this._currentRenderPass) {
-            this._endRenderPass();
-        }
-
-        // Resolve in case of MSAA
-        if (this._options.antialiasing) {
-            this._mainColorAttachments[0].resolveTarget = this._swapChain.getCurrentTexture().createView();
-        }
-        else {
-            this._mainColorAttachments[0].attachment = this._swapChain.getCurrentTexture().createView();
-        }
-
-        this._currentRenderPass = this._renderEncoder.beginRenderPass({
-            colorAttachments: this._mainColorAttachments,
-            depthStencilAttachment: this._mainDepthAttachment
-        });
-    }
-
-    private _endRenderPass(): void {
-        if (this._currentRenderPass) {
-            this._currentRenderPass.endPass();
-            this._currentRenderPass = null;
-        }
-    }
-
-    public bindFramebuffer(texture: InternalTexture, faceIndex?: number, requiredWidth?: number, requiredHeight?: number, forceFullscreenViewport?: boolean): void {
-        if (this._currentRenderTarget) {
-            this.unBindFramebuffer(this._currentRenderTarget);
-        }
-        this._currentRenderTarget = texture;
-        this._currentFramebuffer = texture._MSAAFramebuffer ? texture._MSAAFramebuffer : texture._framebuffer;
-        if (this._cachedViewport && !forceFullscreenViewport) {
-            this.setViewport(this._cachedViewport, requiredWidth, requiredHeight);
-        }
-    }
-
-    public unBindFramebuffer(texture: InternalTexture, disableGenerateMipMaps = false, onBeforeUnbind?: () => void): void {
-        this._currentRenderTarget = null;
-
-        if (onBeforeUnbind) {
-            if (texture._MSAAFramebuffer) {
-                this._currentFramebuffer = texture._framebuffer;
-            }
-            onBeforeUnbind();
-        }
-        this._currentFramebuffer = null;
-    }
-
-    //------------------------------------------------------------------------------
-    //                              Render
-    //------------------------------------------------------------------------------
-
-    private _getTopology(fillMode: number): GPUPrimitiveTopology {
-        switch (fillMode) {
-            // Triangle views
-            case Constants.MATERIAL_TriangleFillMode:
-                return WebGPUConstants.GPUPrimitiveTopology_triangleList;
-            case Constants.MATERIAL_PointFillMode:
-                return WebGPUConstants.GPUPrimitiveTopology_pointList;
-            case Constants.MATERIAL_WireFrameFillMode:
-                return WebGPUConstants.GPUPrimitiveTopology_lineList;
-            // Draw modes
-            case Constants.MATERIAL_PointListDrawMode:
-                return WebGPUConstants.GPUPrimitiveTopology_pointList;
-            case Constants.MATERIAL_LineListDrawMode:
-                return WebGPUConstants.GPUPrimitiveTopology_lineList;
-            case Constants.MATERIAL_LineLoopDrawMode:
-                // return this._gl.LINE_LOOP;
-                // TODO WEBGPU. Line Loop Mode Fallback at buffer load time.
-                throw "LineLoop is an unsupported fillmode in WebGPU";
-            case Constants.MATERIAL_LineStripDrawMode:
-                return WebGPUConstants.GPUPrimitiveTopology_lineStrip;
-            case Constants.MATERIAL_TriangleStripDrawMode:
-                return WebGPUConstants.GPUPrimitiveTopology_triangleStrip;
-            case Constants.MATERIAL_TriangleFanDrawMode:
-                // return this._gl.TRIANGLE_FAN;
-                // TODO WEBGPU. Triangle Fan Mode Fallback at buffer load time.
-                throw "TriangleFan is an unsupported fillmode in WebGPU";
-            default:
-                return WebGPUConstants.GPUPrimitiveTopology_triangleList;
-        }
-    }
-
-    private _getCompareFunction(compareFunction: Nullable<number>): GPUCompareFunction {
-        switch (compareFunction) {
-            case Constants.ALWAYS:
-                return WebGPUConstants.GPUCompareFunction_always;
-            case Constants.EQUAL:
-                return WebGPUConstants.GPUCompareFunction_equal;
-            case Constants.GREATER:
-                return WebGPUConstants.GPUCompareFunction_greater;
-            case Constants.GEQUAL:
-                return WebGPUConstants.GPUCompareFunction_greaterEqual;
-            case Constants.LESS:
-                return WebGPUConstants.GPUCompareFunction_less;
-            case Constants.LEQUAL:
-                return WebGPUConstants.GPUCompareFunction_lessEqual;
-            case Constants.NEVER:
-                return WebGPUConstants.GPUCompareFunction_never;
-            case Constants.NOTEQUAL:
-                return WebGPUConstants.GPUCompareFunction_notEqual;
-            default:
-                return WebGPUConstants.GPUCompareFunction_less;
-        }
-    }
-
-    private _getOpFunction(operation: Nullable<number>, defaultOp: GPUStencilOperation): GPUStencilOperation {
-        switch (operation) {
-            case Constants.KEEP:
-                return WebGPUConstants.GPUStencilOperation_keep;
-            case Constants.ZERO:
-                return WebGPUConstants.GPUStencilOperation_zero;
-            case Constants.REPLACE:
-                return WebGPUConstants.GPUStencilOperation_replace;
-            case Constants.INVERT:
-                return WebGPUConstants.GPUStencilOperation_invert;
-            case Constants.INCR:
-                return WebGPUConstants.GPUStencilOperation_incrementClamp;
-            case Constants.DECR:
-                return WebGPUConstants.GPUStencilOperation_decrementClamp;
-            case Constants.INCR_WRAP:
-                return WebGPUConstants.GPUStencilOperation_incrementWrap;
-            case Constants.DECR_WRAP:
-                return WebGPUConstants.GPUStencilOperation_decrementWrap;
-            default:
-                return defaultOp;
-        }
-    }
-
-    private _getDepthStencilStateDescriptor(): GPUDepthStencilStateDescriptor {
-        // TODO WEBGPU. Depth State according to the cached state.
-        // And the current render pass attachment setup.
-        const stencilFrontBack: GPUStencilStateFaceDescriptor = {
-            compare: this._getCompareFunction(this._stencilState.stencilFunc),
-            depthFailOp: this._getOpFunction(this._stencilState.stencilOpDepthFail, WebGPUConstants.GPUStencilOperation_keep),
-            failOp: this._getOpFunction(this._stencilState.stencilOpStencilFail, WebGPUConstants.GPUStencilOperation_keep),
-            passOp: this._getOpFunction(this._stencilState.stencilOpStencilDepthPass, WebGPUConstants.GPUStencilOperation_replace)
-        };
-
-        return {
-            depthWriteEnabled: this.getDepthWrite(),
-            depthCompare: this._getCompareFunction(this.getDepthFunction()),
-            format: WebGPUConstants.GPUTextureFormat_depth24plusStencil8,
-            stencilFront: stencilFrontBack,
-            stencilBack: stencilFrontBack,
-            stencilReadMask: this._stencilState.stencilFuncMask,
-            stencilWriteMask: this._stencilState.stencilMask,
-        };
-    }
-
-    /**
-     * Set various states to the webGL context
-     * @param culling defines backface culling state
-     * @param zOffset defines the value to apply to zOffset (0 by default)
-     * @param force defines if states must be applied even if cache is up to date
-     * @param reverseSide defines if culling must be reversed (CCW instead of CW and CW instead of CCW)
-     */
-    public setState(culling: boolean, zOffset: number = 0, force?: boolean, reverseSide = false): void {
-        // Culling
-        if (this._depthCullingState.cull !== culling || force) {
-            this._depthCullingState.cull = culling;
-        }
-
-        // Cull face
-        // var cullFace = this.cullBackFaces ? this._gl.BACK : this._gl.FRONT;
-        var cullFace = this.cullBackFaces ? 1 : 2;
-        if (this._depthCullingState.cullFace !== cullFace || force) {
-            this._depthCullingState.cullFace = cullFace;
-        }
-
-        // Z offset
-        this.setZOffset(zOffset);
-
-        // Front face
-        // var frontFace = reverseSide ? this._gl.CW : this._gl.CCW;
-        var frontFace = reverseSide ? 1 : 2;
-        if (this._depthCullingState.frontFace !== frontFace || force) {
-            this._depthCullingState.frontFace = frontFace;
-        }
-    }
-
-    private _getFrontFace(): GPUFrontFace {
-        switch (this._depthCullingState.frontFace) {
-            case 1:
-                return WebGPUConstants.GPUFrontFace_ccw;
-            default:
-                return WebGPUConstants.GPUFrontFace_cw;
-        }
-    }
-
-    private _getCullMode(): GPUCullMode {
-        if (this._depthCullingState.cull === false) {
-            return WebGPUConstants.GPUCullMode_none;
-        }
-
-        if (this._depthCullingState.cullFace === 2) {
-            return WebGPUConstants.GPUCullMode_front;
-        }
-        else {
-            return WebGPUConstants.GPUCullMode_back;
-        }
-    }
-
-    private _getRasterizationStateDescriptor(): GPURasterizationStateDescriptor {
-        return {
-            frontFace: this._getFrontFace(),
-            cullMode: this._getCullMode(),
-            depthBias: this._depthCullingState.zOffset,
-            // depthBiasClamp: 0,
-            // depthBiasSlopeScale: 0,
-        };
-    }
-
-    private _getWriteMask(): number {
-        if (this.__colorWrite) {
-            return WebGPUConstants.GPUColorWriteBits_ALL;
-        }
-        return WebGPUConstants.GPUColorWriteBits_NONE;
-    }
-
-    /**
-     * Sets the current alpha mode
-     * @param mode defines the mode to use (one of the Engine.ALPHA_XXX)
-     * @param noDepthWriteChange defines if depth writing state should remains unchanged (false by default)
-     * @see http://doc.babylonjs.com/resources/transparency_and_how_meshes_are_rendered
-     */
-    public setAlphaMode(mode: number, noDepthWriteChange: boolean = false): void {
-        if (this._alphaMode === mode) {
-            return;
-        }
-
-        switch (mode) {
-            case Engine.ALPHA_DISABLE:
-                this._alphaState.alphaBlend = false;
-                break;
-            case Engine.ALPHA_PREMULTIPLIED:
-                // this._alphaState.setAlphaBlendFunctionParameters(this._gl.ONE, this._gl.ONE_MINUS_SRC_ALPHA, this._gl.ONE, this._gl.ONE);
-                this._alphaState.setAlphaBlendFunctionParameters(1, 0x0303, 1, 1);
-                this._alphaState.alphaBlend = true;
-                break;
-            case Engine.ALPHA_PREMULTIPLIED_PORTERDUFF:
-                // this._alphaState.setAlphaBlendFunctionParameters(this._gl.ONE, this._gl.ONE_MINUS_SRC_ALPHA, this._gl.ONE, this._gl.ONE_MINUS_SRC_ALPHA);
-                this._alphaState.setAlphaBlendFunctionParameters(1, 0x0303, 1, 0x0303);
-                this._alphaState.alphaBlend = true;
-                break;
-            case Engine.ALPHA_COMBINE:
-                // this._alphaState.setAlphaBlendFunctionParameters(this._gl.SRC_ALPHA, this._gl.ONE_MINUS_SRC_ALPHA, this._gl.ONE, this._gl.ONE);
-                this._alphaState.setAlphaBlendFunctionParameters(0x0302, 0x0303, 1, 1);
-                this._alphaState.alphaBlend = true;
-                break;
-            case Engine.ALPHA_ONEONE:
-                // this._alphaState.setAlphaBlendFunctionParameters(this._gl.ONE, this._gl.ONE, this._gl.ZERO, this._gl.ONE);
-                this._alphaState.setAlphaBlendFunctionParameters(1, 1, 0, 1);
-                this._alphaState.alphaBlend = true;
-                break;
-            case Engine.ALPHA_ADD:
-                // this._alphaState.setAlphaBlendFunctionParameters(this._gl.SRC_ALPHA, this._gl.ONE, this._gl.ZERO, this._gl.ONE);
-                this._alphaState.setAlphaBlendFunctionParameters(0x0302, 1, 0, 1);
-                this._alphaState.alphaBlend = true;
-                break;
-            case Engine.ALPHA_SUBTRACT:
-                // this._alphaState.setAlphaBlendFunctionParameters(this._gl.ZERO, this._gl.ONE_MINUS_SRC_COLOR, this._gl.ONE, this._gl.ONE);
-                this._alphaState.setAlphaBlendFunctionParameters(0, 0x0301, 1, 1);
-                this._alphaState.alphaBlend = true;
-                break;
-            case Engine.ALPHA_MULTIPLY:
-                // this._alphaState.setAlphaBlendFunctionParameters(this._gl.DST_COLOR, this._gl.ZERO, this._gl.ONE, this._gl.ONE);
-                this._alphaState.setAlphaBlendFunctionParameters(0x0306, 0, 1, 1);
-                this._alphaState.alphaBlend = true;
-                break;
-            case Engine.ALPHA_MAXIMIZED:
-                // this._alphaState.setAlphaBlendFunctionParameters(this._gl.SRC_ALPHA, this._gl.ONE_MINUS_SRC_COLOR, this._gl.ONE, this._gl.ONE);
-                this._alphaState.setAlphaBlendFunctionParameters(0x0302, 0x0301, 1, 1);
-                this._alphaState.alphaBlend = true;
-                break;
-            case Engine.ALPHA_INTERPOLATE:
-                // this._alphaState.setAlphaBlendFunctionParameters(this._gl.CONSTANT_COLOR, this._gl.ONE_MINUS_CONSTANT_COLOR, this._gl.CONSTANT_ALPHA, this._gl.ONE_MINUS_CONSTANT_ALPHA);
-                this._alphaState.setAlphaBlendFunctionParameters(0x8001, 0x8002, 0x8003, 0x8004);
-                this._alphaState.alphaBlend = true;
-                break;
-            case Engine.ALPHA_SCREENMODE:
-                // this._alphaState.setAlphaBlendFunctionParameters(this._gl.ONE, this._gl.ONE_MINUS_SRC_COLOR, this._gl.ONE, this._gl.ONE_MINUS_SRC_ALPHA);
-                this._alphaState.setAlphaBlendFunctionParameters(1, 0x0301, 1, 0x0303);
-                this._alphaState.alphaBlend = true;
-                break;
-        }
-        if (!noDepthWriteChange) {
-            this.setDepthWrite(mode === Engine.ALPHA_DISABLE);
-        }
-        this._alphaMode = mode;
-    }
-
-    private _getAphaBlendOperation(operation: Nullable<number>): GPUBlendOperation {
-        switch (operation) {
-            case 0x8006:
-                return WebGPUConstants.GPUBlendOperation_add;
-            case 0x800A:
-                return WebGPUConstants.GPUBlendOperation_substract;
-            case 0x800B:
-                return WebGPUConstants.GPUBlendOperation_reverseSubtract;
-            default:
-                return WebGPUConstants.GPUBlendOperation_add;
-        }
-    }
-
-    private _getAphaBlendFactor(factor: Nullable<number>): GPUBlendFactor {
-        switch (factor) {
-            case 0:
-                return WebGPUConstants.GPUBlendFactor_zero;
-            case 1:
-                return WebGPUConstants.GPUBlendFactor_one;
-            case 0x0300:
-                return WebGPUConstants.GPUBlendFactor_srcColor;
-            case 0x0301:
-                return WebGPUConstants.GPUBlendFactor_oneMinusSrcColor;
-            case 0x0302:
-                return WebGPUConstants.GPUBlendFactor_srcAlpha;
-            case 0x0303:
-                return WebGPUConstants.GPUBlendFactor_oneMinusSrcAlpha;
-            case 0x0304:
-                return WebGPUConstants.GPUBlendFactor_dstAlpha;
-            case 0x0305:
-                return WebGPUConstants.GPUBlendFactor_oneMinusDstAlpha;
-            case 0x0306:
-                return WebGPUConstants.GPUBlendFactor_dstColor;
-            case 0x0307:
-                return WebGPUConstants.GPUBlendFactor_oneMinusDstColor;
-            case 0x0308:
-                return WebGPUConstants.GPUBlendFactor_srcAlphaSaturated;
-            case 0x8001:
-                return WebGPUConstants.GPUBlendFactor_blendColor;
-            case 0x8002:
-                return WebGPUConstants.GPUBlendFactor_oneMinusBlendColor;
-            case 0x8003:
-                return WebGPUConstants.GPUBlendFactor_blendColor;
-            case 0x8004:
-                return WebGPUConstants.GPUBlendFactor_oneMinusBlendColor;
-            default:
-                return WebGPUConstants.GPUBlendFactor_one;
-        }
-    }
-
-    private _getAphaBlendState(): GPUBlendDescriptor {
-        if (!this._alphaState.alphaBlend) {
-            return { };
-        }
-
-        return {
-            srcFactor: this._getAphaBlendFactor(this._alphaState._blendFunctionParameters[2]),
-            dstFactor: this._getAphaBlendFactor(this._alphaState._blendFunctionParameters[3]),
-            operation: this._getAphaBlendOperation(this._alphaState._blendEquationParameters[1]),
-        };
-    }
-
-    private _getColorBlendState(): GPUBlendDescriptor {
-        if (!this._alphaState.alphaBlend) {
-            return { };
-        }
-
-        return {
-            srcFactor: this._getAphaBlendFactor(this._alphaState._blendFunctionParameters[0]),
-            dstFactor: this._getAphaBlendFactor(this._alphaState._blendFunctionParameters[1]),
-            operation: this._getAphaBlendOperation(this._alphaState._blendEquationParameters[0]),
-        };
-    }
-
-    private _getColorStateDescriptors(): GPUColorStateDescriptor[] {
-        // TODO WEBGPU. Manage Multi render target.
-        return [{
-            format: this._options.swapChainFormat!,
-            alphaBlend: this._getAphaBlendState(),
-            colorBlend: this._getColorBlendState(),
-            writeMask: this._getWriteMask(),
-        }];
-    }
-
-    private _getStages(): GPURenderPipelineStageDescriptor {
-        const gpuPipeline = this._currentEffect!._pipelineContext as WebGPUPipelineContext;
-        return gpuPipeline.stages!;
-    }
-
-    private _getVertexInputDescriptorFormat(vertexBuffer: VertexBuffer): GPUVertexFormat {
-        const kind = vertexBuffer.getKind();
-        const type = vertexBuffer.type;
-        const normalized = vertexBuffer.normalized;
-        const size = vertexBuffer.getSize();
-
-        switch (type) {
-            case VertexBuffer.BYTE:
-                switch (size) {
-                    case 2:
-                        return normalized ? WebGPUConstants.GPUVertexFormat_char2norm : WebGPUConstants.GPUVertexFormat_char2;
-                    case 4:
-                        return normalized ? WebGPUConstants.GPUVertexFormat_char4norm : WebGPUConstants.GPUVertexFormat_char4;
-                }
-            case VertexBuffer.UNSIGNED_BYTE:
-                switch (size) {
-                    case 2:
-                        return normalized ? WebGPUConstants.GPUVertexFormat_uchar2norm : WebGPUConstants.GPUVertexFormat_uchar2;
-                    case 4:
-                        return normalized ? WebGPUConstants.GPUVertexFormat_uchar4norm : WebGPUConstants.GPUVertexFormat_uchar4;
-                }
-            case VertexBuffer.SHORT:
-                switch (size) {
-                    case 2:
-                        return normalized ? WebGPUConstants.GPUVertexFormat_short2norm : WebGPUConstants.GPUVertexFormat_short2;
-                    case 4:
-                        return normalized ? WebGPUConstants.GPUVertexFormat_short4norm : WebGPUConstants.GPUVertexFormat_short4;
-                }
-            case VertexBuffer.UNSIGNED_SHORT:
-                switch (size) {
-                    case 2:
-                        return normalized ? WebGPUConstants.GPUVertexFormat_ushort2norm : WebGPUConstants.GPUVertexFormat_ushort2;
-                    case 4:
-                        return normalized ? WebGPUConstants.GPUVertexFormat_ushort4norm : WebGPUConstants.GPUVertexFormat_ushort4;
-                }
-            case VertexBuffer.INT:
-                switch (size) {
-                    case 1:
-                        return WebGPUConstants.GPUVertexFormat_int;
-                    case 2:
-                        return WebGPUConstants.GPUVertexFormat_int2;
-                    case 3:
-                        return WebGPUConstants.GPUVertexFormat_int3;
-                    case 4:
-                        return WebGPUConstants.GPUVertexFormat_int4;
-                }
-            case VertexBuffer.UNSIGNED_INT:
-                switch (size) {
-                    case 1:
-                        return WebGPUConstants.GPUVertexFormat_uint;
-                    case 2:
-                        return WebGPUConstants.GPUVertexFormat_uint2;
-                    case 3:
-                        return WebGPUConstants.GPUVertexFormat_uint3;
-                    case 4:
-                        return WebGPUConstants.GPUVertexFormat_uint4;
-                }
-            case VertexBuffer.FLOAT:
-                switch (size) {
-                    case 1:
-                        return WebGPUConstants.GPUVertexFormat_float;
-                    case 2:
-                        return WebGPUConstants.GPUVertexFormat_float2;
-                    case 3:
-                        return WebGPUConstants.GPUVertexFormat_float3;
-                    case 4:
-                        return WebGPUConstants.GPUVertexFormat_float4;
-                }
-        }
-
-        throw new Error("Invalid Format '" + kind + "'");
-    }
-
-    private _getVertexInputDescriptor(): GPUVertexStateDescriptor {
-        const descriptors: GPUVertexBufferLayoutDescriptor[] = [];
-        const effect = this._currentEffect!;
-        const attributes = effect.getAttributesNames();
-        for (var index = 0; index < attributes.length; index++) {
-            const location = effect.getAttributeLocation(index);
-
-            if (location >= 0) {
-                const vertexBuffer = this._currentVertexBuffers![attributes[index]];
-                if (!vertexBuffer) {
-                    continue;
-                }
-
-                const positionAttributeDescriptor: GPUVertexAttributeDescriptor = {
-                    shaderLocation: location,
-                    offset: 0, // not available in WebGL
-                    format: this._getVertexInputDescriptorFormat(vertexBuffer),
-                };
-
-                // TODO WEBGPU. Factorize the one with the same underlying buffer.
-                const vertexBufferDescriptor: GPUVertexBufferLayoutDescriptor = {
-                    arrayStride: vertexBuffer.byteStride,
-                    stepMode: vertexBuffer.getIsInstanced() ? WebGPUConstants.GPUInputStepMode_instance : WebGPUConstants.GPUInputStepMode_vertex,
-                    attributes: [positionAttributeDescriptor]
-                };
-
-               descriptors.push(vertexBufferDescriptor);
-            }
-        }
-
-        if (!this._currentIndexBuffer) {
-            return {
-                indexFormat: WebGPUConstants.GPUIndexFormat_uint32,
-                vertexBuffers: descriptors
-            };
-        }
-
-        const inputStateDescriptor: GPUVertexStateDescriptor = {
-            indexFormat: this._currentIndexBuffer!.is32Bits ? WebGPUConstants.GPUIndexFormat_uint32 : WebGPUConstants.GPUIndexFormat_uint16,
-            vertexBuffers: descriptors
-        };
-        return inputStateDescriptor;
-    }
-
-    private _getPipelineLayout(): GPUPipelineLayout {
-        const bindGroupLayouts: GPUBindGroupLayout[] = [];
-        const webgpuPipelineContext = this._currentEffect!._pipelineContext as WebGPUPipelineContext;
-
-        for (let i = 0; i < webgpuPipelineContext.orderedUBOsAndSamplers.length; i++) {
-            const setDefinition = webgpuPipelineContext.orderedUBOsAndSamplers[i];
-            if (setDefinition === undefined) {
-                const entries: GPUBindGroupLayoutEntry[] = [];
-                const uniformsBindGroupLayout = this._device.createBindGroupLayout({
-                    entries,
-                });
-                bindGroupLayouts[i] = uniformsBindGroupLayout;
-                continue;
-            }
-
-            const entries: GPUBindGroupLayoutEntry[] = [];
-            for (let j = 0; j < setDefinition.length; j++) {
-                const bindingDefinition = webgpuPipelineContext.orderedUBOsAndSamplers[i][j];
-                if (bindingDefinition === undefined) {
-                    continue;
-                }
-
-                // TODO WEBGPU. Optimize shared samplers visibility for vertex/framgent.
-                if (bindingDefinition.isSampler) {
-                    entries.push({
-                        binding: j,
-                        visibility: WebGPUConstants.GPUShaderStageBit_VERTEX | WebGPUConstants.GPUShaderStageBit_FRAGMENT,
-                        type: WebGPUConstants.GPUBindingType_sampledTexture,
-                        viewDimension: bindingDefinition.textureDimension,
-                        // TODO WEBGPU. Handle texture component type properly.
-                        // textureComponentType?: GPUTextureComponentType,
-                        // multisampled?: boolean;
-                        // hasDynamicOffset?: boolean;
-                        // storageTextureFormat?: GPUTextureFormat;
-                    }, {
-                        // TODO WEBGPU. No Magic + 1 (coming from current 1 texture 1 sampler startegy).
-                        binding: j + 1,
-                        visibility: WebGPUConstants.GPUShaderStageBit_VERTEX | WebGPUConstants.GPUShaderStageBit_FRAGMENT,
-                        type: WebGPUConstants.GPUBindingType_sampler
-                    });
-                }
-                else {
-                    entries.push({
-                        binding: j,
-                        visibility: WebGPUConstants.GPUShaderStageBit_VERTEX | WebGPUConstants.GPUShaderStageBit_FRAGMENT,
-                        type: WebGPUConstants.GPUBindingType_uniformBuffer,
-                    });
-                }
-            }
-
-            if (entries.length > 0) {
-                const uniformsBindGroupLayout = this._device.createBindGroupLayout({
-                    entries,
-                });
-                bindGroupLayouts[i] = uniformsBindGroupLayout;
-            }
-        }
-
-        webgpuPipelineContext.bindGroupLayouts = bindGroupLayouts;
-        return this._device.createPipelineLayout({ bindGroupLayouts });
-    }
-
-    private _getRenderPipeline(fillMode: number): GPURenderPipeline {
-        // This is wrong to cache this way but workarounds the need of cache in the simple demo context.
-        const gpuPipeline = this._currentEffect!._pipelineContext as WebGPUPipelineContext;
-        if (gpuPipeline.renderPipeline) {
-            return gpuPipeline.renderPipeline;
-        }
-
-        // Unsupported at the moment but needs to be extracted from the MSAA param.
-        const topology = this._getTopology(fillMode);
-        const rasterizationStateDescriptor = this._getRasterizationStateDescriptor();
-        const depthStateDescriptor = this._getDepthStencilStateDescriptor();
-        const colorStateDescriptors = this._getColorStateDescriptors();
-        const stages = this._getStages();
-        const inputStateDescriptor = this._getVertexInputDescriptor();
-        const pipelineLayout = this._getPipelineLayout();
-
-        gpuPipeline.renderPipeline = this._device.createRenderPipeline({
-            sampleCount: this._mainPassSampleCount,
-            primitiveTopology: topology,
-            rasterizationState: rasterizationStateDescriptor,
-            depthStencilState: depthStateDescriptor,
-            colorStates: colorStateDescriptors,
-
-            ...stages,
-            vertexState: inputStateDescriptor,
-            layout: pipelineLayout,
-        });
-        return gpuPipeline.renderPipeline;
-    }
-
-    private _getVertexInputsToRender(): IWebGPUPipelineContextVertexInputsCache {
-        const effect = this._currentEffect!;
-        const gpuContext = this._currentEffect!._pipelineContext as WebGPUPipelineContext;
-
-        let vertexInputs = gpuContext.vertexInputs;
-        if (vertexInputs) {
-            return vertexInputs;
-        }
-
-        vertexInputs = {
-            indexBuffer: null,
-            indexOffset: 0,
-
-            vertexStartSlot: 0,
-            vertexBuffers: [],
-            vertexOffsets: [],
-        };
-        gpuContext.vertexInputs = vertexInputs;
-
-        if (this._currentIndexBuffer) {
-            // TODO WEBGPU. Check if cache would be worth it.
-            vertexInputs.indexBuffer = this._currentIndexBuffer.underlyingResource;
-            vertexInputs.indexOffset = 0;
-        }
-        else {
-            vertexInputs.indexBuffer = null;
-        }
-
-        const attributes = effect.getAttributesNames();
-        for (var index = 0; index < attributes.length; index++) {
-            const order = effect.getAttributeLocation(index);
-
-            if (order >= 0) {
-                const vertexBuffer = this._currentVertexBuffers![attributes[index]];
-                if (!vertexBuffer) {
-                    continue;
-                }
-
-                var buffer = vertexBuffer.getBuffer();
-                if (buffer) {
-                    vertexInputs.vertexBuffers.push(buffer.underlyingResource);
-                    vertexInputs.vertexOffsets.push(vertexBuffer.byteOffset);
-                }
-            }
-        }
-
-        // TODO WEBGPU. Optimize buffer reusability and types as more are now allowed.
-        return vertexInputs;
-    }
-
-    private _getBindGroupsToRender(): GPUBindGroup[] {
-        const webgpuPipelineContext = this._currentEffect!._pipelineContext as WebGPUPipelineContext;
-        let bindGroups = webgpuPipelineContext.bindGroups;
-        if (bindGroups) {
-            if (webgpuPipelineContext.uniformBuffer) {
-                webgpuPipelineContext.uniformBuffer.update();
-            }
-            return bindGroups;
-        }
-
-        if (webgpuPipelineContext.uniformBuffer) {
-            this.bindUniformBufferBase(webgpuPipelineContext.uniformBuffer.getBuffer()!, 0, "LeftOver");
-            webgpuPipelineContext.uniformBuffer.update();
-        }
-
-        bindGroups = [];
-        webgpuPipelineContext.bindGroups = bindGroups;
-
-        const bindGroupLayouts = webgpuPipelineContext.bindGroupLayouts;
-
-        for (let i = 0; i < webgpuPipelineContext.orderedUBOsAndSamplers.length; i++) {
-            const setDefinition = webgpuPipelineContext.orderedUBOsAndSamplers[i];
-            if (setDefinition === undefined) {
-                let groupLayout: GPUBindGroupLayout;
-                if (bindGroupLayouts && bindGroupLayouts[i]) {
-                    groupLayout = bindGroupLayouts[i];
-                }
-                else {
-                    groupLayout = webgpuPipelineContext.renderPipeline.getBindGroupLayout(i);
-                }
-                bindGroups[i] = this._device.createBindGroup({
-                    layout: groupLayout,
-                    entries: [],
-                });
-                continue;
-            }
-
-            const entries: GPUBindGroupEntry[] = [];
-            for (let j = 0; j < setDefinition.length; j++) {
-                const bindingDefinition = webgpuPipelineContext.orderedUBOsAndSamplers[i][j];
-                if (bindingDefinition === undefined) {
-                    continue;
-                }
-
-                // TODO WEBGPU. Authorize shared samplers and Vertex Textures.
-                if (bindingDefinition.isSampler) {
-                    const bindingInfo = webgpuPipelineContext.samplers[bindingDefinition.name];
-                    if (bindingInfo) {
-                        if (!bindingInfo.texture._webGPUSampler) {
-                            const samplerDescriptor: GPUSamplerDescriptor = this._getSamplerDescriptor(bindingInfo.texture!);
-                            const gpuSampler = this._device.createSampler(samplerDescriptor);
-                            bindingInfo.texture._webGPUSampler = gpuSampler;
-                        }
-
-                        entries.push({
-                            binding: bindingInfo.textureBinding,
-                            resource: bindingInfo.texture._webGPUTextureView!,
-                        }, {
-                            binding: bindingInfo.samplerBinding,
-                            resource: bindingInfo.texture._webGPUSampler!,
-                        });
-                    }
-                    else {
-                        Logger.Error("Sampler has not been bound: " + bindingDefinition.name);
-                    }
-                }
-                else {
-                    const dataBuffer = this._uniformsBuffers[bindingDefinition.name];
-                    if (dataBuffer) {
-                        const webgpuBuffer = dataBuffer.underlyingResource as GPUBuffer;
-                        entries.push({
-                            binding: j,
-                            resource: {
-                                buffer: webgpuBuffer,
-                                offset: 0,
-                                size: dataBuffer.capacity,
-                            },
-                        });
-                    }
-                    else {
-                        Logger.Error("UBO has not been bound: " + bindingDefinition.name);
-                    }
-                }
-            }
-
-            if (entries.length > 0) {
-                let groupLayout: GPUBindGroupLayout;
-                if (bindGroupLayouts && bindGroupLayouts[i]) {
-                    groupLayout = bindGroupLayouts[i];
-                }
-                else {
-                    groupLayout = webgpuPipelineContext.renderPipeline.getBindGroupLayout(i);
-                }
-                bindGroups[i] = this._device.createBindGroup({
-                    layout: groupLayout,
-                    entries,
-                });
-            }
-        }
-
-        return bindGroups;
-    }
-
-    private _bindVertexInputs(vertexInputs: IWebGPUPipelineContextVertexInputsCache): void {
-        const renderPass = this._bundleEncoder || this._currentRenderPass!;
-
-        if (vertexInputs.indexBuffer) {
-            // TODO WEBGPU. Check if cache would be worth it.
-            renderPass.setIndexBuffer(vertexInputs.indexBuffer, vertexInputs.indexOffset);
-        }
-
-        // TODO WEBGPU. Optimize buffer reusability and types as more are now allowed.
-        for (let i = 0; i < vertexInputs.vertexBuffers.length; i++) {
-            const buf = vertexInputs.vertexBuffers[i];
-            if (buf) {
-                renderPass.setVertexBuffer(vertexInputs.vertexStartSlot + i, vertexInputs.vertexBuffers[i], vertexInputs.vertexOffsets[i]);
-            }
-        }
-    }
-
-    private _setRenderBindGroups(bindGroups: GPUBindGroup[]): void {
-        // TODO WEBGPU. Only set groups if changes happened.
-        const renderPass = this._bundleEncoder || this._currentRenderPass!;
-        for (let i = 0; i < bindGroups.length; i++) {
-            renderPass.setBindGroup(i, bindGroups[i]);
-        }
-    }
-
-    private _setRenderPipeline(fillMode: number): void {
-        const renderPass = this._bundleEncoder || this._currentRenderPass!;
-
-        const pipeline = this._getRenderPipeline(fillMode);
-        renderPass.setPipeline(pipeline);
-
-        const vertexInputs = this._getVertexInputsToRender();
-        this._bindVertexInputs(vertexInputs);
-
-        const bindGroups = this._getBindGroupsToRender();
-        this._setRenderBindGroups(bindGroups);
-
-        if (this._alphaState.alphaBlend && this._alphaState._isBlendConstantsDirty) {
-            // TODO WebGPU. should use renderPass.
-            this._currentRenderPass!.setBlendColor(this._alphaState._blendConstants as any);
-        }
-    }
-
-    public drawElementsType(fillMode: number, indexStart: number, indexCount: number, instancesCount: number = 1): void {
-        const renderPass = this._bundleEncoder || this._currentRenderPass!;
-
-        this._setRenderPipeline(fillMode);
-
-        renderPass.drawIndexed(indexCount, instancesCount, indexStart, 0, 0);
-    }
-
-    public drawArraysType(fillMode: number, verticesStart: number, verticesCount: number, instancesCount: number = 1): void {
-        const renderPass = this._bundleEncoder || this._currentRenderPass!;
-
-        this._currentIndexBuffer = null;
-
-        this._setRenderPipeline(fillMode);
-
-        renderPass.draw(verticesCount, instancesCount, verticesStart, 0);
-    }
-
-    /**
-     * Force a specific size of the canvas
-     * @param width defines the new canvas' width
-     * @param height defines the new canvas' height
-     * @returns true if the size was changed
-     */
-    public setSize(width: number, height: number): boolean {
-        if (!super.setSize(width, height)) {
-            return false;
-        }
-
-        this._initializeMainAttachments();
-        return true;
-    }
-
-    //------------------------------------------------------------------------------
-    //                              Render Bundle
-    //------------------------------------------------------------------------------
-
-    private _bundleEncoder: Nullable<GPURenderBundleEncoder>;
-
-    /**
-     * Start recording all the gpu calls into a bundle.
-     */
-    public startRecordBundle(): void {
-        // TODO. WebGPU. options should be dynamic.
-        this._bundleEncoder = this._device.createRenderBundleEncoder({
-            colorFormats: [ WebGPUConstants.GPUTextureFormat_bgra8unorm ],
-            depthStencilFormat: WebGPUConstants.GPUTextureFormat_depth24plusStencil8,
-            sampleCount: this._mainPassSampleCount,
-        });
-    }
-
-    /**
-     * Stops recording the bundle.
-     * @returns the recorded bundle
-     */
-    public stopRecordBundle(): GPURenderBundle {
-        const bundle = this._bundleEncoder!.finish();
-        this._bundleEncoder = null;
-        return bundle;
-    }
-
-    /**
-     * Execute the previously recorded bundle.
-     * @param bundles defines the bundle to replay
-     */
-    public executeBundles(bundles: GPURenderBundle[]): void {
-        if (!this._currentRenderPass) {
-            this._startMainRenderPass();
-        }
-
-        this._currentRenderPass!.executeBundles(bundles);
-    }
-
-    //------------------------------------------------------------------------------
-    //                              Dispose
-    //------------------------------------------------------------------------------
-
-    /**
-     * Dispose and release all associated resources
-     */
-    public dispose(): void {
-        this._decodeEngine.dispose();
-        this._compiledShaders = { };
-        if (this._mainTexture) {
-            this._mainTexture.destroy();
-        }
-        if (this._depthTexture) {
-            this._depthTexture.destroy();
-        }
-        super.dispose();
-    }
-
-    //------------------------------------------------------------------------------
-    //                              Misc
-    //------------------------------------------------------------------------------
-
-    public getRenderWidth(useScreen = false): number {
-        if (!useScreen && this._currentRenderTarget) {
-            return this._currentRenderTarget.width;
-        }
-
-        return this._canvas.width;
-    }
-
-    public getRenderHeight(useScreen = false): number {
-        if (!useScreen && this._currentRenderTarget) {
-            return this._currentRenderTarget.height;
-        }
-
-        return this._canvas.height;
-    }
-
-    public getRenderingCanvas(): Nullable<HTMLCanvasElement> {
-        return this._canvas;
-    }
-
-    //------------------------------------------------------------------------------
-    //                              Errors
-    //------------------------------------------------------------------------------
-
-    public getError(): number {
-        // TODO WEBGPU. from the webgpu errors.
-        return 0;
-    }
-
-    //------------------------------------------------------------------------------
-    //                              Unused WebGPU
-    //------------------------------------------------------------------------------
-    public areAllEffectsReady(): boolean {
-        // No parallel shader compilation.
-        return true;
-    }
-
-    public _executeWhenRenderingStateIsCompiled(pipelineContext: IPipelineContext, action: () => void) {
-        // No parallel shader compilation.
-        // No Async, so direct launch
-        action();
-    }
-
-    public _isRenderingStateCompiled(pipelineContext: IPipelineContext): boolean {
-        // No parallel shader compilation.
-        return true;
-    }
-
-    public _getUnpackAlignement(): number {
-        return 1;
-    }
-
-    public _unpackFlipY(value: boolean) { }
-
-    // TODO WEBGPU. All of the below should go once engine split with baseEngine.
-
-    public applyStates() {
-        // Apply States dynamically.
-        // This is done at the pipeline creation level for the moment...
-    }
-
-    /** @hidden */
-    public _getSamplingParameters(samplingMode: number, generateMipMaps: boolean): { min: number; mag: number } {
-        throw "_getSamplingParameters is not available in WebGPU";
-    }
-
-    public bindUniformBlock(pipelineContext: IPipelineContext, blockName: string, index: number): void {
-    }
-
-    public getUniforms(pipelineContext: IPipelineContext, uniformsNames: string[]): Nullable<WebGLUniformLocation>[] {
-        return [];
-    }
-
-    public setIntArray(uniform: WebGLUniformLocation, array: Int32Array): void {
-    }
-
-    public setIntArray2(uniform: WebGLUniformLocation, array: Int32Array): void {
-    }
-
-    public setIntArray3(uniform: WebGLUniformLocation, array: Int32Array): void {
-    }
-
-    public setIntArray4(uniform: WebGLUniformLocation, array: Int32Array): void {
-    }
-
-    public setArray(uniform: WebGLUniformLocation, array: number[]): void {
-    }
-
-    public setArray2(uniform: WebGLUniformLocation, array: number[]): void {
-    }
-
-    public setArray3(uniform: WebGLUniformLocation, array: number[]): void {
-    }
-
-    public setArray4(uniform: WebGLUniformLocation, array: number[]): void {
-    }
-
-    public setMatrices(uniform: WebGLUniformLocation, matrices: Float32Array): void {
-    }
-
-    public setMatrix3x3(uniform: WebGLUniformLocation, matrix: Float32Array): void {
-    }
-
-    public setMatrix2x2(uniform: WebGLUniformLocation, matrix: Float32Array): void {
-    }
-
-    public setFloat(uniform: WebGLUniformLocation, value: number): void {
-    }
-
-    public setFloat2(uniform: WebGLUniformLocation, x: number, y: number): void {
-    }
-
-    public setFloat3(uniform: WebGLUniformLocation, x: number, y: number, z: number): void {
-    }
-
-    public setFloat4(uniform: WebGLUniformLocation, x: number, y: number, z: number, w: number): void {
-    }
-}
+import { Logger } from "../Misc/logger";
+import { Nullable, DataArray, IndicesArray, FloatArray } from "../types";
+import { Scene } from "../scene";
+import { Color4 } from "../Maths/math";
+import { Scalar } from "../Maths/math.scalar";
+import { Engine } from "../Engines/engine";
+import { InstancingAttributeInfo } from "../Engines/instancingAttributeInfo";
+import { RenderTargetCreationOptions } from "../Materials/Textures/renderTargetCreationOptions";
+import { InternalTexture, InternalTextureSource } from "../Materials/Textures/internalTexture";
+import { IEffectCreationOptions, Effect } from "../Materials/effect";
+import { EffectFallbacks } from "../Materials/effectFallbacks";
+import { _TimeToken } from "../Instrumentation/timeToken";
+import { Constants } from "./constants";
+import { WebGPUConstants } from "./WebGPU/webgpuConstants";
+import { VertexBuffer } from "../Meshes/buffer";
+import { WebGPUPipelineContext, IWebGPUPipelineContextVertexInputsCache } from './WebGPU/webgpuPipelineContext';
+import { IPipelineContext } from './IPipelineContext';
+import { DataBuffer } from '../Meshes/dataBuffer';
+import { WebGPUDataBuffer } from '../Meshes/WebGPU/webgpuDataBuffer';
+import { BaseTexture } from "../Materials/Textures/baseTexture";
+import { IShaderProcessor } from "./Processors/iShaderProcessor";
+import { WebGPUShaderProcessor } from "./WebGPU/webgpuShaderProcessors";
+import { ShaderProcessingContext } from "./Processors/shaderProcessingOptions";
+import { WebGPUShaderProcessingContext } from "./WebGPU/webgpuShaderProcessingContext";
+import { Tools } from "../Misc/tools";
+
+/**
+ * Options to load the associated Glslang library
+ */
+export interface GlslangOptions {
+    /**
+     * Defines an existing instance of Glslang (usefull in modules who do not access the global instance).
+     */
+    glslang?: any;
+    /**
+     * Defines the URL of the glslang JS File.
+     */
+    jsPath?: string;
+    /**
+     * Defines the URL of the glslang WASM File.
+     */
+    wasmPath?: string;
+}
+
+/**
+ * Options to create the WebGPU engine
+ */
+export interface WebGPUEngineOptions extends GPURequestAdapterOptions {
+
+    /**
+     * If delta time between frames should be constant
+     * @see https://doc.babylonjs.com/babylon101/animations#deterministic-lockstep
+     */
+    deterministicLockstep?: boolean;
+
+    /**
+     * Maximum about of steps between frames (Default: 4)
+     * @see https://doc.babylonjs.com/babylon101/animations#deterministic-lockstep
+     */
+    lockstepMaxSteps?: number;
+
+    /**
+     * Defines the seconds between each deterministic lock step
+     */
+    timeStep?: number;
+
+    /**
+     * Defines that engine should ignore modifying touch action attribute and style
+     * If not handle, you might need to set it up on your side for expected touch devices behavior.
+     */
+    doNotHandleTouchAction?: boolean;
+
+    /**
+     * Defines if webaudio should be initialized as well
+     * @see http://doc.babylonjs.com/how_to/playing_sounds_and_music
+     */
+    audioEngine?: boolean;
+
+    /**
+     * Defines the category of adapter to use.
+     * Is it the discrete or integrated device.
+     */
+    powerPreference?: GPUPowerPreference;
+
+    /**
+     * Defines the device descriptor used to create a device.
+     */
+    deviceDescriptor?: GPUDeviceDescriptor;
+
+    /**
+     * Defines the requested Swap Chain Format.
+     */
+    swapChainFormat?: GPUTextureFormat;
+
+    /**
+     * Defines wether MSAA is enabled on the canvas.
+     */
+    antialiasing?: boolean;
+}
+
+/**
+ * The web GPU engine class provides support for WebGPU version of babylon.js.
+ */
+export class WebGPUEngine extends Engine {
+    // Default glslang options.
+    private static readonly _glslangDefaultOptions: GlslangOptions = {
+        jsPath: "https://preview.babylonjs.com/glslang/glslang.js",
+        wasmPath: "https://preview.babylonjs.com/glslang/glslang.wasm"
+    };
+
+    // Page Life cycle and constants
+    private readonly _uploadEncoderDescriptor = { label: "upload" };
+    private readonly _renderEncoderDescriptor = { label: "render" };
+    private readonly _clearDepthValue = 1;
+    private readonly _clearStencilValue = 0;
+    private readonly _defaultSampleCount = 4; // Only supported value for now.
+
+    // Engine Life Cycle
+    private _canvas: HTMLCanvasElement;
+    private _options: WebGPUEngineOptions;
+    private _glslang: any = null;
+    private _adapter: GPUAdapter;
+    private _device: GPUDevice;
+    private _context: GPUCanvasContext;
+    private _swapChain: GPUSwapChain;
+    private _mainPassSampleCount: number;
+
+    // Some of the internal state might change during the render pass.
+    // This happens mainly during clear for the state
+    // And when the frame starts to swap the target texture from the swap chain
+    private _mainTexture: GPUTexture;
+    private _depthTexture: GPUTexture;
+    private _mainColorAttachments: GPURenderPassColorAttachmentDescriptor[];
+    private _mainTextureExtends: GPUExtent3D;
+    private _mainDepthAttachment: GPURenderPassDepthStencilAttachmentDescriptor;
+
+    // Frame Life Cycle (recreated each frame)
+    private _uploadEncoder: GPUCommandEncoder;
+    private _renderEncoder: GPUCommandEncoder;
+
+    private _commandBuffers: GPUCommandBuffer[] = [null as any, null as any];
+
+    // Frame Buffer Life Cycle (recreated for each render target pass)
+    private _currentRenderPass: Nullable<GPURenderPassEncoder> = null;
+
+    // DrawCall Life Cycle
+    // Effect is on the parent class
+    // protected _currentEffect: Nullable<Effect> = null;
+    private _currentVertexBuffers: Nullable<{ [key: string]: Nullable<VertexBuffer> }> = null;
+    private _currentIndexBuffer: Nullable<DataBuffer> = null;
+    private __colorWrite = true;
+    private _uniformsBuffers: { [name: string]: WebGPUDataBuffer } = {};
+
+    // Caches
+    private _compiledShaders: { [key: string]: {
+        stages: GPURenderPipelineStageDescriptor,
+        availableAttributes: { [key: string]: number },
+        availableUBOs: { [key: string]: { setIndex: number, bindingIndex: number} },
+        availableSamplers: { [key: string]: { setIndex: number, bindingIndex: number} },
+        orderedAttributes: string[],
+        orderedUBOsAndSamplers: { name: string, isSampler: boolean }[][],
+        leftOverUniforms: { name: string, type: string, length: number }[],
+        leftOverUniformsByName: { [name: string]: string },
+        sources: {
+            vertex: string
+            fragment: string,
+        }
+    } } = {};
+
+    // TODO WEBGPU. Texture Management. Temporary...
+    private _decodeCanvas = document.createElement("canvas");
+    private _decodeEngine = new Engine(this._decodeCanvas, false, {
+        alpha: true,
+        premultipliedAlpha: false,
+    }, false);
+
+    /**
+     * Gets a boolean indicating that the engine supports uniform buffers
+     * @see http://doc.babylonjs.com/features/webgl2#uniform-buffer-objets
+     */
+    public get supportsUniformBuffers(): boolean {
+        return true;
+    }
+
+    /**
+     * Create a new instance of the gpu engine.
+     * @param canvas Defines the canvas to use to display the result
+     * @param options Defines the options passed to the engine to create the GPU context dependencies
+     */
+    public constructor(canvas: HTMLCanvasElement, options: WebGPUEngineOptions = {}) {
+        super(null);
+
+        options.deviceDescriptor = options.deviceDescriptor || { };
+        options.swapChainFormat = options.swapChainFormat || WebGPUConstants.GPUTextureFormat_bgra8unorm;
+        options.antialiasing = options.antialiasing === undefined ? true : options.antialiasing;
+
+        this._decodeEngine.getCaps().textureFloat = false;
+        this._decodeEngine.getCaps().textureFloatRender = false;
+        this._decodeEngine.getCaps().textureHalfFloat = false;
+        this._decodeEngine.getCaps().textureHalfFloatRender = false;
+
+        Logger.Log(`Babylon.js v${Engine.Version} - WebGPU engine`);
+        if (!navigator.gpu) {
+            Logger.Error("WebGPU is not supported by your browser.");
+            return;
+        }
+
+        this._isWebGPU = true;
+        this._shaderPlatformName = "WEBGPU";
+
+        if (options.deterministicLockstep === undefined) {
+            options.deterministicLockstep = false;
+        }
+
+        if (options.lockstepMaxSteps === undefined) {
+            options.lockstepMaxSteps = 4;
+        }
+
+        if (options.audioEngine === undefined) {
+            options.audioEngine = true;
+        }
+
+        this._deterministicLockstep = options.deterministicLockstep;
+        this._lockstepMaxSteps = options.lockstepMaxSteps;
+        this._timeStep = options.timeStep || 1 / 60;
+
+        this._doNotHandleContextLost = true;
+
+        this._canvas = canvas;
+        this._options = options;
+
+        this._hardwareScalingLevel = 1;
+        this._mainPassSampleCount = options.antialiasing ? this._defaultSampleCount : 1;
+
+        this._sharedInit(canvas, !!options.doNotHandleTouchAction, options.audioEngine);
+
+        // TODO. WEBGPU. Use real way to do it.
+        this._canvas.style.transform = "scaleY(-1)";
+    }
+
+    //------------------------------------------------------------------------------
+    //                              Initialization
+    //------------------------------------------------------------------------------
+
+    /**
+     * Initializes the WebGPU context and dependencies.
+     * @param glslangOptions Defines the GLSLang compiler options if necessary
+     * @returns a promise notifying the readiness of the engine.
+     */
+    public initAsync(glslangOptions?: GlslangOptions): Promise<void> {
+        return this._initGlslang(glslangOptions)
+            .then((glslang: any) => {
+                this._glslang = glslang;
+                return navigator.gpu!.requestAdapter(this._options);
+            })
+            .then((adapter: GPUAdapter) => {
+                this._adapter = adapter;
+                return this._adapter.requestDevice(this._options.deviceDescriptor);
+            })
+            .then((device: GPUDevice) => this._device = device)
+            .then(() => {
+                this._initializeLimits();
+                this._initializeContextAndSwapChain();
+                this._initializeMainAttachments();
+                this.resize();
+            })
+            .catch((e: any) => {
+                Logger.Error("Can not create WebGPU Device and/or context.");
+                Logger.Error(e);
+            });
+    }
+
+    private _initGlslang(glslangOptions?: GlslangOptions): Promise<any> {
+        glslangOptions = glslangOptions || { };
+        glslangOptions = {
+            ...WebGPUEngine._glslangDefaultOptions,
+            ...glslangOptions
+        };
+
+        if (glslangOptions.glslang) {
+            return Promise.resolve(glslangOptions.glslang);
+        }
+
+        if ((window as any).glslang) {
+            return (window as any).glslang(glslangOptions!.wasmPath);
+        }
+
+        if (glslangOptions.jsPath && glslangOptions.wasmPath) {
+            return Tools.LoadScriptAsync(glslangOptions.jsPath)
+                .then(() => {
+                    return (window as any).glslang(glslangOptions!.wasmPath);
+                });
+        }
+
+        return Promise.reject("gslang is not available.");
+    }
+
+    private _initializeLimits(): void {
+        // Init caps
+        // TODO WEBGPU Real Capability check once limits will be working.
+
+        this._caps = this._caps = {
+            maxTexturesImageUnits: 16,
+            maxVertexTextureImageUnits: 16,
+            maxCombinedTexturesImageUnits: 32,
+            maxTextureSize: 2048,
+            maxCubemapTextureSize: 2048,
+            maxRenderTextureSize: 2048,
+            maxVertexAttribs: 16,
+            maxVaryingVectors: 16,
+            maxFragmentUniformVectors: 1024,
+            maxVertexUniformVectors: 1024,
+            standardDerivatives: true,
+            astc: null,
+            pvrtc: null,
+            etc1: null,
+            etc2: null,
+            maxAnisotropy: 0,  // TODO: Retrieve this smartly. Currently set to D3D11 maximum allowable value.
+            uintIndices: false,
+            fragmentDepthSupported: false,
+            highPrecisionShaderSupported: true,
+            colorBufferFloat: false,
+            textureFloat: false,
+            textureFloatLinearFiltering: false,
+            textureFloatRender: false,
+            textureHalfFloat: false,
+            textureHalfFloatLinearFiltering: false,
+            textureHalfFloatRender: false,
+            textureLOD: true,
+            drawBuffersExtension: true,
+            depthTextureExtension: true,
+            vertexArrayObject: false,
+            instancedArrays: true,
+            canUseTimestampForTimerQuery: false,
+            blendMinMax: false,
+            maxMSAASamples: 1
+        };
+
+        this._caps.parallelShaderCompile = null as any;
+    }
+
+    private _initializeContextAndSwapChain(): void {
+        this._context = this._canvas.getContext('gpupresent') as unknown as GPUCanvasContext;
+        this._swapChain = this._context.configureSwapChain({
+            device: this._device,
+            format: this._options.swapChainFormat!,
+            usage: WebGPUConstants.GPUTextureUsage_OUTPUT_ATTACHMENT | WebGPUConstants.GPUTextureUsage_COPY_SRC,
+        });
+    }
+
+    // Set default values as WebGL with depth and stencil attachment for the broadest Compat.
+    private _initializeMainAttachments(): void {
+        this._mainTextureExtends = {
+            width: this.getRenderWidth(),
+            height: this.getRenderHeight(),
+            depth: 1
+        };
+
+        if (this._options.antialiasing) {
+            const mainTextureDescriptor: GPUTextureDescriptor = {
+                size: this._mainTextureExtends,
+                mipLevelCount: 1,
+                sampleCount: this._mainPassSampleCount,
+                dimension: WebGPUConstants.GPUTextureDimension_2d,
+                format: WebGPUConstants.GPUTextureFormat_bgra8unorm,
+                usage: WebGPUConstants.GPUTextureUsage_OUTPUT_ATTACHMENT,
+            };
+
+            if (this._mainTexture) {
+                this._mainTexture.destroy();
+            }
+            this._mainTexture = this._device.createTexture(mainTextureDescriptor);
+            this._mainColorAttachments = [{
+                attachment: this._mainTexture.createView(),
+                loadValue: new Color4(0, 0, 0, 1),
+                storeOp: WebGPUConstants.GPUStoreOp_store
+            }];
+        }
+        else {
+            this._mainColorAttachments = [{
+                attachment: this._swapChain.getCurrentTexture().createView(),
+                loadValue: new Color4(0, 0, 0, 1),
+                storeOp: WebGPUConstants.GPUStoreOp_store
+            }];
+        }
+
+        const depthTextureDescriptor: GPUTextureDescriptor = {
+            size: this._mainTextureExtends,
+            mipLevelCount: 1,
+            sampleCount: this._mainPassSampleCount,
+            dimension: WebGPUConstants.GPUTextureDimension_2d,
+            format: WebGPUConstants.GPUTextureFormat_depth24plusStencil8,
+            usage:  WebGPUConstants.GPUTextureUsage_OUTPUT_ATTACHMENT
+        };
+
+        if (this._depthTexture) {
+            this._depthTexture.destroy();
+        }
+        this._depthTexture = this._device.createTexture(depthTextureDescriptor);
+        this._mainDepthAttachment = {
+            attachment: this._depthTexture.createView(),
+
+            depthLoadValue: this._clearDepthValue,
+            depthStoreOp: WebGPUConstants.GPUStoreOp_store,
+            stencilLoadValue: this._clearStencilValue,
+            stencilStoreOp: WebGPUConstants.GPUStoreOp_store,
+        };
+    }
+
+    /**
+     * Gets a shader processor implementation fitting with the current engine type.
+     * @returns The shader processor implementation.
+     */
+    protected _getShaderProcessor(): Nullable<IShaderProcessor> {
+        return new WebGPUShaderProcessor();
+    }
+
+    /** @hidden */
+    public _getShaderProcessingContext(): Nullable<ShaderProcessingContext> {
+        return new WebGPUShaderProcessingContext();
+    }
+
+    //------------------------------------------------------------------------------
+    //                          Static Pipeline WebGPU States
+    //------------------------------------------------------------------------------
+
+    public wipeCaches(bruteForce?: boolean): void {
+        if (this.preventCacheWipeBetweenFrames) {
+            return;
+        }
+        this.resetTextureCache();
+
+        this._currentEffect = null;
+        this._currentIndexBuffer = null;
+        this._currentVertexBuffers = null;
+
+        if (bruteForce) {
+            this._currentProgram = null;
+
+            this._stencilState.reset();
+            this._depthCullingState.reset();
+            this._alphaState.reset();
+        }
+
+        this._cachedVertexBuffers = null;
+        this._cachedIndexBuffer = null;
+        this._cachedEffectForVertexBuffers = null;
+    }
+
+    public setColorWrite(enable: boolean): void {
+        this.__colorWrite = enable;
+    }
+
+    public getColorWrite(): boolean {
+        return this.__colorWrite;
+    }
+
+    //------------------------------------------------------------------------------
+    //                              Dynamic WebGPU States
+    //------------------------------------------------------------------------------
+
+    public _viewport(x: number, y: number, width: number, height: number): void {
+        // TODO WEBGPU. Cache.
+        // if (x !== this._viewportCached.x ||
+        //     y !== this._viewportCached.y ||
+        //     width !== this._viewportCached.z ||
+        //     height !== this._viewportCached.w) {
+        //     this._viewportCached.x = x;
+        //     this._viewportCached.y = y;
+        //     this._viewportCached.z = width;
+        //     this._viewportCached.w = height;
+
+        //     this._gl.viewport(x, y, width, height);
+        // }
+        if (!this._currentRenderPass) {
+            this._startMainRenderPass();
+        }
+        // TODO WEBGPU. Viewport.
+        // Use 0 1 like the default webgl values.
+        // this._currentRenderPass!.setViewport(x, y, width, height, 0, 1);
+    }
+
+    public enableScissor(x: number, y: number, width: number, height: number): void {
+        if (!this._currentRenderPass) {
+            this._startMainRenderPass();
+        }
+
+        this._currentRenderPass!.setScissorRect(x, y, width, height);
+    }
+
+    public disableScissor() {
+        if (!this._currentRenderPass) {
+            this._startMainRenderPass();
+        }
+
+        this._currentRenderPass!.setScissorRect(0, 0, this.getRenderWidth(), this.getRenderHeight());
+    }
+
+    public clear(color: Color4, backBuffer: boolean, depth: boolean, stencil: boolean = false): void {
+        // Some PGs are using color3...
+        if (color.a === undefined) {
+            color.a = 1;
+        }
+        this._mainColorAttachments[0].loadValue = backBuffer ? color : WebGPUConstants.GPULoadOp_load;
+
+        this._mainDepthAttachment.depthLoadValue = depth ? this._clearDepthValue : WebGPUConstants.GPULoadOp_load;
+        this._mainDepthAttachment.stencilLoadValue = stencil ? this._clearStencilValue : WebGPUConstants.GPULoadOp_load;
+
+        this._startMainRenderPass();
+    }
+
+    //------------------------------------------------------------------------------
+    //                              WebGPU Buffers
+    //------------------------------------------------------------------------------
+    private _createBuffer(view: ArrayBufferView, flags: GPUBufferUsageFlags): DataBuffer {
+        const padding = view.byteLength % 4;
+        const verticesBufferDescriptor = {
+            size: view.byteLength + padding,
+            usage: flags
+        };
+        const buffer = this._device.createBuffer(verticesBufferDescriptor);
+        const dataBuffer = new WebGPUDataBuffer(buffer);
+        dataBuffer.references = 1;
+        dataBuffer.capacity = view.byteLength;
+
+        this._setSubData(dataBuffer, 0, view);
+
+        return dataBuffer;
+    }
+
+    private _setSubData(dataBuffer: WebGPUDataBuffer, dstByteOffset: number, src: ArrayBufferView, srcByteOffset = 0, byteLength = 0): void {
+        const buffer = dataBuffer.underlyingResource as GPUBuffer;
+
+        byteLength = byteLength || src.byteLength;
+        byteLength = Math.min(byteLength, dataBuffer.capacity - dstByteOffset);
+
+        // After Migration to Canary
+        let chunkStart = src.byteOffset + srcByteOffset;
+        let chunkEnd = chunkStart + byteLength;
+
+        // 4 bytes alignments for upload
+        const padding = byteLength % 4;
+        if (padding !== 0) {
+            const tempView = new Uint8Array(src.buffer.slice(chunkStart, chunkEnd));
+            src = new Uint8Array(byteLength + padding);
+            tempView.forEach((element, index) => {
+                (src as Uint8Array)[index] = element;
+            });
+            srcByteOffset = 0;
+            chunkStart = 0;
+            chunkEnd = byteLength + padding;
+            byteLength = byteLength + padding;
+        }
+
+        // Chunk
+        const maxChunk = 1024 * 1024 * 15;
+        let offset = 0;
+        while ((chunkEnd - (chunkStart + offset)) > maxChunk) {
+            this._device.defaultQueue.writeBuffer(buffer, dstByteOffset + offset, src.buffer, chunkStart + offset, maxChunk);
+            offset += maxChunk;
+        }
+
+        this._device.defaultQueue.writeBuffer(buffer, dstByteOffset + offset, src.buffer, chunkStart + offset, byteLength - offset);
+    }
+
+    //------------------------------------------------------------------------------
+    //                              Vertex/Index Buffers
+    //------------------------------------------------------------------------------
+
+    public createVertexBuffer(data: DataArray): DataBuffer {
+        let view: ArrayBufferView;
+
+        if (data instanceof Array) {
+            view = new Float32Array(data);
+        }
+        else if (data instanceof ArrayBuffer) {
+            view = new Uint8Array(data);
+        }
+        else {
+            view = data;
+        }
+
+        const dataBuffer = this._createBuffer(view, WebGPUConstants.GPUBufferUsage_VERTEX | WebGPUConstants.GPUBufferUsage_COPY_DST);
+        return dataBuffer;
+    }
+
+    public createDynamicVertexBuffer(data: DataArray): DataBuffer {
+        return this.createVertexBuffer(data);
+    }
+
+    public updateDynamicVertexBuffer(vertexBuffer: DataBuffer, data: DataArray, byteOffset?: number, byteLength?: number): void {
+        const dataBuffer = vertexBuffer as WebGPUDataBuffer;
+        if (byteOffset === undefined) {
+            byteOffset = 0;
+        }
+
+        let view: ArrayBufferView;
+        if (byteLength === undefined) {
+            if (data instanceof Array) {
+                view = new Float32Array(data);
+            }
+            else if (data instanceof ArrayBuffer) {
+                view = new Uint8Array(data);
+            }
+            else {
+                view = data;
+            }
+            byteLength = view.byteLength;
+        } else {
+            if (data instanceof Array) {
+                view = new Float32Array(data);
+            }
+            else if (data instanceof ArrayBuffer) {
+                view = new Uint8Array(data);
+            }
+            else {
+                view = data;
+            }
+        }
+
+        this._setSubData(dataBuffer, byteOffset, view, 0, byteLength);
+    }
+
+    public createIndexBuffer(data: IndicesArray): DataBuffer {
+        let is32Bits = true;
+        let view: ArrayBufferView;
+
+        if (data instanceof Uint32Array || data instanceof Int32Array) {
+            view = data;
+        }
+        else if (data instanceof Uint16Array) {
+            view = data;
+            is32Bits = false;
+        }
+        else {
+            if (data.length > 65535) {
+                view = new Uint32Array(data);
+            }
+            else {
+                view = new Uint16Array(data);
+                is32Bits = false;
+            }
+        }
+
+        const dataBuffer = this._createBuffer(view, WebGPUConstants.GPUBufferUsage_INDEX | WebGPUConstants.GPUBufferUsage_COPY_DST);
+        dataBuffer.is32Bits = is32Bits;
+        return dataBuffer;
+    }
+
+    public updateDynamicIndexBuffer(indexBuffer: DataBuffer, indices: IndicesArray, offset: number = 0): void {
+        const gpuBuffer = indexBuffer as WebGPUDataBuffer;
+
+        var view: ArrayBufferView;
+        if (indices instanceof Uint16Array) {
+            if (indexBuffer.is32Bits) {
+                view = Uint32Array.from(indices);
+            }
+            else {
+                view = indices;
+            }
+        }
+        else if (indices instanceof Uint32Array) {
+            if (indexBuffer.is32Bits) {
+                view = indices;
+            }
+            else {
+                view = Uint16Array.from(indices);
+            }
+        }
+        else {
+            if (indexBuffer.is32Bits) {
+                view = new Uint32Array(indices);
+            }
+            else {
+                view = new Uint16Array(indices);
+            }
+        }
+
+        this._setSubData(gpuBuffer, offset, view);
+    }
+
+    public bindBuffersDirectly(vertexBuffer: DataBuffer, indexBuffer: DataBuffer, vertexDeclaration: number[], vertexStrideSize: number, effect: Effect): void {
+        throw "Not implemented on WebGPU so far.";
+    }
+
+    public updateAndBindInstancesBuffer(instancesBuffer: DataBuffer, data: Float32Array, offsetLocations: number[] | InstancingAttributeInfo[]): void {
+        throw "Not implemented on WebGPU so far.";
+    }
+
+    public bindBuffers(vertexBuffers: { [key: string]: Nullable<VertexBuffer> }, indexBuffer: Nullable<DataBuffer>, effect: Effect): void {
+        this._currentIndexBuffer = indexBuffer;
+        this._currentVertexBuffers = vertexBuffers;
+    }
+
+    /** @hidden */
+    public _releaseBuffer(buffer: DataBuffer): boolean {
+        buffer.references--;
+
+        if (buffer.references === 0) {
+            (buffer.underlyingResource as GPUBuffer).destroy();
+            return true;
+        }
+
+        return false;
+    }
+
+    //------------------------------------------------------------------------------
+    //                              UBO
+    //------------------------------------------------------------------------------
+
+    public createUniformBuffer(elements: FloatArray): DataBuffer {
+        let view: Float32Array;
+        if (elements instanceof Array) {
+            view = new Float32Array(elements);
+        }
+        else {
+            view = elements;
+        }
+
+        const dataBuffer = this._createBuffer(view, WebGPUConstants.GPUBufferUsage_UNIFORM | WebGPUConstants.GPUBufferUsage_COPY_DST);
+        return dataBuffer;
+    }
+
+    public createDynamicUniformBuffer(elements: FloatArray): DataBuffer {
+        return this.createUniformBuffer(elements);
+    }
+
+    public updateUniformBuffer(uniformBuffer: DataBuffer, elements: FloatArray, offset?: number, count?: number): void {
+        if (offset === undefined) {
+            offset = 0;
+        }
+
+        const dataBuffer = uniformBuffer as WebGPUDataBuffer;
+        let view: Float32Array;
+        if (count === undefined) {
+            if (elements instanceof Float32Array) {
+                view = elements;
+            } else {
+                view = new Float32Array(elements);
+            }
+            count = view.byteLength;
+        } else {
+            if (elements instanceof Float32Array) {
+                view = elements;
+            } else {
+                view = new Float32Array(elements);
+            }
+        }
+
+        this._setSubData(dataBuffer, offset, view, 0, count);
+    }
+
+    public bindUniformBufferBase(buffer: DataBuffer, location: number, name: string): void {
+        this._uniformsBuffers[name] = buffer as WebGPUDataBuffer;
+    }
+
+    //------------------------------------------------------------------------------
+    //                              Effects
+    //------------------------------------------------------------------------------
+
+    public createEffect(baseName: any, attributesNamesOrOptions: string[] | IEffectCreationOptions, uniformsNamesOrEngine: string[] | Engine, samplers?: string[], defines?: string, fallbacks?: EffectFallbacks,
+        onCompiled?: Nullable<(effect: Effect) => void>, onError?: Nullable<(effect: Effect, errors: string) => void>, indexParameters?: any): Effect {
+        const vertex = baseName.vertexElement || baseName.vertex || baseName;
+        const fragment = baseName.fragmentElement || baseName.fragment || baseName;
+
+        const name = vertex + "+" + fragment + "@" + (defines ? defines : (<IEffectCreationOptions>attributesNamesOrOptions).defines);
+        const shader = this._compiledShaders[name];
+        if (shader) {
+            return new Effect(baseName, attributesNamesOrOptions, uniformsNamesOrEngine, samplers, this, defines, fallbacks, onCompiled, onError, indexParameters, name, shader.sources);
+        }
+        else {
+            return new Effect(baseName, attributesNamesOrOptions, uniformsNamesOrEngine, samplers, this, defines, fallbacks, onCompiled, onError, indexParameters, name);
+        }
+    }
+
+    private _compileRawShaderToSpirV(source: string, type: string): Uint32Array {
+        return this._glslang.compileGLSL(source, type);
+    }
+
+    private _compileShaderToSpirV(source: string, type: string, defines: Nullable<string>, shaderVersion: string): Uint32Array {
+        return this._compileRawShaderToSpirV(shaderVersion + (defines ? defines + "\n" : "") + source, type);
+    }
+
+    private _createPipelineStageDescriptor(vertexShader: Uint32Array, fragmentShader: Uint32Array): GPURenderPipelineStageDescriptor {
+        return {
+            vertexStage: {
+                module: this._device.createShaderModule({
+                    code: vertexShader,
+                }),
+                entryPoint: "main",
+            },
+            fragmentStage: {
+                module: this._device.createShaderModule({
+                    code: fragmentShader,
+                }),
+                entryPoint: "main"
+            }
+        };
+    }
+
+    private _compileRawPipelineStageDescriptor(vertexCode: string, fragmentCode: string): GPURenderPipelineStageDescriptor {
+        var vertexShader = this._compileRawShaderToSpirV(vertexCode, "vertex");
+        var fragmentShader = this._compileRawShaderToSpirV(fragmentCode, "fragment");
+
+        return this._createPipelineStageDescriptor(vertexShader, fragmentShader);
+    }
+
+    private _compilePipelineStageDescriptor(vertexCode: string, fragmentCode: string, defines: Nullable<string>): GPURenderPipelineStageDescriptor {
+        this.onBeforeShaderCompilationObservable.notifyObservers(this);
+
+        var shaderVersion = "#version 450\n";
+        var vertexShader = this._compileShaderToSpirV(vertexCode, "vertex", defines, shaderVersion);
+        var fragmentShader = this._compileShaderToSpirV(fragmentCode, "fragment", defines, shaderVersion);
+
+        let program = this._createPipelineStageDescriptor(vertexShader, fragmentShader);
+
+        this.onAfterShaderCompilationObservable.notifyObservers(this);
+
+        return program;
+    }
+
+    public createRawShaderProgram(pipelineContext: IPipelineContext, vertexCode: string, fragmentCode: string, context?: WebGLRenderingContext, transformFeedbackVaryings: Nullable<string[]> = null): WebGLProgram {
+        throw "Not available on WebGPU";
+    }
+
+    public createShaderProgram(pipelineContext: IPipelineContext, vertexCode: string, fragmentCode: string, defines: Nullable<string>, context?: WebGLRenderingContext, transformFeedbackVaryings: Nullable<string[]> = null): WebGLProgram {
+        throw "Not available on WebGPU";
+    }
+
+    public createPipelineContext(shaderProcessingContext: Nullable<ShaderProcessingContext>): IPipelineContext {
+        var pipelineContext = new WebGPUPipelineContext(shaderProcessingContext! as WebGPUShaderProcessingContext, this);
+        pipelineContext.engine = this;
+        return pipelineContext;
+    }
+
+    /** @hidden */
+    public _preparePipelineContext(pipelineContext: IPipelineContext, vertexSourceCode: string, fragmentSourceCode: string, createAsRaw: boolean,
+        rebuildRebind: any,
+        defines: Nullable<string>,
+        transformFeedbackVaryings: Nullable<string[]>,
+        key: string) {
+        const webGpuContext = pipelineContext as WebGPUPipelineContext;
+
+        // TODO WEBGPU. Check if caches could be reuse from piepline ???
+        const shader = this._compiledShaders[key];
+        if (shader) {
+            webGpuContext.stages = shader.stages;
+            webGpuContext.availableAttributes = shader.availableAttributes;
+            webGpuContext.availableUBOs = shader.availableUBOs;
+            webGpuContext.availableSamplers = shader.availableSamplers;
+            webGpuContext.orderedAttributes = shader.orderedAttributes;
+            webGpuContext.orderedUBOsAndSamplers = shader.orderedUBOsAndSamplers;
+            webGpuContext.leftOverUniforms = shader.leftOverUniforms;
+            webGpuContext.leftOverUniformsByName = shader.leftOverUniformsByName;
+            webGpuContext.sources = shader.sources;
+        }
+        else {
+            if (createAsRaw) {
+                webGpuContext.stages = this._compileRawPipelineStageDescriptor(vertexSourceCode, fragmentSourceCode);
+            }
+            else {
+                webGpuContext.stages = this._compilePipelineStageDescriptor(vertexSourceCode, fragmentSourceCode, defines);
+            }
+
+            this._compiledShaders[key] = {
+                stages: webGpuContext.stages,
+                availableAttributes: webGpuContext.availableAttributes,
+                availableUBOs: webGpuContext.availableUBOs,
+                availableSamplers: webGpuContext.availableSamplers,
+                orderedAttributes: webGpuContext.orderedAttributes,
+                orderedUBOsAndSamplers: webGpuContext.orderedUBOsAndSamplers,
+                leftOverUniforms: webGpuContext.leftOverUniforms,
+                leftOverUniformsByName: webGpuContext.leftOverUniformsByName,
+                sources: {
+                    fragment: fragmentSourceCode,
+                    vertex: vertexSourceCode
+                }
+            };
+        }
+    }
+
+    public getAttributes(pipelineContext: IPipelineContext, attributesNames: string[]): number[] {
+        const results = new Array(attributesNames.length);
+        const gpuPipelineContext = (pipelineContext as WebGPUPipelineContext);
+
+        // TODO WEBGPU. Hard coded for WebGPU until an introspection lib is available.
+        // Should be done at processing time, not need to double the work in here.
+        for (let i = 0; i < attributesNames.length; i++) {
+            const attributeName = attributesNames[i];
+            const attributeLocation = gpuPipelineContext.availableAttributes[attributeName];
+            if (attributeLocation === undefined) {
+                continue;
+            }
+
+            results[i] = attributeLocation;
+        }
+
+        return results;
+    }
+
+    public enableEffect(effect: Effect): void {
+        this._currentEffect = effect;
+
+        if (effect.onBind) {
+            effect.onBind(effect);
+        }
+        if (effect._onBindObservable) {
+            effect._onBindObservable.notifyObservers(effect);
+        }
+    }
+
+    public _releaseEffect(effect: Effect): void {
+        // Effect gets garbage collected without explicit destroy in WebGPU.
+    }
+
+    /**
+     * Force the engine to release all cached effects. This means that next effect compilation will have to be done completely even if a similar effect was already compiled
+     */
+    public releaseEffects() {
+        // Effect gets garbage collected without explicit destroy in WebGPU.
+    }
+
+    public _deletePipelineContext(pipelineContext: IPipelineContext): void {
+        const webgpuPipelineContext = pipelineContext as WebGPUPipelineContext;
+        if (webgpuPipelineContext) {
+            pipelineContext.dispose();
+        }
+    }
+
+    //------------------------------------------------------------------------------
+    //                              Textures
+    //------------------------------------------------------------------------------
+
+    /** @hidden */
+    public _createTexture(): WebGLTexture {
+        // TODO WEBGPU. This should return the GPUTexture, WebGLTexture might need to be wrapped like the buffers.
+        return { };
+    }
+
+    /** @hidden */
+    public _releaseTexture(texture: InternalTexture): void {
+        if (texture._webGPUTexture) {
+            texture._webGPUTexture.destroy();
+        }
+    }
+
+    private _uploadMipMapsFromWebglTexture(mipMaps: number, webglEngineTexture: InternalTexture, gpuTexture: GPUTexture, width: number, height: number, face: number) {
+        this._uploadFromWebglTexture(webglEngineTexture, gpuTexture, width, height, face);
+
+        let faceWidth = width;
+        let faceHeight = height;
+
+        for (let mip = 1; mip <= mipMaps; mip++) {
+            faceWidth = Math.max(Math.floor(faceWidth / 2), 1);
+            faceHeight = Math.max(Math.floor(faceHeight / 2), 1);
+
+            this._uploadFromWebglTexture(webglEngineTexture, gpuTexture, faceWidth, faceHeight, face, mip);
+        }
+    }
+
+    private _uploadFromWebglTexture(webglEngineTexture: InternalTexture, gpuTexture: GPUTexture, width: number, height: number, face: number, mip: number = 0): void {
+        let pixels = this._decodeEngine._readTexturePixels(webglEngineTexture, width, height, face, mip);
+        if (pixels instanceof Float32Array) {
+            const newPixels = new Uint8ClampedArray(pixels.length);
+            pixels.forEach((value, index) => newPixels[index] = value * 255);
+            pixels = newPixels;
+        }
+
+        const textureView: GPUTextureCopyView = {
+            texture: gpuTexture,
+            origin: {
+                x: 0,
+                y: 0,
+                z: Math.max(face, 0)
+            },
+            mipLevel: mip
+        };
+        const textureExtent = {
+            width,
+            height,
+            depth: 1
+        };
+
+        const commandEncoder = this._device.createCommandEncoder({});
+        const bytesPerRow = Math.ceil(width * 4 / 256) * 256;
+
+        let dataBuffer: DataBuffer;
+        if (bytesPerRow == width * 4) {
+            dataBuffer = this._createBuffer(pixels, WebGPUConstants.GPUBufferUsage_COPY_SRC | WebGPUConstants.GPUBufferUsage_COPY_DST);
+            const bufferView: GPUBufferCopyView = {
+                buffer: dataBuffer.underlyingResource,
+                bytesPerRow: bytesPerRow,
+                rowsPerImage: height,
+                offset: 0,
+            };
+            commandEncoder.copyBufferToTexture(bufferView, textureView, textureExtent);
+        } else {
+            const alignedPixels = new Uint8Array(bytesPerRow * height);
+            let pixelsIndex = 0;
+            for (let y = 0; y < height; ++y) {
+                for (let x = 0; x < width; ++x) {
+                    let i = x * 4 + y * bytesPerRow;
+
+                    alignedPixels[i] = (pixels as any)[pixelsIndex];
+                    alignedPixels[i + 1] = (pixels as any)[pixelsIndex + 1];
+                    alignedPixels[i + 2] = (pixels as any)[pixelsIndex + 2];
+                    alignedPixels[i + 3] = (pixels as any)[pixelsIndex + 3];
+                    pixelsIndex += 4;
+                }
+            }
+            dataBuffer = this._createBuffer(alignedPixels, WebGPUConstants.GPUBufferUsage_COPY_SRC | WebGPUConstants.GPUBufferUsage_COPY_DST);
+            const bufferView: GPUBufferCopyView = {
+                buffer: dataBuffer.underlyingResource,
+                bytesPerRow: bytesPerRow,
+                rowsPerImage: height,
+                offset: 0,
+            };
+            commandEncoder.copyBufferToTexture(bufferView, textureView, textureExtent);
+        }
+
+        this._device.defaultQueue.submit([commandEncoder.finish()]);
+
+        this._releaseBuffer(dataBuffer);
+    }
+
+    private _getSamplerFilterDescriptor(internalTexture: InternalTexture): {
+        magFilter: GPUFilterMode,
+        minFilter: GPUFilterMode,
+        mipmapFilter: GPUFilterMode
+    } {
+        let magFilter: GPUFilterMode, minFilter: GPUFilterMode, mipmapFilter: GPUFilterMode;
+        switch (internalTexture.samplingMode) {
+            case Engine.TEXTURE_BILINEAR_SAMPLINGMODE:
+                magFilter = WebGPUConstants.GPUFilterMode_linear;
+                minFilter = WebGPUConstants.GPUFilterMode_linear;
+                mipmapFilter = WebGPUConstants.GPUFilterMode_nearest;
+                break;
+            case Engine.TEXTURE_TRILINEAR_SAMPLINGMODE:
+                magFilter = WebGPUConstants.GPUFilterMode_linear;
+                minFilter = WebGPUConstants.GPUFilterMode_linear;
+                mipmapFilter = WebGPUConstants.GPUFilterMode_linear;
+                break;
+            case Engine.TEXTURE_NEAREST_SAMPLINGMODE:
+                magFilter = WebGPUConstants.GPUFilterMode_nearest;
+                minFilter = WebGPUConstants.GPUFilterMode_nearest;
+                mipmapFilter = WebGPUConstants.GPUFilterMode_linear;
+                break;
+            case Engine.TEXTURE_NEAREST_NEAREST_MIPNEAREST:
+                magFilter = WebGPUConstants.GPUFilterMode_nearest;
+                minFilter = WebGPUConstants.GPUFilterMode_nearest;
+                mipmapFilter = WebGPUConstants.GPUFilterMode_nearest;
+                break;
+            case Engine.TEXTURE_NEAREST_LINEAR_MIPNEAREST:
+                magFilter = WebGPUConstants.GPUFilterMode_nearest;
+                minFilter = WebGPUConstants.GPUFilterMode_linear;
+                mipmapFilter = WebGPUConstants.GPUFilterMode_nearest;
+                break;
+            case Engine.TEXTURE_NEAREST_LINEAR_MIPLINEAR:
+                magFilter = WebGPUConstants.GPUFilterMode_nearest;
+                minFilter = WebGPUConstants.GPUFilterMode_linear;
+                mipmapFilter = WebGPUConstants.GPUFilterMode_linear;
+                break;
+            case Engine.TEXTURE_NEAREST_LINEAR:
+                magFilter = WebGPUConstants.GPUFilterMode_nearest;
+                minFilter = WebGPUConstants.GPUFilterMode_linear;
+                mipmapFilter = WebGPUConstants.GPUFilterMode_nearest;
+                break;
+            case Engine.TEXTURE_NEAREST_NEAREST:
+                magFilter = WebGPUConstants.GPUFilterMode_nearest;
+                minFilter = WebGPUConstants.GPUFilterMode_nearest;
+                mipmapFilter = WebGPUConstants.GPUFilterMode_nearest;
+                break;
+            case Engine.TEXTURE_LINEAR_NEAREST_MIPNEAREST:
+                magFilter = WebGPUConstants.GPUFilterMode_linear;
+                minFilter = WebGPUConstants.GPUFilterMode_nearest;
+                mipmapFilter = WebGPUConstants.GPUFilterMode_nearest;
+                break;
+            case Engine.TEXTURE_LINEAR_NEAREST_MIPLINEAR:
+                magFilter = WebGPUConstants.GPUFilterMode_linear;
+                minFilter = WebGPUConstants.GPUFilterMode_nearest;
+                mipmapFilter = WebGPUConstants.GPUFilterMode_linear;
+                break;
+            case Engine.TEXTURE_LINEAR_LINEAR:
+                magFilter = WebGPUConstants.GPUFilterMode_linear;
+                minFilter = WebGPUConstants.GPUFilterMode_linear;
+                mipmapFilter = WebGPUConstants.GPUFilterMode_nearest;
+                break;
+            case Engine.TEXTURE_LINEAR_NEAREST:
+                magFilter = WebGPUConstants.GPUFilterMode_linear;
+                minFilter = WebGPUConstants.GPUFilterMode_nearest;
+                mipmapFilter = WebGPUConstants.GPUFilterMode_nearest;
+                break;
+            default:
+                magFilter = WebGPUConstants.GPUFilterMode_linear;
+                minFilter = WebGPUConstants.GPUFilterMode_linear;
+                mipmapFilter = WebGPUConstants.GPUFilterMode_linear;
+                break;
+        }
+
+        return {
+            magFilter,
+            minFilter,
+            mipmapFilter
+        };
+    }
+
+    private _getWrappingMode(mode: number): GPUAddressMode {
+        switch (mode) {
+            case Engine.TEXTURE_WRAP_ADDRESSMODE:
+                return WebGPUConstants.GPUAddressMode_repeat;
+            case Engine.TEXTURE_CLAMP_ADDRESSMODE:
+                return WebGPUConstants.GPUAddressMode_clampToEdge;
+            case Engine.TEXTURE_MIRROR_ADDRESSMODE:
+                return WebGPUConstants.GPUAddressMode_mirrorRepeat;
+        }
+        return WebGPUConstants.GPUAddressMode_repeat;
+    }
+
+    private _getSamplerWrappingDescriptor(internalTexture: InternalTexture): {
+        addressModeU: GPUAddressMode,
+        addressModeV: GPUAddressMode,
+        addressModeW: GPUAddressMode
+    } {
+        return {
+            addressModeU: this._getWrappingMode(internalTexture._cachedWrapU!),
+            addressModeV: this._getWrappingMode(internalTexture._cachedWrapV!),
+            addressModeW: this._getWrappingMode(internalTexture._cachedWrapR!),
+        };
+    }
+
+    private _getSamplerDescriptor(internalTexture: InternalTexture): GPUSamplerDescriptor {
+        return {
+            ...this._getSamplerFilterDescriptor(internalTexture),
+            ...this._getSamplerWrappingDescriptor(internalTexture),
+        };
+    }
+
+    public createTexture(urlArg: string, noMipmap: boolean, invertY: boolean, scene: Scene, samplingMode: number = Constants.TEXTURE_TRILINEAR_SAMPLINGMODE, onLoad: Nullable<() => void> = null, onError: Nullable<(message: string, exception: any) => void> = null, buffer: Nullable<ArrayBuffer | HTMLImageElement> = null, fallBack?: InternalTexture, format?: number): InternalTexture {
+        const texture = new InternalTexture(this, InternalTextureSource.Url);
+        const url = String(urlArg);
+
+        // TODO WEBGPU. Find a better way.
+        // TODO WEBGPU. this._options.textureSize
+
+        texture.url = url;
+        texture.generateMipMaps = !noMipmap;
+        texture.samplingMode = samplingMode;
+        texture.invertY = invertY;
+
+        if (format) {
+            texture.format = format;
+        }
+
+        let webglEngineTexture: InternalTexture;
+        const onLoadInternal = () => {
+            texture.isReady = webglEngineTexture.isReady;
+
+            const width = webglEngineTexture.width;
+            const height = webglEngineTexture.height;
+            texture.width = width;
+            texture.height = height;
+            texture.baseWidth = width;
+            texture.baseHeight = height;
+            texture._isRGBD = texture._isRGBD || webglEngineTexture._isRGBD;
+            texture._sphericalPolynomial = webglEngineTexture._sphericalPolynomial;
+
+            let mipMaps = Scalar.Log2(Math.max(width, height));
+            mipMaps = Math.floor(mipMaps);
+
+            const textureExtent = {
+                width,
+                height,
+                depth: 1
+            };
+            const textureDescriptor: GPUTextureDescriptor = {
+                dimension: WebGPUConstants.GPUTextureDimension_2d,
+                format: WebGPUConstants.GPUTextureFormat_rgba8unorm,
+                mipLevelCount: noMipmap ? 1 : mipMaps + 1,
+                sampleCount: 1,
+                size: textureExtent,
+                usage: WebGPUConstants.GPUTextureUsage_COPY_DST | WebGPUConstants.GPUTextureUsage_SAMPLED
+            };
+
+            const gpuTexture = this._device.createTexture(textureDescriptor);
+            texture._webGPUTexture = gpuTexture;
+
+            if (noMipmap) {
+                this._uploadFromWebglTexture(webglEngineTexture, gpuTexture, width, height, -1);
+            }
+            else {
+                this._uploadMipMapsFromWebglTexture(mipMaps, webglEngineTexture, gpuTexture, width, height, -1);
+            }
+
+            texture._webGPUTextureView = gpuTexture.createView();
+
+            webglEngineTexture.dispose();
+
+            texture.onLoadedObservable.notifyObservers(texture);
+            texture.onLoadedObservable.clear();
+
+            if (onLoad) {
+                onLoad();
+            }
+        };
+
+        webglEngineTexture = this._decodeEngine.createTexture(urlArg, noMipmap, invertY, scene, samplingMode,
+            onLoadInternal, onError, buffer, fallBack, format);
+
+        this._internalTexturesCache.push(texture);
+
+        return texture;
+    }
+
+    public createCubeTexture(rootUrl: string, scene: Nullable<Scene>, files: Nullable<string[]>, noMipmap?: boolean, onLoad: Nullable<(data?: any) => void> = null, onError: Nullable<(message?: string, exception?: any) => void> = null, format?: number, forcedExtension: any = null, createPolynomials: boolean = false, lodScale: number = 0, lodOffset: number = 0, fallback: Nullable<InternalTexture> = null): InternalTexture {
+        var texture = fallback ? fallback : new InternalTexture(this, InternalTextureSource.Cube);
+        texture.isCube = true;
+        texture.url = rootUrl;
+        texture.generateMipMaps = !noMipmap;
+        // TODO WEBGPU. Cube Texture Sampling Mode.
+        texture.samplingMode = noMipmap ? Constants.TEXTURE_BILINEAR_SAMPLINGMODE : Constants.TEXTURE_TRILINEAR_SAMPLINGMODE;
+        texture._lodGenerationScale = lodScale;
+        texture._lodGenerationOffset = lodOffset;
+
+        if (!this._doNotHandleContextLost) {
+            texture._extension = forcedExtension;
+            texture._files = files;
+        }
+
+        let webglEngineTexture: InternalTexture;
+        const onLoadInternal = () => {
+            texture.isReady = webglEngineTexture.isReady;
+
+            const width = webglEngineTexture.width;
+            const height = webglEngineTexture.height;
+            const depth = 1;
+            texture.width = width;
+            texture.height = height;
+            texture.baseWidth = width;
+            texture.baseHeight = height;
+            texture.depth = depth;
+            texture.baseDepth = depth;
+            texture._isRGBD = texture._isRGBD || webglEngineTexture._isRGBD;
+            texture._sphericalPolynomial = webglEngineTexture._sphericalPolynomial;
+
+            let mipMaps = Scalar.Log2(width);
+            mipMaps = Math.round(mipMaps);
+
+            const textureExtent = {
+                width,
+                height,
+                depth: depth * 6,
+            };
+            const textureDescriptor: GPUTextureDescriptor = {
+                dimension: WebGPUConstants.GPUTextureDimension_2d,
+                format: WebGPUConstants.GPUTextureFormat_rgba8unorm,
+                mipLevelCount: noMipmap ? 1 : mipMaps + 1,
+                sampleCount: 1,
+                size: textureExtent,
+                usage: WebGPUConstants.GPUTextureUsage_COPY_DST | WebGPUConstants.GPUTextureUsage_SAMPLED
+            };
+
+            const gpuTexture = this._device.createTexture(textureDescriptor);
+            texture._webGPUTexture = gpuTexture;
+
+            const faces = [0, 1, 2, 3, 4, 5];
+            for (let face of faces) {
+                if (noMipmap) {
+                    this._uploadFromWebglTexture(webglEngineTexture, gpuTexture, width, height, face);
+                }
+                else {
+                    this._uploadMipMapsFromWebglTexture(mipMaps, webglEngineTexture, gpuTexture, width, height, face);
+                }
+            }
+            texture._webGPUTextureView = gpuTexture.createView({
+                dimension: WebGPUConstants.GPUTextureViewDimension_cube,
+                format: WebGPUConstants.GPUTextureFormat_rgba8unorm,
+                mipLevelCount: noMipmap ? 1 : mipMaps + 1,
+                baseArrayLayer: 0,
+                baseMipLevel: 0,
+                aspect: WebGPUConstants.GPUTextureAspect_all
+            } as any);
+            webglEngineTexture.dispose();
+
+            onLoad && onLoad();
+        };
+        webglEngineTexture = this._decodeEngine.createCubeTexture(rootUrl, scene, files, noMipmap, onLoadInternal, onError, format, forcedExtension, createPolynomials, lodScale, lodOffset, fallback);
+
+        this._internalTexturesCache.push(texture);
+
+        return texture;
+    }
+
+    public updateTextureSamplingMode(samplingMode: number, texture: InternalTexture): void {
+        texture.samplingMode = samplingMode;
+    }
+
+    public updateDynamicTexture(texture: Nullable<InternalTexture>, canvas: HTMLCanvasElement, invertY: boolean, premulAlpha: boolean = false, format?: number): void {
+        throw "Unimplemented updateDynamicTexture on WebGPU so far";
+    }
+
+    public setTexture(channel: number, _: Nullable<WebGLUniformLocation>, texture: Nullable<BaseTexture>, name: string): void {
+        if (this._currentEffect) {
+            const pipeline = this._currentEffect._pipelineContext as WebGPUPipelineContext;
+            if (!texture) {
+                pipeline.samplers[name] = null;
+                return;
+            }
+
+            const internalTexture = texture!.getInternalTexture();
+            if (internalTexture) {
+                internalTexture._cachedWrapU = texture.wrapU;
+                internalTexture._cachedWrapV = texture.wrapV;
+                internalTexture._cachedWrapR = texture.wrapR;
+            }
+
+            if (pipeline.samplers[name]) {
+                pipeline.samplers[name]!.texture = internalTexture!;
+            }
+            else {
+                // TODO WEBGPU. 121 mapping samplers <-> availableSamplers
+                const availableSampler = pipeline.availableSamplers[name];
+                if (availableSampler) {
+                    pipeline.samplers[name] = {
+                        setIndex: availableSampler.setIndex,
+                        textureBinding: availableSampler.bindingIndex,
+                        samplerBinding: availableSampler.bindingIndex + 1,
+                        texture: internalTexture!
+                    };
+                }
+            }
+        }
+    }
+
+    public bindSamplers(effect: Effect): void { }
+
+    public _bindTextureDirectly(target: number, texture: InternalTexture): boolean {
+        if (this._boundTexturesCache[this._activeChannel] !== texture) {
+            this._boundTexturesCache[this._activeChannel] = texture;
+            return true;
+        }
+        return false;
+    }
+
+    /** @hidden */
+    public _bindTexture(channel: number, texture: InternalTexture): void {
+        if (channel < 0) {
+            return;
+        }
+
+        this._bindTextureDirectly(0, texture);
+    }
+
+    /** @hidden */
+    public _uploadCompressedDataToTextureDirectly(texture: InternalTexture, internalFormat: number, width: number, height: number, data: ArrayBufferView, faceIndex: number = 0, lod: number = 0) {
+    }
+
+    /** @hidden */
+    public _uploadDataToTextureDirectly(texture: InternalTexture, imageData: ArrayBufferView, faceIndex: number = 0, lod: number = 0): void {
+    }
+
+    /** @hidden */
+    public _uploadArrayBufferViewToTexture(texture: InternalTexture, imageData: ArrayBufferView, faceIndex: number = 0, lod: number = 0): void {
+    }
+
+    /** @hidden */
+    public _uploadImageToTexture(texture: InternalTexture, image: HTMLImageElement, faceIndex: number = 0, lod: number = 0) {
+    }
+
+    //------------------------------------------------------------------------------
+    //                              Render Target Textures
+    //------------------------------------------------------------------------------
+
+    public createRenderTargetTexture(size: any, options: boolean | RenderTargetCreationOptions): InternalTexture {
+        let fullOptions = new RenderTargetCreationOptions();
+
+        if (options !== undefined && typeof options === "object") {
+            fullOptions.generateMipMaps = options.generateMipMaps;
+            fullOptions.generateDepthBuffer = options.generateDepthBuffer === undefined ? true : options.generateDepthBuffer;
+            fullOptions.generateStencilBuffer = fullOptions.generateDepthBuffer && options.generateStencilBuffer;
+            fullOptions.type = options.type === undefined ? Constants.TEXTURETYPE_UNSIGNED_INT : options.type;
+            fullOptions.samplingMode = options.samplingMode === undefined ? Constants.TEXTURE_TRILINEAR_SAMPLINGMODE : options.samplingMode;
+        } else {
+            fullOptions.generateMipMaps = <boolean>options;
+            fullOptions.generateDepthBuffer = true;
+            fullOptions.generateStencilBuffer = false;
+            fullOptions.type = Constants.TEXTURETYPE_UNSIGNED_INT;
+            fullOptions.samplingMode = Constants.TEXTURE_TRILINEAR_SAMPLINGMODE;
+        }
+        var texture = new InternalTexture(this, InternalTextureSource.RenderTarget);
+
+        var width = size.width || size;
+        var height = size.height || size;
+
+        texture._depthStencilBuffer = {};
+        texture._framebuffer = {};
+        texture.baseWidth = width;
+        texture.baseHeight = height;
+        texture.width = width;
+        texture.height = height;
+        texture.isReady = true;
+        texture.samples = 1;
+        texture.generateMipMaps = fullOptions.generateMipMaps ? true : false;
+        texture.samplingMode = fullOptions.samplingMode;
+        texture.type = fullOptions.type;
+        texture._generateDepthBuffer = fullOptions.generateDepthBuffer;
+        texture._generateStencilBuffer = fullOptions.generateStencilBuffer ? true : false;
+
+        this._internalTexturesCache.push(texture);
+
+        return texture;
+    }
+
+    //------------------------------------------------------------------------------
+    //                              Render Commands
+    //------------------------------------------------------------------------------
+
+    /**
+     * Begin a new frame
+     */
+    public beginFrame(): void {
+        super.beginFrame();
+
+        this._uploadEncoder = this._device.createCommandEncoder(this._uploadEncoderDescriptor);
+        this._renderEncoder = this._device.createCommandEncoder(this._renderEncoderDescriptor);
+    }
+
+    /**
+     * End the current frame
+     */
+    public endFrame(): void {
+        this._endRenderPass();
+
+        this._commandBuffers[0] = this._uploadEncoder.finish();
+        this._commandBuffers[1] = this._renderEncoder.finish();
+
+        this._device.defaultQueue.submit(this._commandBuffers);
+
+        super.endFrame();
+    }
+
+    //------------------------------------------------------------------------------
+    //                              Render Pass
+    //------------------------------------------------------------------------------
+
+    private _startMainRenderPass(): void {
+        if (this._currentRenderPass) {
+            this._endRenderPass();
+        }
+
+        // Resolve in case of MSAA
+        if (this._options.antialiasing) {
+            this._mainColorAttachments[0].resolveTarget = this._swapChain.getCurrentTexture().createView();
+        }
+        else {
+            this._mainColorAttachments[0].attachment = this._swapChain.getCurrentTexture().createView();
+        }
+
+        this._currentRenderPass = this._renderEncoder.beginRenderPass({
+            colorAttachments: this._mainColorAttachments,
+            depthStencilAttachment: this._mainDepthAttachment
+        });
+    }
+
+    private _endRenderPass(): void {
+        if (this._currentRenderPass) {
+            this._currentRenderPass.endPass();
+            this._currentRenderPass = null;
+        }
+    }
+
+    public bindFramebuffer(texture: InternalTexture, faceIndex?: number, requiredWidth?: number, requiredHeight?: number, forceFullscreenViewport?: boolean): void {
+        if (this._currentRenderTarget) {
+            this.unBindFramebuffer(this._currentRenderTarget);
+        }
+        this._currentRenderTarget = texture;
+        this._currentFramebuffer = texture._MSAAFramebuffer ? texture._MSAAFramebuffer : texture._framebuffer;
+        if (this._cachedViewport && !forceFullscreenViewport) {
+            this.setViewport(this._cachedViewport, requiredWidth, requiredHeight);
+        }
+    }
+
+    public unBindFramebuffer(texture: InternalTexture, disableGenerateMipMaps = false, onBeforeUnbind?: () => void): void {
+        this._currentRenderTarget = null;
+
+        if (onBeforeUnbind) {
+            if (texture._MSAAFramebuffer) {
+                this._currentFramebuffer = texture._framebuffer;
+            }
+            onBeforeUnbind();
+        }
+        this._currentFramebuffer = null;
+    }
+
+    //------------------------------------------------------------------------------
+    //                              Render
+    //------------------------------------------------------------------------------
+
+    private _getTopology(fillMode: number): GPUPrimitiveTopology {
+        switch (fillMode) {
+            // Triangle views
+            case Constants.MATERIAL_TriangleFillMode:
+                return WebGPUConstants.GPUPrimitiveTopology_triangleList;
+            case Constants.MATERIAL_PointFillMode:
+                return WebGPUConstants.GPUPrimitiveTopology_pointList;
+            case Constants.MATERIAL_WireFrameFillMode:
+                return WebGPUConstants.GPUPrimitiveTopology_lineList;
+            // Draw modes
+            case Constants.MATERIAL_PointListDrawMode:
+                return WebGPUConstants.GPUPrimitiveTopology_pointList;
+            case Constants.MATERIAL_LineListDrawMode:
+                return WebGPUConstants.GPUPrimitiveTopology_lineList;
+            case Constants.MATERIAL_LineLoopDrawMode:
+                // return this._gl.LINE_LOOP;
+                // TODO WEBGPU. Line Loop Mode Fallback at buffer load time.
+                throw "LineLoop is an unsupported fillmode in WebGPU";
+            case Constants.MATERIAL_LineStripDrawMode:
+                return WebGPUConstants.GPUPrimitiveTopology_lineStrip;
+            case Constants.MATERIAL_TriangleStripDrawMode:
+                return WebGPUConstants.GPUPrimitiveTopology_triangleStrip;
+            case Constants.MATERIAL_TriangleFanDrawMode:
+                // return this._gl.TRIANGLE_FAN;
+                // TODO WEBGPU. Triangle Fan Mode Fallback at buffer load time.
+                throw "TriangleFan is an unsupported fillmode in WebGPU";
+            default:
+                return WebGPUConstants.GPUPrimitiveTopology_triangleList;
+        }
+    }
+
+    private _getCompareFunction(compareFunction: Nullable<number>): GPUCompareFunction {
+        switch (compareFunction) {
+            case Constants.ALWAYS:
+                return WebGPUConstants.GPUCompareFunction_always;
+            case Constants.EQUAL:
+                return WebGPUConstants.GPUCompareFunction_equal;
+            case Constants.GREATER:
+                return WebGPUConstants.GPUCompareFunction_greater;
+            case Constants.GEQUAL:
+                return WebGPUConstants.GPUCompareFunction_greaterEqual;
+            case Constants.LESS:
+                return WebGPUConstants.GPUCompareFunction_less;
+            case Constants.LEQUAL:
+                return WebGPUConstants.GPUCompareFunction_lessEqual;
+            case Constants.NEVER:
+                return WebGPUConstants.GPUCompareFunction_never;
+            case Constants.NOTEQUAL:
+                return WebGPUConstants.GPUCompareFunction_notEqual;
+            default:
+                return WebGPUConstants.GPUCompareFunction_less;
+        }
+    }
+
+    private _getOpFunction(operation: Nullable<number>, defaultOp: GPUStencilOperation): GPUStencilOperation {
+        switch (operation) {
+            case Constants.KEEP:
+                return WebGPUConstants.GPUStencilOperation_keep;
+            case Constants.ZERO:
+                return WebGPUConstants.GPUStencilOperation_zero;
+            case Constants.REPLACE:
+                return WebGPUConstants.GPUStencilOperation_replace;
+            case Constants.INVERT:
+                return WebGPUConstants.GPUStencilOperation_invert;
+            case Constants.INCR:
+                return WebGPUConstants.GPUStencilOperation_incrementClamp;
+            case Constants.DECR:
+                return WebGPUConstants.GPUStencilOperation_decrementClamp;
+            case Constants.INCR_WRAP:
+                return WebGPUConstants.GPUStencilOperation_incrementWrap;
+            case Constants.DECR_WRAP:
+                return WebGPUConstants.GPUStencilOperation_decrementWrap;
+            default:
+                return defaultOp;
+        }
+    }
+
+    private _getDepthStencilStateDescriptor(): GPUDepthStencilStateDescriptor {
+        // TODO WEBGPU. Depth State according to the cached state.
+        // And the current render pass attachment setup.
+        const stencilFrontBack: GPUStencilStateFaceDescriptor = {
+            compare: this._getCompareFunction(this._stencilState.stencilFunc),
+            depthFailOp: this._getOpFunction(this._stencilState.stencilOpDepthFail, WebGPUConstants.GPUStencilOperation_keep),
+            failOp: this._getOpFunction(this._stencilState.stencilOpStencilFail, WebGPUConstants.GPUStencilOperation_keep),
+            passOp: this._getOpFunction(this._stencilState.stencilOpStencilDepthPass, WebGPUConstants.GPUStencilOperation_replace)
+        };
+
+        return {
+            depthWriteEnabled: this.getDepthWrite(),
+            depthCompare: this._getCompareFunction(this.getDepthFunction()),
+            format: WebGPUConstants.GPUTextureFormat_depth24plusStencil8,
+            stencilFront: stencilFrontBack,
+            stencilBack: stencilFrontBack,
+            stencilReadMask: this._stencilState.stencilFuncMask,
+            stencilWriteMask: this._stencilState.stencilMask,
+        };
+    }
+
+    /**
+     * Set various states to the webGL context
+     * @param culling defines backface culling state
+     * @param zOffset defines the value to apply to zOffset (0 by default)
+     * @param force defines if states must be applied even if cache is up to date
+     * @param reverseSide defines if culling must be reversed (CCW instead of CW and CW instead of CCW)
+     */
+    public setState(culling: boolean, zOffset: number = 0, force?: boolean, reverseSide = false): void {
+        // Culling
+        if (this._depthCullingState.cull !== culling || force) {
+            this._depthCullingState.cull = culling;
+        }
+
+        // Cull face
+        // var cullFace = this.cullBackFaces ? this._gl.BACK : this._gl.FRONT;
+        var cullFace = this.cullBackFaces ? 1 : 2;
+        if (this._depthCullingState.cullFace !== cullFace || force) {
+            this._depthCullingState.cullFace = cullFace;
+        }
+
+        // Z offset
+        this.setZOffset(zOffset);
+
+        // Front face
+        // var frontFace = reverseSide ? this._gl.CW : this._gl.CCW;
+        var frontFace = reverseSide ? 1 : 2;
+        if (this._depthCullingState.frontFace !== frontFace || force) {
+            this._depthCullingState.frontFace = frontFace;
+        }
+    }
+
+    private _getFrontFace(): GPUFrontFace {
+        switch (this._depthCullingState.frontFace) {
+            case 1:
+                return WebGPUConstants.GPUFrontFace_ccw;
+            default:
+                return WebGPUConstants.GPUFrontFace_cw;
+        }
+    }
+
+    private _getCullMode(): GPUCullMode {
+        if (this._depthCullingState.cull === false) {
+            return WebGPUConstants.GPUCullMode_none;
+        }
+
+        if (this._depthCullingState.cullFace === 2) {
+            return WebGPUConstants.GPUCullMode_front;
+        }
+        else {
+            return WebGPUConstants.GPUCullMode_back;
+        }
+    }
+
+    private _getRasterizationStateDescriptor(): GPURasterizationStateDescriptor {
+        return {
+            frontFace: this._getFrontFace(),
+            cullMode: this._getCullMode(),
+            depthBias: this._depthCullingState.zOffset,
+            // depthBiasClamp: 0,
+            // depthBiasSlopeScale: 0,
+        };
+    }
+
+    private _getWriteMask(): number {
+        if (this.__colorWrite) {
+            return WebGPUConstants.GPUColorWriteBits_ALL;
+        }
+        return WebGPUConstants.GPUColorWriteBits_NONE;
+    }
+
+    /**
+     * Sets the current alpha mode
+     * @param mode defines the mode to use (one of the Engine.ALPHA_XXX)
+     * @param noDepthWriteChange defines if depth writing state should remains unchanged (false by default)
+     * @see http://doc.babylonjs.com/resources/transparency_and_how_meshes_are_rendered
+     */
+    public setAlphaMode(mode: number, noDepthWriteChange: boolean = false): void {
+        if (this._alphaMode === mode) {
+            return;
+        }
+
+        switch (mode) {
+            case Engine.ALPHA_DISABLE:
+                this._alphaState.alphaBlend = false;
+                break;
+            case Engine.ALPHA_PREMULTIPLIED:
+                // this._alphaState.setAlphaBlendFunctionParameters(this._gl.ONE, this._gl.ONE_MINUS_SRC_ALPHA, this._gl.ONE, this._gl.ONE);
+                this._alphaState.setAlphaBlendFunctionParameters(1, 0x0303, 1, 1);
+                this._alphaState.alphaBlend = true;
+                break;
+            case Engine.ALPHA_PREMULTIPLIED_PORTERDUFF:
+                // this._alphaState.setAlphaBlendFunctionParameters(this._gl.ONE, this._gl.ONE_MINUS_SRC_ALPHA, this._gl.ONE, this._gl.ONE_MINUS_SRC_ALPHA);
+                this._alphaState.setAlphaBlendFunctionParameters(1, 0x0303, 1, 0x0303);
+                this._alphaState.alphaBlend = true;
+                break;
+            case Engine.ALPHA_COMBINE:
+                // this._alphaState.setAlphaBlendFunctionParameters(this._gl.SRC_ALPHA, this._gl.ONE_MINUS_SRC_ALPHA, this._gl.ONE, this._gl.ONE);
+                this._alphaState.setAlphaBlendFunctionParameters(0x0302, 0x0303, 1, 1);
+                this._alphaState.alphaBlend = true;
+                break;
+            case Engine.ALPHA_ONEONE:
+                // this._alphaState.setAlphaBlendFunctionParameters(this._gl.ONE, this._gl.ONE, this._gl.ZERO, this._gl.ONE);
+                this._alphaState.setAlphaBlendFunctionParameters(1, 1, 0, 1);
+                this._alphaState.alphaBlend = true;
+                break;
+            case Engine.ALPHA_ADD:
+                // this._alphaState.setAlphaBlendFunctionParameters(this._gl.SRC_ALPHA, this._gl.ONE, this._gl.ZERO, this._gl.ONE);
+                this._alphaState.setAlphaBlendFunctionParameters(0x0302, 1, 0, 1);
+                this._alphaState.alphaBlend = true;
+                break;
+            case Engine.ALPHA_SUBTRACT:
+                // this._alphaState.setAlphaBlendFunctionParameters(this._gl.ZERO, this._gl.ONE_MINUS_SRC_COLOR, this._gl.ONE, this._gl.ONE);
+                this._alphaState.setAlphaBlendFunctionParameters(0, 0x0301, 1, 1);
+                this._alphaState.alphaBlend = true;
+                break;
+            case Engine.ALPHA_MULTIPLY:
+                // this._alphaState.setAlphaBlendFunctionParameters(this._gl.DST_COLOR, this._gl.ZERO, this._gl.ONE, this._gl.ONE);
+                this._alphaState.setAlphaBlendFunctionParameters(0x0306, 0, 1, 1);
+                this._alphaState.alphaBlend = true;
+                break;
+            case Engine.ALPHA_MAXIMIZED:
+                // this._alphaState.setAlphaBlendFunctionParameters(this._gl.SRC_ALPHA, this._gl.ONE_MINUS_SRC_COLOR, this._gl.ONE, this._gl.ONE);
+                this._alphaState.setAlphaBlendFunctionParameters(0x0302, 0x0301, 1, 1);
+                this._alphaState.alphaBlend = true;
+                break;
+            case Engine.ALPHA_INTERPOLATE:
+                // this._alphaState.setAlphaBlendFunctionParameters(this._gl.CONSTANT_COLOR, this._gl.ONE_MINUS_CONSTANT_COLOR, this._gl.CONSTANT_ALPHA, this._gl.ONE_MINUS_CONSTANT_ALPHA);
+                this._alphaState.setAlphaBlendFunctionParameters(0x8001, 0x8002, 0x8003, 0x8004);
+                this._alphaState.alphaBlend = true;
+                break;
+            case Engine.ALPHA_SCREENMODE:
+                // this._alphaState.setAlphaBlendFunctionParameters(this._gl.ONE, this._gl.ONE_MINUS_SRC_COLOR, this._gl.ONE, this._gl.ONE_MINUS_SRC_ALPHA);
+                this._alphaState.setAlphaBlendFunctionParameters(1, 0x0301, 1, 0x0303);
+                this._alphaState.alphaBlend = true;
+                break;
+        }
+        if (!noDepthWriteChange) {
+            this.setDepthWrite(mode === Engine.ALPHA_DISABLE);
+        }
+        this._alphaMode = mode;
+    }
+
+    private _getAphaBlendOperation(operation: Nullable<number>): GPUBlendOperation {
+        switch (operation) {
+            case 0x8006:
+                return WebGPUConstants.GPUBlendOperation_add;
+            case 0x800A:
+                return WebGPUConstants.GPUBlendOperation_substract;
+            case 0x800B:
+                return WebGPUConstants.GPUBlendOperation_reverseSubtract;
+            default:
+                return WebGPUConstants.GPUBlendOperation_add;
+        }
+    }
+
+    private _getAphaBlendFactor(factor: Nullable<number>): GPUBlendFactor {
+        switch (factor) {
+            case 0:
+                return WebGPUConstants.GPUBlendFactor_zero;
+            case 1:
+                return WebGPUConstants.GPUBlendFactor_one;
+            case 0x0300:
+                return WebGPUConstants.GPUBlendFactor_srcColor;
+            case 0x0301:
+                return WebGPUConstants.GPUBlendFactor_oneMinusSrcColor;
+            case 0x0302:
+                return WebGPUConstants.GPUBlendFactor_srcAlpha;
+            case 0x0303:
+                return WebGPUConstants.GPUBlendFactor_oneMinusSrcAlpha;
+            case 0x0304:
+                return WebGPUConstants.GPUBlendFactor_dstAlpha;
+            case 0x0305:
+                return WebGPUConstants.GPUBlendFactor_oneMinusDstAlpha;
+            case 0x0306:
+                return WebGPUConstants.GPUBlendFactor_dstColor;
+            case 0x0307:
+                return WebGPUConstants.GPUBlendFactor_oneMinusDstColor;
+            case 0x0308:
+                return WebGPUConstants.GPUBlendFactor_srcAlphaSaturated;
+            case 0x8001:
+                return WebGPUConstants.GPUBlendFactor_blendColor;
+            case 0x8002:
+                return WebGPUConstants.GPUBlendFactor_oneMinusBlendColor;
+            case 0x8003:
+                return WebGPUConstants.GPUBlendFactor_blendColor;
+            case 0x8004:
+                return WebGPUConstants.GPUBlendFactor_oneMinusBlendColor;
+            default:
+                return WebGPUConstants.GPUBlendFactor_one;
+        }
+    }
+
+    private _getAphaBlendState(): GPUBlendDescriptor {
+        if (!this._alphaState.alphaBlend) {
+            return { };
+        }
+
+        return {
+            srcFactor: this._getAphaBlendFactor(this._alphaState._blendFunctionParameters[2]),
+            dstFactor: this._getAphaBlendFactor(this._alphaState._blendFunctionParameters[3]),
+            operation: this._getAphaBlendOperation(this._alphaState._blendEquationParameters[1]),
+        };
+    }
+
+    private _getColorBlendState(): GPUBlendDescriptor {
+        if (!this._alphaState.alphaBlend) {
+            return { };
+        }
+
+        return {
+            srcFactor: this._getAphaBlendFactor(this._alphaState._blendFunctionParameters[0]),
+            dstFactor: this._getAphaBlendFactor(this._alphaState._blendFunctionParameters[1]),
+            operation: this._getAphaBlendOperation(this._alphaState._blendEquationParameters[0]),
+        };
+    }
+
+    private _getColorStateDescriptors(): GPUColorStateDescriptor[] {
+        // TODO WEBGPU. Manage Multi render target.
+        return [{
+            format: this._options.swapChainFormat!,
+            alphaBlend: this._getAphaBlendState(),
+            colorBlend: this._getColorBlendState(),
+            writeMask: this._getWriteMask(),
+        }];
+    }
+
+    private _getStages(): GPURenderPipelineStageDescriptor {
+        const gpuPipeline = this._currentEffect!._pipelineContext as WebGPUPipelineContext;
+        return gpuPipeline.stages!;
+    }
+
+    private _getVertexInputDescriptorFormat(vertexBuffer: VertexBuffer): GPUVertexFormat {
+        const kind = vertexBuffer.getKind();
+        const type = vertexBuffer.type;
+        const normalized = vertexBuffer.normalized;
+        const size = vertexBuffer.getSize();
+
+        switch (type) {
+            case VertexBuffer.BYTE:
+                switch (size) {
+                    case 2:
+                        return normalized ? WebGPUConstants.GPUVertexFormat_char2norm : WebGPUConstants.GPUVertexFormat_char2;
+                    case 4:
+                        return normalized ? WebGPUConstants.GPUVertexFormat_char4norm : WebGPUConstants.GPUVertexFormat_char4;
+                }
+            case VertexBuffer.UNSIGNED_BYTE:
+                switch (size) {
+                    case 2:
+                        return normalized ? WebGPUConstants.GPUVertexFormat_uchar2norm : WebGPUConstants.GPUVertexFormat_uchar2;
+                    case 4:
+                        return normalized ? WebGPUConstants.GPUVertexFormat_uchar4norm : WebGPUConstants.GPUVertexFormat_uchar4;
+                }
+            case VertexBuffer.SHORT:
+                switch (size) {
+                    case 2:
+                        return normalized ? WebGPUConstants.GPUVertexFormat_short2norm : WebGPUConstants.GPUVertexFormat_short2;
+                    case 4:
+                        return normalized ? WebGPUConstants.GPUVertexFormat_short4norm : WebGPUConstants.GPUVertexFormat_short4;
+                }
+            case VertexBuffer.UNSIGNED_SHORT:
+                switch (size) {
+                    case 2:
+                        return normalized ? WebGPUConstants.GPUVertexFormat_ushort2norm : WebGPUConstants.GPUVertexFormat_ushort2;
+                    case 4:
+                        return normalized ? WebGPUConstants.GPUVertexFormat_ushort4norm : WebGPUConstants.GPUVertexFormat_ushort4;
+                }
+            case VertexBuffer.INT:
+                switch (size) {
+                    case 1:
+                        return WebGPUConstants.GPUVertexFormat_int;
+                    case 2:
+                        return WebGPUConstants.GPUVertexFormat_int2;
+                    case 3:
+                        return WebGPUConstants.GPUVertexFormat_int3;
+                    case 4:
+                        return WebGPUConstants.GPUVertexFormat_int4;
+                }
+            case VertexBuffer.UNSIGNED_INT:
+                switch (size) {
+                    case 1:
+                        return WebGPUConstants.GPUVertexFormat_uint;
+                    case 2:
+                        return WebGPUConstants.GPUVertexFormat_uint2;
+                    case 3:
+                        return WebGPUConstants.GPUVertexFormat_uint3;
+                    case 4:
+                        return WebGPUConstants.GPUVertexFormat_uint4;
+                }
+            case VertexBuffer.FLOAT:
+                switch (size) {
+                    case 1:
+                        return WebGPUConstants.GPUVertexFormat_float;
+                    case 2:
+                        return WebGPUConstants.GPUVertexFormat_float2;
+                    case 3:
+                        return WebGPUConstants.GPUVertexFormat_float3;
+                    case 4:
+                        return WebGPUConstants.GPUVertexFormat_float4;
+                }
+        }
+
+        throw new Error("Invalid Format '" + kind + "'");
+    }
+
+    private _getVertexInputDescriptor(): GPUVertexStateDescriptor {
+        const descriptors: GPUVertexBufferLayoutDescriptor[] = [];
+        const effect = this._currentEffect!;
+        const attributes = effect.getAttributesNames();
+        for (var index = 0; index < attributes.length; index++) {
+            const location = effect.getAttributeLocation(index);
+
+            if (location >= 0) {
+                const vertexBuffer = this._currentVertexBuffers![attributes[index]];
+                if (!vertexBuffer) {
+                    continue;
+                }
+
+                const positionAttributeDescriptor: GPUVertexAttributeDescriptor = {
+                    shaderLocation: location,
+                    offset: 0, // not available in WebGL
+                    format: this._getVertexInputDescriptorFormat(vertexBuffer),
+                };
+
+                // TODO WEBGPU. Factorize the one with the same underlying buffer.
+                const vertexBufferDescriptor: GPUVertexBufferLayoutDescriptor = {
+                    arrayStride: vertexBuffer.byteStride,
+                    stepMode: vertexBuffer.getIsInstanced() ? WebGPUConstants.GPUInputStepMode_instance : WebGPUConstants.GPUInputStepMode_vertex,
+                    attributes: [positionAttributeDescriptor]
+                };
+
+               descriptors.push(vertexBufferDescriptor);
+            }
+        }
+
+        if (!this._currentIndexBuffer) {
+            return {
+                indexFormat: WebGPUConstants.GPUIndexFormat_uint32,
+                vertexBuffers: descriptors
+            };
+        }
+
+        const inputStateDescriptor: GPUVertexStateDescriptor = {
+            indexFormat: this._currentIndexBuffer!.is32Bits ? WebGPUConstants.GPUIndexFormat_uint32 : WebGPUConstants.GPUIndexFormat_uint16,
+            vertexBuffers: descriptors
+        };
+        return inputStateDescriptor;
+    }
+
+    private _getPipelineLayout(): GPUPipelineLayout {
+        const bindGroupLayouts: GPUBindGroupLayout[] = [];
+        const webgpuPipelineContext = this._currentEffect!._pipelineContext as WebGPUPipelineContext;
+
+        for (let i = 0; i < webgpuPipelineContext.orderedUBOsAndSamplers.length; i++) {
+            const setDefinition = webgpuPipelineContext.orderedUBOsAndSamplers[i];
+            if (setDefinition === undefined) {
+                const entries: GPUBindGroupLayoutEntry[] = [];
+                const uniformsBindGroupLayout = this._device.createBindGroupLayout({
+                    entries,
+                });
+                bindGroupLayouts[i] = uniformsBindGroupLayout;
+                continue;
+            }
+
+            const entries: GPUBindGroupLayoutEntry[] = [];
+            for (let j = 0; j < setDefinition.length; j++) {
+                const bindingDefinition = webgpuPipelineContext.orderedUBOsAndSamplers[i][j];
+                if (bindingDefinition === undefined) {
+                    continue;
+                }
+
+                // TODO WEBGPU. Optimize shared samplers visibility for vertex/framgent.
+                if (bindingDefinition.isSampler) {
+                    entries.push({
+                        binding: j,
+                        visibility: WebGPUConstants.GPUShaderStageBit_VERTEX | WebGPUConstants.GPUShaderStageBit_FRAGMENT,
+                        type: WebGPUConstants.GPUBindingType_sampledTexture,
+                        viewDimension: bindingDefinition.textureDimension,
+                        // TODO WEBGPU. Handle texture component type properly.
+                        // textureComponentType?: GPUTextureComponentType,
+                        // multisampled?: boolean;
+                        // hasDynamicOffset?: boolean;
+                        // storageTextureFormat?: GPUTextureFormat;
+                    }, {
+                        // TODO WEBGPU. No Magic + 1 (coming from current 1 texture 1 sampler startegy).
+                        binding: j + 1,
+                        visibility: WebGPUConstants.GPUShaderStageBit_VERTEX | WebGPUConstants.GPUShaderStageBit_FRAGMENT,
+                        type: WebGPUConstants.GPUBindingType_sampler
+                    });
+                }
+                else {
+                    entries.push({
+                        binding: j,
+                        visibility: WebGPUConstants.GPUShaderStageBit_VERTEX | WebGPUConstants.GPUShaderStageBit_FRAGMENT,
+                        type: WebGPUConstants.GPUBindingType_uniformBuffer,
+                    });
+                }
+            }
+
+            if (entries.length > 0) {
+                const uniformsBindGroupLayout = this._device.createBindGroupLayout({
+                    entries,
+                });
+                bindGroupLayouts[i] = uniformsBindGroupLayout;
+            }
+        }
+
+        webgpuPipelineContext.bindGroupLayouts = bindGroupLayouts;
+        return this._device.createPipelineLayout({ bindGroupLayouts });
+    }
+
+    private _getRenderPipeline(fillMode: number): GPURenderPipeline {
+        // This is wrong to cache this way but workarounds the need of cache in the simple demo context.
+        const gpuPipeline = this._currentEffect!._pipelineContext as WebGPUPipelineContext;
+        if (gpuPipeline.renderPipeline) {
+            return gpuPipeline.renderPipeline;
+        }
+
+        // Unsupported at the moment but needs to be extracted from the MSAA param.
+        const topology = this._getTopology(fillMode);
+        const rasterizationStateDescriptor = this._getRasterizationStateDescriptor();
+        const depthStateDescriptor = this._getDepthStencilStateDescriptor();
+        const colorStateDescriptors = this._getColorStateDescriptors();
+        const stages = this._getStages();
+        const inputStateDescriptor = this._getVertexInputDescriptor();
+        const pipelineLayout = this._getPipelineLayout();
+
+        gpuPipeline.renderPipeline = this._device.createRenderPipeline({
+            sampleCount: this._mainPassSampleCount,
+            primitiveTopology: topology,
+            rasterizationState: rasterizationStateDescriptor,
+            depthStencilState: depthStateDescriptor,
+            colorStates: colorStateDescriptors,
+
+            ...stages,
+            vertexState: inputStateDescriptor,
+            layout: pipelineLayout,
+        });
+        return gpuPipeline.renderPipeline;
+    }
+
+    private _getVertexInputsToRender(): IWebGPUPipelineContextVertexInputsCache {
+        const effect = this._currentEffect!;
+        const gpuContext = this._currentEffect!._pipelineContext as WebGPUPipelineContext;
+
+        let vertexInputs = gpuContext.vertexInputs;
+        if (vertexInputs) {
+            return vertexInputs;
+        }
+
+        vertexInputs = {
+            indexBuffer: null,
+            indexOffset: 0,
+
+            vertexStartSlot: 0,
+            vertexBuffers: [],
+            vertexOffsets: [],
+        };
+        gpuContext.vertexInputs = vertexInputs;
+
+        if (this._currentIndexBuffer) {
+            // TODO WEBGPU. Check if cache would be worth it.
+            vertexInputs.indexBuffer = this._currentIndexBuffer.underlyingResource;
+            vertexInputs.indexOffset = 0;
+        }
+        else {
+            vertexInputs.indexBuffer = null;
+        }
+
+        const attributes = effect.getAttributesNames();
+        for (var index = 0; index < attributes.length; index++) {
+            const order = effect.getAttributeLocation(index);
+
+            if (order >= 0) {
+                const vertexBuffer = this._currentVertexBuffers![attributes[index]];
+                if (!vertexBuffer) {
+                    continue;
+                }
+
+                var buffer = vertexBuffer.getBuffer();
+                if (buffer) {
+                    vertexInputs.vertexBuffers.push(buffer.underlyingResource);
+                    vertexInputs.vertexOffsets.push(vertexBuffer.byteOffset);
+                }
+            }
+        }
+
+        // TODO WEBGPU. Optimize buffer reusability and types as more are now allowed.
+        return vertexInputs;
+    }
+
+    private _getBindGroupsToRender(): GPUBindGroup[] {
+        const webgpuPipelineContext = this._currentEffect!._pipelineContext as WebGPUPipelineContext;
+        let bindGroups = webgpuPipelineContext.bindGroups;
+        if (bindGroups) {
+            if (webgpuPipelineContext.uniformBuffer) {
+                webgpuPipelineContext.uniformBuffer.update();
+            }
+            return bindGroups;
+        }
+
+        if (webgpuPipelineContext.uniformBuffer) {
+            this.bindUniformBufferBase(webgpuPipelineContext.uniformBuffer.getBuffer()!, 0, "LeftOver");
+            webgpuPipelineContext.uniformBuffer.update();
+        }
+
+        bindGroups = [];
+        webgpuPipelineContext.bindGroups = bindGroups;
+
+        const bindGroupLayouts = webgpuPipelineContext.bindGroupLayouts;
+
+        for (let i = 0; i < webgpuPipelineContext.orderedUBOsAndSamplers.length; i++) {
+            const setDefinition = webgpuPipelineContext.orderedUBOsAndSamplers[i];
+            if (setDefinition === undefined) {
+                let groupLayout: GPUBindGroupLayout;
+                if (bindGroupLayouts && bindGroupLayouts[i]) {
+                    groupLayout = bindGroupLayouts[i];
+                }
+                else {
+                    groupLayout = webgpuPipelineContext.renderPipeline.getBindGroupLayout(i);
+                }
+                bindGroups[i] = this._device.createBindGroup({
+                    layout: groupLayout,
+                    entries: [],
+                });
+                continue;
+            }
+
+            const entries: GPUBindGroupEntry[] = [];
+            for (let j = 0; j < setDefinition.length; j++) {
+                const bindingDefinition = webgpuPipelineContext.orderedUBOsAndSamplers[i][j];
+                if (bindingDefinition === undefined) {
+                    continue;
+                }
+
+                // TODO WEBGPU. Authorize shared samplers and Vertex Textures.
+                if (bindingDefinition.isSampler) {
+                    const bindingInfo = webgpuPipelineContext.samplers[bindingDefinition.name];
+                    if (bindingInfo) {
+                        if (!bindingInfo.texture._webGPUSampler) {
+                            const samplerDescriptor: GPUSamplerDescriptor = this._getSamplerDescriptor(bindingInfo.texture!);
+                            const gpuSampler = this._device.createSampler(samplerDescriptor);
+                            bindingInfo.texture._webGPUSampler = gpuSampler;
+                        }
+
+                        entries.push({
+                            binding: bindingInfo.textureBinding,
+                            resource: bindingInfo.texture._webGPUTextureView!,
+                        }, {
+                            binding: bindingInfo.samplerBinding,
+                            resource: bindingInfo.texture._webGPUSampler!,
+                        });
+                    }
+                    else {
+                        Logger.Error("Sampler has not been bound: " + bindingDefinition.name);
+                    }
+                }
+                else {
+                    const dataBuffer = this._uniformsBuffers[bindingDefinition.name];
+                    if (dataBuffer) {
+                        const webgpuBuffer = dataBuffer.underlyingResource as GPUBuffer;
+                        entries.push({
+                            binding: j,
+                            resource: {
+                                buffer: webgpuBuffer,
+                                offset: 0,
+                                size: dataBuffer.capacity,
+                            },
+                        });
+                    }
+                    else {
+                        Logger.Error("UBO has not been bound: " + bindingDefinition.name);
+                    }
+                }
+            }
+
+            if (entries.length > 0) {
+                let groupLayout: GPUBindGroupLayout;
+                if (bindGroupLayouts && bindGroupLayouts[i]) {
+                    groupLayout = bindGroupLayouts[i];
+                }
+                else {
+                    groupLayout = webgpuPipelineContext.renderPipeline.getBindGroupLayout(i);
+                }
+                bindGroups[i] = this._device.createBindGroup({
+                    layout: groupLayout,
+                    entries,
+                });
+            }
+        }
+
+        return bindGroups;
+    }
+
+    private _bindVertexInputs(vertexInputs: IWebGPUPipelineContextVertexInputsCache): void {
+        const renderPass = this._bundleEncoder || this._currentRenderPass!;
+
+        if (vertexInputs.indexBuffer) {
+            // TODO WEBGPU. Check if cache would be worth it.
+            renderPass.setIndexBuffer(vertexInputs.indexBuffer, vertexInputs.indexOffset);
+        }
+
+        // TODO WEBGPU. Optimize buffer reusability and types as more are now allowed.
+        for (let i = 0; i < vertexInputs.vertexBuffers.length; i++) {
+            const buf = vertexInputs.vertexBuffers[i];
+            if (buf) {
+                renderPass.setVertexBuffer(vertexInputs.vertexStartSlot + i, vertexInputs.vertexBuffers[i], vertexInputs.vertexOffsets[i]);
+            }
+        }
+    }
+
+    private _setRenderBindGroups(bindGroups: GPUBindGroup[]): void {
+        // TODO WEBGPU. Only set groups if changes happened.
+        const renderPass = this._bundleEncoder || this._currentRenderPass!;
+        for (let i = 0; i < bindGroups.length; i++) {
+            renderPass.setBindGroup(i, bindGroups[i]);
+        }
+    }
+
+    private _setRenderPipeline(fillMode: number): void {
+        const renderPass = this._bundleEncoder || this._currentRenderPass!;
+
+        const pipeline = this._getRenderPipeline(fillMode);
+        renderPass.setPipeline(pipeline);
+
+        const vertexInputs = this._getVertexInputsToRender();
+        this._bindVertexInputs(vertexInputs);
+
+        const bindGroups = this._getBindGroupsToRender();
+        this._setRenderBindGroups(bindGroups);
+
+        if (this._alphaState.alphaBlend && this._alphaState._isBlendConstantsDirty) {
+            // TODO WebGPU. should use renderPass.
+            this._currentRenderPass!.setBlendColor(this._alphaState._blendConstants as any);
+        }
+    }
+
+    public drawElementsType(fillMode: number, indexStart: number, indexCount: number, instancesCount: number = 1): void {
+        const renderPass = this._bundleEncoder || this._currentRenderPass!;
+
+        this._setRenderPipeline(fillMode);
+
+        renderPass.drawIndexed(indexCount, instancesCount, indexStart, 0, 0);
+    }
+
+    public drawArraysType(fillMode: number, verticesStart: number, verticesCount: number, instancesCount: number = 1): void {
+        const renderPass = this._bundleEncoder || this._currentRenderPass!;
+
+        this._currentIndexBuffer = null;
+
+        this._setRenderPipeline(fillMode);
+
+        renderPass.draw(verticesCount, instancesCount, verticesStart, 0);
+    }
+
+    /**
+     * Force a specific size of the canvas
+     * @param width defines the new canvas' width
+     * @param height defines the new canvas' height
+     * @returns true if the size was changed
+     */
+    public setSize(width: number, height: number): boolean {
+        if (!super.setSize(width, height)) {
+            return false;
+        }
+
+        this._initializeMainAttachments();
+        return true;
+    }
+
+    //------------------------------------------------------------------------------
+    //                              Render Bundle
+    //------------------------------------------------------------------------------
+
+    private _bundleEncoder: Nullable<GPURenderBundleEncoder>;
+
+    /**
+     * Start recording all the gpu calls into a bundle.
+     */
+    public startRecordBundle(): void {
+        // TODO. WebGPU. options should be dynamic.
+        this._bundleEncoder = this._device.createRenderBundleEncoder({
+            colorFormats: [ WebGPUConstants.GPUTextureFormat_bgra8unorm ],
+            depthStencilFormat: WebGPUConstants.GPUTextureFormat_depth24plusStencil8,
+            sampleCount: this._mainPassSampleCount,
+        });
+    }
+
+    /**
+     * Stops recording the bundle.
+     * @returns the recorded bundle
+     */
+    public stopRecordBundle(): GPURenderBundle {
+        const bundle = this._bundleEncoder!.finish();
+        this._bundleEncoder = null;
+        return bundle;
+    }
+
+    /**
+     * Execute the previously recorded bundle.
+     * @param bundles defines the bundle to replay
+     */
+    public executeBundles(bundles: GPURenderBundle[]): void {
+        if (!this._currentRenderPass) {
+            this._startMainRenderPass();
+        }
+
+        this._currentRenderPass!.executeBundles(bundles);
+    }
+
+    //------------------------------------------------------------------------------
+    //                              Dispose
+    //------------------------------------------------------------------------------
+
+    /**
+     * Dispose and release all associated resources
+     */
+    public dispose(): void {
+        this._decodeEngine.dispose();
+        this._compiledShaders = { };
+        if (this._mainTexture) {
+            this._mainTexture.destroy();
+        }
+        if (this._depthTexture) {
+            this._depthTexture.destroy();
+        }
+        super.dispose();
+    }
+
+    //------------------------------------------------------------------------------
+    //                              Misc
+    //------------------------------------------------------------------------------
+
+    public getRenderWidth(useScreen = false): number {
+        if (!useScreen && this._currentRenderTarget) {
+            return this._currentRenderTarget.width;
+        }
+
+        return this._canvas.width;
+    }
+
+    public getRenderHeight(useScreen = false): number {
+        if (!useScreen && this._currentRenderTarget) {
+            return this._currentRenderTarget.height;
+        }
+
+        return this._canvas.height;
+    }
+
+    public getRenderingCanvas(): Nullable<HTMLCanvasElement> {
+        return this._canvas;
+    }
+
+    //------------------------------------------------------------------------------
+    //                              Errors
+    //------------------------------------------------------------------------------
+
+    public getError(): number {
+        // TODO WEBGPU. from the webgpu errors.
+        return 0;
+    }
+
+    //------------------------------------------------------------------------------
+    //                              Unused WebGPU
+    //------------------------------------------------------------------------------
+    public areAllEffectsReady(): boolean {
+        // No parallel shader compilation.
+        return true;
+    }
+
+    public _executeWhenRenderingStateIsCompiled(pipelineContext: IPipelineContext, action: () => void) {
+        // No parallel shader compilation.
+        // No Async, so direct launch
+        action();
+    }
+
+    public _isRenderingStateCompiled(pipelineContext: IPipelineContext): boolean {
+        // No parallel shader compilation.
+        return true;
+    }
+
+    public _getUnpackAlignement(): number {
+        return 1;
+    }
+
+    public _unpackFlipY(value: boolean) { }
+
+    // TODO WEBGPU. All of the below should go once engine split with baseEngine.
+
+    public applyStates() {
+        // Apply States dynamically.
+        // This is done at the pipeline creation level for the moment...
+    }
+
+    /** @hidden */
+    public _getSamplingParameters(samplingMode: number, generateMipMaps: boolean): { min: number; mag: number } {
+        throw "_getSamplingParameters is not available in WebGPU";
+    }
+
+    public bindUniformBlock(pipelineContext: IPipelineContext, blockName: string, index: number): void {
+    }
+
+    public getUniforms(pipelineContext: IPipelineContext, uniformsNames: string[]): Nullable<WebGLUniformLocation>[] {
+        return [];
+    }
+
+    public setIntArray(uniform: WebGLUniformLocation, array: Int32Array): void {
+    }
+
+    public setIntArray2(uniform: WebGLUniformLocation, array: Int32Array): void {
+    }
+
+    public setIntArray3(uniform: WebGLUniformLocation, array: Int32Array): void {
+    }
+
+    public setIntArray4(uniform: WebGLUniformLocation, array: Int32Array): void {
+    }
+
+    public setArray(uniform: WebGLUniformLocation, array: number[]): void {
+    }
+
+    public setArray2(uniform: WebGLUniformLocation, array: number[]): void {
+    }
+
+    public setArray3(uniform: WebGLUniformLocation, array: number[]): void {
+    }
+
+    public setArray4(uniform: WebGLUniformLocation, array: number[]): void {
+    }
+
+    public setMatrices(uniform: WebGLUniformLocation, matrices: Float32Array): void {
+    }
+
+    public setMatrix3x3(uniform: WebGLUniformLocation, matrix: Float32Array): void {
+    }
+
+    public setMatrix2x2(uniform: WebGLUniformLocation, matrix: Float32Array): void {
+    }
+
+    public setFloat(uniform: WebGLUniformLocation, value: number): void {
+    }
+
+    public setFloat2(uniform: WebGLUniformLocation, x: number, y: number): void {
+    }
+
+    public setFloat3(uniform: WebGLUniformLocation, x: number, y: number, z: number): void {
+    }
+
+    public setFloat4(uniform: WebGLUniformLocation, x: number, y: number, z: number, w: number): void {
+    }
+}