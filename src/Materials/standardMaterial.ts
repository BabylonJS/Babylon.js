import { serialize, SerializationHelper, serializeAsColor3, expandToProperty, serializeAsFresnelParameters, serializeAsTexture } from "../Misc/decorators";
import { Observer } from "../Misc/observable";
import { SmartArray } from "../Misc/smartArray";
import { IAnimatable } from '../Animations/animatable.interface';

import { Nullable } from "../types";
import { Scene } from "../scene";
import { Matrix } from "../Maths/math.vector";
import { Color3 } from '../Maths/math.color';
import { VertexBuffer } from "../Buffers/buffer";
import { SubMesh } from "../Meshes/subMesh";
import { AbstractMesh } from "../Meshes/abstractMesh";
import { Mesh } from "../Meshes/mesh";
import { PrePassConfiguration } from "./prePassConfiguration";

import { ImageProcessingConfiguration, IImageProcessingConfigurationDefines } from "./imageProcessingConfiguration";
import { ColorCurves } from "./colorCurves";
import { FresnelParameters } from "./fresnelParameters";
import { Material, ICustomShaderNameResolveOptions } from "../Materials/material";
import { MaterialDefines } from "../Materials/materialDefines";
import { PushMaterial } from "./pushMaterial";
import { MaterialHelper } from "./materialHelper";

import { BaseTexture } from "../Materials/Textures/baseTexture";
import { Texture } from "../Materials/Textures/texture";
import { CubeTexture } from "../Materials/Textures/cubeTexture";
import { RenderTargetTexture } from "../Materials/Textures/renderTargetTexture";
import { _TypeStore } from "../Misc/typeStore";
import { MaterialFlags } from "./materialFlags";

import "../Shaders/default.fragment";
import "../Shaders/default.vertex";
import { Constants } from "../Engines/constants";
import { EffectFallbacks } from './effectFallbacks';
import { Effect, IEffectCreationOptions } from './effect';
import { IMaterialDetailMapDefines, DetailMapConfiguration } from './material.detailMapConfiguration';

const onCreatedEffectParameters = { effect: null as unknown as Effect, subMesh: null as unknown as Nullable<SubMesh> };

/** @hidden */
export class StandardMaterialDefines extends MaterialDefines implements IImageProcessingConfigurationDefines, IMaterialDetailMapDefines {
    public MAINUV1 = false;
    public MAINUV2 = false;
    public MAINUV3 = false;
    public MAINUV4 = false;
    public MAINUV5 = false;
    public MAINUV6 = false;
    public DIFFUSE = false;
    public DIFFUSEDIRECTUV = 0;
    public DETAIL = false;
    public DETAILDIRECTUV = 0;
    public DETAIL_NORMALBLENDMETHOD = 0;
    public AMBIENT = false;
    public AMBIENTDIRECTUV = 0;
    public OPACITY = false;
    public OPACITYDIRECTUV = 0;
    public OPACITYRGB = false;
    public REFLECTION = false;
    public EMISSIVE = false;
    public EMISSIVEDIRECTUV = 0;
    public SPECULAR = false;
    public SPECULARDIRECTUV = 0;
    public BUMP = false;
    public BUMPDIRECTUV = 0;
    public PARALLAX = false;
    public PARALLAXOCCLUSION = false;
    public SPECULAROVERALPHA = false;
    public CLIPPLANE = false;
    public CLIPPLANE2 = false;
    public CLIPPLANE3 = false;
    public CLIPPLANE4 = false;
    public CLIPPLANE5 = false;
    public CLIPPLANE6 = false;
    public ALPHATEST = false;
    public DEPTHPREPASS = false;
    public ALPHAFROMDIFFUSE = false;
    public POINTSIZE = false;
    public FOG = false;
    public SPECULARTERM = false;
    public DIFFUSEFRESNEL = false;
    public OPACITYFRESNEL = false;
    public REFLECTIONFRESNEL = false;
    public REFRACTIONFRESNEL = false;
    public EMISSIVEFRESNEL = false;
    public FRESNEL = false;
    public NORMAL = false;
    public TANGENT = false;
    public UV1 = false;
    public UV2 = false;
    public UV3 = false;
    public UV4 = false;
    public UV5 = false;
    public UV6 = false;
    public VERTEXCOLOR = false;
    public VERTEXALPHA = false;
    public NUM_BONE_INFLUENCERS = 0;
    public BonesPerMesh = 0;
    public BONETEXTURE = false;
    public BONES_VELOCITY_ENABLED = false;
    public INSTANCES = false;
    public THIN_INSTANCES = false;
    public GLOSSINESS = false;
    public ROUGHNESS = false;
    public EMISSIVEASILLUMINATION = false;
    public LINKEMISSIVEWITHDIFFUSE = false;
    public REFLECTIONFRESNELFROMSPECULAR = false;
    public LIGHTMAP = false;
    public LIGHTMAPDIRECTUV = 0;
    public OBJECTSPACE_NORMALMAP = false;
    public USELIGHTMAPASSHADOWMAP = false;
    public REFLECTIONMAP_3D = false;
    public REFLECTIONMAP_SPHERICAL = false;
    public REFLECTIONMAP_PLANAR = false;
    public REFLECTIONMAP_CUBIC = false;
    public USE_LOCAL_REFLECTIONMAP_CUBIC = false;
    public USE_LOCAL_REFRACTIONMAP_CUBIC = false;
    public REFLECTIONMAP_PROJECTION = false;
    public REFLECTIONMAP_SKYBOX = false;
    public REFLECTIONMAP_EXPLICIT = false;
    public REFLECTIONMAP_EQUIRECTANGULAR = false;
    public REFLECTIONMAP_EQUIRECTANGULAR_FIXED = false;
    public REFLECTIONMAP_MIRROREDEQUIRECTANGULAR_FIXED = false;
    public REFLECTIONMAP_OPPOSITEZ = false;
    public INVERTCUBICMAP = false;
    public LOGARITHMICDEPTH = false;
    public REFRACTION = false;
    public REFRACTIONMAP_3D = false;
    public REFLECTIONOVERALPHA = false;
    public TWOSIDEDLIGHTING = false;
    public SHADOWFLOAT = false;
    public MORPHTARGETS = false;
    public MORPHTARGETS_NORMAL = false;
    public MORPHTARGETS_TANGENT = false;
    public MORPHTARGETS_UV = false;
    public NUM_MORPH_INFLUENCERS = 0;
    public MORPHTARGETS_TEXTURE = false;
    public NONUNIFORMSCALING = false; // https://playground.babylonjs.com#V6DWIH
    public PREMULTIPLYALPHA = false; // https://playground.babylonjs.com#LNVJJ7
    public ALPHATEST_AFTERALLALPHACOMPUTATIONS = false;
    public ALPHABLEND = true;

    public PREPASS = false;
    public PREPASS_IRRADIANCE = false;
    public PREPASS_IRRADIANCE_INDEX = -1;
    public PREPASS_ALBEDO = false;
    public PREPASS_ALBEDO_INDEX = -1;
    public PREPASS_DEPTH = false;
    public PREPASS_DEPTH_INDEX = -1;
    public PREPASS_NORMAL = false;
    public PREPASS_NORMAL_INDEX = -1;
    public PREPASS_POSITION = false;
    public PREPASS_POSITION_INDEX = -1;
    public PREPASS_VELOCITY = false;
    public PREPASS_VELOCITY_INDEX = -1;
    public PREPASS_REFLECTIVITY = false;
    public PREPASS_REFLECTIVITY_INDEX = -1;
    public SCENE_MRT_COUNT = 0;

    public RGBDLIGHTMAP = false;
    public RGBDREFLECTION = false;
    public RGBDREFRACTION = false;

    public IMAGEPROCESSING = false;
    public VIGNETTE = false;
    public VIGNETTEBLENDMODEMULTIPLY = false;
    public VIGNETTEBLENDMODEOPAQUE = false;
    public TONEMAPPING = false;
    public TONEMAPPING_ACES = false;
    public CONTRAST = false;
    public COLORCURVES = false;
    public COLORGRADING = false;
    public COLORGRADING3D = false;
    public SAMPLER3DGREENDEPTH = false;
    public SAMPLER3DBGRMAP = false;
    public IMAGEPROCESSINGPOSTPROCESS = false;
    public MULTIVIEW = false;
    public ORDER_INDEPENDENT_TRANSPARENCY = false;

    /**
     * If the reflection texture on this material is in linear color space
     * @hidden
     */
    public IS_REFLECTION_LINEAR = false;
    /**
     * If the refraction texture on this material is in linear color space
     * @hidden
     */
    public IS_REFRACTION_LINEAR = false;
    public EXPOSURE = false;

    constructor() {
        super();
        this.rebuild();
    }

    public setReflectionMode(modeToEnable: string) {
        var modes = [
            "REFLECTIONMAP_CUBIC", "REFLECTIONMAP_EXPLICIT", "REFLECTIONMAP_PLANAR",
            "REFLECTIONMAP_PROJECTION", "REFLECTIONMAP_PROJECTION", "REFLECTIONMAP_SKYBOX",
            "REFLECTIONMAP_SPHERICAL", "REFLECTIONMAP_EQUIRECTANGULAR", "REFLECTIONMAP_EQUIRECTANGULAR_FIXED",
            "REFLECTIONMAP_MIRROREDEQUIRECTANGULAR_FIXED"
        ];

        for (var mode of modes) {
            (<any>this)[mode] = (mode === modeToEnable);
        }
    }
}

/**
 * This is the default material used in Babylon. It is the best trade off between quality
 * and performances.
 * @see https://doc.babylonjs.com/babylon101/materials
 */
export class StandardMaterial extends PushMaterial {
    @serializeAsTexture("diffuseTexture")
    private _diffuseTexture: Nullable<BaseTexture> = null;
    /**
     * The basic texture of the material as viewed under a light.
     */
    @expandToProperty("_markAllSubMeshesAsTexturesAndMiscDirty")
    public diffuseTexture: Nullable<BaseTexture>;

    @serializeAsTexture("ambientTexture")
    private _ambientTexture: Nullable<BaseTexture> = null;
    /**
     * AKA Occlusion Texture in other nomenclature, it helps adding baked shadows into your material.
     */
    @expandToProperty("_markAllSubMeshesAsTexturesDirty")
    public ambientTexture: Nullable<BaseTexture>;

    @serializeAsTexture("opacityTexture")
    private _opacityTexture: Nullable<BaseTexture> = null;
    /**
     * Define the transparency of the material from a texture.
     * The final alpha value can be read either from the red channel (if texture.getAlphaFromRGB is false)
     * or from the luminance or the current texel (if texture.getAlphaFromRGB is true)
     */
    @expandToProperty("_markAllSubMeshesAsTexturesAndMiscDirty")
    public opacityTexture: Nullable<BaseTexture>;

    @serializeAsTexture("reflectionTexture")
    private _reflectionTexture: Nullable<BaseTexture> = null;
    /**
     * Define the texture used to display the reflection.
     * @see https://doc.babylonjs.com/how_to/reflect#how-to-obtain-reflections-and-refractions
     */
    @expandToProperty("_markAllSubMeshesAsTexturesDirty")
    public reflectionTexture: Nullable<BaseTexture>;

    @serializeAsTexture("emissiveTexture")
    private _emissiveTexture: Nullable<BaseTexture> = null;
    /**
     * Define texture of the material as if self lit.
     * This will be mixed in the final result even in the absence of light.
     */
    @expandToProperty("_markAllSubMeshesAsTexturesDirty")
    public emissiveTexture: Nullable<BaseTexture>;

    @serializeAsTexture("specularTexture")
    private _specularTexture: Nullable<BaseTexture> = null;
    /**
     * Define how the color and intensity of the highlight given by the light in the material.
     */
    @expandToProperty("_markAllSubMeshesAsTexturesDirty")
    public specularTexture: Nullable<BaseTexture>;

    @serializeAsTexture("bumpTexture")
    private _bumpTexture: Nullable<BaseTexture> = null;
    /**
     * Bump mapping is a technique to simulate bump and dents on a rendered surface.
     * These are made by creating a normal map from an image. The means to do this can be found on the web, a search for 'normal map generator' will bring up free and paid for methods of doing this.
     * @see https://doc.babylonjs.com/how_to/more_materials#bump-map
     */
    @expandToProperty("_markAllSubMeshesAsTexturesDirty")
    public bumpTexture: Nullable<BaseTexture>;

    @serializeAsTexture("lightmapTexture")
    private _lightmapTexture: Nullable<BaseTexture> = null;
    /**
     * Complex lighting can be computationally expensive to compute at runtime.
     * To save on computation, lightmaps may be used to store calculated lighting in a texture which will be applied to a given mesh.
     * @see https://doc.babylonjs.com/babylon101/lights#lightmaps
     */
    @expandToProperty("_markAllSubMeshesAsTexturesDirty")
    public lightmapTexture: Nullable<BaseTexture>;

    @serializeAsTexture("refractionTexture")
    private _refractionTexture: Nullable<BaseTexture> = null;
    /**
     * Define the texture used to display the refraction.
     * @see https://doc.babylonjs.com/how_to/reflect#how-to-obtain-reflections-and-refractions
     */
    @expandToProperty("_markAllSubMeshesAsTexturesDirty")
    public refractionTexture: Nullable<BaseTexture>;

    /**
     * The color of the material lit by the environmental background lighting.
     * @see https://doc.babylonjs.com/babylon101/materials#ambient-color-example
     */
    @serializeAsColor3("ambient")
    public ambientColor = new Color3(0, 0, 0);

    /**
     * The basic color of the material as viewed under a light.
     */
    @serializeAsColor3("diffuse")
    public diffuseColor = new Color3(1, 1, 1);

    /**
     * Define how the color and intensity of the highlight given by the light in the material.
     */
    @serializeAsColor3("specular")
    public specularColor = new Color3(1, 1, 1);

    /**
     * Define the color of the material as if self lit.
     * This will be mixed in the final result even in the absence of light.
     */
    @serializeAsColor3("emissive")
    public emissiveColor = new Color3(0, 0, 0);

    /**
     * Defines how sharp are the highlights in the material.
     * The bigger the value the sharper giving a more glossy feeling to the result.
     * Reversely, the smaller the value the blurrier giving a more rough feeling to the result.
     */
    @serialize()
    public specularPower = 64;

    @serialize("useAlphaFromDiffuseTexture")
    private _useAlphaFromDiffuseTexture = false;
    /**
     * Does the transparency come from the diffuse texture alpha channel.
     */
    @expandToProperty("_markAllSubMeshesAsTexturesAndMiscDirty")
    public useAlphaFromDiffuseTexture: boolean;

    @serialize("useEmissiveAsIllumination")
    private _useEmissiveAsIllumination = false;
    /**
     * If true, the emissive value is added into the end result, otherwise it is multiplied in.
     */
    @expandToProperty("_markAllSubMeshesAsTexturesDirty")
    public useEmissiveAsIllumination: boolean;

    @serialize("linkEmissiveWithDiffuse")
    private _linkEmissiveWithDiffuse = false;
    /**
     * If true, some kind of energy conservation will prevent the end result to be more than 1 by reducing
     * the emissive level when the final color is close to one.
     */
    @expandToProperty("_markAllSubMeshesAsTexturesDirty")
    public linkEmissiveWithDiffuse: boolean;

    @serialize("useSpecularOverAlpha")
    private _useSpecularOverAlpha = false;
    /**
     * Specifies that the material will keep the specular highlights over a transparent surface (only the most luminous ones).
     * A car glass is a good exemple of that. When sun reflects on it you can not see what is behind.
     */
    @expandToProperty("_markAllSubMeshesAsTexturesDirty")
    public useSpecularOverAlpha: boolean;

    @serialize("useReflectionOverAlpha")
    private _useReflectionOverAlpha = false;
    /**
     * Specifies that the material will keeps the reflection highlights over a transparent surface (only the most luminous ones).
     * A car glass is a good exemple of that. When the street lights reflects on it you can not see what is behind.
     */
    @expandToProperty("_markAllSubMeshesAsTexturesDirty")
    public useReflectionOverAlpha: boolean;

    @serialize("disableLighting")
    private _disableLighting = false;
    /**
     * Does lights from the scene impacts this material.
     * It can be a nice trick for performance to disable lighting on a fully emissive material.
     */
    @expandToProperty("_markAllSubMeshesAsLightsDirty")
    public disableLighting: boolean;

    @serialize("useObjectSpaceNormalMap")
    private _useObjectSpaceNormalMap = false;
    /**
     * Allows using an object space normal map (instead of tangent space).
     */
    @expandToProperty("_markAllSubMeshesAsTexturesDirty")
    public useObjectSpaceNormalMap: boolean;

    @serialize("useParallax")
    private _useParallax = false;
    /**
     * Is parallax enabled or not.
     * @see https://doc.babylonjs.com/how_to/using_parallax_mapping
     */
    @expandToProperty("_markAllSubMeshesAsTexturesDirty")
    public useParallax: boolean;

    @serialize("useParallaxOcclusion")
    private _useParallaxOcclusion = false;
    /**
     * Is parallax occlusion enabled or not.
     * If true, the outcome is way more realistic than traditional Parallax but you can expect a performance hit that worthes consideration.
     * @see https://doc.babylonjs.com/how_to/using_parallax_mapping
     */
    @expandToProperty("_markAllSubMeshesAsTexturesDirty")
    public useParallaxOcclusion: boolean;

    /**
     * Apply a scaling factor that determine which "depth" the height map should reprensent. A value between 0.05 and 0.1 is reasonnable in Parallax, you can reach 0.2 using Parallax Occlusion.
     */
    @serialize()
    public parallaxScaleBias = 0.05;

    @serialize("roughness")
    private _roughness = 0;
    /**
     * Helps to define how blurry the reflections should appears in the material.
     */
    @expandToProperty("_markAllSubMeshesAsTexturesDirty")
    public roughness: number;

    /**
     * In case of refraction, define the value of the index of refraction.
     * @see https://doc.babylonjs.com/how_to/reflect#how-to-obtain-reflections-and-refractions
     */
    @serialize()
    public indexOfRefraction = 0.98;

    /**
     * Invert the refraction texture alongside the y axis.
     * It can be useful with procedural textures or probe for instance.
     * @see https://doc.babylonjs.com/how_to/reflect#how-to-obtain-reflections-and-refractions
     */
    @serialize()
    public invertRefractionY = true;

    /**
     * Defines the alpha limits in alpha test mode.
     */
    @serialize()
    public alphaCutOff = 0.4;

    @serialize("useLightmapAsShadowmap")
    private _useLightmapAsShadowmap = false;
    /**
     * In case of light mapping, define whether the map contains light or shadow informations.
     */
    @expandToProperty("_markAllSubMeshesAsTexturesDirty")
    public useLightmapAsShadowmap: boolean;

    // Fresnel
    @serializeAsFresnelParameters("diffuseFresnelParameters")
    private _diffuseFresnelParameters: FresnelParameters;
    /**
     * Define the diffuse fresnel parameters of the material.
     * @see https://doc.babylonjs.com/how_to/how_to_use_fresnelparameters
     */
    @expandToProperty("_markAllSubMeshesAsFresnelDirty")
    public diffuseFresnelParameters: FresnelParameters;

    @serializeAsFresnelParameters("opacityFresnelParameters")
    private _opacityFresnelParameters: FresnelParameters;
    /**
     * Define the opacity fresnel parameters of the material.
     * @see https://doc.babylonjs.com/how_to/how_to_use_fresnelparameters
     */
    @expandToProperty("_markAllSubMeshesAsFresnelAndMiscDirty")
    public opacityFresnelParameters: FresnelParameters;

    @serializeAsFresnelParameters("reflectionFresnelParameters")
    private _reflectionFresnelParameters: FresnelParameters;
    /**
     * Define the reflection fresnel parameters of the material.
     * @see https://doc.babylonjs.com/how_to/how_to_use_fresnelparameters
     */
    @expandToProperty("_markAllSubMeshesAsFresnelDirty")
    public reflectionFresnelParameters: FresnelParameters;

    @serializeAsFresnelParameters("refractionFresnelParameters")
    private _refractionFresnelParameters: FresnelParameters;
    /**
     * Define the refraction fresnel parameters of the material.
     * @see https://doc.babylonjs.com/how_to/how_to_use_fresnelparameters
     */
    @expandToProperty("_markAllSubMeshesAsFresnelDirty")
    public refractionFresnelParameters: FresnelParameters;

    @serializeAsFresnelParameters("emissiveFresnelParameters")
    private _emissiveFresnelParameters: FresnelParameters;
    /**
     * Define the emissive fresnel parameters of the material.
     * @see https://doc.babylonjs.com/how_to/how_to_use_fresnelparameters
     */
    @expandToProperty("_markAllSubMeshesAsFresnelDirty")
    public emissiveFresnelParameters: FresnelParameters;

    @serialize("useReflectionFresnelFromSpecular")
    private _useReflectionFresnelFromSpecular = false;
    /**
     * If true automatically deducts the fresnels values from the material specularity.
     * @see https://doc.babylonjs.com/how_to/how_to_use_fresnelparameters
     */
    @expandToProperty("_markAllSubMeshesAsFresnelDirty")
    public useReflectionFresnelFromSpecular: boolean;

    @serialize("useGlossinessFromSpecularMapAlpha")
    private _useGlossinessFromSpecularMapAlpha = false;
    /**
     * Defines if the glossiness/roughness of the material should be read from the specular map alpha channel
     */
    @expandToProperty("_markAllSubMeshesAsTexturesDirty")
    public useGlossinessFromSpecularMapAlpha: boolean;

    @serialize("maxSimultaneousLights")
    private _maxSimultaneousLights = 4;
    /**
     * Defines the maximum number of lights that can be used in the material
     */
    @expandToProperty("_markAllSubMeshesAsLightsDirty")
    public maxSimultaneousLights: number;

    @serialize("invertNormalMapX")
    private _invertNormalMapX = false;
    /**
     * If sets to true, x component of normal map value will invert (x = 1.0 - x).
     */
    @expandToProperty("_markAllSubMeshesAsTexturesDirty")
    public invertNormalMapX: boolean;

    @serialize("invertNormalMapY")
    private _invertNormalMapY = false;
    /**
     * If sets to true, y component of normal map value will invert (y = 1.0 - y).
     */
    @expandToProperty("_markAllSubMeshesAsTexturesDirty")
    public invertNormalMapY: boolean;

    @serialize("twoSidedLighting")
    private _twoSidedLighting = false;
    /**
     * If sets to true and backfaceCulling is false, normals will be flipped on the backside.
     */
    @expandToProperty("_markAllSubMeshesAsTexturesDirty")
    public twoSidedLighting: boolean;

    /**
     * Default configuration related to image processing available in the standard Material.
     */
    protected _imageProcessingConfiguration: ImageProcessingConfiguration;

    /**
     * Gets the image processing configuration used either in this material.
     */
    public get imageProcessingConfiguration(): ImageProcessingConfiguration {
        return this._imageProcessingConfiguration;
    }

    /**
     * Sets the Default image processing configuration used either in the this material.
     *
     * If sets to null, the scene one is in use.
     */
    public set imageProcessingConfiguration(value: ImageProcessingConfiguration) {
        this._attachImageProcessingConfiguration(value);

        // Ensure the effect will be rebuilt.
        this._markAllSubMeshesAsTexturesDirty();
    }

    /**
     * Keep track of the image processing observer to allow dispose and replace.
     */
    private _imageProcessingObserver: Nullable<Observer<ImageProcessingConfiguration>>;

    /**
     * Attaches a new image processing configuration to the Standard Material.
     * @param configuration
     */
    protected _attachImageProcessingConfiguration(configuration: Nullable<ImageProcessingConfiguration>): void {
        if (configuration === this._imageProcessingConfiguration) {
            return;
        }

        // Detaches observer
        if (this._imageProcessingConfiguration && this._imageProcessingObserver) {
            this._imageProcessingConfiguration.onUpdateParameters.remove(this._imageProcessingObserver);
        }

        // Pick the scene configuration if needed
        if (!configuration) {
            this._imageProcessingConfiguration = this.getScene().imageProcessingConfiguration;
        }
        else {
            this._imageProcessingConfiguration = configuration;
        }

        // Attaches observer
        if (this._imageProcessingConfiguration) {
            this._imageProcessingObserver = this._imageProcessingConfiguration.onUpdateParameters.add(() => {
                this._markAllSubMeshesAsImageProcessingDirty();
            });
        }
    }

    /**
     * Defines additional PrePass parameters for the material.
     */
    public readonly prePassConfiguration: PrePassConfiguration;

    /**
     * Can this material render to prepass
     */
    public get isPrePassCapable(): boolean {
        return true;
    }

    /**
     * Gets whether the color curves effect is enabled.
     */
    public get cameraColorCurvesEnabled(): boolean {
        return this.imageProcessingConfiguration.colorCurvesEnabled;
    }
    /**
     * Sets whether the color curves effect is enabled.
     */
    public set cameraColorCurvesEnabled(value: boolean) {
        this.imageProcessingConfiguration.colorCurvesEnabled = value;
    }

    /**
     * Gets whether the color grading effect is enabled.
     */
    public get cameraColorGradingEnabled(): boolean {
        return this.imageProcessingConfiguration.colorGradingEnabled;
    }
    /**
     * Gets whether the color grading effect is enabled.
     */
    public set cameraColorGradingEnabled(value: boolean) {
        this.imageProcessingConfiguration.colorGradingEnabled = value;
    }

    /**
     * Gets whether tonemapping is enabled or not.
     */
    public get cameraToneMappingEnabled(): boolean {
        return this._imageProcessingConfiguration.toneMappingEnabled;
    }
    /**
     * Sets whether tonemapping is enabled or not
     */
    public set cameraToneMappingEnabled(value: boolean) {
        this._imageProcessingConfiguration.toneMappingEnabled = value;
    }

    /**
     * The camera exposure used on this material.
     * This property is here and not in the camera to allow controlling exposure without full screen post process.
     * This corresponds to a photographic exposure.
     */
    public get cameraExposure(): number {
        return this._imageProcessingConfiguration.exposure;
    }
    /**
     * The camera exposure used on this material.
     * This property is here and not in the camera to allow controlling exposure without full screen post process.
     * This corresponds to a photographic exposure.
     */
    public set cameraExposure(value: number) {
        this._imageProcessingConfiguration.exposure = value;
    }

    /**
     * Gets The camera contrast used on this material.
     */
    public get cameraContrast(): number {
        return this._imageProcessingConfiguration.contrast;
    }

    /**
     * Sets The camera contrast used on this material.
     */
    public set cameraContrast(value: number) {
        this._imageProcessingConfiguration.contrast = value;
    }

    /**
     * Gets the Color Grading 2D Lookup Texture.
     */
    public get cameraColorGradingTexture(): Nullable<BaseTexture> {
        return this._imageProcessingConfiguration.colorGradingTexture;
    }
    /**
     * Sets the Color Grading 2D Lookup Texture.
     */
    public set cameraColorGradingTexture(value: Nullable<BaseTexture>) {
        this._imageProcessingConfiguration.colorGradingTexture = value;
    }

    /**
     * The color grading curves provide additional color adjustmnent that is applied after any color grading transform (3D LUT).
     * They allow basic adjustment of saturation and small exposure adjustments, along with color filter tinting to provide white balance adjustment or more stylistic effects.
     * These are similar to controls found in many professional imaging or colorist software. The global controls are applied to the entire image. For advanced tuning, extra controls are provided to adjust the shadow, midtone and highlight areas of the image;
     * corresponding to low luminance, medium luminance, and high luminance areas respectively.
     */
    public get cameraColorCurves(): Nullable<ColorCurves> {
        return this._imageProcessingConfiguration.colorCurves;
    }
    /**
     * The color grading curves provide additional color adjustment that is applied after any color grading transform (3D LUT).
     * They allow basic adjustment of saturation and small exposure adjustments, along with color filter tinting to provide white balance adjustment or more stylistic effects.
     * These are similar to controls found in many professional imaging or colorist software. The global controls are applied to the entire image. For advanced tuning, extra controls are provided to adjust the shadow, midtone and highlight areas of the image;
     * corresponding to low luminance, medium luminance, and high luminance areas respectively.
     */
    public set cameraColorCurves(value: Nullable<ColorCurves>) {
        this._imageProcessingConfiguration.colorCurves = value;
    }

    /**
     * Can this material render to several textures at once
     */
    public get canRenderToMRT() {
        return true;
    }

    /**
     * Defines the detail map parameters for the material.
     */
    public readonly detailMap = new DetailMapConfiguration(this._markAllSubMeshesAsTexturesDirty.bind(this));

    protected _renderTargets = new SmartArray<RenderTargetTexture>(16);
    protected _worldViewProjectionMatrix = Matrix.Zero();
    protected _globalAmbientColor = new Color3(0, 0, 0);
    protected _useLogarithmicDepth: boolean;

    /**
     * Instantiates a new standard material.
     * This is the default material used in Babylon. It is the best trade off between quality
     * and performances.
     * @see https://doc.babylonjs.com/babylon101/materials
     * @param name Define the name of the material in the scene
     * @param scene Define the scene the material belong to
     */
    constructor(name: string, scene: Scene) {
        super(name, scene);

        // Setup the default processing configuration to the scene.
        this._attachImageProcessingConfiguration(null);
        this.prePassConfiguration = new PrePassConfiguration();

        this.getRenderTargetTextures = (): SmartArray<RenderTargetTexture> => {
            this._renderTargets.reset();

            if (StandardMaterial.ReflectionTextureEnabled && this._reflectionTexture && this._reflectionTexture.isRenderTarget) {
                this._renderTargets.push(<RenderTargetTexture>this._reflectionTexture);
            }

            if (StandardMaterial.RefractionTextureEnabled && this._refractionTexture && this._refractionTexture.isRenderTarget) {
                this._renderTargets.push(<RenderTargetTexture>this._refractionTexture);
            }

            return this._renderTargets;
        };
    }

    /**
     * Gets a boolean indicating that current material needs to register RTT
     */
    public get hasRenderTargetTextures(): boolean {
        if (StandardMaterial.ReflectionTextureEnabled && this._reflectionTexture && this._reflectionTexture.isRenderTarget) {
            return true;
        }

        if (StandardMaterial.RefractionTextureEnabled && this._refractionTexture && this._refractionTexture.isRenderTarget) {
            return true;
        }

        return false;
    }

    /**
     * Gets the current class name of the material e.g. "StandardMaterial"
     * Mainly use in serialization.
     * @returns the class name
     */
    public getClassName(): string {
        return "StandardMaterial";
    }

    /**
     * In case the depth buffer does not allow enough depth precision for your scene (might be the case in large scenes)
     * You can try switching to logarithmic depth.
     * @see https://doc.babylonjs.com/how_to/using_logarithmic_depth_buffer
     */
    @serialize()
    public get useLogarithmicDepth(): boolean {
        return this._useLogarithmicDepth;
    }

    public set useLogarithmicDepth(value: boolean) {
        this._useLogarithmicDepth = value && this.getScene().getEngine().getCaps().fragmentDepthSupported;

        this._markAllSubMeshesAsMiscDirty();
    }

    /**
     * Specifies if the material will require alpha blending
     * @returns a boolean specifying if alpha blending is needed
     */
    public needAlphaBlending(): boolean {
        if (this._disableAlphaBlending) {
            return false;
        }

        return (this.alpha < 1.0) || (this._opacityTexture != null) || this._shouldUseAlphaFromDiffuseTexture() || this._opacityFresnelParameters && this._opacityFresnelParameters.isEnabled;
    }

    /**
     * Specifies if this material should be rendered in alpha test mode
     * @returns a boolean specifying if an alpha test is needed.
     */
    public needAlphaTesting(): boolean {
        if (this._forceAlphaTest) {
            return true;
        }

        return this._hasAlphaChannel() && (this._transparencyMode == null || this._transparencyMode === Material.MATERIAL_ALPHATEST);
    }

    /**
     * Specifies whether or not the alpha value of the diffuse texture should be used for alpha blending.
     */
    protected _shouldUseAlphaFromDiffuseTexture(): boolean {
        return this._diffuseTexture != null && this._diffuseTexture.hasAlpha && this._useAlphaFromDiffuseTexture && this._transparencyMode !== Material.MATERIAL_OPAQUE;
    }

    /**
     * Specifies whether or not there is a usable alpha channel for transparency.
     */
    protected _hasAlphaChannel(): boolean {
        return (this._diffuseTexture != null && this._diffuseTexture.hasAlpha) || this._opacityTexture != null;
    }

    /**
     * Get the texture used for alpha test purpose.
     * @returns the diffuse texture in case of the standard material.
     */
    public getAlphaTestTexture(): Nullable<BaseTexture> {
        return this._diffuseTexture;
    }

    /**
     * Get if the submesh is ready to be used and all its information available.
     * Child classes can use it to update shaders
     * @param mesh defines the mesh to check
     * @param subMesh defines which submesh to check
     * @param useInstances specifies that instances should be used
     * @returns a boolean indicating that the submesh is ready or not
     */
    public isReadyForSubMesh(mesh: AbstractMesh, subMesh: SubMesh, useInstances: boolean = false): boolean {
        if (subMesh.effect && this.isFrozen) {
            if (subMesh.effect._wasPreviouslyReady) {
                return true;
            }
        }

        if (!subMesh._materialDefines) {
            subMesh.materialDefines = new StandardMaterialDefines();
        }

        var scene = this.getScene();
        var defines = <StandardMaterialDefines>subMesh._materialDefines;
        if (this._isReadyForSubMesh(subMesh)) {
            return true;
        }

        var engine = scene.getEngine();

        // Lights
        defines._needNormals = MaterialHelper.PrepareDefinesForLights(scene, mesh, defines, true, this._maxSimultaneousLights, this._disableLighting);

        // Multiview
        MaterialHelper.PrepareDefinesForMultiview(scene, defines);

        // PrePass
        // TODO : same as in prePassRenderer.ts, we need a better way to order the pipeline
        // Remove this alpha hack
<<<<<<< HEAD
        MaterialHelper.PrepareDefinesForPrePass(scene, defines, this.canRenderToMRT && !this.needAlphaBlendingForMesh(mesh));
        
        // Order independant transparency
        MaterialHelper.PrepareDefinesForOIT(scene, defines, this.needAlphaBlendingForMesh(mesh));
=======
        const oit = this.needAlphaBlendingForMesh(mesh) && this.getScene().useOrderIndependentTransparency;
        MaterialHelper.PrepareDefinesForPrePass(scene, defines, this.canRenderToMRT && !oit);

        // Order independant transparency
        MaterialHelper.PrepareDefinesForOIT(scene, defines, oit);
>>>>>>> 1707cd09

        // Textures
        if (defines._areTexturesDirty) {
            defines._needUVs = false;
            for (let i = 1; i <= Constants.MAX_SUPPORTED_UV_SETS; ++i) {
                defines["MAINUV" + i] = false;
            }
            if (scene.texturesEnabled) {
                if (this._diffuseTexture && StandardMaterial.DiffuseTextureEnabled) {
                    if (!this._diffuseTexture.isReadyOrNotBlocking()) {
                        return false;
                    } else {
                        MaterialHelper.PrepareDefinesForMergedUV(this._diffuseTexture, defines, "DIFFUSE");
                    }
                } else {
                    defines.DIFFUSE = false;
                }

                if (this._ambientTexture && StandardMaterial.AmbientTextureEnabled) {
                    if (!this._ambientTexture.isReadyOrNotBlocking()) {
                        return false;
                    } else {
                        MaterialHelper.PrepareDefinesForMergedUV(this._ambientTexture, defines, "AMBIENT");
                    }
                } else {
                    defines.AMBIENT = false;
                }

                if (this._opacityTexture && StandardMaterial.OpacityTextureEnabled) {
                    if (!this._opacityTexture.isReadyOrNotBlocking()) {
                        return false;
                    } else {
                        MaterialHelper.PrepareDefinesForMergedUV(this._opacityTexture, defines, "OPACITY");
                        defines.OPACITYRGB = this._opacityTexture.getAlphaFromRGB;
                    }
                } else {
                    defines.OPACITY = false;
                }

                if (this._reflectionTexture && StandardMaterial.ReflectionTextureEnabled) {
                    if (!this._reflectionTexture.isReadyOrNotBlocking()) {
                        return false;
                    } else {
                        defines._needNormals = true;
                        defines.REFLECTION = true;

                        defines.ROUGHNESS = (this._roughness > 0);
                        defines.REFLECTIONOVERALPHA = this._useReflectionOverAlpha;
                        defines.INVERTCUBICMAP = (this._reflectionTexture.coordinatesMode === Texture.INVCUBIC_MODE);
                        defines.REFLECTIONMAP_3D = this._reflectionTexture.isCube;
                        defines.RGBDREFLECTION = this._reflectionTexture.isRGBD;
                        defines.REFLECTIONMAP_OPPOSITEZ = this.getScene().useRightHandedSystem ? !this._reflectionTexture.invertZ : this._reflectionTexture.invertZ;

                        switch (this._reflectionTexture.coordinatesMode) {
                            case Texture.EXPLICIT_MODE:
                                defines.setReflectionMode("REFLECTIONMAP_EXPLICIT");
                                break;
                            case Texture.PLANAR_MODE:
                                defines.setReflectionMode("REFLECTIONMAP_PLANAR");
                                break;
                            case Texture.PROJECTION_MODE:
                                defines.setReflectionMode("REFLECTIONMAP_PROJECTION");
                                break;
                            case Texture.SKYBOX_MODE:
                                defines.setReflectionMode("REFLECTIONMAP_SKYBOX");
                                break;
                            case Texture.SPHERICAL_MODE:
                                defines.setReflectionMode("REFLECTIONMAP_SPHERICAL");
                                break;
                            case Texture.EQUIRECTANGULAR_MODE:
                                defines.setReflectionMode("REFLECTIONMAP_EQUIRECTANGULAR");
                                break;
                            case Texture.FIXED_EQUIRECTANGULAR_MODE:
                                defines.setReflectionMode("REFLECTIONMAP_EQUIRECTANGULAR_FIXED");
                                break;
                            case Texture.FIXED_EQUIRECTANGULAR_MIRRORED_MODE:
                                defines.setReflectionMode("REFLECTIONMAP_MIRROREDEQUIRECTANGULAR_FIXED");
                                break;
                            case Texture.CUBIC_MODE:
                            case Texture.INVCUBIC_MODE:
                            default:
                                defines.setReflectionMode("REFLECTIONMAP_CUBIC");
                                break;
                        }

                        defines.USE_LOCAL_REFLECTIONMAP_CUBIC = (<any>this._reflectionTexture).boundingBoxSize ? true : false;
                    }
                } else {
                    defines.REFLECTION = false;
                    defines.REFLECTIONMAP_OPPOSITEZ = false;
                }

                if (this._emissiveTexture && StandardMaterial.EmissiveTextureEnabled) {
                    if (!this._emissiveTexture.isReadyOrNotBlocking()) {
                        return false;
                    } else {
                        MaterialHelper.PrepareDefinesForMergedUV(this._emissiveTexture, defines, "EMISSIVE");
                    }
                } else {
                    defines.EMISSIVE = false;
                }

                if (this._lightmapTexture && StandardMaterial.LightmapTextureEnabled) {
                    if (!this._lightmapTexture.isReadyOrNotBlocking()) {
                        return false;
                    } else {
                        MaterialHelper.PrepareDefinesForMergedUV(this._lightmapTexture, defines, "LIGHTMAP");
                        defines.USELIGHTMAPASSHADOWMAP = this._useLightmapAsShadowmap;
                        defines.RGBDLIGHTMAP = this._lightmapTexture.isRGBD;
                    }
                } else {
                    defines.LIGHTMAP = false;
                }

                if (this._specularTexture && StandardMaterial.SpecularTextureEnabled) {
                    if (!this._specularTexture.isReadyOrNotBlocking()) {
                        return false;
                    } else {
                        MaterialHelper.PrepareDefinesForMergedUV(this._specularTexture, defines, "SPECULAR");
                        defines.GLOSSINESS = this._useGlossinessFromSpecularMapAlpha;
                    }
                } else {
                    defines.SPECULAR = false;
                }

                if (scene.getEngine().getCaps().standardDerivatives && this._bumpTexture && StandardMaterial.BumpTextureEnabled) {
                    // Bump texture can not be not blocking.
                    if (!this._bumpTexture.isReady()) {
                        return false;
                    } else {
                        MaterialHelper.PrepareDefinesForMergedUV(this._bumpTexture, defines, "BUMP");

                        defines.PARALLAX = this._useParallax;
                        defines.PARALLAXOCCLUSION = this._useParallaxOcclusion;
                    }

                    defines.OBJECTSPACE_NORMALMAP = this._useObjectSpaceNormalMap;
                } else {
                    defines.BUMP = false;
                }

                if (this._refractionTexture && StandardMaterial.RefractionTextureEnabled) {
                    if (!this._refractionTexture.isReadyOrNotBlocking()) {
                        return false;
                    } else {
                        defines._needUVs = true;
                        defines.REFRACTION = true;

                        defines.REFRACTIONMAP_3D = this._refractionTexture.isCube;
                        defines.RGBDREFRACTION = this._refractionTexture.isRGBD;
                        defines.USE_LOCAL_REFRACTIONMAP_CUBIC = (<any>this._refractionTexture).boundingBoxSize ? true : false;
                    }
                } else {
                    defines.REFRACTION = false;
                }

                defines.TWOSIDEDLIGHTING = !this._backFaceCulling && this._twoSidedLighting;
            } else {
                defines.DIFFUSE = false;
                defines.AMBIENT = false;
                defines.OPACITY = false;
                defines.REFLECTION = false;
                defines.EMISSIVE = false;
                defines.LIGHTMAP = false;
                defines.BUMP = false;
                defines.REFRACTION = false;
            }

            defines.ALPHAFROMDIFFUSE = this._shouldUseAlphaFromDiffuseTexture();

            defines.EMISSIVEASILLUMINATION = this._useEmissiveAsIllumination;

            defines.LINKEMISSIVEWITHDIFFUSE = this._linkEmissiveWithDiffuse;

            defines.SPECULAROVERALPHA = this._useSpecularOverAlpha;

            defines.PREMULTIPLYALPHA = (this.alphaMode === Constants.ALPHA_PREMULTIPLIED || this.alphaMode === Constants.ALPHA_PREMULTIPLIED_PORTERDUFF);

            defines.ALPHATEST_AFTERALLALPHACOMPUTATIONS = this.transparencyMode !== null;

            defines.ALPHABLEND = this.transparencyMode === null || this.needAlphaBlendingForMesh(mesh); // check on null for backward compatibility
        }

        if (!this.detailMap.isReadyForSubMesh(defines, scene)) {
            return false;
        }

        if (defines._areImageProcessingDirty && this._imageProcessingConfiguration) {
            if (!this._imageProcessingConfiguration.isReady()) {
                return false;
            }

            this._imageProcessingConfiguration.prepareDefines(defines);

            defines.IS_REFLECTION_LINEAR = (this.reflectionTexture != null && !this.reflectionTexture.gammaSpace);
            defines.IS_REFRACTION_LINEAR = (this.refractionTexture != null && !this.refractionTexture.gammaSpace);
        }

        if (defines._areFresnelDirty) {
            if (StandardMaterial.FresnelEnabled) {
                // Fresnel
                if (this._diffuseFresnelParameters || this._opacityFresnelParameters ||
                    this._emissiveFresnelParameters || this._refractionFresnelParameters ||
                    this._reflectionFresnelParameters) {

                    defines.DIFFUSEFRESNEL = (this._diffuseFresnelParameters && this._diffuseFresnelParameters.isEnabled);

                    defines.OPACITYFRESNEL = (this._opacityFresnelParameters && this._opacityFresnelParameters.isEnabled);

                    defines.REFLECTIONFRESNEL = (this._reflectionFresnelParameters && this._reflectionFresnelParameters.isEnabled);

                    defines.REFLECTIONFRESNELFROMSPECULAR = this._useReflectionFresnelFromSpecular;

                    defines.REFRACTIONFRESNEL = (this._refractionFresnelParameters && this._refractionFresnelParameters.isEnabled);

                    defines.EMISSIVEFRESNEL = (this._emissiveFresnelParameters && this._emissiveFresnelParameters.isEnabled);

                    defines._needNormals = true;
                    defines.FRESNEL = true;
                }
            } else {
                defines.FRESNEL = false;
            }
        }

        // Misc.
        MaterialHelper.PrepareDefinesForMisc(mesh, scene, this._useLogarithmicDepth, this.pointsCloud, this.fogEnabled, this._shouldTurnAlphaTestOn(mesh) || this._forceAlphaTest, defines);

        // Attribs
        MaterialHelper.PrepareDefinesForAttributes(mesh, defines, true, true, true);

        // Values that need to be evaluated on every frame
        MaterialHelper.PrepareDefinesForFrameBoundValues(scene, engine, defines, useInstances, null, subMesh.getRenderingMesh().hasThinInstances);

        // External config
        this.detailMap.prepareDefines(defines, scene);

        // Get correct effect
        if (defines.isDirty) {
            const lightDisposed = defines._areLightsDisposed;
            defines.markAsProcessed();

            // Fallbacks
            var fallbacks = new EffectFallbacks();
            if (defines.REFLECTION) {
                fallbacks.addFallback(0, "REFLECTION");
            }

            if (defines.SPECULAR) {
                fallbacks.addFallback(0, "SPECULAR");
            }

            if (defines.BUMP) {
                fallbacks.addFallback(0, "BUMP");
            }

            if (defines.PARALLAX) {
                fallbacks.addFallback(1, "PARALLAX");
            }

            if (defines.PARALLAXOCCLUSION) {
                fallbacks.addFallback(0, "PARALLAXOCCLUSION");
            }

            if (defines.SPECULAROVERALPHA) {
                fallbacks.addFallback(0, "SPECULAROVERALPHA");
            }

            if (defines.FOG) {
                fallbacks.addFallback(1, "FOG");
            }

            if (defines.POINTSIZE) {
                fallbacks.addFallback(0, "POINTSIZE");
            }

            if (defines.LOGARITHMICDEPTH) {
                fallbacks.addFallback(0, "LOGARITHMICDEPTH");
            }

            MaterialHelper.HandleFallbacksForShadows(defines, fallbacks, this._maxSimultaneousLights);

            if (defines.SPECULARTERM) {
                fallbacks.addFallback(0, "SPECULARTERM");
            }

            if (defines.DIFFUSEFRESNEL) {
                fallbacks.addFallback(1, "DIFFUSEFRESNEL");
            }

            if (defines.OPACITYFRESNEL) {
                fallbacks.addFallback(2, "OPACITYFRESNEL");
            }

            if (defines.REFLECTIONFRESNEL) {
                fallbacks.addFallback(3, "REFLECTIONFRESNEL");
            }

            if (defines.EMISSIVEFRESNEL) {
                fallbacks.addFallback(4, "EMISSIVEFRESNEL");
            }

            if (defines.FRESNEL) {
                fallbacks.addFallback(4, "FRESNEL");
            }

            if (defines.MULTIVIEW) {
                fallbacks.addFallback(0, "MULTIVIEW");
            }

            //Attributes
            var attribs = [VertexBuffer.PositionKind];

            if (defines.NORMAL) {
                attribs.push(VertexBuffer.NormalKind);
            }

            if (defines.TANGENT) {
                attribs.push(VertexBuffer.TangentKind);
            }

            for (let i = 1; i <= Constants.MAX_SUPPORTED_UV_SETS; ++i) {
                if (defines["UV" + i]) {
                    attribs.push(`uv${i === 1 ? "" : i}`);
                }
            }

            if (defines.VERTEXCOLOR) {
                attribs.push(VertexBuffer.ColorKind);
            }

            MaterialHelper.PrepareAttributesForBones(attribs, mesh, defines, fallbacks);
            MaterialHelper.PrepareAttributesForInstances(attribs, defines);
            MaterialHelper.PrepareAttributesForMorphTargets(attribs, mesh, defines);

            var shaderName = "default";

            var uniforms = ["world", "view", "viewProjection", "vEyePosition", "vLightsType", "vAmbientColor", "vDiffuseColor", "vSpecularColor", "vEmissiveColor", "visibility",
                "vFogInfos", "vFogColor", "pointSize",
                "vDiffuseInfos", "vAmbientInfos", "vOpacityInfos", "vReflectionInfos", "vEmissiveInfos", "vSpecularInfos", "vBumpInfos", "vLightmapInfos", "vRefractionInfos",
                "mBones",
                "vClipPlane", "vClipPlane2", "vClipPlane3", "vClipPlane4", "vClipPlane5", "vClipPlane6", "diffuseMatrix", "ambientMatrix", "opacityMatrix", "reflectionMatrix", "emissiveMatrix", "specularMatrix", "bumpMatrix", "normalMatrix", "lightmapMatrix", "refractionMatrix",
                "diffuseLeftColor", "diffuseRightColor", "opacityParts", "reflectionLeftColor", "reflectionRightColor", "emissiveLeftColor", "emissiveRightColor", "refractionLeftColor", "refractionRightColor",
                "vReflectionPosition", "vReflectionSize", "vRefractionPosition", "vRefractionSize",
                "logarithmicDepthConstant", "vTangentSpaceParams", "alphaCutOff", "boneTextureWidth",
                "morphTargetTextureInfo", "morphTargetTextureIndices"
            ];

            var samplers = ["diffuseSampler", "ambientSampler", "opacitySampler", "reflectionCubeSampler",
                "reflection2DSampler", "emissiveSampler", "specularSampler", "bumpSampler", "lightmapSampler",
                "refractionCubeSampler", "refraction2DSampler", "boneSampler", "morphTargets", "oitDepthSampler",
                "oitFrontColorSampler"];

            var uniformBuffers = ["Material", "Scene", "Mesh"];

            DetailMapConfiguration.AddUniforms(uniforms);
            DetailMapConfiguration.AddSamplers(samplers);

            PrePassConfiguration.AddUniforms(uniforms);
            PrePassConfiguration.AddSamplers(samplers);

            if (ImageProcessingConfiguration) {
                ImageProcessingConfiguration.PrepareUniforms(uniforms, defines);
                ImageProcessingConfiguration.PrepareSamplers(samplers, defines);
            }

            MaterialHelper.PrepareUniformsAndSamplersList(<IEffectCreationOptions>{
                uniformsNames: uniforms,
                uniformBuffersNames: uniformBuffers,
                samplers: samplers,
                defines: defines,
                maxSimultaneousLights: this._maxSimultaneousLights
            });

            const csnrOptions: ICustomShaderNameResolveOptions = {};

            if (this.customShaderNameResolve) {
                shaderName = this.customShaderNameResolve(shaderName, uniforms, uniformBuffers, samplers, defines, attribs, csnrOptions);
            }

            var join = defines.toString();

            let previousEffect = subMesh.effect;
            let effect = scene.getEngine().createEffect(shaderName, <IEffectCreationOptions>{
                attributes: attribs,
                uniformsNames: uniforms,
                uniformBuffersNames: uniformBuffers,
                samplers: samplers,
                defines: join,
                fallbacks: fallbacks,
                onCompiled: this.onCompiled,
                onError: this.onError,
                indexParameters: { maxSimultaneousLights: this._maxSimultaneousLights, maxSimultaneousMorphTargets: defines.NUM_MORPH_INFLUENCERS },
                processFinalCode: csnrOptions.processFinalCode,
                multiTarget: defines.PREPASS
            }, engine);

            if (effect) {
                if (this._onEffectCreatedObservable) {
                    onCreatedEffectParameters.effect = effect;
                    onCreatedEffectParameters.subMesh = subMesh;
                    this._onEffectCreatedObservable.notifyObservers(onCreatedEffectParameters);
                }

                // Use previous effect while new one is compiling
                if (this.allowShaderHotSwapping && previousEffect && !effect.isReady()) {
                    effect = previousEffect;
                    defines.markAsUnprocessed();

                    if (lightDisposed) {
                        // re register in case it takes more than one frame.
                        defines._areLightsDisposed = true;
                        return false;
                    }
                } else {
                    scene.resetCachedMaterial();
                    subMesh.setEffect(effect, defines, this._materialContext);
                    this.buildUniformLayout();
                }
            }
        }

        if (!subMesh.effect || !subMesh.effect.isReady()) {
            return false;
        }

        defines._renderId = scene.getRenderId();
        subMesh.effect._wasPreviouslyReady = true;

        return true;
    }

    /**
     * Builds the material UBO layouts.
     * Used internally during the effect preparation.
     */
    public buildUniformLayout(): void {
        // Order is important !
        let ubo = this._uniformBuffer;
        ubo.addUniform("diffuseLeftColor", 4);
        ubo.addUniform("diffuseRightColor", 4);
        ubo.addUniform("opacityParts", 4);
        ubo.addUniform("reflectionLeftColor", 4);
        ubo.addUniform("reflectionRightColor", 4);
        ubo.addUniform("refractionLeftColor", 4);
        ubo.addUniform("refractionRightColor", 4);
        ubo.addUniform("emissiveLeftColor", 4);
        ubo.addUniform("emissiveRightColor", 4);

        ubo.addUniform("vDiffuseInfos", 2);
        ubo.addUniform("vAmbientInfos", 2);
        ubo.addUniform("vOpacityInfos", 2);
        ubo.addUniform("vReflectionInfos", 2);
        ubo.addUniform("vReflectionPosition", 3);
        ubo.addUniform("vReflectionSize", 3);
        ubo.addUniform("vEmissiveInfos", 2);
        ubo.addUniform("vLightmapInfos", 2);
        ubo.addUniform("vSpecularInfos", 2);
        ubo.addUniform("vBumpInfos", 3);

        ubo.addUniform("diffuseMatrix", 16);
        ubo.addUniform("ambientMatrix", 16);
        ubo.addUniform("opacityMatrix", 16);
        ubo.addUniform("reflectionMatrix", 16);
        ubo.addUniform("emissiveMatrix", 16);
        ubo.addUniform("lightmapMatrix", 16);
        ubo.addUniform("specularMatrix", 16);
        ubo.addUniform("bumpMatrix", 16);
        ubo.addUniform("vTangentSpaceParams", 2);
        ubo.addUniform("pointSize", 1);
        ubo.addUniform("alphaCutOff", 1);
        ubo.addUniform("refractionMatrix", 16);
        ubo.addUniform("vRefractionInfos", 4);
        ubo.addUniform("vRefractionPosition", 3);
        ubo.addUniform("vRefractionSize", 3);
        ubo.addUniform("vSpecularColor", 4);
        ubo.addUniform("vEmissiveColor", 3);
        ubo.addUniform("vDiffuseColor", 4);
        ubo.addUniform("vAmbientColor", 3);

        DetailMapConfiguration.PrepareUniformBuffer(ubo);

        ubo.create();
    }

    /**
     * Unbinds the material from the mesh
     */
    public unbind(): void {
        if (this._activeEffect) {
            let needFlag = false;
            if (this._reflectionTexture && this._reflectionTexture.isRenderTarget) {
                this._activeEffect.setTexture("reflection2DSampler", null);
                needFlag = true;
            }

            if (this._refractionTexture && this._refractionTexture.isRenderTarget) {
                this._activeEffect.setTexture("refraction2DSampler", null);
                needFlag = true;
            }

            if (needFlag) {
                this._markAllSubMeshesAsTexturesDirty();
            }
        }

        super.unbind();
    }

    /**
     * Binds the submesh to this material by preparing the effect and shader to draw
     * @param world defines the world transformation matrix
     * @param mesh defines the mesh containing the submesh
     * @param subMesh defines the submesh to bind the material to
     */
    public bindForSubMesh(world: Matrix, mesh: Mesh, subMesh: SubMesh): void {
        var scene = this.getScene();

        var defines = <StandardMaterialDefines>subMesh._materialDefines;
        if (!defines) {
            return;
        }

        var effect = subMesh.effect;
        if (!effect) {
            return;
        }
        this._activeEffect = effect;

        // Matrices Mesh.
        mesh.getMeshUniformBuffer().bindToEffect(effect, "Mesh");
        mesh.transferToEffect(world);

        // PrePass
        this.prePassConfiguration.bindForSubMesh(this._activeEffect, scene, mesh, world, this.isFrozen);

        // Normal Matrix
        if (defines.OBJECTSPACE_NORMALMAP) {
            world.toNormalMatrix(this._normalMatrix);
            this.bindOnlyNormalMatrix(this._normalMatrix);
        }

        let mustRebind = this._mustRebind(scene, effect, mesh.visibility);

        // Bones
        MaterialHelper.BindBonesParameters(mesh, effect);
        let ubo = this._uniformBuffer;
        if (mustRebind) {
            ubo.bindToEffect(effect, "Material");

            this.bindViewProjection(effect);
            if (!ubo.useUbo || !this.isFrozen || !ubo.isSync) {

                if (StandardMaterial.FresnelEnabled && defines.FRESNEL) {
                    // Fresnel
                    if (this.diffuseFresnelParameters && this.diffuseFresnelParameters.isEnabled) {
                        ubo.updateColor4("diffuseLeftColor", this.diffuseFresnelParameters.leftColor, this.diffuseFresnelParameters.power);
                        ubo.updateColor4("diffuseRightColor", this.diffuseFresnelParameters.rightColor, this.diffuseFresnelParameters.bias);
                    }

                    if (this.opacityFresnelParameters && this.opacityFresnelParameters.isEnabled) {
                        ubo.updateColor4("opacityParts", new Color3(this.opacityFresnelParameters.leftColor.toLuminance(), this.opacityFresnelParameters.rightColor.toLuminance(), this.opacityFresnelParameters.bias), this.opacityFresnelParameters.power);
                    }

                    if (this.reflectionFresnelParameters && this.reflectionFresnelParameters.isEnabled) {
                        ubo.updateColor4("reflectionLeftColor", this.reflectionFresnelParameters.leftColor, this.reflectionFresnelParameters.power);
                        ubo.updateColor4("reflectionRightColor", this.reflectionFresnelParameters.rightColor, this.reflectionFresnelParameters.bias);
                    }

                    if (this.refractionFresnelParameters && this.refractionFresnelParameters.isEnabled) {
                        ubo.updateColor4("refractionLeftColor", this.refractionFresnelParameters.leftColor, this.refractionFresnelParameters.power);
                        ubo.updateColor4("refractionRightColor", this.refractionFresnelParameters.rightColor, this.refractionFresnelParameters.bias);
                    }

                    if (this.emissiveFresnelParameters && this.emissiveFresnelParameters.isEnabled) {
                        ubo.updateColor4("emissiveLeftColor", this.emissiveFresnelParameters.leftColor, this.emissiveFresnelParameters.power);
                        ubo.updateColor4("emissiveRightColor", this.emissiveFresnelParameters.rightColor, this.emissiveFresnelParameters.bias);
                    }
                }

                // Textures
                if (scene.texturesEnabled) {
                    if (this._diffuseTexture && StandardMaterial.DiffuseTextureEnabled) {
                        ubo.updateFloat2("vDiffuseInfos", this._diffuseTexture.coordinatesIndex, this._diffuseTexture.level);
                        MaterialHelper.BindTextureMatrix(this._diffuseTexture, ubo, "diffuse");

                    }

                    if (this._ambientTexture && StandardMaterial.AmbientTextureEnabled) {
                        ubo.updateFloat2("vAmbientInfos", this._ambientTexture.coordinatesIndex, this._ambientTexture.level);
                        MaterialHelper.BindTextureMatrix(this._ambientTexture, ubo, "ambient");
                    }

                    if (this._opacityTexture && StandardMaterial.OpacityTextureEnabled) {
                        ubo.updateFloat2("vOpacityInfos", this._opacityTexture.coordinatesIndex, this._opacityTexture.level);
                        MaterialHelper.BindTextureMatrix(this._opacityTexture, ubo, "opacity");
                    }

                    if (this._hasAlphaChannel()) {
                        ubo.updateFloat("alphaCutOff", this.alphaCutOff);
                    }

                    if (this._reflectionTexture && StandardMaterial.ReflectionTextureEnabled) {
                        ubo.updateFloat2("vReflectionInfos", this._reflectionTexture.level, this.roughness);
                        ubo.updateMatrix("reflectionMatrix", this._reflectionTexture.getReflectionTextureMatrix());

                        if ((<any>this._reflectionTexture).boundingBoxSize) {
                            let cubeTexture = <CubeTexture>this._reflectionTexture;

                            ubo.updateVector3("vReflectionPosition", cubeTexture.boundingBoxPosition);
                            ubo.updateVector3("vReflectionSize", cubeTexture.boundingBoxSize);
                        }
                    }

                    if (this._emissiveTexture && StandardMaterial.EmissiveTextureEnabled) {
                        ubo.updateFloat2("vEmissiveInfos", this._emissiveTexture.coordinatesIndex, this._emissiveTexture.level);
                        MaterialHelper.BindTextureMatrix(this._emissiveTexture, ubo, "emissive");
                    }

                    if (this._lightmapTexture && StandardMaterial.LightmapTextureEnabled) {
                        ubo.updateFloat2("vLightmapInfos", this._lightmapTexture.coordinatesIndex, this._lightmapTexture.level);
                        MaterialHelper.BindTextureMatrix(this._lightmapTexture, ubo, "lightmap");
                    }

                    if (this._specularTexture && StandardMaterial.SpecularTextureEnabled) {
                        ubo.updateFloat2("vSpecularInfos", this._specularTexture.coordinatesIndex, this._specularTexture.level);
                        MaterialHelper.BindTextureMatrix(this._specularTexture, ubo, "specular");
                    }

                    if (this._bumpTexture && scene.getEngine().getCaps().standardDerivatives && StandardMaterial.BumpTextureEnabled) {
                        ubo.updateFloat3("vBumpInfos", this._bumpTexture.coordinatesIndex, 1.0 / this._bumpTexture.level, this.parallaxScaleBias);
                        MaterialHelper.BindTextureMatrix(this._bumpTexture, ubo, "bump");

                        if (scene._mirroredCameraPosition) {
                            ubo.updateFloat2("vTangentSpaceParams", this._invertNormalMapX ? 1.0 : -1.0, this._invertNormalMapY ? 1.0 : -1.0);
                        } else {
                            ubo.updateFloat2("vTangentSpaceParams", this._invertNormalMapX ? -1.0 : 1.0, this._invertNormalMapY ? -1.0 : 1.0);
                        }
                    }

                    if (this._refractionTexture && StandardMaterial.RefractionTextureEnabled) {
                        var depth = 1.0;
                        if (!this._refractionTexture.isCube) {
                            ubo.updateMatrix("refractionMatrix", this._refractionTexture.getReflectionTextureMatrix());

                            if ((<any>this._refractionTexture).depth) {
                                depth = (<any>this._refractionTexture).depth;
                            }
                        }
                        ubo.updateFloat4("vRefractionInfos", this._refractionTexture.level, this.indexOfRefraction, depth, this.invertRefractionY ? -1 : 1);

                        if ((<any>this._refractionTexture).boundingBoxSize) {
                            let cubeTexture = <CubeTexture>this._refractionTexture;

                            ubo.updateVector3("vRefractionPosition", cubeTexture.boundingBoxPosition);
                            ubo.updateVector3("vRefractionSize", cubeTexture.boundingBoxSize);
                        }
                    }
                }

                // Point size
                if (this.pointsCloud) {
                    ubo.updateFloat("pointSize", this.pointSize);
                }

                if (defines.SPECULARTERM) {
                    ubo.updateColor4("vSpecularColor", this.specularColor, this.specularPower);
                }

                ubo.updateColor3("vEmissiveColor", StandardMaterial.EmissiveTextureEnabled ? this.emissiveColor : Color3.BlackReadOnly);
                ubo.updateColor4("vDiffuseColor", this.diffuseColor, this.alpha);

                scene.ambientColor.multiplyToRef(this.ambientColor, this._globalAmbientColor);
                ubo.updateColor3("vAmbientColor", this._globalAmbientColor);
            }

            // Textures
            if (scene.texturesEnabled) {
                if (this._diffuseTexture && StandardMaterial.DiffuseTextureEnabled) {
                    effect.setTexture("diffuseSampler", this._diffuseTexture);
                }

                if (this._ambientTexture && StandardMaterial.AmbientTextureEnabled) {
                    effect.setTexture("ambientSampler", this._ambientTexture);
                }

                if (this._opacityTexture && StandardMaterial.OpacityTextureEnabled) {
                    effect.setTexture("opacitySampler", this._opacityTexture);
                }

                if (this._reflectionTexture && StandardMaterial.ReflectionTextureEnabled) {
                    if (this._reflectionTexture.isCube) {
                        effect.setTexture("reflectionCubeSampler", this._reflectionTexture);
                    } else {
                        effect.setTexture("reflection2DSampler", this._reflectionTexture);
                    }
                }

                if (this._emissiveTexture && StandardMaterial.EmissiveTextureEnabled) {
                    effect.setTexture("emissiveSampler", this._emissiveTexture);
                }

                if (this._lightmapTexture && StandardMaterial.LightmapTextureEnabled) {
                    effect.setTexture("lightmapSampler", this._lightmapTexture);
                }

                if (this._specularTexture && StandardMaterial.SpecularTextureEnabled) {
                    effect.setTexture("specularSampler", this._specularTexture);
                }

                if (this._bumpTexture && scene.getEngine().getCaps().standardDerivatives && StandardMaterial.BumpTextureEnabled) {
                    effect.setTexture("bumpSampler", this._bumpTexture);
                }

                if (this._refractionTexture && StandardMaterial.RefractionTextureEnabled) {
                    var depth = 1.0;
                    if (this._refractionTexture.isCube) {
                        effect.setTexture("refractionCubeSampler", this._refractionTexture);
                    } else {
                        effect.setTexture("refraction2DSampler", this._refractionTexture);
                    }
                }
            }

            // OIT with depth peeling
            if (this.getScene().useOrderIndependentTransparency && this.needAlphaBlendingForMesh(mesh)) {
                this.getScene().depthPeelingRenderer!.bind(effect);
            }

<<<<<<< HEAD

=======
>>>>>>> 1707cd09
            this.detailMap.bindForSubMesh(ubo, scene, this.isFrozen);

            // Clip plane
            MaterialHelper.BindClipPlane(effect, scene);

            // Colors
            this.bindEyePosition(effect);
        }

        if (mustRebind || !this.isFrozen) {
            // Lights
            if (scene.lightsEnabled && !this._disableLighting) {
                MaterialHelper.BindLights(scene, mesh, effect, defines, this._maxSimultaneousLights);
            }

            // View
            if (scene.fogEnabled && mesh.applyFog && scene.fogMode !== Scene.FOGMODE_NONE || this._reflectionTexture || this._refractionTexture || mesh.receiveShadows) {
                this.bindView(effect);
            }

            // Fog
            MaterialHelper.BindFogParameters(scene, mesh, effect);

            // Morph targets
            if (defines.NUM_MORPH_INFLUENCERS) {
                MaterialHelper.BindMorphTargetParameters(mesh, effect);
            }

            // Log. depth
            if (this.useLogarithmicDepth) {
                MaterialHelper.BindLogDepth(defines, effect, scene);
            }

            // image processing
            if (this._imageProcessingConfiguration && !this._imageProcessingConfiguration.applyByPostProcess) {
                this._imageProcessingConfiguration.bind(this._activeEffect);
            }
        }

        this._afterBind(mesh, this._activeEffect);
        ubo.update();
    }

    /**
     * Get the list of animatables in the material.
     * @returns the list of animatables object used in the material
     */
    public getAnimatables(): IAnimatable[] {
        var results = [];

        if (this._diffuseTexture && this._diffuseTexture.animations && this._diffuseTexture.animations.length > 0) {
            results.push(this._diffuseTexture);
        }

        if (this._ambientTexture && this._ambientTexture.animations && this._ambientTexture.animations.length > 0) {
            results.push(this._ambientTexture);
        }

        if (this._opacityTexture && this._opacityTexture.animations && this._opacityTexture.animations.length > 0) {
            results.push(this._opacityTexture);
        }

        if (this._reflectionTexture && this._reflectionTexture.animations && this._reflectionTexture.animations.length > 0) {
            results.push(this._reflectionTexture);
        }

        if (this._emissiveTexture && this._emissiveTexture.animations && this._emissiveTexture.animations.length > 0) {
            results.push(this._emissiveTexture);
        }

        if (this._specularTexture && this._specularTexture.animations && this._specularTexture.animations.length > 0) {
            results.push(this._specularTexture);
        }

        if (this._bumpTexture && this._bumpTexture.animations && this._bumpTexture.animations.length > 0) {
            results.push(this._bumpTexture);
        }

        if (this._lightmapTexture && this._lightmapTexture.animations && this._lightmapTexture.animations.length > 0) {
            results.push(this._lightmapTexture);
        }

        if (this._refractionTexture && this._refractionTexture.animations && this._refractionTexture.animations.length > 0) {
            results.push(this._refractionTexture);
        }

        this.detailMap.getAnimatables(results);

        return results;
    }

    /**
     * Gets the active textures from the material
     * @returns an array of textures
     */
    public getActiveTextures(): BaseTexture[] {
        var activeTextures = super.getActiveTextures();

        if (this._diffuseTexture) {
            activeTextures.push(this._diffuseTexture);
        }

        if (this._ambientTexture) {
            activeTextures.push(this._ambientTexture);
        }

        if (this._opacityTexture) {
            activeTextures.push(this._opacityTexture);
        }

        if (this._reflectionTexture) {
            activeTextures.push(this._reflectionTexture);
        }

        if (this._emissiveTexture) {
            activeTextures.push(this._emissiveTexture);
        }

        if (this._specularTexture) {
            activeTextures.push(this._specularTexture);
        }

        if (this._bumpTexture) {
            activeTextures.push(this._bumpTexture);
        }

        if (this._lightmapTexture) {
            activeTextures.push(this._lightmapTexture);
        }

        if (this._refractionTexture) {
            activeTextures.push(this._refractionTexture);
        }

        this.detailMap.getActiveTextures(activeTextures);

        return activeTextures;
    }

    /**
     * Specifies if the material uses a texture
     * @param texture defines the texture to check against the material
     * @returns a boolean specifying if the material uses the texture
     */
    public hasTexture(texture: BaseTexture): boolean {
        if (super.hasTexture(texture)) {
            return true;
        }

        if (this._diffuseTexture === texture) {
            return true;
        }

        if (this._ambientTexture === texture) {
            return true;
        }

        if (this._opacityTexture === texture) {
            return true;
        }

        if (this._reflectionTexture === texture) {
            return true;
        }

        if (this._emissiveTexture === texture) {
            return true;
        }

        if (this._specularTexture === texture) {
            return true;
        }

        if (this._bumpTexture === texture) {
            return true;
        }

        if (this._lightmapTexture === texture) {
            return true;
        }

        if (this._refractionTexture === texture) {
            return true;
        }

        return this.detailMap.hasTexture(texture);
    }

    /**
     * Disposes the material
     * @param forceDisposeEffect specifies if effects should be forcefully disposed
     * @param forceDisposeTextures specifies if textures should be forcefully disposed
     */
    public dispose(forceDisposeEffect?: boolean, forceDisposeTextures?: boolean): void {
        if (forceDisposeTextures) {
            this._diffuseTexture?.dispose();
            this._ambientTexture?.dispose();
            this._opacityTexture?.dispose();
            this._reflectionTexture?.dispose();
            this._emissiveTexture?.dispose();
            this._specularTexture?.dispose();
            this._bumpTexture?.dispose();
            this._lightmapTexture?.dispose();
            this._refractionTexture?.dispose();
        }

        this.detailMap.dispose(forceDisposeTextures);

        if (this._imageProcessingConfiguration && this._imageProcessingObserver) {
            this._imageProcessingConfiguration.onUpdateParameters.remove(this._imageProcessingObserver);
        }

        super.dispose(forceDisposeEffect, forceDisposeTextures);
    }

    /**
     * Makes a duplicate of the material, and gives it a new name
     * @param name defines the new name for the duplicated material
     * @returns the cloned material
     */
    public clone(name: string): StandardMaterial {
        var result = SerializationHelper.Clone(() => new StandardMaterial(name, this.getScene()), this);

        result.name = name;
        result.id = name;

        this.stencil.copyTo(result.stencil);

        return result;
    }

    /**
     * Serializes this material in a JSON representation
     * @returns the serialized material object
     */
    public serialize(): any {
        const serializationObject = SerializationHelper.Serialize(this);

        serializationObject.stencil = this.stencil.serialize();

        return serializationObject;
    }

    /**
     * Creates a standard material from parsed material data
     * @param source defines the JSON representation of the material
     * @param scene defines the hosting scene
     * @param rootUrl defines the root URL to use to load textures and relative dependencies
     * @returns a new standard material
     */
    public static Parse(source: any, scene: Scene, rootUrl: string): StandardMaterial {
        const material = SerializationHelper.Parse(() => new StandardMaterial(source.name, scene), source, scene, rootUrl);

        if (source.stencil) {
            material.stencil.parse(source.stencil, scene, rootUrl);
        }

        return material;
    }

    // Flags used to enable or disable a type of texture for all Standard Materials
    /**
     * Are diffuse textures enabled in the application.
     */
    public static get DiffuseTextureEnabled(): boolean {
        return MaterialFlags.DiffuseTextureEnabled;
    }
    public static set DiffuseTextureEnabled(value: boolean) {
        MaterialFlags.DiffuseTextureEnabled = value;
    }

    /**
     * Are detail textures enabled in the application.
     */
    public static get DetailTextureEnabled(): boolean {
        return MaterialFlags.DetailTextureEnabled;
    }
    public static set DetailTextureEnabled(value: boolean) {
        MaterialFlags.DetailTextureEnabled = value;
    }

    /**
     * Are ambient textures enabled in the application.
     */
    public static get AmbientTextureEnabled(): boolean {
        return MaterialFlags.AmbientTextureEnabled;
    }
    public static set AmbientTextureEnabled(value: boolean) {
        MaterialFlags.AmbientTextureEnabled = value;
    }

    /**
     * Are opacity textures enabled in the application.
     */
    public static get OpacityTextureEnabled(): boolean {
        return MaterialFlags.OpacityTextureEnabled;
    }
    public static set OpacityTextureEnabled(value: boolean) {
        MaterialFlags.OpacityTextureEnabled = value;
    }

    /**
     * Are reflection textures enabled in the application.
     */
    public static get ReflectionTextureEnabled(): boolean {
        return MaterialFlags.ReflectionTextureEnabled;
    }
    public static set ReflectionTextureEnabled(value: boolean) {
        MaterialFlags.ReflectionTextureEnabled = value;
    }

    /**
     * Are emissive textures enabled in the application.
     */
    public static get EmissiveTextureEnabled(): boolean {
        return MaterialFlags.EmissiveTextureEnabled;
    }
    public static set EmissiveTextureEnabled(value: boolean) {
        MaterialFlags.EmissiveTextureEnabled = value;
    }

    /**
     * Are specular textures enabled in the application.
     */
    public static get SpecularTextureEnabled(): boolean {
        return MaterialFlags.SpecularTextureEnabled;
    }
    public static set SpecularTextureEnabled(value: boolean) {
        MaterialFlags.SpecularTextureEnabled = value;
    }

    /**
     * Are bump textures enabled in the application.
     */
    public static get BumpTextureEnabled(): boolean {
        return MaterialFlags.BumpTextureEnabled;
    }
    public static set BumpTextureEnabled(value: boolean) {
        MaterialFlags.BumpTextureEnabled = value;
    }

    /**
     * Are lightmap textures enabled in the application.
     */
    public static get LightmapTextureEnabled(): boolean {
        return MaterialFlags.LightmapTextureEnabled;
    }
    public static set LightmapTextureEnabled(value: boolean) {
        MaterialFlags.LightmapTextureEnabled = value;
    }

    /**
     * Are refraction textures enabled in the application.
     */
    public static get RefractionTextureEnabled(): boolean {
        return MaterialFlags.RefractionTextureEnabled;
    }
    public static set RefractionTextureEnabled(value: boolean) {
        MaterialFlags.RefractionTextureEnabled = value;
    }

    /**
     * Are color grading textures enabled in the application.
     */
    public static get ColorGradingTextureEnabled(): boolean {
        return MaterialFlags.ColorGradingTextureEnabled;
    }
    public static set ColorGradingTextureEnabled(value: boolean) {
        MaterialFlags.ColorGradingTextureEnabled = value;
    }

    /**
     * Are fresnels enabled in the application.
     */
    public static get FresnelEnabled(): boolean {
        return MaterialFlags.FresnelEnabled;
    }
    public static set FresnelEnabled(value: boolean) {
        MaterialFlags.FresnelEnabled = value;
    }
}

_TypeStore.RegisteredTypes["BABYLON.StandardMaterial"] = StandardMaterial;

Scene.DefaultMaterialFactory = (scene: Scene) => {
    return new StandardMaterial("default material", scene);
};
<|MERGE_RESOLUTION|>--- conflicted
+++ resolved
@@ -1,2021 +1,2010 @@
-import { serialize, SerializationHelper, serializeAsColor3, expandToProperty, serializeAsFresnelParameters, serializeAsTexture } from "../Misc/decorators";
-import { Observer } from "../Misc/observable";
-import { SmartArray } from "../Misc/smartArray";
-import { IAnimatable } from '../Animations/animatable.interface';
-
-import { Nullable } from "../types";
-import { Scene } from "../scene";
-import { Matrix } from "../Maths/math.vector";
-import { Color3 } from '../Maths/math.color';
-import { VertexBuffer } from "../Buffers/buffer";
-import { SubMesh } from "../Meshes/subMesh";
-import { AbstractMesh } from "../Meshes/abstractMesh";
-import { Mesh } from "../Meshes/mesh";
-import { PrePassConfiguration } from "./prePassConfiguration";
-
-import { ImageProcessingConfiguration, IImageProcessingConfigurationDefines } from "./imageProcessingConfiguration";
-import { ColorCurves } from "./colorCurves";
-import { FresnelParameters } from "./fresnelParameters";
-import { Material, ICustomShaderNameResolveOptions } from "../Materials/material";
-import { MaterialDefines } from "../Materials/materialDefines";
-import { PushMaterial } from "./pushMaterial";
-import { MaterialHelper } from "./materialHelper";
-
-import { BaseTexture } from "../Materials/Textures/baseTexture";
-import { Texture } from "../Materials/Textures/texture";
-import { CubeTexture } from "../Materials/Textures/cubeTexture";
-import { RenderTargetTexture } from "../Materials/Textures/renderTargetTexture";
-import { _TypeStore } from "../Misc/typeStore";
-import { MaterialFlags } from "./materialFlags";
-
-import "../Shaders/default.fragment";
-import "../Shaders/default.vertex";
-import { Constants } from "../Engines/constants";
-import { EffectFallbacks } from './effectFallbacks';
-import { Effect, IEffectCreationOptions } from './effect';
-import { IMaterialDetailMapDefines, DetailMapConfiguration } from './material.detailMapConfiguration';
-
-const onCreatedEffectParameters = { effect: null as unknown as Effect, subMesh: null as unknown as Nullable<SubMesh> };
-
-/** @hidden */
-export class StandardMaterialDefines extends MaterialDefines implements IImageProcessingConfigurationDefines, IMaterialDetailMapDefines {
-    public MAINUV1 = false;
-    public MAINUV2 = false;
-    public MAINUV3 = false;
-    public MAINUV4 = false;
-    public MAINUV5 = false;
-    public MAINUV6 = false;
-    public DIFFUSE = false;
-    public DIFFUSEDIRECTUV = 0;
-    public DETAIL = false;
-    public DETAILDIRECTUV = 0;
-    public DETAIL_NORMALBLENDMETHOD = 0;
-    public AMBIENT = false;
-    public AMBIENTDIRECTUV = 0;
-    public OPACITY = false;
-    public OPACITYDIRECTUV = 0;
-    public OPACITYRGB = false;
-    public REFLECTION = false;
-    public EMISSIVE = false;
-    public EMISSIVEDIRECTUV = 0;
-    public SPECULAR = false;
-    public SPECULARDIRECTUV = 0;
-    public BUMP = false;
-    public BUMPDIRECTUV = 0;
-    public PARALLAX = false;
-    public PARALLAXOCCLUSION = false;
-    public SPECULAROVERALPHA = false;
-    public CLIPPLANE = false;
-    public CLIPPLANE2 = false;
-    public CLIPPLANE3 = false;
-    public CLIPPLANE4 = false;
-    public CLIPPLANE5 = false;
-    public CLIPPLANE6 = false;
-    public ALPHATEST = false;
-    public DEPTHPREPASS = false;
-    public ALPHAFROMDIFFUSE = false;
-    public POINTSIZE = false;
-    public FOG = false;
-    public SPECULARTERM = false;
-    public DIFFUSEFRESNEL = false;
-    public OPACITYFRESNEL = false;
-    public REFLECTIONFRESNEL = false;
-    public REFRACTIONFRESNEL = false;
-    public EMISSIVEFRESNEL = false;
-    public FRESNEL = false;
-    public NORMAL = false;
-    public TANGENT = false;
-    public UV1 = false;
-    public UV2 = false;
-    public UV3 = false;
-    public UV4 = false;
-    public UV5 = false;
-    public UV6 = false;
-    public VERTEXCOLOR = false;
-    public VERTEXALPHA = false;
-    public NUM_BONE_INFLUENCERS = 0;
-    public BonesPerMesh = 0;
-    public BONETEXTURE = false;
-    public BONES_VELOCITY_ENABLED = false;
-    public INSTANCES = false;
-    public THIN_INSTANCES = false;
-    public GLOSSINESS = false;
-    public ROUGHNESS = false;
-    public EMISSIVEASILLUMINATION = false;
-    public LINKEMISSIVEWITHDIFFUSE = false;
-    public REFLECTIONFRESNELFROMSPECULAR = false;
-    public LIGHTMAP = false;
-    public LIGHTMAPDIRECTUV = 0;
-    public OBJECTSPACE_NORMALMAP = false;
-    public USELIGHTMAPASSHADOWMAP = false;
-    public REFLECTIONMAP_3D = false;
-    public REFLECTIONMAP_SPHERICAL = false;
-    public REFLECTIONMAP_PLANAR = false;
-    public REFLECTIONMAP_CUBIC = false;
-    public USE_LOCAL_REFLECTIONMAP_CUBIC = false;
-    public USE_LOCAL_REFRACTIONMAP_CUBIC = false;
-    public REFLECTIONMAP_PROJECTION = false;
-    public REFLECTIONMAP_SKYBOX = false;
-    public REFLECTIONMAP_EXPLICIT = false;
-    public REFLECTIONMAP_EQUIRECTANGULAR = false;
-    public REFLECTIONMAP_EQUIRECTANGULAR_FIXED = false;
-    public REFLECTIONMAP_MIRROREDEQUIRECTANGULAR_FIXED = false;
-    public REFLECTIONMAP_OPPOSITEZ = false;
-    public INVERTCUBICMAP = false;
-    public LOGARITHMICDEPTH = false;
-    public REFRACTION = false;
-    public REFRACTIONMAP_3D = false;
-    public REFLECTIONOVERALPHA = false;
-    public TWOSIDEDLIGHTING = false;
-    public SHADOWFLOAT = false;
-    public MORPHTARGETS = false;
-    public MORPHTARGETS_NORMAL = false;
-    public MORPHTARGETS_TANGENT = false;
-    public MORPHTARGETS_UV = false;
-    public NUM_MORPH_INFLUENCERS = 0;
-    public MORPHTARGETS_TEXTURE = false;
-    public NONUNIFORMSCALING = false; // https://playground.babylonjs.com#V6DWIH
-    public PREMULTIPLYALPHA = false; // https://playground.babylonjs.com#LNVJJ7
-    public ALPHATEST_AFTERALLALPHACOMPUTATIONS = false;
-    public ALPHABLEND = true;
-
-    public PREPASS = false;
-    public PREPASS_IRRADIANCE = false;
-    public PREPASS_IRRADIANCE_INDEX = -1;
-    public PREPASS_ALBEDO = false;
-    public PREPASS_ALBEDO_INDEX = -1;
-    public PREPASS_DEPTH = false;
-    public PREPASS_DEPTH_INDEX = -1;
-    public PREPASS_NORMAL = false;
-    public PREPASS_NORMAL_INDEX = -1;
-    public PREPASS_POSITION = false;
-    public PREPASS_POSITION_INDEX = -1;
-    public PREPASS_VELOCITY = false;
-    public PREPASS_VELOCITY_INDEX = -1;
-    public PREPASS_REFLECTIVITY = false;
-    public PREPASS_REFLECTIVITY_INDEX = -1;
-    public SCENE_MRT_COUNT = 0;
-
-    public RGBDLIGHTMAP = false;
-    public RGBDREFLECTION = false;
-    public RGBDREFRACTION = false;
-
-    public IMAGEPROCESSING = false;
-    public VIGNETTE = false;
-    public VIGNETTEBLENDMODEMULTIPLY = false;
-    public VIGNETTEBLENDMODEOPAQUE = false;
-    public TONEMAPPING = false;
-    public TONEMAPPING_ACES = false;
-    public CONTRAST = false;
-    public COLORCURVES = false;
-    public COLORGRADING = false;
-    public COLORGRADING3D = false;
-    public SAMPLER3DGREENDEPTH = false;
-    public SAMPLER3DBGRMAP = false;
-    public IMAGEPROCESSINGPOSTPROCESS = false;
-    public MULTIVIEW = false;
-    public ORDER_INDEPENDENT_TRANSPARENCY = false;
-
-    /**
-     * If the reflection texture on this material is in linear color space
-     * @hidden
-     */
-    public IS_REFLECTION_LINEAR = false;
-    /**
-     * If the refraction texture on this material is in linear color space
-     * @hidden
-     */
-    public IS_REFRACTION_LINEAR = false;
-    public EXPOSURE = false;
-
-    constructor() {
-        super();
-        this.rebuild();
-    }
-
-    public setReflectionMode(modeToEnable: string) {
-        var modes = [
-            "REFLECTIONMAP_CUBIC", "REFLECTIONMAP_EXPLICIT", "REFLECTIONMAP_PLANAR",
-            "REFLECTIONMAP_PROJECTION", "REFLECTIONMAP_PROJECTION", "REFLECTIONMAP_SKYBOX",
-            "REFLECTIONMAP_SPHERICAL", "REFLECTIONMAP_EQUIRECTANGULAR", "REFLECTIONMAP_EQUIRECTANGULAR_FIXED",
-            "REFLECTIONMAP_MIRROREDEQUIRECTANGULAR_FIXED"
-        ];
-
-        for (var mode of modes) {
-            (<any>this)[mode] = (mode === modeToEnable);
-        }
-    }
-}
-
-/**
- * This is the default material used in Babylon. It is the best trade off between quality
- * and performances.
- * @see https://doc.babylonjs.com/babylon101/materials
- */
-export class StandardMaterial extends PushMaterial {
-    @serializeAsTexture("diffuseTexture")
-    private _diffuseTexture: Nullable<BaseTexture> = null;
-    /**
-     * The basic texture of the material as viewed under a light.
-     */
-    @expandToProperty("_markAllSubMeshesAsTexturesAndMiscDirty")
-    public diffuseTexture: Nullable<BaseTexture>;
-
-    @serializeAsTexture("ambientTexture")
-    private _ambientTexture: Nullable<BaseTexture> = null;
-    /**
-     * AKA Occlusion Texture in other nomenclature, it helps adding baked shadows into your material.
-     */
-    @expandToProperty("_markAllSubMeshesAsTexturesDirty")
-    public ambientTexture: Nullable<BaseTexture>;
-
-    @serializeAsTexture("opacityTexture")
-    private _opacityTexture: Nullable<BaseTexture> = null;
-    /**
-     * Define the transparency of the material from a texture.
-     * The final alpha value can be read either from the red channel (if texture.getAlphaFromRGB is false)
-     * or from the luminance or the current texel (if texture.getAlphaFromRGB is true)
-     */
-    @expandToProperty("_markAllSubMeshesAsTexturesAndMiscDirty")
-    public opacityTexture: Nullable<BaseTexture>;
-
-    @serializeAsTexture("reflectionTexture")
-    private _reflectionTexture: Nullable<BaseTexture> = null;
-    /**
-     * Define the texture used to display the reflection.
-     * @see https://doc.babylonjs.com/how_to/reflect#how-to-obtain-reflections-and-refractions
-     */
-    @expandToProperty("_markAllSubMeshesAsTexturesDirty")
-    public reflectionTexture: Nullable<BaseTexture>;
-
-    @serializeAsTexture("emissiveTexture")
-    private _emissiveTexture: Nullable<BaseTexture> = null;
-    /**
-     * Define texture of the material as if self lit.
-     * This will be mixed in the final result even in the absence of light.
-     */
-    @expandToProperty("_markAllSubMeshesAsTexturesDirty")
-    public emissiveTexture: Nullable<BaseTexture>;
-
-    @serializeAsTexture("specularTexture")
-    private _specularTexture: Nullable<BaseTexture> = null;
-    /**
-     * Define how the color and intensity of the highlight given by the light in the material.
-     */
-    @expandToProperty("_markAllSubMeshesAsTexturesDirty")
-    public specularTexture: Nullable<BaseTexture>;
-
-    @serializeAsTexture("bumpTexture")
-    private _bumpTexture: Nullable<BaseTexture> = null;
-    /**
-     * Bump mapping is a technique to simulate bump and dents on a rendered surface.
-     * These are made by creating a normal map from an image. The means to do this can be found on the web, a search for 'normal map generator' will bring up free and paid for methods of doing this.
-     * @see https://doc.babylonjs.com/how_to/more_materials#bump-map
-     */
-    @expandToProperty("_markAllSubMeshesAsTexturesDirty")
-    public bumpTexture: Nullable<BaseTexture>;
-
-    @serializeAsTexture("lightmapTexture")
-    private _lightmapTexture: Nullable<BaseTexture> = null;
-    /**
-     * Complex lighting can be computationally expensive to compute at runtime.
-     * To save on computation, lightmaps may be used to store calculated lighting in a texture which will be applied to a given mesh.
-     * @see https://doc.babylonjs.com/babylon101/lights#lightmaps
-     */
-    @expandToProperty("_markAllSubMeshesAsTexturesDirty")
-    public lightmapTexture: Nullable<BaseTexture>;
-
-    @serializeAsTexture("refractionTexture")
-    private _refractionTexture: Nullable<BaseTexture> = null;
-    /**
-     * Define the texture used to display the refraction.
-     * @see https://doc.babylonjs.com/how_to/reflect#how-to-obtain-reflections-and-refractions
-     */
-    @expandToProperty("_markAllSubMeshesAsTexturesDirty")
-    public refractionTexture: Nullable<BaseTexture>;
-
-    /**
-     * The color of the material lit by the environmental background lighting.
-     * @see https://doc.babylonjs.com/babylon101/materials#ambient-color-example
-     */
-    @serializeAsColor3("ambient")
-    public ambientColor = new Color3(0, 0, 0);
-
-    /**
-     * The basic color of the material as viewed under a light.
-     */
-    @serializeAsColor3("diffuse")
-    public diffuseColor = new Color3(1, 1, 1);
-
-    /**
-     * Define how the color and intensity of the highlight given by the light in the material.
-     */
-    @serializeAsColor3("specular")
-    public specularColor = new Color3(1, 1, 1);
-
-    /**
-     * Define the color of the material as if self lit.
-     * This will be mixed in the final result even in the absence of light.
-     */
-    @serializeAsColor3("emissive")
-    public emissiveColor = new Color3(0, 0, 0);
-
-    /**
-     * Defines how sharp are the highlights in the material.
-     * The bigger the value the sharper giving a more glossy feeling to the result.
-     * Reversely, the smaller the value the blurrier giving a more rough feeling to the result.
-     */
-    @serialize()
-    public specularPower = 64;
-
-    @serialize("useAlphaFromDiffuseTexture")
-    private _useAlphaFromDiffuseTexture = false;
-    /**
-     * Does the transparency come from the diffuse texture alpha channel.
-     */
-    @expandToProperty("_markAllSubMeshesAsTexturesAndMiscDirty")
-    public useAlphaFromDiffuseTexture: boolean;
-
-    @serialize("useEmissiveAsIllumination")
-    private _useEmissiveAsIllumination = false;
-    /**
-     * If true, the emissive value is added into the end result, otherwise it is multiplied in.
-     */
-    @expandToProperty("_markAllSubMeshesAsTexturesDirty")
-    public useEmissiveAsIllumination: boolean;
-
-    @serialize("linkEmissiveWithDiffuse")
-    private _linkEmissiveWithDiffuse = false;
-    /**
-     * If true, some kind of energy conservation will prevent the end result to be more than 1 by reducing
-     * the emissive level when the final color is close to one.
-     */
-    @expandToProperty("_markAllSubMeshesAsTexturesDirty")
-    public linkEmissiveWithDiffuse: boolean;
-
-    @serialize("useSpecularOverAlpha")
-    private _useSpecularOverAlpha = false;
-    /**
-     * Specifies that the material will keep the specular highlights over a transparent surface (only the most luminous ones).
-     * A car glass is a good exemple of that. When sun reflects on it you can not see what is behind.
-     */
-    @expandToProperty("_markAllSubMeshesAsTexturesDirty")
-    public useSpecularOverAlpha: boolean;
-
-    @serialize("useReflectionOverAlpha")
-    private _useReflectionOverAlpha = false;
-    /**
-     * Specifies that the material will keeps the reflection highlights over a transparent surface (only the most luminous ones).
-     * A car glass is a good exemple of that. When the street lights reflects on it you can not see what is behind.
-     */
-    @expandToProperty("_markAllSubMeshesAsTexturesDirty")
-    public useReflectionOverAlpha: boolean;
-
-    @serialize("disableLighting")
-    private _disableLighting = false;
-    /**
-     * Does lights from the scene impacts this material.
-     * It can be a nice trick for performance to disable lighting on a fully emissive material.
-     */
-    @expandToProperty("_markAllSubMeshesAsLightsDirty")
-    public disableLighting: boolean;
-
-    @serialize("useObjectSpaceNormalMap")
-    private _useObjectSpaceNormalMap = false;
-    /**
-     * Allows using an object space normal map (instead of tangent space).
-     */
-    @expandToProperty("_markAllSubMeshesAsTexturesDirty")
-    public useObjectSpaceNormalMap: boolean;
-
-    @serialize("useParallax")
-    private _useParallax = false;
-    /**
-     * Is parallax enabled or not.
-     * @see https://doc.babylonjs.com/how_to/using_parallax_mapping
-     */
-    @expandToProperty("_markAllSubMeshesAsTexturesDirty")
-    public useParallax: boolean;
-
-    @serialize("useParallaxOcclusion")
-    private _useParallaxOcclusion = false;
-    /**
-     * Is parallax occlusion enabled or not.
-     * If true, the outcome is way more realistic than traditional Parallax but you can expect a performance hit that worthes consideration.
-     * @see https://doc.babylonjs.com/how_to/using_parallax_mapping
-     */
-    @expandToProperty("_markAllSubMeshesAsTexturesDirty")
-    public useParallaxOcclusion: boolean;
-
-    /**
-     * Apply a scaling factor that determine which "depth" the height map should reprensent. A value between 0.05 and 0.1 is reasonnable in Parallax, you can reach 0.2 using Parallax Occlusion.
-     */
-    @serialize()
-    public parallaxScaleBias = 0.05;
-
-    @serialize("roughness")
-    private _roughness = 0;
-    /**
-     * Helps to define how blurry the reflections should appears in the material.
-     */
-    @expandToProperty("_markAllSubMeshesAsTexturesDirty")
-    public roughness: number;
-
-    /**
-     * In case of refraction, define the value of the index of refraction.
-     * @see https://doc.babylonjs.com/how_to/reflect#how-to-obtain-reflections-and-refractions
-     */
-    @serialize()
-    public indexOfRefraction = 0.98;
-
-    /**
-     * Invert the refraction texture alongside the y axis.
-     * It can be useful with procedural textures or probe for instance.
-     * @see https://doc.babylonjs.com/how_to/reflect#how-to-obtain-reflections-and-refractions
-     */
-    @serialize()
-    public invertRefractionY = true;
-
-    /**
-     * Defines the alpha limits in alpha test mode.
-     */
-    @serialize()
-    public alphaCutOff = 0.4;
-
-    @serialize("useLightmapAsShadowmap")
-    private _useLightmapAsShadowmap = false;
-    /**
-     * In case of light mapping, define whether the map contains light or shadow informations.
-     */
-    @expandToProperty("_markAllSubMeshesAsTexturesDirty")
-    public useLightmapAsShadowmap: boolean;
-
-    // Fresnel
-    @serializeAsFresnelParameters("diffuseFresnelParameters")
-    private _diffuseFresnelParameters: FresnelParameters;
-    /**
-     * Define the diffuse fresnel parameters of the material.
-     * @see https://doc.babylonjs.com/how_to/how_to_use_fresnelparameters
-     */
-    @expandToProperty("_markAllSubMeshesAsFresnelDirty")
-    public diffuseFresnelParameters: FresnelParameters;
-
-    @serializeAsFresnelParameters("opacityFresnelParameters")
-    private _opacityFresnelParameters: FresnelParameters;
-    /**
-     * Define the opacity fresnel parameters of the material.
-     * @see https://doc.babylonjs.com/how_to/how_to_use_fresnelparameters
-     */
-    @expandToProperty("_markAllSubMeshesAsFresnelAndMiscDirty")
-    public opacityFresnelParameters: FresnelParameters;
-
-    @serializeAsFresnelParameters("reflectionFresnelParameters")
-    private _reflectionFresnelParameters: FresnelParameters;
-    /**
-     * Define the reflection fresnel parameters of the material.
-     * @see https://doc.babylonjs.com/how_to/how_to_use_fresnelparameters
-     */
-    @expandToProperty("_markAllSubMeshesAsFresnelDirty")
-    public reflectionFresnelParameters: FresnelParameters;
-
-    @serializeAsFresnelParameters("refractionFresnelParameters")
-    private _refractionFresnelParameters: FresnelParameters;
-    /**
-     * Define the refraction fresnel parameters of the material.
-     * @see https://doc.babylonjs.com/how_to/how_to_use_fresnelparameters
-     */
-    @expandToProperty("_markAllSubMeshesAsFresnelDirty")
-    public refractionFresnelParameters: FresnelParameters;
-
-    @serializeAsFresnelParameters("emissiveFresnelParameters")
-    private _emissiveFresnelParameters: FresnelParameters;
-    /**
-     * Define the emissive fresnel parameters of the material.
-     * @see https://doc.babylonjs.com/how_to/how_to_use_fresnelparameters
-     */
-    @expandToProperty("_markAllSubMeshesAsFresnelDirty")
-    public emissiveFresnelParameters: FresnelParameters;
-
-    @serialize("useReflectionFresnelFromSpecular")
-    private _useReflectionFresnelFromSpecular = false;
-    /**
-     * If true automatically deducts the fresnels values from the material specularity.
-     * @see https://doc.babylonjs.com/how_to/how_to_use_fresnelparameters
-     */
-    @expandToProperty("_markAllSubMeshesAsFresnelDirty")
-    public useReflectionFresnelFromSpecular: boolean;
-
-    @serialize("useGlossinessFromSpecularMapAlpha")
-    private _useGlossinessFromSpecularMapAlpha = false;
-    /**
-     * Defines if the glossiness/roughness of the material should be read from the specular map alpha channel
-     */
-    @expandToProperty("_markAllSubMeshesAsTexturesDirty")
-    public useGlossinessFromSpecularMapAlpha: boolean;
-
-    @serialize("maxSimultaneousLights")
-    private _maxSimultaneousLights = 4;
-    /**
-     * Defines the maximum number of lights that can be used in the material
-     */
-    @expandToProperty("_markAllSubMeshesAsLightsDirty")
-    public maxSimultaneousLights: number;
-
-    @serialize("invertNormalMapX")
-    private _invertNormalMapX = false;
-    /**
-     * If sets to true, x component of normal map value will invert (x = 1.0 - x).
-     */
-    @expandToProperty("_markAllSubMeshesAsTexturesDirty")
-    public invertNormalMapX: boolean;
-
-    @serialize("invertNormalMapY")
-    private _invertNormalMapY = false;
-    /**
-     * If sets to true, y component of normal map value will invert (y = 1.0 - y).
-     */
-    @expandToProperty("_markAllSubMeshesAsTexturesDirty")
-    public invertNormalMapY: boolean;
-
-    @serialize("twoSidedLighting")
-    private _twoSidedLighting = false;
-    /**
-     * If sets to true and backfaceCulling is false, normals will be flipped on the backside.
-     */
-    @expandToProperty("_markAllSubMeshesAsTexturesDirty")
-    public twoSidedLighting: boolean;
-
-    /**
-     * Default configuration related to image processing available in the standard Material.
-     */
-    protected _imageProcessingConfiguration: ImageProcessingConfiguration;
-
-    /**
-     * Gets the image processing configuration used either in this material.
-     */
-    public get imageProcessingConfiguration(): ImageProcessingConfiguration {
-        return this._imageProcessingConfiguration;
-    }
-
-    /**
-     * Sets the Default image processing configuration used either in the this material.
-     *
-     * If sets to null, the scene one is in use.
-     */
-    public set imageProcessingConfiguration(value: ImageProcessingConfiguration) {
-        this._attachImageProcessingConfiguration(value);
-
-        // Ensure the effect will be rebuilt.
-        this._markAllSubMeshesAsTexturesDirty();
-    }
-
-    /**
-     * Keep track of the image processing observer to allow dispose and replace.
-     */
-    private _imageProcessingObserver: Nullable<Observer<ImageProcessingConfiguration>>;
-
-    /**
-     * Attaches a new image processing configuration to the Standard Material.
-     * @param configuration
-     */
-    protected _attachImageProcessingConfiguration(configuration: Nullable<ImageProcessingConfiguration>): void {
-        if (configuration === this._imageProcessingConfiguration) {
-            return;
-        }
-
-        // Detaches observer
-        if (this._imageProcessingConfiguration && this._imageProcessingObserver) {
-            this._imageProcessingConfiguration.onUpdateParameters.remove(this._imageProcessingObserver);
-        }
-
-        // Pick the scene configuration if needed
-        if (!configuration) {
-            this._imageProcessingConfiguration = this.getScene().imageProcessingConfiguration;
-        }
-        else {
-            this._imageProcessingConfiguration = configuration;
-        }
-
-        // Attaches observer
-        if (this._imageProcessingConfiguration) {
-            this._imageProcessingObserver = this._imageProcessingConfiguration.onUpdateParameters.add(() => {
-                this._markAllSubMeshesAsImageProcessingDirty();
-            });
-        }
-    }
-
-    /**
-     * Defines additional PrePass parameters for the material.
-     */
-    public readonly prePassConfiguration: PrePassConfiguration;
-
-    /**
-     * Can this material render to prepass
-     */
-    public get isPrePassCapable(): boolean {
-        return true;
-    }
-
-    /**
-     * Gets whether the color curves effect is enabled.
-     */
-    public get cameraColorCurvesEnabled(): boolean {
-        return this.imageProcessingConfiguration.colorCurvesEnabled;
-    }
-    /**
-     * Sets whether the color curves effect is enabled.
-     */
-    public set cameraColorCurvesEnabled(value: boolean) {
-        this.imageProcessingConfiguration.colorCurvesEnabled = value;
-    }
-
-    /**
-     * Gets whether the color grading effect is enabled.
-     */
-    public get cameraColorGradingEnabled(): boolean {
-        return this.imageProcessingConfiguration.colorGradingEnabled;
-    }
-    /**
-     * Gets whether the color grading effect is enabled.
-     */
-    public set cameraColorGradingEnabled(value: boolean) {
-        this.imageProcessingConfiguration.colorGradingEnabled = value;
-    }
-
-    /**
-     * Gets whether tonemapping is enabled or not.
-     */
-    public get cameraToneMappingEnabled(): boolean {
-        return this._imageProcessingConfiguration.toneMappingEnabled;
-    }
-    /**
-     * Sets whether tonemapping is enabled or not
-     */
-    public set cameraToneMappingEnabled(value: boolean) {
-        this._imageProcessingConfiguration.toneMappingEnabled = value;
-    }
-
-    /**
-     * The camera exposure used on this material.
-     * This property is here and not in the camera to allow controlling exposure without full screen post process.
-     * This corresponds to a photographic exposure.
-     */
-    public get cameraExposure(): number {
-        return this._imageProcessingConfiguration.exposure;
-    }
-    /**
-     * The camera exposure used on this material.
-     * This property is here and not in the camera to allow controlling exposure without full screen post process.
-     * This corresponds to a photographic exposure.
-     */
-    public set cameraExposure(value: number) {
-        this._imageProcessingConfiguration.exposure = value;
-    }
-
-    /**
-     * Gets The camera contrast used on this material.
-     */
-    public get cameraContrast(): number {
-        return this._imageProcessingConfiguration.contrast;
-    }
-
-    /**
-     * Sets The camera contrast used on this material.
-     */
-    public set cameraContrast(value: number) {
-        this._imageProcessingConfiguration.contrast = value;
-    }
-
-    /**
-     * Gets the Color Grading 2D Lookup Texture.
-     */
-    public get cameraColorGradingTexture(): Nullable<BaseTexture> {
-        return this._imageProcessingConfiguration.colorGradingTexture;
-    }
-    /**
-     * Sets the Color Grading 2D Lookup Texture.
-     */
-    public set cameraColorGradingTexture(value: Nullable<BaseTexture>) {
-        this._imageProcessingConfiguration.colorGradingTexture = value;
-    }
-
-    /**
-     * The color grading curves provide additional color adjustmnent that is applied after any color grading transform (3D LUT).
-     * They allow basic adjustment of saturation and small exposure adjustments, along with color filter tinting to provide white balance adjustment or more stylistic effects.
-     * These are similar to controls found in many professional imaging or colorist software. The global controls are applied to the entire image. For advanced tuning, extra controls are provided to adjust the shadow, midtone and highlight areas of the image;
-     * corresponding to low luminance, medium luminance, and high luminance areas respectively.
-     */
-    public get cameraColorCurves(): Nullable<ColorCurves> {
-        return this._imageProcessingConfiguration.colorCurves;
-    }
-    /**
-     * The color grading curves provide additional color adjustment that is applied after any color grading transform (3D LUT).
-     * They allow basic adjustment of saturation and small exposure adjustments, along with color filter tinting to provide white balance adjustment or more stylistic effects.
-     * These are similar to controls found in many professional imaging or colorist software. The global controls are applied to the entire image. For advanced tuning, extra controls are provided to adjust the shadow, midtone and highlight areas of the image;
-     * corresponding to low luminance, medium luminance, and high luminance areas respectively.
-     */
-    public set cameraColorCurves(value: Nullable<ColorCurves>) {
-        this._imageProcessingConfiguration.colorCurves = value;
-    }
-
-    /**
-     * Can this material render to several textures at once
-     */
-    public get canRenderToMRT() {
-        return true;
-    }
-
-    /**
-     * Defines the detail map parameters for the material.
-     */
-    public readonly detailMap = new DetailMapConfiguration(this._markAllSubMeshesAsTexturesDirty.bind(this));
-
-    protected _renderTargets = new SmartArray<RenderTargetTexture>(16);
-    protected _worldViewProjectionMatrix = Matrix.Zero();
-    protected _globalAmbientColor = new Color3(0, 0, 0);
-    protected _useLogarithmicDepth: boolean;
-
-    /**
-     * Instantiates a new standard material.
-     * This is the default material used in Babylon. It is the best trade off between quality
-     * and performances.
-     * @see https://doc.babylonjs.com/babylon101/materials
-     * @param name Define the name of the material in the scene
-     * @param scene Define the scene the material belong to
-     */
-    constructor(name: string, scene: Scene) {
-        super(name, scene);
-
-        // Setup the default processing configuration to the scene.
-        this._attachImageProcessingConfiguration(null);
-        this.prePassConfiguration = new PrePassConfiguration();
-
-        this.getRenderTargetTextures = (): SmartArray<RenderTargetTexture> => {
-            this._renderTargets.reset();
-
-            if (StandardMaterial.ReflectionTextureEnabled && this._reflectionTexture && this._reflectionTexture.isRenderTarget) {
-                this._renderTargets.push(<RenderTargetTexture>this._reflectionTexture);
-            }
-
-            if (StandardMaterial.RefractionTextureEnabled && this._refractionTexture && this._refractionTexture.isRenderTarget) {
-                this._renderTargets.push(<RenderTargetTexture>this._refractionTexture);
-            }
-
-            return this._renderTargets;
-        };
-    }
-
-    /**
-     * Gets a boolean indicating that current material needs to register RTT
-     */
-    public get hasRenderTargetTextures(): boolean {
-        if (StandardMaterial.ReflectionTextureEnabled && this._reflectionTexture && this._reflectionTexture.isRenderTarget) {
-            return true;
-        }
-
-        if (StandardMaterial.RefractionTextureEnabled && this._refractionTexture && this._refractionTexture.isRenderTarget) {
-            return true;
-        }
-
-        return false;
-    }
-
-    /**
-     * Gets the current class name of the material e.g. "StandardMaterial"
-     * Mainly use in serialization.
-     * @returns the class name
-     */
-    public getClassName(): string {
-        return "StandardMaterial";
-    }
-
-    /**
-     * In case the depth buffer does not allow enough depth precision for your scene (might be the case in large scenes)
-     * You can try switching to logarithmic depth.
-     * @see https://doc.babylonjs.com/how_to/using_logarithmic_depth_buffer
-     */
-    @serialize()
-    public get useLogarithmicDepth(): boolean {
-        return this._useLogarithmicDepth;
-    }
-
-    public set useLogarithmicDepth(value: boolean) {
-        this._useLogarithmicDepth = value && this.getScene().getEngine().getCaps().fragmentDepthSupported;
-
-        this._markAllSubMeshesAsMiscDirty();
-    }
-
-    /**
-     * Specifies if the material will require alpha blending
-     * @returns a boolean specifying if alpha blending is needed
-     */
-    public needAlphaBlending(): boolean {
-        if (this._disableAlphaBlending) {
-            return false;
-        }
-
-        return (this.alpha < 1.0) || (this._opacityTexture != null) || this._shouldUseAlphaFromDiffuseTexture() || this._opacityFresnelParameters && this._opacityFresnelParameters.isEnabled;
-    }
-
-    /**
-     * Specifies if this material should be rendered in alpha test mode
-     * @returns a boolean specifying if an alpha test is needed.
-     */
-    public needAlphaTesting(): boolean {
-        if (this._forceAlphaTest) {
-            return true;
-        }
-
-        return this._hasAlphaChannel() && (this._transparencyMode == null || this._transparencyMode === Material.MATERIAL_ALPHATEST);
-    }
-
-    /**
-     * Specifies whether or not the alpha value of the diffuse texture should be used for alpha blending.
-     */
-    protected _shouldUseAlphaFromDiffuseTexture(): boolean {
-        return this._diffuseTexture != null && this._diffuseTexture.hasAlpha && this._useAlphaFromDiffuseTexture && this._transparencyMode !== Material.MATERIAL_OPAQUE;
-    }
-
-    /**
-     * Specifies whether or not there is a usable alpha channel for transparency.
-     */
-    protected _hasAlphaChannel(): boolean {
-        return (this._diffuseTexture != null && this._diffuseTexture.hasAlpha) || this._opacityTexture != null;
-    }
-
-    /**
-     * Get the texture used for alpha test purpose.
-     * @returns the diffuse texture in case of the standard material.
-     */
-    public getAlphaTestTexture(): Nullable<BaseTexture> {
-        return this._diffuseTexture;
-    }
-
-    /**
-     * Get if the submesh is ready to be used and all its information available.
-     * Child classes can use it to update shaders
-     * @param mesh defines the mesh to check
-     * @param subMesh defines which submesh to check
-     * @param useInstances specifies that instances should be used
-     * @returns a boolean indicating that the submesh is ready or not
-     */
-    public isReadyForSubMesh(mesh: AbstractMesh, subMesh: SubMesh, useInstances: boolean = false): boolean {
-        if (subMesh.effect && this.isFrozen) {
-            if (subMesh.effect._wasPreviouslyReady) {
-                return true;
-            }
-        }
-
-        if (!subMesh._materialDefines) {
-            subMesh.materialDefines = new StandardMaterialDefines();
-        }
-
-        var scene = this.getScene();
-        var defines = <StandardMaterialDefines>subMesh._materialDefines;
-        if (this._isReadyForSubMesh(subMesh)) {
-            return true;
-        }
-
-        var engine = scene.getEngine();
-
-        // Lights
-        defines._needNormals = MaterialHelper.PrepareDefinesForLights(scene, mesh, defines, true, this._maxSimultaneousLights, this._disableLighting);
-
-        // Multiview
-        MaterialHelper.PrepareDefinesForMultiview(scene, defines);
-
-        // PrePass
-        // TODO : same as in prePassRenderer.ts, we need a better way to order the pipeline
-        // Remove this alpha hack
-<<<<<<< HEAD
-        MaterialHelper.PrepareDefinesForPrePass(scene, defines, this.canRenderToMRT && !this.needAlphaBlendingForMesh(mesh));
-        
-        // Order independant transparency
-        MaterialHelper.PrepareDefinesForOIT(scene, defines, this.needAlphaBlendingForMesh(mesh));
-=======
-        const oit = this.needAlphaBlendingForMesh(mesh) && this.getScene().useOrderIndependentTransparency;
-        MaterialHelper.PrepareDefinesForPrePass(scene, defines, this.canRenderToMRT && !oit);
-
-        // Order independant transparency
-        MaterialHelper.PrepareDefinesForOIT(scene, defines, oit);
->>>>>>> 1707cd09
-
-        // Textures
-        if (defines._areTexturesDirty) {
-            defines._needUVs = false;
-            for (let i = 1; i <= Constants.MAX_SUPPORTED_UV_SETS; ++i) {
-                defines["MAINUV" + i] = false;
-            }
-            if (scene.texturesEnabled) {
-                if (this._diffuseTexture && StandardMaterial.DiffuseTextureEnabled) {
-                    if (!this._diffuseTexture.isReadyOrNotBlocking()) {
-                        return false;
-                    } else {
-                        MaterialHelper.PrepareDefinesForMergedUV(this._diffuseTexture, defines, "DIFFUSE");
-                    }
-                } else {
-                    defines.DIFFUSE = false;
-                }
-
-                if (this._ambientTexture && StandardMaterial.AmbientTextureEnabled) {
-                    if (!this._ambientTexture.isReadyOrNotBlocking()) {
-                        return false;
-                    } else {
-                        MaterialHelper.PrepareDefinesForMergedUV(this._ambientTexture, defines, "AMBIENT");
-                    }
-                } else {
-                    defines.AMBIENT = false;
-                }
-
-                if (this._opacityTexture && StandardMaterial.OpacityTextureEnabled) {
-                    if (!this._opacityTexture.isReadyOrNotBlocking()) {
-                        return false;
-                    } else {
-                        MaterialHelper.PrepareDefinesForMergedUV(this._opacityTexture, defines, "OPACITY");
-                        defines.OPACITYRGB = this._opacityTexture.getAlphaFromRGB;
-                    }
-                } else {
-                    defines.OPACITY = false;
-                }
-
-                if (this._reflectionTexture && StandardMaterial.ReflectionTextureEnabled) {
-                    if (!this._reflectionTexture.isReadyOrNotBlocking()) {
-                        return false;
-                    } else {
-                        defines._needNormals = true;
-                        defines.REFLECTION = true;
-
-                        defines.ROUGHNESS = (this._roughness > 0);
-                        defines.REFLECTIONOVERALPHA = this._useReflectionOverAlpha;
-                        defines.INVERTCUBICMAP = (this._reflectionTexture.coordinatesMode === Texture.INVCUBIC_MODE);
-                        defines.REFLECTIONMAP_3D = this._reflectionTexture.isCube;
-                        defines.RGBDREFLECTION = this._reflectionTexture.isRGBD;
-                        defines.REFLECTIONMAP_OPPOSITEZ = this.getScene().useRightHandedSystem ? !this._reflectionTexture.invertZ : this._reflectionTexture.invertZ;
-
-                        switch (this._reflectionTexture.coordinatesMode) {
-                            case Texture.EXPLICIT_MODE:
-                                defines.setReflectionMode("REFLECTIONMAP_EXPLICIT");
-                                break;
-                            case Texture.PLANAR_MODE:
-                                defines.setReflectionMode("REFLECTIONMAP_PLANAR");
-                                break;
-                            case Texture.PROJECTION_MODE:
-                                defines.setReflectionMode("REFLECTIONMAP_PROJECTION");
-                                break;
-                            case Texture.SKYBOX_MODE:
-                                defines.setReflectionMode("REFLECTIONMAP_SKYBOX");
-                                break;
-                            case Texture.SPHERICAL_MODE:
-                                defines.setReflectionMode("REFLECTIONMAP_SPHERICAL");
-                                break;
-                            case Texture.EQUIRECTANGULAR_MODE:
-                                defines.setReflectionMode("REFLECTIONMAP_EQUIRECTANGULAR");
-                                break;
-                            case Texture.FIXED_EQUIRECTANGULAR_MODE:
-                                defines.setReflectionMode("REFLECTIONMAP_EQUIRECTANGULAR_FIXED");
-                                break;
-                            case Texture.FIXED_EQUIRECTANGULAR_MIRRORED_MODE:
-                                defines.setReflectionMode("REFLECTIONMAP_MIRROREDEQUIRECTANGULAR_FIXED");
-                                break;
-                            case Texture.CUBIC_MODE:
-                            case Texture.INVCUBIC_MODE:
-                            default:
-                                defines.setReflectionMode("REFLECTIONMAP_CUBIC");
-                                break;
-                        }
-
-                        defines.USE_LOCAL_REFLECTIONMAP_CUBIC = (<any>this._reflectionTexture).boundingBoxSize ? true : false;
-                    }
-                } else {
-                    defines.REFLECTION = false;
-                    defines.REFLECTIONMAP_OPPOSITEZ = false;
-                }
-
-                if (this._emissiveTexture && StandardMaterial.EmissiveTextureEnabled) {
-                    if (!this._emissiveTexture.isReadyOrNotBlocking()) {
-                        return false;
-                    } else {
-                        MaterialHelper.PrepareDefinesForMergedUV(this._emissiveTexture, defines, "EMISSIVE");
-                    }
-                } else {
-                    defines.EMISSIVE = false;
-                }
-
-                if (this._lightmapTexture && StandardMaterial.LightmapTextureEnabled) {
-                    if (!this._lightmapTexture.isReadyOrNotBlocking()) {
-                        return false;
-                    } else {
-                        MaterialHelper.PrepareDefinesForMergedUV(this._lightmapTexture, defines, "LIGHTMAP");
-                        defines.USELIGHTMAPASSHADOWMAP = this._useLightmapAsShadowmap;
-                        defines.RGBDLIGHTMAP = this._lightmapTexture.isRGBD;
-                    }
-                } else {
-                    defines.LIGHTMAP = false;
-                }
-
-                if (this._specularTexture && StandardMaterial.SpecularTextureEnabled) {
-                    if (!this._specularTexture.isReadyOrNotBlocking()) {
-                        return false;
-                    } else {
-                        MaterialHelper.PrepareDefinesForMergedUV(this._specularTexture, defines, "SPECULAR");
-                        defines.GLOSSINESS = this._useGlossinessFromSpecularMapAlpha;
-                    }
-                } else {
-                    defines.SPECULAR = false;
-                }
-
-                if (scene.getEngine().getCaps().standardDerivatives && this._bumpTexture && StandardMaterial.BumpTextureEnabled) {
-                    // Bump texture can not be not blocking.
-                    if (!this._bumpTexture.isReady()) {
-                        return false;
-                    } else {
-                        MaterialHelper.PrepareDefinesForMergedUV(this._bumpTexture, defines, "BUMP");
-
-                        defines.PARALLAX = this._useParallax;
-                        defines.PARALLAXOCCLUSION = this._useParallaxOcclusion;
-                    }
-
-                    defines.OBJECTSPACE_NORMALMAP = this._useObjectSpaceNormalMap;
-                } else {
-                    defines.BUMP = false;
-                }
-
-                if (this._refractionTexture && StandardMaterial.RefractionTextureEnabled) {
-                    if (!this._refractionTexture.isReadyOrNotBlocking()) {
-                        return false;
-                    } else {
-                        defines._needUVs = true;
-                        defines.REFRACTION = true;
-
-                        defines.REFRACTIONMAP_3D = this._refractionTexture.isCube;
-                        defines.RGBDREFRACTION = this._refractionTexture.isRGBD;
-                        defines.USE_LOCAL_REFRACTIONMAP_CUBIC = (<any>this._refractionTexture).boundingBoxSize ? true : false;
-                    }
-                } else {
-                    defines.REFRACTION = false;
-                }
-
-                defines.TWOSIDEDLIGHTING = !this._backFaceCulling && this._twoSidedLighting;
-            } else {
-                defines.DIFFUSE = false;
-                defines.AMBIENT = false;
-                defines.OPACITY = false;
-                defines.REFLECTION = false;
-                defines.EMISSIVE = false;
-                defines.LIGHTMAP = false;
-                defines.BUMP = false;
-                defines.REFRACTION = false;
-            }
-
-            defines.ALPHAFROMDIFFUSE = this._shouldUseAlphaFromDiffuseTexture();
-
-            defines.EMISSIVEASILLUMINATION = this._useEmissiveAsIllumination;
-
-            defines.LINKEMISSIVEWITHDIFFUSE = this._linkEmissiveWithDiffuse;
-
-            defines.SPECULAROVERALPHA = this._useSpecularOverAlpha;
-
-            defines.PREMULTIPLYALPHA = (this.alphaMode === Constants.ALPHA_PREMULTIPLIED || this.alphaMode === Constants.ALPHA_PREMULTIPLIED_PORTERDUFF);
-
-            defines.ALPHATEST_AFTERALLALPHACOMPUTATIONS = this.transparencyMode !== null;
-
-            defines.ALPHABLEND = this.transparencyMode === null || this.needAlphaBlendingForMesh(mesh); // check on null for backward compatibility
-        }
-
-        if (!this.detailMap.isReadyForSubMesh(defines, scene)) {
-            return false;
-        }
-
-        if (defines._areImageProcessingDirty && this._imageProcessingConfiguration) {
-            if (!this._imageProcessingConfiguration.isReady()) {
-                return false;
-            }
-
-            this._imageProcessingConfiguration.prepareDefines(defines);
-
-            defines.IS_REFLECTION_LINEAR = (this.reflectionTexture != null && !this.reflectionTexture.gammaSpace);
-            defines.IS_REFRACTION_LINEAR = (this.refractionTexture != null && !this.refractionTexture.gammaSpace);
-        }
-
-        if (defines._areFresnelDirty) {
-            if (StandardMaterial.FresnelEnabled) {
-                // Fresnel
-                if (this._diffuseFresnelParameters || this._opacityFresnelParameters ||
-                    this._emissiveFresnelParameters || this._refractionFresnelParameters ||
-                    this._reflectionFresnelParameters) {
-
-                    defines.DIFFUSEFRESNEL = (this._diffuseFresnelParameters && this._diffuseFresnelParameters.isEnabled);
-
-                    defines.OPACITYFRESNEL = (this._opacityFresnelParameters && this._opacityFresnelParameters.isEnabled);
-
-                    defines.REFLECTIONFRESNEL = (this._reflectionFresnelParameters && this._reflectionFresnelParameters.isEnabled);
-
-                    defines.REFLECTIONFRESNELFROMSPECULAR = this._useReflectionFresnelFromSpecular;
-
-                    defines.REFRACTIONFRESNEL = (this._refractionFresnelParameters && this._refractionFresnelParameters.isEnabled);
-
-                    defines.EMISSIVEFRESNEL = (this._emissiveFresnelParameters && this._emissiveFresnelParameters.isEnabled);
-
-                    defines._needNormals = true;
-                    defines.FRESNEL = true;
-                }
-            } else {
-                defines.FRESNEL = false;
-            }
-        }
-
-        // Misc.
-        MaterialHelper.PrepareDefinesForMisc(mesh, scene, this._useLogarithmicDepth, this.pointsCloud, this.fogEnabled, this._shouldTurnAlphaTestOn(mesh) || this._forceAlphaTest, defines);
-
-        // Attribs
-        MaterialHelper.PrepareDefinesForAttributes(mesh, defines, true, true, true);
-
-        // Values that need to be evaluated on every frame
-        MaterialHelper.PrepareDefinesForFrameBoundValues(scene, engine, defines, useInstances, null, subMesh.getRenderingMesh().hasThinInstances);
-
-        // External config
-        this.detailMap.prepareDefines(defines, scene);
-
-        // Get correct effect
-        if (defines.isDirty) {
-            const lightDisposed = defines._areLightsDisposed;
-            defines.markAsProcessed();
-
-            // Fallbacks
-            var fallbacks = new EffectFallbacks();
-            if (defines.REFLECTION) {
-                fallbacks.addFallback(0, "REFLECTION");
-            }
-
-            if (defines.SPECULAR) {
-                fallbacks.addFallback(0, "SPECULAR");
-            }
-
-            if (defines.BUMP) {
-                fallbacks.addFallback(0, "BUMP");
-            }
-
-            if (defines.PARALLAX) {
-                fallbacks.addFallback(1, "PARALLAX");
-            }
-
-            if (defines.PARALLAXOCCLUSION) {
-                fallbacks.addFallback(0, "PARALLAXOCCLUSION");
-            }
-
-            if (defines.SPECULAROVERALPHA) {
-                fallbacks.addFallback(0, "SPECULAROVERALPHA");
-            }
-
-            if (defines.FOG) {
-                fallbacks.addFallback(1, "FOG");
-            }
-
-            if (defines.POINTSIZE) {
-                fallbacks.addFallback(0, "POINTSIZE");
-            }
-
-            if (defines.LOGARITHMICDEPTH) {
-                fallbacks.addFallback(0, "LOGARITHMICDEPTH");
-            }
-
-            MaterialHelper.HandleFallbacksForShadows(defines, fallbacks, this._maxSimultaneousLights);
-
-            if (defines.SPECULARTERM) {
-                fallbacks.addFallback(0, "SPECULARTERM");
-            }
-
-            if (defines.DIFFUSEFRESNEL) {
-                fallbacks.addFallback(1, "DIFFUSEFRESNEL");
-            }
-
-            if (defines.OPACITYFRESNEL) {
-                fallbacks.addFallback(2, "OPACITYFRESNEL");
-            }
-
-            if (defines.REFLECTIONFRESNEL) {
-                fallbacks.addFallback(3, "REFLECTIONFRESNEL");
-            }
-
-            if (defines.EMISSIVEFRESNEL) {
-                fallbacks.addFallback(4, "EMISSIVEFRESNEL");
-            }
-
-            if (defines.FRESNEL) {
-                fallbacks.addFallback(4, "FRESNEL");
-            }
-
-            if (defines.MULTIVIEW) {
-                fallbacks.addFallback(0, "MULTIVIEW");
-            }
-
-            //Attributes
-            var attribs = [VertexBuffer.PositionKind];
-
-            if (defines.NORMAL) {
-                attribs.push(VertexBuffer.NormalKind);
-            }
-
-            if (defines.TANGENT) {
-                attribs.push(VertexBuffer.TangentKind);
-            }
-
-            for (let i = 1; i <= Constants.MAX_SUPPORTED_UV_SETS; ++i) {
-                if (defines["UV" + i]) {
-                    attribs.push(`uv${i === 1 ? "" : i}`);
-                }
-            }
-
-            if (defines.VERTEXCOLOR) {
-                attribs.push(VertexBuffer.ColorKind);
-            }
-
-            MaterialHelper.PrepareAttributesForBones(attribs, mesh, defines, fallbacks);
-            MaterialHelper.PrepareAttributesForInstances(attribs, defines);
-            MaterialHelper.PrepareAttributesForMorphTargets(attribs, mesh, defines);
-
-            var shaderName = "default";
-
-            var uniforms = ["world", "view", "viewProjection", "vEyePosition", "vLightsType", "vAmbientColor", "vDiffuseColor", "vSpecularColor", "vEmissiveColor", "visibility",
-                "vFogInfos", "vFogColor", "pointSize",
-                "vDiffuseInfos", "vAmbientInfos", "vOpacityInfos", "vReflectionInfos", "vEmissiveInfos", "vSpecularInfos", "vBumpInfos", "vLightmapInfos", "vRefractionInfos",
-                "mBones",
-                "vClipPlane", "vClipPlane2", "vClipPlane3", "vClipPlane4", "vClipPlane5", "vClipPlane6", "diffuseMatrix", "ambientMatrix", "opacityMatrix", "reflectionMatrix", "emissiveMatrix", "specularMatrix", "bumpMatrix", "normalMatrix", "lightmapMatrix", "refractionMatrix",
-                "diffuseLeftColor", "diffuseRightColor", "opacityParts", "reflectionLeftColor", "reflectionRightColor", "emissiveLeftColor", "emissiveRightColor", "refractionLeftColor", "refractionRightColor",
-                "vReflectionPosition", "vReflectionSize", "vRefractionPosition", "vRefractionSize",
-                "logarithmicDepthConstant", "vTangentSpaceParams", "alphaCutOff", "boneTextureWidth",
-                "morphTargetTextureInfo", "morphTargetTextureIndices"
-            ];
-
-            var samplers = ["diffuseSampler", "ambientSampler", "opacitySampler", "reflectionCubeSampler",
-                "reflection2DSampler", "emissiveSampler", "specularSampler", "bumpSampler", "lightmapSampler",
-                "refractionCubeSampler", "refraction2DSampler", "boneSampler", "morphTargets", "oitDepthSampler",
-                "oitFrontColorSampler"];
-
-            var uniformBuffers = ["Material", "Scene", "Mesh"];
-
-            DetailMapConfiguration.AddUniforms(uniforms);
-            DetailMapConfiguration.AddSamplers(samplers);
-
-            PrePassConfiguration.AddUniforms(uniforms);
-            PrePassConfiguration.AddSamplers(samplers);
-
-            if (ImageProcessingConfiguration) {
-                ImageProcessingConfiguration.PrepareUniforms(uniforms, defines);
-                ImageProcessingConfiguration.PrepareSamplers(samplers, defines);
-            }
-
-            MaterialHelper.PrepareUniformsAndSamplersList(<IEffectCreationOptions>{
-                uniformsNames: uniforms,
-                uniformBuffersNames: uniformBuffers,
-                samplers: samplers,
-                defines: defines,
-                maxSimultaneousLights: this._maxSimultaneousLights
-            });
-
-            const csnrOptions: ICustomShaderNameResolveOptions = {};
-
-            if (this.customShaderNameResolve) {
-                shaderName = this.customShaderNameResolve(shaderName, uniforms, uniformBuffers, samplers, defines, attribs, csnrOptions);
-            }
-
-            var join = defines.toString();
-
-            let previousEffect = subMesh.effect;
-            let effect = scene.getEngine().createEffect(shaderName, <IEffectCreationOptions>{
-                attributes: attribs,
-                uniformsNames: uniforms,
-                uniformBuffersNames: uniformBuffers,
-                samplers: samplers,
-                defines: join,
-                fallbacks: fallbacks,
-                onCompiled: this.onCompiled,
-                onError: this.onError,
-                indexParameters: { maxSimultaneousLights: this._maxSimultaneousLights, maxSimultaneousMorphTargets: defines.NUM_MORPH_INFLUENCERS },
-                processFinalCode: csnrOptions.processFinalCode,
-                multiTarget: defines.PREPASS
-            }, engine);
-
-            if (effect) {
-                if (this._onEffectCreatedObservable) {
-                    onCreatedEffectParameters.effect = effect;
-                    onCreatedEffectParameters.subMesh = subMesh;
-                    this._onEffectCreatedObservable.notifyObservers(onCreatedEffectParameters);
-                }
-
-                // Use previous effect while new one is compiling
-                if (this.allowShaderHotSwapping && previousEffect && !effect.isReady()) {
-                    effect = previousEffect;
-                    defines.markAsUnprocessed();
-
-                    if (lightDisposed) {
-                        // re register in case it takes more than one frame.
-                        defines._areLightsDisposed = true;
-                        return false;
-                    }
-                } else {
-                    scene.resetCachedMaterial();
-                    subMesh.setEffect(effect, defines, this._materialContext);
-                    this.buildUniformLayout();
-                }
-            }
-        }
-
-        if (!subMesh.effect || !subMesh.effect.isReady()) {
-            return false;
-        }
-
-        defines._renderId = scene.getRenderId();
-        subMesh.effect._wasPreviouslyReady = true;
-
-        return true;
-    }
-
-    /**
-     * Builds the material UBO layouts.
-     * Used internally during the effect preparation.
-     */
-    public buildUniformLayout(): void {
-        // Order is important !
-        let ubo = this._uniformBuffer;
-        ubo.addUniform("diffuseLeftColor", 4);
-        ubo.addUniform("diffuseRightColor", 4);
-        ubo.addUniform("opacityParts", 4);
-        ubo.addUniform("reflectionLeftColor", 4);
-        ubo.addUniform("reflectionRightColor", 4);
-        ubo.addUniform("refractionLeftColor", 4);
-        ubo.addUniform("refractionRightColor", 4);
-        ubo.addUniform("emissiveLeftColor", 4);
-        ubo.addUniform("emissiveRightColor", 4);
-
-        ubo.addUniform("vDiffuseInfos", 2);
-        ubo.addUniform("vAmbientInfos", 2);
-        ubo.addUniform("vOpacityInfos", 2);
-        ubo.addUniform("vReflectionInfos", 2);
-        ubo.addUniform("vReflectionPosition", 3);
-        ubo.addUniform("vReflectionSize", 3);
-        ubo.addUniform("vEmissiveInfos", 2);
-        ubo.addUniform("vLightmapInfos", 2);
-        ubo.addUniform("vSpecularInfos", 2);
-        ubo.addUniform("vBumpInfos", 3);
-
-        ubo.addUniform("diffuseMatrix", 16);
-        ubo.addUniform("ambientMatrix", 16);
-        ubo.addUniform("opacityMatrix", 16);
-        ubo.addUniform("reflectionMatrix", 16);
-        ubo.addUniform("emissiveMatrix", 16);
-        ubo.addUniform("lightmapMatrix", 16);
-        ubo.addUniform("specularMatrix", 16);
-        ubo.addUniform("bumpMatrix", 16);
-        ubo.addUniform("vTangentSpaceParams", 2);
-        ubo.addUniform("pointSize", 1);
-        ubo.addUniform("alphaCutOff", 1);
-        ubo.addUniform("refractionMatrix", 16);
-        ubo.addUniform("vRefractionInfos", 4);
-        ubo.addUniform("vRefractionPosition", 3);
-        ubo.addUniform("vRefractionSize", 3);
-        ubo.addUniform("vSpecularColor", 4);
-        ubo.addUniform("vEmissiveColor", 3);
-        ubo.addUniform("vDiffuseColor", 4);
-        ubo.addUniform("vAmbientColor", 3);
-
-        DetailMapConfiguration.PrepareUniformBuffer(ubo);
-
-        ubo.create();
-    }
-
-    /**
-     * Unbinds the material from the mesh
-     */
-    public unbind(): void {
-        if (this._activeEffect) {
-            let needFlag = false;
-            if (this._reflectionTexture && this._reflectionTexture.isRenderTarget) {
-                this._activeEffect.setTexture("reflection2DSampler", null);
-                needFlag = true;
-            }
-
-            if (this._refractionTexture && this._refractionTexture.isRenderTarget) {
-                this._activeEffect.setTexture("refraction2DSampler", null);
-                needFlag = true;
-            }
-
-            if (needFlag) {
-                this._markAllSubMeshesAsTexturesDirty();
-            }
-        }
-
-        super.unbind();
-    }
-
-    /**
-     * Binds the submesh to this material by preparing the effect and shader to draw
-     * @param world defines the world transformation matrix
-     * @param mesh defines the mesh containing the submesh
-     * @param subMesh defines the submesh to bind the material to
-     */
-    public bindForSubMesh(world: Matrix, mesh: Mesh, subMesh: SubMesh): void {
-        var scene = this.getScene();
-
-        var defines = <StandardMaterialDefines>subMesh._materialDefines;
-        if (!defines) {
-            return;
-        }
-
-        var effect = subMesh.effect;
-        if (!effect) {
-            return;
-        }
-        this._activeEffect = effect;
-
-        // Matrices Mesh.
-        mesh.getMeshUniformBuffer().bindToEffect(effect, "Mesh");
-        mesh.transferToEffect(world);
-
-        // PrePass
-        this.prePassConfiguration.bindForSubMesh(this._activeEffect, scene, mesh, world, this.isFrozen);
-
-        // Normal Matrix
-        if (defines.OBJECTSPACE_NORMALMAP) {
-            world.toNormalMatrix(this._normalMatrix);
-            this.bindOnlyNormalMatrix(this._normalMatrix);
-        }
-
-        let mustRebind = this._mustRebind(scene, effect, mesh.visibility);
-
-        // Bones
-        MaterialHelper.BindBonesParameters(mesh, effect);
-        let ubo = this._uniformBuffer;
-        if (mustRebind) {
-            ubo.bindToEffect(effect, "Material");
-
-            this.bindViewProjection(effect);
-            if (!ubo.useUbo || !this.isFrozen || !ubo.isSync) {
-
-                if (StandardMaterial.FresnelEnabled && defines.FRESNEL) {
-                    // Fresnel
-                    if (this.diffuseFresnelParameters && this.diffuseFresnelParameters.isEnabled) {
-                        ubo.updateColor4("diffuseLeftColor", this.diffuseFresnelParameters.leftColor, this.diffuseFresnelParameters.power);
-                        ubo.updateColor4("diffuseRightColor", this.diffuseFresnelParameters.rightColor, this.diffuseFresnelParameters.bias);
-                    }
-
-                    if (this.opacityFresnelParameters && this.opacityFresnelParameters.isEnabled) {
-                        ubo.updateColor4("opacityParts", new Color3(this.opacityFresnelParameters.leftColor.toLuminance(), this.opacityFresnelParameters.rightColor.toLuminance(), this.opacityFresnelParameters.bias), this.opacityFresnelParameters.power);
-                    }
-
-                    if (this.reflectionFresnelParameters && this.reflectionFresnelParameters.isEnabled) {
-                        ubo.updateColor4("reflectionLeftColor", this.reflectionFresnelParameters.leftColor, this.reflectionFresnelParameters.power);
-                        ubo.updateColor4("reflectionRightColor", this.reflectionFresnelParameters.rightColor, this.reflectionFresnelParameters.bias);
-                    }
-
-                    if (this.refractionFresnelParameters && this.refractionFresnelParameters.isEnabled) {
-                        ubo.updateColor4("refractionLeftColor", this.refractionFresnelParameters.leftColor, this.refractionFresnelParameters.power);
-                        ubo.updateColor4("refractionRightColor", this.refractionFresnelParameters.rightColor, this.refractionFresnelParameters.bias);
-                    }
-
-                    if (this.emissiveFresnelParameters && this.emissiveFresnelParameters.isEnabled) {
-                        ubo.updateColor4("emissiveLeftColor", this.emissiveFresnelParameters.leftColor, this.emissiveFresnelParameters.power);
-                        ubo.updateColor4("emissiveRightColor", this.emissiveFresnelParameters.rightColor, this.emissiveFresnelParameters.bias);
-                    }
-                }
-
-                // Textures
-                if (scene.texturesEnabled) {
-                    if (this._diffuseTexture && StandardMaterial.DiffuseTextureEnabled) {
-                        ubo.updateFloat2("vDiffuseInfos", this._diffuseTexture.coordinatesIndex, this._diffuseTexture.level);
-                        MaterialHelper.BindTextureMatrix(this._diffuseTexture, ubo, "diffuse");
-
-                    }
-
-                    if (this._ambientTexture && StandardMaterial.AmbientTextureEnabled) {
-                        ubo.updateFloat2("vAmbientInfos", this._ambientTexture.coordinatesIndex, this._ambientTexture.level);
-                        MaterialHelper.BindTextureMatrix(this._ambientTexture, ubo, "ambient");
-                    }
-
-                    if (this._opacityTexture && StandardMaterial.OpacityTextureEnabled) {
-                        ubo.updateFloat2("vOpacityInfos", this._opacityTexture.coordinatesIndex, this._opacityTexture.level);
-                        MaterialHelper.BindTextureMatrix(this._opacityTexture, ubo, "opacity");
-                    }
-
-                    if (this._hasAlphaChannel()) {
-                        ubo.updateFloat("alphaCutOff", this.alphaCutOff);
-                    }
-
-                    if (this._reflectionTexture && StandardMaterial.ReflectionTextureEnabled) {
-                        ubo.updateFloat2("vReflectionInfos", this._reflectionTexture.level, this.roughness);
-                        ubo.updateMatrix("reflectionMatrix", this._reflectionTexture.getReflectionTextureMatrix());
-
-                        if ((<any>this._reflectionTexture).boundingBoxSize) {
-                            let cubeTexture = <CubeTexture>this._reflectionTexture;
-
-                            ubo.updateVector3("vReflectionPosition", cubeTexture.boundingBoxPosition);
-                            ubo.updateVector3("vReflectionSize", cubeTexture.boundingBoxSize);
-                        }
-                    }
-
-                    if (this._emissiveTexture && StandardMaterial.EmissiveTextureEnabled) {
-                        ubo.updateFloat2("vEmissiveInfos", this._emissiveTexture.coordinatesIndex, this._emissiveTexture.level);
-                        MaterialHelper.BindTextureMatrix(this._emissiveTexture, ubo, "emissive");
-                    }
-
-                    if (this._lightmapTexture && StandardMaterial.LightmapTextureEnabled) {
-                        ubo.updateFloat2("vLightmapInfos", this._lightmapTexture.coordinatesIndex, this._lightmapTexture.level);
-                        MaterialHelper.BindTextureMatrix(this._lightmapTexture, ubo, "lightmap");
-                    }
-
-                    if (this._specularTexture && StandardMaterial.SpecularTextureEnabled) {
-                        ubo.updateFloat2("vSpecularInfos", this._specularTexture.coordinatesIndex, this._specularTexture.level);
-                        MaterialHelper.BindTextureMatrix(this._specularTexture, ubo, "specular");
-                    }
-
-                    if (this._bumpTexture && scene.getEngine().getCaps().standardDerivatives && StandardMaterial.BumpTextureEnabled) {
-                        ubo.updateFloat3("vBumpInfos", this._bumpTexture.coordinatesIndex, 1.0 / this._bumpTexture.level, this.parallaxScaleBias);
-                        MaterialHelper.BindTextureMatrix(this._bumpTexture, ubo, "bump");
-
-                        if (scene._mirroredCameraPosition) {
-                            ubo.updateFloat2("vTangentSpaceParams", this._invertNormalMapX ? 1.0 : -1.0, this._invertNormalMapY ? 1.0 : -1.0);
-                        } else {
-                            ubo.updateFloat2("vTangentSpaceParams", this._invertNormalMapX ? -1.0 : 1.0, this._invertNormalMapY ? -1.0 : 1.0);
-                        }
-                    }
-
-                    if (this._refractionTexture && StandardMaterial.RefractionTextureEnabled) {
-                        var depth = 1.0;
-                        if (!this._refractionTexture.isCube) {
-                            ubo.updateMatrix("refractionMatrix", this._refractionTexture.getReflectionTextureMatrix());
-
-                            if ((<any>this._refractionTexture).depth) {
-                                depth = (<any>this._refractionTexture).depth;
-                            }
-                        }
-                        ubo.updateFloat4("vRefractionInfos", this._refractionTexture.level, this.indexOfRefraction, depth, this.invertRefractionY ? -1 : 1);
-
-                        if ((<any>this._refractionTexture).boundingBoxSize) {
-                            let cubeTexture = <CubeTexture>this._refractionTexture;
-
-                            ubo.updateVector3("vRefractionPosition", cubeTexture.boundingBoxPosition);
-                            ubo.updateVector3("vRefractionSize", cubeTexture.boundingBoxSize);
-                        }
-                    }
-                }
-
-                // Point size
-                if (this.pointsCloud) {
-                    ubo.updateFloat("pointSize", this.pointSize);
-                }
-
-                if (defines.SPECULARTERM) {
-                    ubo.updateColor4("vSpecularColor", this.specularColor, this.specularPower);
-                }
-
-                ubo.updateColor3("vEmissiveColor", StandardMaterial.EmissiveTextureEnabled ? this.emissiveColor : Color3.BlackReadOnly);
-                ubo.updateColor4("vDiffuseColor", this.diffuseColor, this.alpha);
-
-                scene.ambientColor.multiplyToRef(this.ambientColor, this._globalAmbientColor);
-                ubo.updateColor3("vAmbientColor", this._globalAmbientColor);
-            }
-
-            // Textures
-            if (scene.texturesEnabled) {
-                if (this._diffuseTexture && StandardMaterial.DiffuseTextureEnabled) {
-                    effect.setTexture("diffuseSampler", this._diffuseTexture);
-                }
-
-                if (this._ambientTexture && StandardMaterial.AmbientTextureEnabled) {
-                    effect.setTexture("ambientSampler", this._ambientTexture);
-                }
-
-                if (this._opacityTexture && StandardMaterial.OpacityTextureEnabled) {
-                    effect.setTexture("opacitySampler", this._opacityTexture);
-                }
-
-                if (this._reflectionTexture && StandardMaterial.ReflectionTextureEnabled) {
-                    if (this._reflectionTexture.isCube) {
-                        effect.setTexture("reflectionCubeSampler", this._reflectionTexture);
-                    } else {
-                        effect.setTexture("reflection2DSampler", this._reflectionTexture);
-                    }
-                }
-
-                if (this._emissiveTexture && StandardMaterial.EmissiveTextureEnabled) {
-                    effect.setTexture("emissiveSampler", this._emissiveTexture);
-                }
-
-                if (this._lightmapTexture && StandardMaterial.LightmapTextureEnabled) {
-                    effect.setTexture("lightmapSampler", this._lightmapTexture);
-                }
-
-                if (this._specularTexture && StandardMaterial.SpecularTextureEnabled) {
-                    effect.setTexture("specularSampler", this._specularTexture);
-                }
-
-                if (this._bumpTexture && scene.getEngine().getCaps().standardDerivatives && StandardMaterial.BumpTextureEnabled) {
-                    effect.setTexture("bumpSampler", this._bumpTexture);
-                }
-
-                if (this._refractionTexture && StandardMaterial.RefractionTextureEnabled) {
-                    var depth = 1.0;
-                    if (this._refractionTexture.isCube) {
-                        effect.setTexture("refractionCubeSampler", this._refractionTexture);
-                    } else {
-                        effect.setTexture("refraction2DSampler", this._refractionTexture);
-                    }
-                }
-            }
-
-            // OIT with depth peeling
-            if (this.getScene().useOrderIndependentTransparency && this.needAlphaBlendingForMesh(mesh)) {
-                this.getScene().depthPeelingRenderer!.bind(effect);
-            }
-
-<<<<<<< HEAD
-
-=======
->>>>>>> 1707cd09
-            this.detailMap.bindForSubMesh(ubo, scene, this.isFrozen);
-
-            // Clip plane
-            MaterialHelper.BindClipPlane(effect, scene);
-
-            // Colors
-            this.bindEyePosition(effect);
-        }
-
-        if (mustRebind || !this.isFrozen) {
-            // Lights
-            if (scene.lightsEnabled && !this._disableLighting) {
-                MaterialHelper.BindLights(scene, mesh, effect, defines, this._maxSimultaneousLights);
-            }
-
-            // View
-            if (scene.fogEnabled && mesh.applyFog && scene.fogMode !== Scene.FOGMODE_NONE || this._reflectionTexture || this._refractionTexture || mesh.receiveShadows) {
-                this.bindView(effect);
-            }
-
-            // Fog
-            MaterialHelper.BindFogParameters(scene, mesh, effect);
-
-            // Morph targets
-            if (defines.NUM_MORPH_INFLUENCERS) {
-                MaterialHelper.BindMorphTargetParameters(mesh, effect);
-            }
-
-            // Log. depth
-            if (this.useLogarithmicDepth) {
-                MaterialHelper.BindLogDepth(defines, effect, scene);
-            }
-
-            // image processing
-            if (this._imageProcessingConfiguration && !this._imageProcessingConfiguration.applyByPostProcess) {
-                this._imageProcessingConfiguration.bind(this._activeEffect);
-            }
-        }
-
-        this._afterBind(mesh, this._activeEffect);
-        ubo.update();
-    }
-
-    /**
-     * Get the list of animatables in the material.
-     * @returns the list of animatables object used in the material
-     */
-    public getAnimatables(): IAnimatable[] {
-        var results = [];
-
-        if (this._diffuseTexture && this._diffuseTexture.animations && this._diffuseTexture.animations.length > 0) {
-            results.push(this._diffuseTexture);
-        }
-
-        if (this._ambientTexture && this._ambientTexture.animations && this._ambientTexture.animations.length > 0) {
-            results.push(this._ambientTexture);
-        }
-
-        if (this._opacityTexture && this._opacityTexture.animations && this._opacityTexture.animations.length > 0) {
-            results.push(this._opacityTexture);
-        }
-
-        if (this._reflectionTexture && this._reflectionTexture.animations && this._reflectionTexture.animations.length > 0) {
-            results.push(this._reflectionTexture);
-        }
-
-        if (this._emissiveTexture && this._emissiveTexture.animations && this._emissiveTexture.animations.length > 0) {
-            results.push(this._emissiveTexture);
-        }
-
-        if (this._specularTexture && this._specularTexture.animations && this._specularTexture.animations.length > 0) {
-            results.push(this._specularTexture);
-        }
-
-        if (this._bumpTexture && this._bumpTexture.animations && this._bumpTexture.animations.length > 0) {
-            results.push(this._bumpTexture);
-        }
-
-        if (this._lightmapTexture && this._lightmapTexture.animations && this._lightmapTexture.animations.length > 0) {
-            results.push(this._lightmapTexture);
-        }
-
-        if (this._refractionTexture && this._refractionTexture.animations && this._refractionTexture.animations.length > 0) {
-            results.push(this._refractionTexture);
-        }
-
-        this.detailMap.getAnimatables(results);
-
-        return results;
-    }
-
-    /**
-     * Gets the active textures from the material
-     * @returns an array of textures
-     */
-    public getActiveTextures(): BaseTexture[] {
-        var activeTextures = super.getActiveTextures();
-
-        if (this._diffuseTexture) {
-            activeTextures.push(this._diffuseTexture);
-        }
-
-        if (this._ambientTexture) {
-            activeTextures.push(this._ambientTexture);
-        }
-
-        if (this._opacityTexture) {
-            activeTextures.push(this._opacityTexture);
-        }
-
-        if (this._reflectionTexture) {
-            activeTextures.push(this._reflectionTexture);
-        }
-
-        if (this._emissiveTexture) {
-            activeTextures.push(this._emissiveTexture);
-        }
-
-        if (this._specularTexture) {
-            activeTextures.push(this._specularTexture);
-        }
-
-        if (this._bumpTexture) {
-            activeTextures.push(this._bumpTexture);
-        }
-
-        if (this._lightmapTexture) {
-            activeTextures.push(this._lightmapTexture);
-        }
-
-        if (this._refractionTexture) {
-            activeTextures.push(this._refractionTexture);
-        }
-
-        this.detailMap.getActiveTextures(activeTextures);
-
-        return activeTextures;
-    }
-
-    /**
-     * Specifies if the material uses a texture
-     * @param texture defines the texture to check against the material
-     * @returns a boolean specifying if the material uses the texture
-     */
-    public hasTexture(texture: BaseTexture): boolean {
-        if (super.hasTexture(texture)) {
-            return true;
-        }
-
-        if (this._diffuseTexture === texture) {
-            return true;
-        }
-
-        if (this._ambientTexture === texture) {
-            return true;
-        }
-
-        if (this._opacityTexture === texture) {
-            return true;
-        }
-
-        if (this._reflectionTexture === texture) {
-            return true;
-        }
-
-        if (this._emissiveTexture === texture) {
-            return true;
-        }
-
-        if (this._specularTexture === texture) {
-            return true;
-        }
-
-        if (this._bumpTexture === texture) {
-            return true;
-        }
-
-        if (this._lightmapTexture === texture) {
-            return true;
-        }
-
-        if (this._refractionTexture === texture) {
-            return true;
-        }
-
-        return this.detailMap.hasTexture(texture);
-    }
-
-    /**
-     * Disposes the material
-     * @param forceDisposeEffect specifies if effects should be forcefully disposed
-     * @param forceDisposeTextures specifies if textures should be forcefully disposed
-     */
-    public dispose(forceDisposeEffect?: boolean, forceDisposeTextures?: boolean): void {
-        if (forceDisposeTextures) {
-            this._diffuseTexture?.dispose();
-            this._ambientTexture?.dispose();
-            this._opacityTexture?.dispose();
-            this._reflectionTexture?.dispose();
-            this._emissiveTexture?.dispose();
-            this._specularTexture?.dispose();
-            this._bumpTexture?.dispose();
-            this._lightmapTexture?.dispose();
-            this._refractionTexture?.dispose();
-        }
-
-        this.detailMap.dispose(forceDisposeTextures);
-
-        if (this._imageProcessingConfiguration && this._imageProcessingObserver) {
-            this._imageProcessingConfiguration.onUpdateParameters.remove(this._imageProcessingObserver);
-        }
-
-        super.dispose(forceDisposeEffect, forceDisposeTextures);
-    }
-
-    /**
-     * Makes a duplicate of the material, and gives it a new name
-     * @param name defines the new name for the duplicated material
-     * @returns the cloned material
-     */
-    public clone(name: string): StandardMaterial {
-        var result = SerializationHelper.Clone(() => new StandardMaterial(name, this.getScene()), this);
-
-        result.name = name;
-        result.id = name;
-
-        this.stencil.copyTo(result.stencil);
-
-        return result;
-    }
-
-    /**
-     * Serializes this material in a JSON representation
-     * @returns the serialized material object
-     */
-    public serialize(): any {
-        const serializationObject = SerializationHelper.Serialize(this);
-
-        serializationObject.stencil = this.stencil.serialize();
-
-        return serializationObject;
-    }
-
-    /**
-     * Creates a standard material from parsed material data
-     * @param source defines the JSON representation of the material
-     * @param scene defines the hosting scene
-     * @param rootUrl defines the root URL to use to load textures and relative dependencies
-     * @returns a new standard material
-     */
-    public static Parse(source: any, scene: Scene, rootUrl: string): StandardMaterial {
-        const material = SerializationHelper.Parse(() => new StandardMaterial(source.name, scene), source, scene, rootUrl);
-
-        if (source.stencil) {
-            material.stencil.parse(source.stencil, scene, rootUrl);
-        }
-
-        return material;
-    }
-
-    // Flags used to enable or disable a type of texture for all Standard Materials
-    /**
-     * Are diffuse textures enabled in the application.
-     */
-    public static get DiffuseTextureEnabled(): boolean {
-        return MaterialFlags.DiffuseTextureEnabled;
-    }
-    public static set DiffuseTextureEnabled(value: boolean) {
-        MaterialFlags.DiffuseTextureEnabled = value;
-    }
-
-    /**
-     * Are detail textures enabled in the application.
-     */
-    public static get DetailTextureEnabled(): boolean {
-        return MaterialFlags.DetailTextureEnabled;
-    }
-    public static set DetailTextureEnabled(value: boolean) {
-        MaterialFlags.DetailTextureEnabled = value;
-    }
-
-    /**
-     * Are ambient textures enabled in the application.
-     */
-    public static get AmbientTextureEnabled(): boolean {
-        return MaterialFlags.AmbientTextureEnabled;
-    }
-    public static set AmbientTextureEnabled(value: boolean) {
-        MaterialFlags.AmbientTextureEnabled = value;
-    }
-
-    /**
-     * Are opacity textures enabled in the application.
-     */
-    public static get OpacityTextureEnabled(): boolean {
-        return MaterialFlags.OpacityTextureEnabled;
-    }
-    public static set OpacityTextureEnabled(value: boolean) {
-        MaterialFlags.OpacityTextureEnabled = value;
-    }
-
-    /**
-     * Are reflection textures enabled in the application.
-     */
-    public static get ReflectionTextureEnabled(): boolean {
-        return MaterialFlags.ReflectionTextureEnabled;
-    }
-    public static set ReflectionTextureEnabled(value: boolean) {
-        MaterialFlags.ReflectionTextureEnabled = value;
-    }
-
-    /**
-     * Are emissive textures enabled in the application.
-     */
-    public static get EmissiveTextureEnabled(): boolean {
-        return MaterialFlags.EmissiveTextureEnabled;
-    }
-    public static set EmissiveTextureEnabled(value: boolean) {
-        MaterialFlags.EmissiveTextureEnabled = value;
-    }
-
-    /**
-     * Are specular textures enabled in the application.
-     */
-    public static get SpecularTextureEnabled(): boolean {
-        return MaterialFlags.SpecularTextureEnabled;
-    }
-    public static set SpecularTextureEnabled(value: boolean) {
-        MaterialFlags.SpecularTextureEnabled = value;
-    }
-
-    /**
-     * Are bump textures enabled in the application.
-     */
-    public static get BumpTextureEnabled(): boolean {
-        return MaterialFlags.BumpTextureEnabled;
-    }
-    public static set BumpTextureEnabled(value: boolean) {
-        MaterialFlags.BumpTextureEnabled = value;
-    }
-
-    /**
-     * Are lightmap textures enabled in the application.
-     */
-    public static get LightmapTextureEnabled(): boolean {
-        return MaterialFlags.LightmapTextureEnabled;
-    }
-    public static set LightmapTextureEnabled(value: boolean) {
-        MaterialFlags.LightmapTextureEnabled = value;
-    }
-
-    /**
-     * Are refraction textures enabled in the application.
-     */
-    public static get RefractionTextureEnabled(): boolean {
-        return MaterialFlags.RefractionTextureEnabled;
-    }
-    public static set RefractionTextureEnabled(value: boolean) {
-        MaterialFlags.RefractionTextureEnabled = value;
-    }
-
-    /**
-     * Are color grading textures enabled in the application.
-     */
-    public static get ColorGradingTextureEnabled(): boolean {
-        return MaterialFlags.ColorGradingTextureEnabled;
-    }
-    public static set ColorGradingTextureEnabled(value: boolean) {
-        MaterialFlags.ColorGradingTextureEnabled = value;
-    }
-
-    /**
-     * Are fresnels enabled in the application.
-     */
-    public static get FresnelEnabled(): boolean {
-        return MaterialFlags.FresnelEnabled;
-    }
-    public static set FresnelEnabled(value: boolean) {
-        MaterialFlags.FresnelEnabled = value;
-    }
-}
-
-_TypeStore.RegisteredTypes["BABYLON.StandardMaterial"] = StandardMaterial;
-
-Scene.DefaultMaterialFactory = (scene: Scene) => {
-    return new StandardMaterial("default material", scene);
-};
+import { serialize, SerializationHelper, serializeAsColor3, expandToProperty, serializeAsFresnelParameters, serializeAsTexture } from "../Misc/decorators";
+import { Observer } from "../Misc/observable";
+import { SmartArray } from "../Misc/smartArray";
+import { IAnimatable } from '../Animations/animatable.interface';
+
+import { Nullable } from "../types";
+import { Scene } from "../scene";
+import { Matrix } from "../Maths/math.vector";
+import { Color3 } from '../Maths/math.color';
+import { VertexBuffer } from "../Buffers/buffer";
+import { SubMesh } from "../Meshes/subMesh";
+import { AbstractMesh } from "../Meshes/abstractMesh";
+import { Mesh } from "../Meshes/mesh";
+import { PrePassConfiguration } from "./prePassConfiguration";
+
+import { ImageProcessingConfiguration, IImageProcessingConfigurationDefines } from "./imageProcessingConfiguration";
+import { ColorCurves } from "./colorCurves";
+import { FresnelParameters } from "./fresnelParameters";
+import { Material, ICustomShaderNameResolveOptions } from "../Materials/material";
+import { MaterialDefines } from "../Materials/materialDefines";
+import { PushMaterial } from "./pushMaterial";
+import { MaterialHelper } from "./materialHelper";
+
+import { BaseTexture } from "../Materials/Textures/baseTexture";
+import { Texture } from "../Materials/Textures/texture";
+import { CubeTexture } from "../Materials/Textures/cubeTexture";
+import { RenderTargetTexture } from "../Materials/Textures/renderTargetTexture";
+import { _TypeStore } from "../Misc/typeStore";
+import { MaterialFlags } from "./materialFlags";
+
+import "../Shaders/default.fragment";
+import "../Shaders/default.vertex";
+import { Constants } from "../Engines/constants";
+import { EffectFallbacks } from './effectFallbacks';
+import { Effect, IEffectCreationOptions } from './effect';
+import { IMaterialDetailMapDefines, DetailMapConfiguration } from './material.detailMapConfiguration';
+
+const onCreatedEffectParameters = { effect: null as unknown as Effect, subMesh: null as unknown as Nullable<SubMesh> };
+
+/** @hidden */
+export class StandardMaterialDefines extends MaterialDefines implements IImageProcessingConfigurationDefines, IMaterialDetailMapDefines {
+    public MAINUV1 = false;
+    public MAINUV2 = false;
+    public MAINUV3 = false;
+    public MAINUV4 = false;
+    public MAINUV5 = false;
+    public MAINUV6 = false;
+    public DIFFUSE = false;
+    public DIFFUSEDIRECTUV = 0;
+    public DETAIL = false;
+    public DETAILDIRECTUV = 0;
+    public DETAIL_NORMALBLENDMETHOD = 0;
+    public AMBIENT = false;
+    public AMBIENTDIRECTUV = 0;
+    public OPACITY = false;
+    public OPACITYDIRECTUV = 0;
+    public OPACITYRGB = false;
+    public REFLECTION = false;
+    public EMISSIVE = false;
+    public EMISSIVEDIRECTUV = 0;
+    public SPECULAR = false;
+    public SPECULARDIRECTUV = 0;
+    public BUMP = false;
+    public BUMPDIRECTUV = 0;
+    public PARALLAX = false;
+    public PARALLAXOCCLUSION = false;
+    public SPECULAROVERALPHA = false;
+    public CLIPPLANE = false;
+    public CLIPPLANE2 = false;
+    public CLIPPLANE3 = false;
+    public CLIPPLANE4 = false;
+    public CLIPPLANE5 = false;
+    public CLIPPLANE6 = false;
+    public ALPHATEST = false;
+    public DEPTHPREPASS = false;
+    public ALPHAFROMDIFFUSE = false;
+    public POINTSIZE = false;
+    public FOG = false;
+    public SPECULARTERM = false;
+    public DIFFUSEFRESNEL = false;
+    public OPACITYFRESNEL = false;
+    public REFLECTIONFRESNEL = false;
+    public REFRACTIONFRESNEL = false;
+    public EMISSIVEFRESNEL = false;
+    public FRESNEL = false;
+    public NORMAL = false;
+    public TANGENT = false;
+    public UV1 = false;
+    public UV2 = false;
+    public UV3 = false;
+    public UV4 = false;
+    public UV5 = false;
+    public UV6 = false;
+    public VERTEXCOLOR = false;
+    public VERTEXALPHA = false;
+    public NUM_BONE_INFLUENCERS = 0;
+    public BonesPerMesh = 0;
+    public BONETEXTURE = false;
+    public BONES_VELOCITY_ENABLED = false;
+    public INSTANCES = false;
+    public THIN_INSTANCES = false;
+    public GLOSSINESS = false;
+    public ROUGHNESS = false;
+    public EMISSIVEASILLUMINATION = false;
+    public LINKEMISSIVEWITHDIFFUSE = false;
+    public REFLECTIONFRESNELFROMSPECULAR = false;
+    public LIGHTMAP = false;
+    public LIGHTMAPDIRECTUV = 0;
+    public OBJECTSPACE_NORMALMAP = false;
+    public USELIGHTMAPASSHADOWMAP = false;
+    public REFLECTIONMAP_3D = false;
+    public REFLECTIONMAP_SPHERICAL = false;
+    public REFLECTIONMAP_PLANAR = false;
+    public REFLECTIONMAP_CUBIC = false;
+    public USE_LOCAL_REFLECTIONMAP_CUBIC = false;
+    public USE_LOCAL_REFRACTIONMAP_CUBIC = false;
+    public REFLECTIONMAP_PROJECTION = false;
+    public REFLECTIONMAP_SKYBOX = false;
+    public REFLECTIONMAP_EXPLICIT = false;
+    public REFLECTIONMAP_EQUIRECTANGULAR = false;
+    public REFLECTIONMAP_EQUIRECTANGULAR_FIXED = false;
+    public REFLECTIONMAP_MIRROREDEQUIRECTANGULAR_FIXED = false;
+    public REFLECTIONMAP_OPPOSITEZ = false;
+    public INVERTCUBICMAP = false;
+    public LOGARITHMICDEPTH = false;
+    public REFRACTION = false;
+    public REFRACTIONMAP_3D = false;
+    public REFLECTIONOVERALPHA = false;
+    public TWOSIDEDLIGHTING = false;
+    public SHADOWFLOAT = false;
+    public MORPHTARGETS = false;
+    public MORPHTARGETS_NORMAL = false;
+    public MORPHTARGETS_TANGENT = false;
+    public MORPHTARGETS_UV = false;
+    public NUM_MORPH_INFLUENCERS = 0;
+    public MORPHTARGETS_TEXTURE = false;
+    public NONUNIFORMSCALING = false; // https://playground.babylonjs.com#V6DWIH
+    public PREMULTIPLYALPHA = false; // https://playground.babylonjs.com#LNVJJ7
+    public ALPHATEST_AFTERALLALPHACOMPUTATIONS = false;
+    public ALPHABLEND = true;
+
+    public PREPASS = false;
+    public PREPASS_IRRADIANCE = false;
+    public PREPASS_IRRADIANCE_INDEX = -1;
+    public PREPASS_ALBEDO = false;
+    public PREPASS_ALBEDO_INDEX = -1;
+    public PREPASS_DEPTH = false;
+    public PREPASS_DEPTH_INDEX = -1;
+    public PREPASS_NORMAL = false;
+    public PREPASS_NORMAL_INDEX = -1;
+    public PREPASS_POSITION = false;
+    public PREPASS_POSITION_INDEX = -1;
+    public PREPASS_VELOCITY = false;
+    public PREPASS_VELOCITY_INDEX = -1;
+    public PREPASS_REFLECTIVITY = false;
+    public PREPASS_REFLECTIVITY_INDEX = -1;
+    public SCENE_MRT_COUNT = 0;
+
+    public RGBDLIGHTMAP = false;
+    public RGBDREFLECTION = false;
+    public RGBDREFRACTION = false;
+
+    public IMAGEPROCESSING = false;
+    public VIGNETTE = false;
+    public VIGNETTEBLENDMODEMULTIPLY = false;
+    public VIGNETTEBLENDMODEOPAQUE = false;
+    public TONEMAPPING = false;
+    public TONEMAPPING_ACES = false;
+    public CONTRAST = false;
+    public COLORCURVES = false;
+    public COLORGRADING = false;
+    public COLORGRADING3D = false;
+    public SAMPLER3DGREENDEPTH = false;
+    public SAMPLER3DBGRMAP = false;
+    public IMAGEPROCESSINGPOSTPROCESS = false;
+    public MULTIVIEW = false;
+    public ORDER_INDEPENDENT_TRANSPARENCY = false;
+
+    /**
+     * If the reflection texture on this material is in linear color space
+     * @hidden
+     */
+    public IS_REFLECTION_LINEAR = false;
+    /**
+     * If the refraction texture on this material is in linear color space
+     * @hidden
+     */
+    public IS_REFRACTION_LINEAR = false;
+    public EXPOSURE = false;
+
+    constructor() {
+        super();
+        this.rebuild();
+    }
+
+    public setReflectionMode(modeToEnable: string) {
+        var modes = [
+            "REFLECTIONMAP_CUBIC", "REFLECTIONMAP_EXPLICIT", "REFLECTIONMAP_PLANAR",
+            "REFLECTIONMAP_PROJECTION", "REFLECTIONMAP_PROJECTION", "REFLECTIONMAP_SKYBOX",
+            "REFLECTIONMAP_SPHERICAL", "REFLECTIONMAP_EQUIRECTANGULAR", "REFLECTIONMAP_EQUIRECTANGULAR_FIXED",
+            "REFLECTIONMAP_MIRROREDEQUIRECTANGULAR_FIXED"
+        ];
+
+        for (var mode of modes) {
+            (<any>this)[mode] = (mode === modeToEnable);
+        }
+    }
+}
+
+/**
+ * This is the default material used in Babylon. It is the best trade off between quality
+ * and performances.
+ * @see https://doc.babylonjs.com/babylon101/materials
+ */
+export class StandardMaterial extends PushMaterial {
+    @serializeAsTexture("diffuseTexture")
+    private _diffuseTexture: Nullable<BaseTexture> = null;
+    /**
+     * The basic texture of the material as viewed under a light.
+     */
+    @expandToProperty("_markAllSubMeshesAsTexturesAndMiscDirty")
+    public diffuseTexture: Nullable<BaseTexture>;
+
+    @serializeAsTexture("ambientTexture")
+    private _ambientTexture: Nullable<BaseTexture> = null;
+    /**
+     * AKA Occlusion Texture in other nomenclature, it helps adding baked shadows into your material.
+     */
+    @expandToProperty("_markAllSubMeshesAsTexturesDirty")
+    public ambientTexture: Nullable<BaseTexture>;
+
+    @serializeAsTexture("opacityTexture")
+    private _opacityTexture: Nullable<BaseTexture> = null;
+    /**
+     * Define the transparency of the material from a texture.
+     * The final alpha value can be read either from the red channel (if texture.getAlphaFromRGB is false)
+     * or from the luminance or the current texel (if texture.getAlphaFromRGB is true)
+     */
+    @expandToProperty("_markAllSubMeshesAsTexturesAndMiscDirty")
+    public opacityTexture: Nullable<BaseTexture>;
+
+    @serializeAsTexture("reflectionTexture")
+    private _reflectionTexture: Nullable<BaseTexture> = null;
+    /**
+     * Define the texture used to display the reflection.
+     * @see https://doc.babylonjs.com/how_to/reflect#how-to-obtain-reflections-and-refractions
+     */
+    @expandToProperty("_markAllSubMeshesAsTexturesDirty")
+    public reflectionTexture: Nullable<BaseTexture>;
+
+    @serializeAsTexture("emissiveTexture")
+    private _emissiveTexture: Nullable<BaseTexture> = null;
+    /**
+     * Define texture of the material as if self lit.
+     * This will be mixed in the final result even in the absence of light.
+     */
+    @expandToProperty("_markAllSubMeshesAsTexturesDirty")
+    public emissiveTexture: Nullable<BaseTexture>;
+
+    @serializeAsTexture("specularTexture")
+    private _specularTexture: Nullable<BaseTexture> = null;
+    /**
+     * Define how the color and intensity of the highlight given by the light in the material.
+     */
+    @expandToProperty("_markAllSubMeshesAsTexturesDirty")
+    public specularTexture: Nullable<BaseTexture>;
+
+    @serializeAsTexture("bumpTexture")
+    private _bumpTexture: Nullable<BaseTexture> = null;
+    /**
+     * Bump mapping is a technique to simulate bump and dents on a rendered surface.
+     * These are made by creating a normal map from an image. The means to do this can be found on the web, a search for 'normal map generator' will bring up free and paid for methods of doing this.
+     * @see https://doc.babylonjs.com/how_to/more_materials#bump-map
+     */
+    @expandToProperty("_markAllSubMeshesAsTexturesDirty")
+    public bumpTexture: Nullable<BaseTexture>;
+
+    @serializeAsTexture("lightmapTexture")
+    private _lightmapTexture: Nullable<BaseTexture> = null;
+    /**
+     * Complex lighting can be computationally expensive to compute at runtime.
+     * To save on computation, lightmaps may be used to store calculated lighting in a texture which will be applied to a given mesh.
+     * @see https://doc.babylonjs.com/babylon101/lights#lightmaps
+     */
+    @expandToProperty("_markAllSubMeshesAsTexturesDirty")
+    public lightmapTexture: Nullable<BaseTexture>;
+
+    @serializeAsTexture("refractionTexture")
+    private _refractionTexture: Nullable<BaseTexture> = null;
+    /**
+     * Define the texture used to display the refraction.
+     * @see https://doc.babylonjs.com/how_to/reflect#how-to-obtain-reflections-and-refractions
+     */
+    @expandToProperty("_markAllSubMeshesAsTexturesDirty")
+    public refractionTexture: Nullable<BaseTexture>;
+
+    /**
+     * The color of the material lit by the environmental background lighting.
+     * @see https://doc.babylonjs.com/babylon101/materials#ambient-color-example
+     */
+    @serializeAsColor3("ambient")
+    public ambientColor = new Color3(0, 0, 0);
+
+    /**
+     * The basic color of the material as viewed under a light.
+     */
+    @serializeAsColor3("diffuse")
+    public diffuseColor = new Color3(1, 1, 1);
+
+    /**
+     * Define how the color and intensity of the highlight given by the light in the material.
+     */
+    @serializeAsColor3("specular")
+    public specularColor = new Color3(1, 1, 1);
+
+    /**
+     * Define the color of the material as if self lit.
+     * This will be mixed in the final result even in the absence of light.
+     */
+    @serializeAsColor3("emissive")
+    public emissiveColor = new Color3(0, 0, 0);
+
+    /**
+     * Defines how sharp are the highlights in the material.
+     * The bigger the value the sharper giving a more glossy feeling to the result.
+     * Reversely, the smaller the value the blurrier giving a more rough feeling to the result.
+     */
+    @serialize()
+    public specularPower = 64;
+
+    @serialize("useAlphaFromDiffuseTexture")
+    private _useAlphaFromDiffuseTexture = false;
+    /**
+     * Does the transparency come from the diffuse texture alpha channel.
+     */
+    @expandToProperty("_markAllSubMeshesAsTexturesAndMiscDirty")
+    public useAlphaFromDiffuseTexture: boolean;
+
+    @serialize("useEmissiveAsIllumination")
+    private _useEmissiveAsIllumination = false;
+    /**
+     * If true, the emissive value is added into the end result, otherwise it is multiplied in.
+     */
+    @expandToProperty("_markAllSubMeshesAsTexturesDirty")
+    public useEmissiveAsIllumination: boolean;
+
+    @serialize("linkEmissiveWithDiffuse")
+    private _linkEmissiveWithDiffuse = false;
+    /**
+     * If true, some kind of energy conservation will prevent the end result to be more than 1 by reducing
+     * the emissive level when the final color is close to one.
+     */
+    @expandToProperty("_markAllSubMeshesAsTexturesDirty")
+    public linkEmissiveWithDiffuse: boolean;
+
+    @serialize("useSpecularOverAlpha")
+    private _useSpecularOverAlpha = false;
+    /**
+     * Specifies that the material will keep the specular highlights over a transparent surface (only the most luminous ones).
+     * A car glass is a good exemple of that. When sun reflects on it you can not see what is behind.
+     */
+    @expandToProperty("_markAllSubMeshesAsTexturesDirty")
+    public useSpecularOverAlpha: boolean;
+
+    @serialize("useReflectionOverAlpha")
+    private _useReflectionOverAlpha = false;
+    /**
+     * Specifies that the material will keeps the reflection highlights over a transparent surface (only the most luminous ones).
+     * A car glass is a good exemple of that. When the street lights reflects on it you can not see what is behind.
+     */
+    @expandToProperty("_markAllSubMeshesAsTexturesDirty")
+    public useReflectionOverAlpha: boolean;
+
+    @serialize("disableLighting")
+    private _disableLighting = false;
+    /**
+     * Does lights from the scene impacts this material.
+     * It can be a nice trick for performance to disable lighting on a fully emissive material.
+     */
+    @expandToProperty("_markAllSubMeshesAsLightsDirty")
+    public disableLighting: boolean;
+
+    @serialize("useObjectSpaceNormalMap")
+    private _useObjectSpaceNormalMap = false;
+    /**
+     * Allows using an object space normal map (instead of tangent space).
+     */
+    @expandToProperty("_markAllSubMeshesAsTexturesDirty")
+    public useObjectSpaceNormalMap: boolean;
+
+    @serialize("useParallax")
+    private _useParallax = false;
+    /**
+     * Is parallax enabled or not.
+     * @see https://doc.babylonjs.com/how_to/using_parallax_mapping
+     */
+    @expandToProperty("_markAllSubMeshesAsTexturesDirty")
+    public useParallax: boolean;
+
+    @serialize("useParallaxOcclusion")
+    private _useParallaxOcclusion = false;
+    /**
+     * Is parallax occlusion enabled or not.
+     * If true, the outcome is way more realistic than traditional Parallax but you can expect a performance hit that worthes consideration.
+     * @see https://doc.babylonjs.com/how_to/using_parallax_mapping
+     */
+    @expandToProperty("_markAllSubMeshesAsTexturesDirty")
+    public useParallaxOcclusion: boolean;
+
+    /**
+     * Apply a scaling factor that determine which "depth" the height map should reprensent. A value between 0.05 and 0.1 is reasonnable in Parallax, you can reach 0.2 using Parallax Occlusion.
+     */
+    @serialize()
+    public parallaxScaleBias = 0.05;
+
+    @serialize("roughness")
+    private _roughness = 0;
+    /**
+     * Helps to define how blurry the reflections should appears in the material.
+     */
+    @expandToProperty("_markAllSubMeshesAsTexturesDirty")
+    public roughness: number;
+
+    /**
+     * In case of refraction, define the value of the index of refraction.
+     * @see https://doc.babylonjs.com/how_to/reflect#how-to-obtain-reflections-and-refractions
+     */
+    @serialize()
+    public indexOfRefraction = 0.98;
+
+    /**
+     * Invert the refraction texture alongside the y axis.
+     * It can be useful with procedural textures or probe for instance.
+     * @see https://doc.babylonjs.com/how_to/reflect#how-to-obtain-reflections-and-refractions
+     */
+    @serialize()
+    public invertRefractionY = true;
+
+    /**
+     * Defines the alpha limits in alpha test mode.
+     */
+    @serialize()
+    public alphaCutOff = 0.4;
+
+    @serialize("useLightmapAsShadowmap")
+    private _useLightmapAsShadowmap = false;
+    /**
+     * In case of light mapping, define whether the map contains light or shadow informations.
+     */
+    @expandToProperty("_markAllSubMeshesAsTexturesDirty")
+    public useLightmapAsShadowmap: boolean;
+
+    // Fresnel
+    @serializeAsFresnelParameters("diffuseFresnelParameters")
+    private _diffuseFresnelParameters: FresnelParameters;
+    /**
+     * Define the diffuse fresnel parameters of the material.
+     * @see https://doc.babylonjs.com/how_to/how_to_use_fresnelparameters
+     */
+    @expandToProperty("_markAllSubMeshesAsFresnelDirty")
+    public diffuseFresnelParameters: FresnelParameters;
+
+    @serializeAsFresnelParameters("opacityFresnelParameters")
+    private _opacityFresnelParameters: FresnelParameters;
+    /**
+     * Define the opacity fresnel parameters of the material.
+     * @see https://doc.babylonjs.com/how_to/how_to_use_fresnelparameters
+     */
+    @expandToProperty("_markAllSubMeshesAsFresnelAndMiscDirty")
+    public opacityFresnelParameters: FresnelParameters;
+
+    @serializeAsFresnelParameters("reflectionFresnelParameters")
+    private _reflectionFresnelParameters: FresnelParameters;
+    /**
+     * Define the reflection fresnel parameters of the material.
+     * @see https://doc.babylonjs.com/how_to/how_to_use_fresnelparameters
+     */
+    @expandToProperty("_markAllSubMeshesAsFresnelDirty")
+    public reflectionFresnelParameters: FresnelParameters;
+
+    @serializeAsFresnelParameters("refractionFresnelParameters")
+    private _refractionFresnelParameters: FresnelParameters;
+    /**
+     * Define the refraction fresnel parameters of the material.
+     * @see https://doc.babylonjs.com/how_to/how_to_use_fresnelparameters
+     */
+    @expandToProperty("_markAllSubMeshesAsFresnelDirty")
+    public refractionFresnelParameters: FresnelParameters;
+
+    @serializeAsFresnelParameters("emissiveFresnelParameters")
+    private _emissiveFresnelParameters: FresnelParameters;
+    /**
+     * Define the emissive fresnel parameters of the material.
+     * @see https://doc.babylonjs.com/how_to/how_to_use_fresnelparameters
+     */
+    @expandToProperty("_markAllSubMeshesAsFresnelDirty")
+    public emissiveFresnelParameters: FresnelParameters;
+
+    @serialize("useReflectionFresnelFromSpecular")
+    private _useReflectionFresnelFromSpecular = false;
+    /**
+     * If true automatically deducts the fresnels values from the material specularity.
+     * @see https://doc.babylonjs.com/how_to/how_to_use_fresnelparameters
+     */
+    @expandToProperty("_markAllSubMeshesAsFresnelDirty")
+    public useReflectionFresnelFromSpecular: boolean;
+
+    @serialize("useGlossinessFromSpecularMapAlpha")
+    private _useGlossinessFromSpecularMapAlpha = false;
+    /**
+     * Defines if the glossiness/roughness of the material should be read from the specular map alpha channel
+     */
+    @expandToProperty("_markAllSubMeshesAsTexturesDirty")
+    public useGlossinessFromSpecularMapAlpha: boolean;
+
+    @serialize("maxSimultaneousLights")
+    private _maxSimultaneousLights = 4;
+    /**
+     * Defines the maximum number of lights that can be used in the material
+     */
+    @expandToProperty("_markAllSubMeshesAsLightsDirty")
+    public maxSimultaneousLights: number;
+
+    @serialize("invertNormalMapX")
+    private _invertNormalMapX = false;
+    /**
+     * If sets to true, x component of normal map value will invert (x = 1.0 - x).
+     */
+    @expandToProperty("_markAllSubMeshesAsTexturesDirty")
+    public invertNormalMapX: boolean;
+
+    @serialize("invertNormalMapY")
+    private _invertNormalMapY = false;
+    /**
+     * If sets to true, y component of normal map value will invert (y = 1.0 - y).
+     */
+    @expandToProperty("_markAllSubMeshesAsTexturesDirty")
+    public invertNormalMapY: boolean;
+
+    @serialize("twoSidedLighting")
+    private _twoSidedLighting = false;
+    /**
+     * If sets to true and backfaceCulling is false, normals will be flipped on the backside.
+     */
+    @expandToProperty("_markAllSubMeshesAsTexturesDirty")
+    public twoSidedLighting: boolean;
+
+    /**
+     * Default configuration related to image processing available in the standard Material.
+     */
+    protected _imageProcessingConfiguration: ImageProcessingConfiguration;
+
+    /**
+     * Gets the image processing configuration used either in this material.
+     */
+    public get imageProcessingConfiguration(): ImageProcessingConfiguration {
+        return this._imageProcessingConfiguration;
+    }
+
+    /**
+     * Sets the Default image processing configuration used either in the this material.
+     *
+     * If sets to null, the scene one is in use.
+     */
+    public set imageProcessingConfiguration(value: ImageProcessingConfiguration) {
+        this._attachImageProcessingConfiguration(value);
+
+        // Ensure the effect will be rebuilt.
+        this._markAllSubMeshesAsTexturesDirty();
+    }
+
+    /**
+     * Keep track of the image processing observer to allow dispose and replace.
+     */
+    private _imageProcessingObserver: Nullable<Observer<ImageProcessingConfiguration>>;
+
+    /**
+     * Attaches a new image processing configuration to the Standard Material.
+     * @param configuration
+     */
+    protected _attachImageProcessingConfiguration(configuration: Nullable<ImageProcessingConfiguration>): void {
+        if (configuration === this._imageProcessingConfiguration) {
+            return;
+        }
+
+        // Detaches observer
+        if (this._imageProcessingConfiguration && this._imageProcessingObserver) {
+            this._imageProcessingConfiguration.onUpdateParameters.remove(this._imageProcessingObserver);
+        }
+
+        // Pick the scene configuration if needed
+        if (!configuration) {
+            this._imageProcessingConfiguration = this.getScene().imageProcessingConfiguration;
+        }
+        else {
+            this._imageProcessingConfiguration = configuration;
+        }
+
+        // Attaches observer
+        if (this._imageProcessingConfiguration) {
+            this._imageProcessingObserver = this._imageProcessingConfiguration.onUpdateParameters.add(() => {
+                this._markAllSubMeshesAsImageProcessingDirty();
+            });
+        }
+    }
+
+    /**
+     * Defines additional PrePass parameters for the material.
+     */
+    public readonly prePassConfiguration: PrePassConfiguration;
+
+    /**
+     * Can this material render to prepass
+     */
+    public get isPrePassCapable(): boolean {
+        return true;
+    }
+
+    /**
+     * Gets whether the color curves effect is enabled.
+     */
+    public get cameraColorCurvesEnabled(): boolean {
+        return this.imageProcessingConfiguration.colorCurvesEnabled;
+    }
+    /**
+     * Sets whether the color curves effect is enabled.
+     */
+    public set cameraColorCurvesEnabled(value: boolean) {
+        this.imageProcessingConfiguration.colorCurvesEnabled = value;
+    }
+
+    /**
+     * Gets whether the color grading effect is enabled.
+     */
+    public get cameraColorGradingEnabled(): boolean {
+        return this.imageProcessingConfiguration.colorGradingEnabled;
+    }
+    /**
+     * Gets whether the color grading effect is enabled.
+     */
+    public set cameraColorGradingEnabled(value: boolean) {
+        this.imageProcessingConfiguration.colorGradingEnabled = value;
+    }
+
+    /**
+     * Gets whether tonemapping is enabled or not.
+     */
+    public get cameraToneMappingEnabled(): boolean {
+        return this._imageProcessingConfiguration.toneMappingEnabled;
+    }
+    /**
+     * Sets whether tonemapping is enabled or not
+     */
+    public set cameraToneMappingEnabled(value: boolean) {
+        this._imageProcessingConfiguration.toneMappingEnabled = value;
+    }
+
+    /**
+     * The camera exposure used on this material.
+     * This property is here and not in the camera to allow controlling exposure without full screen post process.
+     * This corresponds to a photographic exposure.
+     */
+    public get cameraExposure(): number {
+        return this._imageProcessingConfiguration.exposure;
+    }
+    /**
+     * The camera exposure used on this material.
+     * This property is here and not in the camera to allow controlling exposure without full screen post process.
+     * This corresponds to a photographic exposure.
+     */
+    public set cameraExposure(value: number) {
+        this._imageProcessingConfiguration.exposure = value;
+    }
+
+    /**
+     * Gets The camera contrast used on this material.
+     */
+    public get cameraContrast(): number {
+        return this._imageProcessingConfiguration.contrast;
+    }
+
+    /**
+     * Sets The camera contrast used on this material.
+     */
+    public set cameraContrast(value: number) {
+        this._imageProcessingConfiguration.contrast = value;
+    }
+
+    /**
+     * Gets the Color Grading 2D Lookup Texture.
+     */
+    public get cameraColorGradingTexture(): Nullable<BaseTexture> {
+        return this._imageProcessingConfiguration.colorGradingTexture;
+    }
+    /**
+     * Sets the Color Grading 2D Lookup Texture.
+     */
+    public set cameraColorGradingTexture(value: Nullable<BaseTexture>) {
+        this._imageProcessingConfiguration.colorGradingTexture = value;
+    }
+
+    /**
+     * The color grading curves provide additional color adjustmnent that is applied after any color grading transform (3D LUT).
+     * They allow basic adjustment of saturation and small exposure adjustments, along with color filter tinting to provide white balance adjustment or more stylistic effects.
+     * These are similar to controls found in many professional imaging or colorist software. The global controls are applied to the entire image. For advanced tuning, extra controls are provided to adjust the shadow, midtone and highlight areas of the image;
+     * corresponding to low luminance, medium luminance, and high luminance areas respectively.
+     */
+    public get cameraColorCurves(): Nullable<ColorCurves> {
+        return this._imageProcessingConfiguration.colorCurves;
+    }
+    /**
+     * The color grading curves provide additional color adjustment that is applied after any color grading transform (3D LUT).
+     * They allow basic adjustment of saturation and small exposure adjustments, along with color filter tinting to provide white balance adjustment or more stylistic effects.
+     * These are similar to controls found in many professional imaging or colorist software. The global controls are applied to the entire image. For advanced tuning, extra controls are provided to adjust the shadow, midtone and highlight areas of the image;
+     * corresponding to low luminance, medium luminance, and high luminance areas respectively.
+     */
+    public set cameraColorCurves(value: Nullable<ColorCurves>) {
+        this._imageProcessingConfiguration.colorCurves = value;
+    }
+
+    /**
+     * Can this material render to several textures at once
+     */
+    public get canRenderToMRT() {
+        return true;
+    }
+
+    /**
+     * Defines the detail map parameters for the material.
+     */
+    public readonly detailMap = new DetailMapConfiguration(this._markAllSubMeshesAsTexturesDirty.bind(this));
+
+    protected _renderTargets = new SmartArray<RenderTargetTexture>(16);
+    protected _worldViewProjectionMatrix = Matrix.Zero();
+    protected _globalAmbientColor = new Color3(0, 0, 0);
+    protected _useLogarithmicDepth: boolean;
+
+    /**
+     * Instantiates a new standard material.
+     * This is the default material used in Babylon. It is the best trade off between quality
+     * and performances.
+     * @see https://doc.babylonjs.com/babylon101/materials
+     * @param name Define the name of the material in the scene
+     * @param scene Define the scene the material belong to
+     */
+    constructor(name: string, scene: Scene) {
+        super(name, scene);
+
+        // Setup the default processing configuration to the scene.
+        this._attachImageProcessingConfiguration(null);
+        this.prePassConfiguration = new PrePassConfiguration();
+
+        this.getRenderTargetTextures = (): SmartArray<RenderTargetTexture> => {
+            this._renderTargets.reset();
+
+            if (StandardMaterial.ReflectionTextureEnabled && this._reflectionTexture && this._reflectionTexture.isRenderTarget) {
+                this._renderTargets.push(<RenderTargetTexture>this._reflectionTexture);
+            }
+
+            if (StandardMaterial.RefractionTextureEnabled && this._refractionTexture && this._refractionTexture.isRenderTarget) {
+                this._renderTargets.push(<RenderTargetTexture>this._refractionTexture);
+            }
+
+            return this._renderTargets;
+        };
+    }
+
+    /**
+     * Gets a boolean indicating that current material needs to register RTT
+     */
+    public get hasRenderTargetTextures(): boolean {
+        if (StandardMaterial.ReflectionTextureEnabled && this._reflectionTexture && this._reflectionTexture.isRenderTarget) {
+            return true;
+        }
+
+        if (StandardMaterial.RefractionTextureEnabled && this._refractionTexture && this._refractionTexture.isRenderTarget) {
+            return true;
+        }
+
+        return false;
+    }
+
+    /**
+     * Gets the current class name of the material e.g. "StandardMaterial"
+     * Mainly use in serialization.
+     * @returns the class name
+     */
+    public getClassName(): string {
+        return "StandardMaterial";
+    }
+
+    /**
+     * In case the depth buffer does not allow enough depth precision for your scene (might be the case in large scenes)
+     * You can try switching to logarithmic depth.
+     * @see https://doc.babylonjs.com/how_to/using_logarithmic_depth_buffer
+     */
+    @serialize()
+    public get useLogarithmicDepth(): boolean {
+        return this._useLogarithmicDepth;
+    }
+
+    public set useLogarithmicDepth(value: boolean) {
+        this._useLogarithmicDepth = value && this.getScene().getEngine().getCaps().fragmentDepthSupported;
+
+        this._markAllSubMeshesAsMiscDirty();
+    }
+
+    /**
+     * Specifies if the material will require alpha blending
+     * @returns a boolean specifying if alpha blending is needed
+     */
+    public needAlphaBlending(): boolean {
+        if (this._disableAlphaBlending) {
+            return false;
+        }
+
+        return (this.alpha < 1.0) || (this._opacityTexture != null) || this._shouldUseAlphaFromDiffuseTexture() || this._opacityFresnelParameters && this._opacityFresnelParameters.isEnabled;
+    }
+
+    /**
+     * Specifies if this material should be rendered in alpha test mode
+     * @returns a boolean specifying if an alpha test is needed.
+     */
+    public needAlphaTesting(): boolean {
+        if (this._forceAlphaTest) {
+            return true;
+        }
+
+        return this._hasAlphaChannel() && (this._transparencyMode == null || this._transparencyMode === Material.MATERIAL_ALPHATEST);
+    }
+
+    /**
+     * Specifies whether or not the alpha value of the diffuse texture should be used for alpha blending.
+     */
+    protected _shouldUseAlphaFromDiffuseTexture(): boolean {
+        return this._diffuseTexture != null && this._diffuseTexture.hasAlpha && this._useAlphaFromDiffuseTexture && this._transparencyMode !== Material.MATERIAL_OPAQUE;
+    }
+
+    /**
+     * Specifies whether or not there is a usable alpha channel for transparency.
+     */
+    protected _hasAlphaChannel(): boolean {
+        return (this._diffuseTexture != null && this._diffuseTexture.hasAlpha) || this._opacityTexture != null;
+    }
+
+    /**
+     * Get the texture used for alpha test purpose.
+     * @returns the diffuse texture in case of the standard material.
+     */
+    public getAlphaTestTexture(): Nullable<BaseTexture> {
+        return this._diffuseTexture;
+    }
+
+    /**
+     * Get if the submesh is ready to be used and all its information available.
+     * Child classes can use it to update shaders
+     * @param mesh defines the mesh to check
+     * @param subMesh defines which submesh to check
+     * @param useInstances specifies that instances should be used
+     * @returns a boolean indicating that the submesh is ready or not
+     */
+    public isReadyForSubMesh(mesh: AbstractMesh, subMesh: SubMesh, useInstances: boolean = false): boolean {
+        if (subMesh.effect && this.isFrozen) {
+            if (subMesh.effect._wasPreviouslyReady) {
+                return true;
+            }
+        }
+
+        if (!subMesh._materialDefines) {
+            subMesh.materialDefines = new StandardMaterialDefines();
+        }
+
+        var scene = this.getScene();
+        var defines = <StandardMaterialDefines>subMesh._materialDefines;
+        if (this._isReadyForSubMesh(subMesh)) {
+            return true;
+        }
+
+        var engine = scene.getEngine();
+
+        // Lights
+        defines._needNormals = MaterialHelper.PrepareDefinesForLights(scene, mesh, defines, true, this._maxSimultaneousLights, this._disableLighting);
+
+        // Multiview
+        MaterialHelper.PrepareDefinesForMultiview(scene, defines);
+
+        // PrePass
+        // TODO : same as in prePassRenderer.ts, we need a better way to order the pipeline
+        // Remove this alpha hack
+        const oit = this.needAlphaBlendingForMesh(mesh) && this.getScene().useOrderIndependentTransparency;
+        MaterialHelper.PrepareDefinesForPrePass(scene, defines, this.canRenderToMRT && !oit);
+
+        // Order independant transparency
+        MaterialHelper.PrepareDefinesForOIT(scene, defines, oit);
+
+        // Textures
+        if (defines._areTexturesDirty) {
+            defines._needUVs = false;
+            for (let i = 1; i <= Constants.MAX_SUPPORTED_UV_SETS; ++i) {
+                defines["MAINUV" + i] = false;
+            }
+            if (scene.texturesEnabled) {
+                if (this._diffuseTexture && StandardMaterial.DiffuseTextureEnabled) {
+                    if (!this._diffuseTexture.isReadyOrNotBlocking()) {
+                        return false;
+                    } else {
+                        MaterialHelper.PrepareDefinesForMergedUV(this._diffuseTexture, defines, "DIFFUSE");
+                    }
+                } else {
+                    defines.DIFFUSE = false;
+                }
+
+                if (this._ambientTexture && StandardMaterial.AmbientTextureEnabled) {
+                    if (!this._ambientTexture.isReadyOrNotBlocking()) {
+                        return false;
+                    } else {
+                        MaterialHelper.PrepareDefinesForMergedUV(this._ambientTexture, defines, "AMBIENT");
+                    }
+                } else {
+                    defines.AMBIENT = false;
+                }
+
+                if (this._opacityTexture && StandardMaterial.OpacityTextureEnabled) {
+                    if (!this._opacityTexture.isReadyOrNotBlocking()) {
+                        return false;
+                    } else {
+                        MaterialHelper.PrepareDefinesForMergedUV(this._opacityTexture, defines, "OPACITY");
+                        defines.OPACITYRGB = this._opacityTexture.getAlphaFromRGB;
+                    }
+                } else {
+                    defines.OPACITY = false;
+                }
+
+                if (this._reflectionTexture && StandardMaterial.ReflectionTextureEnabled) {
+                    if (!this._reflectionTexture.isReadyOrNotBlocking()) {
+                        return false;
+                    } else {
+                        defines._needNormals = true;
+                        defines.REFLECTION = true;
+
+                        defines.ROUGHNESS = (this._roughness > 0);
+                        defines.REFLECTIONOVERALPHA = this._useReflectionOverAlpha;
+                        defines.INVERTCUBICMAP = (this._reflectionTexture.coordinatesMode === Texture.INVCUBIC_MODE);
+                        defines.REFLECTIONMAP_3D = this._reflectionTexture.isCube;
+                        defines.RGBDREFLECTION = this._reflectionTexture.isRGBD;
+                        defines.REFLECTIONMAP_OPPOSITEZ = this.getScene().useRightHandedSystem ? !this._reflectionTexture.invertZ : this._reflectionTexture.invertZ;
+
+                        switch (this._reflectionTexture.coordinatesMode) {
+                            case Texture.EXPLICIT_MODE:
+                                defines.setReflectionMode("REFLECTIONMAP_EXPLICIT");
+                                break;
+                            case Texture.PLANAR_MODE:
+                                defines.setReflectionMode("REFLECTIONMAP_PLANAR");
+                                break;
+                            case Texture.PROJECTION_MODE:
+                                defines.setReflectionMode("REFLECTIONMAP_PROJECTION");
+                                break;
+                            case Texture.SKYBOX_MODE:
+                                defines.setReflectionMode("REFLECTIONMAP_SKYBOX");
+                                break;
+                            case Texture.SPHERICAL_MODE:
+                                defines.setReflectionMode("REFLECTIONMAP_SPHERICAL");
+                                break;
+                            case Texture.EQUIRECTANGULAR_MODE:
+                                defines.setReflectionMode("REFLECTIONMAP_EQUIRECTANGULAR");
+                                break;
+                            case Texture.FIXED_EQUIRECTANGULAR_MODE:
+                                defines.setReflectionMode("REFLECTIONMAP_EQUIRECTANGULAR_FIXED");
+                                break;
+                            case Texture.FIXED_EQUIRECTANGULAR_MIRRORED_MODE:
+                                defines.setReflectionMode("REFLECTIONMAP_MIRROREDEQUIRECTANGULAR_FIXED");
+                                break;
+                            case Texture.CUBIC_MODE:
+                            case Texture.INVCUBIC_MODE:
+                            default:
+                                defines.setReflectionMode("REFLECTIONMAP_CUBIC");
+                                break;
+                        }
+
+                        defines.USE_LOCAL_REFLECTIONMAP_CUBIC = (<any>this._reflectionTexture).boundingBoxSize ? true : false;
+                    }
+                } else {
+                    defines.REFLECTION = false;
+                    defines.REFLECTIONMAP_OPPOSITEZ = false;
+                }
+
+                if (this._emissiveTexture && StandardMaterial.EmissiveTextureEnabled) {
+                    if (!this._emissiveTexture.isReadyOrNotBlocking()) {
+                        return false;
+                    } else {
+                        MaterialHelper.PrepareDefinesForMergedUV(this._emissiveTexture, defines, "EMISSIVE");
+                    }
+                } else {
+                    defines.EMISSIVE = false;
+                }
+
+                if (this._lightmapTexture && StandardMaterial.LightmapTextureEnabled) {
+                    if (!this._lightmapTexture.isReadyOrNotBlocking()) {
+                        return false;
+                    } else {
+                        MaterialHelper.PrepareDefinesForMergedUV(this._lightmapTexture, defines, "LIGHTMAP");
+                        defines.USELIGHTMAPASSHADOWMAP = this._useLightmapAsShadowmap;
+                        defines.RGBDLIGHTMAP = this._lightmapTexture.isRGBD;
+                    }
+                } else {
+                    defines.LIGHTMAP = false;
+                }
+
+                if (this._specularTexture && StandardMaterial.SpecularTextureEnabled) {
+                    if (!this._specularTexture.isReadyOrNotBlocking()) {
+                        return false;
+                    } else {
+                        MaterialHelper.PrepareDefinesForMergedUV(this._specularTexture, defines, "SPECULAR");
+                        defines.GLOSSINESS = this._useGlossinessFromSpecularMapAlpha;
+                    }
+                } else {
+                    defines.SPECULAR = false;
+                }
+
+                if (scene.getEngine().getCaps().standardDerivatives && this._bumpTexture && StandardMaterial.BumpTextureEnabled) {
+                    // Bump texture can not be not blocking.
+                    if (!this._bumpTexture.isReady()) {
+                        return false;
+                    } else {
+                        MaterialHelper.PrepareDefinesForMergedUV(this._bumpTexture, defines, "BUMP");
+
+                        defines.PARALLAX = this._useParallax;
+                        defines.PARALLAXOCCLUSION = this._useParallaxOcclusion;
+                    }
+
+                    defines.OBJECTSPACE_NORMALMAP = this._useObjectSpaceNormalMap;
+                } else {
+                    defines.BUMP = false;
+                }
+
+                if (this._refractionTexture && StandardMaterial.RefractionTextureEnabled) {
+                    if (!this._refractionTexture.isReadyOrNotBlocking()) {
+                        return false;
+                    } else {
+                        defines._needUVs = true;
+                        defines.REFRACTION = true;
+
+                        defines.REFRACTIONMAP_3D = this._refractionTexture.isCube;
+                        defines.RGBDREFRACTION = this._refractionTexture.isRGBD;
+                        defines.USE_LOCAL_REFRACTIONMAP_CUBIC = (<any>this._refractionTexture).boundingBoxSize ? true : false;
+                    }
+                } else {
+                    defines.REFRACTION = false;
+                }
+
+                defines.TWOSIDEDLIGHTING = !this._backFaceCulling && this._twoSidedLighting;
+            } else {
+                defines.DIFFUSE = false;
+                defines.AMBIENT = false;
+                defines.OPACITY = false;
+                defines.REFLECTION = false;
+                defines.EMISSIVE = false;
+                defines.LIGHTMAP = false;
+                defines.BUMP = false;
+                defines.REFRACTION = false;
+            }
+
+            defines.ALPHAFROMDIFFUSE = this._shouldUseAlphaFromDiffuseTexture();
+
+            defines.EMISSIVEASILLUMINATION = this._useEmissiveAsIllumination;
+
+            defines.LINKEMISSIVEWITHDIFFUSE = this._linkEmissiveWithDiffuse;
+
+            defines.SPECULAROVERALPHA = this._useSpecularOverAlpha;
+
+            defines.PREMULTIPLYALPHA = (this.alphaMode === Constants.ALPHA_PREMULTIPLIED || this.alphaMode === Constants.ALPHA_PREMULTIPLIED_PORTERDUFF);
+
+            defines.ALPHATEST_AFTERALLALPHACOMPUTATIONS = this.transparencyMode !== null;
+
+            defines.ALPHABLEND = this.transparencyMode === null || this.needAlphaBlendingForMesh(mesh); // check on null for backward compatibility
+        }
+
+        if (!this.detailMap.isReadyForSubMesh(defines, scene)) {
+            return false;
+        }
+
+        if (defines._areImageProcessingDirty && this._imageProcessingConfiguration) {
+            if (!this._imageProcessingConfiguration.isReady()) {
+                return false;
+            }
+
+            this._imageProcessingConfiguration.prepareDefines(defines);
+
+            defines.IS_REFLECTION_LINEAR = (this.reflectionTexture != null && !this.reflectionTexture.gammaSpace);
+            defines.IS_REFRACTION_LINEAR = (this.refractionTexture != null && !this.refractionTexture.gammaSpace);
+        }
+
+        if (defines._areFresnelDirty) {
+            if (StandardMaterial.FresnelEnabled) {
+                // Fresnel
+                if (this._diffuseFresnelParameters || this._opacityFresnelParameters ||
+                    this._emissiveFresnelParameters || this._refractionFresnelParameters ||
+                    this._reflectionFresnelParameters) {
+
+                    defines.DIFFUSEFRESNEL = (this._diffuseFresnelParameters && this._diffuseFresnelParameters.isEnabled);
+
+                    defines.OPACITYFRESNEL = (this._opacityFresnelParameters && this._opacityFresnelParameters.isEnabled);
+
+                    defines.REFLECTIONFRESNEL = (this._reflectionFresnelParameters && this._reflectionFresnelParameters.isEnabled);
+
+                    defines.REFLECTIONFRESNELFROMSPECULAR = this._useReflectionFresnelFromSpecular;
+
+                    defines.REFRACTIONFRESNEL = (this._refractionFresnelParameters && this._refractionFresnelParameters.isEnabled);
+
+                    defines.EMISSIVEFRESNEL = (this._emissiveFresnelParameters && this._emissiveFresnelParameters.isEnabled);
+
+                    defines._needNormals = true;
+                    defines.FRESNEL = true;
+                }
+            } else {
+                defines.FRESNEL = false;
+            }
+        }
+
+        // Misc.
+        MaterialHelper.PrepareDefinesForMisc(mesh, scene, this._useLogarithmicDepth, this.pointsCloud, this.fogEnabled, this._shouldTurnAlphaTestOn(mesh) || this._forceAlphaTest, defines);
+
+        // Attribs
+        MaterialHelper.PrepareDefinesForAttributes(mesh, defines, true, true, true);
+
+        // Values that need to be evaluated on every frame
+        MaterialHelper.PrepareDefinesForFrameBoundValues(scene, engine, defines, useInstances, null, subMesh.getRenderingMesh().hasThinInstances);
+
+        // External config
+        this.detailMap.prepareDefines(defines, scene);
+
+        // Get correct effect
+        if (defines.isDirty) {
+            const lightDisposed = defines._areLightsDisposed;
+            defines.markAsProcessed();
+
+            // Fallbacks
+            var fallbacks = new EffectFallbacks();
+            if (defines.REFLECTION) {
+                fallbacks.addFallback(0, "REFLECTION");
+            }
+
+            if (defines.SPECULAR) {
+                fallbacks.addFallback(0, "SPECULAR");
+            }
+
+            if (defines.BUMP) {
+                fallbacks.addFallback(0, "BUMP");
+            }
+
+            if (defines.PARALLAX) {
+                fallbacks.addFallback(1, "PARALLAX");
+            }
+
+            if (defines.PARALLAXOCCLUSION) {
+                fallbacks.addFallback(0, "PARALLAXOCCLUSION");
+            }
+
+            if (defines.SPECULAROVERALPHA) {
+                fallbacks.addFallback(0, "SPECULAROVERALPHA");
+            }
+
+            if (defines.FOG) {
+                fallbacks.addFallback(1, "FOG");
+            }
+
+            if (defines.POINTSIZE) {
+                fallbacks.addFallback(0, "POINTSIZE");
+            }
+
+            if (defines.LOGARITHMICDEPTH) {
+                fallbacks.addFallback(0, "LOGARITHMICDEPTH");
+            }
+
+            MaterialHelper.HandleFallbacksForShadows(defines, fallbacks, this._maxSimultaneousLights);
+
+            if (defines.SPECULARTERM) {
+                fallbacks.addFallback(0, "SPECULARTERM");
+            }
+
+            if (defines.DIFFUSEFRESNEL) {
+                fallbacks.addFallback(1, "DIFFUSEFRESNEL");
+            }
+
+            if (defines.OPACITYFRESNEL) {
+                fallbacks.addFallback(2, "OPACITYFRESNEL");
+            }
+
+            if (defines.REFLECTIONFRESNEL) {
+                fallbacks.addFallback(3, "REFLECTIONFRESNEL");
+            }
+
+            if (defines.EMISSIVEFRESNEL) {
+                fallbacks.addFallback(4, "EMISSIVEFRESNEL");
+            }
+
+            if (defines.FRESNEL) {
+                fallbacks.addFallback(4, "FRESNEL");
+            }
+
+            if (defines.MULTIVIEW) {
+                fallbacks.addFallback(0, "MULTIVIEW");
+            }
+
+            //Attributes
+            var attribs = [VertexBuffer.PositionKind];
+
+            if (defines.NORMAL) {
+                attribs.push(VertexBuffer.NormalKind);
+            }
+
+            if (defines.TANGENT) {
+                attribs.push(VertexBuffer.TangentKind);
+            }
+
+            for (let i = 1; i <= Constants.MAX_SUPPORTED_UV_SETS; ++i) {
+                if (defines["UV" + i]) {
+                    attribs.push(`uv${i === 1 ? "" : i}`);
+                }
+            }
+
+            if (defines.VERTEXCOLOR) {
+                attribs.push(VertexBuffer.ColorKind);
+            }
+
+            MaterialHelper.PrepareAttributesForBones(attribs, mesh, defines, fallbacks);
+            MaterialHelper.PrepareAttributesForInstances(attribs, defines);
+            MaterialHelper.PrepareAttributesForMorphTargets(attribs, mesh, defines);
+
+            var shaderName = "default";
+
+            var uniforms = ["world", "view", "viewProjection", "vEyePosition", "vLightsType", "vAmbientColor", "vDiffuseColor", "vSpecularColor", "vEmissiveColor", "visibility",
+                "vFogInfos", "vFogColor", "pointSize",
+                "vDiffuseInfos", "vAmbientInfos", "vOpacityInfos", "vReflectionInfos", "vEmissiveInfos", "vSpecularInfos", "vBumpInfos", "vLightmapInfos", "vRefractionInfos",
+                "mBones",
+                "vClipPlane", "vClipPlane2", "vClipPlane3", "vClipPlane4", "vClipPlane5", "vClipPlane6", "diffuseMatrix", "ambientMatrix", "opacityMatrix", "reflectionMatrix", "emissiveMatrix", "specularMatrix", "bumpMatrix", "normalMatrix", "lightmapMatrix", "refractionMatrix",
+                "diffuseLeftColor", "diffuseRightColor", "opacityParts", "reflectionLeftColor", "reflectionRightColor", "emissiveLeftColor", "emissiveRightColor", "refractionLeftColor", "refractionRightColor",
+                "vReflectionPosition", "vReflectionSize", "vRefractionPosition", "vRefractionSize",
+                "logarithmicDepthConstant", "vTangentSpaceParams", "alphaCutOff", "boneTextureWidth",
+                "morphTargetTextureInfo", "morphTargetTextureIndices"
+            ];
+
+            var samplers = ["diffuseSampler", "ambientSampler", "opacitySampler", "reflectionCubeSampler",
+                "reflection2DSampler", "emissiveSampler", "specularSampler", "bumpSampler", "lightmapSampler",
+                "refractionCubeSampler", "refraction2DSampler", "boneSampler", "morphTargets", "oitDepthSampler",
+                "oitFrontColorSampler"];
+
+            var uniformBuffers = ["Material", "Scene", "Mesh"];
+
+            DetailMapConfiguration.AddUniforms(uniforms);
+            DetailMapConfiguration.AddSamplers(samplers);
+
+            PrePassConfiguration.AddUniforms(uniforms);
+            PrePassConfiguration.AddSamplers(samplers);
+
+            if (ImageProcessingConfiguration) {
+                ImageProcessingConfiguration.PrepareUniforms(uniforms, defines);
+                ImageProcessingConfiguration.PrepareSamplers(samplers, defines);
+            }
+
+            MaterialHelper.PrepareUniformsAndSamplersList(<IEffectCreationOptions>{
+                uniformsNames: uniforms,
+                uniformBuffersNames: uniformBuffers,
+                samplers: samplers,
+                defines: defines,
+                maxSimultaneousLights: this._maxSimultaneousLights
+            });
+
+            const csnrOptions: ICustomShaderNameResolveOptions = {};
+
+            if (this.customShaderNameResolve) {
+                shaderName = this.customShaderNameResolve(shaderName, uniforms, uniformBuffers, samplers, defines, attribs, csnrOptions);
+            }
+
+            var join = defines.toString();
+
+            let previousEffect = subMesh.effect;
+            let effect = scene.getEngine().createEffect(shaderName, <IEffectCreationOptions>{
+                attributes: attribs,
+                uniformsNames: uniforms,
+                uniformBuffersNames: uniformBuffers,
+                samplers: samplers,
+                defines: join,
+                fallbacks: fallbacks,
+                onCompiled: this.onCompiled,
+                onError: this.onError,
+                indexParameters: { maxSimultaneousLights: this._maxSimultaneousLights, maxSimultaneousMorphTargets: defines.NUM_MORPH_INFLUENCERS },
+                processFinalCode: csnrOptions.processFinalCode,
+                multiTarget: defines.PREPASS
+            }, engine);
+
+            if (effect) {
+                if (this._onEffectCreatedObservable) {
+                    onCreatedEffectParameters.effect = effect;
+                    onCreatedEffectParameters.subMesh = subMesh;
+                    this._onEffectCreatedObservable.notifyObservers(onCreatedEffectParameters);
+                }
+
+                // Use previous effect while new one is compiling
+                if (this.allowShaderHotSwapping && previousEffect && !effect.isReady()) {
+                    effect = previousEffect;
+                    defines.markAsUnprocessed();
+
+                    if (lightDisposed) {
+                        // re register in case it takes more than one frame.
+                        defines._areLightsDisposed = true;
+                        return false;
+                    }
+                } else {
+                    scene.resetCachedMaterial();
+                    subMesh.setEffect(effect, defines, this._materialContext);
+                    this.buildUniformLayout();
+                }
+            }
+        }
+
+        if (!subMesh.effect || !subMesh.effect.isReady()) {
+            return false;
+        }
+
+        defines._renderId = scene.getRenderId();
+        subMesh.effect._wasPreviouslyReady = true;
+
+        return true;
+    }
+
+    /**
+     * Builds the material UBO layouts.
+     * Used internally during the effect preparation.
+     */
+    public buildUniformLayout(): void {
+        // Order is important !
+        let ubo = this._uniformBuffer;
+        ubo.addUniform("diffuseLeftColor", 4);
+        ubo.addUniform("diffuseRightColor", 4);
+        ubo.addUniform("opacityParts", 4);
+        ubo.addUniform("reflectionLeftColor", 4);
+        ubo.addUniform("reflectionRightColor", 4);
+        ubo.addUniform("refractionLeftColor", 4);
+        ubo.addUniform("refractionRightColor", 4);
+        ubo.addUniform("emissiveLeftColor", 4);
+        ubo.addUniform("emissiveRightColor", 4);
+
+        ubo.addUniform("vDiffuseInfos", 2);
+        ubo.addUniform("vAmbientInfos", 2);
+        ubo.addUniform("vOpacityInfos", 2);
+        ubo.addUniform("vReflectionInfos", 2);
+        ubo.addUniform("vReflectionPosition", 3);
+        ubo.addUniform("vReflectionSize", 3);
+        ubo.addUniform("vEmissiveInfos", 2);
+        ubo.addUniform("vLightmapInfos", 2);
+        ubo.addUniform("vSpecularInfos", 2);
+        ubo.addUniform("vBumpInfos", 3);
+
+        ubo.addUniform("diffuseMatrix", 16);
+        ubo.addUniform("ambientMatrix", 16);
+        ubo.addUniform("opacityMatrix", 16);
+        ubo.addUniform("reflectionMatrix", 16);
+        ubo.addUniform("emissiveMatrix", 16);
+        ubo.addUniform("lightmapMatrix", 16);
+        ubo.addUniform("specularMatrix", 16);
+        ubo.addUniform("bumpMatrix", 16);
+        ubo.addUniform("vTangentSpaceParams", 2);
+        ubo.addUniform("pointSize", 1);
+        ubo.addUniform("alphaCutOff", 1);
+        ubo.addUniform("refractionMatrix", 16);
+        ubo.addUniform("vRefractionInfos", 4);
+        ubo.addUniform("vRefractionPosition", 3);
+        ubo.addUniform("vRefractionSize", 3);
+        ubo.addUniform("vSpecularColor", 4);
+        ubo.addUniform("vEmissiveColor", 3);
+        ubo.addUniform("vDiffuseColor", 4);
+        ubo.addUniform("vAmbientColor", 3);
+
+        DetailMapConfiguration.PrepareUniformBuffer(ubo);
+
+        ubo.create();
+    }
+
+    /**
+     * Unbinds the material from the mesh
+     */
+    public unbind(): void {
+        if (this._activeEffect) {
+            let needFlag = false;
+            if (this._reflectionTexture && this._reflectionTexture.isRenderTarget) {
+                this._activeEffect.setTexture("reflection2DSampler", null);
+                needFlag = true;
+            }
+
+            if (this._refractionTexture && this._refractionTexture.isRenderTarget) {
+                this._activeEffect.setTexture("refraction2DSampler", null);
+                needFlag = true;
+            }
+
+            if (needFlag) {
+                this._markAllSubMeshesAsTexturesDirty();
+            }
+        }
+
+        super.unbind();
+    }
+
+    /**
+     * Binds the submesh to this material by preparing the effect and shader to draw
+     * @param world defines the world transformation matrix
+     * @param mesh defines the mesh containing the submesh
+     * @param subMesh defines the submesh to bind the material to
+     */
+    public bindForSubMesh(world: Matrix, mesh: Mesh, subMesh: SubMesh): void {
+        var scene = this.getScene();
+
+        var defines = <StandardMaterialDefines>subMesh._materialDefines;
+        if (!defines) {
+            return;
+        }
+
+        var effect = subMesh.effect;
+        if (!effect) {
+            return;
+        }
+        this._activeEffect = effect;
+
+        // Matrices Mesh.
+        mesh.getMeshUniformBuffer().bindToEffect(effect, "Mesh");
+        mesh.transferToEffect(world);
+
+        // PrePass
+        this.prePassConfiguration.bindForSubMesh(this._activeEffect, scene, mesh, world, this.isFrozen);
+
+        // Normal Matrix
+        if (defines.OBJECTSPACE_NORMALMAP) {
+            world.toNormalMatrix(this._normalMatrix);
+            this.bindOnlyNormalMatrix(this._normalMatrix);
+        }
+
+        let mustRebind = this._mustRebind(scene, effect, mesh.visibility);
+
+        // Bones
+        MaterialHelper.BindBonesParameters(mesh, effect);
+        let ubo = this._uniformBuffer;
+        if (mustRebind) {
+            ubo.bindToEffect(effect, "Material");
+
+            this.bindViewProjection(effect);
+            if (!ubo.useUbo || !this.isFrozen || !ubo.isSync) {
+
+                if (StandardMaterial.FresnelEnabled && defines.FRESNEL) {
+                    // Fresnel
+                    if (this.diffuseFresnelParameters && this.diffuseFresnelParameters.isEnabled) {
+                        ubo.updateColor4("diffuseLeftColor", this.diffuseFresnelParameters.leftColor, this.diffuseFresnelParameters.power);
+                        ubo.updateColor4("diffuseRightColor", this.diffuseFresnelParameters.rightColor, this.diffuseFresnelParameters.bias);
+                    }
+
+                    if (this.opacityFresnelParameters && this.opacityFresnelParameters.isEnabled) {
+                        ubo.updateColor4("opacityParts", new Color3(this.opacityFresnelParameters.leftColor.toLuminance(), this.opacityFresnelParameters.rightColor.toLuminance(), this.opacityFresnelParameters.bias), this.opacityFresnelParameters.power);
+                    }
+
+                    if (this.reflectionFresnelParameters && this.reflectionFresnelParameters.isEnabled) {
+                        ubo.updateColor4("reflectionLeftColor", this.reflectionFresnelParameters.leftColor, this.reflectionFresnelParameters.power);
+                        ubo.updateColor4("reflectionRightColor", this.reflectionFresnelParameters.rightColor, this.reflectionFresnelParameters.bias);
+                    }
+
+                    if (this.refractionFresnelParameters && this.refractionFresnelParameters.isEnabled) {
+                        ubo.updateColor4("refractionLeftColor", this.refractionFresnelParameters.leftColor, this.refractionFresnelParameters.power);
+                        ubo.updateColor4("refractionRightColor", this.refractionFresnelParameters.rightColor, this.refractionFresnelParameters.bias);
+                    }
+
+                    if (this.emissiveFresnelParameters && this.emissiveFresnelParameters.isEnabled) {
+                        ubo.updateColor4("emissiveLeftColor", this.emissiveFresnelParameters.leftColor, this.emissiveFresnelParameters.power);
+                        ubo.updateColor4("emissiveRightColor", this.emissiveFresnelParameters.rightColor, this.emissiveFresnelParameters.bias);
+                    }
+                }
+
+                // Textures
+                if (scene.texturesEnabled) {
+                    if (this._diffuseTexture && StandardMaterial.DiffuseTextureEnabled) {
+                        ubo.updateFloat2("vDiffuseInfos", this._diffuseTexture.coordinatesIndex, this._diffuseTexture.level);
+                        MaterialHelper.BindTextureMatrix(this._diffuseTexture, ubo, "diffuse");
+
+                    }
+
+                    if (this._ambientTexture && StandardMaterial.AmbientTextureEnabled) {
+                        ubo.updateFloat2("vAmbientInfos", this._ambientTexture.coordinatesIndex, this._ambientTexture.level);
+                        MaterialHelper.BindTextureMatrix(this._ambientTexture, ubo, "ambient");
+                    }
+
+                    if (this._opacityTexture && StandardMaterial.OpacityTextureEnabled) {
+                        ubo.updateFloat2("vOpacityInfos", this._opacityTexture.coordinatesIndex, this._opacityTexture.level);
+                        MaterialHelper.BindTextureMatrix(this._opacityTexture, ubo, "opacity");
+                    }
+
+                    if (this._hasAlphaChannel()) {
+                        ubo.updateFloat("alphaCutOff", this.alphaCutOff);
+                    }
+
+                    if (this._reflectionTexture && StandardMaterial.ReflectionTextureEnabled) {
+                        ubo.updateFloat2("vReflectionInfos", this._reflectionTexture.level, this.roughness);
+                        ubo.updateMatrix("reflectionMatrix", this._reflectionTexture.getReflectionTextureMatrix());
+
+                        if ((<any>this._reflectionTexture).boundingBoxSize) {
+                            let cubeTexture = <CubeTexture>this._reflectionTexture;
+
+                            ubo.updateVector3("vReflectionPosition", cubeTexture.boundingBoxPosition);
+                            ubo.updateVector3("vReflectionSize", cubeTexture.boundingBoxSize);
+                        }
+                    }
+
+                    if (this._emissiveTexture && StandardMaterial.EmissiveTextureEnabled) {
+                        ubo.updateFloat2("vEmissiveInfos", this._emissiveTexture.coordinatesIndex, this._emissiveTexture.level);
+                        MaterialHelper.BindTextureMatrix(this._emissiveTexture, ubo, "emissive");
+                    }
+
+                    if (this._lightmapTexture && StandardMaterial.LightmapTextureEnabled) {
+                        ubo.updateFloat2("vLightmapInfos", this._lightmapTexture.coordinatesIndex, this._lightmapTexture.level);
+                        MaterialHelper.BindTextureMatrix(this._lightmapTexture, ubo, "lightmap");
+                    }
+
+                    if (this._specularTexture && StandardMaterial.SpecularTextureEnabled) {
+                        ubo.updateFloat2("vSpecularInfos", this._specularTexture.coordinatesIndex, this._specularTexture.level);
+                        MaterialHelper.BindTextureMatrix(this._specularTexture, ubo, "specular");
+                    }
+
+                    if (this._bumpTexture && scene.getEngine().getCaps().standardDerivatives && StandardMaterial.BumpTextureEnabled) {
+                        ubo.updateFloat3("vBumpInfos", this._bumpTexture.coordinatesIndex, 1.0 / this._bumpTexture.level, this.parallaxScaleBias);
+                        MaterialHelper.BindTextureMatrix(this._bumpTexture, ubo, "bump");
+
+                        if (scene._mirroredCameraPosition) {
+                            ubo.updateFloat2("vTangentSpaceParams", this._invertNormalMapX ? 1.0 : -1.0, this._invertNormalMapY ? 1.0 : -1.0);
+                        } else {
+                            ubo.updateFloat2("vTangentSpaceParams", this._invertNormalMapX ? -1.0 : 1.0, this._invertNormalMapY ? -1.0 : 1.0);
+                        }
+                    }
+
+                    if (this._refractionTexture && StandardMaterial.RefractionTextureEnabled) {
+                        var depth = 1.0;
+                        if (!this._refractionTexture.isCube) {
+                            ubo.updateMatrix("refractionMatrix", this._refractionTexture.getReflectionTextureMatrix());
+
+                            if ((<any>this._refractionTexture).depth) {
+                                depth = (<any>this._refractionTexture).depth;
+                            }
+                        }
+                        ubo.updateFloat4("vRefractionInfos", this._refractionTexture.level, this.indexOfRefraction, depth, this.invertRefractionY ? -1 : 1);
+
+                        if ((<any>this._refractionTexture).boundingBoxSize) {
+                            let cubeTexture = <CubeTexture>this._refractionTexture;
+
+                            ubo.updateVector3("vRefractionPosition", cubeTexture.boundingBoxPosition);
+                            ubo.updateVector3("vRefractionSize", cubeTexture.boundingBoxSize);
+                        }
+                    }
+                }
+
+                // Point size
+                if (this.pointsCloud) {
+                    ubo.updateFloat("pointSize", this.pointSize);
+                }
+
+                if (defines.SPECULARTERM) {
+                    ubo.updateColor4("vSpecularColor", this.specularColor, this.specularPower);
+                }
+
+                ubo.updateColor3("vEmissiveColor", StandardMaterial.EmissiveTextureEnabled ? this.emissiveColor : Color3.BlackReadOnly);
+                ubo.updateColor4("vDiffuseColor", this.diffuseColor, this.alpha);
+
+                scene.ambientColor.multiplyToRef(this.ambientColor, this._globalAmbientColor);
+                ubo.updateColor3("vAmbientColor", this._globalAmbientColor);
+            }
+
+            // Textures
+            if (scene.texturesEnabled) {
+                if (this._diffuseTexture && StandardMaterial.DiffuseTextureEnabled) {
+                    effect.setTexture("diffuseSampler", this._diffuseTexture);
+                }
+
+                if (this._ambientTexture && StandardMaterial.AmbientTextureEnabled) {
+                    effect.setTexture("ambientSampler", this._ambientTexture);
+                }
+
+                if (this._opacityTexture && StandardMaterial.OpacityTextureEnabled) {
+                    effect.setTexture("opacitySampler", this._opacityTexture);
+                }
+
+                if (this._reflectionTexture && StandardMaterial.ReflectionTextureEnabled) {
+                    if (this._reflectionTexture.isCube) {
+                        effect.setTexture("reflectionCubeSampler", this._reflectionTexture);
+                    } else {
+                        effect.setTexture("reflection2DSampler", this._reflectionTexture);
+                    }
+                }
+
+                if (this._emissiveTexture && StandardMaterial.EmissiveTextureEnabled) {
+                    effect.setTexture("emissiveSampler", this._emissiveTexture);
+                }
+
+                if (this._lightmapTexture && StandardMaterial.LightmapTextureEnabled) {
+                    effect.setTexture("lightmapSampler", this._lightmapTexture);
+                }
+
+                if (this._specularTexture && StandardMaterial.SpecularTextureEnabled) {
+                    effect.setTexture("specularSampler", this._specularTexture);
+                }
+
+                if (this._bumpTexture && scene.getEngine().getCaps().standardDerivatives && StandardMaterial.BumpTextureEnabled) {
+                    effect.setTexture("bumpSampler", this._bumpTexture);
+                }
+
+                if (this._refractionTexture && StandardMaterial.RefractionTextureEnabled) {
+                    var depth = 1.0;
+                    if (this._refractionTexture.isCube) {
+                        effect.setTexture("refractionCubeSampler", this._refractionTexture);
+                    } else {
+                        effect.setTexture("refraction2DSampler", this._refractionTexture);
+                    }
+                }
+            }
+
+            // OIT with depth peeling
+            if (this.getScene().useOrderIndependentTransparency && this.needAlphaBlendingForMesh(mesh)) {
+                this.getScene().depthPeelingRenderer!.bind(effect);
+            }
+
+            this.detailMap.bindForSubMesh(ubo, scene, this.isFrozen);
+
+            // Clip plane
+            MaterialHelper.BindClipPlane(effect, scene);
+
+            // Colors
+            this.bindEyePosition(effect);
+        }
+
+        if (mustRebind || !this.isFrozen) {
+            // Lights
+            if (scene.lightsEnabled && !this._disableLighting) {
+                MaterialHelper.BindLights(scene, mesh, effect, defines, this._maxSimultaneousLights);
+            }
+
+            // View
+            if (scene.fogEnabled && mesh.applyFog && scene.fogMode !== Scene.FOGMODE_NONE || this._reflectionTexture || this._refractionTexture || mesh.receiveShadows) {
+                this.bindView(effect);
+            }
+
+            // Fog
+            MaterialHelper.BindFogParameters(scene, mesh, effect);
+
+            // Morph targets
+            if (defines.NUM_MORPH_INFLUENCERS) {
+                MaterialHelper.BindMorphTargetParameters(mesh, effect);
+            }
+
+            // Log. depth
+            if (this.useLogarithmicDepth) {
+                MaterialHelper.BindLogDepth(defines, effect, scene);
+            }
+
+            // image processing
+            if (this._imageProcessingConfiguration && !this._imageProcessingConfiguration.applyByPostProcess) {
+                this._imageProcessingConfiguration.bind(this._activeEffect);
+            }
+        }
+
+        this._afterBind(mesh, this._activeEffect);
+        ubo.update();
+    }
+
+    /**
+     * Get the list of animatables in the material.
+     * @returns the list of animatables object used in the material
+     */
+    public getAnimatables(): IAnimatable[] {
+        var results = [];
+
+        if (this._diffuseTexture && this._diffuseTexture.animations && this._diffuseTexture.animations.length > 0) {
+            results.push(this._diffuseTexture);
+        }
+
+        if (this._ambientTexture && this._ambientTexture.animations && this._ambientTexture.animations.length > 0) {
+            results.push(this._ambientTexture);
+        }
+
+        if (this._opacityTexture && this._opacityTexture.animations && this._opacityTexture.animations.length > 0) {
+            results.push(this._opacityTexture);
+        }
+
+        if (this._reflectionTexture && this._reflectionTexture.animations && this._reflectionTexture.animations.length > 0) {
+            results.push(this._reflectionTexture);
+        }
+
+        if (this._emissiveTexture && this._emissiveTexture.animations && this._emissiveTexture.animations.length > 0) {
+            results.push(this._emissiveTexture);
+        }
+
+        if (this._specularTexture && this._specularTexture.animations && this._specularTexture.animations.length > 0) {
+            results.push(this._specularTexture);
+        }
+
+        if (this._bumpTexture && this._bumpTexture.animations && this._bumpTexture.animations.length > 0) {
+            results.push(this._bumpTexture);
+        }
+
+        if (this._lightmapTexture && this._lightmapTexture.animations && this._lightmapTexture.animations.length > 0) {
+            results.push(this._lightmapTexture);
+        }
+
+        if (this._refractionTexture && this._refractionTexture.animations && this._refractionTexture.animations.length > 0) {
+            results.push(this._refractionTexture);
+        }
+
+        this.detailMap.getAnimatables(results);
+
+        return results;
+    }
+
+    /**
+     * Gets the active textures from the material
+     * @returns an array of textures
+     */
+    public getActiveTextures(): BaseTexture[] {
+        var activeTextures = super.getActiveTextures();
+
+        if (this._diffuseTexture) {
+            activeTextures.push(this._diffuseTexture);
+        }
+
+        if (this._ambientTexture) {
+            activeTextures.push(this._ambientTexture);
+        }
+
+        if (this._opacityTexture) {
+            activeTextures.push(this._opacityTexture);
+        }
+
+        if (this._reflectionTexture) {
+            activeTextures.push(this._reflectionTexture);
+        }
+
+        if (this._emissiveTexture) {
+            activeTextures.push(this._emissiveTexture);
+        }
+
+        if (this._specularTexture) {
+            activeTextures.push(this._specularTexture);
+        }
+
+        if (this._bumpTexture) {
+            activeTextures.push(this._bumpTexture);
+        }
+
+        if (this._lightmapTexture) {
+            activeTextures.push(this._lightmapTexture);
+        }
+
+        if (this._refractionTexture) {
+            activeTextures.push(this._refractionTexture);
+        }
+
+        this.detailMap.getActiveTextures(activeTextures);
+
+        return activeTextures;
+    }
+
+    /**
+     * Specifies if the material uses a texture
+     * @param texture defines the texture to check against the material
+     * @returns a boolean specifying if the material uses the texture
+     */
+    public hasTexture(texture: BaseTexture): boolean {
+        if (super.hasTexture(texture)) {
+            return true;
+        }
+
+        if (this._diffuseTexture === texture) {
+            return true;
+        }
+
+        if (this._ambientTexture === texture) {
+            return true;
+        }
+
+        if (this._opacityTexture === texture) {
+            return true;
+        }
+
+        if (this._reflectionTexture === texture) {
+            return true;
+        }
+
+        if (this._emissiveTexture === texture) {
+            return true;
+        }
+
+        if (this._specularTexture === texture) {
+            return true;
+        }
+
+        if (this._bumpTexture === texture) {
+            return true;
+        }
+
+        if (this._lightmapTexture === texture) {
+            return true;
+        }
+
+        if (this._refractionTexture === texture) {
+            return true;
+        }
+
+        return this.detailMap.hasTexture(texture);
+    }
+
+    /**
+     * Disposes the material
+     * @param forceDisposeEffect specifies if effects should be forcefully disposed
+     * @param forceDisposeTextures specifies if textures should be forcefully disposed
+     */
+    public dispose(forceDisposeEffect?: boolean, forceDisposeTextures?: boolean): void {
+        if (forceDisposeTextures) {
+            this._diffuseTexture?.dispose();
+            this._ambientTexture?.dispose();
+            this._opacityTexture?.dispose();
+            this._reflectionTexture?.dispose();
+            this._emissiveTexture?.dispose();
+            this._specularTexture?.dispose();
+            this._bumpTexture?.dispose();
+            this._lightmapTexture?.dispose();
+            this._refractionTexture?.dispose();
+        }
+
+        this.detailMap.dispose(forceDisposeTextures);
+
+        if (this._imageProcessingConfiguration && this._imageProcessingObserver) {
+            this._imageProcessingConfiguration.onUpdateParameters.remove(this._imageProcessingObserver);
+        }
+
+        super.dispose(forceDisposeEffect, forceDisposeTextures);
+    }
+
+    /**
+     * Makes a duplicate of the material, and gives it a new name
+     * @param name defines the new name for the duplicated material
+     * @returns the cloned material
+     */
+    public clone(name: string): StandardMaterial {
+        var result = SerializationHelper.Clone(() => new StandardMaterial(name, this.getScene()), this);
+
+        result.name = name;
+        result.id = name;
+
+        this.stencil.copyTo(result.stencil);
+
+        return result;
+    }
+
+    /**
+     * Serializes this material in a JSON representation
+     * @returns the serialized material object
+     */
+    public serialize(): any {
+        const serializationObject = SerializationHelper.Serialize(this);
+
+        serializationObject.stencil = this.stencil.serialize();
+
+        return serializationObject;
+    }
+
+    /**
+     * Creates a standard material from parsed material data
+     * @param source defines the JSON representation of the material
+     * @param scene defines the hosting scene
+     * @param rootUrl defines the root URL to use to load textures and relative dependencies
+     * @returns a new standard material
+     */
+    public static Parse(source: any, scene: Scene, rootUrl: string): StandardMaterial {
+        const material = SerializationHelper.Parse(() => new StandardMaterial(source.name, scene), source, scene, rootUrl);
+
+        if (source.stencil) {
+            material.stencil.parse(source.stencil, scene, rootUrl);
+        }
+
+        return material;
+    }
+
+    // Flags used to enable or disable a type of texture for all Standard Materials
+    /**
+     * Are diffuse textures enabled in the application.
+     */
+    public static get DiffuseTextureEnabled(): boolean {
+        return MaterialFlags.DiffuseTextureEnabled;
+    }
+    public static set DiffuseTextureEnabled(value: boolean) {
+        MaterialFlags.DiffuseTextureEnabled = value;
+    }
+
+    /**
+     * Are detail textures enabled in the application.
+     */
+    public static get DetailTextureEnabled(): boolean {
+        return MaterialFlags.DetailTextureEnabled;
+    }
+    public static set DetailTextureEnabled(value: boolean) {
+        MaterialFlags.DetailTextureEnabled = value;
+    }
+
+    /**
+     * Are ambient textures enabled in the application.
+     */
+    public static get AmbientTextureEnabled(): boolean {
+        return MaterialFlags.AmbientTextureEnabled;
+    }
+    public static set AmbientTextureEnabled(value: boolean) {
+        MaterialFlags.AmbientTextureEnabled = value;
+    }
+
+    /**
+     * Are opacity textures enabled in the application.
+     */
+    public static get OpacityTextureEnabled(): boolean {
+        return MaterialFlags.OpacityTextureEnabled;
+    }
+    public static set OpacityTextureEnabled(value: boolean) {
+        MaterialFlags.OpacityTextureEnabled = value;
+    }
+
+    /**
+     * Are reflection textures enabled in the application.
+     */
+    public static get ReflectionTextureEnabled(): boolean {
+        return MaterialFlags.ReflectionTextureEnabled;
+    }
+    public static set ReflectionTextureEnabled(value: boolean) {
+        MaterialFlags.ReflectionTextureEnabled = value;
+    }
+
+    /**
+     * Are emissive textures enabled in the application.
+     */
+    public static get EmissiveTextureEnabled(): boolean {
+        return MaterialFlags.EmissiveTextureEnabled;
+    }
+    public static set EmissiveTextureEnabled(value: boolean) {
+        MaterialFlags.EmissiveTextureEnabled = value;
+    }
+
+    /**
+     * Are specular textures enabled in the application.
+     */
+    public static get SpecularTextureEnabled(): boolean {
+        return MaterialFlags.SpecularTextureEnabled;
+    }
+    public static set SpecularTextureEnabled(value: boolean) {
+        MaterialFlags.SpecularTextureEnabled = value;
+    }
+
+    /**
+     * Are bump textures enabled in the application.
+     */
+    public static get BumpTextureEnabled(): boolean {
+        return MaterialFlags.BumpTextureEnabled;
+    }
+    public static set BumpTextureEnabled(value: boolean) {
+        MaterialFlags.BumpTextureEnabled = value;
+    }
+
+    /**
+     * Are lightmap textures enabled in the application.
+     */
+    public static get LightmapTextureEnabled(): boolean {
+        return MaterialFlags.LightmapTextureEnabled;
+    }
+    public static set LightmapTextureEnabled(value: boolean) {
+        MaterialFlags.LightmapTextureEnabled = value;
+    }
+
+    /**
+     * Are refraction textures enabled in the application.
+     */
+    public static get RefractionTextureEnabled(): boolean {
+        return MaterialFlags.RefractionTextureEnabled;
+    }
+    public static set RefractionTextureEnabled(value: boolean) {
+        MaterialFlags.RefractionTextureEnabled = value;
+    }
+
+    /**
+     * Are color grading textures enabled in the application.
+     */
+    public static get ColorGradingTextureEnabled(): boolean {
+        return MaterialFlags.ColorGradingTextureEnabled;
+    }
+    public static set ColorGradingTextureEnabled(value: boolean) {
+        MaterialFlags.ColorGradingTextureEnabled = value;
+    }
+
+    /**
+     * Are fresnels enabled in the application.
+     */
+    public static get FresnelEnabled(): boolean {
+        return MaterialFlags.FresnelEnabled;
+    }
+    public static set FresnelEnabled(value: boolean) {
+        MaterialFlags.FresnelEnabled = value;
+    }
+}
+
+_TypeStore.RegisteredTypes["BABYLON.StandardMaterial"] = StandardMaterial;
+
+Scene.DefaultMaterialFactory = (scene: Scene) => {
+    return new StandardMaterial("default material", scene);
+};