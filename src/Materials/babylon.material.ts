﻿module BABYLON {
    export class MaterialDefines {
        private _keys: string[];
        private _isDirty = true;
        public _renderId: number;

        public _areLightsDirty = true;
        public _areAttributesDirty = true;
        public _areTexturesDirty = true;
        public _areFresnelDirty = true;
        public _areMiscDirty = true;    

        public _normals = false;
        public _uvs = false;

        public _needNormals = false;
        public _needUVs = false;

        public get isDirty(): boolean {
            return this._isDirty;
        }

        public markAsProcessed() {
            this._isDirty = false;
            this._areAttributesDirty = false;
            this._areTexturesDirty = false;
            this._areFresnelDirty = false;
            this._areLightsDirty = false;
            this._areMiscDirty = false;
        }

        public markAsUnprocessed() {
            this._isDirty = true;
        }

        public markAllAsDirty() {
            this._areTexturesDirty = true;
            this._areAttributesDirty = true;
            this._areLightsDirty = true;
            this._areFresnelDirty = true;
            this._areMiscDirty = true;
            this._isDirty = true;
        }

        public markAsLightDirty() {
            this._areLightsDirty = true;
            this._isDirty = true;
        }

        public markAsAttributesDirty() {
            this._areAttributesDirty = true;
            this._isDirty = true;
        }
        
        public markAsTexturesDirty() {
            this._areTexturesDirty = true;
            this._isDirty = true;
        }

        public markAsFresnelDirty() {
            this._areFresnelDirty = true;
            this._isDirty = true;
        }

        public markAsMiscDirty() {
            this._areMiscDirty = true;
            this._isDirty = true;
        }

        public rebuild() {
            if (this._keys) {
                delete this._keys;
            }

            this._keys = [];

            for (var key of Object.keys(this)) {
                if (key[0] === "_") {
                    continue;
                }

                this._keys.push(key);
            }
        } 

        public isEqual(other: MaterialDefines): boolean {
            if (this._keys.length !== other._keys.length) {
                return false;
            }

            for (var index = 0; index < this._keys.length; index++) {
                var prop = this._keys[index];

                if (this[prop] !== other[prop]) {
                    return false;
                }
            }

            return true;
        }

        public cloneTo(other: MaterialDefines): void {
            if (this._keys.length !== other._keys.length) {
                other._keys = this._keys.slice(0);
            }

            for (var index = 0; index < this._keys.length; index++) {
                var prop = this._keys[index];

                other[prop] = this[prop];
            }
        }

        public reset(): void {
            for (var index = 0; index < this._keys.length; index++) {
                var prop = this._keys[index];

                if (typeof (this[prop]) === "number") {
                    this[prop] = 0;

                } else {
                    this[prop] = false;
                }
            }
        }

        public toString(): string {
            var result = "";
            for (var index = 0; index < this._keys.length; index++) {
                var prop = this._keys[index];
                var value = this[prop];

                if (typeof (value) === "number") {
                    result += "#define " + prop + " " + this[prop] + "\n";

                } else if (value) {
                    result += "#define " + prop + "\n";
                }
            }

            return result;
        }
    }

    export class Material {
        private static _TriangleFillMode = 0;
        private static _WireFrameFillMode = 1;
        private static _PointFillMode = 2;

        public static get TriangleFillMode(): number {
            return Material._TriangleFillMode;
        }

        public static get WireFrameFillMode(): number {
            return Material._WireFrameFillMode;
        }

        public static get PointFillMode(): number {
            return Material._PointFillMode;
        }

        private static _ClockWiseSideOrientation = 0;
        private static _CounterClockWiseSideOrientation = 1;

        public static get ClockWiseSideOrientation(): number {
            return Material._ClockWiseSideOrientation;
        }

        public static get CounterClockWiseSideOrientation(): number {
            return Material._CounterClockWiseSideOrientation;
        }

        private static _TextureDirtyFlag = 0;
        private static _LightDirtyFlag = 1;
        private static _FresnelDirtyFlag = 2;
        private static _AttributesDirtyFlag = 4;
        private static _MiscDirtyFlag = 8;

        public static get TextureDirtyFlag(): number {
            return Material._TextureDirtyFlag;
        }

        public static get LightDirtyFlag(): number {
            return Material._LightDirtyFlag;
        }

        public static get FresnelDirtyFlag(): number {
            return Material._FresnelDirtyFlag;
        }

        public static get AttributesDirtyFlag(): number {
            return Material._AttributesDirtyFlag;
        }

        public static get MiscDirtyFlag(): number {
            return Material._MiscDirtyFlag;
        }

        @serialize()
        public id: string;

        @serialize()
        public name: string;

        @serialize()
        public checkReadyOnEveryCall = false;

        @serialize()
        public checkReadyOnlyOnce = false;

        @serialize()
        public state = "";

        @serialize()
        public alpha = 1.0;

        @serialize("backFaceCulling")
        protected _backFaceCulling = true;
        public set backFaceCulling(value : boolean) {
            if (this._backFaceCulling === value) {
                return;
            }
            this._backFaceCulling = value;
            this.markAsDirty(Material.TextureDirtyFlag);
        }
        public get backFaceCulling(): boolean {
            return this._backFaceCulling;
        }          

        @serialize()
        public sideOrientation: number;

        public onCompiled: (effect: Effect) => void;
        public onError: (effect: Effect, errors: string) => void;
        public getRenderTargetTextures: () => SmartArray<RenderTargetTexture>;

        public doNotSerialize = false;

        public storeEffectOnSubMeshes = false;

        /**
        * An event triggered when the material is disposed.
        * @type {BABYLON.Observable}
        */
        public onDisposeObservable = new Observable<Material>();

        private _onDisposeObserver: Observer<Material>;
        public set onDispose(callback: () => void) {
            if (this._onDisposeObserver) {
                this.onDisposeObservable.remove(this._onDisposeObserver);
            }
            this._onDisposeObserver = this.onDisposeObservable.add(callback);
        }

        /**
        * An event triggered when the material is bound.
        * @type {BABYLON.Observable}
        */
        public onBindObservable = new Observable<AbstractMesh>();

        private _onBindObserver: Observer<AbstractMesh>;
        public set onBind(callback: (Mesh: AbstractMesh) => void) {
            if (this._onBindObserver) {
                this.onBindObservable.remove(this._onBindObserver);
            }
            this._onBindObserver = this.onBindObservable.add(callback);
        }

        /**
        * An event triggered when the material is unbound.
        * @type {BABYLON.Observable}
        */
        public onUnBindObservable = new Observable<Material>();


        @serialize()
        public alphaMode = Engine.ALPHA_COMBINE;

        @serialize()
        public disableDepthWrite = false;

        @serialize("fogEnabled")
        private _fogEnabled = true;
        public set fogEnabled(value : boolean) {
            if (this._fogEnabled === value) {
                return;
            }
            this._fogEnabled = value;
            this.markAsDirty(Material.MiscDirtyFlag);
        }
        public get fogEnabled(): boolean {
            return this._fogEnabled;
        }         

        @serialize()
        public pointSize = 1.0;

        @serialize()
        public zOffset = 0;

        @serialize()
        public get wireframe(): boolean {
            return this._fillMode === Material.WireFrameFillMode;
        }

        public set wireframe(value: boolean) {
            this._fillMode = (value ? Material.WireFrameFillMode : Material.TriangleFillMode);
        }

        @serialize()
        public get pointsCloud(): boolean {
            return this._fillMode === Material.PointFillMode;
        }

        public set pointsCloud(value: boolean) {
            this._fillMode = (value ? Material.PointFillMode : Material.TriangleFillMode);            
        }

        @serialize()
        public get fillMode(): number {
            return this._fillMode;
        }

        public set fillMode(value: number) {
            if (this._fillMode === value) {
                return;
            }

            this._fillMode = value;
            this.markAsDirty(Material.MiscDirtyFlag);
        }

        public _effect: Effect;
        public _wasPreviouslyReady = false;
        private _scene: Scene;
        private _fillMode = Material.TriangleFillMode;
        private _cachedDepthWriteState: boolean;

        protected _uniformBuffer: UniformBuffer;

        constructor(name: string, scene: Scene, doNotAdd?: boolean) {
            this.name = name;
            this.id = name;

            this._scene = scene || Engine.LastCreatedScene;

            if (this._scene.useRightHandedSystem) {
                this.sideOrientation = Material.ClockWiseSideOrientation;
            } else {
                this.sideOrientation = Material.CounterClockWiseSideOrientation;
            }

            this._uniformBuffer = new UniformBuffer(this._scene.getEngine());

            if (!doNotAdd) {
                this._scene.materials.push(this);
            }
        }

        /**
         * @param {boolean} fullDetails - support for multiple levels of logging within scene loading
         * subclasses should override adding information pertainent to themselves
         */
        public toString(fullDetails? : boolean) : string {
            var ret = "Name: " + this.name;
            if (fullDetails){
            }
            return ret;
        } 

        /**
         * Child classes can use it to update shaders         
         */
        public markAsDirty(flag: number): void {

        }
        
        public getClassName(): string {
            return "Material";
        }
        
        public get isFrozen(): boolean {
            return this.checkReadyOnlyOnce;
        }

        public freeze(): void {
            this.checkReadyOnlyOnce = true;
        }

        public unfreeze(): void {
            this.checkReadyOnlyOnce = false;
        }

        public isReady(mesh?: AbstractMesh, useInstances?: boolean): boolean {
            return true;
        }

        public isReadyForSubMesh(mesh: AbstractMesh, subMesh: SubMesh, useInstances?: boolean): boolean {
            return false;            
        }

        public getEffect(): Effect {
            return this._effect;
        }

        public getScene(): Scene {
            return this._scene;
        }

        public needAlphaBlending(): boolean {
            return (this.alpha < 1.0);
        }

        public needAlphaTesting(): boolean {
            return false;
        }

        public getAlphaTestTexture(): BaseTexture {
            return null;
        }
        
        public markDirty(): void {
            this._wasPreviouslyReady = false;
        }

        public _preBind(effect?: Effect): void {
            var engine = this._scene.getEngine();

            var reverse = this.sideOrientation === Material.ClockWiseSideOrientation;

            engine.enableEffect(effect ? effect : this._effect);
            engine.setState(this.backFaceCulling, this.zOffset, false, reverse);
        }

        public bind(world: Matrix, mesh?: Mesh): void {
        }

        public bindForSubMesh(world: Matrix, mesh: Mesh, subMesh: SubMesh): void {            
        }

        public bindOnlyWorldMatrix(world: Matrix): void {
        }

        public bindSceneUniformBuffer(effect: Effect, sceneUbo: UniformBuffer): void {
            sceneUbo.bindToEffect(effect, "Scene");
        }

        public bindView(effect: Effect): void {
            if (this.getScene().getEngine().webGLVersion === 1) {
                effect.setMatrix("view", this.getScene().getViewMatrix());
            }
        }

        public bindViewProjection(effect: Effect): void {
            if (this.getScene().getEngine().webGLVersion === 1) {
                effect.setMatrix("viewProjection", this.getScene().getTransformMatrix());
            }
        }

        protected _afterBind(mesh: Mesh): void {
            this._scene._cachedMaterial = this;

            this.onBindObservable.notifyObservers(mesh);

            if (this.disableDepthWrite) {
                var engine = this._scene.getEngine();
                this._cachedDepthWriteState = engine.getDepthWrite();
                engine.setDepthWrite(false);
            }
        }

        public unbind(): void {

            this.onUnBindObservable.notifyObservers(this);

            if (this.disableDepthWrite) {
                var engine = this._scene.getEngine();
                engine.setDepthWrite(this._cachedDepthWriteState);
            }
        }

        public clone(name: string): Material {
            return null;
        }

        public getBindedMeshes(): AbstractMesh[] {
            var result = new Array<AbstractMesh>();

            for (var index = 0; index < this._scene.meshes.length; index++) {
                var mesh = this._scene.meshes[index];

                if (mesh.material === this) {
                    result.push(mesh);
                }
            }

            return result;
        }

        public dispose(forceDisposeEffect?: boolean, forceDisposeTextures?: boolean): void {
            // Animations
            this.getScene().stopAnimation(this);

            // Remove from scene
            var index = this._scene.materials.indexOf(this);
            if (index >= 0) {
                this._scene.materials.splice(index, 1);
            }

            // Remove from meshes
            for (index = 0; index < this._scene.meshes.length; index++) {
                var mesh = this._scene.meshes[index];

                if (mesh.material === this) {
                    mesh.material = null;
                
                    if ((<Mesh>mesh).geometry) {
                        var geometry = (<Mesh>mesh).geometry;

                        if (this.storeEffectOnSubMeshes) {
                            for (var subMesh of mesh.subMeshes) {
                                geometry._releaseVertexArrayObject(subMesh._materialEffect);
                            }
                        } else {
                            geometry._releaseVertexArrayObject(this._effect)
                        }
                    }
                }
            }

<<<<<<< HEAD
            this._uniformBuffer.dispose();

=======
            // Shader are kept in cache for further use but we can get rid of this by using forceDisposeEffect
            if (forceDisposeEffect && this._effect) {
                    if (this.storeEffectOnSubMeshes) {
                        for (var subMesh of mesh.subMeshes) {
                            this._scene.getEngine()._releaseEffect(subMesh._materialEffect); 
                        }
                    } else {
                        this._scene.getEngine()._releaseEffect(this._effect);                    
                    }

                this._effect = null;
            }
            
>>>>>>> 26e5ac80
            // Callback
            this.onDisposeObservable.notifyObservers(this);

            this.onDisposeObservable.clear();
            this.onBindObservable.clear();
            this.onUnBindObservable.clear();
        }

        public serialize(): any {
            return SerializationHelper.Serialize(this);
        }

        public static ParseMultiMaterial(parsedMultiMaterial: any, scene: Scene): MultiMaterial {
            var multiMaterial = new BABYLON.MultiMaterial(parsedMultiMaterial.name, scene);

            multiMaterial.id = parsedMultiMaterial.id;

            Tags.AddTagsTo(multiMaterial, parsedMultiMaterial.tags);

            for (var matIndex = 0; matIndex < parsedMultiMaterial.materials.length; matIndex++) {
                var subMatId = parsedMultiMaterial.materials[matIndex];

                if (subMatId) {
                    multiMaterial.subMaterials.push(scene.getMaterialByID(subMatId));
                } else {
                    multiMaterial.subMaterials.push(null);
                }
            }

            return multiMaterial;
        }

        public static Parse(parsedMaterial: any, scene: Scene, rootUrl: string) {
            if (!parsedMaterial.customType) {
                return StandardMaterial.Parse(parsedMaterial, scene, rootUrl);
            }

            var materialType = Tools.Instantiate(parsedMaterial.customType);
            return materialType.Parse(parsedMaterial, scene, rootUrl);;
        }
    }
} <|MERGE_RESOLUTION|>--- conflicted
+++ resolved
@@ -1,590 +1,587 @@
-﻿module BABYLON {
-    export class MaterialDefines {
-        private _keys: string[];
-        private _isDirty = true;
-        public _renderId: number;
-
-        public _areLightsDirty = true;
-        public _areAttributesDirty = true;
-        public _areTexturesDirty = true;
-        public _areFresnelDirty = true;
-        public _areMiscDirty = true;    
-
-        public _normals = false;
-        public _uvs = false;
-
-        public _needNormals = false;
-        public _needUVs = false;
-
-        public get isDirty(): boolean {
-            return this._isDirty;
-        }
-
-        public markAsProcessed() {
-            this._isDirty = false;
-            this._areAttributesDirty = false;
-            this._areTexturesDirty = false;
-            this._areFresnelDirty = false;
-            this._areLightsDirty = false;
-            this._areMiscDirty = false;
-        }
-
-        public markAsUnprocessed() {
-            this._isDirty = true;
-        }
-
-        public markAllAsDirty() {
-            this._areTexturesDirty = true;
-            this._areAttributesDirty = true;
-            this._areLightsDirty = true;
-            this._areFresnelDirty = true;
-            this._areMiscDirty = true;
-            this._isDirty = true;
-        }
-
-        public markAsLightDirty() {
-            this._areLightsDirty = true;
-            this._isDirty = true;
-        }
-
-        public markAsAttributesDirty() {
-            this._areAttributesDirty = true;
-            this._isDirty = true;
-        }
-        
-        public markAsTexturesDirty() {
-            this._areTexturesDirty = true;
-            this._isDirty = true;
-        }
-
-        public markAsFresnelDirty() {
-            this._areFresnelDirty = true;
-            this._isDirty = true;
-        }
-
-        public markAsMiscDirty() {
-            this._areMiscDirty = true;
-            this._isDirty = true;
-        }
-
-        public rebuild() {
-            if (this._keys) {
-                delete this._keys;
-            }
-
-            this._keys = [];
-
-            for (var key of Object.keys(this)) {
-                if (key[0] === "_") {
-                    continue;
-                }
-
-                this._keys.push(key);
-            }
-        } 
-
-        public isEqual(other: MaterialDefines): boolean {
-            if (this._keys.length !== other._keys.length) {
-                return false;
-            }
-
-            for (var index = 0; index < this._keys.length; index++) {
-                var prop = this._keys[index];
-
-                if (this[prop] !== other[prop]) {
-                    return false;
-                }
-            }
-
-            return true;
-        }
-
-        public cloneTo(other: MaterialDefines): void {
-            if (this._keys.length !== other._keys.length) {
-                other._keys = this._keys.slice(0);
-            }
-
-            for (var index = 0; index < this._keys.length; index++) {
-                var prop = this._keys[index];
-
-                other[prop] = this[prop];
-            }
-        }
-
-        public reset(): void {
-            for (var index = 0; index < this._keys.length; index++) {
-                var prop = this._keys[index];
-
-                if (typeof (this[prop]) === "number") {
-                    this[prop] = 0;
-
-                } else {
-                    this[prop] = false;
-                }
-            }
-        }
-
-        public toString(): string {
-            var result = "";
-            for (var index = 0; index < this._keys.length; index++) {
-                var prop = this._keys[index];
-                var value = this[prop];
-
-                if (typeof (value) === "number") {
-                    result += "#define " + prop + " " + this[prop] + "\n";
-
-                } else if (value) {
-                    result += "#define " + prop + "\n";
-                }
-            }
-
-            return result;
-        }
-    }
-
-    export class Material {
-        private static _TriangleFillMode = 0;
-        private static _WireFrameFillMode = 1;
-        private static _PointFillMode = 2;
-
-        public static get TriangleFillMode(): number {
-            return Material._TriangleFillMode;
-        }
-
-        public static get WireFrameFillMode(): number {
-            return Material._WireFrameFillMode;
-        }
-
-        public static get PointFillMode(): number {
-            return Material._PointFillMode;
-        }
-
-        private static _ClockWiseSideOrientation = 0;
-        private static _CounterClockWiseSideOrientation = 1;
-
-        public static get ClockWiseSideOrientation(): number {
-            return Material._ClockWiseSideOrientation;
-        }
-
-        public static get CounterClockWiseSideOrientation(): number {
-            return Material._CounterClockWiseSideOrientation;
-        }
-
-        private static _TextureDirtyFlag = 0;
-        private static _LightDirtyFlag = 1;
-        private static _FresnelDirtyFlag = 2;
-        private static _AttributesDirtyFlag = 4;
-        private static _MiscDirtyFlag = 8;
-
-        public static get TextureDirtyFlag(): number {
-            return Material._TextureDirtyFlag;
-        }
-
-        public static get LightDirtyFlag(): number {
-            return Material._LightDirtyFlag;
-        }
-
-        public static get FresnelDirtyFlag(): number {
-            return Material._FresnelDirtyFlag;
-        }
-
-        public static get AttributesDirtyFlag(): number {
-            return Material._AttributesDirtyFlag;
-        }
-
-        public static get MiscDirtyFlag(): number {
-            return Material._MiscDirtyFlag;
-        }
-
-        @serialize()
-        public id: string;
-
-        @serialize()
-        public name: string;
-
-        @serialize()
-        public checkReadyOnEveryCall = false;
-
-        @serialize()
-        public checkReadyOnlyOnce = false;
-
-        @serialize()
-        public state = "";
-
-        @serialize()
-        public alpha = 1.0;
-
-        @serialize("backFaceCulling")
-        protected _backFaceCulling = true;
-        public set backFaceCulling(value : boolean) {
-            if (this._backFaceCulling === value) {
-                return;
-            }
-            this._backFaceCulling = value;
-            this.markAsDirty(Material.TextureDirtyFlag);
-        }
-        public get backFaceCulling(): boolean {
-            return this._backFaceCulling;
-        }          
-
-        @serialize()
-        public sideOrientation: number;
-
-        public onCompiled: (effect: Effect) => void;
-        public onError: (effect: Effect, errors: string) => void;
-        public getRenderTargetTextures: () => SmartArray<RenderTargetTexture>;
-
-        public doNotSerialize = false;
-
-        public storeEffectOnSubMeshes = false;
-
-        /**
-        * An event triggered when the material is disposed.
-        * @type {BABYLON.Observable}
-        */
-        public onDisposeObservable = new Observable<Material>();
-
-        private _onDisposeObserver: Observer<Material>;
-        public set onDispose(callback: () => void) {
-            if (this._onDisposeObserver) {
-                this.onDisposeObservable.remove(this._onDisposeObserver);
-            }
-            this._onDisposeObserver = this.onDisposeObservable.add(callback);
-        }
-
-        /**
-        * An event triggered when the material is bound.
-        * @type {BABYLON.Observable}
-        */
-        public onBindObservable = new Observable<AbstractMesh>();
-
-        private _onBindObserver: Observer<AbstractMesh>;
-        public set onBind(callback: (Mesh: AbstractMesh) => void) {
-            if (this._onBindObserver) {
-                this.onBindObservable.remove(this._onBindObserver);
-            }
-            this._onBindObserver = this.onBindObservable.add(callback);
-        }
-
-        /**
-        * An event triggered when the material is unbound.
-        * @type {BABYLON.Observable}
-        */
-        public onUnBindObservable = new Observable<Material>();
-
-
-        @serialize()
-        public alphaMode = Engine.ALPHA_COMBINE;
-
-        @serialize()
-        public disableDepthWrite = false;
-
-        @serialize("fogEnabled")
-        private _fogEnabled = true;
-        public set fogEnabled(value : boolean) {
-            if (this._fogEnabled === value) {
-                return;
-            }
-            this._fogEnabled = value;
-            this.markAsDirty(Material.MiscDirtyFlag);
-        }
-        public get fogEnabled(): boolean {
-            return this._fogEnabled;
-        }         
-
-        @serialize()
-        public pointSize = 1.0;
-
-        @serialize()
-        public zOffset = 0;
-
-        @serialize()
-        public get wireframe(): boolean {
-            return this._fillMode === Material.WireFrameFillMode;
-        }
-
-        public set wireframe(value: boolean) {
-            this._fillMode = (value ? Material.WireFrameFillMode : Material.TriangleFillMode);
-        }
-
-        @serialize()
-        public get pointsCloud(): boolean {
-            return this._fillMode === Material.PointFillMode;
-        }
-
-        public set pointsCloud(value: boolean) {
-            this._fillMode = (value ? Material.PointFillMode : Material.TriangleFillMode);            
-        }
-
-        @serialize()
-        public get fillMode(): number {
-            return this._fillMode;
-        }
-
-        public set fillMode(value: number) {
-            if (this._fillMode === value) {
-                return;
-            }
-
-            this._fillMode = value;
-            this.markAsDirty(Material.MiscDirtyFlag);
-        }
-
-        public _effect: Effect;
-        public _wasPreviouslyReady = false;
-        private _scene: Scene;
-        private _fillMode = Material.TriangleFillMode;
-        private _cachedDepthWriteState: boolean;
-
-        protected _uniformBuffer: UniformBuffer;
-
-        constructor(name: string, scene: Scene, doNotAdd?: boolean) {
-            this.name = name;
-            this.id = name;
-
-            this._scene = scene || Engine.LastCreatedScene;
-
-            if (this._scene.useRightHandedSystem) {
-                this.sideOrientation = Material.ClockWiseSideOrientation;
-            } else {
-                this.sideOrientation = Material.CounterClockWiseSideOrientation;
-            }
-
-            this._uniformBuffer = new UniformBuffer(this._scene.getEngine());
-
-            if (!doNotAdd) {
-                this._scene.materials.push(this);
-            }
-        }
-
-        /**
-         * @param {boolean} fullDetails - support for multiple levels of logging within scene loading
-         * subclasses should override adding information pertainent to themselves
-         */
-        public toString(fullDetails? : boolean) : string {
-            var ret = "Name: " + this.name;
-            if (fullDetails){
-            }
-            return ret;
-        } 
-
-        /**
-         * Child classes can use it to update shaders         
-         */
-        public markAsDirty(flag: number): void {
-
-        }
-        
-        public getClassName(): string {
-            return "Material";
-        }
-        
-        public get isFrozen(): boolean {
-            return this.checkReadyOnlyOnce;
-        }
-
-        public freeze(): void {
-            this.checkReadyOnlyOnce = true;
-        }
-
-        public unfreeze(): void {
-            this.checkReadyOnlyOnce = false;
-        }
-
-        public isReady(mesh?: AbstractMesh, useInstances?: boolean): boolean {
-            return true;
-        }
-
-        public isReadyForSubMesh(mesh: AbstractMesh, subMesh: SubMesh, useInstances?: boolean): boolean {
-            return false;            
-        }
-
-        public getEffect(): Effect {
-            return this._effect;
-        }
-
-        public getScene(): Scene {
-            return this._scene;
-        }
-
-        public needAlphaBlending(): boolean {
-            return (this.alpha < 1.0);
-        }
-
-        public needAlphaTesting(): boolean {
-            return false;
-        }
-
-        public getAlphaTestTexture(): BaseTexture {
-            return null;
-        }
-        
-        public markDirty(): void {
-            this._wasPreviouslyReady = false;
-        }
-
-        public _preBind(effect?: Effect): void {
-            var engine = this._scene.getEngine();
-
-            var reverse = this.sideOrientation === Material.ClockWiseSideOrientation;
-
-            engine.enableEffect(effect ? effect : this._effect);
-            engine.setState(this.backFaceCulling, this.zOffset, false, reverse);
-        }
-
-        public bind(world: Matrix, mesh?: Mesh): void {
-        }
-
-        public bindForSubMesh(world: Matrix, mesh: Mesh, subMesh: SubMesh): void {            
-        }
-
-        public bindOnlyWorldMatrix(world: Matrix): void {
-        }
-
-        public bindSceneUniformBuffer(effect: Effect, sceneUbo: UniformBuffer): void {
-            sceneUbo.bindToEffect(effect, "Scene");
-        }
-
-        public bindView(effect: Effect): void {
-            if (this.getScene().getEngine().webGLVersion === 1) {
-                effect.setMatrix("view", this.getScene().getViewMatrix());
-            }
-        }
-
-        public bindViewProjection(effect: Effect): void {
-            if (this.getScene().getEngine().webGLVersion === 1) {
-                effect.setMatrix("viewProjection", this.getScene().getTransformMatrix());
-            }
-        }
-
-        protected _afterBind(mesh: Mesh): void {
-            this._scene._cachedMaterial = this;
-
-            this.onBindObservable.notifyObservers(mesh);
-
-            if (this.disableDepthWrite) {
-                var engine = this._scene.getEngine();
-                this._cachedDepthWriteState = engine.getDepthWrite();
-                engine.setDepthWrite(false);
-            }
-        }
-
-        public unbind(): void {
-
-            this.onUnBindObservable.notifyObservers(this);
-
-            if (this.disableDepthWrite) {
-                var engine = this._scene.getEngine();
-                engine.setDepthWrite(this._cachedDepthWriteState);
-            }
-        }
-
-        public clone(name: string): Material {
-            return null;
-        }
-
-        public getBindedMeshes(): AbstractMesh[] {
-            var result = new Array<AbstractMesh>();
-
-            for (var index = 0; index < this._scene.meshes.length; index++) {
-                var mesh = this._scene.meshes[index];
-
-                if (mesh.material === this) {
-                    result.push(mesh);
-                }
-            }
-
-            return result;
-        }
-
-        public dispose(forceDisposeEffect?: boolean, forceDisposeTextures?: boolean): void {
-            // Animations
-            this.getScene().stopAnimation(this);
-
-            // Remove from scene
-            var index = this._scene.materials.indexOf(this);
-            if (index >= 0) {
-                this._scene.materials.splice(index, 1);
-            }
-
-            // Remove from meshes
-            for (index = 0; index < this._scene.meshes.length; index++) {
-                var mesh = this._scene.meshes[index];
-
-                if (mesh.material === this) {
-                    mesh.material = null;
-                
-                    if ((<Mesh>mesh).geometry) {
-                        var geometry = (<Mesh>mesh).geometry;
-
-                        if (this.storeEffectOnSubMeshes) {
-                            for (var subMesh of mesh.subMeshes) {
-                                geometry._releaseVertexArrayObject(subMesh._materialEffect);
-                            }
-                        } else {
-                            geometry._releaseVertexArrayObject(this._effect)
-                        }
-                    }
-                }
-            }
-
-<<<<<<< HEAD
-            this._uniformBuffer.dispose();
-
-=======
-            // Shader are kept in cache for further use but we can get rid of this by using forceDisposeEffect
-            if (forceDisposeEffect && this._effect) {
-                    if (this.storeEffectOnSubMeshes) {
-                        for (var subMesh of mesh.subMeshes) {
-                            this._scene.getEngine()._releaseEffect(subMesh._materialEffect); 
-                        }
-                    } else {
-                        this._scene.getEngine()._releaseEffect(this._effect);                    
-                    }
-
-                this._effect = null;
-            }
-            
->>>>>>> 26e5ac80
-            // Callback
-            this.onDisposeObservable.notifyObservers(this);
-
-            this.onDisposeObservable.clear();
-            this.onBindObservable.clear();
-            this.onUnBindObservable.clear();
-        }
-
-        public serialize(): any {
-            return SerializationHelper.Serialize(this);
-        }
-
-        public static ParseMultiMaterial(parsedMultiMaterial: any, scene: Scene): MultiMaterial {
-            var multiMaterial = new BABYLON.MultiMaterial(parsedMultiMaterial.name, scene);
-
-            multiMaterial.id = parsedMultiMaterial.id;
-
-            Tags.AddTagsTo(multiMaterial, parsedMultiMaterial.tags);
-
-            for (var matIndex = 0; matIndex < parsedMultiMaterial.materials.length; matIndex++) {
-                var subMatId = parsedMultiMaterial.materials[matIndex];
-
-                if (subMatId) {
-                    multiMaterial.subMaterials.push(scene.getMaterialByID(subMatId));
-                } else {
-                    multiMaterial.subMaterials.push(null);
-                }
-            }
-
-            return multiMaterial;
-        }
-
-        public static Parse(parsedMaterial: any, scene: Scene, rootUrl: string) {
-            if (!parsedMaterial.customType) {
-                return StandardMaterial.Parse(parsedMaterial, scene, rootUrl);
-            }
-
-            var materialType = Tools.Instantiate(parsedMaterial.customType);
-            return materialType.Parse(parsedMaterial, scene, rootUrl);;
-        }
-    }
+﻿module BABYLON {
+    export class MaterialDefines {
+        private _keys: string[];
+        private _isDirty = true;
+        public _renderId: number;
+
+        public _areLightsDirty = true;
+        public _areAttributesDirty = true;
+        public _areTexturesDirty = true;
+        public _areFresnelDirty = true;
+        public _areMiscDirty = true;    
+
+        public _normals = false;
+        public _uvs = false;
+
+        public _needNormals = false;
+        public _needUVs = false;
+
+        public get isDirty(): boolean {
+            return this._isDirty;
+        }
+
+        public markAsProcessed() {
+            this._isDirty = false;
+            this._areAttributesDirty = false;
+            this._areTexturesDirty = false;
+            this._areFresnelDirty = false;
+            this._areLightsDirty = false;
+            this._areMiscDirty = false;
+        }
+
+        public markAsUnprocessed() {
+            this._isDirty = true;
+        }
+
+        public markAllAsDirty() {
+            this._areTexturesDirty = true;
+            this._areAttributesDirty = true;
+            this._areLightsDirty = true;
+            this._areFresnelDirty = true;
+            this._areMiscDirty = true;
+            this._isDirty = true;
+        }
+
+        public markAsLightDirty() {
+            this._areLightsDirty = true;
+            this._isDirty = true;
+        }
+
+        public markAsAttributesDirty() {
+            this._areAttributesDirty = true;
+            this._isDirty = true;
+        }
+        
+        public markAsTexturesDirty() {
+            this._areTexturesDirty = true;
+            this._isDirty = true;
+        }
+
+        public markAsFresnelDirty() {
+            this._areFresnelDirty = true;
+            this._isDirty = true;
+        }
+
+        public markAsMiscDirty() {
+            this._areMiscDirty = true;
+            this._isDirty = true;
+        }
+
+        public rebuild() {
+            if (this._keys) {
+                delete this._keys;
+            }
+
+            this._keys = [];
+
+            for (var key of Object.keys(this)) {
+                if (key[0] === "_") {
+                    continue;
+                }
+
+                this._keys.push(key);
+            }
+        } 
+
+        public isEqual(other: MaterialDefines): boolean {
+            if (this._keys.length !== other._keys.length) {
+                return false;
+            }
+
+            for (var index = 0; index < this._keys.length; index++) {
+                var prop = this._keys[index];
+
+                if (this[prop] !== other[prop]) {
+                    return false;
+                }
+            }
+
+            return true;
+        }
+
+        public cloneTo(other: MaterialDefines): void {
+            if (this._keys.length !== other._keys.length) {
+                other._keys = this._keys.slice(0);
+            }
+
+            for (var index = 0; index < this._keys.length; index++) {
+                var prop = this._keys[index];
+
+                other[prop] = this[prop];
+            }
+        }
+
+        public reset(): void {
+            for (var index = 0; index < this._keys.length; index++) {
+                var prop = this._keys[index];
+
+                if (typeof (this[prop]) === "number") {
+                    this[prop] = 0;
+
+                } else {
+                    this[prop] = false;
+                }
+            }
+        }
+
+        public toString(): string {
+            var result = "";
+            for (var index = 0; index < this._keys.length; index++) {
+                var prop = this._keys[index];
+                var value = this[prop];
+
+                if (typeof (value) === "number") {
+                    result += "#define " + prop + " " + this[prop] + "\n";
+
+                } else if (value) {
+                    result += "#define " + prop + "\n";
+                }
+            }
+
+            return result;
+        }
+    }
+
+    export class Material {
+        private static _TriangleFillMode = 0;
+        private static _WireFrameFillMode = 1;
+        private static _PointFillMode = 2;
+
+        public static get TriangleFillMode(): number {
+            return Material._TriangleFillMode;
+        }
+
+        public static get WireFrameFillMode(): number {
+            return Material._WireFrameFillMode;
+        }
+
+        public static get PointFillMode(): number {
+            return Material._PointFillMode;
+        }
+
+        private static _ClockWiseSideOrientation = 0;
+        private static _CounterClockWiseSideOrientation = 1;
+
+        public static get ClockWiseSideOrientation(): number {
+            return Material._ClockWiseSideOrientation;
+        }
+
+        public static get CounterClockWiseSideOrientation(): number {
+            return Material._CounterClockWiseSideOrientation;
+        }
+
+        private static _TextureDirtyFlag = 0;
+        private static _LightDirtyFlag = 1;
+        private static _FresnelDirtyFlag = 2;
+        private static _AttributesDirtyFlag = 4;
+        private static _MiscDirtyFlag = 8;
+
+        public static get TextureDirtyFlag(): number {
+            return Material._TextureDirtyFlag;
+        }
+
+        public static get LightDirtyFlag(): number {
+            return Material._LightDirtyFlag;
+        }
+
+        public static get FresnelDirtyFlag(): number {
+            return Material._FresnelDirtyFlag;
+        }
+
+        public static get AttributesDirtyFlag(): number {
+            return Material._AttributesDirtyFlag;
+        }
+
+        public static get MiscDirtyFlag(): number {
+            return Material._MiscDirtyFlag;
+        }
+
+        @serialize()
+        public id: string;
+
+        @serialize()
+        public name: string;
+
+        @serialize()
+        public checkReadyOnEveryCall = false;
+
+        @serialize()
+        public checkReadyOnlyOnce = false;
+
+        @serialize()
+        public state = "";
+
+        @serialize()
+        public alpha = 1.0;
+
+        @serialize("backFaceCulling")
+        protected _backFaceCulling = true;
+        public set backFaceCulling(value : boolean) {
+            if (this._backFaceCulling === value) {
+                return;
+            }
+            this._backFaceCulling = value;
+            this.markAsDirty(Material.TextureDirtyFlag);
+        }
+        public get backFaceCulling(): boolean {
+            return this._backFaceCulling;
+        }          
+
+        @serialize()
+        public sideOrientation: number;
+
+        public onCompiled: (effect: Effect) => void;
+        public onError: (effect: Effect, errors: string) => void;
+        public getRenderTargetTextures: () => SmartArray<RenderTargetTexture>;
+
+        public doNotSerialize = false;
+
+        public storeEffectOnSubMeshes = false;
+
+        /**
+        * An event triggered when the material is disposed.
+        * @type {BABYLON.Observable}
+        */
+        public onDisposeObservable = new Observable<Material>();
+
+        private _onDisposeObserver: Observer<Material>;
+        public set onDispose(callback: () => void) {
+            if (this._onDisposeObserver) {
+                this.onDisposeObservable.remove(this._onDisposeObserver);
+            }
+            this._onDisposeObserver = this.onDisposeObservable.add(callback);
+        }
+
+        /**
+        * An event triggered when the material is bound.
+        * @type {BABYLON.Observable}
+        */
+        public onBindObservable = new Observable<AbstractMesh>();
+
+        private _onBindObserver: Observer<AbstractMesh>;
+        public set onBind(callback: (Mesh: AbstractMesh) => void) {
+            if (this._onBindObserver) {
+                this.onBindObservable.remove(this._onBindObserver);
+            }
+            this._onBindObserver = this.onBindObservable.add(callback);
+        }
+
+        /**
+        * An event triggered when the material is unbound.
+        * @type {BABYLON.Observable}
+        */
+        public onUnBindObservable = new Observable<Material>();
+
+
+        @serialize()
+        public alphaMode = Engine.ALPHA_COMBINE;
+
+        @serialize()
+        public disableDepthWrite = false;
+
+        @serialize("fogEnabled")
+        private _fogEnabled = true;
+        public set fogEnabled(value : boolean) {
+            if (this._fogEnabled === value) {
+                return;
+            }
+            this._fogEnabled = value;
+            this.markAsDirty(Material.MiscDirtyFlag);
+        }
+        public get fogEnabled(): boolean {
+            return this._fogEnabled;
+        }         
+
+        @serialize()
+        public pointSize = 1.0;
+
+        @serialize()
+        public zOffset = 0;
+
+        @serialize()
+        public get wireframe(): boolean {
+            return this._fillMode === Material.WireFrameFillMode;
+        }
+
+        public set wireframe(value: boolean) {
+            this._fillMode = (value ? Material.WireFrameFillMode : Material.TriangleFillMode);
+        }
+
+        @serialize()
+        public get pointsCloud(): boolean {
+            return this._fillMode === Material.PointFillMode;
+        }
+
+        public set pointsCloud(value: boolean) {
+            this._fillMode = (value ? Material.PointFillMode : Material.TriangleFillMode);            
+        }
+
+        @serialize()
+        public get fillMode(): number {
+            return this._fillMode;
+        }
+
+        public set fillMode(value: number) {
+            if (this._fillMode === value) {
+                return;
+            }
+
+            this._fillMode = value;
+            this.markAsDirty(Material.MiscDirtyFlag);
+        }
+
+        public _effect: Effect;
+        public _wasPreviouslyReady = false;
+        private _scene: Scene;
+        private _fillMode = Material.TriangleFillMode;
+        private _cachedDepthWriteState: boolean;
+
+        protected _uniformBuffer: UniformBuffer;
+
+        constructor(name: string, scene: Scene, doNotAdd?: boolean) {
+            this.name = name;
+            this.id = name;
+
+            this._scene = scene || Engine.LastCreatedScene;
+
+            if (this._scene.useRightHandedSystem) {
+                this.sideOrientation = Material.ClockWiseSideOrientation;
+            } else {
+                this.sideOrientation = Material.CounterClockWiseSideOrientation;
+            }
+
+            this._uniformBuffer = new UniformBuffer(this._scene.getEngine());
+
+            if (!doNotAdd) {
+                this._scene.materials.push(this);
+            }
+        }
+
+        /**
+         * @param {boolean} fullDetails - support for multiple levels of logging within scene loading
+         * subclasses should override adding information pertainent to themselves
+         */
+        public toString(fullDetails? : boolean) : string {
+            var ret = "Name: " + this.name;
+            if (fullDetails){
+            }
+            return ret;
+        } 
+
+        /**
+         * Child classes can use it to update shaders         
+         */
+        public markAsDirty(flag: number): void {
+
+        }
+        
+        public getClassName(): string {
+            return "Material";
+        }
+        
+        public get isFrozen(): boolean {
+            return this.checkReadyOnlyOnce;
+        }
+
+        public freeze(): void {
+            this.checkReadyOnlyOnce = true;
+        }
+
+        public unfreeze(): void {
+            this.checkReadyOnlyOnce = false;
+        }
+
+        public isReady(mesh?: AbstractMesh, useInstances?: boolean): boolean {
+            return true;
+        }
+
+        public isReadyForSubMesh(mesh: AbstractMesh, subMesh: SubMesh, useInstances?: boolean): boolean {
+            return false;            
+        }
+
+        public getEffect(): Effect {
+            return this._effect;
+        }
+
+        public getScene(): Scene {
+            return this._scene;
+        }
+
+        public needAlphaBlending(): boolean {
+            return (this.alpha < 1.0);
+        }
+
+        public needAlphaTesting(): boolean {
+            return false;
+        }
+
+        public getAlphaTestTexture(): BaseTexture {
+            return null;
+        }
+        
+        public markDirty(): void {
+            this._wasPreviouslyReady = false;
+        }
+
+        public _preBind(effect?: Effect): void {
+            var engine = this._scene.getEngine();
+
+            var reverse = this.sideOrientation === Material.ClockWiseSideOrientation;
+
+            engine.enableEffect(effect ? effect : this._effect);
+            engine.setState(this.backFaceCulling, this.zOffset, false, reverse);
+        }
+
+        public bind(world: Matrix, mesh?: Mesh): void {
+        }
+
+        public bindForSubMesh(world: Matrix, mesh: Mesh, subMesh: SubMesh): void {            
+        }
+
+        public bindOnlyWorldMatrix(world: Matrix): void {
+        }
+
+        public bindSceneUniformBuffer(effect: Effect, sceneUbo: UniformBuffer): void {
+            sceneUbo.bindToEffect(effect, "Scene");
+        }
+
+        public bindView(effect: Effect): void {
+            if (this.getScene().getEngine().webGLVersion === 1) {
+                effect.setMatrix("view", this.getScene().getViewMatrix());
+            }
+        }
+
+        public bindViewProjection(effect: Effect): void {
+            if (this.getScene().getEngine().webGLVersion === 1) {
+                effect.setMatrix("viewProjection", this.getScene().getTransformMatrix());
+            }
+        }
+
+        protected _afterBind(mesh: Mesh): void {
+            this._scene._cachedMaterial = this;
+
+            this.onBindObservable.notifyObservers(mesh);
+
+            if (this.disableDepthWrite) {
+                var engine = this._scene.getEngine();
+                this._cachedDepthWriteState = engine.getDepthWrite();
+                engine.setDepthWrite(false);
+            }
+        }
+
+        public unbind(): void {
+
+            this.onUnBindObservable.notifyObservers(this);
+
+            if (this.disableDepthWrite) {
+                var engine = this._scene.getEngine();
+                engine.setDepthWrite(this._cachedDepthWriteState);
+            }
+        }
+
+        public clone(name: string): Material {
+            return null;
+        }
+
+        public getBindedMeshes(): AbstractMesh[] {
+            var result = new Array<AbstractMesh>();
+
+            for (var index = 0; index < this._scene.meshes.length; index++) {
+                var mesh = this._scene.meshes[index];
+
+                if (mesh.material === this) {
+                    result.push(mesh);
+                }
+            }
+
+            return result;
+        }
+
+        public dispose(forceDisposeEffect?: boolean, forceDisposeTextures?: boolean): void {
+            // Animations
+            this.getScene().stopAnimation(this);
+
+            // Remove from scene
+            var index = this._scene.materials.indexOf(this);
+            if (index >= 0) {
+                this._scene.materials.splice(index, 1);
+            }
+
+            // Remove from meshes
+            for (index = 0; index < this._scene.meshes.length; index++) {
+                var mesh = this._scene.meshes[index];
+
+                if (mesh.material === this) {
+                    mesh.material = null;
+                
+                    if ((<Mesh>mesh).geometry) {
+                        var geometry = (<Mesh>mesh).geometry;
+
+                        if (this.storeEffectOnSubMeshes) {
+                            for (var subMesh of mesh.subMeshes) {
+                                geometry._releaseVertexArrayObject(subMesh._materialEffect);
+                            }
+                        } else {
+                            geometry._releaseVertexArrayObject(this._effect)
+                        }
+                    }
+                }
+            }
+
+            this._uniformBuffer.dispose();
+
+            // Shader are kept in cache for further use but we can get rid of this by using forceDisposeEffect
+            if (forceDisposeEffect && this._effect) {
+                    if (this.storeEffectOnSubMeshes) {
+                        for (var subMesh of mesh.subMeshes) {
+                            this._scene.getEngine()._releaseEffect(subMesh._materialEffect); 
+                        }
+                    } else {
+                        this._scene.getEngine()._releaseEffect(this._effect);                    
+                    }
+
+                this._effect = null;
+            }
+            
+            // Callback
+            this.onDisposeObservable.notifyObservers(this);
+
+            this.onDisposeObservable.clear();
+            this.onBindObservable.clear();
+            this.onUnBindObservable.clear();
+        }
+
+        public serialize(): any {
+            return SerializationHelper.Serialize(this);
+        }
+
+        public static ParseMultiMaterial(parsedMultiMaterial: any, scene: Scene): MultiMaterial {
+            var multiMaterial = new BABYLON.MultiMaterial(parsedMultiMaterial.name, scene);
+
+            multiMaterial.id = parsedMultiMaterial.id;
+
+            Tags.AddTagsTo(multiMaterial, parsedMultiMaterial.tags);
+
+            for (var matIndex = 0; matIndex < parsedMultiMaterial.materials.length; matIndex++) {
+                var subMatId = parsedMultiMaterial.materials[matIndex];
+
+                if (subMatId) {
+                    multiMaterial.subMaterials.push(scene.getMaterialByID(subMatId));
+                } else {
+                    multiMaterial.subMaterials.push(null);
+                }
+            }
+
+            return multiMaterial;
+        }
+
+        public static Parse(parsedMaterial: any, scene: Scene, rootUrl: string) {
+            if (!parsedMaterial.customType) {
+                return StandardMaterial.Parse(parsedMaterial, scene, rootUrl);
+            }
+
+            var materialType = Tools.Instantiate(parsedMaterial.customType);
+            return materialType.Parse(parsedMaterial, scene, rootUrl);;
+        }
+    }
 } 