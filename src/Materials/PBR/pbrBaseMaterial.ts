import { serialize, serializeAsImageProcessingConfiguration, expandToProperty } from "../../Misc/decorators";
import { Observer } from "../../Misc/observable";
import { Logger } from "../../Misc/logger";
import { SmartArray } from "../../Misc/smartArray";
import { BRDFTextureTools } from "../../Misc/brdfTextureTools";
import { Nullable } from "../../types";
import { Scene } from "../../scene";
import { Matrix, Vector4 } from "../../Maths/math.vector";
import { VertexBuffer } from "../../Meshes/buffer";
import { SubMesh } from "../../Meshes/subMesh";
import { AbstractMesh } from "../../Meshes/abstractMesh";
import { Mesh } from "../../Meshes/mesh";
import { IMaterialClearCoatDefines, PBRClearCoatConfiguration } from "./pbrClearCoatConfiguration";
import { IMaterialAnisotropicDefines, PBRAnisotropicConfiguration } from "./pbrAnisotropicConfiguration";
import { IMaterialBRDFDefines, PBRBRDFConfiguration } from "./pbrBRDFConfiguration";
import { IMaterialSheenDefines, PBRSheenConfiguration } from "./pbrSheenConfiguration";
import { IMaterialSubSurfaceDefines, PBRSubSurfaceConfiguration } from "./pbrSubSurfaceConfiguration";
import { PrePassConfiguration } from "../prePassConfiguration";
import { Color3, TmpColors } from '../../Maths/math.color';
import { Scalar } from "../../Maths/math.scalar";

import { ImageProcessingConfiguration, IImageProcessingConfigurationDefines } from "../../Materials/imageProcessingConfiguration";
import { Effect, IEffectCreationOptions } from "../../Materials/effect";
import { Material, IMaterialCompilationOptions, ICustomShaderNameResolveOptions } from "../../Materials/material";
import { MaterialDefines } from "../../Materials/materialDefines";
import { PushMaterial } from "../../Materials/pushMaterial";
import { MaterialHelper } from "../../Materials/materialHelper";

import { BaseTexture } from "../../Materials/Textures/baseTexture";
import { Texture } from "../../Materials/Textures/texture";
import { RenderTargetTexture } from "../../Materials/Textures/renderTargetTexture";
import { CubeTexture } from "../../Materials/Textures/cubeTexture";

import { MaterialFlags } from "../materialFlags";
import { Constants } from "../../Engines/constants";
import { IAnimatable } from '../../Animations/animatable.interface';

import "../../Materials/Textures/baseTexture.polynomial";
import "../../Shaders/pbr.fragment";
import "../../Shaders/pbr.vertex";

import { EffectFallbacks } from '../effectFallbacks';
import { IMaterialDetailMapDefines, DetailMapConfiguration } from '../material.detailMapConfiguration';

declare type PrePassRenderer = import("../../Rendering/prePassRenderer").PrePassRenderer;

const onCreatedEffectParameters = { effect: null as unknown as Effect, subMesh: null as unknown as Nullable<SubMesh> };

/**
 * Manages the defines for the PBR Material.
 * @hidden
 */
export class PBRMaterialDefines extends MaterialDefines
    implements IImageProcessingConfigurationDefines,
    IMaterialClearCoatDefines,
    IMaterialAnisotropicDefines,
    IMaterialBRDFDefines,
    IMaterialSheenDefines,
    IMaterialSubSurfaceDefines,
    IMaterialDetailMapDefines {
    public PBR = true;

    public NUM_SAMPLES = "0";
    public REALTIME_FILTERING = false;

    public MAINUV1 = false;
    public MAINUV2 = false;
    public UV1 = false;
    public UV2 = false;

    public ALBEDO = false;
    public GAMMAALBEDO = false;
    public ALBEDODIRECTUV = 0;
    public VERTEXCOLOR = false;

    public DETAIL = false;
    public DETAILDIRECTUV = 0;
    public DETAIL_NORMALBLENDMETHOD = 0;

    public AMBIENT = false;
    public AMBIENTDIRECTUV = 0;
    public AMBIENTINGRAYSCALE = false;

    public OPACITY = false;
    public VERTEXALPHA = false;
    public OPACITYDIRECTUV = 0;
    public OPACITYRGB = false;
    public ALPHATEST = false;
    public DEPTHPREPASS = false;
    public ALPHABLEND = false;
    public ALPHAFROMALBEDO = false;
    public ALPHATESTVALUE = "0.5";
    public SPECULAROVERALPHA = false;
    public RADIANCEOVERALPHA = false;
    public ALPHAFRESNEL = false;
    public LINEARALPHAFRESNEL = false;
    public PREMULTIPLYALPHA = false;

    public EMISSIVE = false;
    public EMISSIVEDIRECTUV = 0;

    public REFLECTIVITY = false;
    public REFLECTIVITYDIRECTUV = 0;
    public SPECULARTERM = false;

    public MICROSURFACEFROMREFLECTIVITYMAP = false;
    public MICROSURFACEAUTOMATIC = false;
    public LODBASEDMICROSFURACE = false;
    public MICROSURFACEMAP = false;
    public MICROSURFACEMAPDIRECTUV = 0;

    public METALLICWORKFLOW = false;
    public ROUGHNESSSTOREINMETALMAPALPHA = false;
    public ROUGHNESSSTOREINMETALMAPGREEN = false;
    public METALLNESSSTOREINMETALMAPBLUE = false;
    public AOSTOREINMETALMAPRED = false;
    public METALLIC_REFLECTANCE = false;
    public METALLIC_REFLECTANCEDIRECTUV = 0;

    public ENVIRONMENTBRDF = false;
    public ENVIRONMENTBRDF_RGBD = false;

    public NORMAL = false;
    public TANGENT = false;
    public BUMP = false;
    public BUMPDIRECTUV = 0;
    public OBJECTSPACE_NORMALMAP = false;
    public PARALLAX = false;
    public PARALLAXOCCLUSION = false;
    public NORMALXYSCALE = true;

    public LIGHTMAP = false;
    public LIGHTMAPDIRECTUV = 0;
    public USELIGHTMAPASSHADOWMAP = false;
    public GAMMALIGHTMAP = false;
    public RGBDLIGHTMAP = false;

    public REFLECTION = false;
    public REFLECTIONMAP_3D = false;
    public REFLECTIONMAP_SPHERICAL = false;
    public REFLECTIONMAP_PLANAR = false;
    public REFLECTIONMAP_CUBIC = false;
    public USE_LOCAL_REFLECTIONMAP_CUBIC = false;
    public REFLECTIONMAP_PROJECTION = false;
    public REFLECTIONMAP_SKYBOX = false;
    public REFLECTIONMAP_EXPLICIT = false;
    public REFLECTIONMAP_EQUIRECTANGULAR = false;
    public REFLECTIONMAP_EQUIRECTANGULAR_FIXED = false;
    public REFLECTIONMAP_MIRROREDEQUIRECTANGULAR_FIXED = false;
    public INVERTCUBICMAP = false;
    public USESPHERICALFROMREFLECTIONMAP = false;
    public USEIRRADIANCEMAP = false;
    public SPHERICAL_HARMONICS = false;
    public USESPHERICALINVERTEX = false;
    public REFLECTIONMAP_OPPOSITEZ = false;
    public LODINREFLECTIONALPHA = false;
    public GAMMAREFLECTION = false;
    public RGBDREFLECTION = false;
    public LINEARSPECULARREFLECTION = false;
    public RADIANCEOCCLUSION = false;
    public HORIZONOCCLUSION = false;

    public INSTANCES = false;
    public THIN_INSTANCES = false;

    public PREPASS = false;
    public PREPASS_IRRADIANCE = false;
    public PREPASS_IRRADIANCE_INDEX = -1;
    public PREPASS_ALBEDO = false;
    public PREPASS_ALBEDO_INDEX = -1;
    public PREPASS_DEPTH = false;
    public PREPASS_DEPTH_INDEX = -1;
    public PREPASS_NORMAL = false;
    public PREPASS_NORMAL_INDEX = -1;
    public PREPASS_POSITION = false;
    public PREPASS_POSITION_INDEX = -1;
    public PREPASS_VELOCITY = false;
    public PREPASS_VELOCITY_INDEX = -1;
    public PREPASS_REFLECTIVITY = false;
    public PREPASS_REFLECTIVITY_INDEX = -1;
    public SCENE_MRT_COUNT = 0;

    public NUM_BONE_INFLUENCERS = 0;
    public BonesPerMesh = 0;
    public BONETEXTURE = false;
    public BONES_VELOCITY_ENABLED = false;

    public NONUNIFORMSCALING = false;

    public MORPHTARGETS = false;
    public MORPHTARGETS_NORMAL = false;
    public MORPHTARGETS_TANGENT = false;
    public MORPHTARGETS_UV = false;
    public NUM_MORPH_INFLUENCERS = 0;
    public MORPHTARGETS_TEXTURE = false;

    public IMAGEPROCESSING = false;
    public VIGNETTE = false;
    public VIGNETTEBLENDMODEMULTIPLY = false;
    public VIGNETTEBLENDMODEOPAQUE = false;
    public TONEMAPPING = false;
    public TONEMAPPING_ACES = false;
    public CONTRAST = false;
    public COLORCURVES = false;
    public COLORGRADING = false;
    public COLORGRADING3D = false;
    public SAMPLER3DGREENDEPTH = false;
    public SAMPLER3DBGRMAP = false;
    public IMAGEPROCESSINGPOSTPROCESS = false;
    public EXPOSURE = false;
    public MULTIVIEW = false;

    public USEPHYSICALLIGHTFALLOFF = false;
    public USEGLTFLIGHTFALLOFF = false;
    public TWOSIDEDLIGHTING = false;
    public SHADOWFLOAT = false;
    public CLIPPLANE = false;
    public CLIPPLANE2 = false;
    public CLIPPLANE3 = false;
    public CLIPPLANE4 = false;
    public CLIPPLANE5 = false;
    public CLIPPLANE6 = false;
    public POINTSIZE = false;
    public FOG = false;
    public LOGARITHMICDEPTH = false;

    public FORCENORMALFORWARD = false;

    public SPECULARAA = false;

    public CLEARCOAT = false;
    public CLEARCOAT_DEFAULTIOR = false;
    public CLEARCOAT_TEXTURE = false;
    public CLEARCOAT_TEXTURE_ROUGHNESS = false;
    public CLEARCOAT_TEXTUREDIRECTUV = 0;
    public CLEARCOAT_TEXTURE_ROUGHNESSDIRECTUV = 0;
    public CLEARCOAT_USE_ROUGHNESS_FROM_MAINTEXTURE = false;
    public CLEARCOAT_TEXTURE_ROUGHNESS_IDENTICAL = false;
    public CLEARCOAT_BUMP = false;
    public CLEARCOAT_BUMPDIRECTUV = 0;
    public CLEARCOAT_REMAP_F0 = true;
    public CLEARCOAT_TINT = false;
    public CLEARCOAT_TINT_TEXTURE = false;
    public CLEARCOAT_TINT_TEXTUREDIRECTUV = 0;

    public ANISOTROPIC = false;
    public ANISOTROPIC_TEXTURE = false;
    public ANISOTROPIC_TEXTUREDIRECTUV = 0;

    public BRDF_V_HEIGHT_CORRELATED = false;
    public MS_BRDF_ENERGY_CONSERVATION = false;
    public SPECULAR_GLOSSINESS_ENERGY_CONSERVATION = false;

    public SHEEN = false;
    public SHEEN_TEXTURE = false;
    public SHEEN_TEXTURE_ROUGHNESS = false;
    public SHEEN_TEXTUREDIRECTUV = 0;
    public SHEEN_TEXTURE_ROUGHNESSDIRECTUV = 0;
    public SHEEN_LINKWITHALBEDO = false;
    public SHEEN_ROUGHNESS = false;
    public SHEEN_ALBEDOSCALING = false;
    public SHEEN_USE_ROUGHNESS_FROM_MAINTEXTURE = false;
    public SHEEN_TEXTURE_ROUGHNESS_IDENTICAL = false;

    public SUBSURFACE = false;

    public SS_REFRACTION = false;
    public SS_TRANSLUCENCY = false;
    public SS_SCATTERING = false;

    public SS_THICKNESSANDMASK_TEXTURE = false;
    public SS_THICKNESSANDMASK_TEXTUREDIRECTUV = 0;

    public SS_REFRACTIONMAP_3D = false;
    public SS_REFRACTIONMAP_OPPOSITEZ = false;
    public SS_LODINREFRACTIONALPHA = false;
    public SS_GAMMAREFRACTION = false;
    public SS_RGBDREFRACTION = false;
    public SS_LINEARSPECULARREFRACTION = false;
    public SS_LINKREFRACTIONTOTRANSPARENCY = false;
    public SS_ALBEDOFORREFRACTIONTINT = false;
<<<<<<< HEAD
    public SS_ALBEDOFORTRANSLUCENCYTINT = false;
=======
    public SS_USE_LOCAL_REFRACTIONMAP_CUBIC = false;
>>>>>>> 362a6055

    public SS_MASK_FROM_THICKNESS_TEXTURE = false;
    public SS_MASK_FROM_THICKNESS_TEXTURE_GLTF = false;

    public UNLIT = false;

    public DEBUGMODE = 0;

    /**
     * Initializes the PBR Material defines.
     */
    constructor() {
        super();
        this.rebuild();
    }

    /**
     * Resets the PBR Material defines.
     */
    public reset(): void {
        super.reset();
        this.ALPHATESTVALUE = "0.5";
        this.PBR = true;
    }
}

/**
 * The Physically based material base class of BJS.
 *
 * This offers the main features of a standard PBR material.
 * For more information, please refer to the documentation :
 * https://doc.babylonjs.com/how_to/physically_based_rendering
 */
export abstract class PBRBaseMaterial extends PushMaterial {
    /**
     * PBRMaterialTransparencyMode: No transparency mode, Alpha channel is not use.
     */
    public static readonly PBRMATERIAL_OPAQUE = Material.MATERIAL_OPAQUE;

    /**
     * PBRMaterialTransparencyMode: Alpha Test mode, pixel are discarded below a certain threshold defined by the alpha cutoff value.
     */
    public static readonly PBRMATERIAL_ALPHATEST = Material.MATERIAL_ALPHATEST;

    /**
     * PBRMaterialTransparencyMode: Pixels are blended (according to the alpha mode) with the already drawn pixels in the current frame buffer.
     */
    public static readonly PBRMATERIAL_ALPHABLEND = Material.MATERIAL_ALPHABLEND;

    /**
     * PBRMaterialTransparencyMode: Pixels are blended (according to the alpha mode) with the already drawn pixels in the current frame buffer.
     * They are also discarded below the alpha cutoff threshold to improve performances.
     */
    public static readonly PBRMATERIAL_ALPHATESTANDBLEND = Material.MATERIAL_ALPHATESTANDBLEND;

    /**
     * Defines the default value of how much AO map is occluding the analytical lights
     * (point spot...).
     */
    public static DEFAULT_AO_ON_ANALYTICAL_LIGHTS = 0;

    /**
     * PBRMaterialLightFalloff Physical: light is falling off following the inverse squared distance law.
     */
    public static readonly LIGHTFALLOFF_PHYSICAL = 0;

    /**
     * PBRMaterialLightFalloff gltf: light is falling off as described in the gltf moving to PBR document
     * to enhance interoperability with other engines.
     */
    public static readonly LIGHTFALLOFF_GLTF = 1;

    /**
     * PBRMaterialLightFalloff Standard: light is falling off like in the standard material
     * to enhance interoperability with other materials.
     */
    public static readonly LIGHTFALLOFF_STANDARD = 2;

    /**
     * Intensity of the direct lights e.g. the four lights available in your scene.
     * This impacts both the direct diffuse and specular highlights.
     */
    protected _directIntensity: number = 1.0;

    /**
     * Intensity of the emissive part of the material.
     * This helps controlling the emissive effect without modifying the emissive color.
     */
    protected _emissiveIntensity: number = 1.0;

    /**
     * Intensity of the environment e.g. how much the environment will light the object
     * either through harmonics for rough material or through the reflection for shiny ones.
     */
    protected _environmentIntensity: number = 1.0;

    /**
     * This is a special control allowing the reduction of the specular highlights coming from the
     * four lights of the scene. Those highlights may not be needed in full environment lighting.
     */
    protected _specularIntensity: number = 1.0;

    /**
     * This stores the direct, emissive, environment, and specular light intensities into a Vector4.
     */
    private _lightingInfos: Vector4 = new Vector4(this._directIntensity, this._emissiveIntensity, this._environmentIntensity, this._specularIntensity);

    /**
     * Debug Control allowing disabling the bump map on this material.
     */
    protected _disableBumpMap: boolean = false;

    /**
     * AKA Diffuse Texture in standard nomenclature.
     */
    protected _albedoTexture: Nullable<BaseTexture> = null;

    /**
     * AKA Occlusion Texture in other nomenclature.
     */
    protected _ambientTexture: Nullable<BaseTexture> = null;

    /**
     * AKA Occlusion Texture Intensity in other nomenclature.
     */
    protected _ambientTextureStrength: number = 1.0;

    /**
     * Defines how much the AO map is occluding the analytical lights (point spot...).
     * 1 means it completely occludes it
     * 0 mean it has no impact
     */
    protected _ambientTextureImpactOnAnalyticalLights: number = PBRBaseMaterial.DEFAULT_AO_ON_ANALYTICAL_LIGHTS;

    /**
     * Stores the alpha values in a texture.
     */
    protected _opacityTexture: Nullable<BaseTexture> = null;

    /**
     * Stores the reflection values in a texture.
     */
    protected _reflectionTexture: Nullable<BaseTexture> = null;

    /**
     * Stores the emissive values in a texture.
     */
    protected _emissiveTexture: Nullable<BaseTexture> = null;

    /**
     * AKA Specular texture in other nomenclature.
     */
    protected _reflectivityTexture: Nullable<BaseTexture> = null;

    /**
     * Used to switch from specular/glossiness to metallic/roughness workflow.
     */
    protected _metallicTexture: Nullable<BaseTexture> = null;

    /**
     * Specifies the metallic scalar of the metallic/roughness workflow.
     * Can also be used to scale the metalness values of the metallic texture.
     */
    protected _metallic: Nullable<number> = null;

    /**
     * Specifies the roughness scalar of the metallic/roughness workflow.
     * Can also be used to scale the roughness values of the metallic texture.
     */
    protected _roughness: Nullable<number> = null;

    /**
     * In metallic workflow, specifies an F0 factor to help configuring the material F0.
     * By default the indexOfrefraction is used to compute F0;
     *
     * This is used as a factor against the default reflectance at normal incidence to tweak it.
     *
     * F0 = defaultF0 * metallicF0Factor * metallicReflectanceColor;
     * F90 = metallicReflectanceColor;
     */
    protected _metallicF0Factor = 1;

    /**
     * In metallic workflow, specifies an F90 color to help configuring the material F90.
     * By default the F90 is always 1;
     *
     * Please note that this factor is also used as a factor against the default reflectance at normal incidence.
     *
     * F0 = defaultF0 * metallicF0Factor * metallicReflectanceColor
     * F90 = metallicReflectanceColor;
     */
    protected _metallicReflectanceColor = Color3.White();

    /**
     * Defines to store metallicReflectanceColor in RGB and metallicF0Factor in A
     * This is multiply against the scalar values defined in the material.
     */
    protected _metallicReflectanceTexture: Nullable<BaseTexture> = null;

    /**
     * Used to enable roughness/glossiness fetch from a separate channel depending on the current mode.
     * Gray Scale represents roughness in metallic mode and glossiness in specular mode.
     */
    protected _microSurfaceTexture: Nullable<BaseTexture> = null;

    /**
     * Stores surface normal data used to displace a mesh in a texture.
     */
    protected _bumpTexture: Nullable<BaseTexture> = null;

    /**
     * Stores the pre-calculated light information of a mesh in a texture.
     */
    protected _lightmapTexture: Nullable<BaseTexture> = null;

    /**
     * The color of a material in ambient lighting.
     */
    protected _ambientColor = new Color3(0, 0, 0);

    /**
     * AKA Diffuse Color in other nomenclature.
     */
    protected _albedoColor = new Color3(1, 1, 1);

    /**
     * AKA Specular Color in other nomenclature.
     */
    protected _reflectivityColor = new Color3(1, 1, 1);

    /**
     * The color applied when light is reflected from a material.
     */
    protected _reflectionColor = new Color3(1, 1, 1);

    /**
     * The color applied when light is emitted from a material.
     */
    protected _emissiveColor = new Color3(0, 0, 0);

    /**
     * AKA Glossiness in other nomenclature.
     */
    protected _microSurface = 0.9;

    /**
     * Specifies that the material will use the light map as a show map.
     */
    protected _useLightmapAsShadowmap = false;

    /**
     * This parameters will enable/disable Horizon occlusion to prevent normal maps to look shiny when the normal
     * makes the reflect vector face the model (under horizon).
     */
    protected _useHorizonOcclusion = true;

    /**
     * This parameters will enable/disable radiance occlusion by preventing the radiance to lit
     * too much the area relying on ambient texture to define their ambient occlusion.
     */
    protected _useRadianceOcclusion = true;

    /**
     * Specifies that the alpha is coming form the albedo channel alpha channel for alpha blending.
     */
    protected _useAlphaFromAlbedoTexture = false;

    /**
     * Specifies that the material will keeps the specular highlights over a transparent surface (only the most luminous ones).
     * A car glass is a good example of that. When sun reflects on it you can not see what is behind.
     */
    protected _useSpecularOverAlpha = true;

    /**
     * Specifies if the reflectivity texture contains the glossiness information in its alpha channel.
     */
    protected _useMicroSurfaceFromReflectivityMapAlpha = false;

    /**
     * Specifies if the metallic texture contains the roughness information in its alpha channel.
     */
    protected _useRoughnessFromMetallicTextureAlpha = true;

    /**
     * Specifies if the metallic texture contains the roughness information in its green channel.
     */
    protected _useRoughnessFromMetallicTextureGreen = false;

    /**
     * Specifies if the metallic texture contains the metallness information in its blue channel.
     */
    protected _useMetallnessFromMetallicTextureBlue = false;

    /**
     * Specifies if the metallic texture contains the ambient occlusion information in its red channel.
     */
    protected _useAmbientOcclusionFromMetallicTextureRed = false;

    /**
     * Specifies if the ambient texture contains the ambient occlusion information in its red channel only.
     */
    protected _useAmbientInGrayScale = false;

    /**
     * In case the reflectivity map does not contain the microsurface information in its alpha channel,
     * The material will try to infer what glossiness each pixel should be.
     */
    protected _useAutoMicroSurfaceFromReflectivityMap = false;

    /**
     * Defines the  falloff type used in this material.
     * It by default is Physical.
     */
    protected _lightFalloff = PBRBaseMaterial.LIGHTFALLOFF_PHYSICAL;

    /**
     * Specifies that the material will keeps the reflection highlights over a transparent surface (only the most luminous ones).
     * A car glass is a good example of that. When the street lights reflects on it you can not see what is behind.
     */
    protected _useRadianceOverAlpha = true;

    /**
     * Allows using an object space normal map (instead of tangent space).
     */
    protected _useObjectSpaceNormalMap = false;

    /**
     * Allows using the bump map in parallax mode.
     */
    protected _useParallax = false;

    /**
     * Allows using the bump map in parallax occlusion mode.
     */
    protected _useParallaxOcclusion = false;

    /**
     * Controls the scale bias of the parallax mode.
     */
    protected _parallaxScaleBias = 0.05;

    /**
     * If sets to true, disables all the lights affecting the material.
     */
    protected _disableLighting = false;

    /**
     * Number of Simultaneous lights allowed on the material.
     */
    protected _maxSimultaneousLights = 4;

    /**
     * If sets to true, x component of normal map value will be inverted (x = 1.0 - x).
     */
    protected _invertNormalMapX = false;

    /**
     * If sets to true, y component of normal map value will be inverted (y = 1.0 - y).
     */
    protected _invertNormalMapY = false;

    /**
     * If sets to true and backfaceCulling is false, normals will be flipped on the backside.
     */
    protected _twoSidedLighting = false;

    /**
     * Defines the alpha limits in alpha test mode.
     */
    protected _alphaCutOff = 0.4;

    /**
     * Enforces alpha test in opaque or blend mode in order to improve the performances of some situations.
     */
    protected _forceAlphaTest = false;

    /**
     * A fresnel is applied to the alpha of the model to ensure grazing angles edges are not alpha tested.
     * And/Or occlude the blended part. (alpha is converted to gamma to compute the fresnel)
     */
    protected _useAlphaFresnel = false;

    /**
     * A fresnel is applied to the alpha of the model to ensure grazing angles edges are not alpha tested.
     * And/Or occlude the blended part. (alpha stays linear to compute the fresnel)
     */
    protected _useLinearAlphaFresnel = false;

    /**
     * Specifies the environment BRDF texture used to compute the scale and offset roughness values
     * from cos theta and roughness:
     * http://blog.selfshadow.com/publications/s2013-shading-course/karis/s2013_pbs_epic_notes_v2.pdf
     */
    protected _environmentBRDFTexture: Nullable<BaseTexture> = null;

    /**
     * Force the shader to compute irradiance in the fragment shader in order to take bump in account.
     */
    protected _forceIrradianceInFragment = false;

    private _realTimeFiltering: boolean = false;
    /**
     * Enables realtime filtering on the texture.
     */
    public get realTimeFiltering() {
        return this._realTimeFiltering;
    }
    public set realTimeFiltering(b: boolean) {
        this._realTimeFiltering = b;
        this.markAsDirty(Constants.MATERIAL_TextureDirtyFlag);
    }

    private _realTimeFilteringQuality: number = Constants.TEXTURE_FILTERING_QUALITY_LOW;
    /**
     * Quality switch for realtime filtering
     */
    public get realTimeFilteringQuality(): number {
        return this._realTimeFilteringQuality;
    }
    public set realTimeFilteringQuality(n: number) {
        this._realTimeFilteringQuality = n;
        this.markAsDirty(Constants.MATERIAL_TextureDirtyFlag);
    }

    /**
     * Can this material render to several textures at once
     */
    public get canRenderToMRT() {
        return true;
    }

    /**
     * Force normal to face away from face.
     */
    protected _forceNormalForward = false;

    /**
     * Enables specular anti aliasing in the PBR shader.
     * It will both interacts on the Geometry for analytical and IBL lighting.
     * It also prefilter the roughness map based on the bump values.
     */
    protected _enableSpecularAntiAliasing = false;

    /**
     * Default configuration related to image processing available in the PBR Material.
     */
    @serializeAsImageProcessingConfiguration()
    protected _imageProcessingConfiguration: ImageProcessingConfiguration;

    /**
     * Keep track of the image processing observer to allow dispose and replace.
     */
    private _imageProcessingObserver: Nullable<Observer<ImageProcessingConfiguration>> = null;

    /**
     * Attaches a new image processing configuration to the PBR Material.
     * @param configuration
     */
    protected _attachImageProcessingConfiguration(configuration: Nullable<ImageProcessingConfiguration>): void {
        if (configuration === this._imageProcessingConfiguration) {
            return;
        }

        // Detaches observer.
        if (this._imageProcessingConfiguration && this._imageProcessingObserver) {
            this._imageProcessingConfiguration.onUpdateParameters.remove(this._imageProcessingObserver);
        }

        // Pick the scene configuration if needed.
        if (!configuration) {
            this._imageProcessingConfiguration = this.getScene().imageProcessingConfiguration;
        }
        else {
            this._imageProcessingConfiguration = configuration;
        }

        // Attaches observer.
        if (this._imageProcessingConfiguration) {
            this._imageProcessingObserver = this._imageProcessingConfiguration.onUpdateParameters.add(() => {
                this._markAllSubMeshesAsImageProcessingDirty();
            });
        }
    }

    /**
     * Stores the available render targets.
     */
    private _renderTargets = new SmartArray<RenderTargetTexture>(16);

    /**
     * Sets the global ambient color for the material used in lighting calculations.
     */
    private _globalAmbientColor = new Color3(0, 0, 0);

    /**
     * Enables the use of logarithmic depth buffers, which is good for wide depth buffers.
     */
    private _useLogarithmicDepth: boolean = false;

    /**
     * If set to true, no lighting calculations will be applied.
     */
    private _unlit = false;

    private _debugMode = 0;
    /**
     * @hidden
     * This is reserved for the inspector.
     * Defines the material debug mode.
     * It helps seeing only some components of the material while troubleshooting.
     */
    @expandToProperty("_markAllSubMeshesAsMiscDirty")
    public debugMode = 0;

    /**
     * @hidden
     * This is reserved for the inspector.
     * Specify from where on screen the debug mode should start.
     * The value goes from -1 (full screen) to 1 (not visible)
     * It helps with side by side comparison against the final render
     * This defaults to -1
     */
    private debugLimit = -1;

    /**
     * @hidden
     * This is reserved for the inspector.
     * As the default viewing range might not be enough (if the ambient is really small for instance)
     * You can use the factor to better multiply the final value.
     */
    private debugFactor = 1;

    /**
     * Defines the clear coat layer parameters for the material.
     */
    public readonly clearCoat = new PBRClearCoatConfiguration(this._markAllSubMeshesAsTexturesDirty.bind(this));

    /**
     * Defines the anisotropic parameters for the material.
     */
    public readonly anisotropy = new PBRAnisotropicConfiguration(this._markAllSubMeshesAsTexturesDirty.bind(this));

    /**
     * Defines the BRDF parameters for the material.
     */
    public readonly brdf = new PBRBRDFConfiguration(this._markAllSubMeshesAsMiscDirty.bind(this));

    /**
     * Defines the Sheen parameters for the material.
     */
    public readonly sheen = new PBRSheenConfiguration(this._markAllSubMeshesAsTexturesDirty.bind(this));

    /**
     * Defines the SubSurface parameters for the material.
     */
    public readonly subSurface: PBRSubSurfaceConfiguration;

    /**
     * Defines additional PrePass parameters for the material.
     */
    public readonly prePassConfiguration: PrePassConfiguration;

    /**
     * Defines the detail map parameters for the material.
     */
    public readonly detailMap = new DetailMapConfiguration(this._markAllSubMeshesAsTexturesDirty.bind(this));

    protected _rebuildInParallel = false;

    /**
     * Instantiates a new PBRMaterial instance.
     *
     * @param name The material name
     * @param scene The scene the material will be use in.
     */
    constructor(name: string, scene: Scene) {
        super(name, scene);

        // Setup the default processing configuration to the scene.
        this._attachImageProcessingConfiguration(null);

        this.getRenderTargetTextures = (): SmartArray<RenderTargetTexture> => {
            this._renderTargets.reset();

            if (MaterialFlags.ReflectionTextureEnabled && this._reflectionTexture && this._reflectionTexture.isRenderTarget) {
                this._renderTargets.push(<RenderTargetTexture>this._reflectionTexture);
            }

            this.subSurface.fillRenderTargetTextures(this._renderTargets);

            return this._renderTargets;
        };

        this._environmentBRDFTexture = BRDFTextureTools.GetEnvironmentBRDFTexture(scene);
        this.subSurface = new PBRSubSurfaceConfiguration(this._markAllSubMeshesAsTexturesDirty.bind(this), this._markScenePrePassDirty.bind(this), scene);
        this.prePassConfiguration = new PrePassConfiguration();
    }

    /**
     * Gets a boolean indicating that current material needs to register RTT
     */
    public get hasRenderTargetTextures(): boolean {
        if (MaterialFlags.ReflectionTextureEnabled && this._reflectionTexture && this._reflectionTexture.isRenderTarget) {
            return true;
        }

        return this.subSurface.hasRenderTargetTextures();
    }

    /**
     * Can this material render to prepass
     */
    public get isPrePassCapable(): boolean {
        return true;
    }

    /**
     * Gets the name of the material class.
     */
    public getClassName(): string {
        return "PBRBaseMaterial";
    }

    /**
     * Enabled the use of logarithmic depth buffers, which is good for wide depth buffers.
     */
    @serialize()
    public get useLogarithmicDepth(): boolean {
        return this._useLogarithmicDepth;
    }

    /**
     * Enabled the use of logarithmic depth buffers, which is good for wide depth buffers.
     */
    public set useLogarithmicDepth(value: boolean) {
        this._useLogarithmicDepth = value && this.getScene().getEngine().getCaps().fragmentDepthSupported;
    }

    /**
     * Returns true if alpha blending should be disabled.
     */
    protected get _disableAlphaBlending(): boolean {
        return (this.subSurface.disableAlphaBlending ||
            this._transparencyMode === PBRBaseMaterial.PBRMATERIAL_OPAQUE ||
            this._transparencyMode === PBRBaseMaterial.PBRMATERIAL_ALPHATEST);
    }

    /**
     * Specifies whether or not this material should be rendered in alpha blend mode.
     */
    public needAlphaBlending(): boolean {
        if (this._disableAlphaBlending) {
            return false;
        }

        return (this.alpha < 1.0) || (this._opacityTexture != null) || this._shouldUseAlphaFromAlbedoTexture();
    }

    /**
     * Specifies whether or not this material should be rendered in alpha test mode.
     */
    public needAlphaTesting(): boolean {
        if (this._forceAlphaTest) {
            return true;
        }

        if (this.subSurface.disableAlphaBlending) {
            return false;
        }

        return this._hasAlphaChannel() && (this._transparencyMode == null || this._transparencyMode === PBRBaseMaterial.PBRMATERIAL_ALPHATEST);
    }

    /**
     * Specifies whether or not the alpha value of the albedo texture should be used for alpha blending.
     */
    protected _shouldUseAlphaFromAlbedoTexture(): boolean {
        return this._albedoTexture != null && this._albedoTexture.hasAlpha && this._useAlphaFromAlbedoTexture && this._transparencyMode !== PBRBaseMaterial.PBRMATERIAL_OPAQUE;
    }

    /**
     * Specifies whether or not there is a usable alpha channel for transparency.
     */
    protected _hasAlphaChannel(): boolean {
        return (this._albedoTexture != null && this._albedoTexture.hasAlpha) || this._opacityTexture != null;
    }

    /**
     * Gets the texture used for the alpha test.
     */
    public getAlphaTestTexture(): Nullable<BaseTexture> {
        return this._albedoTexture;
    }

    /**
     * Specifies that the submesh is ready to be used.
     * @param mesh - BJS mesh.
     * @param subMesh - A submesh of the BJS mesh.  Used to check if it is ready.
     * @param useInstances - Specifies that instances should be used.
     * @returns - boolean indicating that the submesh is ready or not.
     */
    public isReadyForSubMesh(mesh: AbstractMesh, subMesh: SubMesh, useInstances?: boolean): boolean {
        if (subMesh.effect && this.isFrozen) {
            if (subMesh.effect._wasPreviouslyReady) {
                return true;
            }
        }

        if (!subMesh._materialDefines) {
            subMesh.materialDefines = new PBRMaterialDefines();
        }

        const defines = <PBRMaterialDefines>subMesh._materialDefines;
        if (this._isReadyForSubMesh(subMesh)) {
            return true;
        }

        const scene = this.getScene();
        const engine = scene.getEngine();

        if (defines._areTexturesDirty) {
            if (scene.texturesEnabled) {
                if (this._albedoTexture && MaterialFlags.DiffuseTextureEnabled) {
                    if (!this._albedoTexture.isReadyOrNotBlocking()) {
                        return false;
                    }
                }

                if (this._ambientTexture && MaterialFlags.AmbientTextureEnabled) {
                    if (!this._ambientTexture.isReadyOrNotBlocking()) {
                        return false;
                    }
                }

                if (this._opacityTexture && MaterialFlags.OpacityTextureEnabled) {
                    if (!this._opacityTexture.isReadyOrNotBlocking()) {
                        return false;
                    }
                }

                var reflectionTexture = this._getReflectionTexture();
                if (reflectionTexture && MaterialFlags.ReflectionTextureEnabled) {
                    if (!reflectionTexture.isReadyOrNotBlocking()) {
                        return false;
                    }
                    if (reflectionTexture.irradianceTexture && !reflectionTexture.irradianceTexture.isReadyOrNotBlocking()) {
                        return false;
                    }
                }

                if (this._lightmapTexture && MaterialFlags.LightmapTextureEnabled) {
                    if (!this._lightmapTexture.isReadyOrNotBlocking()) {
                        return false;
                    }
                }

                if (this._emissiveTexture && MaterialFlags.EmissiveTextureEnabled) {
                    if (!this._emissiveTexture.isReadyOrNotBlocking()) {
                        return false;
                    }
                }

                if (MaterialFlags.SpecularTextureEnabled) {
                    if (this._metallicTexture) {
                        if (!this._metallicTexture.isReadyOrNotBlocking()) {
                            return false;
                        }
                    }
                    else if (this._reflectivityTexture) {
                        if (!this._reflectivityTexture.isReadyOrNotBlocking()) {
                            return false;
                        }
                    }

                    if (this._metallicReflectanceTexture) {
                        if (!this._metallicReflectanceTexture.isReadyOrNotBlocking()) {
                            return false;
                        }
                    }

                    if (this._microSurfaceTexture) {
                        if (!this._microSurfaceTexture.isReadyOrNotBlocking()) {
                            return false;
                        }
                    }
                }

                if (engine.getCaps().standardDerivatives && this._bumpTexture && MaterialFlags.BumpTextureEnabled && !this._disableBumpMap) {
                    // Bump texture cannot be not blocking.
                    if (!this._bumpTexture.isReady()) {
                        return false;
                    }
                }

                if (this._environmentBRDFTexture && MaterialFlags.ReflectionTextureEnabled) {
                    // This is blocking.
                    if (!this._environmentBRDFTexture.isReady()) {
                        return false;
                    }
                }
            }
        }

        if (!this.subSurface.isReadyForSubMesh(defines, scene) ||
            !this.clearCoat.isReadyForSubMesh(defines, scene, engine, this._disableBumpMap) ||
            !this.sheen.isReadyForSubMesh(defines, scene) ||
            !this.anisotropy.isReadyForSubMesh(defines, scene) ||
            !this.detailMap.isReadyForSubMesh(defines, scene)) {
            return false;
        }

        if (defines._areImageProcessingDirty && this._imageProcessingConfiguration) {
            if (!this._imageProcessingConfiguration.isReady()) {
                return false;
            }
        }

        if (!engine.getCaps().standardDerivatives && !mesh.isVerticesDataPresent(VertexBuffer.NormalKind)) {
            mesh.createNormals(true);
            Logger.Warn("PBRMaterial: Normals have been created for the mesh: " + mesh.name);
        }

        const previousEffect = subMesh.effect;
        const lightDisposed = defines._areLightsDisposed;
        let effect = this._prepareEffect(mesh, defines, this.onCompiled, this.onError, useInstances, null, subMesh.getRenderingMesh().hasThinInstances);

        if (effect) {
            if (this._onEffectCreatedObservable) {
                onCreatedEffectParameters.effect = effect;
                onCreatedEffectParameters.subMesh = subMesh;
                this._onEffectCreatedObservable.notifyObservers(onCreatedEffectParameters);
            }

            // Use previous effect while new one is compiling
            if (this.allowShaderHotSwapping && previousEffect && !effect.isReady()) {
                effect = previousEffect;
                this._rebuildInParallel = true;
                defines.markAsUnprocessed();

                if (lightDisposed) {
                    // re register in case it takes more than one frame.
                    defines._areLightsDisposed = true;
                    return false;
                }
            } else {
                this._rebuildInParallel = false;
                scene.resetCachedMaterial();
                subMesh.setEffect(effect, defines, this._materialContext);
                this.buildUniformLayout();
            }
        }

        if (!subMesh.effect || !subMesh.effect.isReady()) {
            return false;
        }

        defines._renderId = scene.getRenderId();
        subMesh.effect._wasPreviouslyReady = true;

        return true;
    }

    /**
     * Specifies if the material uses metallic roughness workflow.
     * @returns boolean specifying if the material uses metallic roughness workflow.
    */
    public isMetallicWorkflow(): boolean {
        if (this._metallic != null || this._roughness != null || this._metallicTexture) {
            return true;
        }

        return false;
    }

    private _prepareEffect(mesh: AbstractMesh, defines: PBRMaterialDefines, onCompiled: Nullable<(effect: Effect) => void> = null, onError: Nullable<(effect: Effect, errors: string) => void> = null,
        useInstances: Nullable<boolean> = null, useClipPlane: Nullable<boolean> = null, useThinInstances: boolean): Nullable<Effect> {
        this._prepareDefines(mesh, defines, useInstances, useClipPlane, useThinInstances);

        if (!defines.isDirty) {
            return null;
        }

        defines.markAsProcessed();

        const scene = this.getScene();
        const engine = scene.getEngine();

        // Fallbacks
        var fallbacks = new EffectFallbacks();
        var fallbackRank = 0;
        if (defines.USESPHERICALINVERTEX) {
            fallbacks.addFallback(fallbackRank++, "USESPHERICALINVERTEX");
        }

        if (defines.FOG) {
            fallbacks.addFallback(fallbackRank, "FOG");
        }
        if (defines.SPECULARAA) {
            fallbacks.addFallback(fallbackRank, "SPECULARAA");
        }
        if (defines.POINTSIZE) {
            fallbacks.addFallback(fallbackRank, "POINTSIZE");
        }
        if (defines.LOGARITHMICDEPTH) {
            fallbacks.addFallback(fallbackRank, "LOGARITHMICDEPTH");
        }
        if (defines.PARALLAX) {
            fallbacks.addFallback(fallbackRank, "PARALLAX");
        }
        if (defines.PARALLAXOCCLUSION) {
            fallbacks.addFallback(fallbackRank++, "PARALLAXOCCLUSION");
        }

        fallbackRank = PBRAnisotropicConfiguration.AddFallbacks(defines, fallbacks, fallbackRank);
        fallbackRank = PBRAnisotropicConfiguration.AddFallbacks(defines, fallbacks, fallbackRank);
        fallbackRank = PBRSubSurfaceConfiguration.AddFallbacks(defines, fallbacks, fallbackRank);
        fallbackRank = PBRSheenConfiguration.AddFallbacks(defines, fallbacks, fallbackRank);

        if (defines.ENVIRONMENTBRDF) {
            fallbacks.addFallback(fallbackRank++, "ENVIRONMENTBRDF");
        }

        if (defines.TANGENT) {
            fallbacks.addFallback(fallbackRank++, "TANGENT");
        }

        if (defines.BUMP) {
            fallbacks.addFallback(fallbackRank++, "BUMP");
        }

        fallbackRank = MaterialHelper.HandleFallbacksForShadows(defines, fallbacks, this._maxSimultaneousLights, fallbackRank++);

        if (defines.SPECULARTERM) {
            fallbacks.addFallback(fallbackRank++, "SPECULARTERM");
        }

        if (defines.USESPHERICALFROMREFLECTIONMAP) {
            fallbacks.addFallback(fallbackRank++, "USESPHERICALFROMREFLECTIONMAP");
        }

        if (defines.USEIRRADIANCEMAP) {
            fallbacks.addFallback(fallbackRank++, "USEIRRADIANCEMAP");
        }

        if (defines.LIGHTMAP) {
            fallbacks.addFallback(fallbackRank++, "LIGHTMAP");
        }

        if (defines.NORMAL) {
            fallbacks.addFallback(fallbackRank++, "NORMAL");
        }

        if (defines.AMBIENT) {
            fallbacks.addFallback(fallbackRank++, "AMBIENT");
        }

        if (defines.EMISSIVE) {
            fallbacks.addFallback(fallbackRank++, "EMISSIVE");
        }

        if (defines.VERTEXCOLOR) {
            fallbacks.addFallback(fallbackRank++, "VERTEXCOLOR");
        }

        if (defines.MORPHTARGETS) {
            fallbacks.addFallback(fallbackRank++, "MORPHTARGETS");
        }

        if (defines.MULTIVIEW) {
            fallbacks.addFallback(0, "MULTIVIEW");
        }

        //Attributes
        var attribs = [VertexBuffer.PositionKind];

        if (defines.NORMAL) {
            attribs.push(VertexBuffer.NormalKind);
        }

        if (defines.TANGENT) {
            attribs.push(VertexBuffer.TangentKind);
        }

        if (defines.UV1) {
            attribs.push(VertexBuffer.UVKind);
        }

        if (defines.UV2) {
            attribs.push(VertexBuffer.UV2Kind);
        }

        if (defines.VERTEXCOLOR) {
            attribs.push(VertexBuffer.ColorKind);
        }

        MaterialHelper.PrepareAttributesForBones(attribs, mesh, defines, fallbacks);
        MaterialHelper.PrepareAttributesForInstances(attribs, defines);
        MaterialHelper.PrepareAttributesForMorphTargets(attribs, mesh, defines);

        var shaderName = "pbr";

        var uniforms = ["world", "view", "viewProjection", "vEyePosition", "vLightsType", "vAmbientColor", "vAlbedoColor", "vReflectivityColor", "vMetallicReflectanceFactors", "vEmissiveColor", "visibility", "vReflectionColor",
            "vFogInfos", "vFogColor", "pointSize",
            "vAlbedoInfos", "vAmbientInfos", "vOpacityInfos", "vReflectionInfos", "vReflectionPosition", "vReflectionSize", "vEmissiveInfos", "vReflectivityInfos", "vReflectionFilteringInfo", "vMetallicReflectanceInfos",
            "vMicroSurfaceSamplerInfos", "vBumpInfos", "vLightmapInfos",
            "mBones",
            "vClipPlane", "vClipPlane2", "vClipPlane3", "vClipPlane4", "vClipPlane5", "vClipPlane6", "albedoMatrix", "ambientMatrix", "opacityMatrix", "reflectionMatrix", "emissiveMatrix", "reflectivityMatrix", "normalMatrix", "microSurfaceSamplerMatrix", "bumpMatrix", "lightmapMatrix", "metallicReflectanceMatrix",
            "vLightingIntensity",
            "logarithmicDepthConstant",
            "vSphericalX", "vSphericalY", "vSphericalZ",
            "vSphericalXX_ZZ", "vSphericalYY_ZZ", "vSphericalZZ",
            "vSphericalXY", "vSphericalYZ", "vSphericalZX",
            "vSphericalL00",
            "vSphericalL1_1", "vSphericalL10", "vSphericalL11",
            "vSphericalL2_2", "vSphericalL2_1", "vSphericalL20", "vSphericalL21", "vSphericalL22",
            "vReflectionMicrosurfaceInfos",
            "vTangentSpaceParams", "boneTextureWidth",
            "vDebugMode", "morphTargetTextureInfo", "morphTargetTextureIndices"
        ];

        var samplers = ["albedoSampler", "reflectivitySampler", "ambientSampler", "emissiveSampler",
            "bumpSampler", "lightmapSampler", "opacitySampler",
            "reflectionSampler", "reflectionSamplerLow", "reflectionSamplerHigh", "irradianceSampler",
            "microSurfaceSampler", "environmentBrdfSampler", "boneSampler", "metallicReflectanceSampler", "morphTargets"];

        var uniformBuffers = ["Material", "Scene", "Mesh"];

        DetailMapConfiguration.AddUniforms(uniforms);
        DetailMapConfiguration.AddSamplers(samplers);

        PBRSubSurfaceConfiguration.AddUniforms(uniforms);
        PBRSubSurfaceConfiguration.AddSamplers(samplers);

        PBRClearCoatConfiguration.AddUniforms(uniforms);
        PBRClearCoatConfiguration.AddSamplers(samplers);

        PBRAnisotropicConfiguration.AddUniforms(uniforms);
        PBRAnisotropicConfiguration.AddSamplers(samplers);

        PBRSheenConfiguration.AddUniforms(uniforms);
        PBRSheenConfiguration.AddSamplers(samplers);

        PrePassConfiguration.AddUniforms(uniforms);
        PrePassConfiguration.AddSamplers(samplers);

        if (ImageProcessingConfiguration) {
            ImageProcessingConfiguration.PrepareUniforms(uniforms, defines);
            ImageProcessingConfiguration.PrepareSamplers(samplers, defines);
        }

        MaterialHelper.PrepareUniformsAndSamplersList(<IEffectCreationOptions>{
            uniformsNames: uniforms,
            uniformBuffersNames: uniformBuffers,
            samplers: samplers,
            defines: defines,
            maxSimultaneousLights: this._maxSimultaneousLights
        });

        const csnrOptions: ICustomShaderNameResolveOptions = {};

        if (this.customShaderNameResolve) {
            shaderName = this.customShaderNameResolve(shaderName, uniforms, uniformBuffers, samplers, defines, attribs, csnrOptions);
        }

        var join = defines.toString();
        return engine.createEffect(shaderName, <IEffectCreationOptions>{
            attributes: attribs,
            uniformsNames: uniforms,
            uniformBuffersNames: uniformBuffers,
            samplers: samplers,
            defines: join,
            fallbacks: fallbacks,
            onCompiled: onCompiled,
            onError: onError,
            indexParameters: { maxSimultaneousLights: this._maxSimultaneousLights, maxSimultaneousMorphTargets: defines.NUM_MORPH_INFLUENCERS },
            processFinalCode: csnrOptions.processFinalCode,
            multiTarget: defines.PREPASS
        }, engine);
    }

    private _prepareDefines(mesh: AbstractMesh, defines: PBRMaterialDefines, useInstances: Nullable<boolean> = null, useClipPlane: Nullable<boolean> = null, useThinInstances: boolean = false): void {
        const scene = this.getScene();
        const engine = scene.getEngine();

        // Lights
        MaterialHelper.PrepareDefinesForLights(scene, mesh, defines, true, this._maxSimultaneousLights, this._disableLighting);
        defines._needNormals = true;

        // Multiview
        MaterialHelper.PrepareDefinesForMultiview(scene, defines);

        // PrePass
        MaterialHelper.PrepareDefinesForPrePass(scene, defines, this.canRenderToMRT);

        // Textures
        defines.METALLICWORKFLOW = this.isMetallicWorkflow();
        if (defines._areTexturesDirty) {
            defines._needUVs = false;
            if (scene.texturesEnabled) {
                if (scene.getEngine().getCaps().textureLOD) {
                    defines.LODBASEDMICROSFURACE = true;
                }

                if (this._albedoTexture && MaterialFlags.DiffuseTextureEnabled) {
                    MaterialHelper.PrepareDefinesForMergedUV(this._albedoTexture, defines, "ALBEDO");
                    defines.GAMMAALBEDO = this._albedoTexture.gammaSpace;
                } else {
                    defines.ALBEDO = false;
                }

                if (this._ambientTexture && MaterialFlags.AmbientTextureEnabled) {
                    MaterialHelper.PrepareDefinesForMergedUV(this._ambientTexture, defines, "AMBIENT");
                    defines.AMBIENTINGRAYSCALE = this._useAmbientInGrayScale;
                } else {
                    defines.AMBIENT = false;
                }

                if (this._opacityTexture && MaterialFlags.OpacityTextureEnabled) {
                    MaterialHelper.PrepareDefinesForMergedUV(this._opacityTexture, defines, "OPACITY");
                    defines.OPACITYRGB = this._opacityTexture.getAlphaFromRGB;
                } else {
                    defines.OPACITY = false;
                }

                var reflectionTexture = this._getReflectionTexture();
                if (reflectionTexture && MaterialFlags.ReflectionTextureEnabled) {
                    defines.REFLECTION = true;
                    defines.GAMMAREFLECTION = reflectionTexture.gammaSpace;
                    defines.RGBDREFLECTION = reflectionTexture.isRGBD;
                    defines.REFLECTIONMAP_OPPOSITEZ = this.getScene().useRightHandedSystem ? !reflectionTexture.invertZ : reflectionTexture.invertZ;
                    defines.LODINREFLECTIONALPHA = reflectionTexture.lodLevelInAlpha;
                    defines.LINEARSPECULARREFLECTION = reflectionTexture.linearSpecularLOD;

                    if (this.realTimeFiltering && this.realTimeFilteringQuality > 0) {
                        defines.NUM_SAMPLES = "" + this.realTimeFilteringQuality;
                        if (engine._features.needTypeSuffixInShaderConstants) {
                            defines.NUM_SAMPLES = defines.NUM_SAMPLES + "u";
                        }

                        defines.REALTIME_FILTERING = true;
                    } else {
                        defines.REALTIME_FILTERING = false;
                    }

                    if (reflectionTexture.coordinatesMode === Texture.INVCUBIC_MODE) {
                        defines.INVERTCUBICMAP = true;
                    }

                    defines.REFLECTIONMAP_3D = reflectionTexture.isCube;

                    defines.REFLECTIONMAP_CUBIC = false;
                    defines.REFLECTIONMAP_EXPLICIT = false;
                    defines.REFLECTIONMAP_PLANAR = false;
                    defines.REFLECTIONMAP_PROJECTION = false;
                    defines.REFLECTIONMAP_SKYBOX = false;
                    defines.REFLECTIONMAP_SPHERICAL = false;
                    defines.REFLECTIONMAP_EQUIRECTANGULAR = false;
                    defines.REFLECTIONMAP_EQUIRECTANGULAR_FIXED = false;
                    defines.REFLECTIONMAP_MIRROREDEQUIRECTANGULAR_FIXED = false;

                    switch (reflectionTexture.coordinatesMode) {
                        case Texture.EXPLICIT_MODE:
                            defines.REFLECTIONMAP_EXPLICIT = true;
                            break;
                        case Texture.PLANAR_MODE:
                            defines.REFLECTIONMAP_PLANAR = true;
                            break;
                        case Texture.PROJECTION_MODE:
                            defines.REFLECTIONMAP_PROJECTION = true;
                            break;
                        case Texture.SKYBOX_MODE:
                            defines.REFLECTIONMAP_SKYBOX = true;
                            break;
                        case Texture.SPHERICAL_MODE:
                            defines.REFLECTIONMAP_SPHERICAL = true;
                            break;
                        case Texture.EQUIRECTANGULAR_MODE:
                            defines.REFLECTIONMAP_EQUIRECTANGULAR = true;
                            break;
                        case Texture.FIXED_EQUIRECTANGULAR_MODE:
                            defines.REFLECTIONMAP_EQUIRECTANGULAR_FIXED = true;
                            break;
                        case Texture.FIXED_EQUIRECTANGULAR_MIRRORED_MODE:
                            defines.REFLECTIONMAP_MIRROREDEQUIRECTANGULAR_FIXED = true;
                            break;
                        case Texture.CUBIC_MODE:
                        case Texture.INVCUBIC_MODE:
                        default:
                            defines.REFLECTIONMAP_CUBIC = true;
                            defines.USE_LOCAL_REFLECTIONMAP_CUBIC = (<any>reflectionTexture).boundingBoxSize ? true : false;
                            break;
                    }

                    if (reflectionTexture.coordinatesMode !== Texture.SKYBOX_MODE) {
                        if (reflectionTexture.irradianceTexture) {
                            defines.USEIRRADIANCEMAP = true;
                            defines.USESPHERICALFROMREFLECTIONMAP = false;
                        }
                        // Assume using spherical polynomial if the reflection texture is a cube map
                        else if (reflectionTexture.isCube) {
                            defines.USESPHERICALFROMREFLECTIONMAP = true;
                            defines.USEIRRADIANCEMAP = false;
                            if (this._forceIrradianceInFragment || this.realTimeFiltering || scene.getEngine().getCaps().maxVaryingVectors <= 8) {
                                defines.USESPHERICALINVERTEX = false;
                            }
                            else {
                                defines.USESPHERICALINVERTEX = true;
                            }
                        }
                    }
                } else {
                    defines.REFLECTION = false;
                    defines.REFLECTIONMAP_3D = false;
                    defines.REFLECTIONMAP_SPHERICAL = false;
                    defines.REFLECTIONMAP_PLANAR = false;
                    defines.REFLECTIONMAP_CUBIC = false;
                    defines.USE_LOCAL_REFLECTIONMAP_CUBIC = false;
                    defines.REFLECTIONMAP_PROJECTION = false;
                    defines.REFLECTIONMAP_SKYBOX = false;
                    defines.REFLECTIONMAP_EXPLICIT = false;
                    defines.REFLECTIONMAP_EQUIRECTANGULAR = false;
                    defines.REFLECTIONMAP_EQUIRECTANGULAR_FIXED = false;
                    defines.REFLECTIONMAP_MIRROREDEQUIRECTANGULAR_FIXED = false;
                    defines.INVERTCUBICMAP = false;
                    defines.USESPHERICALFROMREFLECTIONMAP = false;
                    defines.USEIRRADIANCEMAP = false;
                    defines.USESPHERICALINVERTEX = false;
                    defines.REFLECTIONMAP_OPPOSITEZ = false;
                    defines.LODINREFLECTIONALPHA = false;
                    defines.GAMMAREFLECTION = false;
                    defines.RGBDREFLECTION = false;
                    defines.LINEARSPECULARREFLECTION = false;
                }

                if (this._lightmapTexture && MaterialFlags.LightmapTextureEnabled) {
                    MaterialHelper.PrepareDefinesForMergedUV(this._lightmapTexture, defines, "LIGHTMAP");
                    defines.USELIGHTMAPASSHADOWMAP = this._useLightmapAsShadowmap;
                    defines.GAMMALIGHTMAP = this._lightmapTexture.gammaSpace;
                    defines.RGBDLIGHTMAP = this._lightmapTexture.isRGBD;
                } else {
                    defines.LIGHTMAP = false;
                }

                if (this._emissiveTexture && MaterialFlags.EmissiveTextureEnabled) {
                    MaterialHelper.PrepareDefinesForMergedUV(this._emissiveTexture, defines, "EMISSIVE");
                } else {
                    defines.EMISSIVE = false;
                }

                if (MaterialFlags.SpecularTextureEnabled) {
                    if (this._metallicTexture) {
                        MaterialHelper.PrepareDefinesForMergedUV(this._metallicTexture, defines, "REFLECTIVITY");
                        defines.ROUGHNESSSTOREINMETALMAPALPHA = this._useRoughnessFromMetallicTextureAlpha;
                        defines.ROUGHNESSSTOREINMETALMAPGREEN = !this._useRoughnessFromMetallicTextureAlpha && this._useRoughnessFromMetallicTextureGreen;
                        defines.METALLNESSSTOREINMETALMAPBLUE = this._useMetallnessFromMetallicTextureBlue;
                        defines.AOSTOREINMETALMAPRED = this._useAmbientOcclusionFromMetallicTextureRed;
                    }
                    else if (this._reflectivityTexture) {
                        MaterialHelper.PrepareDefinesForMergedUV(this._reflectivityTexture, defines, "REFLECTIVITY");
                        defines.MICROSURFACEFROMREFLECTIVITYMAP = this._useMicroSurfaceFromReflectivityMapAlpha;
                        defines.MICROSURFACEAUTOMATIC = this._useAutoMicroSurfaceFromReflectivityMap;
                    } else {
                        defines.REFLECTIVITY = false;
                    }

                    if (this._metallicReflectanceTexture) {
                        MaterialHelper.PrepareDefinesForMergedUV(this._metallicReflectanceTexture, defines, "METALLIC_REFLECTANCE");
                    } else {
                        defines.METALLIC_REFLECTANCE = false;
                    }

                    if (this._microSurfaceTexture) {
                        MaterialHelper.PrepareDefinesForMergedUV(this._microSurfaceTexture, defines, "MICROSURFACEMAP");
                    } else {
                        defines.MICROSURFACEMAP = false;
                    }
                } else {
                    defines.REFLECTIVITY = false;
                    defines.MICROSURFACEMAP = false;
                }

                if (scene.getEngine().getCaps().standardDerivatives && this._bumpTexture && MaterialFlags.BumpTextureEnabled && !this._disableBumpMap) {
                    MaterialHelper.PrepareDefinesForMergedUV(this._bumpTexture, defines, "BUMP");

                    if (this._useParallax && this._albedoTexture && MaterialFlags.DiffuseTextureEnabled) {
                        defines.PARALLAX = true;
                        defines.PARALLAXOCCLUSION = !!this._useParallaxOcclusion;
                    }
                    else {
                        defines.PARALLAX = false;
                    }

                    defines.OBJECTSPACE_NORMALMAP = this._useObjectSpaceNormalMap;
                } else {
                    defines.BUMP = false;
                }

                if (this._environmentBRDFTexture && MaterialFlags.ReflectionTextureEnabled) {
                    defines.ENVIRONMENTBRDF = true;
                    defines.ENVIRONMENTBRDF_RGBD = this._environmentBRDFTexture.isRGBD;
                } else {
                    defines.ENVIRONMENTBRDF = false;
                    defines.ENVIRONMENTBRDF_RGBD = false;
                }

                if (this._shouldUseAlphaFromAlbedoTexture()) {
                    defines.ALPHAFROMALBEDO = true;
                } else {
                    defines.ALPHAFROMALBEDO = false;
                }
            }

            defines.SPECULAROVERALPHA = this._useSpecularOverAlpha;

            if (this._lightFalloff === PBRBaseMaterial.LIGHTFALLOFF_STANDARD) {
                defines.USEPHYSICALLIGHTFALLOFF = false;
                defines.USEGLTFLIGHTFALLOFF = false;
            }
            else if (this._lightFalloff === PBRBaseMaterial.LIGHTFALLOFF_GLTF) {
                defines.USEPHYSICALLIGHTFALLOFF = false;
                defines.USEGLTFLIGHTFALLOFF = true;
            }
            else {
                defines.USEPHYSICALLIGHTFALLOFF = true;
                defines.USEGLTFLIGHTFALLOFF = false;
            }

            defines.RADIANCEOVERALPHA = this._useRadianceOverAlpha;

            if (!this.backFaceCulling && this._twoSidedLighting) {
                defines.TWOSIDEDLIGHTING = true;
            } else {
                defines.TWOSIDEDLIGHTING = false;
            }

            defines.SPECULARAA = scene.getEngine().getCaps().standardDerivatives && this._enableSpecularAntiAliasing;
        }

        if (defines._areTexturesDirty || defines._areMiscDirty) {
            defines.ALPHATESTVALUE = `${this._alphaCutOff}${this._alphaCutOff % 1 === 0 ? "." : ""}`;
            defines.PREMULTIPLYALPHA = (this.alphaMode === Constants.ALPHA_PREMULTIPLIED || this.alphaMode === Constants.ALPHA_PREMULTIPLIED_PORTERDUFF);
            defines.ALPHABLEND = this.needAlphaBlendingForMesh(mesh);
            defines.ALPHAFRESNEL = this._useAlphaFresnel || this._useLinearAlphaFresnel;
            defines.LINEARALPHAFRESNEL = this._useLinearAlphaFresnel;
        }

        if (defines._areImageProcessingDirty && this._imageProcessingConfiguration) {
            this._imageProcessingConfiguration.prepareDefines(defines);
        }

        defines.FORCENORMALFORWARD = this._forceNormalForward;

        defines.RADIANCEOCCLUSION = this._useRadianceOcclusion;

        defines.HORIZONOCCLUSION = this._useHorizonOcclusion;

        // Misc.
        if (defines._areMiscDirty) {
            MaterialHelper.PrepareDefinesForMisc(mesh, scene, this._useLogarithmicDepth, this.pointsCloud, this.fogEnabled, this._shouldTurnAlphaTestOn(mesh) || this._forceAlphaTest, defines);
            defines.UNLIT = this._unlit || ((this.pointsCloud || this.wireframe) && !mesh.isVerticesDataPresent(VertexBuffer.NormalKind));
            defines.DEBUGMODE = this._debugMode;
        }

        // External config
        this.detailMap.prepareDefines(defines, scene);
        this.subSurface.prepareDefines(defines, scene);
        this.clearCoat.prepareDefines(defines, scene);
        this.anisotropy.prepareDefines(defines, mesh, scene);
        this.brdf.prepareDefines(defines);
        this.sheen.prepareDefines(defines, scene);

        // Values that need to be evaluated on every frame
        MaterialHelper.PrepareDefinesForFrameBoundValues(scene, engine, defines, useInstances ? true : false, useClipPlane, useThinInstances);

        // Attribs
        MaterialHelper.PrepareDefinesForAttributes(mesh, defines, true, true, true, this._transparencyMode !== PBRBaseMaterial.PBRMATERIAL_OPAQUE);
    }

    /**
     * Force shader compilation
     */
    public forceCompilation(mesh: AbstractMesh, onCompiled?: (material: Material) => void, options?: Partial<IMaterialCompilationOptions>): void {
        const localOptions = {
            clipPlane: false,
            useInstances: false,
            ...options
        };

        const defines = new PBRMaterialDefines();
        const effect = this._prepareEffect(mesh, defines, undefined, undefined, localOptions.useInstances, localOptions.clipPlane, mesh.hasThinInstances)!;
        if (this._onEffectCreatedObservable) {
            onCreatedEffectParameters.effect = effect;
            onCreatedEffectParameters.subMesh = null;
            this._onEffectCreatedObservable.notifyObservers(onCreatedEffectParameters);
        }
        if (effect.isReady()) {
            if (onCompiled) {
                onCompiled(this);
            }
        }
        else {
            effect.onCompileObservable.add(() => {
                if (onCompiled) {
                    onCompiled(this);
                }
            });
        }
    }

    /**
     * Initializes the uniform buffer layout for the shader.
     */
    public buildUniformLayout(): void {
        // Order is important !
        let ubo = this._uniformBuffer;
        ubo.addUniform("vAlbedoInfos", 2);
        ubo.addUniform("vAmbientInfos", 4);
        ubo.addUniform("vOpacityInfos", 2);
        ubo.addUniform("vEmissiveInfos", 2);
        ubo.addUniform("vLightmapInfos", 2);
        ubo.addUniform("vReflectivityInfos", 3);
        ubo.addUniform("vMicroSurfaceSamplerInfos", 2);
        ubo.addUniform("vReflectionInfos", 2);
        ubo.addUniform("vReflectionFilteringInfo", 2);
        ubo.addUniform("vReflectionPosition", 3);
        ubo.addUniform("vReflectionSize", 3);
        ubo.addUniform("vBumpInfos", 3);
        ubo.addUniform("albedoMatrix", 16);
        ubo.addUniform("ambientMatrix", 16);
        ubo.addUniform("opacityMatrix", 16);
        ubo.addUniform("emissiveMatrix", 16);
        ubo.addUniform("lightmapMatrix", 16);
        ubo.addUniform("reflectivityMatrix", 16);
        ubo.addUniform("microSurfaceSamplerMatrix", 16);
        ubo.addUniform("bumpMatrix", 16);
        ubo.addUniform("vTangentSpaceParams", 2);
        ubo.addUniform("reflectionMatrix", 16);

        ubo.addUniform("vReflectionColor", 3);
        ubo.addUniform("vAlbedoColor", 4);
        ubo.addUniform("vLightingIntensity", 4);

        ubo.addUniform("vReflectionMicrosurfaceInfos", 3);
        ubo.addUniform("pointSize", 1);
        ubo.addUniform("vReflectivityColor", 4);
        ubo.addUniform("vEmissiveColor", 3);
        ubo.addUniform("vAmbientColor", 3);

        ubo.addUniform("vDebugMode", 2);

        ubo.addUniform("vMetallicReflectanceFactors", 4);
        ubo.addUniform("vMetallicReflectanceInfos", 2);
        ubo.addUniform("metallicReflectanceMatrix", 16);

        PBRClearCoatConfiguration.PrepareUniformBuffer(ubo);
        PBRAnisotropicConfiguration.PrepareUniformBuffer(ubo);
        PBRSheenConfiguration.PrepareUniformBuffer(ubo);
        PBRSubSurfaceConfiguration.PrepareUniformBuffer(ubo);
        DetailMapConfiguration.PrepareUniformBuffer(ubo);

        ubo.addUniform("vSphericalL00", 3);
        ubo.addUniform("vSphericalL1_1", 3);
        ubo.addUniform("vSphericalL10", 3);
        ubo.addUniform("vSphericalL11", 3);
        ubo.addUniform("vSphericalL2_2", 3);
        ubo.addUniform("vSphericalL2_1", 3);
        ubo.addUniform("vSphericalL20", 3);
        ubo.addUniform("vSphericalL21", 3);
        ubo.addUniform("vSphericalL22", 3);

        ubo.addUniform("vSphericalX", 3);
        ubo.addUniform("vSphericalY", 3);
        ubo.addUniform("vSphericalZ", 3);
        ubo.addUniform("vSphericalXX_ZZ", 3);
        ubo.addUniform("vSphericalYY_ZZ", 3);
        ubo.addUniform("vSphericalZZ", 3);
        ubo.addUniform("vSphericalXY", 3);
        ubo.addUniform("vSphericalYZ", 3);
        ubo.addUniform("vSphericalZX", 3);

        ubo.create();
    }

    /**
     * Unbinds the material from the mesh
     */
    public unbind(): void {
        if (this._activeEffect) {
            let needFlag = false;
            if (this._reflectionTexture && this._reflectionTexture.isRenderTarget) {
                this._activeEffect.setTexture("reflection2DSampler", null);
                needFlag = true;
            }

            if (this.subSurface.unbind(this._activeEffect)) {
                needFlag = true;
            }

            if (needFlag) {
                this._markAllSubMeshesAsTexturesDirty();
            }
        }

        super.unbind();
    }

    /**
     * Binds the submesh data.
     * @param world - The world matrix.
     * @param mesh - The BJS mesh.
     * @param subMesh - A submesh of the BJS mesh.
     */
    public bindForSubMesh(world: Matrix, mesh: Mesh, subMesh: SubMesh): void {
        var scene = this.getScene();

        var defines = <PBRMaterialDefines>subMesh._materialDefines;
        if (!defines) {
            return;
        }

        var effect = subMesh.effect;

        if (!effect) {
            return;
        }

        this._activeEffect = effect;

        // Matrices Mesh.
        mesh.getMeshUniformBuffer().bindToEffect(effect, "Mesh");
        mesh.transferToEffect(world);

        // PrePass
        this.prePassConfiguration.bindForSubMesh(this._activeEffect, scene, mesh, world, this.isFrozen);

        // Normal Matrix
        if (defines.OBJECTSPACE_NORMALMAP) {
            world.toNormalMatrix(this._normalMatrix);
            this.bindOnlyNormalMatrix(this._normalMatrix);
        }

        let mustRebind = this._mustRebind(scene, effect, mesh.visibility);

        // Bones
        MaterialHelper.BindBonesParameters(mesh, this._activeEffect, this.prePassConfiguration);

        let reflectionTexture: Nullable<BaseTexture> = null;
        let ubo = this._uniformBuffer;
        if (mustRebind) {
            var engine = scene.getEngine();
            ubo.bindToEffect(effect, "Material");

            this.bindViewProjection(effect);
            reflectionTexture = this._getReflectionTexture();

            if (!ubo.useUbo || !this.isFrozen || !ubo.isSync) {

                // Texture uniforms
                if (scene.texturesEnabled) {
                    if (this._albedoTexture && MaterialFlags.DiffuseTextureEnabled) {
                        ubo.updateFloat2("vAlbedoInfos", this._albedoTexture.coordinatesIndex, this._albedoTexture.level);
                        MaterialHelper.BindTextureMatrix(this._albedoTexture, ubo, "albedo");
                    }

                    if (this._ambientTexture && MaterialFlags.AmbientTextureEnabled) {
                        ubo.updateFloat4("vAmbientInfos", this._ambientTexture.coordinatesIndex, this._ambientTexture.level, this._ambientTextureStrength, this._ambientTextureImpactOnAnalyticalLights);
                        MaterialHelper.BindTextureMatrix(this._ambientTexture, ubo, "ambient");
                    }

                    if (this._opacityTexture && MaterialFlags.OpacityTextureEnabled) {
                        ubo.updateFloat2("vOpacityInfos", this._opacityTexture.coordinatesIndex, this._opacityTexture.level);
                        MaterialHelper.BindTextureMatrix(this._opacityTexture, ubo, "opacity");
                    }

                    if (reflectionTexture && MaterialFlags.ReflectionTextureEnabled) {
                        ubo.updateMatrix("reflectionMatrix", reflectionTexture.getReflectionTextureMatrix());
                        ubo.updateFloat2("vReflectionInfos", reflectionTexture.level, 0);

                        if ((<any>reflectionTexture).boundingBoxSize) {
                            let cubeTexture = <CubeTexture>reflectionTexture;

                            ubo.updateVector3("vReflectionPosition", cubeTexture.boundingBoxPosition);
                            ubo.updateVector3("vReflectionSize", cubeTexture.boundingBoxSize);
                        }

                        if (this.realTimeFiltering) {
                            const width = reflectionTexture.getSize().width;
                            ubo.updateFloat2("vReflectionFilteringInfo", width, Scalar.Log2(width));
                        }

                        if (!defines.USEIRRADIANCEMAP) {
                            var polynomials = reflectionTexture.sphericalPolynomial;
                            if (defines.USESPHERICALFROMREFLECTIONMAP && polynomials) {
                                if (defines.SPHERICAL_HARMONICS) {
                                    const preScaledHarmonics = polynomials.preScaledHarmonics;
                                    ubo.updateVector3("vSphericalL00", preScaledHarmonics.l00);
                                    ubo.updateVector3("vSphericalL1_1", preScaledHarmonics.l1_1);
                                    ubo.updateVector3("vSphericalL10", preScaledHarmonics.l10);
                                    ubo.updateVector3("vSphericalL11", preScaledHarmonics.l11);
                                    ubo.updateVector3("vSphericalL2_2", preScaledHarmonics.l2_2);
                                    ubo.updateVector3("vSphericalL2_1", preScaledHarmonics.l2_1);
                                    ubo.updateVector3("vSphericalL20", preScaledHarmonics.l20);
                                    ubo.updateVector3("vSphericalL21", preScaledHarmonics.l21);
                                    ubo.updateVector3("vSphericalL22", preScaledHarmonics.l22);
                                }
                                else {
                                    ubo.updateFloat3("vSphericalX", polynomials.x.x, polynomials.x.y, polynomials.x.z);
                                    ubo.updateFloat3("vSphericalY", polynomials.y.x, polynomials.y.y, polynomials.y.z);
                                    ubo.updateFloat3("vSphericalZ", polynomials.z.x, polynomials.z.y, polynomials.z.z);
                                    ubo.updateFloat3("vSphericalXX_ZZ", polynomials.xx.x - polynomials.zz.x,
                                        polynomials.xx.y - polynomials.zz.y,
                                        polynomials.xx.z - polynomials.zz.z);
                                    ubo.updateFloat3("vSphericalYY_ZZ", polynomials.yy.x - polynomials.zz.x,
                                        polynomials.yy.y - polynomials.zz.y,
                                        polynomials.yy.z - polynomials.zz.z);
                                    ubo.updateFloat3("vSphericalZZ", polynomials.zz.x, polynomials.zz.y, polynomials.zz.z);
                                    ubo.updateFloat3("vSphericalXY", polynomials.xy.x, polynomials.xy.y, polynomials.xy.z);
                                    ubo.updateFloat3("vSphericalYZ", polynomials.yz.x, polynomials.yz.y, polynomials.yz.z);
                                    ubo.updateFloat3("vSphericalZX", polynomials.zx.x, polynomials.zx.y, polynomials.zx.z);
                                }
                            }
                        }

                        ubo.updateFloat3("vReflectionMicrosurfaceInfos",
                            reflectionTexture.getSize().width,
                            reflectionTexture.lodGenerationScale,
                            reflectionTexture.lodGenerationOffset);
                    }

                    if (this._emissiveTexture && MaterialFlags.EmissiveTextureEnabled) {
                        ubo.updateFloat2("vEmissiveInfos", this._emissiveTexture.coordinatesIndex, this._emissiveTexture.level);
                        MaterialHelper.BindTextureMatrix(this._emissiveTexture, ubo, "emissive");
                    }

                    if (this._lightmapTexture && MaterialFlags.LightmapTextureEnabled) {
                        ubo.updateFloat2("vLightmapInfos", this._lightmapTexture.coordinatesIndex, this._lightmapTexture.level);
                        MaterialHelper.BindTextureMatrix(this._lightmapTexture, ubo, "lightmap");
                    }

                    if (MaterialFlags.SpecularTextureEnabled) {
                        if (this._metallicTexture) {
                            ubo.updateFloat3("vReflectivityInfos", this._metallicTexture.coordinatesIndex, this._metallicTexture.level, this._ambientTextureStrength);
                            MaterialHelper.BindTextureMatrix(this._metallicTexture, ubo, "reflectivity");
                        }
                        else if (this._reflectivityTexture) {
                            ubo.updateFloat3("vReflectivityInfos", this._reflectivityTexture.coordinatesIndex, this._reflectivityTexture.level, 1.0);
                            MaterialHelper.BindTextureMatrix(this._reflectivityTexture, ubo, "reflectivity");
                        }

                        if (this._metallicReflectanceTexture) {
                            ubo.updateFloat2("vMetallicReflectanceInfos", this._metallicReflectanceTexture.coordinatesIndex, this._metallicReflectanceTexture.level);
                            MaterialHelper.BindTextureMatrix(this._metallicReflectanceTexture, ubo, "metallicReflectance");
                        }

                        if (this._microSurfaceTexture) {
                            ubo.updateFloat2("vMicroSurfaceSamplerInfos", this._microSurfaceTexture.coordinatesIndex, this._microSurfaceTexture.level);
                            MaterialHelper.BindTextureMatrix(this._microSurfaceTexture, ubo, "microSurfaceSampler");
                        }
                    }

                    if (this._bumpTexture && engine.getCaps().standardDerivatives && MaterialFlags.BumpTextureEnabled && !this._disableBumpMap) {
                        ubo.updateFloat3("vBumpInfos", this._bumpTexture.coordinatesIndex, this._bumpTexture.level, this._parallaxScaleBias);
                        MaterialHelper.BindTextureMatrix(this._bumpTexture, ubo, "bump");

                        if (scene._mirroredCameraPosition) {
                            ubo.updateFloat2("vTangentSpaceParams", this._invertNormalMapX ? 1.0 : -1.0, this._invertNormalMapY ? 1.0 : -1.0);
                        } else {
                            ubo.updateFloat2("vTangentSpaceParams", this._invertNormalMapX ? -1.0 : 1.0, this._invertNormalMapY ? -1.0 : 1.0);
                        }
                    }
                }

                // Point size
                if (this.pointsCloud) {
                    ubo.updateFloat("pointSize", this.pointSize);
                }

                // Colors
                if (defines.METALLICWORKFLOW) {
                    TmpColors.Color3[0].r = (this._metallic === undefined || this._metallic === null) ? 1 : this._metallic;
                    TmpColors.Color3[0].g = (this._roughness === undefined || this._roughness === null) ? 1 : this._roughness;
                    ubo.updateColor4("vReflectivityColor", TmpColors.Color3[0], 1);

                    const ior = this.subSurface.indexOfRefraction;
                    const outside_ior = 1; // consider air as clear coat and other layers would remap in the shader.

                    // We are here deriving our default reflectance from a common value for none metallic surface.
                    // Based of the schlick fresnel approximation model
                    // for dielectrics.
                    const f0 = Math.pow((ior - outside_ior) / (ior + outside_ior), 2);

                    // Tweak the default F0 and F90 based on our given setup
                    this._metallicReflectanceColor.scaleToRef(f0 * this._metallicF0Factor, TmpColors.Color3[0]);
                    const metallicF90 = this._metallicF0Factor;

                    ubo.updateColor4("vMetallicReflectanceFactors", TmpColors.Color3[0], metallicF90);
                }
                else {
                    ubo.updateColor4("vReflectivityColor", this._reflectivityColor, this._microSurface);
                }

                ubo.updateColor3("vEmissiveColor", MaterialFlags.EmissiveTextureEnabled ? this._emissiveColor : Color3.BlackReadOnly);
                ubo.updateColor3("vReflectionColor", this._reflectionColor);
                if (!defines.SS_REFRACTION && this.subSurface.linkRefractionWithTransparency) {
                    ubo.updateColor4("vAlbedoColor", this._albedoColor, 1);
                }
                else {
                    ubo.updateColor4("vAlbedoColor", this._albedoColor, this.alpha);
                }

                // Misc
                this._lightingInfos.x = this._directIntensity;
                this._lightingInfos.y = this._emissiveIntensity;
                this._lightingInfos.z = this._environmentIntensity * scene.environmentIntensity;
                this._lightingInfos.w = this._specularIntensity;

                ubo.updateVector4("vLightingIntensity", this._lightingInfos);

                // Colors
                scene.ambientColor.multiplyToRef(this._ambientColor, this._globalAmbientColor);

                ubo.updateColor3("vAmbientColor", this._globalAmbientColor);

                ubo.updateFloat2("vDebugMode", this.debugLimit, this.debugFactor);
            }

            // Textures
            if (scene.texturesEnabled) {
                if (this._albedoTexture && MaterialFlags.DiffuseTextureEnabled) {
                    ubo.setTexture("albedoSampler", this._albedoTexture);
                }

                if (this._ambientTexture && MaterialFlags.AmbientTextureEnabled) {
                    ubo.setTexture("ambientSampler", this._ambientTexture);
                }

                if (this._opacityTexture && MaterialFlags.OpacityTextureEnabled) {
                    ubo.setTexture("opacitySampler", this._opacityTexture);
                }

                if (reflectionTexture && MaterialFlags.ReflectionTextureEnabled) {
                    if (defines.LODBASEDMICROSFURACE) {
                        ubo.setTexture("reflectionSampler", reflectionTexture);
                    }
                    else {
                        ubo.setTexture("reflectionSampler", reflectionTexture._lodTextureMid || reflectionTexture);
                        ubo.setTexture("reflectionSamplerLow", reflectionTexture._lodTextureLow || reflectionTexture);
                        ubo.setTexture("reflectionSamplerHigh", reflectionTexture._lodTextureHigh || reflectionTexture);
                    }

                    if (defines.USEIRRADIANCEMAP) {
                        ubo.setTexture("irradianceSampler", reflectionTexture.irradianceTexture);
                    }
                }

                if (defines.ENVIRONMENTBRDF) {
                    ubo.setTexture("environmentBrdfSampler", this._environmentBRDFTexture);
                }

                if (this._emissiveTexture && MaterialFlags.EmissiveTextureEnabled) {
                    ubo.setTexture("emissiveSampler", this._emissiveTexture);
                }

                if (this._lightmapTexture && MaterialFlags.LightmapTextureEnabled) {
                    ubo.setTexture("lightmapSampler", this._lightmapTexture);
                }

                if (MaterialFlags.SpecularTextureEnabled) {
                    if (this._metallicTexture) {
                        ubo.setTexture("reflectivitySampler", this._metallicTexture);
                    }
                    else if (this._reflectivityTexture) {
                        ubo.setTexture("reflectivitySampler", this._reflectivityTexture);
                    }

                    if (this._metallicReflectanceTexture) {
                        ubo.setTexture("metallicReflectanceSampler", this._metallicReflectanceTexture);
                    }

                    if (this._microSurfaceTexture) {
                        ubo.setTexture("microSurfaceSampler", this._microSurfaceTexture);
                    }
                }

                if (this._bumpTexture && engine.getCaps().standardDerivatives && MaterialFlags.BumpTextureEnabled && !this._disableBumpMap) {
                    ubo.setTexture("bumpSampler", this._bumpTexture);
                }
            }

            this.detailMap.bindForSubMesh(ubo, scene, this.isFrozen);
            this.subSurface.bindForSubMesh(ubo, scene, engine, this.isFrozen, defines.LODBASEDMICROSFURACE, this.realTimeFiltering);
            this.clearCoat.bindForSubMesh(ubo, scene, engine, this._disableBumpMap, this.isFrozen, this._invertNormalMapX, this._invertNormalMapY, subMesh);
            this.anisotropy.bindForSubMesh(ubo, scene, this.isFrozen);
            this.sheen.bindForSubMesh(ubo, scene, this.isFrozen, subMesh);

            // Clip plane
            MaterialHelper.BindClipPlane(this._activeEffect, scene);

            this.bindEyePosition(effect);
        }

        if (mustRebind || !this.isFrozen) {
            // Lights
            if (scene.lightsEnabled && !this._disableLighting) {
                MaterialHelper.BindLights(scene, mesh, this._activeEffect, defines, this._maxSimultaneousLights, this._rebuildInParallel);
            }

            // View
            if (scene.fogEnabled && mesh.applyFog && scene.fogMode !== Scene.FOGMODE_NONE || reflectionTexture) {
                this.bindView(effect);
            }

            // Fog
            MaterialHelper.BindFogParameters(scene, mesh, this._activeEffect, true);

            // Morph targets
            if (defines.NUM_MORPH_INFLUENCERS) {
                MaterialHelper.BindMorphTargetParameters(mesh, this._activeEffect);
            }

            // image processing
            this._imageProcessingConfiguration!.bind(this._activeEffect);

            // Log. depth
            MaterialHelper.BindLogDepth(defines, this._activeEffect, scene);
        }

        this._afterBind(mesh, this._activeEffect);

        ubo.update();
    }

    /**
     * Returns the animatable textures.
     * @returns - Array of animatable textures.
     */
    public getAnimatables(): IAnimatable[] {
        var results = [];

        if (this._albedoTexture && this._albedoTexture.animations && this._albedoTexture.animations.length > 0) {
            results.push(this._albedoTexture);
        }

        if (this._ambientTexture && this._ambientTexture.animations && this._ambientTexture.animations.length > 0) {
            results.push(this._ambientTexture);
        }

        if (this._opacityTexture && this._opacityTexture.animations && this._opacityTexture.animations.length > 0) {
            results.push(this._opacityTexture);
        }

        if (this._reflectionTexture && this._reflectionTexture.animations && this._reflectionTexture.animations.length > 0) {
            results.push(this._reflectionTexture);
        }

        if (this._emissiveTexture && this._emissiveTexture.animations && this._emissiveTexture.animations.length > 0) {
            results.push(this._emissiveTexture);
        }

        if (this._metallicTexture && this._metallicTexture.animations && this._metallicTexture.animations.length > 0) {
            results.push(this._metallicTexture);
        }
        else if (this._reflectivityTexture && this._reflectivityTexture.animations && this._reflectivityTexture.animations.length > 0) {
            results.push(this._reflectivityTexture);
        }

        if (this._bumpTexture && this._bumpTexture.animations && this._bumpTexture.animations.length > 0) {
            results.push(this._bumpTexture);
        }

        if (this._lightmapTexture && this._lightmapTexture.animations && this._lightmapTexture.animations.length > 0) {
            results.push(this._lightmapTexture);
        }

        this.detailMap.getAnimatables(results);
        this.subSurface.getAnimatables(results);
        this.clearCoat.getAnimatables(results);
        this.sheen.getAnimatables(results);
        this.anisotropy.getAnimatables(results);

        return results;
    }

    /**
     * Returns the texture used for reflections.
     * @returns - Reflection texture if present.  Otherwise, returns the environment texture.
     */
    private _getReflectionTexture(): Nullable<BaseTexture> {
        if (this._reflectionTexture) {
            return this._reflectionTexture;
        }

        return this.getScene().environmentTexture;
    }

    /**
     * Returns an array of the actively used textures.
     * @returns - Array of BaseTextures
     */
    public getActiveTextures(): BaseTexture[] {
        var activeTextures = super.getActiveTextures();

        if (this._albedoTexture) {
            activeTextures.push(this._albedoTexture);
        }

        if (this._ambientTexture) {
            activeTextures.push(this._ambientTexture);
        }

        if (this._opacityTexture) {
            activeTextures.push(this._opacityTexture);
        }

        if (this._reflectionTexture) {
            activeTextures.push(this._reflectionTexture);
        }

        if (this._emissiveTexture) {
            activeTextures.push(this._emissiveTexture);
        }

        if (this._reflectivityTexture) {
            activeTextures.push(this._reflectivityTexture);
        }

        if (this._metallicTexture) {
            activeTextures.push(this._metallicTexture);
        }

        if (this._metallicReflectanceTexture) {
            activeTextures.push(this._metallicReflectanceTexture);
        }

        if (this._microSurfaceTexture) {
            activeTextures.push(this._microSurfaceTexture);
        }

        if (this._bumpTexture) {
            activeTextures.push(this._bumpTexture);
        }

        if (this._lightmapTexture) {
            activeTextures.push(this._lightmapTexture);
        }

        this.detailMap.getActiveTextures(activeTextures);
        this.subSurface.getActiveTextures(activeTextures);
        this.clearCoat.getActiveTextures(activeTextures);
        this.sheen.getActiveTextures(activeTextures);
        this.anisotropy.getActiveTextures(activeTextures);

        return activeTextures;
    }

    /**
     * Checks to see if a texture is used in the material.
     * @param texture - Base texture to use.
     * @returns - Boolean specifying if a texture is used in the material.
     */
    public hasTexture(texture: BaseTexture): boolean {
        if (super.hasTexture(texture)) {
            return true;
        }

        if (this._albedoTexture === texture) {
            return true;
        }

        if (this._ambientTexture === texture) {
            return true;
        }

        if (this._opacityTexture === texture) {
            return true;
        }

        if (this._reflectionTexture === texture) {
            return true;
        }

        if (this._reflectivityTexture === texture) {
            return true;
        }

        if (this._metallicTexture === texture) {
            return true;
        }

        if (this._metallicReflectanceTexture === texture) {
            return true;
        }

        if (this._microSurfaceTexture === texture) {
            return true;
        }

        if (this._bumpTexture === texture) {
            return true;
        }

        if (this._lightmapTexture === texture) {
            return true;
        }

        return this.detailMap.hasTexture(texture) ||
            this.subSurface.hasTexture(texture) ||
            this.clearCoat.hasTexture(texture) ||
            this.sheen.hasTexture(texture) ||
            this.anisotropy.hasTexture(texture);
    }

    /**
     * Sets the required values to the prepass renderer.
     * @param prePassRenderer defines the prepass renderer to setup
     */
    public setPrePassRenderer(prePassRenderer: PrePassRenderer): boolean {
        if (this.subSurface.isScatteringEnabled) {
            let subSurfaceConfiguration = this.getScene().enableSubSurfaceForPrePass();
            if (subSurfaceConfiguration) {
                subSurfaceConfiguration.enabled = true;
            }

            return true;
        }

        return false;
    }

    /**
     * Disposes the resources of the material.
     * @param forceDisposeEffect - Forces the disposal of effects.
     * @param forceDisposeTextures - Forces the disposal of all textures.
     */
    public dispose(forceDisposeEffect?: boolean, forceDisposeTextures?: boolean): void {
        if (forceDisposeTextures) {
            if (this._environmentBRDFTexture && this.getScene().environmentBRDFTexture !== this._environmentBRDFTexture) {
                this._environmentBRDFTexture.dispose();
            }

            this._albedoTexture?.dispose();
            this._ambientTexture?.dispose();
            this._opacityTexture?.dispose();
            this._reflectionTexture?.dispose();
            this._emissiveTexture?.dispose();
            this._metallicTexture?.dispose();
            this._reflectivityTexture?.dispose();
            this._bumpTexture?.dispose();
            this._lightmapTexture?.dispose();
            this._metallicReflectanceTexture?.dispose();
            this._microSurfaceTexture?.dispose();
        }

        this.detailMap.dispose(forceDisposeTextures);
        this.subSurface.dispose(forceDisposeTextures);
        this.clearCoat.dispose(forceDisposeTextures);
        this.sheen.dispose(forceDisposeTextures);
        this.anisotropy.dispose(forceDisposeTextures);

        this._renderTargets.dispose();

        if (this._imageProcessingConfiguration && this._imageProcessingObserver) {
            this._imageProcessingConfiguration.onUpdateParameters.remove(this._imageProcessingObserver);
        }

        super.dispose(forceDisposeEffect, forceDisposeTextures);
    }
}<|MERGE_RESOLUTION|>--- conflicted
+++ resolved
@@ -1,2354 +1,2351 @@
-import { serialize, serializeAsImageProcessingConfiguration, expandToProperty } from "../../Misc/decorators";
-import { Observer } from "../../Misc/observable";
-import { Logger } from "../../Misc/logger";
-import { SmartArray } from "../../Misc/smartArray";
-import { BRDFTextureTools } from "../../Misc/brdfTextureTools";
-import { Nullable } from "../../types";
-import { Scene } from "../../scene";
-import { Matrix, Vector4 } from "../../Maths/math.vector";
-import { VertexBuffer } from "../../Meshes/buffer";
-import { SubMesh } from "../../Meshes/subMesh";
-import { AbstractMesh } from "../../Meshes/abstractMesh";
-import { Mesh } from "../../Meshes/mesh";
-import { IMaterialClearCoatDefines, PBRClearCoatConfiguration } from "./pbrClearCoatConfiguration";
-import { IMaterialAnisotropicDefines, PBRAnisotropicConfiguration } from "./pbrAnisotropicConfiguration";
-import { IMaterialBRDFDefines, PBRBRDFConfiguration } from "./pbrBRDFConfiguration";
-import { IMaterialSheenDefines, PBRSheenConfiguration } from "./pbrSheenConfiguration";
-import { IMaterialSubSurfaceDefines, PBRSubSurfaceConfiguration } from "./pbrSubSurfaceConfiguration";
-import { PrePassConfiguration } from "../prePassConfiguration";
-import { Color3, TmpColors } from '../../Maths/math.color';
-import { Scalar } from "../../Maths/math.scalar";
-
-import { ImageProcessingConfiguration, IImageProcessingConfigurationDefines } from "../../Materials/imageProcessingConfiguration";
-import { Effect, IEffectCreationOptions } from "../../Materials/effect";
-import { Material, IMaterialCompilationOptions, ICustomShaderNameResolveOptions } from "../../Materials/material";
-import { MaterialDefines } from "../../Materials/materialDefines";
-import { PushMaterial } from "../../Materials/pushMaterial";
-import { MaterialHelper } from "../../Materials/materialHelper";
-
-import { BaseTexture } from "../../Materials/Textures/baseTexture";
-import { Texture } from "../../Materials/Textures/texture";
-import { RenderTargetTexture } from "../../Materials/Textures/renderTargetTexture";
-import { CubeTexture } from "../../Materials/Textures/cubeTexture";
-
-import { MaterialFlags } from "../materialFlags";
-import { Constants } from "../../Engines/constants";
-import { IAnimatable } from '../../Animations/animatable.interface';
-
-import "../../Materials/Textures/baseTexture.polynomial";
-import "../../Shaders/pbr.fragment";
-import "../../Shaders/pbr.vertex";
-
-import { EffectFallbacks } from '../effectFallbacks';
-import { IMaterialDetailMapDefines, DetailMapConfiguration } from '../material.detailMapConfiguration';
-
-declare type PrePassRenderer = import("../../Rendering/prePassRenderer").PrePassRenderer;
-
-const onCreatedEffectParameters = { effect: null as unknown as Effect, subMesh: null as unknown as Nullable<SubMesh> };
-
-/**
- * Manages the defines for the PBR Material.
- * @hidden
- */
-export class PBRMaterialDefines extends MaterialDefines
-    implements IImageProcessingConfigurationDefines,
-    IMaterialClearCoatDefines,
-    IMaterialAnisotropicDefines,
-    IMaterialBRDFDefines,
-    IMaterialSheenDefines,
-    IMaterialSubSurfaceDefines,
-    IMaterialDetailMapDefines {
-    public PBR = true;
-
-    public NUM_SAMPLES = "0";
-    public REALTIME_FILTERING = false;
-
-    public MAINUV1 = false;
-    public MAINUV2 = false;
-    public UV1 = false;
-    public UV2 = false;
-
-    public ALBEDO = false;
-    public GAMMAALBEDO = false;
-    public ALBEDODIRECTUV = 0;
-    public VERTEXCOLOR = false;
-
-    public DETAIL = false;
-    public DETAILDIRECTUV = 0;
-    public DETAIL_NORMALBLENDMETHOD = 0;
-
-    public AMBIENT = false;
-    public AMBIENTDIRECTUV = 0;
-    public AMBIENTINGRAYSCALE = false;
-
-    public OPACITY = false;
-    public VERTEXALPHA = false;
-    public OPACITYDIRECTUV = 0;
-    public OPACITYRGB = false;
-    public ALPHATEST = false;
-    public DEPTHPREPASS = false;
-    public ALPHABLEND = false;
-    public ALPHAFROMALBEDO = false;
-    public ALPHATESTVALUE = "0.5";
-    public SPECULAROVERALPHA = false;
-    public RADIANCEOVERALPHA = false;
-    public ALPHAFRESNEL = false;
-    public LINEARALPHAFRESNEL = false;
-    public PREMULTIPLYALPHA = false;
-
-    public EMISSIVE = false;
-    public EMISSIVEDIRECTUV = 0;
-
-    public REFLECTIVITY = false;
-    public REFLECTIVITYDIRECTUV = 0;
-    public SPECULARTERM = false;
-
-    public MICROSURFACEFROMREFLECTIVITYMAP = false;
-    public MICROSURFACEAUTOMATIC = false;
-    public LODBASEDMICROSFURACE = false;
-    public MICROSURFACEMAP = false;
-    public MICROSURFACEMAPDIRECTUV = 0;
-
-    public METALLICWORKFLOW = false;
-    public ROUGHNESSSTOREINMETALMAPALPHA = false;
-    public ROUGHNESSSTOREINMETALMAPGREEN = false;
-    public METALLNESSSTOREINMETALMAPBLUE = false;
-    public AOSTOREINMETALMAPRED = false;
-    public METALLIC_REFLECTANCE = false;
-    public METALLIC_REFLECTANCEDIRECTUV = 0;
-
-    public ENVIRONMENTBRDF = false;
-    public ENVIRONMENTBRDF_RGBD = false;
-
-    public NORMAL = false;
-    public TANGENT = false;
-    public BUMP = false;
-    public BUMPDIRECTUV = 0;
-    public OBJECTSPACE_NORMALMAP = false;
-    public PARALLAX = false;
-    public PARALLAXOCCLUSION = false;
-    public NORMALXYSCALE = true;
-
-    public LIGHTMAP = false;
-    public LIGHTMAPDIRECTUV = 0;
-    public USELIGHTMAPASSHADOWMAP = false;
-    public GAMMALIGHTMAP = false;
-    public RGBDLIGHTMAP = false;
-
-    public REFLECTION = false;
-    public REFLECTIONMAP_3D = false;
-    public REFLECTIONMAP_SPHERICAL = false;
-    public REFLECTIONMAP_PLANAR = false;
-    public REFLECTIONMAP_CUBIC = false;
-    public USE_LOCAL_REFLECTIONMAP_CUBIC = false;
-    public REFLECTIONMAP_PROJECTION = false;
-    public REFLECTIONMAP_SKYBOX = false;
-    public REFLECTIONMAP_EXPLICIT = false;
-    public REFLECTIONMAP_EQUIRECTANGULAR = false;
-    public REFLECTIONMAP_EQUIRECTANGULAR_FIXED = false;
-    public REFLECTIONMAP_MIRROREDEQUIRECTANGULAR_FIXED = false;
-    public INVERTCUBICMAP = false;
-    public USESPHERICALFROMREFLECTIONMAP = false;
-    public USEIRRADIANCEMAP = false;
-    public SPHERICAL_HARMONICS = false;
-    public USESPHERICALINVERTEX = false;
-    public REFLECTIONMAP_OPPOSITEZ = false;
-    public LODINREFLECTIONALPHA = false;
-    public GAMMAREFLECTION = false;
-    public RGBDREFLECTION = false;
-    public LINEARSPECULARREFLECTION = false;
-    public RADIANCEOCCLUSION = false;
-    public HORIZONOCCLUSION = false;
-
-    public INSTANCES = false;
-    public THIN_INSTANCES = false;
-
-    public PREPASS = false;
-    public PREPASS_IRRADIANCE = false;
-    public PREPASS_IRRADIANCE_INDEX = -1;
-    public PREPASS_ALBEDO = false;
-    public PREPASS_ALBEDO_INDEX = -1;
-    public PREPASS_DEPTH = false;
-    public PREPASS_DEPTH_INDEX = -1;
-    public PREPASS_NORMAL = false;
-    public PREPASS_NORMAL_INDEX = -1;
-    public PREPASS_POSITION = false;
-    public PREPASS_POSITION_INDEX = -1;
-    public PREPASS_VELOCITY = false;
-    public PREPASS_VELOCITY_INDEX = -1;
-    public PREPASS_REFLECTIVITY = false;
-    public PREPASS_REFLECTIVITY_INDEX = -1;
-    public SCENE_MRT_COUNT = 0;
-
-    public NUM_BONE_INFLUENCERS = 0;
-    public BonesPerMesh = 0;
-    public BONETEXTURE = false;
-    public BONES_VELOCITY_ENABLED = false;
-
-    public NONUNIFORMSCALING = false;
-
-    public MORPHTARGETS = false;
-    public MORPHTARGETS_NORMAL = false;
-    public MORPHTARGETS_TANGENT = false;
-    public MORPHTARGETS_UV = false;
-    public NUM_MORPH_INFLUENCERS = 0;
-    public MORPHTARGETS_TEXTURE = false;
-
-    public IMAGEPROCESSING = false;
-    public VIGNETTE = false;
-    public VIGNETTEBLENDMODEMULTIPLY = false;
-    public VIGNETTEBLENDMODEOPAQUE = false;
-    public TONEMAPPING = false;
-    public TONEMAPPING_ACES = false;
-    public CONTRAST = false;
-    public COLORCURVES = false;
-    public COLORGRADING = false;
-    public COLORGRADING3D = false;
-    public SAMPLER3DGREENDEPTH = false;
-    public SAMPLER3DBGRMAP = false;
-    public IMAGEPROCESSINGPOSTPROCESS = false;
-    public EXPOSURE = false;
-    public MULTIVIEW = false;
-
-    public USEPHYSICALLIGHTFALLOFF = false;
-    public USEGLTFLIGHTFALLOFF = false;
-    public TWOSIDEDLIGHTING = false;
-    public SHADOWFLOAT = false;
-    public CLIPPLANE = false;
-    public CLIPPLANE2 = false;
-    public CLIPPLANE3 = false;
-    public CLIPPLANE4 = false;
-    public CLIPPLANE5 = false;
-    public CLIPPLANE6 = false;
-    public POINTSIZE = false;
-    public FOG = false;
-    public LOGARITHMICDEPTH = false;
-
-    public FORCENORMALFORWARD = false;
-
-    public SPECULARAA = false;
-
-    public CLEARCOAT = false;
-    public CLEARCOAT_DEFAULTIOR = false;
-    public CLEARCOAT_TEXTURE = false;
-    public CLEARCOAT_TEXTURE_ROUGHNESS = false;
-    public CLEARCOAT_TEXTUREDIRECTUV = 0;
-    public CLEARCOAT_TEXTURE_ROUGHNESSDIRECTUV = 0;
-    public CLEARCOAT_USE_ROUGHNESS_FROM_MAINTEXTURE = false;
-    public CLEARCOAT_TEXTURE_ROUGHNESS_IDENTICAL = false;
-    public CLEARCOAT_BUMP = false;
-    public CLEARCOAT_BUMPDIRECTUV = 0;
-    public CLEARCOAT_REMAP_F0 = true;
-    public CLEARCOAT_TINT = false;
-    public CLEARCOAT_TINT_TEXTURE = false;
-    public CLEARCOAT_TINT_TEXTUREDIRECTUV = 0;
-
-    public ANISOTROPIC = false;
-    public ANISOTROPIC_TEXTURE = false;
-    public ANISOTROPIC_TEXTUREDIRECTUV = 0;
-
-    public BRDF_V_HEIGHT_CORRELATED = false;
-    public MS_BRDF_ENERGY_CONSERVATION = false;
-    public SPECULAR_GLOSSINESS_ENERGY_CONSERVATION = false;
-
-    public SHEEN = false;
-    public SHEEN_TEXTURE = false;
-    public SHEEN_TEXTURE_ROUGHNESS = false;
-    public SHEEN_TEXTUREDIRECTUV = 0;
-    public SHEEN_TEXTURE_ROUGHNESSDIRECTUV = 0;
-    public SHEEN_LINKWITHALBEDO = false;
-    public SHEEN_ROUGHNESS = false;
-    public SHEEN_ALBEDOSCALING = false;
-    public SHEEN_USE_ROUGHNESS_FROM_MAINTEXTURE = false;
-    public SHEEN_TEXTURE_ROUGHNESS_IDENTICAL = false;
-
-    public SUBSURFACE = false;
-
-    public SS_REFRACTION = false;
-    public SS_TRANSLUCENCY = false;
-    public SS_SCATTERING = false;
-
-    public SS_THICKNESSANDMASK_TEXTURE = false;
-    public SS_THICKNESSANDMASK_TEXTUREDIRECTUV = 0;
-
-    public SS_REFRACTIONMAP_3D = false;
-    public SS_REFRACTIONMAP_OPPOSITEZ = false;
-    public SS_LODINREFRACTIONALPHA = false;
-    public SS_GAMMAREFRACTION = false;
-    public SS_RGBDREFRACTION = false;
-    public SS_LINEARSPECULARREFRACTION = false;
-    public SS_LINKREFRACTIONTOTRANSPARENCY = false;
-    public SS_ALBEDOFORREFRACTIONTINT = false;
-<<<<<<< HEAD
-    public SS_ALBEDOFORTRANSLUCENCYTINT = false;
-=======
-    public SS_USE_LOCAL_REFRACTIONMAP_CUBIC = false;
->>>>>>> 362a6055
-
-    public SS_MASK_FROM_THICKNESS_TEXTURE = false;
-    public SS_MASK_FROM_THICKNESS_TEXTURE_GLTF = false;
-
-    public UNLIT = false;
-
-    public DEBUGMODE = 0;
-
-    /**
-     * Initializes the PBR Material defines.
-     */
-    constructor() {
-        super();
-        this.rebuild();
-    }
-
-    /**
-     * Resets the PBR Material defines.
-     */
-    public reset(): void {
-        super.reset();
-        this.ALPHATESTVALUE = "0.5";
-        this.PBR = true;
-    }
-}
-
-/**
- * The Physically based material base class of BJS.
- *
- * This offers the main features of a standard PBR material.
- * For more information, please refer to the documentation :
- * https://doc.babylonjs.com/how_to/physically_based_rendering
- */
-export abstract class PBRBaseMaterial extends PushMaterial {
-    /**
-     * PBRMaterialTransparencyMode: No transparency mode, Alpha channel is not use.
-     */
-    public static readonly PBRMATERIAL_OPAQUE = Material.MATERIAL_OPAQUE;
-
-    /**
-     * PBRMaterialTransparencyMode: Alpha Test mode, pixel are discarded below a certain threshold defined by the alpha cutoff value.
-     */
-    public static readonly PBRMATERIAL_ALPHATEST = Material.MATERIAL_ALPHATEST;
-
-    /**
-     * PBRMaterialTransparencyMode: Pixels are blended (according to the alpha mode) with the already drawn pixels in the current frame buffer.
-     */
-    public static readonly PBRMATERIAL_ALPHABLEND = Material.MATERIAL_ALPHABLEND;
-
-    /**
-     * PBRMaterialTransparencyMode: Pixels are blended (according to the alpha mode) with the already drawn pixels in the current frame buffer.
-     * They are also discarded below the alpha cutoff threshold to improve performances.
-     */
-    public static readonly PBRMATERIAL_ALPHATESTANDBLEND = Material.MATERIAL_ALPHATESTANDBLEND;
-
-    /**
-     * Defines the default value of how much AO map is occluding the analytical lights
-     * (point spot...).
-     */
-    public static DEFAULT_AO_ON_ANALYTICAL_LIGHTS = 0;
-
-    /**
-     * PBRMaterialLightFalloff Physical: light is falling off following the inverse squared distance law.
-     */
-    public static readonly LIGHTFALLOFF_PHYSICAL = 0;
-
-    /**
-     * PBRMaterialLightFalloff gltf: light is falling off as described in the gltf moving to PBR document
-     * to enhance interoperability with other engines.
-     */
-    public static readonly LIGHTFALLOFF_GLTF = 1;
-
-    /**
-     * PBRMaterialLightFalloff Standard: light is falling off like in the standard material
-     * to enhance interoperability with other materials.
-     */
-    public static readonly LIGHTFALLOFF_STANDARD = 2;
-
-    /**
-     * Intensity of the direct lights e.g. the four lights available in your scene.
-     * This impacts both the direct diffuse and specular highlights.
-     */
-    protected _directIntensity: number = 1.0;
-
-    /**
-     * Intensity of the emissive part of the material.
-     * This helps controlling the emissive effect without modifying the emissive color.
-     */
-    protected _emissiveIntensity: number = 1.0;
-
-    /**
-     * Intensity of the environment e.g. how much the environment will light the object
-     * either through harmonics for rough material or through the reflection for shiny ones.
-     */
-    protected _environmentIntensity: number = 1.0;
-
-    /**
-     * This is a special control allowing the reduction of the specular highlights coming from the
-     * four lights of the scene. Those highlights may not be needed in full environment lighting.
-     */
-    protected _specularIntensity: number = 1.0;
-
-    /**
-     * This stores the direct, emissive, environment, and specular light intensities into a Vector4.
-     */
-    private _lightingInfos: Vector4 = new Vector4(this._directIntensity, this._emissiveIntensity, this._environmentIntensity, this._specularIntensity);
-
-    /**
-     * Debug Control allowing disabling the bump map on this material.
-     */
-    protected _disableBumpMap: boolean = false;
-
-    /**
-     * AKA Diffuse Texture in standard nomenclature.
-     */
-    protected _albedoTexture: Nullable<BaseTexture> = null;
-
-    /**
-     * AKA Occlusion Texture in other nomenclature.
-     */
-    protected _ambientTexture: Nullable<BaseTexture> = null;
-
-    /**
-     * AKA Occlusion Texture Intensity in other nomenclature.
-     */
-    protected _ambientTextureStrength: number = 1.0;
-
-    /**
-     * Defines how much the AO map is occluding the analytical lights (point spot...).
-     * 1 means it completely occludes it
-     * 0 mean it has no impact
-     */
-    protected _ambientTextureImpactOnAnalyticalLights: number = PBRBaseMaterial.DEFAULT_AO_ON_ANALYTICAL_LIGHTS;
-
-    /**
-     * Stores the alpha values in a texture.
-     */
-    protected _opacityTexture: Nullable<BaseTexture> = null;
-
-    /**
-     * Stores the reflection values in a texture.
-     */
-    protected _reflectionTexture: Nullable<BaseTexture> = null;
-
-    /**
-     * Stores the emissive values in a texture.
-     */
-    protected _emissiveTexture: Nullable<BaseTexture> = null;
-
-    /**
-     * AKA Specular texture in other nomenclature.
-     */
-    protected _reflectivityTexture: Nullable<BaseTexture> = null;
-
-    /**
-     * Used to switch from specular/glossiness to metallic/roughness workflow.
-     */
-    protected _metallicTexture: Nullable<BaseTexture> = null;
-
-    /**
-     * Specifies the metallic scalar of the metallic/roughness workflow.
-     * Can also be used to scale the metalness values of the metallic texture.
-     */
-    protected _metallic: Nullable<number> = null;
-
-    /**
-     * Specifies the roughness scalar of the metallic/roughness workflow.
-     * Can also be used to scale the roughness values of the metallic texture.
-     */
-    protected _roughness: Nullable<number> = null;
-
-    /**
-     * In metallic workflow, specifies an F0 factor to help configuring the material F0.
-     * By default the indexOfrefraction is used to compute F0;
-     *
-     * This is used as a factor against the default reflectance at normal incidence to tweak it.
-     *
-     * F0 = defaultF0 * metallicF0Factor * metallicReflectanceColor;
-     * F90 = metallicReflectanceColor;
-     */
-    protected _metallicF0Factor = 1;
-
-    /**
-     * In metallic workflow, specifies an F90 color to help configuring the material F90.
-     * By default the F90 is always 1;
-     *
-     * Please note that this factor is also used as a factor against the default reflectance at normal incidence.
-     *
-     * F0 = defaultF0 * metallicF0Factor * metallicReflectanceColor
-     * F90 = metallicReflectanceColor;
-     */
-    protected _metallicReflectanceColor = Color3.White();
-
-    /**
-     * Defines to store metallicReflectanceColor in RGB and metallicF0Factor in A
-     * This is multiply against the scalar values defined in the material.
-     */
-    protected _metallicReflectanceTexture: Nullable<BaseTexture> = null;
-
-    /**
-     * Used to enable roughness/glossiness fetch from a separate channel depending on the current mode.
-     * Gray Scale represents roughness in metallic mode and glossiness in specular mode.
-     */
-    protected _microSurfaceTexture: Nullable<BaseTexture> = null;
-
-    /**
-     * Stores surface normal data used to displace a mesh in a texture.
-     */
-    protected _bumpTexture: Nullable<BaseTexture> = null;
-
-    /**
-     * Stores the pre-calculated light information of a mesh in a texture.
-     */
-    protected _lightmapTexture: Nullable<BaseTexture> = null;
-
-    /**
-     * The color of a material in ambient lighting.
-     */
-    protected _ambientColor = new Color3(0, 0, 0);
-
-    /**
-     * AKA Diffuse Color in other nomenclature.
-     */
-    protected _albedoColor = new Color3(1, 1, 1);
-
-    /**
-     * AKA Specular Color in other nomenclature.
-     */
-    protected _reflectivityColor = new Color3(1, 1, 1);
-
-    /**
-     * The color applied when light is reflected from a material.
-     */
-    protected _reflectionColor = new Color3(1, 1, 1);
-
-    /**
-     * The color applied when light is emitted from a material.
-     */
-    protected _emissiveColor = new Color3(0, 0, 0);
-
-    /**
-     * AKA Glossiness in other nomenclature.
-     */
-    protected _microSurface = 0.9;
-
-    /**
-     * Specifies that the material will use the light map as a show map.
-     */
-    protected _useLightmapAsShadowmap = false;
-
-    /**
-     * This parameters will enable/disable Horizon occlusion to prevent normal maps to look shiny when the normal
-     * makes the reflect vector face the model (under horizon).
-     */
-    protected _useHorizonOcclusion = true;
-
-    /**
-     * This parameters will enable/disable radiance occlusion by preventing the radiance to lit
-     * too much the area relying on ambient texture to define their ambient occlusion.
-     */
-    protected _useRadianceOcclusion = true;
-
-    /**
-     * Specifies that the alpha is coming form the albedo channel alpha channel for alpha blending.
-     */
-    protected _useAlphaFromAlbedoTexture = false;
-
-    /**
-     * Specifies that the material will keeps the specular highlights over a transparent surface (only the most luminous ones).
-     * A car glass is a good example of that. When sun reflects on it you can not see what is behind.
-     */
-    protected _useSpecularOverAlpha = true;
-
-    /**
-     * Specifies if the reflectivity texture contains the glossiness information in its alpha channel.
-     */
-    protected _useMicroSurfaceFromReflectivityMapAlpha = false;
-
-    /**
-     * Specifies if the metallic texture contains the roughness information in its alpha channel.
-     */
-    protected _useRoughnessFromMetallicTextureAlpha = true;
-
-    /**
-     * Specifies if the metallic texture contains the roughness information in its green channel.
-     */
-    protected _useRoughnessFromMetallicTextureGreen = false;
-
-    /**
-     * Specifies if the metallic texture contains the metallness information in its blue channel.
-     */
-    protected _useMetallnessFromMetallicTextureBlue = false;
-
-    /**
-     * Specifies if the metallic texture contains the ambient occlusion information in its red channel.
-     */
-    protected _useAmbientOcclusionFromMetallicTextureRed = false;
-
-    /**
-     * Specifies if the ambient texture contains the ambient occlusion information in its red channel only.
-     */
-    protected _useAmbientInGrayScale = false;
-
-    /**
-     * In case the reflectivity map does not contain the microsurface information in its alpha channel,
-     * The material will try to infer what glossiness each pixel should be.
-     */
-    protected _useAutoMicroSurfaceFromReflectivityMap = false;
-
-    /**
-     * Defines the  falloff type used in this material.
-     * It by default is Physical.
-     */
-    protected _lightFalloff = PBRBaseMaterial.LIGHTFALLOFF_PHYSICAL;
-
-    /**
-     * Specifies that the material will keeps the reflection highlights over a transparent surface (only the most luminous ones).
-     * A car glass is a good example of that. When the street lights reflects on it you can not see what is behind.
-     */
-    protected _useRadianceOverAlpha = true;
-
-    /**
-     * Allows using an object space normal map (instead of tangent space).
-     */
-    protected _useObjectSpaceNormalMap = false;
-
-    /**
-     * Allows using the bump map in parallax mode.
-     */
-    protected _useParallax = false;
-
-    /**
-     * Allows using the bump map in parallax occlusion mode.
-     */
-    protected _useParallaxOcclusion = false;
-
-    /**
-     * Controls the scale bias of the parallax mode.
-     */
-    protected _parallaxScaleBias = 0.05;
-
-    /**
-     * If sets to true, disables all the lights affecting the material.
-     */
-    protected _disableLighting = false;
-
-    /**
-     * Number of Simultaneous lights allowed on the material.
-     */
-    protected _maxSimultaneousLights = 4;
-
-    /**
-     * If sets to true, x component of normal map value will be inverted (x = 1.0 - x).
-     */
-    protected _invertNormalMapX = false;
-
-    /**
-     * If sets to true, y component of normal map value will be inverted (y = 1.0 - y).
-     */
-    protected _invertNormalMapY = false;
-
-    /**
-     * If sets to true and backfaceCulling is false, normals will be flipped on the backside.
-     */
-    protected _twoSidedLighting = false;
-
-    /**
-     * Defines the alpha limits in alpha test mode.
-     */
-    protected _alphaCutOff = 0.4;
-
-    /**
-     * Enforces alpha test in opaque or blend mode in order to improve the performances of some situations.
-     */
-    protected _forceAlphaTest = false;
-
-    /**
-     * A fresnel is applied to the alpha of the model to ensure grazing angles edges are not alpha tested.
-     * And/Or occlude the blended part. (alpha is converted to gamma to compute the fresnel)
-     */
-    protected _useAlphaFresnel = false;
-
-    /**
-     * A fresnel is applied to the alpha of the model to ensure grazing angles edges are not alpha tested.
-     * And/Or occlude the blended part. (alpha stays linear to compute the fresnel)
-     */
-    protected _useLinearAlphaFresnel = false;
-
-    /**
-     * Specifies the environment BRDF texture used to compute the scale and offset roughness values
-     * from cos theta and roughness:
-     * http://blog.selfshadow.com/publications/s2013-shading-course/karis/s2013_pbs_epic_notes_v2.pdf
-     */
-    protected _environmentBRDFTexture: Nullable<BaseTexture> = null;
-
-    /**
-     * Force the shader to compute irradiance in the fragment shader in order to take bump in account.
-     */
-    protected _forceIrradianceInFragment = false;
-
-    private _realTimeFiltering: boolean = false;
-    /**
-     * Enables realtime filtering on the texture.
-     */
-    public get realTimeFiltering() {
-        return this._realTimeFiltering;
-    }
-    public set realTimeFiltering(b: boolean) {
-        this._realTimeFiltering = b;
-        this.markAsDirty(Constants.MATERIAL_TextureDirtyFlag);
-    }
-
-    private _realTimeFilteringQuality: number = Constants.TEXTURE_FILTERING_QUALITY_LOW;
-    /**
-     * Quality switch for realtime filtering
-     */
-    public get realTimeFilteringQuality(): number {
-        return this._realTimeFilteringQuality;
-    }
-    public set realTimeFilteringQuality(n: number) {
-        this._realTimeFilteringQuality = n;
-        this.markAsDirty(Constants.MATERIAL_TextureDirtyFlag);
-    }
-
-    /**
-     * Can this material render to several textures at once
-     */
-    public get canRenderToMRT() {
-        return true;
-    }
-
-    /**
-     * Force normal to face away from face.
-     */
-    protected _forceNormalForward = false;
-
-    /**
-     * Enables specular anti aliasing in the PBR shader.
-     * It will both interacts on the Geometry for analytical and IBL lighting.
-     * It also prefilter the roughness map based on the bump values.
-     */
-    protected _enableSpecularAntiAliasing = false;
-
-    /**
-     * Default configuration related to image processing available in the PBR Material.
-     */
-    @serializeAsImageProcessingConfiguration()
-    protected _imageProcessingConfiguration: ImageProcessingConfiguration;
-
-    /**
-     * Keep track of the image processing observer to allow dispose and replace.
-     */
-    private _imageProcessingObserver: Nullable<Observer<ImageProcessingConfiguration>> = null;
-
-    /**
-     * Attaches a new image processing configuration to the PBR Material.
-     * @param configuration
-     */
-    protected _attachImageProcessingConfiguration(configuration: Nullable<ImageProcessingConfiguration>): void {
-        if (configuration === this._imageProcessingConfiguration) {
-            return;
-        }
-
-        // Detaches observer.
-        if (this._imageProcessingConfiguration && this._imageProcessingObserver) {
-            this._imageProcessingConfiguration.onUpdateParameters.remove(this._imageProcessingObserver);
-        }
-
-        // Pick the scene configuration if needed.
-        if (!configuration) {
-            this._imageProcessingConfiguration = this.getScene().imageProcessingConfiguration;
-        }
-        else {
-            this._imageProcessingConfiguration = configuration;
-        }
-
-        // Attaches observer.
-        if (this._imageProcessingConfiguration) {
-            this._imageProcessingObserver = this._imageProcessingConfiguration.onUpdateParameters.add(() => {
-                this._markAllSubMeshesAsImageProcessingDirty();
-            });
-        }
-    }
-
-    /**
-     * Stores the available render targets.
-     */
-    private _renderTargets = new SmartArray<RenderTargetTexture>(16);
-
-    /**
-     * Sets the global ambient color for the material used in lighting calculations.
-     */
-    private _globalAmbientColor = new Color3(0, 0, 0);
-
-    /**
-     * Enables the use of logarithmic depth buffers, which is good for wide depth buffers.
-     */
-    private _useLogarithmicDepth: boolean = false;
-
-    /**
-     * If set to true, no lighting calculations will be applied.
-     */
-    private _unlit = false;
-
-    private _debugMode = 0;
-    /**
-     * @hidden
-     * This is reserved for the inspector.
-     * Defines the material debug mode.
-     * It helps seeing only some components of the material while troubleshooting.
-     */
-    @expandToProperty("_markAllSubMeshesAsMiscDirty")
-    public debugMode = 0;
-
-    /**
-     * @hidden
-     * This is reserved for the inspector.
-     * Specify from where on screen the debug mode should start.
-     * The value goes from -1 (full screen) to 1 (not visible)
-     * It helps with side by side comparison against the final render
-     * This defaults to -1
-     */
-    private debugLimit = -1;
-
-    /**
-     * @hidden
-     * This is reserved for the inspector.
-     * As the default viewing range might not be enough (if the ambient is really small for instance)
-     * You can use the factor to better multiply the final value.
-     */
-    private debugFactor = 1;
-
-    /**
-     * Defines the clear coat layer parameters for the material.
-     */
-    public readonly clearCoat = new PBRClearCoatConfiguration(this._markAllSubMeshesAsTexturesDirty.bind(this));
-
-    /**
-     * Defines the anisotropic parameters for the material.
-     */
-    public readonly anisotropy = new PBRAnisotropicConfiguration(this._markAllSubMeshesAsTexturesDirty.bind(this));
-
-    /**
-     * Defines the BRDF parameters for the material.
-     */
-    public readonly brdf = new PBRBRDFConfiguration(this._markAllSubMeshesAsMiscDirty.bind(this));
-
-    /**
-     * Defines the Sheen parameters for the material.
-     */
-    public readonly sheen = new PBRSheenConfiguration(this._markAllSubMeshesAsTexturesDirty.bind(this));
-
-    /**
-     * Defines the SubSurface parameters for the material.
-     */
-    public readonly subSurface: PBRSubSurfaceConfiguration;
-
-    /**
-     * Defines additional PrePass parameters for the material.
-     */
-    public readonly prePassConfiguration: PrePassConfiguration;
-
-    /**
-     * Defines the detail map parameters for the material.
-     */
-    public readonly detailMap = new DetailMapConfiguration(this._markAllSubMeshesAsTexturesDirty.bind(this));
-
-    protected _rebuildInParallel = false;
-
-    /**
-     * Instantiates a new PBRMaterial instance.
-     *
-     * @param name The material name
-     * @param scene The scene the material will be use in.
-     */
-    constructor(name: string, scene: Scene) {
-        super(name, scene);
-
-        // Setup the default processing configuration to the scene.
-        this._attachImageProcessingConfiguration(null);
-
-        this.getRenderTargetTextures = (): SmartArray<RenderTargetTexture> => {
-            this._renderTargets.reset();
-
-            if (MaterialFlags.ReflectionTextureEnabled && this._reflectionTexture && this._reflectionTexture.isRenderTarget) {
-                this._renderTargets.push(<RenderTargetTexture>this._reflectionTexture);
-            }
-
-            this.subSurface.fillRenderTargetTextures(this._renderTargets);
-
-            return this._renderTargets;
-        };
-
-        this._environmentBRDFTexture = BRDFTextureTools.GetEnvironmentBRDFTexture(scene);
-        this.subSurface = new PBRSubSurfaceConfiguration(this._markAllSubMeshesAsTexturesDirty.bind(this), this._markScenePrePassDirty.bind(this), scene);
-        this.prePassConfiguration = new PrePassConfiguration();
-    }
-
-    /**
-     * Gets a boolean indicating that current material needs to register RTT
-     */
-    public get hasRenderTargetTextures(): boolean {
-        if (MaterialFlags.ReflectionTextureEnabled && this._reflectionTexture && this._reflectionTexture.isRenderTarget) {
-            return true;
-        }
-
-        return this.subSurface.hasRenderTargetTextures();
-    }
-
-    /**
-     * Can this material render to prepass
-     */
-    public get isPrePassCapable(): boolean {
-        return true;
-    }
-
-    /**
-     * Gets the name of the material class.
-     */
-    public getClassName(): string {
-        return "PBRBaseMaterial";
-    }
-
-    /**
-     * Enabled the use of logarithmic depth buffers, which is good for wide depth buffers.
-     */
-    @serialize()
-    public get useLogarithmicDepth(): boolean {
-        return this._useLogarithmicDepth;
-    }
-
-    /**
-     * Enabled the use of logarithmic depth buffers, which is good for wide depth buffers.
-     */
-    public set useLogarithmicDepth(value: boolean) {
-        this._useLogarithmicDepth = value && this.getScene().getEngine().getCaps().fragmentDepthSupported;
-    }
-
-    /**
-     * Returns true if alpha blending should be disabled.
-     */
-    protected get _disableAlphaBlending(): boolean {
-        return (this.subSurface.disableAlphaBlending ||
-            this._transparencyMode === PBRBaseMaterial.PBRMATERIAL_OPAQUE ||
-            this._transparencyMode === PBRBaseMaterial.PBRMATERIAL_ALPHATEST);
-    }
-
-    /**
-     * Specifies whether or not this material should be rendered in alpha blend mode.
-     */
-    public needAlphaBlending(): boolean {
-        if (this._disableAlphaBlending) {
-            return false;
-        }
-
-        return (this.alpha < 1.0) || (this._opacityTexture != null) || this._shouldUseAlphaFromAlbedoTexture();
-    }
-
-    /**
-     * Specifies whether or not this material should be rendered in alpha test mode.
-     */
-    public needAlphaTesting(): boolean {
-        if (this._forceAlphaTest) {
-            return true;
-        }
-
-        if (this.subSurface.disableAlphaBlending) {
-            return false;
-        }
-
-        return this._hasAlphaChannel() && (this._transparencyMode == null || this._transparencyMode === PBRBaseMaterial.PBRMATERIAL_ALPHATEST);
-    }
-
-    /**
-     * Specifies whether or not the alpha value of the albedo texture should be used for alpha blending.
-     */
-    protected _shouldUseAlphaFromAlbedoTexture(): boolean {
-        return this._albedoTexture != null && this._albedoTexture.hasAlpha && this._useAlphaFromAlbedoTexture && this._transparencyMode !== PBRBaseMaterial.PBRMATERIAL_OPAQUE;
-    }
-
-    /**
-     * Specifies whether or not there is a usable alpha channel for transparency.
-     */
-    protected _hasAlphaChannel(): boolean {
-        return (this._albedoTexture != null && this._albedoTexture.hasAlpha) || this._opacityTexture != null;
-    }
-
-    /**
-     * Gets the texture used for the alpha test.
-     */
-    public getAlphaTestTexture(): Nullable<BaseTexture> {
-        return this._albedoTexture;
-    }
-
-    /**
-     * Specifies that the submesh is ready to be used.
-     * @param mesh - BJS mesh.
-     * @param subMesh - A submesh of the BJS mesh.  Used to check if it is ready.
-     * @param useInstances - Specifies that instances should be used.
-     * @returns - boolean indicating that the submesh is ready or not.
-     */
-    public isReadyForSubMesh(mesh: AbstractMesh, subMesh: SubMesh, useInstances?: boolean): boolean {
-        if (subMesh.effect && this.isFrozen) {
-            if (subMesh.effect._wasPreviouslyReady) {
-                return true;
-            }
-        }
-
-        if (!subMesh._materialDefines) {
-            subMesh.materialDefines = new PBRMaterialDefines();
-        }
-
-        const defines = <PBRMaterialDefines>subMesh._materialDefines;
-        if (this._isReadyForSubMesh(subMesh)) {
-            return true;
-        }
-
-        const scene = this.getScene();
-        const engine = scene.getEngine();
-
-        if (defines._areTexturesDirty) {
-            if (scene.texturesEnabled) {
-                if (this._albedoTexture && MaterialFlags.DiffuseTextureEnabled) {
-                    if (!this._albedoTexture.isReadyOrNotBlocking()) {
-                        return false;
-                    }
-                }
-
-                if (this._ambientTexture && MaterialFlags.AmbientTextureEnabled) {
-                    if (!this._ambientTexture.isReadyOrNotBlocking()) {
-                        return false;
-                    }
-                }
-
-                if (this._opacityTexture && MaterialFlags.OpacityTextureEnabled) {
-                    if (!this._opacityTexture.isReadyOrNotBlocking()) {
-                        return false;
-                    }
-                }
-
-                var reflectionTexture = this._getReflectionTexture();
-                if (reflectionTexture && MaterialFlags.ReflectionTextureEnabled) {
-                    if (!reflectionTexture.isReadyOrNotBlocking()) {
-                        return false;
-                    }
-                    if (reflectionTexture.irradianceTexture && !reflectionTexture.irradianceTexture.isReadyOrNotBlocking()) {
-                        return false;
-                    }
-                }
-
-                if (this._lightmapTexture && MaterialFlags.LightmapTextureEnabled) {
-                    if (!this._lightmapTexture.isReadyOrNotBlocking()) {
-                        return false;
-                    }
-                }
-
-                if (this._emissiveTexture && MaterialFlags.EmissiveTextureEnabled) {
-                    if (!this._emissiveTexture.isReadyOrNotBlocking()) {
-                        return false;
-                    }
-                }
-
-                if (MaterialFlags.SpecularTextureEnabled) {
-                    if (this._metallicTexture) {
-                        if (!this._metallicTexture.isReadyOrNotBlocking()) {
-                            return false;
-                        }
-                    }
-                    else if (this._reflectivityTexture) {
-                        if (!this._reflectivityTexture.isReadyOrNotBlocking()) {
-                            return false;
-                        }
-                    }
-
-                    if (this._metallicReflectanceTexture) {
-                        if (!this._metallicReflectanceTexture.isReadyOrNotBlocking()) {
-                            return false;
-                        }
-                    }
-
-                    if (this._microSurfaceTexture) {
-                        if (!this._microSurfaceTexture.isReadyOrNotBlocking()) {
-                            return false;
-                        }
-                    }
-                }
-
-                if (engine.getCaps().standardDerivatives && this._bumpTexture && MaterialFlags.BumpTextureEnabled && !this._disableBumpMap) {
-                    // Bump texture cannot be not blocking.
-                    if (!this._bumpTexture.isReady()) {
-                        return false;
-                    }
-                }
-
-                if (this._environmentBRDFTexture && MaterialFlags.ReflectionTextureEnabled) {
-                    // This is blocking.
-                    if (!this._environmentBRDFTexture.isReady()) {
-                        return false;
-                    }
-                }
-            }
-        }
-
-        if (!this.subSurface.isReadyForSubMesh(defines, scene) ||
-            !this.clearCoat.isReadyForSubMesh(defines, scene, engine, this._disableBumpMap) ||
-            !this.sheen.isReadyForSubMesh(defines, scene) ||
-            !this.anisotropy.isReadyForSubMesh(defines, scene) ||
-            !this.detailMap.isReadyForSubMesh(defines, scene)) {
-            return false;
-        }
-
-        if (defines._areImageProcessingDirty && this._imageProcessingConfiguration) {
-            if (!this._imageProcessingConfiguration.isReady()) {
-                return false;
-            }
-        }
-
-        if (!engine.getCaps().standardDerivatives && !mesh.isVerticesDataPresent(VertexBuffer.NormalKind)) {
-            mesh.createNormals(true);
-            Logger.Warn("PBRMaterial: Normals have been created for the mesh: " + mesh.name);
-        }
-
-        const previousEffect = subMesh.effect;
-        const lightDisposed = defines._areLightsDisposed;
-        let effect = this._prepareEffect(mesh, defines, this.onCompiled, this.onError, useInstances, null, subMesh.getRenderingMesh().hasThinInstances);
-
-        if (effect) {
-            if (this._onEffectCreatedObservable) {
-                onCreatedEffectParameters.effect = effect;
-                onCreatedEffectParameters.subMesh = subMesh;
-                this._onEffectCreatedObservable.notifyObservers(onCreatedEffectParameters);
-            }
-
-            // Use previous effect while new one is compiling
-            if (this.allowShaderHotSwapping && previousEffect && !effect.isReady()) {
-                effect = previousEffect;
-                this._rebuildInParallel = true;
-                defines.markAsUnprocessed();
-
-                if (lightDisposed) {
-                    // re register in case it takes more than one frame.
-                    defines._areLightsDisposed = true;
-                    return false;
-                }
-            } else {
-                this._rebuildInParallel = false;
-                scene.resetCachedMaterial();
-                subMesh.setEffect(effect, defines, this._materialContext);
-                this.buildUniformLayout();
-            }
-        }
-
-        if (!subMesh.effect || !subMesh.effect.isReady()) {
-            return false;
-        }
-
-        defines._renderId = scene.getRenderId();
-        subMesh.effect._wasPreviouslyReady = true;
-
-        return true;
-    }
-
-    /**
-     * Specifies if the material uses metallic roughness workflow.
-     * @returns boolean specifying if the material uses metallic roughness workflow.
-    */
-    public isMetallicWorkflow(): boolean {
-        if (this._metallic != null || this._roughness != null || this._metallicTexture) {
-            return true;
-        }
-
-        return false;
-    }
-
-    private _prepareEffect(mesh: AbstractMesh, defines: PBRMaterialDefines, onCompiled: Nullable<(effect: Effect) => void> = null, onError: Nullable<(effect: Effect, errors: string) => void> = null,
-        useInstances: Nullable<boolean> = null, useClipPlane: Nullable<boolean> = null, useThinInstances: boolean): Nullable<Effect> {
-        this._prepareDefines(mesh, defines, useInstances, useClipPlane, useThinInstances);
-
-        if (!defines.isDirty) {
-            return null;
-        }
-
-        defines.markAsProcessed();
-
-        const scene = this.getScene();
-        const engine = scene.getEngine();
-
-        // Fallbacks
-        var fallbacks = new EffectFallbacks();
-        var fallbackRank = 0;
-        if (defines.USESPHERICALINVERTEX) {
-            fallbacks.addFallback(fallbackRank++, "USESPHERICALINVERTEX");
-        }
-
-        if (defines.FOG) {
-            fallbacks.addFallback(fallbackRank, "FOG");
-        }
-        if (defines.SPECULARAA) {
-            fallbacks.addFallback(fallbackRank, "SPECULARAA");
-        }
-        if (defines.POINTSIZE) {
-            fallbacks.addFallback(fallbackRank, "POINTSIZE");
-        }
-        if (defines.LOGARITHMICDEPTH) {
-            fallbacks.addFallback(fallbackRank, "LOGARITHMICDEPTH");
-        }
-        if (defines.PARALLAX) {
-            fallbacks.addFallback(fallbackRank, "PARALLAX");
-        }
-        if (defines.PARALLAXOCCLUSION) {
-            fallbacks.addFallback(fallbackRank++, "PARALLAXOCCLUSION");
-        }
-
-        fallbackRank = PBRAnisotropicConfiguration.AddFallbacks(defines, fallbacks, fallbackRank);
-        fallbackRank = PBRAnisotropicConfiguration.AddFallbacks(defines, fallbacks, fallbackRank);
-        fallbackRank = PBRSubSurfaceConfiguration.AddFallbacks(defines, fallbacks, fallbackRank);
-        fallbackRank = PBRSheenConfiguration.AddFallbacks(defines, fallbacks, fallbackRank);
-
-        if (defines.ENVIRONMENTBRDF) {
-            fallbacks.addFallback(fallbackRank++, "ENVIRONMENTBRDF");
-        }
-
-        if (defines.TANGENT) {
-            fallbacks.addFallback(fallbackRank++, "TANGENT");
-        }
-
-        if (defines.BUMP) {
-            fallbacks.addFallback(fallbackRank++, "BUMP");
-        }
-
-        fallbackRank = MaterialHelper.HandleFallbacksForShadows(defines, fallbacks, this._maxSimultaneousLights, fallbackRank++);
-
-        if (defines.SPECULARTERM) {
-            fallbacks.addFallback(fallbackRank++, "SPECULARTERM");
-        }
-
-        if (defines.USESPHERICALFROMREFLECTIONMAP) {
-            fallbacks.addFallback(fallbackRank++, "USESPHERICALFROMREFLECTIONMAP");
-        }
-
-        if (defines.USEIRRADIANCEMAP) {
-            fallbacks.addFallback(fallbackRank++, "USEIRRADIANCEMAP");
-        }
-
-        if (defines.LIGHTMAP) {
-            fallbacks.addFallback(fallbackRank++, "LIGHTMAP");
-        }
-
-        if (defines.NORMAL) {
-            fallbacks.addFallback(fallbackRank++, "NORMAL");
-        }
-
-        if (defines.AMBIENT) {
-            fallbacks.addFallback(fallbackRank++, "AMBIENT");
-        }
-
-        if (defines.EMISSIVE) {
-            fallbacks.addFallback(fallbackRank++, "EMISSIVE");
-        }
-
-        if (defines.VERTEXCOLOR) {
-            fallbacks.addFallback(fallbackRank++, "VERTEXCOLOR");
-        }
-
-        if (defines.MORPHTARGETS) {
-            fallbacks.addFallback(fallbackRank++, "MORPHTARGETS");
-        }
-
-        if (defines.MULTIVIEW) {
-            fallbacks.addFallback(0, "MULTIVIEW");
-        }
-
-        //Attributes
-        var attribs = [VertexBuffer.PositionKind];
-
-        if (defines.NORMAL) {
-            attribs.push(VertexBuffer.NormalKind);
-        }
-
-        if (defines.TANGENT) {
-            attribs.push(VertexBuffer.TangentKind);
-        }
-
-        if (defines.UV1) {
-            attribs.push(VertexBuffer.UVKind);
-        }
-
-        if (defines.UV2) {
-            attribs.push(VertexBuffer.UV2Kind);
-        }
-
-        if (defines.VERTEXCOLOR) {
-            attribs.push(VertexBuffer.ColorKind);
-        }
-
-        MaterialHelper.PrepareAttributesForBones(attribs, mesh, defines, fallbacks);
-        MaterialHelper.PrepareAttributesForInstances(attribs, defines);
-        MaterialHelper.PrepareAttributesForMorphTargets(attribs, mesh, defines);
-
-        var shaderName = "pbr";
-
-        var uniforms = ["world", "view", "viewProjection", "vEyePosition", "vLightsType", "vAmbientColor", "vAlbedoColor", "vReflectivityColor", "vMetallicReflectanceFactors", "vEmissiveColor", "visibility", "vReflectionColor",
-            "vFogInfos", "vFogColor", "pointSize",
-            "vAlbedoInfos", "vAmbientInfos", "vOpacityInfos", "vReflectionInfos", "vReflectionPosition", "vReflectionSize", "vEmissiveInfos", "vReflectivityInfos", "vReflectionFilteringInfo", "vMetallicReflectanceInfos",
-            "vMicroSurfaceSamplerInfos", "vBumpInfos", "vLightmapInfos",
-            "mBones",
-            "vClipPlane", "vClipPlane2", "vClipPlane3", "vClipPlane4", "vClipPlane5", "vClipPlane6", "albedoMatrix", "ambientMatrix", "opacityMatrix", "reflectionMatrix", "emissiveMatrix", "reflectivityMatrix", "normalMatrix", "microSurfaceSamplerMatrix", "bumpMatrix", "lightmapMatrix", "metallicReflectanceMatrix",
-            "vLightingIntensity",
-            "logarithmicDepthConstant",
-            "vSphericalX", "vSphericalY", "vSphericalZ",
-            "vSphericalXX_ZZ", "vSphericalYY_ZZ", "vSphericalZZ",
-            "vSphericalXY", "vSphericalYZ", "vSphericalZX",
-            "vSphericalL00",
-            "vSphericalL1_1", "vSphericalL10", "vSphericalL11",
-            "vSphericalL2_2", "vSphericalL2_1", "vSphericalL20", "vSphericalL21", "vSphericalL22",
-            "vReflectionMicrosurfaceInfos",
-            "vTangentSpaceParams", "boneTextureWidth",
-            "vDebugMode", "morphTargetTextureInfo", "morphTargetTextureIndices"
-        ];
-
-        var samplers = ["albedoSampler", "reflectivitySampler", "ambientSampler", "emissiveSampler",
-            "bumpSampler", "lightmapSampler", "opacitySampler",
-            "reflectionSampler", "reflectionSamplerLow", "reflectionSamplerHigh", "irradianceSampler",
-            "microSurfaceSampler", "environmentBrdfSampler", "boneSampler", "metallicReflectanceSampler", "morphTargets"];
-
-        var uniformBuffers = ["Material", "Scene", "Mesh"];
-
-        DetailMapConfiguration.AddUniforms(uniforms);
-        DetailMapConfiguration.AddSamplers(samplers);
-
-        PBRSubSurfaceConfiguration.AddUniforms(uniforms);
-        PBRSubSurfaceConfiguration.AddSamplers(samplers);
-
-        PBRClearCoatConfiguration.AddUniforms(uniforms);
-        PBRClearCoatConfiguration.AddSamplers(samplers);
-
-        PBRAnisotropicConfiguration.AddUniforms(uniforms);
-        PBRAnisotropicConfiguration.AddSamplers(samplers);
-
-        PBRSheenConfiguration.AddUniforms(uniforms);
-        PBRSheenConfiguration.AddSamplers(samplers);
-
-        PrePassConfiguration.AddUniforms(uniforms);
-        PrePassConfiguration.AddSamplers(samplers);
-
-        if (ImageProcessingConfiguration) {
-            ImageProcessingConfiguration.PrepareUniforms(uniforms, defines);
-            ImageProcessingConfiguration.PrepareSamplers(samplers, defines);
-        }
-
-        MaterialHelper.PrepareUniformsAndSamplersList(<IEffectCreationOptions>{
-            uniformsNames: uniforms,
-            uniformBuffersNames: uniformBuffers,
-            samplers: samplers,
-            defines: defines,
-            maxSimultaneousLights: this._maxSimultaneousLights
-        });
-
-        const csnrOptions: ICustomShaderNameResolveOptions = {};
-
-        if (this.customShaderNameResolve) {
-            shaderName = this.customShaderNameResolve(shaderName, uniforms, uniformBuffers, samplers, defines, attribs, csnrOptions);
-        }
-
-        var join = defines.toString();
-        return engine.createEffect(shaderName, <IEffectCreationOptions>{
-            attributes: attribs,
-            uniformsNames: uniforms,
-            uniformBuffersNames: uniformBuffers,
-            samplers: samplers,
-            defines: join,
-            fallbacks: fallbacks,
-            onCompiled: onCompiled,
-            onError: onError,
-            indexParameters: { maxSimultaneousLights: this._maxSimultaneousLights, maxSimultaneousMorphTargets: defines.NUM_MORPH_INFLUENCERS },
-            processFinalCode: csnrOptions.processFinalCode,
-            multiTarget: defines.PREPASS
-        }, engine);
-    }
-
-    private _prepareDefines(mesh: AbstractMesh, defines: PBRMaterialDefines, useInstances: Nullable<boolean> = null, useClipPlane: Nullable<boolean> = null, useThinInstances: boolean = false): void {
-        const scene = this.getScene();
-        const engine = scene.getEngine();
-
-        // Lights
-        MaterialHelper.PrepareDefinesForLights(scene, mesh, defines, true, this._maxSimultaneousLights, this._disableLighting);
-        defines._needNormals = true;
-
-        // Multiview
-        MaterialHelper.PrepareDefinesForMultiview(scene, defines);
-
-        // PrePass
-        MaterialHelper.PrepareDefinesForPrePass(scene, defines, this.canRenderToMRT);
-
-        // Textures
-        defines.METALLICWORKFLOW = this.isMetallicWorkflow();
-        if (defines._areTexturesDirty) {
-            defines._needUVs = false;
-            if (scene.texturesEnabled) {
-                if (scene.getEngine().getCaps().textureLOD) {
-                    defines.LODBASEDMICROSFURACE = true;
-                }
-
-                if (this._albedoTexture && MaterialFlags.DiffuseTextureEnabled) {
-                    MaterialHelper.PrepareDefinesForMergedUV(this._albedoTexture, defines, "ALBEDO");
-                    defines.GAMMAALBEDO = this._albedoTexture.gammaSpace;
-                } else {
-                    defines.ALBEDO = false;
-                }
-
-                if (this._ambientTexture && MaterialFlags.AmbientTextureEnabled) {
-                    MaterialHelper.PrepareDefinesForMergedUV(this._ambientTexture, defines, "AMBIENT");
-                    defines.AMBIENTINGRAYSCALE = this._useAmbientInGrayScale;
-                } else {
-                    defines.AMBIENT = false;
-                }
-
-                if (this._opacityTexture && MaterialFlags.OpacityTextureEnabled) {
-                    MaterialHelper.PrepareDefinesForMergedUV(this._opacityTexture, defines, "OPACITY");
-                    defines.OPACITYRGB = this._opacityTexture.getAlphaFromRGB;
-                } else {
-                    defines.OPACITY = false;
-                }
-
-                var reflectionTexture = this._getReflectionTexture();
-                if (reflectionTexture && MaterialFlags.ReflectionTextureEnabled) {
-                    defines.REFLECTION = true;
-                    defines.GAMMAREFLECTION = reflectionTexture.gammaSpace;
-                    defines.RGBDREFLECTION = reflectionTexture.isRGBD;
-                    defines.REFLECTIONMAP_OPPOSITEZ = this.getScene().useRightHandedSystem ? !reflectionTexture.invertZ : reflectionTexture.invertZ;
-                    defines.LODINREFLECTIONALPHA = reflectionTexture.lodLevelInAlpha;
-                    defines.LINEARSPECULARREFLECTION = reflectionTexture.linearSpecularLOD;
-
-                    if (this.realTimeFiltering && this.realTimeFilteringQuality > 0) {
-                        defines.NUM_SAMPLES = "" + this.realTimeFilteringQuality;
-                        if (engine._features.needTypeSuffixInShaderConstants) {
-                            defines.NUM_SAMPLES = defines.NUM_SAMPLES + "u";
-                        }
-
-                        defines.REALTIME_FILTERING = true;
-                    } else {
-                        defines.REALTIME_FILTERING = false;
-                    }
-
-                    if (reflectionTexture.coordinatesMode === Texture.INVCUBIC_MODE) {
-                        defines.INVERTCUBICMAP = true;
-                    }
-
-                    defines.REFLECTIONMAP_3D = reflectionTexture.isCube;
-
-                    defines.REFLECTIONMAP_CUBIC = false;
-                    defines.REFLECTIONMAP_EXPLICIT = false;
-                    defines.REFLECTIONMAP_PLANAR = false;
-                    defines.REFLECTIONMAP_PROJECTION = false;
-                    defines.REFLECTIONMAP_SKYBOX = false;
-                    defines.REFLECTIONMAP_SPHERICAL = false;
-                    defines.REFLECTIONMAP_EQUIRECTANGULAR = false;
-                    defines.REFLECTIONMAP_EQUIRECTANGULAR_FIXED = false;
-                    defines.REFLECTIONMAP_MIRROREDEQUIRECTANGULAR_FIXED = false;
-
-                    switch (reflectionTexture.coordinatesMode) {
-                        case Texture.EXPLICIT_MODE:
-                            defines.REFLECTIONMAP_EXPLICIT = true;
-                            break;
-                        case Texture.PLANAR_MODE:
-                            defines.REFLECTIONMAP_PLANAR = true;
-                            break;
-                        case Texture.PROJECTION_MODE:
-                            defines.REFLECTIONMAP_PROJECTION = true;
-                            break;
-                        case Texture.SKYBOX_MODE:
-                            defines.REFLECTIONMAP_SKYBOX = true;
-                            break;
-                        case Texture.SPHERICAL_MODE:
-                            defines.REFLECTIONMAP_SPHERICAL = true;
-                            break;
-                        case Texture.EQUIRECTANGULAR_MODE:
-                            defines.REFLECTIONMAP_EQUIRECTANGULAR = true;
-                            break;
-                        case Texture.FIXED_EQUIRECTANGULAR_MODE:
-                            defines.REFLECTIONMAP_EQUIRECTANGULAR_FIXED = true;
-                            break;
-                        case Texture.FIXED_EQUIRECTANGULAR_MIRRORED_MODE:
-                            defines.REFLECTIONMAP_MIRROREDEQUIRECTANGULAR_FIXED = true;
-                            break;
-                        case Texture.CUBIC_MODE:
-                        case Texture.INVCUBIC_MODE:
-                        default:
-                            defines.REFLECTIONMAP_CUBIC = true;
-                            defines.USE_LOCAL_REFLECTIONMAP_CUBIC = (<any>reflectionTexture).boundingBoxSize ? true : false;
-                            break;
-                    }
-
-                    if (reflectionTexture.coordinatesMode !== Texture.SKYBOX_MODE) {
-                        if (reflectionTexture.irradianceTexture) {
-                            defines.USEIRRADIANCEMAP = true;
-                            defines.USESPHERICALFROMREFLECTIONMAP = false;
-                        }
-                        // Assume using spherical polynomial if the reflection texture is a cube map
-                        else if (reflectionTexture.isCube) {
-                            defines.USESPHERICALFROMREFLECTIONMAP = true;
-                            defines.USEIRRADIANCEMAP = false;
-                            if (this._forceIrradianceInFragment || this.realTimeFiltering || scene.getEngine().getCaps().maxVaryingVectors <= 8) {
-                                defines.USESPHERICALINVERTEX = false;
-                            }
-                            else {
-                                defines.USESPHERICALINVERTEX = true;
-                            }
-                        }
-                    }
-                } else {
-                    defines.REFLECTION = false;
-                    defines.REFLECTIONMAP_3D = false;
-                    defines.REFLECTIONMAP_SPHERICAL = false;
-                    defines.REFLECTIONMAP_PLANAR = false;
-                    defines.REFLECTIONMAP_CUBIC = false;
-                    defines.USE_LOCAL_REFLECTIONMAP_CUBIC = false;
-                    defines.REFLECTIONMAP_PROJECTION = false;
-                    defines.REFLECTIONMAP_SKYBOX = false;
-                    defines.REFLECTIONMAP_EXPLICIT = false;
-                    defines.REFLECTIONMAP_EQUIRECTANGULAR = false;
-                    defines.REFLECTIONMAP_EQUIRECTANGULAR_FIXED = false;
-                    defines.REFLECTIONMAP_MIRROREDEQUIRECTANGULAR_FIXED = false;
-                    defines.INVERTCUBICMAP = false;
-                    defines.USESPHERICALFROMREFLECTIONMAP = false;
-                    defines.USEIRRADIANCEMAP = false;
-                    defines.USESPHERICALINVERTEX = false;
-                    defines.REFLECTIONMAP_OPPOSITEZ = false;
-                    defines.LODINREFLECTIONALPHA = false;
-                    defines.GAMMAREFLECTION = false;
-                    defines.RGBDREFLECTION = false;
-                    defines.LINEARSPECULARREFLECTION = false;
-                }
-
-                if (this._lightmapTexture && MaterialFlags.LightmapTextureEnabled) {
-                    MaterialHelper.PrepareDefinesForMergedUV(this._lightmapTexture, defines, "LIGHTMAP");
-                    defines.USELIGHTMAPASSHADOWMAP = this._useLightmapAsShadowmap;
-                    defines.GAMMALIGHTMAP = this._lightmapTexture.gammaSpace;
-                    defines.RGBDLIGHTMAP = this._lightmapTexture.isRGBD;
-                } else {
-                    defines.LIGHTMAP = false;
-                }
-
-                if (this._emissiveTexture && MaterialFlags.EmissiveTextureEnabled) {
-                    MaterialHelper.PrepareDefinesForMergedUV(this._emissiveTexture, defines, "EMISSIVE");
-                } else {
-                    defines.EMISSIVE = false;
-                }
-
-                if (MaterialFlags.SpecularTextureEnabled) {
-                    if (this._metallicTexture) {
-                        MaterialHelper.PrepareDefinesForMergedUV(this._metallicTexture, defines, "REFLECTIVITY");
-                        defines.ROUGHNESSSTOREINMETALMAPALPHA = this._useRoughnessFromMetallicTextureAlpha;
-                        defines.ROUGHNESSSTOREINMETALMAPGREEN = !this._useRoughnessFromMetallicTextureAlpha && this._useRoughnessFromMetallicTextureGreen;
-                        defines.METALLNESSSTOREINMETALMAPBLUE = this._useMetallnessFromMetallicTextureBlue;
-                        defines.AOSTOREINMETALMAPRED = this._useAmbientOcclusionFromMetallicTextureRed;
-                    }
-                    else if (this._reflectivityTexture) {
-                        MaterialHelper.PrepareDefinesForMergedUV(this._reflectivityTexture, defines, "REFLECTIVITY");
-                        defines.MICROSURFACEFROMREFLECTIVITYMAP = this._useMicroSurfaceFromReflectivityMapAlpha;
-                        defines.MICROSURFACEAUTOMATIC = this._useAutoMicroSurfaceFromReflectivityMap;
-                    } else {
-                        defines.REFLECTIVITY = false;
-                    }
-
-                    if (this._metallicReflectanceTexture) {
-                        MaterialHelper.PrepareDefinesForMergedUV(this._metallicReflectanceTexture, defines, "METALLIC_REFLECTANCE");
-                    } else {
-                        defines.METALLIC_REFLECTANCE = false;
-                    }
-
-                    if (this._microSurfaceTexture) {
-                        MaterialHelper.PrepareDefinesForMergedUV(this._microSurfaceTexture, defines, "MICROSURFACEMAP");
-                    } else {
-                        defines.MICROSURFACEMAP = false;
-                    }
-                } else {
-                    defines.REFLECTIVITY = false;
-                    defines.MICROSURFACEMAP = false;
-                }
-
-                if (scene.getEngine().getCaps().standardDerivatives && this._bumpTexture && MaterialFlags.BumpTextureEnabled && !this._disableBumpMap) {
-                    MaterialHelper.PrepareDefinesForMergedUV(this._bumpTexture, defines, "BUMP");
-
-                    if (this._useParallax && this._albedoTexture && MaterialFlags.DiffuseTextureEnabled) {
-                        defines.PARALLAX = true;
-                        defines.PARALLAXOCCLUSION = !!this._useParallaxOcclusion;
-                    }
-                    else {
-                        defines.PARALLAX = false;
-                    }
-
-                    defines.OBJECTSPACE_NORMALMAP = this._useObjectSpaceNormalMap;
-                } else {
-                    defines.BUMP = false;
-                }
-
-                if (this._environmentBRDFTexture && MaterialFlags.ReflectionTextureEnabled) {
-                    defines.ENVIRONMENTBRDF = true;
-                    defines.ENVIRONMENTBRDF_RGBD = this._environmentBRDFTexture.isRGBD;
-                } else {
-                    defines.ENVIRONMENTBRDF = false;
-                    defines.ENVIRONMENTBRDF_RGBD = false;
-                }
-
-                if (this._shouldUseAlphaFromAlbedoTexture()) {
-                    defines.ALPHAFROMALBEDO = true;
-                } else {
-                    defines.ALPHAFROMALBEDO = false;
-                }
-            }
-
-            defines.SPECULAROVERALPHA = this._useSpecularOverAlpha;
-
-            if (this._lightFalloff === PBRBaseMaterial.LIGHTFALLOFF_STANDARD) {
-                defines.USEPHYSICALLIGHTFALLOFF = false;
-                defines.USEGLTFLIGHTFALLOFF = false;
-            }
-            else if (this._lightFalloff === PBRBaseMaterial.LIGHTFALLOFF_GLTF) {
-                defines.USEPHYSICALLIGHTFALLOFF = false;
-                defines.USEGLTFLIGHTFALLOFF = true;
-            }
-            else {
-                defines.USEPHYSICALLIGHTFALLOFF = true;
-                defines.USEGLTFLIGHTFALLOFF = false;
-            }
-
-            defines.RADIANCEOVERALPHA = this._useRadianceOverAlpha;
-
-            if (!this.backFaceCulling && this._twoSidedLighting) {
-                defines.TWOSIDEDLIGHTING = true;
-            } else {
-                defines.TWOSIDEDLIGHTING = false;
-            }
-
-            defines.SPECULARAA = scene.getEngine().getCaps().standardDerivatives && this._enableSpecularAntiAliasing;
-        }
-
-        if (defines._areTexturesDirty || defines._areMiscDirty) {
-            defines.ALPHATESTVALUE = `${this._alphaCutOff}${this._alphaCutOff % 1 === 0 ? "." : ""}`;
-            defines.PREMULTIPLYALPHA = (this.alphaMode === Constants.ALPHA_PREMULTIPLIED || this.alphaMode === Constants.ALPHA_PREMULTIPLIED_PORTERDUFF);
-            defines.ALPHABLEND = this.needAlphaBlendingForMesh(mesh);
-            defines.ALPHAFRESNEL = this._useAlphaFresnel || this._useLinearAlphaFresnel;
-            defines.LINEARALPHAFRESNEL = this._useLinearAlphaFresnel;
-        }
-
-        if (defines._areImageProcessingDirty && this._imageProcessingConfiguration) {
-            this._imageProcessingConfiguration.prepareDefines(defines);
-        }
-
-        defines.FORCENORMALFORWARD = this._forceNormalForward;
-
-        defines.RADIANCEOCCLUSION = this._useRadianceOcclusion;
-
-        defines.HORIZONOCCLUSION = this._useHorizonOcclusion;
-
-        // Misc.
-        if (defines._areMiscDirty) {
-            MaterialHelper.PrepareDefinesForMisc(mesh, scene, this._useLogarithmicDepth, this.pointsCloud, this.fogEnabled, this._shouldTurnAlphaTestOn(mesh) || this._forceAlphaTest, defines);
-            defines.UNLIT = this._unlit || ((this.pointsCloud || this.wireframe) && !mesh.isVerticesDataPresent(VertexBuffer.NormalKind));
-            defines.DEBUGMODE = this._debugMode;
-        }
-
-        // External config
-        this.detailMap.prepareDefines(defines, scene);
-        this.subSurface.prepareDefines(defines, scene);
-        this.clearCoat.prepareDefines(defines, scene);
-        this.anisotropy.prepareDefines(defines, mesh, scene);
-        this.brdf.prepareDefines(defines);
-        this.sheen.prepareDefines(defines, scene);
-
-        // Values that need to be evaluated on every frame
-        MaterialHelper.PrepareDefinesForFrameBoundValues(scene, engine, defines, useInstances ? true : false, useClipPlane, useThinInstances);
-
-        // Attribs
-        MaterialHelper.PrepareDefinesForAttributes(mesh, defines, true, true, true, this._transparencyMode !== PBRBaseMaterial.PBRMATERIAL_OPAQUE);
-    }
-
-    /**
-     * Force shader compilation
-     */
-    public forceCompilation(mesh: AbstractMesh, onCompiled?: (material: Material) => void, options?: Partial<IMaterialCompilationOptions>): void {
-        const localOptions = {
-            clipPlane: false,
-            useInstances: false,
-            ...options
-        };
-
-        const defines = new PBRMaterialDefines();
-        const effect = this._prepareEffect(mesh, defines, undefined, undefined, localOptions.useInstances, localOptions.clipPlane, mesh.hasThinInstances)!;
-        if (this._onEffectCreatedObservable) {
-            onCreatedEffectParameters.effect = effect;
-            onCreatedEffectParameters.subMesh = null;
-            this._onEffectCreatedObservable.notifyObservers(onCreatedEffectParameters);
-        }
-        if (effect.isReady()) {
-            if (onCompiled) {
-                onCompiled(this);
-            }
-        }
-        else {
-            effect.onCompileObservable.add(() => {
-                if (onCompiled) {
-                    onCompiled(this);
-                }
-            });
-        }
-    }
-
-    /**
-     * Initializes the uniform buffer layout for the shader.
-     */
-    public buildUniformLayout(): void {
-        // Order is important !
-        let ubo = this._uniformBuffer;
-        ubo.addUniform("vAlbedoInfos", 2);
-        ubo.addUniform("vAmbientInfos", 4);
-        ubo.addUniform("vOpacityInfos", 2);
-        ubo.addUniform("vEmissiveInfos", 2);
-        ubo.addUniform("vLightmapInfos", 2);
-        ubo.addUniform("vReflectivityInfos", 3);
-        ubo.addUniform("vMicroSurfaceSamplerInfos", 2);
-        ubo.addUniform("vReflectionInfos", 2);
-        ubo.addUniform("vReflectionFilteringInfo", 2);
-        ubo.addUniform("vReflectionPosition", 3);
-        ubo.addUniform("vReflectionSize", 3);
-        ubo.addUniform("vBumpInfos", 3);
-        ubo.addUniform("albedoMatrix", 16);
-        ubo.addUniform("ambientMatrix", 16);
-        ubo.addUniform("opacityMatrix", 16);
-        ubo.addUniform("emissiveMatrix", 16);
-        ubo.addUniform("lightmapMatrix", 16);
-        ubo.addUniform("reflectivityMatrix", 16);
-        ubo.addUniform("microSurfaceSamplerMatrix", 16);
-        ubo.addUniform("bumpMatrix", 16);
-        ubo.addUniform("vTangentSpaceParams", 2);
-        ubo.addUniform("reflectionMatrix", 16);
-
-        ubo.addUniform("vReflectionColor", 3);
-        ubo.addUniform("vAlbedoColor", 4);
-        ubo.addUniform("vLightingIntensity", 4);
-
-        ubo.addUniform("vReflectionMicrosurfaceInfos", 3);
-        ubo.addUniform("pointSize", 1);
-        ubo.addUniform("vReflectivityColor", 4);
-        ubo.addUniform("vEmissiveColor", 3);
-        ubo.addUniform("vAmbientColor", 3);
-
-        ubo.addUniform("vDebugMode", 2);
-
-        ubo.addUniform("vMetallicReflectanceFactors", 4);
-        ubo.addUniform("vMetallicReflectanceInfos", 2);
-        ubo.addUniform("metallicReflectanceMatrix", 16);
-
-        PBRClearCoatConfiguration.PrepareUniformBuffer(ubo);
-        PBRAnisotropicConfiguration.PrepareUniformBuffer(ubo);
-        PBRSheenConfiguration.PrepareUniformBuffer(ubo);
-        PBRSubSurfaceConfiguration.PrepareUniformBuffer(ubo);
-        DetailMapConfiguration.PrepareUniformBuffer(ubo);
-
-        ubo.addUniform("vSphericalL00", 3);
-        ubo.addUniform("vSphericalL1_1", 3);
-        ubo.addUniform("vSphericalL10", 3);
-        ubo.addUniform("vSphericalL11", 3);
-        ubo.addUniform("vSphericalL2_2", 3);
-        ubo.addUniform("vSphericalL2_1", 3);
-        ubo.addUniform("vSphericalL20", 3);
-        ubo.addUniform("vSphericalL21", 3);
-        ubo.addUniform("vSphericalL22", 3);
-
-        ubo.addUniform("vSphericalX", 3);
-        ubo.addUniform("vSphericalY", 3);
-        ubo.addUniform("vSphericalZ", 3);
-        ubo.addUniform("vSphericalXX_ZZ", 3);
-        ubo.addUniform("vSphericalYY_ZZ", 3);
-        ubo.addUniform("vSphericalZZ", 3);
-        ubo.addUniform("vSphericalXY", 3);
-        ubo.addUniform("vSphericalYZ", 3);
-        ubo.addUniform("vSphericalZX", 3);
-
-        ubo.create();
-    }
-
-    /**
-     * Unbinds the material from the mesh
-     */
-    public unbind(): void {
-        if (this._activeEffect) {
-            let needFlag = false;
-            if (this._reflectionTexture && this._reflectionTexture.isRenderTarget) {
-                this._activeEffect.setTexture("reflection2DSampler", null);
-                needFlag = true;
-            }
-
-            if (this.subSurface.unbind(this._activeEffect)) {
-                needFlag = true;
-            }
-
-            if (needFlag) {
-                this._markAllSubMeshesAsTexturesDirty();
-            }
-        }
-
-        super.unbind();
-    }
-
-    /**
-     * Binds the submesh data.
-     * @param world - The world matrix.
-     * @param mesh - The BJS mesh.
-     * @param subMesh - A submesh of the BJS mesh.
-     */
-    public bindForSubMesh(world: Matrix, mesh: Mesh, subMesh: SubMesh): void {
-        var scene = this.getScene();
-
-        var defines = <PBRMaterialDefines>subMesh._materialDefines;
-        if (!defines) {
-            return;
-        }
-
-        var effect = subMesh.effect;
-
-        if (!effect) {
-            return;
-        }
-
-        this._activeEffect = effect;
-
-        // Matrices Mesh.
-        mesh.getMeshUniformBuffer().bindToEffect(effect, "Mesh");
-        mesh.transferToEffect(world);
-
-        // PrePass
-        this.prePassConfiguration.bindForSubMesh(this._activeEffect, scene, mesh, world, this.isFrozen);
-
-        // Normal Matrix
-        if (defines.OBJECTSPACE_NORMALMAP) {
-            world.toNormalMatrix(this._normalMatrix);
-            this.bindOnlyNormalMatrix(this._normalMatrix);
-        }
-
-        let mustRebind = this._mustRebind(scene, effect, mesh.visibility);
-
-        // Bones
-        MaterialHelper.BindBonesParameters(mesh, this._activeEffect, this.prePassConfiguration);
-
-        let reflectionTexture: Nullable<BaseTexture> = null;
-        let ubo = this._uniformBuffer;
-        if (mustRebind) {
-            var engine = scene.getEngine();
-            ubo.bindToEffect(effect, "Material");
-
-            this.bindViewProjection(effect);
-            reflectionTexture = this._getReflectionTexture();
-
-            if (!ubo.useUbo || !this.isFrozen || !ubo.isSync) {
-
-                // Texture uniforms
-                if (scene.texturesEnabled) {
-                    if (this._albedoTexture && MaterialFlags.DiffuseTextureEnabled) {
-                        ubo.updateFloat2("vAlbedoInfos", this._albedoTexture.coordinatesIndex, this._albedoTexture.level);
-                        MaterialHelper.BindTextureMatrix(this._albedoTexture, ubo, "albedo");
-                    }
-
-                    if (this._ambientTexture && MaterialFlags.AmbientTextureEnabled) {
-                        ubo.updateFloat4("vAmbientInfos", this._ambientTexture.coordinatesIndex, this._ambientTexture.level, this._ambientTextureStrength, this._ambientTextureImpactOnAnalyticalLights);
-                        MaterialHelper.BindTextureMatrix(this._ambientTexture, ubo, "ambient");
-                    }
-
-                    if (this._opacityTexture && MaterialFlags.OpacityTextureEnabled) {
-                        ubo.updateFloat2("vOpacityInfos", this._opacityTexture.coordinatesIndex, this._opacityTexture.level);
-                        MaterialHelper.BindTextureMatrix(this._opacityTexture, ubo, "opacity");
-                    }
-
-                    if (reflectionTexture && MaterialFlags.ReflectionTextureEnabled) {
-                        ubo.updateMatrix("reflectionMatrix", reflectionTexture.getReflectionTextureMatrix());
-                        ubo.updateFloat2("vReflectionInfos", reflectionTexture.level, 0);
-
-                        if ((<any>reflectionTexture).boundingBoxSize) {
-                            let cubeTexture = <CubeTexture>reflectionTexture;
-
-                            ubo.updateVector3("vReflectionPosition", cubeTexture.boundingBoxPosition);
-                            ubo.updateVector3("vReflectionSize", cubeTexture.boundingBoxSize);
-                        }
-
-                        if (this.realTimeFiltering) {
-                            const width = reflectionTexture.getSize().width;
-                            ubo.updateFloat2("vReflectionFilteringInfo", width, Scalar.Log2(width));
-                        }
-
-                        if (!defines.USEIRRADIANCEMAP) {
-                            var polynomials = reflectionTexture.sphericalPolynomial;
-                            if (defines.USESPHERICALFROMREFLECTIONMAP && polynomials) {
-                                if (defines.SPHERICAL_HARMONICS) {
-                                    const preScaledHarmonics = polynomials.preScaledHarmonics;
-                                    ubo.updateVector3("vSphericalL00", preScaledHarmonics.l00);
-                                    ubo.updateVector3("vSphericalL1_1", preScaledHarmonics.l1_1);
-                                    ubo.updateVector3("vSphericalL10", preScaledHarmonics.l10);
-                                    ubo.updateVector3("vSphericalL11", preScaledHarmonics.l11);
-                                    ubo.updateVector3("vSphericalL2_2", preScaledHarmonics.l2_2);
-                                    ubo.updateVector3("vSphericalL2_1", preScaledHarmonics.l2_1);
-                                    ubo.updateVector3("vSphericalL20", preScaledHarmonics.l20);
-                                    ubo.updateVector3("vSphericalL21", preScaledHarmonics.l21);
-                                    ubo.updateVector3("vSphericalL22", preScaledHarmonics.l22);
-                                }
-                                else {
-                                    ubo.updateFloat3("vSphericalX", polynomials.x.x, polynomials.x.y, polynomials.x.z);
-                                    ubo.updateFloat3("vSphericalY", polynomials.y.x, polynomials.y.y, polynomials.y.z);
-                                    ubo.updateFloat3("vSphericalZ", polynomials.z.x, polynomials.z.y, polynomials.z.z);
-                                    ubo.updateFloat3("vSphericalXX_ZZ", polynomials.xx.x - polynomials.zz.x,
-                                        polynomials.xx.y - polynomials.zz.y,
-                                        polynomials.xx.z - polynomials.zz.z);
-                                    ubo.updateFloat3("vSphericalYY_ZZ", polynomials.yy.x - polynomials.zz.x,
-                                        polynomials.yy.y - polynomials.zz.y,
-                                        polynomials.yy.z - polynomials.zz.z);
-                                    ubo.updateFloat3("vSphericalZZ", polynomials.zz.x, polynomials.zz.y, polynomials.zz.z);
-                                    ubo.updateFloat3("vSphericalXY", polynomials.xy.x, polynomials.xy.y, polynomials.xy.z);
-                                    ubo.updateFloat3("vSphericalYZ", polynomials.yz.x, polynomials.yz.y, polynomials.yz.z);
-                                    ubo.updateFloat3("vSphericalZX", polynomials.zx.x, polynomials.zx.y, polynomials.zx.z);
-                                }
-                            }
-                        }
-
-                        ubo.updateFloat3("vReflectionMicrosurfaceInfos",
-                            reflectionTexture.getSize().width,
-                            reflectionTexture.lodGenerationScale,
-                            reflectionTexture.lodGenerationOffset);
-                    }
-
-                    if (this._emissiveTexture && MaterialFlags.EmissiveTextureEnabled) {
-                        ubo.updateFloat2("vEmissiveInfos", this._emissiveTexture.coordinatesIndex, this._emissiveTexture.level);
-                        MaterialHelper.BindTextureMatrix(this._emissiveTexture, ubo, "emissive");
-                    }
-
-                    if (this._lightmapTexture && MaterialFlags.LightmapTextureEnabled) {
-                        ubo.updateFloat2("vLightmapInfos", this._lightmapTexture.coordinatesIndex, this._lightmapTexture.level);
-                        MaterialHelper.BindTextureMatrix(this._lightmapTexture, ubo, "lightmap");
-                    }
-
-                    if (MaterialFlags.SpecularTextureEnabled) {
-                        if (this._metallicTexture) {
-                            ubo.updateFloat3("vReflectivityInfos", this._metallicTexture.coordinatesIndex, this._metallicTexture.level, this._ambientTextureStrength);
-                            MaterialHelper.BindTextureMatrix(this._metallicTexture, ubo, "reflectivity");
-                        }
-                        else if (this._reflectivityTexture) {
-                            ubo.updateFloat3("vReflectivityInfos", this._reflectivityTexture.coordinatesIndex, this._reflectivityTexture.level, 1.0);
-                            MaterialHelper.BindTextureMatrix(this._reflectivityTexture, ubo, "reflectivity");
-                        }
-
-                        if (this._metallicReflectanceTexture) {
-                            ubo.updateFloat2("vMetallicReflectanceInfos", this._metallicReflectanceTexture.coordinatesIndex, this._metallicReflectanceTexture.level);
-                            MaterialHelper.BindTextureMatrix(this._metallicReflectanceTexture, ubo, "metallicReflectance");
-                        }
-
-                        if (this._microSurfaceTexture) {
-                            ubo.updateFloat2("vMicroSurfaceSamplerInfos", this._microSurfaceTexture.coordinatesIndex, this._microSurfaceTexture.level);
-                            MaterialHelper.BindTextureMatrix(this._microSurfaceTexture, ubo, "microSurfaceSampler");
-                        }
-                    }
-
-                    if (this._bumpTexture && engine.getCaps().standardDerivatives && MaterialFlags.BumpTextureEnabled && !this._disableBumpMap) {
-                        ubo.updateFloat3("vBumpInfos", this._bumpTexture.coordinatesIndex, this._bumpTexture.level, this._parallaxScaleBias);
-                        MaterialHelper.BindTextureMatrix(this._bumpTexture, ubo, "bump");
-
-                        if (scene._mirroredCameraPosition) {
-                            ubo.updateFloat2("vTangentSpaceParams", this._invertNormalMapX ? 1.0 : -1.0, this._invertNormalMapY ? 1.0 : -1.0);
-                        } else {
-                            ubo.updateFloat2("vTangentSpaceParams", this._invertNormalMapX ? -1.0 : 1.0, this._invertNormalMapY ? -1.0 : 1.0);
-                        }
-                    }
-                }
-
-                // Point size
-                if (this.pointsCloud) {
-                    ubo.updateFloat("pointSize", this.pointSize);
-                }
-
-                // Colors
-                if (defines.METALLICWORKFLOW) {
-                    TmpColors.Color3[0].r = (this._metallic === undefined || this._metallic === null) ? 1 : this._metallic;
-                    TmpColors.Color3[0].g = (this._roughness === undefined || this._roughness === null) ? 1 : this._roughness;
-                    ubo.updateColor4("vReflectivityColor", TmpColors.Color3[0], 1);
-
-                    const ior = this.subSurface.indexOfRefraction;
-                    const outside_ior = 1; // consider air as clear coat and other layers would remap in the shader.
-
-                    // We are here deriving our default reflectance from a common value for none metallic surface.
-                    // Based of the schlick fresnel approximation model
-                    // for dielectrics.
-                    const f0 = Math.pow((ior - outside_ior) / (ior + outside_ior), 2);
-
-                    // Tweak the default F0 and F90 based on our given setup
-                    this._metallicReflectanceColor.scaleToRef(f0 * this._metallicF0Factor, TmpColors.Color3[0]);
-                    const metallicF90 = this._metallicF0Factor;
-
-                    ubo.updateColor4("vMetallicReflectanceFactors", TmpColors.Color3[0], metallicF90);
-                }
-                else {
-                    ubo.updateColor4("vReflectivityColor", this._reflectivityColor, this._microSurface);
-                }
-
-                ubo.updateColor3("vEmissiveColor", MaterialFlags.EmissiveTextureEnabled ? this._emissiveColor : Color3.BlackReadOnly);
-                ubo.updateColor3("vReflectionColor", this._reflectionColor);
-                if (!defines.SS_REFRACTION && this.subSurface.linkRefractionWithTransparency) {
-                    ubo.updateColor4("vAlbedoColor", this._albedoColor, 1);
-                }
-                else {
-                    ubo.updateColor4("vAlbedoColor", this._albedoColor, this.alpha);
-                }
-
-                // Misc
-                this._lightingInfos.x = this._directIntensity;
-                this._lightingInfos.y = this._emissiveIntensity;
-                this._lightingInfos.z = this._environmentIntensity * scene.environmentIntensity;
-                this._lightingInfos.w = this._specularIntensity;
-
-                ubo.updateVector4("vLightingIntensity", this._lightingInfos);
-
-                // Colors
-                scene.ambientColor.multiplyToRef(this._ambientColor, this._globalAmbientColor);
-
-                ubo.updateColor3("vAmbientColor", this._globalAmbientColor);
-
-                ubo.updateFloat2("vDebugMode", this.debugLimit, this.debugFactor);
-            }
-
-            // Textures
-            if (scene.texturesEnabled) {
-                if (this._albedoTexture && MaterialFlags.DiffuseTextureEnabled) {
-                    ubo.setTexture("albedoSampler", this._albedoTexture);
-                }
-
-                if (this._ambientTexture && MaterialFlags.AmbientTextureEnabled) {
-                    ubo.setTexture("ambientSampler", this._ambientTexture);
-                }
-
-                if (this._opacityTexture && MaterialFlags.OpacityTextureEnabled) {
-                    ubo.setTexture("opacitySampler", this._opacityTexture);
-                }
-
-                if (reflectionTexture && MaterialFlags.ReflectionTextureEnabled) {
-                    if (defines.LODBASEDMICROSFURACE) {
-                        ubo.setTexture("reflectionSampler", reflectionTexture);
-                    }
-                    else {
-                        ubo.setTexture("reflectionSampler", reflectionTexture._lodTextureMid || reflectionTexture);
-                        ubo.setTexture("reflectionSamplerLow", reflectionTexture._lodTextureLow || reflectionTexture);
-                        ubo.setTexture("reflectionSamplerHigh", reflectionTexture._lodTextureHigh || reflectionTexture);
-                    }
-
-                    if (defines.USEIRRADIANCEMAP) {
-                        ubo.setTexture("irradianceSampler", reflectionTexture.irradianceTexture);
-                    }
-                }
-
-                if (defines.ENVIRONMENTBRDF) {
-                    ubo.setTexture("environmentBrdfSampler", this._environmentBRDFTexture);
-                }
-
-                if (this._emissiveTexture && MaterialFlags.EmissiveTextureEnabled) {
-                    ubo.setTexture("emissiveSampler", this._emissiveTexture);
-                }
-
-                if (this._lightmapTexture && MaterialFlags.LightmapTextureEnabled) {
-                    ubo.setTexture("lightmapSampler", this._lightmapTexture);
-                }
-
-                if (MaterialFlags.SpecularTextureEnabled) {
-                    if (this._metallicTexture) {
-                        ubo.setTexture("reflectivitySampler", this._metallicTexture);
-                    }
-                    else if (this._reflectivityTexture) {
-                        ubo.setTexture("reflectivitySampler", this._reflectivityTexture);
-                    }
-
-                    if (this._metallicReflectanceTexture) {
-                        ubo.setTexture("metallicReflectanceSampler", this._metallicReflectanceTexture);
-                    }
-
-                    if (this._microSurfaceTexture) {
-                        ubo.setTexture("microSurfaceSampler", this._microSurfaceTexture);
-                    }
-                }
-
-                if (this._bumpTexture && engine.getCaps().standardDerivatives && MaterialFlags.BumpTextureEnabled && !this._disableBumpMap) {
-                    ubo.setTexture("bumpSampler", this._bumpTexture);
-                }
-            }
-
-            this.detailMap.bindForSubMesh(ubo, scene, this.isFrozen);
-            this.subSurface.bindForSubMesh(ubo, scene, engine, this.isFrozen, defines.LODBASEDMICROSFURACE, this.realTimeFiltering);
-            this.clearCoat.bindForSubMesh(ubo, scene, engine, this._disableBumpMap, this.isFrozen, this._invertNormalMapX, this._invertNormalMapY, subMesh);
-            this.anisotropy.bindForSubMesh(ubo, scene, this.isFrozen);
-            this.sheen.bindForSubMesh(ubo, scene, this.isFrozen, subMesh);
-
-            // Clip plane
-            MaterialHelper.BindClipPlane(this._activeEffect, scene);
-
-            this.bindEyePosition(effect);
-        }
-
-        if (mustRebind || !this.isFrozen) {
-            // Lights
-            if (scene.lightsEnabled && !this._disableLighting) {
-                MaterialHelper.BindLights(scene, mesh, this._activeEffect, defines, this._maxSimultaneousLights, this._rebuildInParallel);
-            }
-
-            // View
-            if (scene.fogEnabled && mesh.applyFog && scene.fogMode !== Scene.FOGMODE_NONE || reflectionTexture) {
-                this.bindView(effect);
-            }
-
-            // Fog
-            MaterialHelper.BindFogParameters(scene, mesh, this._activeEffect, true);
-
-            // Morph targets
-            if (defines.NUM_MORPH_INFLUENCERS) {
-                MaterialHelper.BindMorphTargetParameters(mesh, this._activeEffect);
-            }
-
-            // image processing
-            this._imageProcessingConfiguration!.bind(this._activeEffect);
-
-            // Log. depth
-            MaterialHelper.BindLogDepth(defines, this._activeEffect, scene);
-        }
-
-        this._afterBind(mesh, this._activeEffect);
-
-        ubo.update();
-    }
-
-    /**
-     * Returns the animatable textures.
-     * @returns - Array of animatable textures.
-     */
-    public getAnimatables(): IAnimatable[] {
-        var results = [];
-
-        if (this._albedoTexture && this._albedoTexture.animations && this._albedoTexture.animations.length > 0) {
-            results.push(this._albedoTexture);
-        }
-
-        if (this._ambientTexture && this._ambientTexture.animations && this._ambientTexture.animations.length > 0) {
-            results.push(this._ambientTexture);
-        }
-
-        if (this._opacityTexture && this._opacityTexture.animations && this._opacityTexture.animations.length > 0) {
-            results.push(this._opacityTexture);
-        }
-
-        if (this._reflectionTexture && this._reflectionTexture.animations && this._reflectionTexture.animations.length > 0) {
-            results.push(this._reflectionTexture);
-        }
-
-        if (this._emissiveTexture && this._emissiveTexture.animations && this._emissiveTexture.animations.length > 0) {
-            results.push(this._emissiveTexture);
-        }
-
-        if (this._metallicTexture && this._metallicTexture.animations && this._metallicTexture.animations.length > 0) {
-            results.push(this._metallicTexture);
-        }
-        else if (this._reflectivityTexture && this._reflectivityTexture.animations && this._reflectivityTexture.animations.length > 0) {
-            results.push(this._reflectivityTexture);
-        }
-
-        if (this._bumpTexture && this._bumpTexture.animations && this._bumpTexture.animations.length > 0) {
-            results.push(this._bumpTexture);
-        }
-
-        if (this._lightmapTexture && this._lightmapTexture.animations && this._lightmapTexture.animations.length > 0) {
-            results.push(this._lightmapTexture);
-        }
-
-        this.detailMap.getAnimatables(results);
-        this.subSurface.getAnimatables(results);
-        this.clearCoat.getAnimatables(results);
-        this.sheen.getAnimatables(results);
-        this.anisotropy.getAnimatables(results);
-
-        return results;
-    }
-
-    /**
-     * Returns the texture used for reflections.
-     * @returns - Reflection texture if present.  Otherwise, returns the environment texture.
-     */
-    private _getReflectionTexture(): Nullable<BaseTexture> {
-        if (this._reflectionTexture) {
-            return this._reflectionTexture;
-        }
-
-        return this.getScene().environmentTexture;
-    }
-
-    /**
-     * Returns an array of the actively used textures.
-     * @returns - Array of BaseTextures
-     */
-    public getActiveTextures(): BaseTexture[] {
-        var activeTextures = super.getActiveTextures();
-
-        if (this._albedoTexture) {
-            activeTextures.push(this._albedoTexture);
-        }
-
-        if (this._ambientTexture) {
-            activeTextures.push(this._ambientTexture);
-        }
-
-        if (this._opacityTexture) {
-            activeTextures.push(this._opacityTexture);
-        }
-
-        if (this._reflectionTexture) {
-            activeTextures.push(this._reflectionTexture);
-        }
-
-        if (this._emissiveTexture) {
-            activeTextures.push(this._emissiveTexture);
-        }
-
-        if (this._reflectivityTexture) {
-            activeTextures.push(this._reflectivityTexture);
-        }
-
-        if (this._metallicTexture) {
-            activeTextures.push(this._metallicTexture);
-        }
-
-        if (this._metallicReflectanceTexture) {
-            activeTextures.push(this._metallicReflectanceTexture);
-        }
-
-        if (this._microSurfaceTexture) {
-            activeTextures.push(this._microSurfaceTexture);
-        }
-
-        if (this._bumpTexture) {
-            activeTextures.push(this._bumpTexture);
-        }
-
-        if (this._lightmapTexture) {
-            activeTextures.push(this._lightmapTexture);
-        }
-
-        this.detailMap.getActiveTextures(activeTextures);
-        this.subSurface.getActiveTextures(activeTextures);
-        this.clearCoat.getActiveTextures(activeTextures);
-        this.sheen.getActiveTextures(activeTextures);
-        this.anisotropy.getActiveTextures(activeTextures);
-
-        return activeTextures;
-    }
-
-    /**
-     * Checks to see if a texture is used in the material.
-     * @param texture - Base texture to use.
-     * @returns - Boolean specifying if a texture is used in the material.
-     */
-    public hasTexture(texture: BaseTexture): boolean {
-        if (super.hasTexture(texture)) {
-            return true;
-        }
-
-        if (this._albedoTexture === texture) {
-            return true;
-        }
-
-        if (this._ambientTexture === texture) {
-            return true;
-        }
-
-        if (this._opacityTexture === texture) {
-            return true;
-        }
-
-        if (this._reflectionTexture === texture) {
-            return true;
-        }
-
-        if (this._reflectivityTexture === texture) {
-            return true;
-        }
-
-        if (this._metallicTexture === texture) {
-            return true;
-        }
-
-        if (this._metallicReflectanceTexture === texture) {
-            return true;
-        }
-
-        if (this._microSurfaceTexture === texture) {
-            return true;
-        }
-
-        if (this._bumpTexture === texture) {
-            return true;
-        }
-
-        if (this._lightmapTexture === texture) {
-            return true;
-        }
-
-        return this.detailMap.hasTexture(texture) ||
-            this.subSurface.hasTexture(texture) ||
-            this.clearCoat.hasTexture(texture) ||
-            this.sheen.hasTexture(texture) ||
-            this.anisotropy.hasTexture(texture);
-    }
-
-    /**
-     * Sets the required values to the prepass renderer.
-     * @param prePassRenderer defines the prepass renderer to setup
-     */
-    public setPrePassRenderer(prePassRenderer: PrePassRenderer): boolean {
-        if (this.subSurface.isScatteringEnabled) {
-            let subSurfaceConfiguration = this.getScene().enableSubSurfaceForPrePass();
-            if (subSurfaceConfiguration) {
-                subSurfaceConfiguration.enabled = true;
-            }
-
-            return true;
-        }
-
-        return false;
-    }
-
-    /**
-     * Disposes the resources of the material.
-     * @param forceDisposeEffect - Forces the disposal of effects.
-     * @param forceDisposeTextures - Forces the disposal of all textures.
-     */
-    public dispose(forceDisposeEffect?: boolean, forceDisposeTextures?: boolean): void {
-        if (forceDisposeTextures) {
-            if (this._environmentBRDFTexture && this.getScene().environmentBRDFTexture !== this._environmentBRDFTexture) {
-                this._environmentBRDFTexture.dispose();
-            }
-
-            this._albedoTexture?.dispose();
-            this._ambientTexture?.dispose();
-            this._opacityTexture?.dispose();
-            this._reflectionTexture?.dispose();
-            this._emissiveTexture?.dispose();
-            this._metallicTexture?.dispose();
-            this._reflectivityTexture?.dispose();
-            this._bumpTexture?.dispose();
-            this._lightmapTexture?.dispose();
-            this._metallicReflectanceTexture?.dispose();
-            this._microSurfaceTexture?.dispose();
-        }
-
-        this.detailMap.dispose(forceDisposeTextures);
-        this.subSurface.dispose(forceDisposeTextures);
-        this.clearCoat.dispose(forceDisposeTextures);
-        this.sheen.dispose(forceDisposeTextures);
-        this.anisotropy.dispose(forceDisposeTextures);
-
-        this._renderTargets.dispose();
-
-        if (this._imageProcessingConfiguration && this._imageProcessingObserver) {
-            this._imageProcessingConfiguration.onUpdateParameters.remove(this._imageProcessingObserver);
-        }
-
-        super.dispose(forceDisposeEffect, forceDisposeTextures);
-    }
+import { serialize, serializeAsImageProcessingConfiguration, expandToProperty } from "../../Misc/decorators";
+import { Observer } from "../../Misc/observable";
+import { Logger } from "../../Misc/logger";
+import { SmartArray } from "../../Misc/smartArray";
+import { BRDFTextureTools } from "../../Misc/brdfTextureTools";
+import { Nullable } from "../../types";
+import { Scene } from "../../scene";
+import { Matrix, Vector4 } from "../../Maths/math.vector";
+import { VertexBuffer } from "../../Meshes/buffer";
+import { SubMesh } from "../../Meshes/subMesh";
+import { AbstractMesh } from "../../Meshes/abstractMesh";
+import { Mesh } from "../../Meshes/mesh";
+import { IMaterialClearCoatDefines, PBRClearCoatConfiguration } from "./pbrClearCoatConfiguration";
+import { IMaterialAnisotropicDefines, PBRAnisotropicConfiguration } from "./pbrAnisotropicConfiguration";
+import { IMaterialBRDFDefines, PBRBRDFConfiguration } from "./pbrBRDFConfiguration";
+import { IMaterialSheenDefines, PBRSheenConfiguration } from "./pbrSheenConfiguration";
+import { IMaterialSubSurfaceDefines, PBRSubSurfaceConfiguration } from "./pbrSubSurfaceConfiguration";
+import { PrePassConfiguration } from "../prePassConfiguration";
+import { Color3, TmpColors } from '../../Maths/math.color';
+import { Scalar } from "../../Maths/math.scalar";
+
+import { ImageProcessingConfiguration, IImageProcessingConfigurationDefines } from "../../Materials/imageProcessingConfiguration";
+import { Effect, IEffectCreationOptions } from "../../Materials/effect";
+import { Material, IMaterialCompilationOptions, ICustomShaderNameResolveOptions } from "../../Materials/material";
+import { MaterialDefines } from "../../Materials/materialDefines";
+import { PushMaterial } from "../../Materials/pushMaterial";
+import { MaterialHelper } from "../../Materials/materialHelper";
+
+import { BaseTexture } from "../../Materials/Textures/baseTexture";
+import { Texture } from "../../Materials/Textures/texture";
+import { RenderTargetTexture } from "../../Materials/Textures/renderTargetTexture";
+import { CubeTexture } from "../../Materials/Textures/cubeTexture";
+
+import { MaterialFlags } from "../materialFlags";
+import { Constants } from "../../Engines/constants";
+import { IAnimatable } from '../../Animations/animatable.interface';
+
+import "../../Materials/Textures/baseTexture.polynomial";
+import "../../Shaders/pbr.fragment";
+import "../../Shaders/pbr.vertex";
+
+import { EffectFallbacks } from '../effectFallbacks';
+import { IMaterialDetailMapDefines, DetailMapConfiguration } from '../material.detailMapConfiguration';
+
+declare type PrePassRenderer = import("../../Rendering/prePassRenderer").PrePassRenderer;
+
+const onCreatedEffectParameters = { effect: null as unknown as Effect, subMesh: null as unknown as Nullable<SubMesh> };
+
+/**
+ * Manages the defines for the PBR Material.
+ * @hidden
+ */
+export class PBRMaterialDefines extends MaterialDefines
+    implements IImageProcessingConfigurationDefines,
+    IMaterialClearCoatDefines,
+    IMaterialAnisotropicDefines,
+    IMaterialBRDFDefines,
+    IMaterialSheenDefines,
+    IMaterialSubSurfaceDefines,
+    IMaterialDetailMapDefines {
+    public PBR = true;
+
+    public NUM_SAMPLES = "0";
+    public REALTIME_FILTERING = false;
+
+    public MAINUV1 = false;
+    public MAINUV2 = false;
+    public UV1 = false;
+    public UV2 = false;
+
+    public ALBEDO = false;
+    public GAMMAALBEDO = false;
+    public ALBEDODIRECTUV = 0;
+    public VERTEXCOLOR = false;
+
+    public DETAIL = false;
+    public DETAILDIRECTUV = 0;
+    public DETAIL_NORMALBLENDMETHOD = 0;
+
+    public AMBIENT = false;
+    public AMBIENTDIRECTUV = 0;
+    public AMBIENTINGRAYSCALE = false;
+
+    public OPACITY = false;
+    public VERTEXALPHA = false;
+    public OPACITYDIRECTUV = 0;
+    public OPACITYRGB = false;
+    public ALPHATEST = false;
+    public DEPTHPREPASS = false;
+    public ALPHABLEND = false;
+    public ALPHAFROMALBEDO = false;
+    public ALPHATESTVALUE = "0.5";
+    public SPECULAROVERALPHA = false;
+    public RADIANCEOVERALPHA = false;
+    public ALPHAFRESNEL = false;
+    public LINEARALPHAFRESNEL = false;
+    public PREMULTIPLYALPHA = false;
+
+    public EMISSIVE = false;
+    public EMISSIVEDIRECTUV = 0;
+
+    public REFLECTIVITY = false;
+    public REFLECTIVITYDIRECTUV = 0;
+    public SPECULARTERM = false;
+
+    public MICROSURFACEFROMREFLECTIVITYMAP = false;
+    public MICROSURFACEAUTOMATIC = false;
+    public LODBASEDMICROSFURACE = false;
+    public MICROSURFACEMAP = false;
+    public MICROSURFACEMAPDIRECTUV = 0;
+
+    public METALLICWORKFLOW = false;
+    public ROUGHNESSSTOREINMETALMAPALPHA = false;
+    public ROUGHNESSSTOREINMETALMAPGREEN = false;
+    public METALLNESSSTOREINMETALMAPBLUE = false;
+    public AOSTOREINMETALMAPRED = false;
+    public METALLIC_REFLECTANCE = false;
+    public METALLIC_REFLECTANCEDIRECTUV = 0;
+
+    public ENVIRONMENTBRDF = false;
+    public ENVIRONMENTBRDF_RGBD = false;
+
+    public NORMAL = false;
+    public TANGENT = false;
+    public BUMP = false;
+    public BUMPDIRECTUV = 0;
+    public OBJECTSPACE_NORMALMAP = false;
+    public PARALLAX = false;
+    public PARALLAXOCCLUSION = false;
+    public NORMALXYSCALE = true;
+
+    public LIGHTMAP = false;
+    public LIGHTMAPDIRECTUV = 0;
+    public USELIGHTMAPASSHADOWMAP = false;
+    public GAMMALIGHTMAP = false;
+    public RGBDLIGHTMAP = false;
+
+    public REFLECTION = false;
+    public REFLECTIONMAP_3D = false;
+    public REFLECTIONMAP_SPHERICAL = false;
+    public REFLECTIONMAP_PLANAR = false;
+    public REFLECTIONMAP_CUBIC = false;
+    public USE_LOCAL_REFLECTIONMAP_CUBIC = false;
+    public REFLECTIONMAP_PROJECTION = false;
+    public REFLECTIONMAP_SKYBOX = false;
+    public REFLECTIONMAP_EXPLICIT = false;
+    public REFLECTIONMAP_EQUIRECTANGULAR = false;
+    public REFLECTIONMAP_EQUIRECTANGULAR_FIXED = false;
+    public REFLECTIONMAP_MIRROREDEQUIRECTANGULAR_FIXED = false;
+    public INVERTCUBICMAP = false;
+    public USESPHERICALFROMREFLECTIONMAP = false;
+    public USEIRRADIANCEMAP = false;
+    public SPHERICAL_HARMONICS = false;
+    public USESPHERICALINVERTEX = false;
+    public REFLECTIONMAP_OPPOSITEZ = false;
+    public LODINREFLECTIONALPHA = false;
+    public GAMMAREFLECTION = false;
+    public RGBDREFLECTION = false;
+    public LINEARSPECULARREFLECTION = false;
+    public RADIANCEOCCLUSION = false;
+    public HORIZONOCCLUSION = false;
+
+    public INSTANCES = false;
+    public THIN_INSTANCES = false;
+
+    public PREPASS = false;
+    public PREPASS_IRRADIANCE = false;
+    public PREPASS_IRRADIANCE_INDEX = -1;
+    public PREPASS_ALBEDO = false;
+    public PREPASS_ALBEDO_INDEX = -1;
+    public PREPASS_DEPTH = false;
+    public PREPASS_DEPTH_INDEX = -1;
+    public PREPASS_NORMAL = false;
+    public PREPASS_NORMAL_INDEX = -1;
+    public PREPASS_POSITION = false;
+    public PREPASS_POSITION_INDEX = -1;
+    public PREPASS_VELOCITY = false;
+    public PREPASS_VELOCITY_INDEX = -1;
+    public PREPASS_REFLECTIVITY = false;
+    public PREPASS_REFLECTIVITY_INDEX = -1;
+    public SCENE_MRT_COUNT = 0;
+
+    public NUM_BONE_INFLUENCERS = 0;
+    public BonesPerMesh = 0;
+    public BONETEXTURE = false;
+    public BONES_VELOCITY_ENABLED = false;
+
+    public NONUNIFORMSCALING = false;
+
+    public MORPHTARGETS = false;
+    public MORPHTARGETS_NORMAL = false;
+    public MORPHTARGETS_TANGENT = false;
+    public MORPHTARGETS_UV = false;
+    public NUM_MORPH_INFLUENCERS = 0;
+    public MORPHTARGETS_TEXTURE = false;
+
+    public IMAGEPROCESSING = false;
+    public VIGNETTE = false;
+    public VIGNETTEBLENDMODEMULTIPLY = false;
+    public VIGNETTEBLENDMODEOPAQUE = false;
+    public TONEMAPPING = false;
+    public TONEMAPPING_ACES = false;
+    public CONTRAST = false;
+    public COLORCURVES = false;
+    public COLORGRADING = false;
+    public COLORGRADING3D = false;
+    public SAMPLER3DGREENDEPTH = false;
+    public SAMPLER3DBGRMAP = false;
+    public IMAGEPROCESSINGPOSTPROCESS = false;
+    public EXPOSURE = false;
+    public MULTIVIEW = false;
+
+    public USEPHYSICALLIGHTFALLOFF = false;
+    public USEGLTFLIGHTFALLOFF = false;
+    public TWOSIDEDLIGHTING = false;
+    public SHADOWFLOAT = false;
+    public CLIPPLANE = false;
+    public CLIPPLANE2 = false;
+    public CLIPPLANE3 = false;
+    public CLIPPLANE4 = false;
+    public CLIPPLANE5 = false;
+    public CLIPPLANE6 = false;
+    public POINTSIZE = false;
+    public FOG = false;
+    public LOGARITHMICDEPTH = false;
+
+    public FORCENORMALFORWARD = false;
+
+    public SPECULARAA = false;
+
+    public CLEARCOAT = false;
+    public CLEARCOAT_DEFAULTIOR = false;
+    public CLEARCOAT_TEXTURE = false;
+    public CLEARCOAT_TEXTURE_ROUGHNESS = false;
+    public CLEARCOAT_TEXTUREDIRECTUV = 0;
+    public CLEARCOAT_TEXTURE_ROUGHNESSDIRECTUV = 0;
+    public CLEARCOAT_USE_ROUGHNESS_FROM_MAINTEXTURE = false;
+    public CLEARCOAT_TEXTURE_ROUGHNESS_IDENTICAL = false;
+    public CLEARCOAT_BUMP = false;
+    public CLEARCOAT_BUMPDIRECTUV = 0;
+    public CLEARCOAT_REMAP_F0 = true;
+    public CLEARCOAT_TINT = false;
+    public CLEARCOAT_TINT_TEXTURE = false;
+    public CLEARCOAT_TINT_TEXTUREDIRECTUV = 0;
+
+    public ANISOTROPIC = false;
+    public ANISOTROPIC_TEXTURE = false;
+    public ANISOTROPIC_TEXTUREDIRECTUV = 0;
+
+    public BRDF_V_HEIGHT_CORRELATED = false;
+    public MS_BRDF_ENERGY_CONSERVATION = false;
+    public SPECULAR_GLOSSINESS_ENERGY_CONSERVATION = false;
+
+    public SHEEN = false;
+    public SHEEN_TEXTURE = false;
+    public SHEEN_TEXTURE_ROUGHNESS = false;
+    public SHEEN_TEXTUREDIRECTUV = 0;
+    public SHEEN_TEXTURE_ROUGHNESSDIRECTUV = 0;
+    public SHEEN_LINKWITHALBEDO = false;
+    public SHEEN_ROUGHNESS = false;
+    public SHEEN_ALBEDOSCALING = false;
+    public SHEEN_USE_ROUGHNESS_FROM_MAINTEXTURE = false;
+    public SHEEN_TEXTURE_ROUGHNESS_IDENTICAL = false;
+
+    public SUBSURFACE = false;
+
+    public SS_REFRACTION = false;
+    public SS_TRANSLUCENCY = false;
+    public SS_SCATTERING = false;
+
+    public SS_THICKNESSANDMASK_TEXTURE = false;
+    public SS_THICKNESSANDMASK_TEXTUREDIRECTUV = 0;
+
+    public SS_REFRACTIONMAP_3D = false;
+    public SS_REFRACTIONMAP_OPPOSITEZ = false;
+    public SS_LODINREFRACTIONALPHA = false;
+    public SS_GAMMAREFRACTION = false;
+    public SS_RGBDREFRACTION = false;
+    public SS_LINEARSPECULARREFRACTION = false;
+    public SS_LINKREFRACTIONTOTRANSPARENCY = false;
+    public SS_ALBEDOFORREFRACTIONTINT = false;
+    public SS_ALBEDOFORTRANSLUCENCYTINT = false;
+    public SS_USE_LOCAL_REFRACTIONMAP_CUBIC = false;
+
+    public SS_MASK_FROM_THICKNESS_TEXTURE = false;
+    public SS_MASK_FROM_THICKNESS_TEXTURE_GLTF = false;
+
+    public UNLIT = false;
+
+    public DEBUGMODE = 0;
+
+    /**
+     * Initializes the PBR Material defines.
+     */
+    constructor() {
+        super();
+        this.rebuild();
+    }
+
+    /**
+     * Resets the PBR Material defines.
+     */
+    public reset(): void {
+        super.reset();
+        this.ALPHATESTVALUE = "0.5";
+        this.PBR = true;
+    }
+}
+
+/**
+ * The Physically based material base class of BJS.
+ *
+ * This offers the main features of a standard PBR material.
+ * For more information, please refer to the documentation :
+ * https://doc.babylonjs.com/how_to/physically_based_rendering
+ */
+export abstract class PBRBaseMaterial extends PushMaterial {
+    /**
+     * PBRMaterialTransparencyMode: No transparency mode, Alpha channel is not use.
+     */
+    public static readonly PBRMATERIAL_OPAQUE = Material.MATERIAL_OPAQUE;
+
+    /**
+     * PBRMaterialTransparencyMode: Alpha Test mode, pixel are discarded below a certain threshold defined by the alpha cutoff value.
+     */
+    public static readonly PBRMATERIAL_ALPHATEST = Material.MATERIAL_ALPHATEST;
+
+    /**
+     * PBRMaterialTransparencyMode: Pixels are blended (according to the alpha mode) with the already drawn pixels in the current frame buffer.
+     */
+    public static readonly PBRMATERIAL_ALPHABLEND = Material.MATERIAL_ALPHABLEND;
+
+    /**
+     * PBRMaterialTransparencyMode: Pixels are blended (according to the alpha mode) with the already drawn pixels in the current frame buffer.
+     * They are also discarded below the alpha cutoff threshold to improve performances.
+     */
+    public static readonly PBRMATERIAL_ALPHATESTANDBLEND = Material.MATERIAL_ALPHATESTANDBLEND;
+
+    /**
+     * Defines the default value of how much AO map is occluding the analytical lights
+     * (point spot...).
+     */
+    public static DEFAULT_AO_ON_ANALYTICAL_LIGHTS = 0;
+
+    /**
+     * PBRMaterialLightFalloff Physical: light is falling off following the inverse squared distance law.
+     */
+    public static readonly LIGHTFALLOFF_PHYSICAL = 0;
+
+    /**
+     * PBRMaterialLightFalloff gltf: light is falling off as described in the gltf moving to PBR document
+     * to enhance interoperability with other engines.
+     */
+    public static readonly LIGHTFALLOFF_GLTF = 1;
+
+    /**
+     * PBRMaterialLightFalloff Standard: light is falling off like in the standard material
+     * to enhance interoperability with other materials.
+     */
+    public static readonly LIGHTFALLOFF_STANDARD = 2;
+
+    /**
+     * Intensity of the direct lights e.g. the four lights available in your scene.
+     * This impacts both the direct diffuse and specular highlights.
+     */
+    protected _directIntensity: number = 1.0;
+
+    /**
+     * Intensity of the emissive part of the material.
+     * This helps controlling the emissive effect without modifying the emissive color.
+     */
+    protected _emissiveIntensity: number = 1.0;
+
+    /**
+     * Intensity of the environment e.g. how much the environment will light the object
+     * either through harmonics for rough material or through the reflection for shiny ones.
+     */
+    protected _environmentIntensity: number = 1.0;
+
+    /**
+     * This is a special control allowing the reduction of the specular highlights coming from the
+     * four lights of the scene. Those highlights may not be needed in full environment lighting.
+     */
+    protected _specularIntensity: number = 1.0;
+
+    /**
+     * This stores the direct, emissive, environment, and specular light intensities into a Vector4.
+     */
+    private _lightingInfos: Vector4 = new Vector4(this._directIntensity, this._emissiveIntensity, this._environmentIntensity, this._specularIntensity);
+
+    /**
+     * Debug Control allowing disabling the bump map on this material.
+     */
+    protected _disableBumpMap: boolean = false;
+
+    /**
+     * AKA Diffuse Texture in standard nomenclature.
+     */
+    protected _albedoTexture: Nullable<BaseTexture> = null;
+
+    /**
+     * AKA Occlusion Texture in other nomenclature.
+     */
+    protected _ambientTexture: Nullable<BaseTexture> = null;
+
+    /**
+     * AKA Occlusion Texture Intensity in other nomenclature.
+     */
+    protected _ambientTextureStrength: number = 1.0;
+
+    /**
+     * Defines how much the AO map is occluding the analytical lights (point spot...).
+     * 1 means it completely occludes it
+     * 0 mean it has no impact
+     */
+    protected _ambientTextureImpactOnAnalyticalLights: number = PBRBaseMaterial.DEFAULT_AO_ON_ANALYTICAL_LIGHTS;
+
+    /**
+     * Stores the alpha values in a texture.
+     */
+    protected _opacityTexture: Nullable<BaseTexture> = null;
+
+    /**
+     * Stores the reflection values in a texture.
+     */
+    protected _reflectionTexture: Nullable<BaseTexture> = null;
+
+    /**
+     * Stores the emissive values in a texture.
+     */
+    protected _emissiveTexture: Nullable<BaseTexture> = null;
+
+    /**
+     * AKA Specular texture in other nomenclature.
+     */
+    protected _reflectivityTexture: Nullable<BaseTexture> = null;
+
+    /**
+     * Used to switch from specular/glossiness to metallic/roughness workflow.
+     */
+    protected _metallicTexture: Nullable<BaseTexture> = null;
+
+    /**
+     * Specifies the metallic scalar of the metallic/roughness workflow.
+     * Can also be used to scale the metalness values of the metallic texture.
+     */
+    protected _metallic: Nullable<number> = null;
+
+    /**
+     * Specifies the roughness scalar of the metallic/roughness workflow.
+     * Can also be used to scale the roughness values of the metallic texture.
+     */
+    protected _roughness: Nullable<number> = null;
+
+    /**
+     * In metallic workflow, specifies an F0 factor to help configuring the material F0.
+     * By default the indexOfrefraction is used to compute F0;
+     *
+     * This is used as a factor against the default reflectance at normal incidence to tweak it.
+     *
+     * F0 = defaultF0 * metallicF0Factor * metallicReflectanceColor;
+     * F90 = metallicReflectanceColor;
+     */
+    protected _metallicF0Factor = 1;
+
+    /**
+     * In metallic workflow, specifies an F90 color to help configuring the material F90.
+     * By default the F90 is always 1;
+     *
+     * Please note that this factor is also used as a factor against the default reflectance at normal incidence.
+     *
+     * F0 = defaultF0 * metallicF0Factor * metallicReflectanceColor
+     * F90 = metallicReflectanceColor;
+     */
+    protected _metallicReflectanceColor = Color3.White();
+
+    /**
+     * Defines to store metallicReflectanceColor in RGB and metallicF0Factor in A
+     * This is multiply against the scalar values defined in the material.
+     */
+    protected _metallicReflectanceTexture: Nullable<BaseTexture> = null;
+
+    /**
+     * Used to enable roughness/glossiness fetch from a separate channel depending on the current mode.
+     * Gray Scale represents roughness in metallic mode and glossiness in specular mode.
+     */
+    protected _microSurfaceTexture: Nullable<BaseTexture> = null;
+
+    /**
+     * Stores surface normal data used to displace a mesh in a texture.
+     */
+    protected _bumpTexture: Nullable<BaseTexture> = null;
+
+    /**
+     * Stores the pre-calculated light information of a mesh in a texture.
+     */
+    protected _lightmapTexture: Nullable<BaseTexture> = null;
+
+    /**
+     * The color of a material in ambient lighting.
+     */
+    protected _ambientColor = new Color3(0, 0, 0);
+
+    /**
+     * AKA Diffuse Color in other nomenclature.
+     */
+    protected _albedoColor = new Color3(1, 1, 1);
+
+    /**
+     * AKA Specular Color in other nomenclature.
+     */
+    protected _reflectivityColor = new Color3(1, 1, 1);
+
+    /**
+     * The color applied when light is reflected from a material.
+     */
+    protected _reflectionColor = new Color3(1, 1, 1);
+
+    /**
+     * The color applied when light is emitted from a material.
+     */
+    protected _emissiveColor = new Color3(0, 0, 0);
+
+    /**
+     * AKA Glossiness in other nomenclature.
+     */
+    protected _microSurface = 0.9;
+
+    /**
+     * Specifies that the material will use the light map as a show map.
+     */
+    protected _useLightmapAsShadowmap = false;
+
+    /**
+     * This parameters will enable/disable Horizon occlusion to prevent normal maps to look shiny when the normal
+     * makes the reflect vector face the model (under horizon).
+     */
+    protected _useHorizonOcclusion = true;
+
+    /**
+     * This parameters will enable/disable radiance occlusion by preventing the radiance to lit
+     * too much the area relying on ambient texture to define their ambient occlusion.
+     */
+    protected _useRadianceOcclusion = true;
+
+    /**
+     * Specifies that the alpha is coming form the albedo channel alpha channel for alpha blending.
+     */
+    protected _useAlphaFromAlbedoTexture = false;
+
+    /**
+     * Specifies that the material will keeps the specular highlights over a transparent surface (only the most luminous ones).
+     * A car glass is a good example of that. When sun reflects on it you can not see what is behind.
+     */
+    protected _useSpecularOverAlpha = true;
+
+    /**
+     * Specifies if the reflectivity texture contains the glossiness information in its alpha channel.
+     */
+    protected _useMicroSurfaceFromReflectivityMapAlpha = false;
+
+    /**
+     * Specifies if the metallic texture contains the roughness information in its alpha channel.
+     */
+    protected _useRoughnessFromMetallicTextureAlpha = true;
+
+    /**
+     * Specifies if the metallic texture contains the roughness information in its green channel.
+     */
+    protected _useRoughnessFromMetallicTextureGreen = false;
+
+    /**
+     * Specifies if the metallic texture contains the metallness information in its blue channel.
+     */
+    protected _useMetallnessFromMetallicTextureBlue = false;
+
+    /**
+     * Specifies if the metallic texture contains the ambient occlusion information in its red channel.
+     */
+    protected _useAmbientOcclusionFromMetallicTextureRed = false;
+
+    /**
+     * Specifies if the ambient texture contains the ambient occlusion information in its red channel only.
+     */
+    protected _useAmbientInGrayScale = false;
+
+    /**
+     * In case the reflectivity map does not contain the microsurface information in its alpha channel,
+     * The material will try to infer what glossiness each pixel should be.
+     */
+    protected _useAutoMicroSurfaceFromReflectivityMap = false;
+
+    /**
+     * Defines the  falloff type used in this material.
+     * It by default is Physical.
+     */
+    protected _lightFalloff = PBRBaseMaterial.LIGHTFALLOFF_PHYSICAL;
+
+    /**
+     * Specifies that the material will keeps the reflection highlights over a transparent surface (only the most luminous ones).
+     * A car glass is a good example of that. When the street lights reflects on it you can not see what is behind.
+     */
+    protected _useRadianceOverAlpha = true;
+
+    /**
+     * Allows using an object space normal map (instead of tangent space).
+     */
+    protected _useObjectSpaceNormalMap = false;
+
+    /**
+     * Allows using the bump map in parallax mode.
+     */
+    protected _useParallax = false;
+
+    /**
+     * Allows using the bump map in parallax occlusion mode.
+     */
+    protected _useParallaxOcclusion = false;
+
+    /**
+     * Controls the scale bias of the parallax mode.
+     */
+    protected _parallaxScaleBias = 0.05;
+
+    /**
+     * If sets to true, disables all the lights affecting the material.
+     */
+    protected _disableLighting = false;
+
+    /**
+     * Number of Simultaneous lights allowed on the material.
+     */
+    protected _maxSimultaneousLights = 4;
+
+    /**
+     * If sets to true, x component of normal map value will be inverted (x = 1.0 - x).
+     */
+    protected _invertNormalMapX = false;
+
+    /**
+     * If sets to true, y component of normal map value will be inverted (y = 1.0 - y).
+     */
+    protected _invertNormalMapY = false;
+
+    /**
+     * If sets to true and backfaceCulling is false, normals will be flipped on the backside.
+     */
+    protected _twoSidedLighting = false;
+
+    /**
+     * Defines the alpha limits in alpha test mode.
+     */
+    protected _alphaCutOff = 0.4;
+
+    /**
+     * Enforces alpha test in opaque or blend mode in order to improve the performances of some situations.
+     */
+    protected _forceAlphaTest = false;
+
+    /**
+     * A fresnel is applied to the alpha of the model to ensure grazing angles edges are not alpha tested.
+     * And/Or occlude the blended part. (alpha is converted to gamma to compute the fresnel)
+     */
+    protected _useAlphaFresnel = false;
+
+    /**
+     * A fresnel is applied to the alpha of the model to ensure grazing angles edges are not alpha tested.
+     * And/Or occlude the blended part. (alpha stays linear to compute the fresnel)
+     */
+    protected _useLinearAlphaFresnel = false;
+
+    /**
+     * Specifies the environment BRDF texture used to compute the scale and offset roughness values
+     * from cos theta and roughness:
+     * http://blog.selfshadow.com/publications/s2013-shading-course/karis/s2013_pbs_epic_notes_v2.pdf
+     */
+    protected _environmentBRDFTexture: Nullable<BaseTexture> = null;
+
+    /**
+     * Force the shader to compute irradiance in the fragment shader in order to take bump in account.
+     */
+    protected _forceIrradianceInFragment = false;
+
+    private _realTimeFiltering: boolean = false;
+    /**
+     * Enables realtime filtering on the texture.
+     */
+    public get realTimeFiltering() {
+        return this._realTimeFiltering;
+    }
+    public set realTimeFiltering(b: boolean) {
+        this._realTimeFiltering = b;
+        this.markAsDirty(Constants.MATERIAL_TextureDirtyFlag);
+    }
+
+    private _realTimeFilteringQuality: number = Constants.TEXTURE_FILTERING_QUALITY_LOW;
+    /**
+     * Quality switch for realtime filtering
+     */
+    public get realTimeFilteringQuality(): number {
+        return this._realTimeFilteringQuality;
+    }
+    public set realTimeFilteringQuality(n: number) {
+        this._realTimeFilteringQuality = n;
+        this.markAsDirty(Constants.MATERIAL_TextureDirtyFlag);
+    }
+
+    /**
+     * Can this material render to several textures at once
+     */
+    public get canRenderToMRT() {
+        return true;
+    }
+
+    /**
+     * Force normal to face away from face.
+     */
+    protected _forceNormalForward = false;
+
+    /**
+     * Enables specular anti aliasing in the PBR shader.
+     * It will both interacts on the Geometry for analytical and IBL lighting.
+     * It also prefilter the roughness map based on the bump values.
+     */
+    protected _enableSpecularAntiAliasing = false;
+
+    /**
+     * Default configuration related to image processing available in the PBR Material.
+     */
+    @serializeAsImageProcessingConfiguration()
+    protected _imageProcessingConfiguration: ImageProcessingConfiguration;
+
+    /**
+     * Keep track of the image processing observer to allow dispose and replace.
+     */
+    private _imageProcessingObserver: Nullable<Observer<ImageProcessingConfiguration>> = null;
+
+    /**
+     * Attaches a new image processing configuration to the PBR Material.
+     * @param configuration
+     */
+    protected _attachImageProcessingConfiguration(configuration: Nullable<ImageProcessingConfiguration>): void {
+        if (configuration === this._imageProcessingConfiguration) {
+            return;
+        }
+
+        // Detaches observer.
+        if (this._imageProcessingConfiguration && this._imageProcessingObserver) {
+            this._imageProcessingConfiguration.onUpdateParameters.remove(this._imageProcessingObserver);
+        }
+
+        // Pick the scene configuration if needed.
+        if (!configuration) {
+            this._imageProcessingConfiguration = this.getScene().imageProcessingConfiguration;
+        }
+        else {
+            this._imageProcessingConfiguration = configuration;
+        }
+
+        // Attaches observer.
+        if (this._imageProcessingConfiguration) {
+            this._imageProcessingObserver = this._imageProcessingConfiguration.onUpdateParameters.add(() => {
+                this._markAllSubMeshesAsImageProcessingDirty();
+            });
+        }
+    }
+
+    /**
+     * Stores the available render targets.
+     */
+    private _renderTargets = new SmartArray<RenderTargetTexture>(16);
+
+    /**
+     * Sets the global ambient color for the material used in lighting calculations.
+     */
+    private _globalAmbientColor = new Color3(0, 0, 0);
+
+    /**
+     * Enables the use of logarithmic depth buffers, which is good for wide depth buffers.
+     */
+    private _useLogarithmicDepth: boolean = false;
+
+    /**
+     * If set to true, no lighting calculations will be applied.
+     */
+    private _unlit = false;
+
+    private _debugMode = 0;
+    /**
+     * @hidden
+     * This is reserved for the inspector.
+     * Defines the material debug mode.
+     * It helps seeing only some components of the material while troubleshooting.
+     */
+    @expandToProperty("_markAllSubMeshesAsMiscDirty")
+    public debugMode = 0;
+
+    /**
+     * @hidden
+     * This is reserved for the inspector.
+     * Specify from where on screen the debug mode should start.
+     * The value goes from -1 (full screen) to 1 (not visible)
+     * It helps with side by side comparison against the final render
+     * This defaults to -1
+     */
+    private debugLimit = -1;
+
+    /**
+     * @hidden
+     * This is reserved for the inspector.
+     * As the default viewing range might not be enough (if the ambient is really small for instance)
+     * You can use the factor to better multiply the final value.
+     */
+    private debugFactor = 1;
+
+    /**
+     * Defines the clear coat layer parameters for the material.
+     */
+    public readonly clearCoat = new PBRClearCoatConfiguration(this._markAllSubMeshesAsTexturesDirty.bind(this));
+
+    /**
+     * Defines the anisotropic parameters for the material.
+     */
+    public readonly anisotropy = new PBRAnisotropicConfiguration(this._markAllSubMeshesAsTexturesDirty.bind(this));
+
+    /**
+     * Defines the BRDF parameters for the material.
+     */
+    public readonly brdf = new PBRBRDFConfiguration(this._markAllSubMeshesAsMiscDirty.bind(this));
+
+    /**
+     * Defines the Sheen parameters for the material.
+     */
+    public readonly sheen = new PBRSheenConfiguration(this._markAllSubMeshesAsTexturesDirty.bind(this));
+
+    /**
+     * Defines the SubSurface parameters for the material.
+     */
+    public readonly subSurface: PBRSubSurfaceConfiguration;
+
+    /**
+     * Defines additional PrePass parameters for the material.
+     */
+    public readonly prePassConfiguration: PrePassConfiguration;
+
+    /**
+     * Defines the detail map parameters for the material.
+     */
+    public readonly detailMap = new DetailMapConfiguration(this._markAllSubMeshesAsTexturesDirty.bind(this));
+
+    protected _rebuildInParallel = false;
+
+    /**
+     * Instantiates a new PBRMaterial instance.
+     *
+     * @param name The material name
+     * @param scene The scene the material will be use in.
+     */
+    constructor(name: string, scene: Scene) {
+        super(name, scene);
+
+        // Setup the default processing configuration to the scene.
+        this._attachImageProcessingConfiguration(null);
+
+        this.getRenderTargetTextures = (): SmartArray<RenderTargetTexture> => {
+            this._renderTargets.reset();
+
+            if (MaterialFlags.ReflectionTextureEnabled && this._reflectionTexture && this._reflectionTexture.isRenderTarget) {
+                this._renderTargets.push(<RenderTargetTexture>this._reflectionTexture);
+            }
+
+            this.subSurface.fillRenderTargetTextures(this._renderTargets);
+
+            return this._renderTargets;
+        };
+
+        this._environmentBRDFTexture = BRDFTextureTools.GetEnvironmentBRDFTexture(scene);
+        this.subSurface = new PBRSubSurfaceConfiguration(this._markAllSubMeshesAsTexturesDirty.bind(this), this._markScenePrePassDirty.bind(this), scene);
+        this.prePassConfiguration = new PrePassConfiguration();
+    }
+
+    /**
+     * Gets a boolean indicating that current material needs to register RTT
+     */
+    public get hasRenderTargetTextures(): boolean {
+        if (MaterialFlags.ReflectionTextureEnabled && this._reflectionTexture && this._reflectionTexture.isRenderTarget) {
+            return true;
+        }
+
+        return this.subSurface.hasRenderTargetTextures();
+    }
+
+    /**
+     * Can this material render to prepass
+     */
+    public get isPrePassCapable(): boolean {
+        return true;
+    }
+
+    /**
+     * Gets the name of the material class.
+     */
+    public getClassName(): string {
+        return "PBRBaseMaterial";
+    }
+
+    /**
+     * Enabled the use of logarithmic depth buffers, which is good for wide depth buffers.
+     */
+    @serialize()
+    public get useLogarithmicDepth(): boolean {
+        return this._useLogarithmicDepth;
+    }
+
+    /**
+     * Enabled the use of logarithmic depth buffers, which is good for wide depth buffers.
+     */
+    public set useLogarithmicDepth(value: boolean) {
+        this._useLogarithmicDepth = value && this.getScene().getEngine().getCaps().fragmentDepthSupported;
+    }
+
+    /**
+     * Returns true if alpha blending should be disabled.
+     */
+    protected get _disableAlphaBlending(): boolean {
+        return (this.subSurface.disableAlphaBlending ||
+            this._transparencyMode === PBRBaseMaterial.PBRMATERIAL_OPAQUE ||
+            this._transparencyMode === PBRBaseMaterial.PBRMATERIAL_ALPHATEST);
+    }
+
+    /**
+     * Specifies whether or not this material should be rendered in alpha blend mode.
+     */
+    public needAlphaBlending(): boolean {
+        if (this._disableAlphaBlending) {
+            return false;
+        }
+
+        return (this.alpha < 1.0) || (this._opacityTexture != null) || this._shouldUseAlphaFromAlbedoTexture();
+    }
+
+    /**
+     * Specifies whether or not this material should be rendered in alpha test mode.
+     */
+    public needAlphaTesting(): boolean {
+        if (this._forceAlphaTest) {
+            return true;
+        }
+
+        if (this.subSurface.disableAlphaBlending) {
+            return false;
+        }
+
+        return this._hasAlphaChannel() && (this._transparencyMode == null || this._transparencyMode === PBRBaseMaterial.PBRMATERIAL_ALPHATEST);
+    }
+
+    /**
+     * Specifies whether or not the alpha value of the albedo texture should be used for alpha blending.
+     */
+    protected _shouldUseAlphaFromAlbedoTexture(): boolean {
+        return this._albedoTexture != null && this._albedoTexture.hasAlpha && this._useAlphaFromAlbedoTexture && this._transparencyMode !== PBRBaseMaterial.PBRMATERIAL_OPAQUE;
+    }
+
+    /**
+     * Specifies whether or not there is a usable alpha channel for transparency.
+     */
+    protected _hasAlphaChannel(): boolean {
+        return (this._albedoTexture != null && this._albedoTexture.hasAlpha) || this._opacityTexture != null;
+    }
+
+    /**
+     * Gets the texture used for the alpha test.
+     */
+    public getAlphaTestTexture(): Nullable<BaseTexture> {
+        return this._albedoTexture;
+    }
+
+    /**
+     * Specifies that the submesh is ready to be used.
+     * @param mesh - BJS mesh.
+     * @param subMesh - A submesh of the BJS mesh.  Used to check if it is ready.
+     * @param useInstances - Specifies that instances should be used.
+     * @returns - boolean indicating that the submesh is ready or not.
+     */
+    public isReadyForSubMesh(mesh: AbstractMesh, subMesh: SubMesh, useInstances?: boolean): boolean {
+        if (subMesh.effect && this.isFrozen) {
+            if (subMesh.effect._wasPreviouslyReady) {
+                return true;
+            }
+        }
+
+        if (!subMesh._materialDefines) {
+            subMesh.materialDefines = new PBRMaterialDefines();
+        }
+
+        const defines = <PBRMaterialDefines>subMesh._materialDefines;
+        if (this._isReadyForSubMesh(subMesh)) {
+            return true;
+        }
+
+        const scene = this.getScene();
+        const engine = scene.getEngine();
+
+        if (defines._areTexturesDirty) {
+            if (scene.texturesEnabled) {
+                if (this._albedoTexture && MaterialFlags.DiffuseTextureEnabled) {
+                    if (!this._albedoTexture.isReadyOrNotBlocking()) {
+                        return false;
+                    }
+                }
+
+                if (this._ambientTexture && MaterialFlags.AmbientTextureEnabled) {
+                    if (!this._ambientTexture.isReadyOrNotBlocking()) {
+                        return false;
+                    }
+                }
+
+                if (this._opacityTexture && MaterialFlags.OpacityTextureEnabled) {
+                    if (!this._opacityTexture.isReadyOrNotBlocking()) {
+                        return false;
+                    }
+                }
+
+                var reflectionTexture = this._getReflectionTexture();
+                if (reflectionTexture && MaterialFlags.ReflectionTextureEnabled) {
+                    if (!reflectionTexture.isReadyOrNotBlocking()) {
+                        return false;
+                    }
+                    if (reflectionTexture.irradianceTexture && !reflectionTexture.irradianceTexture.isReadyOrNotBlocking()) {
+                        return false;
+                    }
+                }
+
+                if (this._lightmapTexture && MaterialFlags.LightmapTextureEnabled) {
+                    if (!this._lightmapTexture.isReadyOrNotBlocking()) {
+                        return false;
+                    }
+                }
+
+                if (this._emissiveTexture && MaterialFlags.EmissiveTextureEnabled) {
+                    if (!this._emissiveTexture.isReadyOrNotBlocking()) {
+                        return false;
+                    }
+                }
+
+                if (MaterialFlags.SpecularTextureEnabled) {
+                    if (this._metallicTexture) {
+                        if (!this._metallicTexture.isReadyOrNotBlocking()) {
+                            return false;
+                        }
+                    }
+                    else if (this._reflectivityTexture) {
+                        if (!this._reflectivityTexture.isReadyOrNotBlocking()) {
+                            return false;
+                        }
+                    }
+
+                    if (this._metallicReflectanceTexture) {
+                        if (!this._metallicReflectanceTexture.isReadyOrNotBlocking()) {
+                            return false;
+                        }
+                    }
+
+                    if (this._microSurfaceTexture) {
+                        if (!this._microSurfaceTexture.isReadyOrNotBlocking()) {
+                            return false;
+                        }
+                    }
+                }
+
+                if (engine.getCaps().standardDerivatives && this._bumpTexture && MaterialFlags.BumpTextureEnabled && !this._disableBumpMap) {
+                    // Bump texture cannot be not blocking.
+                    if (!this._bumpTexture.isReady()) {
+                        return false;
+                    }
+                }
+
+                if (this._environmentBRDFTexture && MaterialFlags.ReflectionTextureEnabled) {
+                    // This is blocking.
+                    if (!this._environmentBRDFTexture.isReady()) {
+                        return false;
+                    }
+                }
+            }
+        }
+
+        if (!this.subSurface.isReadyForSubMesh(defines, scene) ||
+            !this.clearCoat.isReadyForSubMesh(defines, scene, engine, this._disableBumpMap) ||
+            !this.sheen.isReadyForSubMesh(defines, scene) ||
+            !this.anisotropy.isReadyForSubMesh(defines, scene) ||
+            !this.detailMap.isReadyForSubMesh(defines, scene)) {
+            return false;
+        }
+
+        if (defines._areImageProcessingDirty && this._imageProcessingConfiguration) {
+            if (!this._imageProcessingConfiguration.isReady()) {
+                return false;
+            }
+        }
+
+        if (!engine.getCaps().standardDerivatives && !mesh.isVerticesDataPresent(VertexBuffer.NormalKind)) {
+            mesh.createNormals(true);
+            Logger.Warn("PBRMaterial: Normals have been created for the mesh: " + mesh.name);
+        }
+
+        const previousEffect = subMesh.effect;
+        const lightDisposed = defines._areLightsDisposed;
+        let effect = this._prepareEffect(mesh, defines, this.onCompiled, this.onError, useInstances, null, subMesh.getRenderingMesh().hasThinInstances);
+
+        if (effect) {
+            if (this._onEffectCreatedObservable) {
+                onCreatedEffectParameters.effect = effect;
+                onCreatedEffectParameters.subMesh = subMesh;
+                this._onEffectCreatedObservable.notifyObservers(onCreatedEffectParameters);
+            }
+
+            // Use previous effect while new one is compiling
+            if (this.allowShaderHotSwapping && previousEffect && !effect.isReady()) {
+                effect = previousEffect;
+                this._rebuildInParallel = true;
+                defines.markAsUnprocessed();
+
+                if (lightDisposed) {
+                    // re register in case it takes more than one frame.
+                    defines._areLightsDisposed = true;
+                    return false;
+                }
+            } else {
+                this._rebuildInParallel = false;
+                scene.resetCachedMaterial();
+                subMesh.setEffect(effect, defines, this._materialContext);
+                this.buildUniformLayout();
+            }
+        }
+
+        if (!subMesh.effect || !subMesh.effect.isReady()) {
+            return false;
+        }
+
+        defines._renderId = scene.getRenderId();
+        subMesh.effect._wasPreviouslyReady = true;
+
+        return true;
+    }
+
+    /**
+     * Specifies if the material uses metallic roughness workflow.
+     * @returns boolean specifying if the material uses metallic roughness workflow.
+    */
+    public isMetallicWorkflow(): boolean {
+        if (this._metallic != null || this._roughness != null || this._metallicTexture) {
+            return true;
+        }
+
+        return false;
+    }
+
+    private _prepareEffect(mesh: AbstractMesh, defines: PBRMaterialDefines, onCompiled: Nullable<(effect: Effect) => void> = null, onError: Nullable<(effect: Effect, errors: string) => void> = null,
+        useInstances: Nullable<boolean> = null, useClipPlane: Nullable<boolean> = null, useThinInstances: boolean): Nullable<Effect> {
+        this._prepareDefines(mesh, defines, useInstances, useClipPlane, useThinInstances);
+
+        if (!defines.isDirty) {
+            return null;
+        }
+
+        defines.markAsProcessed();
+
+        const scene = this.getScene();
+        const engine = scene.getEngine();
+
+        // Fallbacks
+        var fallbacks = new EffectFallbacks();
+        var fallbackRank = 0;
+        if (defines.USESPHERICALINVERTEX) {
+            fallbacks.addFallback(fallbackRank++, "USESPHERICALINVERTEX");
+        }
+
+        if (defines.FOG) {
+            fallbacks.addFallback(fallbackRank, "FOG");
+        }
+        if (defines.SPECULARAA) {
+            fallbacks.addFallback(fallbackRank, "SPECULARAA");
+        }
+        if (defines.POINTSIZE) {
+            fallbacks.addFallback(fallbackRank, "POINTSIZE");
+        }
+        if (defines.LOGARITHMICDEPTH) {
+            fallbacks.addFallback(fallbackRank, "LOGARITHMICDEPTH");
+        }
+        if (defines.PARALLAX) {
+            fallbacks.addFallback(fallbackRank, "PARALLAX");
+        }
+        if (defines.PARALLAXOCCLUSION) {
+            fallbacks.addFallback(fallbackRank++, "PARALLAXOCCLUSION");
+        }
+
+        fallbackRank = PBRAnisotropicConfiguration.AddFallbacks(defines, fallbacks, fallbackRank);
+        fallbackRank = PBRAnisotropicConfiguration.AddFallbacks(defines, fallbacks, fallbackRank);
+        fallbackRank = PBRSubSurfaceConfiguration.AddFallbacks(defines, fallbacks, fallbackRank);
+        fallbackRank = PBRSheenConfiguration.AddFallbacks(defines, fallbacks, fallbackRank);
+
+        if (defines.ENVIRONMENTBRDF) {
+            fallbacks.addFallback(fallbackRank++, "ENVIRONMENTBRDF");
+        }
+
+        if (defines.TANGENT) {
+            fallbacks.addFallback(fallbackRank++, "TANGENT");
+        }
+
+        if (defines.BUMP) {
+            fallbacks.addFallback(fallbackRank++, "BUMP");
+        }
+
+        fallbackRank = MaterialHelper.HandleFallbacksForShadows(defines, fallbacks, this._maxSimultaneousLights, fallbackRank++);
+
+        if (defines.SPECULARTERM) {
+            fallbacks.addFallback(fallbackRank++, "SPECULARTERM");
+        }
+
+        if (defines.USESPHERICALFROMREFLECTIONMAP) {
+            fallbacks.addFallback(fallbackRank++, "USESPHERICALFROMREFLECTIONMAP");
+        }
+
+        if (defines.USEIRRADIANCEMAP) {
+            fallbacks.addFallback(fallbackRank++, "USEIRRADIANCEMAP");
+        }
+
+        if (defines.LIGHTMAP) {
+            fallbacks.addFallback(fallbackRank++, "LIGHTMAP");
+        }
+
+        if (defines.NORMAL) {
+            fallbacks.addFallback(fallbackRank++, "NORMAL");
+        }
+
+        if (defines.AMBIENT) {
+            fallbacks.addFallback(fallbackRank++, "AMBIENT");
+        }
+
+        if (defines.EMISSIVE) {
+            fallbacks.addFallback(fallbackRank++, "EMISSIVE");
+        }
+
+        if (defines.VERTEXCOLOR) {
+            fallbacks.addFallback(fallbackRank++, "VERTEXCOLOR");
+        }
+
+        if (defines.MORPHTARGETS) {
+            fallbacks.addFallback(fallbackRank++, "MORPHTARGETS");
+        }
+
+        if (defines.MULTIVIEW) {
+            fallbacks.addFallback(0, "MULTIVIEW");
+        }
+
+        //Attributes
+        var attribs = [VertexBuffer.PositionKind];
+
+        if (defines.NORMAL) {
+            attribs.push(VertexBuffer.NormalKind);
+        }
+
+        if (defines.TANGENT) {
+            attribs.push(VertexBuffer.TangentKind);
+        }
+
+        if (defines.UV1) {
+            attribs.push(VertexBuffer.UVKind);
+        }
+
+        if (defines.UV2) {
+            attribs.push(VertexBuffer.UV2Kind);
+        }
+
+        if (defines.VERTEXCOLOR) {
+            attribs.push(VertexBuffer.ColorKind);
+        }
+
+        MaterialHelper.PrepareAttributesForBones(attribs, mesh, defines, fallbacks);
+        MaterialHelper.PrepareAttributesForInstances(attribs, defines);
+        MaterialHelper.PrepareAttributesForMorphTargets(attribs, mesh, defines);
+
+        var shaderName = "pbr";
+
+        var uniforms = ["world", "view", "viewProjection", "vEyePosition", "vLightsType", "vAmbientColor", "vAlbedoColor", "vReflectivityColor", "vMetallicReflectanceFactors", "vEmissiveColor", "visibility", "vReflectionColor",
+            "vFogInfos", "vFogColor", "pointSize",
+            "vAlbedoInfos", "vAmbientInfos", "vOpacityInfos", "vReflectionInfos", "vReflectionPosition", "vReflectionSize", "vEmissiveInfos", "vReflectivityInfos", "vReflectionFilteringInfo", "vMetallicReflectanceInfos",
+            "vMicroSurfaceSamplerInfos", "vBumpInfos", "vLightmapInfos",
+            "mBones",
+            "vClipPlane", "vClipPlane2", "vClipPlane3", "vClipPlane4", "vClipPlane5", "vClipPlane6", "albedoMatrix", "ambientMatrix", "opacityMatrix", "reflectionMatrix", "emissiveMatrix", "reflectivityMatrix", "normalMatrix", "microSurfaceSamplerMatrix", "bumpMatrix", "lightmapMatrix", "metallicReflectanceMatrix",
+            "vLightingIntensity",
+            "logarithmicDepthConstant",
+            "vSphericalX", "vSphericalY", "vSphericalZ",
+            "vSphericalXX_ZZ", "vSphericalYY_ZZ", "vSphericalZZ",
+            "vSphericalXY", "vSphericalYZ", "vSphericalZX",
+            "vSphericalL00",
+            "vSphericalL1_1", "vSphericalL10", "vSphericalL11",
+            "vSphericalL2_2", "vSphericalL2_1", "vSphericalL20", "vSphericalL21", "vSphericalL22",
+            "vReflectionMicrosurfaceInfos",
+            "vTangentSpaceParams", "boneTextureWidth",
+            "vDebugMode", "morphTargetTextureInfo", "morphTargetTextureIndices"
+        ];
+
+        var samplers = ["albedoSampler", "reflectivitySampler", "ambientSampler", "emissiveSampler",
+            "bumpSampler", "lightmapSampler", "opacitySampler",
+            "reflectionSampler", "reflectionSamplerLow", "reflectionSamplerHigh", "irradianceSampler",
+            "microSurfaceSampler", "environmentBrdfSampler", "boneSampler", "metallicReflectanceSampler", "morphTargets"];
+
+        var uniformBuffers = ["Material", "Scene", "Mesh"];
+
+        DetailMapConfiguration.AddUniforms(uniforms);
+        DetailMapConfiguration.AddSamplers(samplers);
+
+        PBRSubSurfaceConfiguration.AddUniforms(uniforms);
+        PBRSubSurfaceConfiguration.AddSamplers(samplers);
+
+        PBRClearCoatConfiguration.AddUniforms(uniforms);
+        PBRClearCoatConfiguration.AddSamplers(samplers);
+
+        PBRAnisotropicConfiguration.AddUniforms(uniforms);
+        PBRAnisotropicConfiguration.AddSamplers(samplers);
+
+        PBRSheenConfiguration.AddUniforms(uniforms);
+        PBRSheenConfiguration.AddSamplers(samplers);
+
+        PrePassConfiguration.AddUniforms(uniforms);
+        PrePassConfiguration.AddSamplers(samplers);
+
+        if (ImageProcessingConfiguration) {
+            ImageProcessingConfiguration.PrepareUniforms(uniforms, defines);
+            ImageProcessingConfiguration.PrepareSamplers(samplers, defines);
+        }
+
+        MaterialHelper.PrepareUniformsAndSamplersList(<IEffectCreationOptions>{
+            uniformsNames: uniforms,
+            uniformBuffersNames: uniformBuffers,
+            samplers: samplers,
+            defines: defines,
+            maxSimultaneousLights: this._maxSimultaneousLights
+        });
+
+        const csnrOptions: ICustomShaderNameResolveOptions = {};
+
+        if (this.customShaderNameResolve) {
+            shaderName = this.customShaderNameResolve(shaderName, uniforms, uniformBuffers, samplers, defines, attribs, csnrOptions);
+        }
+
+        var join = defines.toString();
+        return engine.createEffect(shaderName, <IEffectCreationOptions>{
+            attributes: attribs,
+            uniformsNames: uniforms,
+            uniformBuffersNames: uniformBuffers,
+            samplers: samplers,
+            defines: join,
+            fallbacks: fallbacks,
+            onCompiled: onCompiled,
+            onError: onError,
+            indexParameters: { maxSimultaneousLights: this._maxSimultaneousLights, maxSimultaneousMorphTargets: defines.NUM_MORPH_INFLUENCERS },
+            processFinalCode: csnrOptions.processFinalCode,
+            multiTarget: defines.PREPASS
+        }, engine);
+    }
+
+    private _prepareDefines(mesh: AbstractMesh, defines: PBRMaterialDefines, useInstances: Nullable<boolean> = null, useClipPlane: Nullable<boolean> = null, useThinInstances: boolean = false): void {
+        const scene = this.getScene();
+        const engine = scene.getEngine();
+
+        // Lights
+        MaterialHelper.PrepareDefinesForLights(scene, mesh, defines, true, this._maxSimultaneousLights, this._disableLighting);
+        defines._needNormals = true;
+
+        // Multiview
+        MaterialHelper.PrepareDefinesForMultiview(scene, defines);
+
+        // PrePass
+        MaterialHelper.PrepareDefinesForPrePass(scene, defines, this.canRenderToMRT);
+
+        // Textures
+        defines.METALLICWORKFLOW = this.isMetallicWorkflow();
+        if (defines._areTexturesDirty) {
+            defines._needUVs = false;
+            if (scene.texturesEnabled) {
+                if (scene.getEngine().getCaps().textureLOD) {
+                    defines.LODBASEDMICROSFURACE = true;
+                }
+
+                if (this._albedoTexture && MaterialFlags.DiffuseTextureEnabled) {
+                    MaterialHelper.PrepareDefinesForMergedUV(this._albedoTexture, defines, "ALBEDO");
+                    defines.GAMMAALBEDO = this._albedoTexture.gammaSpace;
+                } else {
+                    defines.ALBEDO = false;
+                }
+
+                if (this._ambientTexture && MaterialFlags.AmbientTextureEnabled) {
+                    MaterialHelper.PrepareDefinesForMergedUV(this._ambientTexture, defines, "AMBIENT");
+                    defines.AMBIENTINGRAYSCALE = this._useAmbientInGrayScale;
+                } else {
+                    defines.AMBIENT = false;
+                }
+
+                if (this._opacityTexture && MaterialFlags.OpacityTextureEnabled) {
+                    MaterialHelper.PrepareDefinesForMergedUV(this._opacityTexture, defines, "OPACITY");
+                    defines.OPACITYRGB = this._opacityTexture.getAlphaFromRGB;
+                } else {
+                    defines.OPACITY = false;
+                }
+
+                var reflectionTexture = this._getReflectionTexture();
+                if (reflectionTexture && MaterialFlags.ReflectionTextureEnabled) {
+                    defines.REFLECTION = true;
+                    defines.GAMMAREFLECTION = reflectionTexture.gammaSpace;
+                    defines.RGBDREFLECTION = reflectionTexture.isRGBD;
+                    defines.REFLECTIONMAP_OPPOSITEZ = this.getScene().useRightHandedSystem ? !reflectionTexture.invertZ : reflectionTexture.invertZ;
+                    defines.LODINREFLECTIONALPHA = reflectionTexture.lodLevelInAlpha;
+                    defines.LINEARSPECULARREFLECTION = reflectionTexture.linearSpecularLOD;
+
+                    if (this.realTimeFiltering && this.realTimeFilteringQuality > 0) {
+                        defines.NUM_SAMPLES = "" + this.realTimeFilteringQuality;
+                        if (engine._features.needTypeSuffixInShaderConstants) {
+                            defines.NUM_SAMPLES = defines.NUM_SAMPLES + "u";
+                        }
+
+                        defines.REALTIME_FILTERING = true;
+                    } else {
+                        defines.REALTIME_FILTERING = false;
+                    }
+
+                    if (reflectionTexture.coordinatesMode === Texture.INVCUBIC_MODE) {
+                        defines.INVERTCUBICMAP = true;
+                    }
+
+                    defines.REFLECTIONMAP_3D = reflectionTexture.isCube;
+
+                    defines.REFLECTIONMAP_CUBIC = false;
+                    defines.REFLECTIONMAP_EXPLICIT = false;
+                    defines.REFLECTIONMAP_PLANAR = false;
+                    defines.REFLECTIONMAP_PROJECTION = false;
+                    defines.REFLECTIONMAP_SKYBOX = false;
+                    defines.REFLECTIONMAP_SPHERICAL = false;
+                    defines.REFLECTIONMAP_EQUIRECTANGULAR = false;
+                    defines.REFLECTIONMAP_EQUIRECTANGULAR_FIXED = false;
+                    defines.REFLECTIONMAP_MIRROREDEQUIRECTANGULAR_FIXED = false;
+
+                    switch (reflectionTexture.coordinatesMode) {
+                        case Texture.EXPLICIT_MODE:
+                            defines.REFLECTIONMAP_EXPLICIT = true;
+                            break;
+                        case Texture.PLANAR_MODE:
+                            defines.REFLECTIONMAP_PLANAR = true;
+                            break;
+                        case Texture.PROJECTION_MODE:
+                            defines.REFLECTIONMAP_PROJECTION = true;
+                            break;
+                        case Texture.SKYBOX_MODE:
+                            defines.REFLECTIONMAP_SKYBOX = true;
+                            break;
+                        case Texture.SPHERICAL_MODE:
+                            defines.REFLECTIONMAP_SPHERICAL = true;
+                            break;
+                        case Texture.EQUIRECTANGULAR_MODE:
+                            defines.REFLECTIONMAP_EQUIRECTANGULAR = true;
+                            break;
+                        case Texture.FIXED_EQUIRECTANGULAR_MODE:
+                            defines.REFLECTIONMAP_EQUIRECTANGULAR_FIXED = true;
+                            break;
+                        case Texture.FIXED_EQUIRECTANGULAR_MIRRORED_MODE:
+                            defines.REFLECTIONMAP_MIRROREDEQUIRECTANGULAR_FIXED = true;
+                            break;
+                        case Texture.CUBIC_MODE:
+                        case Texture.INVCUBIC_MODE:
+                        default:
+                            defines.REFLECTIONMAP_CUBIC = true;
+                            defines.USE_LOCAL_REFLECTIONMAP_CUBIC = (<any>reflectionTexture).boundingBoxSize ? true : false;
+                            break;
+                    }
+
+                    if (reflectionTexture.coordinatesMode !== Texture.SKYBOX_MODE) {
+                        if (reflectionTexture.irradianceTexture) {
+                            defines.USEIRRADIANCEMAP = true;
+                            defines.USESPHERICALFROMREFLECTIONMAP = false;
+                        }
+                        // Assume using spherical polynomial if the reflection texture is a cube map
+                        else if (reflectionTexture.isCube) {
+                            defines.USESPHERICALFROMREFLECTIONMAP = true;
+                            defines.USEIRRADIANCEMAP = false;
+                            if (this._forceIrradianceInFragment || this.realTimeFiltering || scene.getEngine().getCaps().maxVaryingVectors <= 8) {
+                                defines.USESPHERICALINVERTEX = false;
+                            }
+                            else {
+                                defines.USESPHERICALINVERTEX = true;
+                            }
+                        }
+                    }
+                } else {
+                    defines.REFLECTION = false;
+                    defines.REFLECTIONMAP_3D = false;
+                    defines.REFLECTIONMAP_SPHERICAL = false;
+                    defines.REFLECTIONMAP_PLANAR = false;
+                    defines.REFLECTIONMAP_CUBIC = false;
+                    defines.USE_LOCAL_REFLECTIONMAP_CUBIC = false;
+                    defines.REFLECTIONMAP_PROJECTION = false;
+                    defines.REFLECTIONMAP_SKYBOX = false;
+                    defines.REFLECTIONMAP_EXPLICIT = false;
+                    defines.REFLECTIONMAP_EQUIRECTANGULAR = false;
+                    defines.REFLECTIONMAP_EQUIRECTANGULAR_FIXED = false;
+                    defines.REFLECTIONMAP_MIRROREDEQUIRECTANGULAR_FIXED = false;
+                    defines.INVERTCUBICMAP = false;
+                    defines.USESPHERICALFROMREFLECTIONMAP = false;
+                    defines.USEIRRADIANCEMAP = false;
+                    defines.USESPHERICALINVERTEX = false;
+                    defines.REFLECTIONMAP_OPPOSITEZ = false;
+                    defines.LODINREFLECTIONALPHA = false;
+                    defines.GAMMAREFLECTION = false;
+                    defines.RGBDREFLECTION = false;
+                    defines.LINEARSPECULARREFLECTION = false;
+                }
+
+                if (this._lightmapTexture && MaterialFlags.LightmapTextureEnabled) {
+                    MaterialHelper.PrepareDefinesForMergedUV(this._lightmapTexture, defines, "LIGHTMAP");
+                    defines.USELIGHTMAPASSHADOWMAP = this._useLightmapAsShadowmap;
+                    defines.GAMMALIGHTMAP = this._lightmapTexture.gammaSpace;
+                    defines.RGBDLIGHTMAP = this._lightmapTexture.isRGBD;
+                } else {
+                    defines.LIGHTMAP = false;
+                }
+
+                if (this._emissiveTexture && MaterialFlags.EmissiveTextureEnabled) {
+                    MaterialHelper.PrepareDefinesForMergedUV(this._emissiveTexture, defines, "EMISSIVE");
+                } else {
+                    defines.EMISSIVE = false;
+                }
+
+                if (MaterialFlags.SpecularTextureEnabled) {
+                    if (this._metallicTexture) {
+                        MaterialHelper.PrepareDefinesForMergedUV(this._metallicTexture, defines, "REFLECTIVITY");
+                        defines.ROUGHNESSSTOREINMETALMAPALPHA = this._useRoughnessFromMetallicTextureAlpha;
+                        defines.ROUGHNESSSTOREINMETALMAPGREEN = !this._useRoughnessFromMetallicTextureAlpha && this._useRoughnessFromMetallicTextureGreen;
+                        defines.METALLNESSSTOREINMETALMAPBLUE = this._useMetallnessFromMetallicTextureBlue;
+                        defines.AOSTOREINMETALMAPRED = this._useAmbientOcclusionFromMetallicTextureRed;
+                    }
+                    else if (this._reflectivityTexture) {
+                        MaterialHelper.PrepareDefinesForMergedUV(this._reflectivityTexture, defines, "REFLECTIVITY");
+                        defines.MICROSURFACEFROMREFLECTIVITYMAP = this._useMicroSurfaceFromReflectivityMapAlpha;
+                        defines.MICROSURFACEAUTOMATIC = this._useAutoMicroSurfaceFromReflectivityMap;
+                    } else {
+                        defines.REFLECTIVITY = false;
+                    }
+
+                    if (this._metallicReflectanceTexture) {
+                        MaterialHelper.PrepareDefinesForMergedUV(this._metallicReflectanceTexture, defines, "METALLIC_REFLECTANCE");
+                    } else {
+                        defines.METALLIC_REFLECTANCE = false;
+                    }
+
+                    if (this._microSurfaceTexture) {
+                        MaterialHelper.PrepareDefinesForMergedUV(this._microSurfaceTexture, defines, "MICROSURFACEMAP");
+                    } else {
+                        defines.MICROSURFACEMAP = false;
+                    }
+                } else {
+                    defines.REFLECTIVITY = false;
+                    defines.MICROSURFACEMAP = false;
+                }
+
+                if (scene.getEngine().getCaps().standardDerivatives && this._bumpTexture && MaterialFlags.BumpTextureEnabled && !this._disableBumpMap) {
+                    MaterialHelper.PrepareDefinesForMergedUV(this._bumpTexture, defines, "BUMP");
+
+                    if (this._useParallax && this._albedoTexture && MaterialFlags.DiffuseTextureEnabled) {
+                        defines.PARALLAX = true;
+                        defines.PARALLAXOCCLUSION = !!this._useParallaxOcclusion;
+                    }
+                    else {
+                        defines.PARALLAX = false;
+                    }
+
+                    defines.OBJECTSPACE_NORMALMAP = this._useObjectSpaceNormalMap;
+                } else {
+                    defines.BUMP = false;
+                }
+
+                if (this._environmentBRDFTexture && MaterialFlags.ReflectionTextureEnabled) {
+                    defines.ENVIRONMENTBRDF = true;
+                    defines.ENVIRONMENTBRDF_RGBD = this._environmentBRDFTexture.isRGBD;
+                } else {
+                    defines.ENVIRONMENTBRDF = false;
+                    defines.ENVIRONMENTBRDF_RGBD = false;
+                }
+
+                if (this._shouldUseAlphaFromAlbedoTexture()) {
+                    defines.ALPHAFROMALBEDO = true;
+                } else {
+                    defines.ALPHAFROMALBEDO = false;
+                }
+            }
+
+            defines.SPECULAROVERALPHA = this._useSpecularOverAlpha;
+
+            if (this._lightFalloff === PBRBaseMaterial.LIGHTFALLOFF_STANDARD) {
+                defines.USEPHYSICALLIGHTFALLOFF = false;
+                defines.USEGLTFLIGHTFALLOFF = false;
+            }
+            else if (this._lightFalloff === PBRBaseMaterial.LIGHTFALLOFF_GLTF) {
+                defines.USEPHYSICALLIGHTFALLOFF = false;
+                defines.USEGLTFLIGHTFALLOFF = true;
+            }
+            else {
+                defines.USEPHYSICALLIGHTFALLOFF = true;
+                defines.USEGLTFLIGHTFALLOFF = false;
+            }
+
+            defines.RADIANCEOVERALPHA = this._useRadianceOverAlpha;
+
+            if (!this.backFaceCulling && this._twoSidedLighting) {
+                defines.TWOSIDEDLIGHTING = true;
+            } else {
+                defines.TWOSIDEDLIGHTING = false;
+            }
+
+            defines.SPECULARAA = scene.getEngine().getCaps().standardDerivatives && this._enableSpecularAntiAliasing;
+        }
+
+        if (defines._areTexturesDirty || defines._areMiscDirty) {
+            defines.ALPHATESTVALUE = `${this._alphaCutOff}${this._alphaCutOff % 1 === 0 ? "." : ""}`;
+            defines.PREMULTIPLYALPHA = (this.alphaMode === Constants.ALPHA_PREMULTIPLIED || this.alphaMode === Constants.ALPHA_PREMULTIPLIED_PORTERDUFF);
+            defines.ALPHABLEND = this.needAlphaBlendingForMesh(mesh);
+            defines.ALPHAFRESNEL = this._useAlphaFresnel || this._useLinearAlphaFresnel;
+            defines.LINEARALPHAFRESNEL = this._useLinearAlphaFresnel;
+        }
+
+        if (defines._areImageProcessingDirty && this._imageProcessingConfiguration) {
+            this._imageProcessingConfiguration.prepareDefines(defines);
+        }
+
+        defines.FORCENORMALFORWARD = this._forceNormalForward;
+
+        defines.RADIANCEOCCLUSION = this._useRadianceOcclusion;
+
+        defines.HORIZONOCCLUSION = this._useHorizonOcclusion;
+
+        // Misc.
+        if (defines._areMiscDirty) {
+            MaterialHelper.PrepareDefinesForMisc(mesh, scene, this._useLogarithmicDepth, this.pointsCloud, this.fogEnabled, this._shouldTurnAlphaTestOn(mesh) || this._forceAlphaTest, defines);
+            defines.UNLIT = this._unlit || ((this.pointsCloud || this.wireframe) && !mesh.isVerticesDataPresent(VertexBuffer.NormalKind));
+            defines.DEBUGMODE = this._debugMode;
+        }
+
+        // External config
+        this.detailMap.prepareDefines(defines, scene);
+        this.subSurface.prepareDefines(defines, scene);
+        this.clearCoat.prepareDefines(defines, scene);
+        this.anisotropy.prepareDefines(defines, mesh, scene);
+        this.brdf.prepareDefines(defines);
+        this.sheen.prepareDefines(defines, scene);
+
+        // Values that need to be evaluated on every frame
+        MaterialHelper.PrepareDefinesForFrameBoundValues(scene, engine, defines, useInstances ? true : false, useClipPlane, useThinInstances);
+
+        // Attribs
+        MaterialHelper.PrepareDefinesForAttributes(mesh, defines, true, true, true, this._transparencyMode !== PBRBaseMaterial.PBRMATERIAL_OPAQUE);
+    }
+
+    /**
+     * Force shader compilation
+     */
+    public forceCompilation(mesh: AbstractMesh, onCompiled?: (material: Material) => void, options?: Partial<IMaterialCompilationOptions>): void {
+        const localOptions = {
+            clipPlane: false,
+            useInstances: false,
+            ...options
+        };
+
+        const defines = new PBRMaterialDefines();
+        const effect = this._prepareEffect(mesh, defines, undefined, undefined, localOptions.useInstances, localOptions.clipPlane, mesh.hasThinInstances)!;
+        if (this._onEffectCreatedObservable) {
+            onCreatedEffectParameters.effect = effect;
+            onCreatedEffectParameters.subMesh = null;
+            this._onEffectCreatedObservable.notifyObservers(onCreatedEffectParameters);
+        }
+        if (effect.isReady()) {
+            if (onCompiled) {
+                onCompiled(this);
+            }
+        }
+        else {
+            effect.onCompileObservable.add(() => {
+                if (onCompiled) {
+                    onCompiled(this);
+                }
+            });
+        }
+    }
+
+    /**
+     * Initializes the uniform buffer layout for the shader.
+     */
+    public buildUniformLayout(): void {
+        // Order is important !
+        let ubo = this._uniformBuffer;
+        ubo.addUniform("vAlbedoInfos", 2);
+        ubo.addUniform("vAmbientInfos", 4);
+        ubo.addUniform("vOpacityInfos", 2);
+        ubo.addUniform("vEmissiveInfos", 2);
+        ubo.addUniform("vLightmapInfos", 2);
+        ubo.addUniform("vReflectivityInfos", 3);
+        ubo.addUniform("vMicroSurfaceSamplerInfos", 2);
+        ubo.addUniform("vReflectionInfos", 2);
+        ubo.addUniform("vReflectionFilteringInfo", 2);
+        ubo.addUniform("vReflectionPosition", 3);
+        ubo.addUniform("vReflectionSize", 3);
+        ubo.addUniform("vBumpInfos", 3);
+        ubo.addUniform("albedoMatrix", 16);
+        ubo.addUniform("ambientMatrix", 16);
+        ubo.addUniform("opacityMatrix", 16);
+        ubo.addUniform("emissiveMatrix", 16);
+        ubo.addUniform("lightmapMatrix", 16);
+        ubo.addUniform("reflectivityMatrix", 16);
+        ubo.addUniform("microSurfaceSamplerMatrix", 16);
+        ubo.addUniform("bumpMatrix", 16);
+        ubo.addUniform("vTangentSpaceParams", 2);
+        ubo.addUniform("reflectionMatrix", 16);
+
+        ubo.addUniform("vReflectionColor", 3);
+        ubo.addUniform("vAlbedoColor", 4);
+        ubo.addUniform("vLightingIntensity", 4);
+
+        ubo.addUniform("vReflectionMicrosurfaceInfos", 3);
+        ubo.addUniform("pointSize", 1);
+        ubo.addUniform("vReflectivityColor", 4);
+        ubo.addUniform("vEmissiveColor", 3);
+        ubo.addUniform("vAmbientColor", 3);
+
+        ubo.addUniform("vDebugMode", 2);
+
+        ubo.addUniform("vMetallicReflectanceFactors", 4);
+        ubo.addUniform("vMetallicReflectanceInfos", 2);
+        ubo.addUniform("metallicReflectanceMatrix", 16);
+
+        PBRClearCoatConfiguration.PrepareUniformBuffer(ubo);
+        PBRAnisotropicConfiguration.PrepareUniformBuffer(ubo);
+        PBRSheenConfiguration.PrepareUniformBuffer(ubo);
+        PBRSubSurfaceConfiguration.PrepareUniformBuffer(ubo);
+        DetailMapConfiguration.PrepareUniformBuffer(ubo);
+
+        ubo.addUniform("vSphericalL00", 3);
+        ubo.addUniform("vSphericalL1_1", 3);
+        ubo.addUniform("vSphericalL10", 3);
+        ubo.addUniform("vSphericalL11", 3);
+        ubo.addUniform("vSphericalL2_2", 3);
+        ubo.addUniform("vSphericalL2_1", 3);
+        ubo.addUniform("vSphericalL20", 3);
+        ubo.addUniform("vSphericalL21", 3);
+        ubo.addUniform("vSphericalL22", 3);
+
+        ubo.addUniform("vSphericalX", 3);
+        ubo.addUniform("vSphericalY", 3);
+        ubo.addUniform("vSphericalZ", 3);
+        ubo.addUniform("vSphericalXX_ZZ", 3);
+        ubo.addUniform("vSphericalYY_ZZ", 3);
+        ubo.addUniform("vSphericalZZ", 3);
+        ubo.addUniform("vSphericalXY", 3);
+        ubo.addUniform("vSphericalYZ", 3);
+        ubo.addUniform("vSphericalZX", 3);
+
+        ubo.create();
+    }
+
+    /**
+     * Unbinds the material from the mesh
+     */
+    public unbind(): void {
+        if (this._activeEffect) {
+            let needFlag = false;
+            if (this._reflectionTexture && this._reflectionTexture.isRenderTarget) {
+                this._activeEffect.setTexture("reflection2DSampler", null);
+                needFlag = true;
+            }
+
+            if (this.subSurface.unbind(this._activeEffect)) {
+                needFlag = true;
+            }
+
+            if (needFlag) {
+                this._markAllSubMeshesAsTexturesDirty();
+            }
+        }
+
+        super.unbind();
+    }
+
+    /**
+     * Binds the submesh data.
+     * @param world - The world matrix.
+     * @param mesh - The BJS mesh.
+     * @param subMesh - A submesh of the BJS mesh.
+     */
+    public bindForSubMesh(world: Matrix, mesh: Mesh, subMesh: SubMesh): void {
+        var scene = this.getScene();
+
+        var defines = <PBRMaterialDefines>subMesh._materialDefines;
+        if (!defines) {
+            return;
+        }
+
+        var effect = subMesh.effect;
+
+        if (!effect) {
+            return;
+        }
+
+        this._activeEffect = effect;
+
+        // Matrices Mesh.
+        mesh.getMeshUniformBuffer().bindToEffect(effect, "Mesh");
+        mesh.transferToEffect(world);
+
+        // PrePass
+        this.prePassConfiguration.bindForSubMesh(this._activeEffect, scene, mesh, world, this.isFrozen);
+
+        // Normal Matrix
+        if (defines.OBJECTSPACE_NORMALMAP) {
+            world.toNormalMatrix(this._normalMatrix);
+            this.bindOnlyNormalMatrix(this._normalMatrix);
+        }
+
+        let mustRebind = this._mustRebind(scene, effect, mesh.visibility);
+
+        // Bones
+        MaterialHelper.BindBonesParameters(mesh, this._activeEffect, this.prePassConfiguration);
+
+        let reflectionTexture: Nullable<BaseTexture> = null;
+        let ubo = this._uniformBuffer;
+        if (mustRebind) {
+            var engine = scene.getEngine();
+            ubo.bindToEffect(effect, "Material");
+
+            this.bindViewProjection(effect);
+            reflectionTexture = this._getReflectionTexture();
+
+            if (!ubo.useUbo || !this.isFrozen || !ubo.isSync) {
+
+                // Texture uniforms
+                if (scene.texturesEnabled) {
+                    if (this._albedoTexture && MaterialFlags.DiffuseTextureEnabled) {
+                        ubo.updateFloat2("vAlbedoInfos", this._albedoTexture.coordinatesIndex, this._albedoTexture.level);
+                        MaterialHelper.BindTextureMatrix(this._albedoTexture, ubo, "albedo");
+                    }
+
+                    if (this._ambientTexture && MaterialFlags.AmbientTextureEnabled) {
+                        ubo.updateFloat4("vAmbientInfos", this._ambientTexture.coordinatesIndex, this._ambientTexture.level, this._ambientTextureStrength, this._ambientTextureImpactOnAnalyticalLights);
+                        MaterialHelper.BindTextureMatrix(this._ambientTexture, ubo, "ambient");
+                    }
+
+                    if (this._opacityTexture && MaterialFlags.OpacityTextureEnabled) {
+                        ubo.updateFloat2("vOpacityInfos", this._opacityTexture.coordinatesIndex, this._opacityTexture.level);
+                        MaterialHelper.BindTextureMatrix(this._opacityTexture, ubo, "opacity");
+                    }
+
+                    if (reflectionTexture && MaterialFlags.ReflectionTextureEnabled) {
+                        ubo.updateMatrix("reflectionMatrix", reflectionTexture.getReflectionTextureMatrix());
+                        ubo.updateFloat2("vReflectionInfos", reflectionTexture.level, 0);
+
+                        if ((<any>reflectionTexture).boundingBoxSize) {
+                            let cubeTexture = <CubeTexture>reflectionTexture;
+
+                            ubo.updateVector3("vReflectionPosition", cubeTexture.boundingBoxPosition);
+                            ubo.updateVector3("vReflectionSize", cubeTexture.boundingBoxSize);
+                        }
+
+                        if (this.realTimeFiltering) {
+                            const width = reflectionTexture.getSize().width;
+                            ubo.updateFloat2("vReflectionFilteringInfo", width, Scalar.Log2(width));
+                        }
+
+                        if (!defines.USEIRRADIANCEMAP) {
+                            var polynomials = reflectionTexture.sphericalPolynomial;
+                            if (defines.USESPHERICALFROMREFLECTIONMAP && polynomials) {
+                                if (defines.SPHERICAL_HARMONICS) {
+                                    const preScaledHarmonics = polynomials.preScaledHarmonics;
+                                    ubo.updateVector3("vSphericalL00", preScaledHarmonics.l00);
+                                    ubo.updateVector3("vSphericalL1_1", preScaledHarmonics.l1_1);
+                                    ubo.updateVector3("vSphericalL10", preScaledHarmonics.l10);
+                                    ubo.updateVector3("vSphericalL11", preScaledHarmonics.l11);
+                                    ubo.updateVector3("vSphericalL2_2", preScaledHarmonics.l2_2);
+                                    ubo.updateVector3("vSphericalL2_1", preScaledHarmonics.l2_1);
+                                    ubo.updateVector3("vSphericalL20", preScaledHarmonics.l20);
+                                    ubo.updateVector3("vSphericalL21", preScaledHarmonics.l21);
+                                    ubo.updateVector3("vSphericalL22", preScaledHarmonics.l22);
+                                }
+                                else {
+                                    ubo.updateFloat3("vSphericalX", polynomials.x.x, polynomials.x.y, polynomials.x.z);
+                                    ubo.updateFloat3("vSphericalY", polynomials.y.x, polynomials.y.y, polynomials.y.z);
+                                    ubo.updateFloat3("vSphericalZ", polynomials.z.x, polynomials.z.y, polynomials.z.z);
+                                    ubo.updateFloat3("vSphericalXX_ZZ", polynomials.xx.x - polynomials.zz.x,
+                                        polynomials.xx.y - polynomials.zz.y,
+                                        polynomials.xx.z - polynomials.zz.z);
+                                    ubo.updateFloat3("vSphericalYY_ZZ", polynomials.yy.x - polynomials.zz.x,
+                                        polynomials.yy.y - polynomials.zz.y,
+                                        polynomials.yy.z - polynomials.zz.z);
+                                    ubo.updateFloat3("vSphericalZZ", polynomials.zz.x, polynomials.zz.y, polynomials.zz.z);
+                                    ubo.updateFloat3("vSphericalXY", polynomials.xy.x, polynomials.xy.y, polynomials.xy.z);
+                                    ubo.updateFloat3("vSphericalYZ", polynomials.yz.x, polynomials.yz.y, polynomials.yz.z);
+                                    ubo.updateFloat3("vSphericalZX", polynomials.zx.x, polynomials.zx.y, polynomials.zx.z);
+                                }
+                            }
+                        }
+
+                        ubo.updateFloat3("vReflectionMicrosurfaceInfos",
+                            reflectionTexture.getSize().width,
+                            reflectionTexture.lodGenerationScale,
+                            reflectionTexture.lodGenerationOffset);
+                    }
+
+                    if (this._emissiveTexture && MaterialFlags.EmissiveTextureEnabled) {
+                        ubo.updateFloat2("vEmissiveInfos", this._emissiveTexture.coordinatesIndex, this._emissiveTexture.level);
+                        MaterialHelper.BindTextureMatrix(this._emissiveTexture, ubo, "emissive");
+                    }
+
+                    if (this._lightmapTexture && MaterialFlags.LightmapTextureEnabled) {
+                        ubo.updateFloat2("vLightmapInfos", this._lightmapTexture.coordinatesIndex, this._lightmapTexture.level);
+                        MaterialHelper.BindTextureMatrix(this._lightmapTexture, ubo, "lightmap");
+                    }
+
+                    if (MaterialFlags.SpecularTextureEnabled) {
+                        if (this._metallicTexture) {
+                            ubo.updateFloat3("vReflectivityInfos", this._metallicTexture.coordinatesIndex, this._metallicTexture.level, this._ambientTextureStrength);
+                            MaterialHelper.BindTextureMatrix(this._metallicTexture, ubo, "reflectivity");
+                        }
+                        else if (this._reflectivityTexture) {
+                            ubo.updateFloat3("vReflectivityInfos", this._reflectivityTexture.coordinatesIndex, this._reflectivityTexture.level, 1.0);
+                            MaterialHelper.BindTextureMatrix(this._reflectivityTexture, ubo, "reflectivity");
+                        }
+
+                        if (this._metallicReflectanceTexture) {
+                            ubo.updateFloat2("vMetallicReflectanceInfos", this._metallicReflectanceTexture.coordinatesIndex, this._metallicReflectanceTexture.level);
+                            MaterialHelper.BindTextureMatrix(this._metallicReflectanceTexture, ubo, "metallicReflectance");
+                        }
+
+                        if (this._microSurfaceTexture) {
+                            ubo.updateFloat2("vMicroSurfaceSamplerInfos", this._microSurfaceTexture.coordinatesIndex, this._microSurfaceTexture.level);
+                            MaterialHelper.BindTextureMatrix(this._microSurfaceTexture, ubo, "microSurfaceSampler");
+                        }
+                    }
+
+                    if (this._bumpTexture && engine.getCaps().standardDerivatives && MaterialFlags.BumpTextureEnabled && !this._disableBumpMap) {
+                        ubo.updateFloat3("vBumpInfos", this._bumpTexture.coordinatesIndex, this._bumpTexture.level, this._parallaxScaleBias);
+                        MaterialHelper.BindTextureMatrix(this._bumpTexture, ubo, "bump");
+
+                        if (scene._mirroredCameraPosition) {
+                            ubo.updateFloat2("vTangentSpaceParams", this._invertNormalMapX ? 1.0 : -1.0, this._invertNormalMapY ? 1.0 : -1.0);
+                        } else {
+                            ubo.updateFloat2("vTangentSpaceParams", this._invertNormalMapX ? -1.0 : 1.0, this._invertNormalMapY ? -1.0 : 1.0);
+                        }
+                    }
+                }
+
+                // Point size
+                if (this.pointsCloud) {
+                    ubo.updateFloat("pointSize", this.pointSize);
+                }
+
+                // Colors
+                if (defines.METALLICWORKFLOW) {
+                    TmpColors.Color3[0].r = (this._metallic === undefined || this._metallic === null) ? 1 : this._metallic;
+                    TmpColors.Color3[0].g = (this._roughness === undefined || this._roughness === null) ? 1 : this._roughness;
+                    ubo.updateColor4("vReflectivityColor", TmpColors.Color3[0], 1);
+
+                    const ior = this.subSurface.indexOfRefraction;
+                    const outside_ior = 1; // consider air as clear coat and other layers would remap in the shader.
+
+                    // We are here deriving our default reflectance from a common value for none metallic surface.
+                    // Based of the schlick fresnel approximation model
+                    // for dielectrics.
+                    const f0 = Math.pow((ior - outside_ior) / (ior + outside_ior), 2);
+
+                    // Tweak the default F0 and F90 based on our given setup
+                    this._metallicReflectanceColor.scaleToRef(f0 * this._metallicF0Factor, TmpColors.Color3[0]);
+                    const metallicF90 = this._metallicF0Factor;
+
+                    ubo.updateColor4("vMetallicReflectanceFactors", TmpColors.Color3[0], metallicF90);
+                }
+                else {
+                    ubo.updateColor4("vReflectivityColor", this._reflectivityColor, this._microSurface);
+                }
+
+                ubo.updateColor3("vEmissiveColor", MaterialFlags.EmissiveTextureEnabled ? this._emissiveColor : Color3.BlackReadOnly);
+                ubo.updateColor3("vReflectionColor", this._reflectionColor);
+                if (!defines.SS_REFRACTION && this.subSurface.linkRefractionWithTransparency) {
+                    ubo.updateColor4("vAlbedoColor", this._albedoColor, 1);
+                }
+                else {
+                    ubo.updateColor4("vAlbedoColor", this._albedoColor, this.alpha);
+                }
+
+                // Misc
+                this._lightingInfos.x = this._directIntensity;
+                this._lightingInfos.y = this._emissiveIntensity;
+                this._lightingInfos.z = this._environmentIntensity * scene.environmentIntensity;
+                this._lightingInfos.w = this._specularIntensity;
+
+                ubo.updateVector4("vLightingIntensity", this._lightingInfos);
+
+                // Colors
+                scene.ambientColor.multiplyToRef(this._ambientColor, this._globalAmbientColor);
+
+                ubo.updateColor3("vAmbientColor", this._globalAmbientColor);
+
+                ubo.updateFloat2("vDebugMode", this.debugLimit, this.debugFactor);
+            }
+
+            // Textures
+            if (scene.texturesEnabled) {
+                if (this._albedoTexture && MaterialFlags.DiffuseTextureEnabled) {
+                    ubo.setTexture("albedoSampler", this._albedoTexture);
+                }
+
+                if (this._ambientTexture && MaterialFlags.AmbientTextureEnabled) {
+                    ubo.setTexture("ambientSampler", this._ambientTexture);
+                }
+
+                if (this._opacityTexture && MaterialFlags.OpacityTextureEnabled) {
+                    ubo.setTexture("opacitySampler", this._opacityTexture);
+                }
+
+                if (reflectionTexture && MaterialFlags.ReflectionTextureEnabled) {
+                    if (defines.LODBASEDMICROSFURACE) {
+                        ubo.setTexture("reflectionSampler", reflectionTexture);
+                    }
+                    else {
+                        ubo.setTexture("reflectionSampler", reflectionTexture._lodTextureMid || reflectionTexture);
+                        ubo.setTexture("reflectionSamplerLow", reflectionTexture._lodTextureLow || reflectionTexture);
+                        ubo.setTexture("reflectionSamplerHigh", reflectionTexture._lodTextureHigh || reflectionTexture);
+                    }
+
+                    if (defines.USEIRRADIANCEMAP) {
+                        ubo.setTexture("irradianceSampler", reflectionTexture.irradianceTexture);
+                    }
+                }
+
+                if (defines.ENVIRONMENTBRDF) {
+                    ubo.setTexture("environmentBrdfSampler", this._environmentBRDFTexture);
+                }
+
+                if (this._emissiveTexture && MaterialFlags.EmissiveTextureEnabled) {
+                    ubo.setTexture("emissiveSampler", this._emissiveTexture);
+                }
+
+                if (this._lightmapTexture && MaterialFlags.LightmapTextureEnabled) {
+                    ubo.setTexture("lightmapSampler", this._lightmapTexture);
+                }
+
+                if (MaterialFlags.SpecularTextureEnabled) {
+                    if (this._metallicTexture) {
+                        ubo.setTexture("reflectivitySampler", this._metallicTexture);
+                    }
+                    else if (this._reflectivityTexture) {
+                        ubo.setTexture("reflectivitySampler", this._reflectivityTexture);
+                    }
+
+                    if (this._metallicReflectanceTexture) {
+                        ubo.setTexture("metallicReflectanceSampler", this._metallicReflectanceTexture);
+                    }
+
+                    if (this._microSurfaceTexture) {
+                        ubo.setTexture("microSurfaceSampler", this._microSurfaceTexture);
+                    }
+                }
+
+                if (this._bumpTexture && engine.getCaps().standardDerivatives && MaterialFlags.BumpTextureEnabled && !this._disableBumpMap) {
+                    ubo.setTexture("bumpSampler", this._bumpTexture);
+                }
+            }
+
+            this.detailMap.bindForSubMesh(ubo, scene, this.isFrozen);
+            this.subSurface.bindForSubMesh(ubo, scene, engine, this.isFrozen, defines.LODBASEDMICROSFURACE, this.realTimeFiltering);
+            this.clearCoat.bindForSubMesh(ubo, scene, engine, this._disableBumpMap, this.isFrozen, this._invertNormalMapX, this._invertNormalMapY, subMesh);
+            this.anisotropy.bindForSubMesh(ubo, scene, this.isFrozen);
+            this.sheen.bindForSubMesh(ubo, scene, this.isFrozen, subMesh);
+
+            // Clip plane
+            MaterialHelper.BindClipPlane(this._activeEffect, scene);
+
+            this.bindEyePosition(effect);
+        }
+
+        if (mustRebind || !this.isFrozen) {
+            // Lights
+            if (scene.lightsEnabled && !this._disableLighting) {
+                MaterialHelper.BindLights(scene, mesh, this._activeEffect, defines, this._maxSimultaneousLights, this._rebuildInParallel);
+            }
+
+            // View
+            if (scene.fogEnabled && mesh.applyFog && scene.fogMode !== Scene.FOGMODE_NONE || reflectionTexture) {
+                this.bindView(effect);
+            }
+
+            // Fog
+            MaterialHelper.BindFogParameters(scene, mesh, this._activeEffect, true);
+
+            // Morph targets
+            if (defines.NUM_MORPH_INFLUENCERS) {
+                MaterialHelper.BindMorphTargetParameters(mesh, this._activeEffect);
+            }
+
+            // image processing
+            this._imageProcessingConfiguration!.bind(this._activeEffect);
+
+            // Log. depth
+            MaterialHelper.BindLogDepth(defines, this._activeEffect, scene);
+        }
+
+        this._afterBind(mesh, this._activeEffect);
+
+        ubo.update();
+    }
+
+    /**
+     * Returns the animatable textures.
+     * @returns - Array of animatable textures.
+     */
+    public getAnimatables(): IAnimatable[] {
+        var results = [];
+
+        if (this._albedoTexture && this._albedoTexture.animations && this._albedoTexture.animations.length > 0) {
+            results.push(this._albedoTexture);
+        }
+
+        if (this._ambientTexture && this._ambientTexture.animations && this._ambientTexture.animations.length > 0) {
+            results.push(this._ambientTexture);
+        }
+
+        if (this._opacityTexture && this._opacityTexture.animations && this._opacityTexture.animations.length > 0) {
+            results.push(this._opacityTexture);
+        }
+
+        if (this._reflectionTexture && this._reflectionTexture.animations && this._reflectionTexture.animations.length > 0) {
+            results.push(this._reflectionTexture);
+        }
+
+        if (this._emissiveTexture && this._emissiveTexture.animations && this._emissiveTexture.animations.length > 0) {
+            results.push(this._emissiveTexture);
+        }
+
+        if (this._metallicTexture && this._metallicTexture.animations && this._metallicTexture.animations.length > 0) {
+            results.push(this._metallicTexture);
+        }
+        else if (this._reflectivityTexture && this._reflectivityTexture.animations && this._reflectivityTexture.animations.length > 0) {
+            results.push(this._reflectivityTexture);
+        }
+
+        if (this._bumpTexture && this._bumpTexture.animations && this._bumpTexture.animations.length > 0) {
+            results.push(this._bumpTexture);
+        }
+
+        if (this._lightmapTexture && this._lightmapTexture.animations && this._lightmapTexture.animations.length > 0) {
+            results.push(this._lightmapTexture);
+        }
+
+        this.detailMap.getAnimatables(results);
+        this.subSurface.getAnimatables(results);
+        this.clearCoat.getAnimatables(results);
+        this.sheen.getAnimatables(results);
+        this.anisotropy.getAnimatables(results);
+
+        return results;
+    }
+
+    /**
+     * Returns the texture used for reflections.
+     * @returns - Reflection texture if present.  Otherwise, returns the environment texture.
+     */
+    private _getReflectionTexture(): Nullable<BaseTexture> {
+        if (this._reflectionTexture) {
+            return this._reflectionTexture;
+        }
+
+        return this.getScene().environmentTexture;
+    }
+
+    /**
+     * Returns an array of the actively used textures.
+     * @returns - Array of BaseTextures
+     */
+    public getActiveTextures(): BaseTexture[] {
+        var activeTextures = super.getActiveTextures();
+
+        if (this._albedoTexture) {
+            activeTextures.push(this._albedoTexture);
+        }
+
+        if (this._ambientTexture) {
+            activeTextures.push(this._ambientTexture);
+        }
+
+        if (this._opacityTexture) {
+            activeTextures.push(this._opacityTexture);
+        }
+
+        if (this._reflectionTexture) {
+            activeTextures.push(this._reflectionTexture);
+        }
+
+        if (this._emissiveTexture) {
+            activeTextures.push(this._emissiveTexture);
+        }
+
+        if (this._reflectivityTexture) {
+            activeTextures.push(this._reflectivityTexture);
+        }
+
+        if (this._metallicTexture) {
+            activeTextures.push(this._metallicTexture);
+        }
+
+        if (this._metallicReflectanceTexture) {
+            activeTextures.push(this._metallicReflectanceTexture);
+        }
+
+        if (this._microSurfaceTexture) {
+            activeTextures.push(this._microSurfaceTexture);
+        }
+
+        if (this._bumpTexture) {
+            activeTextures.push(this._bumpTexture);
+        }
+
+        if (this._lightmapTexture) {
+            activeTextures.push(this._lightmapTexture);
+        }
+
+        this.detailMap.getActiveTextures(activeTextures);
+        this.subSurface.getActiveTextures(activeTextures);
+        this.clearCoat.getActiveTextures(activeTextures);
+        this.sheen.getActiveTextures(activeTextures);
+        this.anisotropy.getActiveTextures(activeTextures);
+
+        return activeTextures;
+    }
+
+    /**
+     * Checks to see if a texture is used in the material.
+     * @param texture - Base texture to use.
+     * @returns - Boolean specifying if a texture is used in the material.
+     */
+    public hasTexture(texture: BaseTexture): boolean {
+        if (super.hasTexture(texture)) {
+            return true;
+        }
+
+        if (this._albedoTexture === texture) {
+            return true;
+        }
+
+        if (this._ambientTexture === texture) {
+            return true;
+        }
+
+        if (this._opacityTexture === texture) {
+            return true;
+        }
+
+        if (this._reflectionTexture === texture) {
+            return true;
+        }
+
+        if (this._reflectivityTexture === texture) {
+            return true;
+        }
+
+        if (this._metallicTexture === texture) {
+            return true;
+        }
+
+        if (this._metallicReflectanceTexture === texture) {
+            return true;
+        }
+
+        if (this._microSurfaceTexture === texture) {
+            return true;
+        }
+
+        if (this._bumpTexture === texture) {
+            return true;
+        }
+
+        if (this._lightmapTexture === texture) {
+            return true;
+        }
+
+        return this.detailMap.hasTexture(texture) ||
+            this.subSurface.hasTexture(texture) ||
+            this.clearCoat.hasTexture(texture) ||
+            this.sheen.hasTexture(texture) ||
+            this.anisotropy.hasTexture(texture);
+    }
+
+    /**
+     * Sets the required values to the prepass renderer.
+     * @param prePassRenderer defines the prepass renderer to setup
+     */
+    public setPrePassRenderer(prePassRenderer: PrePassRenderer): boolean {
+        if (this.subSurface.isScatteringEnabled) {
+            let subSurfaceConfiguration = this.getScene().enableSubSurfaceForPrePass();
+            if (subSurfaceConfiguration) {
+                subSurfaceConfiguration.enabled = true;
+            }
+
+            return true;
+        }
+
+        return false;
+    }
+
+    /**
+     * Disposes the resources of the material.
+     * @param forceDisposeEffect - Forces the disposal of effects.
+     * @param forceDisposeTextures - Forces the disposal of all textures.
+     */
+    public dispose(forceDisposeEffect?: boolean, forceDisposeTextures?: boolean): void {
+        if (forceDisposeTextures) {
+            if (this._environmentBRDFTexture && this.getScene().environmentBRDFTexture !== this._environmentBRDFTexture) {
+                this._environmentBRDFTexture.dispose();
+            }
+
+            this._albedoTexture?.dispose();
+            this._ambientTexture?.dispose();
+            this._opacityTexture?.dispose();
+            this._reflectionTexture?.dispose();
+            this._emissiveTexture?.dispose();
+            this._metallicTexture?.dispose();
+            this._reflectivityTexture?.dispose();
+            this._bumpTexture?.dispose();
+            this._lightmapTexture?.dispose();
+            this._metallicReflectanceTexture?.dispose();
+            this._microSurfaceTexture?.dispose();
+        }
+
+        this.detailMap.dispose(forceDisposeTextures);
+        this.subSurface.dispose(forceDisposeTextures);
+        this.clearCoat.dispose(forceDisposeTextures);
+        this.sheen.dispose(forceDisposeTextures);
+        this.anisotropy.dispose(forceDisposeTextures);
+
+        this._renderTargets.dispose();
+
+        if (this._imageProcessingConfiguration && this._imageProcessingObserver) {
+            this._imageProcessingConfiguration.onUpdateParameters.remove(this._imageProcessingObserver);
+        }
+
+        super.dispose(forceDisposeEffect, forceDisposeTextures);
+    }
 }