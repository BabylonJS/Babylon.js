// Light Computing
struct lightingInfo
{
	vec3 diffuse;
#ifdef SPECULARTERM
	vec3 specular;
#endif
#ifdef NDOTL
	float ndl;
#endif
};

lightingInfo computeLighting(vec3 viewDirectionW, vec3 vNormal, vec4 lightData, vec3 diffuseColor, vec3 specularColor, float range, float glossiness) {
	lightingInfo result;

	vec3 lightVectorW;
	float attenuation = 1.0;
	if (lightData.w == 0.)
	{
		vec3 direction = lightData.xyz - vPositionW;

		attenuation = max(0., 1.0 - length(direction) / range);
		lightVectorW = normalize(direction);
	}
	else
	{
		lightVectorW = normalize(-lightData.xyz);
	}

	// diffuse
	float ndl = max(0., dot(vNormal, lightVectorW));
#ifdef NDOTL
	result.ndl = ndl;
#endif
	result.diffuse = ndl * diffuseColor * attenuation;
#ifdef SPECULARTERM
	// Specular
	vec3 angleW = normalize(viewDirectionW + lightVectorW);
	float specComp = max(0., dot(vNormal, angleW));
	specComp = pow(specComp, max(1., glossiness));

	result.specular = specComp * specularColor * attenuation;
#endif
	return result;
}

lightingInfo computeSpotLighting(vec3 viewDirectionW, vec3 vNormal, vec4 lightData, vec4 lightDirection, vec3 diffuseColor, vec3 specularColor, float range, float glossiness) {
	lightingInfo result;

	vec3 direction = lightData.xyz - vPositionW;
	vec3 lightVectorW = normalize(direction);
	float attenuation = max(0., 1.0 - length(direction) / range);

	// diffuse
	float cosAngle = max(0., dot(lightDirection.xyz, -lightVectorW));

	if (cosAngle >= lightDirection.w)
	{
		cosAngle = max(0., pow(cosAngle, lightData.w));
		attenuation *= cosAngle;

		// Diffuse
		float ndl = max(0., dot(vNormal, lightVectorW));
#ifdef NDOTL
		result.ndl = ndl;
#endif
		result.diffuse = ndl * diffuseColor * attenuation;
#ifdef SPECULARTERM
		// Specular
		vec3 angleW = normalize(viewDirectionW + lightVectorW);
		float specComp = max(0., dot(vNormal, angleW));
		specComp = pow(specComp, max(1., glossiness));

		result.specular = specComp * specularColor * attenuation;
#endif
		return result;
	}

	result.diffuse = vec3(0.);
#ifdef SPECULARTERM
	result.specular = vec3(0.);
#endif
#ifdef NDOTL
	result.ndl = 0.;
#endif

	return result;
}

lightingInfo computeHemisphericLighting(vec3 viewDirectionW, vec3 vNormal, vec4 lightData, vec3 diffuseColor, vec3 specularColor, vec3 groundColor, float glossiness) {
	lightingInfo result;

	// Diffuse
	float ndl = dot(vNormal, lightData.xyz) * 0.5 + 0.5;
#ifdef NDOTL
	result.ndl = ndl;
#endif

	result.diffuse = mix(groundColor, diffuseColor, ndl);

#ifdef SPECULARTERM
	// Specular
	vec3 angleW = normalize(viewDirectionW + lightData.xyz);
	float specComp = max(0., dot(vNormal, angleW));
	specComp = pow(specComp, max(1., glossiness));

	result.specular = specComp * specularColor;
#endif
		return result;
}

<<<<<<< HEAD
vec2 computeProjectionTextureDiffuseLightingUV(mat4 textureProjectionMatrix){
=======
#define inline
vec3 computeProjectionTextureDiffuseLighting(sampler2D projectionLightSampler, mat4 textureProjectionMatrix){
>>>>>>> 8fa32d02
	vec4 strq = textureProjectionMatrix * vec4(vPositionW, 1.0);
	strq /= strq.w;
	return strq.xy;
}<|MERGE_RESOLUTION|>--- conflicted
+++ resolved
@@ -1,121 +1,117 @@
-// Light Computing
-struct lightingInfo
-{
-	vec3 diffuse;
-#ifdef SPECULARTERM
-	vec3 specular;
-#endif
-#ifdef NDOTL
-	float ndl;
-#endif
-};
-
-lightingInfo computeLighting(vec3 viewDirectionW, vec3 vNormal, vec4 lightData, vec3 diffuseColor, vec3 specularColor, float range, float glossiness) {
-	lightingInfo result;
-
-	vec3 lightVectorW;
-	float attenuation = 1.0;
-	if (lightData.w == 0.)
-	{
-		vec3 direction = lightData.xyz - vPositionW;
-
-		attenuation = max(0., 1.0 - length(direction) / range);
-		lightVectorW = normalize(direction);
-	}
-	else
-	{
-		lightVectorW = normalize(-lightData.xyz);
-	}
-
-	// diffuse
-	float ndl = max(0., dot(vNormal, lightVectorW));
-#ifdef NDOTL
-	result.ndl = ndl;
-#endif
-	result.diffuse = ndl * diffuseColor * attenuation;
-#ifdef SPECULARTERM
-	// Specular
-	vec3 angleW = normalize(viewDirectionW + lightVectorW);
-	float specComp = max(0., dot(vNormal, angleW));
-	specComp = pow(specComp, max(1., glossiness));
-
-	result.specular = specComp * specularColor * attenuation;
-#endif
-	return result;
-}
-
-lightingInfo computeSpotLighting(vec3 viewDirectionW, vec3 vNormal, vec4 lightData, vec4 lightDirection, vec3 diffuseColor, vec3 specularColor, float range, float glossiness) {
-	lightingInfo result;
-
-	vec3 direction = lightData.xyz - vPositionW;
-	vec3 lightVectorW = normalize(direction);
-	float attenuation = max(0., 1.0 - length(direction) / range);
-
-	// diffuse
-	float cosAngle = max(0., dot(lightDirection.xyz, -lightVectorW));
-
-	if (cosAngle >= lightDirection.w)
-	{
-		cosAngle = max(0., pow(cosAngle, lightData.w));
-		attenuation *= cosAngle;
-
-		// Diffuse
-		float ndl = max(0., dot(vNormal, lightVectorW));
-#ifdef NDOTL
-		result.ndl = ndl;
-#endif
-		result.diffuse = ndl * diffuseColor * attenuation;
-#ifdef SPECULARTERM
-		// Specular
-		vec3 angleW = normalize(viewDirectionW + lightVectorW);
-		float specComp = max(0., dot(vNormal, angleW));
-		specComp = pow(specComp, max(1., glossiness));
-
-		result.specular = specComp * specularColor * attenuation;
-#endif
-		return result;
-	}
-
-	result.diffuse = vec3(0.);
-#ifdef SPECULARTERM
-	result.specular = vec3(0.);
-#endif
-#ifdef NDOTL
-	result.ndl = 0.;
-#endif
-
-	return result;
-}
-
-lightingInfo computeHemisphericLighting(vec3 viewDirectionW, vec3 vNormal, vec4 lightData, vec3 diffuseColor, vec3 specularColor, vec3 groundColor, float glossiness) {
-	lightingInfo result;
-
-	// Diffuse
-	float ndl = dot(vNormal, lightData.xyz) * 0.5 + 0.5;
-#ifdef NDOTL
-	result.ndl = ndl;
-#endif
-
-	result.diffuse = mix(groundColor, diffuseColor, ndl);
-
-#ifdef SPECULARTERM
-	// Specular
-	vec3 angleW = normalize(viewDirectionW + lightData.xyz);
-	float specComp = max(0., dot(vNormal, angleW));
-	specComp = pow(specComp, max(1., glossiness));
-
-	result.specular = specComp * specularColor;
-#endif
-		return result;
-}
-
-<<<<<<< HEAD
-vec2 computeProjectionTextureDiffuseLightingUV(mat4 textureProjectionMatrix){
-=======
-#define inline
-vec3 computeProjectionTextureDiffuseLighting(sampler2D projectionLightSampler, mat4 textureProjectionMatrix){
->>>>>>> 8fa32d02
-	vec4 strq = textureProjectionMatrix * vec4(vPositionW, 1.0);
-	strq /= strq.w;
-	return strq.xy;
+// Light Computing
+struct lightingInfo
+{
+	vec3 diffuse;
+#ifdef SPECULARTERM
+	vec3 specular;
+#endif
+#ifdef NDOTL
+	float ndl;
+#endif
+};
+
+lightingInfo computeLighting(vec3 viewDirectionW, vec3 vNormal, vec4 lightData, vec3 diffuseColor, vec3 specularColor, float range, float glossiness) {
+	lightingInfo result;
+
+	vec3 lightVectorW;
+	float attenuation = 1.0;
+	if (lightData.w == 0.)
+	{
+		vec3 direction = lightData.xyz - vPositionW;
+
+		attenuation = max(0., 1.0 - length(direction) / range);
+		lightVectorW = normalize(direction);
+	}
+	else
+	{
+		lightVectorW = normalize(-lightData.xyz);
+	}
+
+	// diffuse
+	float ndl = max(0., dot(vNormal, lightVectorW));
+#ifdef NDOTL
+	result.ndl = ndl;
+#endif
+	result.diffuse = ndl * diffuseColor * attenuation;
+#ifdef SPECULARTERM
+	// Specular
+	vec3 angleW = normalize(viewDirectionW + lightVectorW);
+	float specComp = max(0., dot(vNormal, angleW));
+	specComp = pow(specComp, max(1., glossiness));
+
+	result.specular = specComp * specularColor * attenuation;
+#endif
+	return result;
+}
+
+lightingInfo computeSpotLighting(vec3 viewDirectionW, vec3 vNormal, vec4 lightData, vec4 lightDirection, vec3 diffuseColor, vec3 specularColor, float range, float glossiness) {
+	lightingInfo result;
+
+	vec3 direction = lightData.xyz - vPositionW;
+	vec3 lightVectorW = normalize(direction);
+	float attenuation = max(0., 1.0 - length(direction) / range);
+
+	// diffuse
+	float cosAngle = max(0., dot(lightDirection.xyz, -lightVectorW));
+
+	if (cosAngle >= lightDirection.w)
+	{
+		cosAngle = max(0., pow(cosAngle, lightData.w));
+		attenuation *= cosAngle;
+
+		// Diffuse
+		float ndl = max(0., dot(vNormal, lightVectorW));
+#ifdef NDOTL
+		result.ndl = ndl;
+#endif
+		result.diffuse = ndl * diffuseColor * attenuation;
+#ifdef SPECULARTERM
+		// Specular
+		vec3 angleW = normalize(viewDirectionW + lightVectorW);
+		float specComp = max(0., dot(vNormal, angleW));
+		specComp = pow(specComp, max(1., glossiness));
+
+		result.specular = specComp * specularColor * attenuation;
+#endif
+		return result;
+	}
+
+	result.diffuse = vec3(0.);
+#ifdef SPECULARTERM
+	result.specular = vec3(0.);
+#endif
+#ifdef NDOTL
+	result.ndl = 0.;
+#endif
+
+	return result;
+}
+
+lightingInfo computeHemisphericLighting(vec3 viewDirectionW, vec3 vNormal, vec4 lightData, vec3 diffuseColor, vec3 specularColor, vec3 groundColor, float glossiness) {
+	lightingInfo result;
+
+	// Diffuse
+	float ndl = dot(vNormal, lightData.xyz) * 0.5 + 0.5;
+#ifdef NDOTL
+	result.ndl = ndl;
+#endif
+
+	result.diffuse = mix(groundColor, diffuseColor, ndl);
+
+#ifdef SPECULARTERM
+	// Specular
+	vec3 angleW = normalize(viewDirectionW + lightData.xyz);
+	float specComp = max(0., dot(vNormal, angleW));
+	specComp = pow(specComp, max(1., glossiness));
+
+	result.specular = specComp * specularColor;
+#endif
+		return result;
+}
+
+#define inline
+vec3 computeProjectionTextureDiffuseLighting(sampler2D projectionLightSampler, mat4 textureProjectionMatrix){
+	vec4 strq = textureProjectionMatrix * vec4(vPositionW, 1.0);
+	strq /= strq.w;
+	return strq.xy;
 }