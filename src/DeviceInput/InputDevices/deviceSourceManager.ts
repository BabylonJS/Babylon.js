--- conflicted
+++ resolved
@@ -24,26 +24,8 @@
      */
     public readonly onDeviceDisconnectedObservable: Observable<DeviceSource<DeviceType>>;
 
-<<<<<<< HEAD
     // Private Members
     private _deviceSourceManager: InternalDeviceSourceManager;
-=======
-        this._deviceInputSystem.onDeviceDisconnectedObservable.add((eventData) => {
-            const device = this.getDeviceSource(eventData.deviceType, eventData.deviceSlot)!; // Grab local reference to use before removing from devices
-            this._removeDevice(eventData.deviceType, eventData.deviceSlot);
-            this.onDeviceDisconnectedObservable.notifyObservers(device);
-        });
-
-        this._deviceInputSystem.onInputChangedObservable.add((eventData) => {
-            this.getDeviceSource(eventData.deviceType, eventData.deviceSlot)?.onInputChangedObservable.notifyObservers(eventData);
-        });
-
-        // Since the mouse is already added in the DeviceInputSystem for some scenarios, add it here automatically
-        if (this._deviceInputSystem.isDeviceAvailable(DeviceType.Mouse)) {
-            this._addDevice(DeviceType.Mouse, 0);
-        }
-    }
->>>>>>> cef9c64d
 
     // Public Functions
     /**
@@ -75,4 +57,4 @@
         this.getDeviceSources = this._deviceSourceManager.getDeviceSources;
         this.getDevices = this._deviceSourceManager.getDevices;
     }
-}
+}