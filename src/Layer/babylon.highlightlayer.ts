﻿module BABYLON {
    /**
     * Special Glow Blur post process only blurring the alpha channel
     * It enforces keeping the most luminous color in the color channel.
     */
    class GlowBlurPostProcess extends PostProcess {
        constructor(
            name: string,
            public direction: Vector2,
            public kernel: number,
            options: number | PostProcessOptions,
            camera: Nullable<Camera>,
            samplingMode: number = Texture.BILINEAR_SAMPLINGMODE,
            engine?: Engine,
            reusable?: boolean,
        ) {
            super(name, "glowBlurPostProcess", ["screenSize", "direction", "blurWidth"], null, options, camera, samplingMode, engine, reusable);
            
            this.onApplyObservable.add((effect: Effect) => {
                effect.setFloat2("screenSize", this.width, this.height);
                effect.setVector2("direction", this.direction);
                effect.setFloat("blurWidth", this.kernel);
            });
        }
    }

    /**
     * Highlight layer options. This helps customizing the behaviour
     * of the highlight layer.
     */
    export interface IHighlightLayerOptions {
        /**
         * Multiplication factor apply to the canvas size to compute the render target size
         * used to generated the glowing objects (the smaller the faster).
         */
        mainTextureRatio: number;

        /**
         * Enforces a fixed size texture to ensure resize independant blur.
         */
        mainTextureFixedSize?: number;

        /**
         * Multiplication factor apply to the main texture size in the first step of the blur to reduce the size 
         * of the picture to blur (the smaller the faster).
         */
        blurTextureSizeRatio: number;

        /**
         * How big in texel of the blur texture is the vertical blur.
         */
        blurVerticalSize: number;

        /**
         * How big in texel of the blur texture is the horizontal blur.
         */
        blurHorizontalSize: number;

        /**
         * Alpha blending mode used to apply the blur. Default is combine.
         */
        alphaBlendingMode: number

        /**
         * The camera attached to the layer.
         */
        camera: Nullable<Camera>;

        /**
         * Threshold for cutting glow.
         */
        stroke?: boolean;
    }

    /**
     * Storage interface grouping all the information required for glowing a mesh.
     */
    interface IHighlightLayerMesh {
        /** 
         * The glowy mesh
         */
        mesh: Mesh;
        /**
         * The color of the glow
         */
        color: Color3;
        /**
         * The mesh render callback use to insert stencil information
         */
        observerHighlight: Nullable<Observer<Mesh>>;
        /**
         * The mesh render callback use to come to the default behavior
         */
        observerDefault: Nullable<Observer<Mesh>>;
        /**
         * If it exists, the emissive color of the material will be used to generate the glow.
         * Else it falls back to the current color.
         */
        glowEmissiveOnly: boolean;
    }

    /**
     * Storage interface grouping all the information required for an excluded mesh.
     */
    interface IHighlightLayerExcludedMesh {
        /** 
         * The glowy mesh
         */
        mesh: Mesh;
        /**
         * The mesh render callback use to prevent stencil use
         */
        beforeRender: Nullable<Observer<Mesh>>;
        /**
         * The mesh render callback use to restore previous stencil use
         */
        afterRender: Nullable<Observer<Mesh>>;
    }

    /**
     * The highlight layer Helps adding a glow effect around a mesh.
     * 
     * Once instantiated in a scene, simply use the pushMesh or removeMesh method to add or remove
     * glowy meshes to your scene.
     * 
     * !!! THIS REQUIRES AN ACTIVE STENCIL BUFFER ON THE CANVAS !!!
     */
    export class HighlightLayer {
        /**
         * The neutral color used during the preparation of the glow effect.
         * This is black by default as the blend operation is a blend operation. 
         */
        public static neutralColor: Color4 = new Color4(0, 0, 0, 0);

        /**
         * Stencil value used for glowing meshes.
         */
        public static glowingMeshStencilReference = 0x02;

        /**
         * Stencil value used for the other meshes in the scene.
         */
        public static normalMeshStencilReference = 0x01;

        private _scene: Scene;
        private _engine: Engine;
        private _options: IHighlightLayerOptions;
        private _vertexBuffers: { [key: string]: Nullable<VertexBuffer> } = {};
        private _indexBuffer: Nullable<WebGLBuffer>;
        private _downSamplePostprocess: PassPostProcess;
        private _horizontalBlurPostprocess: GlowBlurPostProcess;
        private _verticalBlurPostprocess: GlowBlurPostProcess;
        private _cachedDefines: string;
        private _glowMapGenerationEffect: Effect;
        private _glowMapMergeEffect: Effect;
        private _blurTexture: RenderTargetTexture;
        private _mainTexture: RenderTargetTexture;
        private _mainTextureDesiredSize: ISize = { width: 0, height: 0 };
        private _meshes: Nullable<{ [id: string]: Nullable<IHighlightLayerMesh> }> = {};
        private _maxSize: number = 0;
        private _shouldRender = false;
        private _instanceGlowingMeshStencilReference = HighlightLayer.glowingMeshStencilReference++;
        private _excludedMeshes: Nullable<{ [id: string]: Nullable<IHighlightLayerExcludedMesh> }> = {};

        /**
         * Specifies whether or not the inner glow is ACTIVE in the layer.
         */
        public innerGlow: boolean = true;

        /**
         * Specifies whether or not the outer glow is ACTIVE in the layer.
         */
        public outerGlow: boolean = true;

        /**
         * Specifies wether the highlight layer is enabled or not.
         */
        public isEnabled: boolean = true;

        /**
         * Specifies the horizontal size of the blur.
         */
        public set blurHorizontalSize(value: number) {
            this._horizontalBlurPostprocess.kernel = value;
        }

        /**
         * Specifies the vertical size of the blur.
         */
        public set blurVerticalSize(value: number) {
            this._verticalBlurPostprocess.kernel = value;
        }

        /**
         * Gets the horizontal size of the blur.
         */
        public get blurHorizontalSize(): number {
            return this._horizontalBlurPostprocess.kernel
        }

        /**
         * Gets the vertical size of the blur.
         */
        public get blurVerticalSize(): number {
            return this._verticalBlurPostprocess.kernel;
        }

        /**
         * Gets the camera attached to the layer.
         */
        public get camera(): Nullable<Camera> {
            return this._options.camera;
        }

        /**
         * An event triggered when the highlight layer has been disposed.
         * @type {BABYLON.Observable}
         */
        public onDisposeObservable = new Observable<HighlightLayer>();

        /**
         * An event triggered when the highlight layer is about rendering the main texture with the glowy parts.
         * @type {BABYLON.Observable}
         */
        public onBeforeRenderMainTextureObservable = new Observable<HighlightLayer>();

        /**
         * An event triggered when the highlight layer is being blurred.
         * @type {BABYLON.Observable}
         */
        public onBeforeBlurObservable = new Observable<HighlightLayer>();

        /**
         * An event triggered when the highlight layer has been blurred.
         * @type {BABYLON.Observable}
         */
        public onAfterBlurObservable = new Observable<HighlightLayer>();

        /**
         * An event triggered when the glowing blurred texture is being merged in the scene.
         * @type {BABYLON.Observable}
         */
        public onBeforeComposeObservable = new Observable<HighlightLayer>();

        /**
         * An event triggered when the glowing blurred texture has been merged in the scene.
         * @type {BABYLON.Observable}
         */
        public onAfterComposeObservable = new Observable<HighlightLayer>();

        /**
         * An event triggered when the highlight layer changes its size.
         * @type {BABYLON.Observable}
         */
        public onSizeChangedObservable = new Observable<HighlightLayer>();

        /**
         * Instantiates a new highlight Layer and references it to the scene..
         * @param name The name of the layer
         * @param scene The scene to use the layer in
         * @param options Sets of none mandatory options to use with the layer (see IHighlightLayerOptions for more information)
         */
        constructor(public name: string, scene: Scene, options?: IHighlightLayerOptions) {
            this._scene = scene || Engine.LastCreatedScene;
            var engine = scene.getEngine();
            this._engine = engine;
            this._maxSize = this._engine.getCaps().maxTextureSize;
            this._scene.highlightLayers.push(this);

            // Warn on stencil.
            if (!this._engine.isStencilEnable) {
                Tools.Warn("Rendering the Highlight Layer requires the stencil to be active on the canvas. var engine = new BABYLON.Engine(canvas, antialias, { stencil: true }");
            }

            // Adapt options
            this._options = options || {
                mainTextureRatio: 0.5,
                blurTextureSizeRatio: 0.5,
                blurHorizontalSize: 1.0,
                blurVerticalSize: 1.0,
                alphaBlendingMode: Engine.ALPHA_COMBINE,
                camera: null
            };
            this._options.mainTextureRatio = this._options.mainTextureRatio || 0.5;
            this._options.blurTextureSizeRatio = this._options.blurTextureSizeRatio || 1.0;
            this._options.blurHorizontalSize = this._options.blurHorizontalSize || 1;
            this._options.blurVerticalSize = this._options.blurVerticalSize || 1;
            this._options.alphaBlendingMode = this._options.alphaBlendingMode || Engine.ALPHA_COMBINE;

            // VBO
            var vertices = [];
            vertices.push(1, 1);
            vertices.push(-1, 1);
            vertices.push(-1, -1);
            vertices.push(1, -1);

            var vertexBuffer = new VertexBuffer(engine, vertices, VertexBuffer.PositionKind, false, false, 2);
            this._vertexBuffers[VertexBuffer.PositionKind] = vertexBuffer;

            this._createIndexBuffer();

            // Effect
            this._glowMapMergeEffect = engine.createEffect("glowMapMerge",
                [VertexBuffer.PositionKind],
                ["offset"],
                ["textureSampler"],
                this._options.stroke ? "#define STROKE \n" : undefined);

            // Render target
            this.setMainTextureSize();

            // Create Textures and post processes
            this.createTextureAndPostProcesses();
        }

        private _createIndexBuffer(): void {
            var engine = this._scene.getEngine();

            // Indices
            var indices = [];
            indices.push(0);
            indices.push(1);
            indices.push(2);

            indices.push(0);
            indices.push(2);
            indices.push(3);

            this._indexBuffer = engine.createIndexBuffer(indices);
        }

        public _rebuild(): void {
            let vb = this._vertexBuffers[VertexBuffer.PositionKind];

            if (vb) {
                vb._rebuild();
            }

            this._createIndexBuffer();
        }

        /**
         * Creates the render target textures and post processes used in the highlight layer.
         */
        private createTextureAndPostProcesses(): void {
            var blurTextureWidth = this._mainTextureDesiredSize.width * this._options.blurTextureSizeRatio;
            var blurTextureHeight = this._mainTextureDesiredSize.height * this._options.blurTextureSizeRatio;
            blurTextureWidth = this._engine.needPOTTextures ? Tools.GetExponentOfTwo(blurTextureWidth, this._maxSize) : blurTextureWidth;
            blurTextureHeight = this._engine.needPOTTextures ? Tools.GetExponentOfTwo(blurTextureHeight, this._maxSize) : blurTextureHeight;

            this._mainTexture = new RenderTargetTexture("HighlightLayerMainRTT",
                {
                    width: this._mainTextureDesiredSize.width,
                    height: this._mainTextureDesiredSize.height
                },
                this._scene,
                false,
                true,
                Engine.TEXTURETYPE_UNSIGNED_INT);
            this._mainTexture.activeCamera = this._options.camera;
            this._mainTexture.wrapU = Texture.CLAMP_ADDRESSMODE;
            this._mainTexture.wrapV = Texture.CLAMP_ADDRESSMODE;
            this._mainTexture.anisotropicFilteringLevel = 1;
            this._mainTexture.updateSamplingMode(Texture.BILINEAR_SAMPLINGMODE);
            this._mainTexture.renderParticles = false;
            this._mainTexture.renderList = null;
            this._mainTexture.ignoreCameraViewport = true;

            this._blurTexture = new RenderTargetTexture("HighlightLayerBlurRTT",
                {
                    width: blurTextureWidth,
                    height: blurTextureHeight
                },
                this._scene,
                false,
                true,
                Engine.TEXTURETYPE_UNSIGNED_INT);
            this._blurTexture.wrapU = Texture.CLAMP_ADDRESSMODE;
            this._blurTexture.wrapV = Texture.CLAMP_ADDRESSMODE;
            this._blurTexture.anisotropicFilteringLevel = 16;
            this._blurTexture.updateSamplingMode(Texture.TRILINEAR_SAMPLINGMODE);
            this._blurTexture.renderParticles = false;
            this._blurTexture.ignoreCameraViewport = true;

            this._downSamplePostprocess = new PassPostProcess("HighlightLayerPPP", this._options.blurTextureSizeRatio,
                null, Texture.BILINEAR_SAMPLINGMODE, this._scene.getEngine());
            this._downSamplePostprocess.onApplyObservable.add(effect => {
                effect.setTexture("textureSampler", this._mainTexture);
            });

            if (this._options.alphaBlendingMode === Engine.ALPHA_COMBINE) {
<<<<<<< HEAD
                this._horizontalBlurPostprocess = new GlowBlurPostProcess("HighlightLayerHBP", new BABYLON.Vector2(1.0, 0), this._options.blurHorizontalSize, 1,
                    null, Texture.BILINEAR_SAMPLINGMODE, this._scene.getEngine(), false);
=======
                this._horizontalBlurPostprocess = new GlowBlurPostProcess("HighlightLayerHBP", new Vector2(1.0, 0), this._options.blurHorizontalSize, 1,
                    null, Texture.BILINEAR_SAMPLINGMODE, this._scene.getEngine());
>>>>>>> 46c07f92
                this._horizontalBlurPostprocess.onApplyObservable.add(effect => {
                    effect.setFloat2("screenSize", blurTextureWidth, blurTextureHeight);
                });

<<<<<<< HEAD
                this._verticalBlurPostprocess = new GlowBlurPostProcess("HighlightLayerVBP", new BABYLON.Vector2(0, 1.0), this._options.blurVerticalSize, 1,
                    null, Texture.BILINEAR_SAMPLINGMODE, this._scene.getEngine(), false);
=======
                this._verticalBlurPostprocess = new GlowBlurPostProcess("HighlightLayerVBP", new Vector2(0, 1.0), this._options.blurVerticalSize, 1,
                    null, Texture.BILINEAR_SAMPLINGMODE, this._scene.getEngine());
>>>>>>> 46c07f92
                this._verticalBlurPostprocess.onApplyObservable.add(effect => {
                    effect.setFloat2("screenSize", blurTextureWidth, blurTextureHeight);
                });
            }
            else {
                this._horizontalBlurPostprocess = new BlurPostProcess("HighlightLayerHBP", new Vector2(1.0, 0), this._options.blurHorizontalSize, 1,
                    null, Texture.BILINEAR_SAMPLINGMODE, this._scene.getEngine());
                this._horizontalBlurPostprocess.onApplyObservable.add(effect => {
                    effect.setFloat2("screenSize", blurTextureWidth, blurTextureHeight);
                });

                this._verticalBlurPostprocess = new BlurPostProcess("HighlightLayerVBP", new Vector2(0, 1.0), this._options.blurVerticalSize, 1,
                    null, Texture.BILINEAR_SAMPLINGMODE, this._scene.getEngine());
                this._verticalBlurPostprocess.onApplyObservable.add(effect => {
                    effect.setFloat2("screenSize", blurTextureWidth, blurTextureHeight);
                });
            }

            this._mainTexture.onAfterUnbindObservable.add(() => {
                this.onBeforeBlurObservable.notifyObservers(this);

                let internalTexture = this._blurTexture.getInternalTexture();

                if (internalTexture) {
                    this._scene.postProcessManager.directRender(
                        [this._downSamplePostprocess, this._horizontalBlurPostprocess, this._verticalBlurPostprocess],
                        internalTexture, true);
                }

                this.onAfterBlurObservable.notifyObservers(this);
            });

            // Custom render function
            var renderSubMesh = (subMesh: SubMesh): void => {
                if (!this._meshes) {
                    return;
                }

                var material = subMesh.getMaterial();
                var mesh = subMesh.getRenderingMesh();
                var scene = this._scene;
                var engine = scene.getEngine();

                if (!material) {
                    return;
                }

                // Do not block in blend mode.
                if (material.needAlphaBlendingForMesh(mesh)) {
                    return;
                }

                // Culling
                engine.setState(material.backFaceCulling);

                // Managing instances
                var batch = mesh._getInstancesRenderList(subMesh._id);
                if (batch.mustReturn) {
                    return;
                }

                // Excluded Mesh
                if (this._excludedMeshes && this._excludedMeshes[mesh.uniqueId]) {
                    return;
                };

                var hardwareInstancedRendering = (engine.getCaps().instancedArrays) && (batch.visibleInstances[subMesh._id] !== null) && (batch.visibleInstances[subMesh._id] !== undefined);

                var highlightLayerMesh = this._meshes[mesh.uniqueId];
                var emissiveTexture: Nullable<Texture> = null;
                if (highlightLayerMesh && highlightLayerMesh.glowEmissiveOnly && material) {
                    emissiveTexture = (<any>material).emissiveTexture;
                }

                if (this._isReady(subMesh, hardwareInstancedRendering, emissiveTexture)) {
                    engine.enableEffect(this._glowMapGenerationEffect);
                    mesh._bind(subMesh, this._glowMapGenerationEffect, Material.TriangleFillMode);

                    this._glowMapGenerationEffect.setMatrix("viewProjection", scene.getTransformMatrix());
                    if (highlightLayerMesh) {
                        this._glowMapGenerationEffect.setFloat4("color",
                            highlightLayerMesh.color.r,
                            highlightLayerMesh.color.g,
                            highlightLayerMesh.color.b,
                            1.0);
                    }
                    else {
                        this._glowMapGenerationEffect.setFloat4("color",
                            HighlightLayer.neutralColor.r,
                            HighlightLayer.neutralColor.g,
                            HighlightLayer.neutralColor.b,
                            HighlightLayer.neutralColor.a);
                    }

                    // Alpha test
                    if (material && material.needAlphaTesting()) {
                        var alphaTexture = material.getAlphaTestTexture();
                        if (alphaTexture) {
                            this._glowMapGenerationEffect.setTexture("diffuseSampler", alphaTexture);
                            let textureMatrix = alphaTexture.getTextureMatrix();

                            if (textureMatrix) {
                                this._glowMapGenerationEffect.setMatrix("diffuseMatrix", textureMatrix);
                            }
                        }
                    }

                    // Glow emissive only
                    if (emissiveTexture) {
                        this._glowMapGenerationEffect.setTexture("emissiveSampler", emissiveTexture);
                        this._glowMapGenerationEffect.setMatrix("emissiveMatrix", emissiveTexture.getTextureMatrix());
                    }

                    // Bones
                    if (mesh.useBones && mesh.computeBonesUsingShaders && mesh.skeleton) {
                        this._glowMapGenerationEffect.setMatrices("mBones", mesh.skeleton.getTransformMatrices(mesh));
                    }

                    // Draw
                    mesh._processRendering(subMesh, this._glowMapGenerationEffect, Material.TriangleFillMode, batch, hardwareInstancedRendering,
                        (isInstance, world) => this._glowMapGenerationEffect.setMatrix("world", world));
                } else {
                    // Need to reset refresh rate of the shadowMap
                    this._mainTexture.resetRefreshCounter();
                }
            };

            this._mainTexture.customRenderFunction = (opaqueSubMeshes: SmartArray<SubMesh>, alphaTestSubMeshes: SmartArray<SubMesh>, transparentSubMeshes: SmartArray<SubMesh>, depthOnlySubMeshes: SmartArray<SubMesh>): void => {
                this.onBeforeRenderMainTextureObservable.notifyObservers(this);

                var index: number;

                let engine = this._scene.getEngine();

                if (depthOnlySubMeshes.length) {
                    engine.setColorWrite(false);
                    for (index = 0; index < depthOnlySubMeshes.length; index++) {
                        renderSubMesh(depthOnlySubMeshes.data[index]);
                    }
                    engine.setColorWrite(true);
                }

                for (index = 0; index < opaqueSubMeshes.length; index++) {
                    renderSubMesh(opaqueSubMeshes.data[index]);
                }

                for (index = 0; index < alphaTestSubMeshes.length; index++) {
                    renderSubMesh(alphaTestSubMeshes.data[index]);
                }

                for (index = 0; index < transparentSubMeshes.length; index++) {
                    renderSubMesh(transparentSubMeshes.data[index]);
                }
            };

            this._mainTexture.onClearObservable.add((engine: Engine) => {
                engine.clear(HighlightLayer.neutralColor, true, true, true);
            });
        }

        /**
         * Checks for the readiness of the element composing the layer.
         * @param subMesh the mesh to check for
         * @param useInstances specify wether or not to use instances to render the mesh
         * @param emissiveTexture the associated emissive texture used to generate the glow
         * @return true if ready otherwise, false
         */
        public isReady(subMesh: SubMesh, useInstances: boolean): boolean {
            let material = subMesh.getMaterial();
            let mesh = subMesh.getRenderingMesh();

            if (!material || !mesh || !this._meshes) {
                return false;
            }

            let emissiveTexture: Nullable<Texture> = null;
            let highlightLayerMesh = this._meshes[mesh.uniqueId];

            if (highlightLayerMesh && highlightLayerMesh.glowEmissiveOnly && material) {
                emissiveTexture = (<any>material).emissiveTexture;
            }
            return this._isReady(subMesh, useInstances, emissiveTexture);
        }

        /**
         * Checks for the readiness of the element composing the layer.
         * @param subMesh the mesh to check for
         * @param useInstances specify wether or not to use instances to render the mesh
         * @param emissiveTexture the associated emissive texture used to generate the glow
         * @return true if ready otherwise, false
         */
        private _isReady(subMesh: SubMesh, useInstances: boolean, emissiveTexture: Nullable<Texture>): boolean {
            let material = subMesh.getMaterial();

            if (!material) {
                return false;
            }

            if (!material.isReady(subMesh.getMesh(), useInstances)) {
                return false;
            }

            var defines = [];

            var attribs = [VertexBuffer.PositionKind];

            var mesh = subMesh.getMesh();
            var uv1 = false;
            var uv2 = false;

            // Alpha test
            if (material && material.needAlphaTesting()) {
                var alphaTexture = material.getAlphaTestTexture();
                if (alphaTexture) {
                    defines.push("#define ALPHATEST");
                    if (mesh.isVerticesDataPresent(VertexBuffer.UV2Kind) &&
                        alphaTexture.coordinatesIndex === 1) {
                        defines.push("#define DIFFUSEUV2");
                        uv2 = true;
                    }
                    else if (mesh.isVerticesDataPresent(VertexBuffer.UVKind)) {
                        defines.push("#define DIFFUSEUV1");
                        uv1 = true;
                    }
                }
            }

            // Emissive
            if (emissiveTexture) {
                defines.push("#define EMISSIVE");
                if (mesh.isVerticesDataPresent(VertexBuffer.UV2Kind) &&
                    emissiveTexture.coordinatesIndex === 1) {
                    defines.push("#define EMISSIVEUV2");
                    uv2 = true;
                }
                else if (mesh.isVerticesDataPresent(VertexBuffer.UVKind)) {
                    defines.push("#define EMISSIVEUV1");
                    uv1 = true;
                }
            }

            if (uv1) {
                attribs.push(VertexBuffer.UVKind);
                defines.push("#define UV1");
            }
            if (uv2) {
                attribs.push(VertexBuffer.UV2Kind);
                defines.push("#define UV2");
            }

            // Bones
            if (mesh.useBones && mesh.computeBonesUsingShaders) {
                attribs.push(VertexBuffer.MatricesIndicesKind);
                attribs.push(VertexBuffer.MatricesWeightsKind);
                if (mesh.numBoneInfluencers > 4) {
                    attribs.push(VertexBuffer.MatricesIndicesExtraKind);
                    attribs.push(VertexBuffer.MatricesWeightsExtraKind);
                }
                defines.push("#define NUM_BONE_INFLUENCERS " + mesh.numBoneInfluencers);
                defines.push("#define BonesPerMesh " + (mesh.skeleton ? (mesh.skeleton.bones.length + 1) : 0));
            } else {
                defines.push("#define NUM_BONE_INFLUENCERS 0");
            }

            // Instances
            if (useInstances) {
                defines.push("#define INSTANCES");
                attribs.push("world0");
                attribs.push("world1");
                attribs.push("world2");
                attribs.push("world3");
            }

            // Get correct effect      
            var join = defines.join("\n");
            if (this._cachedDefines !== join) {
                this._cachedDefines = join;
                this._glowMapGenerationEffect = this._scene.getEngine().createEffect("glowMapGeneration",
                    attribs,
                    ["world", "mBones", "viewProjection", "diffuseMatrix", "color", "emissiveMatrix"],
                    ["diffuseSampler", "emissiveSampler"], join);
            }

            return this._glowMapGenerationEffect.isReady();
        }

        /**
         * Renders the glowing part of the scene by blending the blurred glowing meshes on top of the rendered scene.
         */
        public render(): void {
            var currentEffect = this._glowMapMergeEffect;

            // Check
            if (!currentEffect.isReady() || !this._blurTexture.isReady())
                return;

            var engine = this._scene.getEngine();

            this.onBeforeComposeObservable.notifyObservers(this);

            // Render
            engine.enableEffect(currentEffect);
            engine.setState(false);

            // Cache
            var previousStencilBuffer = engine.getStencilBuffer();
            var previousStencilFunction = engine.getStencilFunction();
            var previousStencilMask = engine.getStencilMask();
            var previousStencilOperationPass = engine.getStencilOperationPass();
            var previousStencilOperationFail = engine.getStencilOperationFail();
            var previousStencilOperationDepthFail = engine.getStencilOperationDepthFail();
            var previousAlphaMode = engine.getAlphaMode();

            // Texture
            currentEffect.setTexture("textureSampler", this._blurTexture);

            // VBOs
            engine.bindBuffers(this._vertexBuffers, this._indexBuffer, currentEffect);

            // Stencil operations
            engine.setStencilOperationPass(Engine.REPLACE);
            engine.setStencilOperationFail(Engine.KEEP);
            engine.setStencilOperationDepthFail(Engine.KEEP);

            // Draw order
            engine.setAlphaMode(this._options.alphaBlendingMode);
            engine.setStencilMask(0x00);
            engine.setStencilBuffer(true);
            engine.setStencilFunctionReference(this._instanceGlowingMeshStencilReference);

            if (this.outerGlow) {
                currentEffect.setFloat("offset", 0);
                engine.setStencilFunction(Engine.NOTEQUAL);
                engine.drawElementsType(Material.TriangleFillMode, 0, 6);
            }
            if (this.innerGlow) {
                currentEffect.setFloat("offset", 1);
                engine.setStencilFunction(Engine.EQUAL);
                engine.drawElementsType(Material.TriangleFillMode, 0, 6);
            }

            // Restore Cache
            engine.setStencilFunction(previousStencilFunction);
            engine.setStencilMask(previousStencilMask);
            engine.setAlphaMode(previousAlphaMode);
            engine.setStencilBuffer(previousStencilBuffer);
            engine.setStencilOperationPass(previousStencilOperationPass);
            engine.setStencilOperationFail(previousStencilOperationFail);
            engine.setStencilOperationDepthFail(previousStencilOperationDepthFail);

            (<any>engine)._stencilState.reset();

            this.onAfterComposeObservable.notifyObservers(this);

            // Handle size changes.
            var size = this._mainTexture.getSize();
            this.setMainTextureSize();
            if (size.width !== this._mainTextureDesiredSize.width || size.height !== this._mainTextureDesiredSize.height) {
                // Recreate RTT and post processes on size change.
                this.onSizeChangedObservable.notifyObservers(this);
                this.disposeTextureAndPostProcesses();
                this.createTextureAndPostProcesses();
            }
        }

        /**
         * Add a mesh in the exclusion list to prevent it to impact or being impacted by the highlight layer.
         * @param mesh The mesh to exclude from the highlight layer
         */
        public addExcludedMesh(mesh: Mesh) {
            if (!this._excludedMeshes) {
                return;
            }

            var meshExcluded = this._excludedMeshes[mesh.uniqueId];
            if (!meshExcluded) {
                this._excludedMeshes[mesh.uniqueId] = {
                    mesh: mesh,
                    beforeRender: mesh.onBeforeRenderObservable.add((mesh: Mesh) => {
                        mesh.getEngine().setStencilBuffer(false);
                    }),
                    afterRender: mesh.onAfterRenderObservable.add((mesh: Mesh) => {
                        mesh.getEngine().setStencilBuffer(true);
                    }),
                }
            }
        }

        /**
          * Remove a mesh from the exclusion list to let it impact or being impacted by the highlight layer.
          * @param mesh The mesh to highlight
          */
        public removeExcludedMesh(mesh: Mesh) {
            if (!this._excludedMeshes) {
                return;
            }

            var meshExcluded = this._excludedMeshes[mesh.uniqueId];
            if (meshExcluded) {
                if (meshExcluded.beforeRender) {
                    mesh.onBeforeRenderObservable.remove(meshExcluded.beforeRender);
                }

                if (meshExcluded.afterRender) {
                    mesh.onAfterRenderObservable.remove(meshExcluded.afterRender);
                }
            }

            this._excludedMeshes[mesh.uniqueId] = null;
        }

        /**
         * Determine if a given mesh will be highlighted by the current HighlightLayer
         * @param mesh mesh to test
         * @returns true if the mesh will be highlighted by the current HighlightLayer
         */
        public hasMesh(mesh: AbstractMesh): boolean {
            if (!this._meshes) {
                return false;
            }

            return this._meshes[mesh.uniqueId] !== undefined && this._meshes[mesh.uniqueId] !== null;
        }

        /**
         * Add a mesh in the highlight layer in order to make it glow with the chosen color.
         * @param mesh The mesh to highlight
         * @param color The color of the highlight
         * @param glowEmissiveOnly Extract the glow from the emissive texture
         */
        public addMesh(mesh: Mesh, color: Color3, glowEmissiveOnly = false) {
            if (!this._meshes) {
                return;
            }

            var meshHighlight = this._meshes[mesh.uniqueId];
            if (meshHighlight) {
                meshHighlight.color = color;
            }
            else {
                this._meshes[mesh.uniqueId] = {
                    mesh: mesh,
                    color: color,
                    // Lambda required for capture due to Observable this context
                    observerHighlight: mesh.onBeforeRenderObservable.add((mesh: Mesh) => {
                        if (this._excludedMeshes && this._excludedMeshes[mesh.uniqueId]) {
                            this.defaultStencilReference(mesh);
                        }
                        else {
                            mesh.getScene().getEngine().setStencilFunctionReference(this._instanceGlowingMeshStencilReference);
                        }
                    }),
                    observerDefault: mesh.onAfterRenderObservable.add(this.defaultStencilReference),
                    glowEmissiveOnly: glowEmissiveOnly
                };
            }

            this._shouldRender = true;
        }

        /**
         * Remove a mesh from the highlight layer in order to make it stop glowing.
         * @param mesh The mesh to highlight
         */
        public removeMesh(mesh: Mesh) {
            if (!this._meshes) {
                return;
            }

            var meshHighlight = this._meshes[mesh.uniqueId];
            if (meshHighlight) {

                if (meshHighlight.observerHighlight) {
                    mesh.onBeforeRenderObservable.remove(meshHighlight.observerHighlight);
                }

                if (meshHighlight.observerDefault) {
                    mesh.onAfterRenderObservable.remove(meshHighlight.observerDefault);
                }
                delete this._meshes[mesh.uniqueId];
            }

            this._shouldRender = false;
            for (var meshHighlightToCheck in this._meshes) {
                if (this._meshes[meshHighlightToCheck]) {
                    this._shouldRender = true;
                    break;
                }
            }
        }

        /**
         * Returns true if the layer contains information to display, otherwise false.
         */
        public shouldRender(): boolean {
            return this.isEnabled && this._shouldRender;
        }

        /**
         * Sets the main texture desired size which is the closest power of two
         * of the engine canvas size.
         */
        private setMainTextureSize(): void {
            if (this._options.mainTextureFixedSize) {
                this._mainTextureDesiredSize.width = this._options.mainTextureFixedSize;
                this._mainTextureDesiredSize.height = this._options.mainTextureFixedSize;
            }
            else {
                this._mainTextureDesiredSize.width = this._engine.getRenderWidth() * this._options.mainTextureRatio;
                this._mainTextureDesiredSize.height = this._engine.getRenderHeight() * this._options.mainTextureRatio;

                this._mainTextureDesiredSize.width = this._engine.needPOTTextures ? Tools.GetExponentOfTwo(this._mainTextureDesiredSize.width, this._maxSize) : this._mainTextureDesiredSize.width;
                this._mainTextureDesiredSize.height = this._engine.needPOTTextures ? Tools.GetExponentOfTwo(this._mainTextureDesiredSize.height, this._maxSize) : this._mainTextureDesiredSize.height;
            }
        }

        /**
         * Force the stencil to the normal expected value for none glowing parts
         */
        private defaultStencilReference(mesh: Mesh) {
            mesh.getScene().getEngine().setStencilFunctionReference(HighlightLayer.normalMeshStencilReference);
        }

        /**
         * Dispose only the render target textures and post process.
         */
        private disposeTextureAndPostProcesses(): void {
            this._blurTexture.dispose();
            this._mainTexture.dispose();

            this._downSamplePostprocess.dispose();
            this._horizontalBlurPostprocess.dispose();
            this._verticalBlurPostprocess.dispose();
        }

        /**
         * Dispose the highlight layer and free resources.
         */
        public dispose(): void {
            var vertexBuffer = this._vertexBuffers[VertexBuffer.PositionKind];
            if (vertexBuffer) {
                vertexBuffer.dispose();
                this._vertexBuffers[VertexBuffer.PositionKind] = null;
            }

            if (this._indexBuffer) {
                this._scene.getEngine()._releaseBuffer(this._indexBuffer);
                this._indexBuffer = null;
            }

            // Clean textures and post processes
            this.disposeTextureAndPostProcesses();

            if (this._meshes) {
                // Clean mesh references 
                for (let id in this._meshes) {
                    let meshHighlight = this._meshes[id];
                    if (meshHighlight && meshHighlight.mesh) {

                        if (meshHighlight.observerHighlight) {
                            meshHighlight.mesh.onBeforeRenderObservable.remove(meshHighlight.observerHighlight);
                        }

                        if (meshHighlight.observerDefault) {
                            meshHighlight.mesh.onAfterRenderObservable.remove(meshHighlight.observerDefault);
                        }
                    }
                }
                this._meshes = null;
            }

            if (this._excludedMeshes) {
                for (let id in this._excludedMeshes) {
                    let meshHighlight = this._excludedMeshes[id];
                    if (meshHighlight) {

                        if (meshHighlight.beforeRender) {
                            meshHighlight.mesh.onBeforeRenderObservable.remove(meshHighlight.beforeRender);
                        }

                        if (meshHighlight.afterRender) {
                            meshHighlight.mesh.onAfterRenderObservable.remove(meshHighlight.afterRender);
                        }
                    }
                }
                this._excludedMeshes = null;
            }

            // Remove from scene
            var index = this._scene.highlightLayers.indexOf(this, 0);
            if (index > -1) {
                this._scene.highlightLayers.splice(index, 1);
            }

            // Callback
            this.onDisposeObservable.notifyObservers(this);

            this.onDisposeObservable.clear();
            this.onBeforeRenderMainTextureObservable.clear();
            this.onBeforeBlurObservable.clear();
            this.onBeforeComposeObservable.clear();
            this.onAfterComposeObservable.clear();
            this.onSizeChangedObservable.clear();
        }
    }
} 
<|MERGE_RESOLUTION|>--- conflicted
+++ resolved
@@ -1,1015 +1,1005 @@
-﻿module BABYLON {
-    /**
-     * Special Glow Blur post process only blurring the alpha channel
-     * It enforces keeping the most luminous color in the color channel.
-     */
-    class GlowBlurPostProcess extends PostProcess {
-        constructor(
-            name: string,
-            public direction: Vector2,
-            public kernel: number,
-            options: number | PostProcessOptions,
-            camera: Nullable<Camera>,
-            samplingMode: number = Texture.BILINEAR_SAMPLINGMODE,
-            engine?: Engine,
-            reusable?: boolean,
-        ) {
-            super(name, "glowBlurPostProcess", ["screenSize", "direction", "blurWidth"], null, options, camera, samplingMode, engine, reusable);
-            
-            this.onApplyObservable.add((effect: Effect) => {
-                effect.setFloat2("screenSize", this.width, this.height);
-                effect.setVector2("direction", this.direction);
-                effect.setFloat("blurWidth", this.kernel);
-            });
-        }
-    }
-
-    /**
-     * Highlight layer options. This helps customizing the behaviour
-     * of the highlight layer.
-     */
-    export interface IHighlightLayerOptions {
-        /**
-         * Multiplication factor apply to the canvas size to compute the render target size
-         * used to generated the glowing objects (the smaller the faster).
-         */
-        mainTextureRatio: number;
-
-        /**
-         * Enforces a fixed size texture to ensure resize independant blur.
-         */
-        mainTextureFixedSize?: number;
-
-        /**
-         * Multiplication factor apply to the main texture size in the first step of the blur to reduce the size 
-         * of the picture to blur (the smaller the faster).
-         */
-        blurTextureSizeRatio: number;
-
-        /**
-         * How big in texel of the blur texture is the vertical blur.
-         */
-        blurVerticalSize: number;
-
-        /**
-         * How big in texel of the blur texture is the horizontal blur.
-         */
-        blurHorizontalSize: number;
-
-        /**
-         * Alpha blending mode used to apply the blur. Default is combine.
-         */
-        alphaBlendingMode: number
-
-        /**
-         * The camera attached to the layer.
-         */
-        camera: Nullable<Camera>;
-
-        /**
-         * Threshold for cutting glow.
-         */
-        stroke?: boolean;
-    }
-
-    /**
-     * Storage interface grouping all the information required for glowing a mesh.
-     */
-    interface IHighlightLayerMesh {
-        /** 
-         * The glowy mesh
-         */
-        mesh: Mesh;
-        /**
-         * The color of the glow
-         */
-        color: Color3;
-        /**
-         * The mesh render callback use to insert stencil information
-         */
-        observerHighlight: Nullable<Observer<Mesh>>;
-        /**
-         * The mesh render callback use to come to the default behavior
-         */
-        observerDefault: Nullable<Observer<Mesh>>;
-        /**
-         * If it exists, the emissive color of the material will be used to generate the glow.
-         * Else it falls back to the current color.
-         */
-        glowEmissiveOnly: boolean;
-    }
-
-    /**
-     * Storage interface grouping all the information required for an excluded mesh.
-     */
-    interface IHighlightLayerExcludedMesh {
-        /** 
-         * The glowy mesh
-         */
-        mesh: Mesh;
-        /**
-         * The mesh render callback use to prevent stencil use
-         */
-        beforeRender: Nullable<Observer<Mesh>>;
-        /**
-         * The mesh render callback use to restore previous stencil use
-         */
-        afterRender: Nullable<Observer<Mesh>>;
-    }
-
-    /**
-     * The highlight layer Helps adding a glow effect around a mesh.
-     * 
-     * Once instantiated in a scene, simply use the pushMesh or removeMesh method to add or remove
-     * glowy meshes to your scene.
-     * 
-     * !!! THIS REQUIRES AN ACTIVE STENCIL BUFFER ON THE CANVAS !!!
-     */
-    export class HighlightLayer {
-        /**
-         * The neutral color used during the preparation of the glow effect.
-         * This is black by default as the blend operation is a blend operation. 
-         */
-        public static neutralColor: Color4 = new Color4(0, 0, 0, 0);
-
-        /**
-         * Stencil value used for glowing meshes.
-         */
-        public static glowingMeshStencilReference = 0x02;
-
-        /**
-         * Stencil value used for the other meshes in the scene.
-         */
-        public static normalMeshStencilReference = 0x01;
-
-        private _scene: Scene;
-        private _engine: Engine;
-        private _options: IHighlightLayerOptions;
-        private _vertexBuffers: { [key: string]: Nullable<VertexBuffer> } = {};
-        private _indexBuffer: Nullable<WebGLBuffer>;
-        private _downSamplePostprocess: PassPostProcess;
-        private _horizontalBlurPostprocess: GlowBlurPostProcess;
-        private _verticalBlurPostprocess: GlowBlurPostProcess;
-        private _cachedDefines: string;
-        private _glowMapGenerationEffect: Effect;
-        private _glowMapMergeEffect: Effect;
-        private _blurTexture: RenderTargetTexture;
-        private _mainTexture: RenderTargetTexture;
-        private _mainTextureDesiredSize: ISize = { width: 0, height: 0 };
-        private _meshes: Nullable<{ [id: string]: Nullable<IHighlightLayerMesh> }> = {};
-        private _maxSize: number = 0;
-        private _shouldRender = false;
-        private _instanceGlowingMeshStencilReference = HighlightLayer.glowingMeshStencilReference++;
-        private _excludedMeshes: Nullable<{ [id: string]: Nullable<IHighlightLayerExcludedMesh> }> = {};
-
-        /**
-         * Specifies whether or not the inner glow is ACTIVE in the layer.
-         */
-        public innerGlow: boolean = true;
-
-        /**
-         * Specifies whether or not the outer glow is ACTIVE in the layer.
-         */
-        public outerGlow: boolean = true;
-
-        /**
-         * Specifies wether the highlight layer is enabled or not.
-         */
-        public isEnabled: boolean = true;
-
-        /**
-         * Specifies the horizontal size of the blur.
-         */
-        public set blurHorizontalSize(value: number) {
-            this._horizontalBlurPostprocess.kernel = value;
-        }
-
-        /**
-         * Specifies the vertical size of the blur.
-         */
-        public set blurVerticalSize(value: number) {
-            this._verticalBlurPostprocess.kernel = value;
-        }
-
-        /**
-         * Gets the horizontal size of the blur.
-         */
-        public get blurHorizontalSize(): number {
-            return this._horizontalBlurPostprocess.kernel
-        }
-
-        /**
-         * Gets the vertical size of the blur.
-         */
-        public get blurVerticalSize(): number {
-            return this._verticalBlurPostprocess.kernel;
-        }
-
-        /**
-         * Gets the camera attached to the layer.
-         */
-        public get camera(): Nullable<Camera> {
-            return this._options.camera;
-        }
-
-        /**
-         * An event triggered when the highlight layer has been disposed.
-         * @type {BABYLON.Observable}
-         */
-        public onDisposeObservable = new Observable<HighlightLayer>();
-
-        /**
-         * An event triggered when the highlight layer is about rendering the main texture with the glowy parts.
-         * @type {BABYLON.Observable}
-         */
-        public onBeforeRenderMainTextureObservable = new Observable<HighlightLayer>();
-
-        /**
-         * An event triggered when the highlight layer is being blurred.
-         * @type {BABYLON.Observable}
-         */
-        public onBeforeBlurObservable = new Observable<HighlightLayer>();
-
-        /**
-         * An event triggered when the highlight layer has been blurred.
-         * @type {BABYLON.Observable}
-         */
-        public onAfterBlurObservable = new Observable<HighlightLayer>();
-
-        /**
-         * An event triggered when the glowing blurred texture is being merged in the scene.
-         * @type {BABYLON.Observable}
-         */
-        public onBeforeComposeObservable = new Observable<HighlightLayer>();
-
-        /**
-         * An event triggered when the glowing blurred texture has been merged in the scene.
-         * @type {BABYLON.Observable}
-         */
-        public onAfterComposeObservable = new Observable<HighlightLayer>();
-
-        /**
-         * An event triggered when the highlight layer changes its size.
-         * @type {BABYLON.Observable}
-         */
-        public onSizeChangedObservable = new Observable<HighlightLayer>();
-
-        /**
-         * Instantiates a new highlight Layer and references it to the scene..
-         * @param name The name of the layer
-         * @param scene The scene to use the layer in
-         * @param options Sets of none mandatory options to use with the layer (see IHighlightLayerOptions for more information)
-         */
-        constructor(public name: string, scene: Scene, options?: IHighlightLayerOptions) {
-            this._scene = scene || Engine.LastCreatedScene;
-            var engine = scene.getEngine();
-            this._engine = engine;
-            this._maxSize = this._engine.getCaps().maxTextureSize;
-            this._scene.highlightLayers.push(this);
-
-            // Warn on stencil.
-            if (!this._engine.isStencilEnable) {
-                Tools.Warn("Rendering the Highlight Layer requires the stencil to be active on the canvas. var engine = new BABYLON.Engine(canvas, antialias, { stencil: true }");
-            }
-
-            // Adapt options
-            this._options = options || {
-                mainTextureRatio: 0.5,
-                blurTextureSizeRatio: 0.5,
-                blurHorizontalSize: 1.0,
-                blurVerticalSize: 1.0,
-                alphaBlendingMode: Engine.ALPHA_COMBINE,
-                camera: null
-            };
-            this._options.mainTextureRatio = this._options.mainTextureRatio || 0.5;
-            this._options.blurTextureSizeRatio = this._options.blurTextureSizeRatio || 1.0;
-            this._options.blurHorizontalSize = this._options.blurHorizontalSize || 1;
-            this._options.blurVerticalSize = this._options.blurVerticalSize || 1;
-            this._options.alphaBlendingMode = this._options.alphaBlendingMode || Engine.ALPHA_COMBINE;
-
-            // VBO
-            var vertices = [];
-            vertices.push(1, 1);
-            vertices.push(-1, 1);
-            vertices.push(-1, -1);
-            vertices.push(1, -1);
-
-            var vertexBuffer = new VertexBuffer(engine, vertices, VertexBuffer.PositionKind, false, false, 2);
-            this._vertexBuffers[VertexBuffer.PositionKind] = vertexBuffer;
-
-            this._createIndexBuffer();
-
-            // Effect
-            this._glowMapMergeEffect = engine.createEffect("glowMapMerge",
-                [VertexBuffer.PositionKind],
-                ["offset"],
-                ["textureSampler"],
-                this._options.stroke ? "#define STROKE \n" : undefined);
-
-            // Render target
-            this.setMainTextureSize();
-
-            // Create Textures and post processes
-            this.createTextureAndPostProcesses();
-        }
-
-        private _createIndexBuffer(): void {
-            var engine = this._scene.getEngine();
-
-            // Indices
-            var indices = [];
-            indices.push(0);
-            indices.push(1);
-            indices.push(2);
-
-            indices.push(0);
-            indices.push(2);
-            indices.push(3);
-
-            this._indexBuffer = engine.createIndexBuffer(indices);
-        }
-
-        public _rebuild(): void {
-            let vb = this._vertexBuffers[VertexBuffer.PositionKind];
-
-            if (vb) {
-                vb._rebuild();
-            }
-
-            this._createIndexBuffer();
-        }
-
-        /**
-         * Creates the render target textures and post processes used in the highlight layer.
-         */
-        private createTextureAndPostProcesses(): void {
-            var blurTextureWidth = this._mainTextureDesiredSize.width * this._options.blurTextureSizeRatio;
-            var blurTextureHeight = this._mainTextureDesiredSize.height * this._options.blurTextureSizeRatio;
-            blurTextureWidth = this._engine.needPOTTextures ? Tools.GetExponentOfTwo(blurTextureWidth, this._maxSize) : blurTextureWidth;
-            blurTextureHeight = this._engine.needPOTTextures ? Tools.GetExponentOfTwo(blurTextureHeight, this._maxSize) : blurTextureHeight;
-
-            this._mainTexture = new RenderTargetTexture("HighlightLayerMainRTT",
-                {
-                    width: this._mainTextureDesiredSize.width,
-                    height: this._mainTextureDesiredSize.height
-                },
-                this._scene,
-                false,
-                true,
-                Engine.TEXTURETYPE_UNSIGNED_INT);
-            this._mainTexture.activeCamera = this._options.camera;
-            this._mainTexture.wrapU = Texture.CLAMP_ADDRESSMODE;
-            this._mainTexture.wrapV = Texture.CLAMP_ADDRESSMODE;
-            this._mainTexture.anisotropicFilteringLevel = 1;
-            this._mainTexture.updateSamplingMode(Texture.BILINEAR_SAMPLINGMODE);
-            this._mainTexture.renderParticles = false;
-            this._mainTexture.renderList = null;
-            this._mainTexture.ignoreCameraViewport = true;
-
-            this._blurTexture = new RenderTargetTexture("HighlightLayerBlurRTT",
-                {
-                    width: blurTextureWidth,
-                    height: blurTextureHeight
-                },
-                this._scene,
-                false,
-                true,
-                Engine.TEXTURETYPE_UNSIGNED_INT);
-            this._blurTexture.wrapU = Texture.CLAMP_ADDRESSMODE;
-            this._blurTexture.wrapV = Texture.CLAMP_ADDRESSMODE;
-            this._blurTexture.anisotropicFilteringLevel = 16;
-            this._blurTexture.updateSamplingMode(Texture.TRILINEAR_SAMPLINGMODE);
-            this._blurTexture.renderParticles = false;
-            this._blurTexture.ignoreCameraViewport = true;
-
-            this._downSamplePostprocess = new PassPostProcess("HighlightLayerPPP", this._options.blurTextureSizeRatio,
-                null, Texture.BILINEAR_SAMPLINGMODE, this._scene.getEngine());
-            this._downSamplePostprocess.onApplyObservable.add(effect => {
-                effect.setTexture("textureSampler", this._mainTexture);
-            });
-
-            if (this._options.alphaBlendingMode === Engine.ALPHA_COMBINE) {
-<<<<<<< HEAD
-                this._horizontalBlurPostprocess = new GlowBlurPostProcess("HighlightLayerHBP", new BABYLON.Vector2(1.0, 0), this._options.blurHorizontalSize, 1,
-                    null, Texture.BILINEAR_SAMPLINGMODE, this._scene.getEngine(), false);
-=======
-                this._horizontalBlurPostprocess = new GlowBlurPostProcess("HighlightLayerHBP", new Vector2(1.0, 0), this._options.blurHorizontalSize, 1,
-                    null, Texture.BILINEAR_SAMPLINGMODE, this._scene.getEngine());
->>>>>>> 46c07f92
-                this._horizontalBlurPostprocess.onApplyObservable.add(effect => {
-                    effect.setFloat2("screenSize", blurTextureWidth, blurTextureHeight);
-                });
-
-<<<<<<< HEAD
-                this._verticalBlurPostprocess = new GlowBlurPostProcess("HighlightLayerVBP", new BABYLON.Vector2(0, 1.0), this._options.blurVerticalSize, 1,
-                    null, Texture.BILINEAR_SAMPLINGMODE, this._scene.getEngine(), false);
-=======
-                this._verticalBlurPostprocess = new GlowBlurPostProcess("HighlightLayerVBP", new Vector2(0, 1.0), this._options.blurVerticalSize, 1,
-                    null, Texture.BILINEAR_SAMPLINGMODE, this._scene.getEngine());
->>>>>>> 46c07f92
-                this._verticalBlurPostprocess.onApplyObservable.add(effect => {
-                    effect.setFloat2("screenSize", blurTextureWidth, blurTextureHeight);
-                });
-            }
-            else {
-                this._horizontalBlurPostprocess = new BlurPostProcess("HighlightLayerHBP", new Vector2(1.0, 0), this._options.blurHorizontalSize, 1,
-                    null, Texture.BILINEAR_SAMPLINGMODE, this._scene.getEngine());
-                this._horizontalBlurPostprocess.onApplyObservable.add(effect => {
-                    effect.setFloat2("screenSize", blurTextureWidth, blurTextureHeight);
-                });
-
-                this._verticalBlurPostprocess = new BlurPostProcess("HighlightLayerVBP", new Vector2(0, 1.0), this._options.blurVerticalSize, 1,
-                    null, Texture.BILINEAR_SAMPLINGMODE, this._scene.getEngine());
-                this._verticalBlurPostprocess.onApplyObservable.add(effect => {
-                    effect.setFloat2("screenSize", blurTextureWidth, blurTextureHeight);
-                });
-            }
-
-            this._mainTexture.onAfterUnbindObservable.add(() => {
-                this.onBeforeBlurObservable.notifyObservers(this);
-
-                let internalTexture = this._blurTexture.getInternalTexture();
-
-                if (internalTexture) {
-                    this._scene.postProcessManager.directRender(
-                        [this._downSamplePostprocess, this._horizontalBlurPostprocess, this._verticalBlurPostprocess],
-                        internalTexture, true);
-                }
-
-                this.onAfterBlurObservable.notifyObservers(this);
-            });
-
-            // Custom render function
-            var renderSubMesh = (subMesh: SubMesh): void => {
-                if (!this._meshes) {
-                    return;
-                }
-
-                var material = subMesh.getMaterial();
-                var mesh = subMesh.getRenderingMesh();
-                var scene = this._scene;
-                var engine = scene.getEngine();
-
-                if (!material) {
-                    return;
-                }
-
-                // Do not block in blend mode.
-                if (material.needAlphaBlendingForMesh(mesh)) {
-                    return;
-                }
-
-                // Culling
-                engine.setState(material.backFaceCulling);
-
-                // Managing instances
-                var batch = mesh._getInstancesRenderList(subMesh._id);
-                if (batch.mustReturn) {
-                    return;
-                }
-
-                // Excluded Mesh
-                if (this._excludedMeshes && this._excludedMeshes[mesh.uniqueId]) {
-                    return;
-                };
-
-                var hardwareInstancedRendering = (engine.getCaps().instancedArrays) && (batch.visibleInstances[subMesh._id] !== null) && (batch.visibleInstances[subMesh._id] !== undefined);
-
-                var highlightLayerMesh = this._meshes[mesh.uniqueId];
-                var emissiveTexture: Nullable<Texture> = null;
-                if (highlightLayerMesh && highlightLayerMesh.glowEmissiveOnly && material) {
-                    emissiveTexture = (<any>material).emissiveTexture;
-                }
-
-                if (this._isReady(subMesh, hardwareInstancedRendering, emissiveTexture)) {
-                    engine.enableEffect(this._glowMapGenerationEffect);
-                    mesh._bind(subMesh, this._glowMapGenerationEffect, Material.TriangleFillMode);
-
-                    this._glowMapGenerationEffect.setMatrix("viewProjection", scene.getTransformMatrix());
-                    if (highlightLayerMesh) {
-                        this._glowMapGenerationEffect.setFloat4("color",
-                            highlightLayerMesh.color.r,
-                            highlightLayerMesh.color.g,
-                            highlightLayerMesh.color.b,
-                            1.0);
-                    }
-                    else {
-                        this._glowMapGenerationEffect.setFloat4("color",
-                            HighlightLayer.neutralColor.r,
-                            HighlightLayer.neutralColor.g,
-                            HighlightLayer.neutralColor.b,
-                            HighlightLayer.neutralColor.a);
-                    }
-
-                    // Alpha test
-                    if (material && material.needAlphaTesting()) {
-                        var alphaTexture = material.getAlphaTestTexture();
-                        if (alphaTexture) {
-                            this._glowMapGenerationEffect.setTexture("diffuseSampler", alphaTexture);
-                            let textureMatrix = alphaTexture.getTextureMatrix();
-
-                            if (textureMatrix) {
-                                this._glowMapGenerationEffect.setMatrix("diffuseMatrix", textureMatrix);
-                            }
-                        }
-                    }
-
-                    // Glow emissive only
-                    if (emissiveTexture) {
-                        this._glowMapGenerationEffect.setTexture("emissiveSampler", emissiveTexture);
-                        this._glowMapGenerationEffect.setMatrix("emissiveMatrix", emissiveTexture.getTextureMatrix());
-                    }
-
-                    // Bones
-                    if (mesh.useBones && mesh.computeBonesUsingShaders && mesh.skeleton) {
-                        this._glowMapGenerationEffect.setMatrices("mBones", mesh.skeleton.getTransformMatrices(mesh));
-                    }
-
-                    // Draw
-                    mesh._processRendering(subMesh, this._glowMapGenerationEffect, Material.TriangleFillMode, batch, hardwareInstancedRendering,
-                        (isInstance, world) => this._glowMapGenerationEffect.setMatrix("world", world));
-                } else {
-                    // Need to reset refresh rate of the shadowMap
-                    this._mainTexture.resetRefreshCounter();
-                }
-            };
-
-            this._mainTexture.customRenderFunction = (opaqueSubMeshes: SmartArray<SubMesh>, alphaTestSubMeshes: SmartArray<SubMesh>, transparentSubMeshes: SmartArray<SubMesh>, depthOnlySubMeshes: SmartArray<SubMesh>): void => {
-                this.onBeforeRenderMainTextureObservable.notifyObservers(this);
-
-                var index: number;
-
-                let engine = this._scene.getEngine();
-
-                if (depthOnlySubMeshes.length) {
-                    engine.setColorWrite(false);
-                    for (index = 0; index < depthOnlySubMeshes.length; index++) {
-                        renderSubMesh(depthOnlySubMeshes.data[index]);
-                    }
-                    engine.setColorWrite(true);
-                }
-
-                for (index = 0; index < opaqueSubMeshes.length; index++) {
-                    renderSubMesh(opaqueSubMeshes.data[index]);
-                }
-
-                for (index = 0; index < alphaTestSubMeshes.length; index++) {
-                    renderSubMesh(alphaTestSubMeshes.data[index]);
-                }
-
-                for (index = 0; index < transparentSubMeshes.length; index++) {
-                    renderSubMesh(transparentSubMeshes.data[index]);
-                }
-            };
-
-            this._mainTexture.onClearObservable.add((engine: Engine) => {
-                engine.clear(HighlightLayer.neutralColor, true, true, true);
-            });
-        }
-
-        /**
-         * Checks for the readiness of the element composing the layer.
-         * @param subMesh the mesh to check for
-         * @param useInstances specify wether or not to use instances to render the mesh
-         * @param emissiveTexture the associated emissive texture used to generate the glow
-         * @return true if ready otherwise, false
-         */
-        public isReady(subMesh: SubMesh, useInstances: boolean): boolean {
-            let material = subMesh.getMaterial();
-            let mesh = subMesh.getRenderingMesh();
-
-            if (!material || !mesh || !this._meshes) {
-                return false;
-            }
-
-            let emissiveTexture: Nullable<Texture> = null;
-            let highlightLayerMesh = this._meshes[mesh.uniqueId];
-
-            if (highlightLayerMesh && highlightLayerMesh.glowEmissiveOnly && material) {
-                emissiveTexture = (<any>material).emissiveTexture;
-            }
-            return this._isReady(subMesh, useInstances, emissiveTexture);
-        }
-
-        /**
-         * Checks for the readiness of the element composing the layer.
-         * @param subMesh the mesh to check for
-         * @param useInstances specify wether or not to use instances to render the mesh
-         * @param emissiveTexture the associated emissive texture used to generate the glow
-         * @return true if ready otherwise, false
-         */
-        private _isReady(subMesh: SubMesh, useInstances: boolean, emissiveTexture: Nullable<Texture>): boolean {
-            let material = subMesh.getMaterial();
-
-            if (!material) {
-                return false;
-            }
-
-            if (!material.isReady(subMesh.getMesh(), useInstances)) {
-                return false;
-            }
-
-            var defines = [];
-
-            var attribs = [VertexBuffer.PositionKind];
-
-            var mesh = subMesh.getMesh();
-            var uv1 = false;
-            var uv2 = false;
-
-            // Alpha test
-            if (material && material.needAlphaTesting()) {
-                var alphaTexture = material.getAlphaTestTexture();
-                if (alphaTexture) {
-                    defines.push("#define ALPHATEST");
-                    if (mesh.isVerticesDataPresent(VertexBuffer.UV2Kind) &&
-                        alphaTexture.coordinatesIndex === 1) {
-                        defines.push("#define DIFFUSEUV2");
-                        uv2 = true;
-                    }
-                    else if (mesh.isVerticesDataPresent(VertexBuffer.UVKind)) {
-                        defines.push("#define DIFFUSEUV1");
-                        uv1 = true;
-                    }
-                }
-            }
-
-            // Emissive
-            if (emissiveTexture) {
-                defines.push("#define EMISSIVE");
-                if (mesh.isVerticesDataPresent(VertexBuffer.UV2Kind) &&
-                    emissiveTexture.coordinatesIndex === 1) {
-                    defines.push("#define EMISSIVEUV2");
-                    uv2 = true;
-                }
-                else if (mesh.isVerticesDataPresent(VertexBuffer.UVKind)) {
-                    defines.push("#define EMISSIVEUV1");
-                    uv1 = true;
-                }
-            }
-
-            if (uv1) {
-                attribs.push(VertexBuffer.UVKind);
-                defines.push("#define UV1");
-            }
-            if (uv2) {
-                attribs.push(VertexBuffer.UV2Kind);
-                defines.push("#define UV2");
-            }
-
-            // Bones
-            if (mesh.useBones && mesh.computeBonesUsingShaders) {
-                attribs.push(VertexBuffer.MatricesIndicesKind);
-                attribs.push(VertexBuffer.MatricesWeightsKind);
-                if (mesh.numBoneInfluencers > 4) {
-                    attribs.push(VertexBuffer.MatricesIndicesExtraKind);
-                    attribs.push(VertexBuffer.MatricesWeightsExtraKind);
-                }
-                defines.push("#define NUM_BONE_INFLUENCERS " + mesh.numBoneInfluencers);
-                defines.push("#define BonesPerMesh " + (mesh.skeleton ? (mesh.skeleton.bones.length + 1) : 0));
-            } else {
-                defines.push("#define NUM_BONE_INFLUENCERS 0");
-            }
-
-            // Instances
-            if (useInstances) {
-                defines.push("#define INSTANCES");
-                attribs.push("world0");
-                attribs.push("world1");
-                attribs.push("world2");
-                attribs.push("world3");
-            }
-
-            // Get correct effect      
-            var join = defines.join("\n");
-            if (this._cachedDefines !== join) {
-                this._cachedDefines = join;
-                this._glowMapGenerationEffect = this._scene.getEngine().createEffect("glowMapGeneration",
-                    attribs,
-                    ["world", "mBones", "viewProjection", "diffuseMatrix", "color", "emissiveMatrix"],
-                    ["diffuseSampler", "emissiveSampler"], join);
-            }
-
-            return this._glowMapGenerationEffect.isReady();
-        }
-
-        /**
-         * Renders the glowing part of the scene by blending the blurred glowing meshes on top of the rendered scene.
-         */
-        public render(): void {
-            var currentEffect = this._glowMapMergeEffect;
-
-            // Check
-            if (!currentEffect.isReady() || !this._blurTexture.isReady())
-                return;
-
-            var engine = this._scene.getEngine();
-
-            this.onBeforeComposeObservable.notifyObservers(this);
-
-            // Render
-            engine.enableEffect(currentEffect);
-            engine.setState(false);
-
-            // Cache
-            var previousStencilBuffer = engine.getStencilBuffer();
-            var previousStencilFunction = engine.getStencilFunction();
-            var previousStencilMask = engine.getStencilMask();
-            var previousStencilOperationPass = engine.getStencilOperationPass();
-            var previousStencilOperationFail = engine.getStencilOperationFail();
-            var previousStencilOperationDepthFail = engine.getStencilOperationDepthFail();
-            var previousAlphaMode = engine.getAlphaMode();
-
-            // Texture
-            currentEffect.setTexture("textureSampler", this._blurTexture);
-
-            // VBOs
-            engine.bindBuffers(this._vertexBuffers, this._indexBuffer, currentEffect);
-
-            // Stencil operations
-            engine.setStencilOperationPass(Engine.REPLACE);
-            engine.setStencilOperationFail(Engine.KEEP);
-            engine.setStencilOperationDepthFail(Engine.KEEP);
-
-            // Draw order
-            engine.setAlphaMode(this._options.alphaBlendingMode);
-            engine.setStencilMask(0x00);
-            engine.setStencilBuffer(true);
-            engine.setStencilFunctionReference(this._instanceGlowingMeshStencilReference);
-
-            if (this.outerGlow) {
-                currentEffect.setFloat("offset", 0);
-                engine.setStencilFunction(Engine.NOTEQUAL);
-                engine.drawElementsType(Material.TriangleFillMode, 0, 6);
-            }
-            if (this.innerGlow) {
-                currentEffect.setFloat("offset", 1);
-                engine.setStencilFunction(Engine.EQUAL);
-                engine.drawElementsType(Material.TriangleFillMode, 0, 6);
-            }
-
-            // Restore Cache
-            engine.setStencilFunction(previousStencilFunction);
-            engine.setStencilMask(previousStencilMask);
-            engine.setAlphaMode(previousAlphaMode);
-            engine.setStencilBuffer(previousStencilBuffer);
-            engine.setStencilOperationPass(previousStencilOperationPass);
-            engine.setStencilOperationFail(previousStencilOperationFail);
-            engine.setStencilOperationDepthFail(previousStencilOperationDepthFail);
-
-            (<any>engine)._stencilState.reset();
-
-            this.onAfterComposeObservable.notifyObservers(this);
-
-            // Handle size changes.
-            var size = this._mainTexture.getSize();
-            this.setMainTextureSize();
-            if (size.width !== this._mainTextureDesiredSize.width || size.height !== this._mainTextureDesiredSize.height) {
-                // Recreate RTT and post processes on size change.
-                this.onSizeChangedObservable.notifyObservers(this);
-                this.disposeTextureAndPostProcesses();
-                this.createTextureAndPostProcesses();
-            }
-        }
-
-        /**
-         * Add a mesh in the exclusion list to prevent it to impact or being impacted by the highlight layer.
-         * @param mesh The mesh to exclude from the highlight layer
-         */
-        public addExcludedMesh(mesh: Mesh) {
-            if (!this._excludedMeshes) {
-                return;
-            }
-
-            var meshExcluded = this._excludedMeshes[mesh.uniqueId];
-            if (!meshExcluded) {
-                this._excludedMeshes[mesh.uniqueId] = {
-                    mesh: mesh,
-                    beforeRender: mesh.onBeforeRenderObservable.add((mesh: Mesh) => {
-                        mesh.getEngine().setStencilBuffer(false);
-                    }),
-                    afterRender: mesh.onAfterRenderObservable.add((mesh: Mesh) => {
-                        mesh.getEngine().setStencilBuffer(true);
-                    }),
-                }
-            }
-        }
-
-        /**
-          * Remove a mesh from the exclusion list to let it impact or being impacted by the highlight layer.
-          * @param mesh The mesh to highlight
-          */
-        public removeExcludedMesh(mesh: Mesh) {
-            if (!this._excludedMeshes) {
-                return;
-            }
-
-            var meshExcluded = this._excludedMeshes[mesh.uniqueId];
-            if (meshExcluded) {
-                if (meshExcluded.beforeRender) {
-                    mesh.onBeforeRenderObservable.remove(meshExcluded.beforeRender);
-                }
-
-                if (meshExcluded.afterRender) {
-                    mesh.onAfterRenderObservable.remove(meshExcluded.afterRender);
-                }
-            }
-
-            this._excludedMeshes[mesh.uniqueId] = null;
-        }
-
-        /**
-         * Determine if a given mesh will be highlighted by the current HighlightLayer
-         * @param mesh mesh to test
-         * @returns true if the mesh will be highlighted by the current HighlightLayer
-         */
-        public hasMesh(mesh: AbstractMesh): boolean {
-            if (!this._meshes) {
-                return false;
-            }
-
-            return this._meshes[mesh.uniqueId] !== undefined && this._meshes[mesh.uniqueId] !== null;
-        }
-
-        /**
-         * Add a mesh in the highlight layer in order to make it glow with the chosen color.
-         * @param mesh The mesh to highlight
-         * @param color The color of the highlight
-         * @param glowEmissiveOnly Extract the glow from the emissive texture
-         */
-        public addMesh(mesh: Mesh, color: Color3, glowEmissiveOnly = false) {
-            if (!this._meshes) {
-                return;
-            }
-
-            var meshHighlight = this._meshes[mesh.uniqueId];
-            if (meshHighlight) {
-                meshHighlight.color = color;
-            }
-            else {
-                this._meshes[mesh.uniqueId] = {
-                    mesh: mesh,
-                    color: color,
-                    // Lambda required for capture due to Observable this context
-                    observerHighlight: mesh.onBeforeRenderObservable.add((mesh: Mesh) => {
-                        if (this._excludedMeshes && this._excludedMeshes[mesh.uniqueId]) {
-                            this.defaultStencilReference(mesh);
-                        }
-                        else {
-                            mesh.getScene().getEngine().setStencilFunctionReference(this._instanceGlowingMeshStencilReference);
-                        }
-                    }),
-                    observerDefault: mesh.onAfterRenderObservable.add(this.defaultStencilReference),
-                    glowEmissiveOnly: glowEmissiveOnly
-                };
-            }
-
-            this._shouldRender = true;
-        }
-
-        /**
-         * Remove a mesh from the highlight layer in order to make it stop glowing.
-         * @param mesh The mesh to highlight
-         */
-        public removeMesh(mesh: Mesh) {
-            if (!this._meshes) {
-                return;
-            }
-
-            var meshHighlight = this._meshes[mesh.uniqueId];
-            if (meshHighlight) {
-
-                if (meshHighlight.observerHighlight) {
-                    mesh.onBeforeRenderObservable.remove(meshHighlight.observerHighlight);
-                }
-
-                if (meshHighlight.observerDefault) {
-                    mesh.onAfterRenderObservable.remove(meshHighlight.observerDefault);
-                }
-                delete this._meshes[mesh.uniqueId];
-            }
-
-            this._shouldRender = false;
-            for (var meshHighlightToCheck in this._meshes) {
-                if (this._meshes[meshHighlightToCheck]) {
-                    this._shouldRender = true;
-                    break;
-                }
-            }
-        }
-
-        /**
-         * Returns true if the layer contains information to display, otherwise false.
-         */
-        public shouldRender(): boolean {
-            return this.isEnabled && this._shouldRender;
-        }
-
-        /**
-         * Sets the main texture desired size which is the closest power of two
-         * of the engine canvas size.
-         */
-        private setMainTextureSize(): void {
-            if (this._options.mainTextureFixedSize) {
-                this._mainTextureDesiredSize.width = this._options.mainTextureFixedSize;
-                this._mainTextureDesiredSize.height = this._options.mainTextureFixedSize;
-            }
-            else {
-                this._mainTextureDesiredSize.width = this._engine.getRenderWidth() * this._options.mainTextureRatio;
-                this._mainTextureDesiredSize.height = this._engine.getRenderHeight() * this._options.mainTextureRatio;
-
-                this._mainTextureDesiredSize.width = this._engine.needPOTTextures ? Tools.GetExponentOfTwo(this._mainTextureDesiredSize.width, this._maxSize) : this._mainTextureDesiredSize.width;
-                this._mainTextureDesiredSize.height = this._engine.needPOTTextures ? Tools.GetExponentOfTwo(this._mainTextureDesiredSize.height, this._maxSize) : this._mainTextureDesiredSize.height;
-            }
-        }
-
-        /**
-         * Force the stencil to the normal expected value for none glowing parts
-         */
-        private defaultStencilReference(mesh: Mesh) {
-            mesh.getScene().getEngine().setStencilFunctionReference(HighlightLayer.normalMeshStencilReference);
-        }
-
-        /**
-         * Dispose only the render target textures and post process.
-         */
-        private disposeTextureAndPostProcesses(): void {
-            this._blurTexture.dispose();
-            this._mainTexture.dispose();
-
-            this._downSamplePostprocess.dispose();
-            this._horizontalBlurPostprocess.dispose();
-            this._verticalBlurPostprocess.dispose();
-        }
-
-        /**
-         * Dispose the highlight layer and free resources.
-         */
-        public dispose(): void {
-            var vertexBuffer = this._vertexBuffers[VertexBuffer.PositionKind];
-            if (vertexBuffer) {
-                vertexBuffer.dispose();
-                this._vertexBuffers[VertexBuffer.PositionKind] = null;
-            }
-
-            if (this._indexBuffer) {
-                this._scene.getEngine()._releaseBuffer(this._indexBuffer);
-                this._indexBuffer = null;
-            }
-
-            // Clean textures and post processes
-            this.disposeTextureAndPostProcesses();
-
-            if (this._meshes) {
-                // Clean mesh references 
-                for (let id in this._meshes) {
-                    let meshHighlight = this._meshes[id];
-                    if (meshHighlight && meshHighlight.mesh) {
-
-                        if (meshHighlight.observerHighlight) {
-                            meshHighlight.mesh.onBeforeRenderObservable.remove(meshHighlight.observerHighlight);
-                        }
-
-                        if (meshHighlight.observerDefault) {
-                            meshHighlight.mesh.onAfterRenderObservable.remove(meshHighlight.observerDefault);
-                        }
-                    }
-                }
-                this._meshes = null;
-            }
-
-            if (this._excludedMeshes) {
-                for (let id in this._excludedMeshes) {
-                    let meshHighlight = this._excludedMeshes[id];
-                    if (meshHighlight) {
-
-                        if (meshHighlight.beforeRender) {
-                            meshHighlight.mesh.onBeforeRenderObservable.remove(meshHighlight.beforeRender);
-                        }
-
-                        if (meshHighlight.afterRender) {
-                            meshHighlight.mesh.onAfterRenderObservable.remove(meshHighlight.afterRender);
-                        }
-                    }
-                }
-                this._excludedMeshes = null;
-            }
-
-            // Remove from scene
-            var index = this._scene.highlightLayers.indexOf(this, 0);
-            if (index > -1) {
-                this._scene.highlightLayers.splice(index, 1);
-            }
-
-            // Callback
-            this.onDisposeObservable.notifyObservers(this);
-
-            this.onDisposeObservable.clear();
-            this.onBeforeRenderMainTextureObservable.clear();
-            this.onBeforeBlurObservable.clear();
-            this.onBeforeComposeObservable.clear();
-            this.onAfterComposeObservable.clear();
-            this.onSizeChangedObservable.clear();
-        }
-    }
-} 
+﻿module BABYLON {
+    /**
+     * Special Glow Blur post process only blurring the alpha channel
+     * It enforces keeping the most luminous color in the color channel.
+     */
+    class GlowBlurPostProcess extends PostProcess {
+        constructor(
+            name: string,
+            public direction: Vector2,
+            public kernel: number,
+            options: number | PostProcessOptions,
+            camera: Nullable<Camera>,
+            samplingMode: number = Texture.BILINEAR_SAMPLINGMODE,
+            engine?: Engine,
+            reusable?: boolean,
+        ) {
+            super(name, "glowBlurPostProcess", ["screenSize", "direction", "blurWidth"], null, options, camera, samplingMode, engine, reusable);
+            
+            this.onApplyObservable.add((effect: Effect) => {
+                effect.setFloat2("screenSize", this.width, this.height);
+                effect.setVector2("direction", this.direction);
+                effect.setFloat("blurWidth", this.kernel);
+            });
+        }
+    }
+
+    /**
+     * Highlight layer options. This helps customizing the behaviour
+     * of the highlight layer.
+     */
+    export interface IHighlightLayerOptions {
+        /**
+         * Multiplication factor apply to the canvas size to compute the render target size
+         * used to generated the glowing objects (the smaller the faster).
+         */
+        mainTextureRatio: number;
+
+        /**
+         * Enforces a fixed size texture to ensure resize independant blur.
+         */
+        mainTextureFixedSize?: number;
+
+        /**
+         * Multiplication factor apply to the main texture size in the first step of the blur to reduce the size 
+         * of the picture to blur (the smaller the faster).
+         */
+        blurTextureSizeRatio: number;
+
+        /**
+         * How big in texel of the blur texture is the vertical blur.
+         */
+        blurVerticalSize: number;
+
+        /**
+         * How big in texel of the blur texture is the horizontal blur.
+         */
+        blurHorizontalSize: number;
+
+        /**
+         * Alpha blending mode used to apply the blur. Default is combine.
+         */
+        alphaBlendingMode: number
+
+        /**
+         * The camera attached to the layer.
+         */
+        camera: Nullable<Camera>;
+
+        /**
+         * Threshold for cutting glow.
+         */
+        stroke?: boolean;
+    }
+
+    /**
+     * Storage interface grouping all the information required for glowing a mesh.
+     */
+    interface IHighlightLayerMesh {
+        /** 
+         * The glowy mesh
+         */
+        mesh: Mesh;
+        /**
+         * The color of the glow
+         */
+        color: Color3;
+        /**
+         * The mesh render callback use to insert stencil information
+         */
+        observerHighlight: Nullable<Observer<Mesh>>;
+        /**
+         * The mesh render callback use to come to the default behavior
+         */
+        observerDefault: Nullable<Observer<Mesh>>;
+        /**
+         * If it exists, the emissive color of the material will be used to generate the glow.
+         * Else it falls back to the current color.
+         */
+        glowEmissiveOnly: boolean;
+    }
+
+    /**
+     * Storage interface grouping all the information required for an excluded mesh.
+     */
+    interface IHighlightLayerExcludedMesh {
+        /** 
+         * The glowy mesh
+         */
+        mesh: Mesh;
+        /**
+         * The mesh render callback use to prevent stencil use
+         */
+        beforeRender: Nullable<Observer<Mesh>>;
+        /**
+         * The mesh render callback use to restore previous stencil use
+         */
+        afterRender: Nullable<Observer<Mesh>>;
+    }
+
+    /**
+     * The highlight layer Helps adding a glow effect around a mesh.
+     * 
+     * Once instantiated in a scene, simply use the pushMesh or removeMesh method to add or remove
+     * glowy meshes to your scene.
+     * 
+     * !!! THIS REQUIRES AN ACTIVE STENCIL BUFFER ON THE CANVAS !!!
+     */
+    export class HighlightLayer {
+        /**
+         * The neutral color used during the preparation of the glow effect.
+         * This is black by default as the blend operation is a blend operation. 
+         */
+        public static neutralColor: Color4 = new Color4(0, 0, 0, 0);
+
+        /**
+         * Stencil value used for glowing meshes.
+         */
+        public static glowingMeshStencilReference = 0x02;
+
+        /**
+         * Stencil value used for the other meshes in the scene.
+         */
+        public static normalMeshStencilReference = 0x01;
+
+        private _scene: Scene;
+        private _engine: Engine;
+        private _options: IHighlightLayerOptions;
+        private _vertexBuffers: { [key: string]: Nullable<VertexBuffer> } = {};
+        private _indexBuffer: Nullable<WebGLBuffer>;
+        private _downSamplePostprocess: PassPostProcess;
+        private _horizontalBlurPostprocess: GlowBlurPostProcess;
+        private _verticalBlurPostprocess: GlowBlurPostProcess;
+        private _cachedDefines: string;
+        private _glowMapGenerationEffect: Effect;
+        private _glowMapMergeEffect: Effect;
+        private _blurTexture: RenderTargetTexture;
+        private _mainTexture: RenderTargetTexture;
+        private _mainTextureDesiredSize: ISize = { width: 0, height: 0 };
+        private _meshes: Nullable<{ [id: string]: Nullable<IHighlightLayerMesh> }> = {};
+        private _maxSize: number = 0;
+        private _shouldRender = false;
+        private _instanceGlowingMeshStencilReference = HighlightLayer.glowingMeshStencilReference++;
+        private _excludedMeshes: Nullable<{ [id: string]: Nullable<IHighlightLayerExcludedMesh> }> = {};
+
+        /**
+         * Specifies whether or not the inner glow is ACTIVE in the layer.
+         */
+        public innerGlow: boolean = true;
+
+        /**
+         * Specifies whether or not the outer glow is ACTIVE in the layer.
+         */
+        public outerGlow: boolean = true;
+
+        /**
+         * Specifies wether the highlight layer is enabled or not.
+         */
+        public isEnabled: boolean = true;
+
+        /**
+         * Specifies the horizontal size of the blur.
+         */
+        public set blurHorizontalSize(value: number) {
+            this._horizontalBlurPostprocess.kernel = value;
+        }
+
+        /**
+         * Specifies the vertical size of the blur.
+         */
+        public set blurVerticalSize(value: number) {
+            this._verticalBlurPostprocess.kernel = value;
+        }
+
+        /**
+         * Gets the horizontal size of the blur.
+         */
+        public get blurHorizontalSize(): number {
+            return this._horizontalBlurPostprocess.kernel
+        }
+
+        /**
+         * Gets the vertical size of the blur.
+         */
+        public get blurVerticalSize(): number {
+            return this._verticalBlurPostprocess.kernel;
+        }
+
+        /**
+         * Gets the camera attached to the layer.
+         */
+        public get camera(): Nullable<Camera> {
+            return this._options.camera;
+        }
+
+        /**
+         * An event triggered when the highlight layer has been disposed.
+         * @type {BABYLON.Observable}
+         */
+        public onDisposeObservable = new Observable<HighlightLayer>();
+
+        /**
+         * An event triggered when the highlight layer is about rendering the main texture with the glowy parts.
+         * @type {BABYLON.Observable}
+         */
+        public onBeforeRenderMainTextureObservable = new Observable<HighlightLayer>();
+
+        /**
+         * An event triggered when the highlight layer is being blurred.
+         * @type {BABYLON.Observable}
+         */
+        public onBeforeBlurObservable = new Observable<HighlightLayer>();
+
+        /**
+         * An event triggered when the highlight layer has been blurred.
+         * @type {BABYLON.Observable}
+         */
+        public onAfterBlurObservable = new Observable<HighlightLayer>();
+
+        /**
+         * An event triggered when the glowing blurred texture is being merged in the scene.
+         * @type {BABYLON.Observable}
+         */
+        public onBeforeComposeObservable = new Observable<HighlightLayer>();
+
+        /**
+         * An event triggered when the glowing blurred texture has been merged in the scene.
+         * @type {BABYLON.Observable}
+         */
+        public onAfterComposeObservable = new Observable<HighlightLayer>();
+
+        /**
+         * An event triggered when the highlight layer changes its size.
+         * @type {BABYLON.Observable}
+         */
+        public onSizeChangedObservable = new Observable<HighlightLayer>();
+
+        /**
+         * Instantiates a new highlight Layer and references it to the scene..
+         * @param name The name of the layer
+         * @param scene The scene to use the layer in
+         * @param options Sets of none mandatory options to use with the layer (see IHighlightLayerOptions for more information)
+         */
+        constructor(public name: string, scene: Scene, options?: IHighlightLayerOptions) {
+            this._scene = scene || Engine.LastCreatedScene;
+            var engine = scene.getEngine();
+            this._engine = engine;
+            this._maxSize = this._engine.getCaps().maxTextureSize;
+            this._scene.highlightLayers.push(this);
+
+            // Warn on stencil.
+            if (!this._engine.isStencilEnable) {
+                Tools.Warn("Rendering the Highlight Layer requires the stencil to be active on the canvas. var engine = new BABYLON.Engine(canvas, antialias, { stencil: true }");
+            }
+
+            // Adapt options
+            this._options = options || {
+                mainTextureRatio: 0.5,
+                blurTextureSizeRatio: 0.5,
+                blurHorizontalSize: 1.0,
+                blurVerticalSize: 1.0,
+                alphaBlendingMode: Engine.ALPHA_COMBINE,
+                camera: null
+            };
+            this._options.mainTextureRatio = this._options.mainTextureRatio || 0.5;
+            this._options.blurTextureSizeRatio = this._options.blurTextureSizeRatio || 1.0;
+            this._options.blurHorizontalSize = this._options.blurHorizontalSize || 1;
+            this._options.blurVerticalSize = this._options.blurVerticalSize || 1;
+            this._options.alphaBlendingMode = this._options.alphaBlendingMode || Engine.ALPHA_COMBINE;
+
+            // VBO
+            var vertices = [];
+            vertices.push(1, 1);
+            vertices.push(-1, 1);
+            vertices.push(-1, -1);
+            vertices.push(1, -1);
+
+            var vertexBuffer = new VertexBuffer(engine, vertices, VertexBuffer.PositionKind, false, false, 2);
+            this._vertexBuffers[VertexBuffer.PositionKind] = vertexBuffer;
+
+            this._createIndexBuffer();
+
+            // Effect
+            this._glowMapMergeEffect = engine.createEffect("glowMapMerge",
+                [VertexBuffer.PositionKind],
+                ["offset"],
+                ["textureSampler"],
+                this._options.stroke ? "#define STROKE \n" : undefined);
+
+            // Render target
+            this.setMainTextureSize();
+
+            // Create Textures and post processes
+            this.createTextureAndPostProcesses();
+        }
+
+        private _createIndexBuffer(): void {
+            var engine = this._scene.getEngine();
+
+            // Indices
+            var indices = [];
+            indices.push(0);
+            indices.push(1);
+            indices.push(2);
+
+            indices.push(0);
+            indices.push(2);
+            indices.push(3);
+
+            this._indexBuffer = engine.createIndexBuffer(indices);
+        }
+
+        public _rebuild(): void {
+            let vb = this._vertexBuffers[VertexBuffer.PositionKind];
+
+            if (vb) {
+                vb._rebuild();
+            }
+
+            this._createIndexBuffer();
+        }
+
+        /**
+         * Creates the render target textures and post processes used in the highlight layer.
+         */
+        private createTextureAndPostProcesses(): void {
+            var blurTextureWidth = this._mainTextureDesiredSize.width * this._options.blurTextureSizeRatio;
+            var blurTextureHeight = this._mainTextureDesiredSize.height * this._options.blurTextureSizeRatio;
+            blurTextureWidth = this._engine.needPOTTextures ? Tools.GetExponentOfTwo(blurTextureWidth, this._maxSize) : blurTextureWidth;
+            blurTextureHeight = this._engine.needPOTTextures ? Tools.GetExponentOfTwo(blurTextureHeight, this._maxSize) : blurTextureHeight;
+
+            this._mainTexture = new RenderTargetTexture("HighlightLayerMainRTT",
+                {
+                    width: this._mainTextureDesiredSize.width,
+                    height: this._mainTextureDesiredSize.height
+                },
+                this._scene,
+                false,
+                true,
+                Engine.TEXTURETYPE_UNSIGNED_INT);
+            this._mainTexture.activeCamera = this._options.camera;
+            this._mainTexture.wrapU = Texture.CLAMP_ADDRESSMODE;
+            this._mainTexture.wrapV = Texture.CLAMP_ADDRESSMODE;
+            this._mainTexture.anisotropicFilteringLevel = 1;
+            this._mainTexture.updateSamplingMode(Texture.BILINEAR_SAMPLINGMODE);
+            this._mainTexture.renderParticles = false;
+            this._mainTexture.renderList = null;
+            this._mainTexture.ignoreCameraViewport = true;
+
+            this._blurTexture = new RenderTargetTexture("HighlightLayerBlurRTT",
+                {
+                    width: blurTextureWidth,
+                    height: blurTextureHeight
+                },
+                this._scene,
+                false,
+                true,
+                Engine.TEXTURETYPE_UNSIGNED_INT);
+            this._blurTexture.wrapU = Texture.CLAMP_ADDRESSMODE;
+            this._blurTexture.wrapV = Texture.CLAMP_ADDRESSMODE;
+            this._blurTexture.anisotropicFilteringLevel = 16;
+            this._blurTexture.updateSamplingMode(Texture.TRILINEAR_SAMPLINGMODE);
+            this._blurTexture.renderParticles = false;
+            this._blurTexture.ignoreCameraViewport = true;
+
+            this._downSamplePostprocess = new PassPostProcess("HighlightLayerPPP", this._options.blurTextureSizeRatio,
+                null, Texture.BILINEAR_SAMPLINGMODE, this._scene.getEngine());
+            this._downSamplePostprocess.onApplyObservable.add(effect => {
+                effect.setTexture("textureSampler", this._mainTexture);
+            });
+
+            if (this._options.alphaBlendingMode === Engine.ALPHA_COMBINE) {
+                this._horizontalBlurPostprocess = new GlowBlurPostProcess("HighlightLayerHBP", new Vector2(1.0, 0), this._options.blurHorizontalSize, 1,
+                    null, Texture.BILINEAR_SAMPLINGMODE, this._scene.getEngine());
+                this._horizontalBlurPostprocess.onApplyObservable.add(effect => {
+                    effect.setFloat2("screenSize", blurTextureWidth, blurTextureHeight);
+                });
+
+                this._verticalBlurPostprocess = new GlowBlurPostProcess("HighlightLayerVBP", new Vector2(0, 1.0), this._options.blurVerticalSize, 1,
+                    null, Texture.BILINEAR_SAMPLINGMODE, this._scene.getEngine());
+                this._verticalBlurPostprocess.onApplyObservable.add(effect => {
+                    effect.setFloat2("screenSize", blurTextureWidth, blurTextureHeight);
+                });
+            }
+            else {
+                this._horizontalBlurPostprocess = new BlurPostProcess("HighlightLayerHBP", new Vector2(1.0, 0), this._options.blurHorizontalSize, 1,
+                    null, Texture.BILINEAR_SAMPLINGMODE, this._scene.getEngine());
+                this._horizontalBlurPostprocess.onApplyObservable.add(effect => {
+                    effect.setFloat2("screenSize", blurTextureWidth, blurTextureHeight);
+                });
+
+                this._verticalBlurPostprocess = new BlurPostProcess("HighlightLayerVBP", new Vector2(0, 1.0), this._options.blurVerticalSize, 1,
+                    null, Texture.BILINEAR_SAMPLINGMODE, this._scene.getEngine());
+                this._verticalBlurPostprocess.onApplyObservable.add(effect => {
+                    effect.setFloat2("screenSize", blurTextureWidth, blurTextureHeight);
+                });
+            }
+
+            this._mainTexture.onAfterUnbindObservable.add(() => {
+                this.onBeforeBlurObservable.notifyObservers(this);
+
+                let internalTexture = this._blurTexture.getInternalTexture();
+
+                if (internalTexture) {
+                    this._scene.postProcessManager.directRender(
+                        [this._downSamplePostprocess, this._horizontalBlurPostprocess, this._verticalBlurPostprocess],
+                        internalTexture, true);
+                }
+
+                this.onAfterBlurObservable.notifyObservers(this);
+            });
+
+            // Custom render function
+            var renderSubMesh = (subMesh: SubMesh): void => {
+                if (!this._meshes) {
+                    return;
+                }
+
+                var material = subMesh.getMaterial();
+                var mesh = subMesh.getRenderingMesh();
+                var scene = this._scene;
+                var engine = scene.getEngine();
+
+                if (!material) {
+                    return;
+                }
+
+                // Do not block in blend mode.
+                if (material.needAlphaBlendingForMesh(mesh)) {
+                    return;
+                }
+
+                // Culling
+                engine.setState(material.backFaceCulling);
+
+                // Managing instances
+                var batch = mesh._getInstancesRenderList(subMesh._id);
+                if (batch.mustReturn) {
+                    return;
+                }
+
+                // Excluded Mesh
+                if (this._excludedMeshes && this._excludedMeshes[mesh.uniqueId]) {
+                    return;
+                };
+
+                var hardwareInstancedRendering = (engine.getCaps().instancedArrays) && (batch.visibleInstances[subMesh._id] !== null) && (batch.visibleInstances[subMesh._id] !== undefined);
+
+                var highlightLayerMesh = this._meshes[mesh.uniqueId];
+                var emissiveTexture: Nullable<Texture> = null;
+                if (highlightLayerMesh && highlightLayerMesh.glowEmissiveOnly && material) {
+                    emissiveTexture = (<any>material).emissiveTexture;
+                }
+
+                if (this._isReady(subMesh, hardwareInstancedRendering, emissiveTexture)) {
+                    engine.enableEffect(this._glowMapGenerationEffect);
+                    mesh._bind(subMesh, this._glowMapGenerationEffect, Material.TriangleFillMode);
+
+                    this._glowMapGenerationEffect.setMatrix("viewProjection", scene.getTransformMatrix());
+                    if (highlightLayerMesh) {
+                        this._glowMapGenerationEffect.setFloat4("color",
+                            highlightLayerMesh.color.r,
+                            highlightLayerMesh.color.g,
+                            highlightLayerMesh.color.b,
+                            1.0);
+                    }
+                    else {
+                        this._glowMapGenerationEffect.setFloat4("color",
+                            HighlightLayer.neutralColor.r,
+                            HighlightLayer.neutralColor.g,
+                            HighlightLayer.neutralColor.b,
+                            HighlightLayer.neutralColor.a);
+                    }
+
+                    // Alpha test
+                    if (material && material.needAlphaTesting()) {
+                        var alphaTexture = material.getAlphaTestTexture();
+                        if (alphaTexture) {
+                            this._glowMapGenerationEffect.setTexture("diffuseSampler", alphaTexture);
+                            let textureMatrix = alphaTexture.getTextureMatrix();
+
+                            if (textureMatrix) {
+                                this._glowMapGenerationEffect.setMatrix("diffuseMatrix", textureMatrix);
+                            }
+                        }
+                    }
+
+                    // Glow emissive only
+                    if (emissiveTexture) {
+                        this._glowMapGenerationEffect.setTexture("emissiveSampler", emissiveTexture);
+                        this._glowMapGenerationEffect.setMatrix("emissiveMatrix", emissiveTexture.getTextureMatrix());
+                    }
+
+                    // Bones
+                    if (mesh.useBones && mesh.computeBonesUsingShaders && mesh.skeleton) {
+                        this._glowMapGenerationEffect.setMatrices("mBones", mesh.skeleton.getTransformMatrices(mesh));
+                    }
+
+                    // Draw
+                    mesh._processRendering(subMesh, this._glowMapGenerationEffect, Material.TriangleFillMode, batch, hardwareInstancedRendering,
+                        (isInstance, world) => this._glowMapGenerationEffect.setMatrix("world", world));
+                } else {
+                    // Need to reset refresh rate of the shadowMap
+                    this._mainTexture.resetRefreshCounter();
+                }
+            };
+
+            this._mainTexture.customRenderFunction = (opaqueSubMeshes: SmartArray<SubMesh>, alphaTestSubMeshes: SmartArray<SubMesh>, transparentSubMeshes: SmartArray<SubMesh>, depthOnlySubMeshes: SmartArray<SubMesh>): void => {
+                this.onBeforeRenderMainTextureObservable.notifyObservers(this);
+
+                var index: number;
+
+                let engine = this._scene.getEngine();
+
+                if (depthOnlySubMeshes.length) {
+                    engine.setColorWrite(false);
+                    for (index = 0; index < depthOnlySubMeshes.length; index++) {
+                        renderSubMesh(depthOnlySubMeshes.data[index]);
+                    }
+                    engine.setColorWrite(true);
+                }
+
+                for (index = 0; index < opaqueSubMeshes.length; index++) {
+                    renderSubMesh(opaqueSubMeshes.data[index]);
+                }
+
+                for (index = 0; index < alphaTestSubMeshes.length; index++) {
+                    renderSubMesh(alphaTestSubMeshes.data[index]);
+                }
+
+                for (index = 0; index < transparentSubMeshes.length; index++) {
+                    renderSubMesh(transparentSubMeshes.data[index]);
+                }
+            };
+
+            this._mainTexture.onClearObservable.add((engine: Engine) => {
+                engine.clear(HighlightLayer.neutralColor, true, true, true);
+            });
+        }
+
+        /**
+         * Checks for the readiness of the element composing the layer.
+         * @param subMesh the mesh to check for
+         * @param useInstances specify wether or not to use instances to render the mesh
+         * @param emissiveTexture the associated emissive texture used to generate the glow
+         * @return true if ready otherwise, false
+         */
+        public isReady(subMesh: SubMesh, useInstances: boolean): boolean {
+            let material = subMesh.getMaterial();
+            let mesh = subMesh.getRenderingMesh();
+
+            if (!material || !mesh || !this._meshes) {
+                return false;
+            }
+
+            let emissiveTexture: Nullable<Texture> = null;
+            let highlightLayerMesh = this._meshes[mesh.uniqueId];
+
+            if (highlightLayerMesh && highlightLayerMesh.glowEmissiveOnly && material) {
+                emissiveTexture = (<any>material).emissiveTexture;
+            }
+            return this._isReady(subMesh, useInstances, emissiveTexture);
+        }
+
+        /**
+         * Checks for the readiness of the element composing the layer.
+         * @param subMesh the mesh to check for
+         * @param useInstances specify wether or not to use instances to render the mesh
+         * @param emissiveTexture the associated emissive texture used to generate the glow
+         * @return true if ready otherwise, false
+         */
+        private _isReady(subMesh: SubMesh, useInstances: boolean, emissiveTexture: Nullable<Texture>): boolean {
+            let material = subMesh.getMaterial();
+
+            if (!material) {
+                return false;
+            }
+
+            if (!material.isReady(subMesh.getMesh(), useInstances)) {
+                return false;
+            }
+
+            var defines = [];
+
+            var attribs = [VertexBuffer.PositionKind];
+
+            var mesh = subMesh.getMesh();
+            var uv1 = false;
+            var uv2 = false;
+
+            // Alpha test
+            if (material && material.needAlphaTesting()) {
+                var alphaTexture = material.getAlphaTestTexture();
+                if (alphaTexture) {
+                    defines.push("#define ALPHATEST");
+                    if (mesh.isVerticesDataPresent(VertexBuffer.UV2Kind) &&
+                        alphaTexture.coordinatesIndex === 1) {
+                        defines.push("#define DIFFUSEUV2");
+                        uv2 = true;
+                    }
+                    else if (mesh.isVerticesDataPresent(VertexBuffer.UVKind)) {
+                        defines.push("#define DIFFUSEUV1");
+                        uv1 = true;
+                    }
+                }
+            }
+
+            // Emissive
+            if (emissiveTexture) {
+                defines.push("#define EMISSIVE");
+                if (mesh.isVerticesDataPresent(VertexBuffer.UV2Kind) &&
+                    emissiveTexture.coordinatesIndex === 1) {
+                    defines.push("#define EMISSIVEUV2");
+                    uv2 = true;
+                }
+                else if (mesh.isVerticesDataPresent(VertexBuffer.UVKind)) {
+                    defines.push("#define EMISSIVEUV1");
+                    uv1 = true;
+                }
+            }
+
+            if (uv1) {
+                attribs.push(VertexBuffer.UVKind);
+                defines.push("#define UV1");
+            }
+            if (uv2) {
+                attribs.push(VertexBuffer.UV2Kind);
+                defines.push("#define UV2");
+            }
+
+            // Bones
+            if (mesh.useBones && mesh.computeBonesUsingShaders) {
+                attribs.push(VertexBuffer.MatricesIndicesKind);
+                attribs.push(VertexBuffer.MatricesWeightsKind);
+                if (mesh.numBoneInfluencers > 4) {
+                    attribs.push(VertexBuffer.MatricesIndicesExtraKind);
+                    attribs.push(VertexBuffer.MatricesWeightsExtraKind);
+                }
+                defines.push("#define NUM_BONE_INFLUENCERS " + mesh.numBoneInfluencers);
+                defines.push("#define BonesPerMesh " + (mesh.skeleton ? (mesh.skeleton.bones.length + 1) : 0));
+            } else {
+                defines.push("#define NUM_BONE_INFLUENCERS 0");
+            }
+
+            // Instances
+            if (useInstances) {
+                defines.push("#define INSTANCES");
+                attribs.push("world0");
+                attribs.push("world1");
+                attribs.push("world2");
+                attribs.push("world3");
+            }
+
+            // Get correct effect      
+            var join = defines.join("\n");
+            if (this._cachedDefines !== join) {
+                this._cachedDefines = join;
+                this._glowMapGenerationEffect = this._scene.getEngine().createEffect("glowMapGeneration",
+                    attribs,
+                    ["world", "mBones", "viewProjection", "diffuseMatrix", "color", "emissiveMatrix"],
+                    ["diffuseSampler", "emissiveSampler"], join);
+            }
+
+            return this._glowMapGenerationEffect.isReady();
+        }
+
+        /**
+         * Renders the glowing part of the scene by blending the blurred glowing meshes on top of the rendered scene.
+         */
+        public render(): void {
+            var currentEffect = this._glowMapMergeEffect;
+
+            // Check
+            if (!currentEffect.isReady() || !this._blurTexture.isReady())
+                return;
+
+            var engine = this._scene.getEngine();
+
+            this.onBeforeComposeObservable.notifyObservers(this);
+
+            // Render
+            engine.enableEffect(currentEffect);
+            engine.setState(false);
+
+            // Cache
+            var previousStencilBuffer = engine.getStencilBuffer();
+            var previousStencilFunction = engine.getStencilFunction();
+            var previousStencilMask = engine.getStencilMask();
+            var previousStencilOperationPass = engine.getStencilOperationPass();
+            var previousStencilOperationFail = engine.getStencilOperationFail();
+            var previousStencilOperationDepthFail = engine.getStencilOperationDepthFail();
+            var previousAlphaMode = engine.getAlphaMode();
+
+            // Texture
+            currentEffect.setTexture("textureSampler", this._blurTexture);
+
+            // VBOs
+            engine.bindBuffers(this._vertexBuffers, this._indexBuffer, currentEffect);
+
+            // Stencil operations
+            engine.setStencilOperationPass(Engine.REPLACE);
+            engine.setStencilOperationFail(Engine.KEEP);
+            engine.setStencilOperationDepthFail(Engine.KEEP);
+
+            // Draw order
+            engine.setAlphaMode(this._options.alphaBlendingMode);
+            engine.setStencilMask(0x00);
+            engine.setStencilBuffer(true);
+            engine.setStencilFunctionReference(this._instanceGlowingMeshStencilReference);
+
+            if (this.outerGlow) {
+                currentEffect.setFloat("offset", 0);
+                engine.setStencilFunction(Engine.NOTEQUAL);
+                engine.drawElementsType(Material.TriangleFillMode, 0, 6);
+            }
+            if (this.innerGlow) {
+                currentEffect.setFloat("offset", 1);
+                engine.setStencilFunction(Engine.EQUAL);
+                engine.drawElementsType(Material.TriangleFillMode, 0, 6);
+            }
+
+            // Restore Cache
+            engine.setStencilFunction(previousStencilFunction);
+            engine.setStencilMask(previousStencilMask);
+            engine.setAlphaMode(previousAlphaMode);
+            engine.setStencilBuffer(previousStencilBuffer);
+            engine.setStencilOperationPass(previousStencilOperationPass);
+            engine.setStencilOperationFail(previousStencilOperationFail);
+            engine.setStencilOperationDepthFail(previousStencilOperationDepthFail);
+
+            (<any>engine)._stencilState.reset();
+
+            this.onAfterComposeObservable.notifyObservers(this);
+
+            // Handle size changes.
+            var size = this._mainTexture.getSize();
+            this.setMainTextureSize();
+            if (size.width !== this._mainTextureDesiredSize.width || size.height !== this._mainTextureDesiredSize.height) {
+                // Recreate RTT and post processes on size change.
+                this.onSizeChangedObservable.notifyObservers(this);
+                this.disposeTextureAndPostProcesses();
+                this.createTextureAndPostProcesses();
+            }
+        }
+
+        /**
+         * Add a mesh in the exclusion list to prevent it to impact or being impacted by the highlight layer.
+         * @param mesh The mesh to exclude from the highlight layer
+         */
+        public addExcludedMesh(mesh: Mesh) {
+            if (!this._excludedMeshes) {
+                return;
+            }
+
+            var meshExcluded = this._excludedMeshes[mesh.uniqueId];
+            if (!meshExcluded) {
+                this._excludedMeshes[mesh.uniqueId] = {
+                    mesh: mesh,
+                    beforeRender: mesh.onBeforeRenderObservable.add((mesh: Mesh) => {
+                        mesh.getEngine().setStencilBuffer(false);
+                    }),
+                    afterRender: mesh.onAfterRenderObservable.add((mesh: Mesh) => {
+                        mesh.getEngine().setStencilBuffer(true);
+                    }),
+                }
+            }
+        }
+
+        /**
+          * Remove a mesh from the exclusion list to let it impact or being impacted by the highlight layer.
+          * @param mesh The mesh to highlight
+          */
+        public removeExcludedMesh(mesh: Mesh) {
+            if (!this._excludedMeshes) {
+                return;
+            }
+
+            var meshExcluded = this._excludedMeshes[mesh.uniqueId];
+            if (meshExcluded) {
+                if (meshExcluded.beforeRender) {
+                    mesh.onBeforeRenderObservable.remove(meshExcluded.beforeRender);
+                }
+
+                if (meshExcluded.afterRender) {
+                    mesh.onAfterRenderObservable.remove(meshExcluded.afterRender);
+                }
+            }
+
+            this._excludedMeshes[mesh.uniqueId] = null;
+        }
+
+        /**
+         * Determine if a given mesh will be highlighted by the current HighlightLayer
+         * @param mesh mesh to test
+         * @returns true if the mesh will be highlighted by the current HighlightLayer
+         */
+        public hasMesh(mesh: AbstractMesh): boolean {
+            if (!this._meshes) {
+                return false;
+            }
+
+            return this._meshes[mesh.uniqueId] !== undefined && this._meshes[mesh.uniqueId] !== null;
+        }
+
+        /**
+         * Add a mesh in the highlight layer in order to make it glow with the chosen color.
+         * @param mesh The mesh to highlight
+         * @param color The color of the highlight
+         * @param glowEmissiveOnly Extract the glow from the emissive texture
+         */
+        public addMesh(mesh: Mesh, color: Color3, glowEmissiveOnly = false) {
+            if (!this._meshes) {
+                return;
+            }
+
+            var meshHighlight = this._meshes[mesh.uniqueId];
+            if (meshHighlight) {
+                meshHighlight.color = color;
+            }
+            else {
+                this._meshes[mesh.uniqueId] = {
+                    mesh: mesh,
+                    color: color,
+                    // Lambda required for capture due to Observable this context
+                    observerHighlight: mesh.onBeforeRenderObservable.add((mesh: Mesh) => {
+                        if (this._excludedMeshes && this._excludedMeshes[mesh.uniqueId]) {
+                            this.defaultStencilReference(mesh);
+                        }
+                        else {
+                            mesh.getScene().getEngine().setStencilFunctionReference(this._instanceGlowingMeshStencilReference);
+                        }
+                    }),
+                    observerDefault: mesh.onAfterRenderObservable.add(this.defaultStencilReference),
+                    glowEmissiveOnly: glowEmissiveOnly
+                };
+            }
+
+            this._shouldRender = true;
+        }
+
+        /**
+         * Remove a mesh from the highlight layer in order to make it stop glowing.
+         * @param mesh The mesh to highlight
+         */
+        public removeMesh(mesh: Mesh) {
+            if (!this._meshes) {
+                return;
+            }
+
+            var meshHighlight = this._meshes[mesh.uniqueId];
+            if (meshHighlight) {
+
+                if (meshHighlight.observerHighlight) {
+                    mesh.onBeforeRenderObservable.remove(meshHighlight.observerHighlight);
+                }
+
+                if (meshHighlight.observerDefault) {
+                    mesh.onAfterRenderObservable.remove(meshHighlight.observerDefault);
+                }
+                delete this._meshes[mesh.uniqueId];
+            }
+
+            this._shouldRender = false;
+            for (var meshHighlightToCheck in this._meshes) {
+                if (this._meshes[meshHighlightToCheck]) {
+                    this._shouldRender = true;
+                    break;
+                }
+            }
+        }
+
+        /**
+         * Returns true if the layer contains information to display, otherwise false.
+         */
+        public shouldRender(): boolean {
+            return this.isEnabled && this._shouldRender;
+        }
+
+        /**
+         * Sets the main texture desired size which is the closest power of two
+         * of the engine canvas size.
+         */
+        private setMainTextureSize(): void {
+            if (this._options.mainTextureFixedSize) {
+                this._mainTextureDesiredSize.width = this._options.mainTextureFixedSize;
+                this._mainTextureDesiredSize.height = this._options.mainTextureFixedSize;
+            }
+            else {
+                this._mainTextureDesiredSize.width = this._engine.getRenderWidth() * this._options.mainTextureRatio;
+                this._mainTextureDesiredSize.height = this._engine.getRenderHeight() * this._options.mainTextureRatio;
+
+                this._mainTextureDesiredSize.width = this._engine.needPOTTextures ? Tools.GetExponentOfTwo(this._mainTextureDesiredSize.width, this._maxSize) : this._mainTextureDesiredSize.width;
+                this._mainTextureDesiredSize.height = this._engine.needPOTTextures ? Tools.GetExponentOfTwo(this._mainTextureDesiredSize.height, this._maxSize) : this._mainTextureDesiredSize.height;
+            }
+        }
+
+        /**
+         * Force the stencil to the normal expected value for none glowing parts
+         */
+        private defaultStencilReference(mesh: Mesh) {
+            mesh.getScene().getEngine().setStencilFunctionReference(HighlightLayer.normalMeshStencilReference);
+        }
+
+        /**
+         * Dispose only the render target textures and post process.
+         */
+        private disposeTextureAndPostProcesses(): void {
+            this._blurTexture.dispose();
+            this._mainTexture.dispose();
+
+            this._downSamplePostprocess.dispose();
+            this._horizontalBlurPostprocess.dispose();
+            this._verticalBlurPostprocess.dispose();
+        }
+
+        /**
+         * Dispose the highlight layer and free resources.
+         */
+        public dispose(): void {
+            var vertexBuffer = this._vertexBuffers[VertexBuffer.PositionKind];
+            if (vertexBuffer) {
+                vertexBuffer.dispose();
+                this._vertexBuffers[VertexBuffer.PositionKind] = null;
+            }
+
+            if (this._indexBuffer) {
+                this._scene.getEngine()._releaseBuffer(this._indexBuffer);
+                this._indexBuffer = null;
+            }
+
+            // Clean textures and post processes
+            this.disposeTextureAndPostProcesses();
+
+            if (this._meshes) {
+                // Clean mesh references 
+                for (let id in this._meshes) {
+                    let meshHighlight = this._meshes[id];
+                    if (meshHighlight && meshHighlight.mesh) {
+
+                        if (meshHighlight.observerHighlight) {
+                            meshHighlight.mesh.onBeforeRenderObservable.remove(meshHighlight.observerHighlight);
+                        }
+
+                        if (meshHighlight.observerDefault) {
+                            meshHighlight.mesh.onAfterRenderObservable.remove(meshHighlight.observerDefault);
+                        }
+                    }
+                }
+                this._meshes = null;
+            }
+
+            if (this._excludedMeshes) {
+                for (let id in this._excludedMeshes) {
+                    let meshHighlight = this._excludedMeshes[id];
+                    if (meshHighlight) {
+
+                        if (meshHighlight.beforeRender) {
+                            meshHighlight.mesh.onBeforeRenderObservable.remove(meshHighlight.beforeRender);
+                        }
+
+                        if (meshHighlight.afterRender) {
+                            meshHighlight.mesh.onAfterRenderObservable.remove(meshHighlight.afterRender);
+                        }
+                    }
+                }
+                this._excludedMeshes = null;
+            }
+
+            // Remove from scene
+            var index = this._scene.highlightLayers.indexOf(this, 0);
+            if (index > -1) {
+                this._scene.highlightLayers.splice(index, 1);
+            }
+
+            // Callback
+            this.onDisposeObservable.notifyObservers(this);
+
+            this.onDisposeObservable.clear();
+            this.onBeforeRenderMainTextureObservable.clear();
+            this.onBeforeBlurObservable.clear();
+            this.onBeforeComposeObservable.clear();
+            this.onAfterComposeObservable.clear();
+            this.onSizeChangedObservable.clear();
+        }
+    }
+} 