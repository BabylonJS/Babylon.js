import { Effect } from "../Materials/effect";
import { VertexBuffer } from "../Meshes/buffer";
import { Scene } from "../scene";

export class RadiosityEffectsManager {
    public useHemicube: boolean;
    public useDepthCompare: boolean;
    public uV2Effect: Effect;
    public radiosityEffect: Effect;
    public shootEffect: Effect;
    public nextShooterEffect: Effect;
    public dilateEffect: Effect;

    private _vertexBuffer: VertexBuffer;
    private _indexBuffer: WebGLBuffer;

    private _scene: Scene;

    constructor(scene: Scene, useHemicube: boolean, useDepthCompare: boolean) {
        this._scene = scene;
        this.useHemicube = useHemicube;
        this.useDepthCompare = useDepthCompare;

        this._prepareBuffers();
        this.createEffects();
    }

    public get screenQuadVB(): VertexBuffer {
        return this._vertexBuffer;
    }

    public get screenQuadIB(): WebGLBuffer {
        return this._indexBuffer;
    }

    public createEffects(): Promise<void> {

        return new Promise((resolve, reject) => {
            let interval = setInterval(() => {
                let readyStates = [
                    this.isNextShooterEffectReady(),
                    this.isRadiosityDataEffectReady(),
                    this.isShootEffectReady(),
                    this.isUV2EffectReady(),
                    this.isDilateEffectReady()
                ];

                for (let i = 0; i < readyStates.length; i++) {
                    if (!readyStates[i]) {
                        return;
                    }
                }

                clearInterval(interval);
                resolve();
            }, 200);
        });
    }

    public isReady(): boolean {
        return 	this.isNextShooterEffectReady() &&
                this.isRadiosityDataEffectReady() &&
                this.isShootEffectReady() &&
                this.isUV2EffectReady() &&
                this.isDilateEffectReady();
    }

    private _prepareBuffers(): void {
        if (this._vertexBuffer) {
            return;
        }

        // VBO
        var vertices = [];
        vertices.push(1, 1);
        vertices.push(-1, 1);
        vertices.push(-1, -1);
        vertices.push(1, -1);

        this._vertexBuffer = new VertexBuffer(this._scene.getEngine(), vertices, VertexBuffer.PositionKind, false, false, 2);

        this._buildIndexBuffer();
    }

    private _buildIndexBuffer(): void {
        // Indices
        var indices = [];
        indices.push(0);
        indices.push(1);
        indices.push(2);

        indices.push(0);
        indices.push(2);
        indices.push(3);

        this._indexBuffer = this._scene.getEngine().createIndexBuffer(indices);
    }

    /**
	 * Creates the patch rendering effect and checks if the effect is ready.
	 * @param subMesh The submesh to be used to render the depth map of
	 * @param useInstances If multiple world instances should be used
	 * @returns if the depth renderer is ready to render the depth map
	 */
<<<<<<< HEAD
	public isUV2EffectReady(): boolean {
		let attribs = [VertexBuffer.PositionKind, VertexBuffer.UV2Kind];
		let uniforms = ["world", "mBones", "nearFar"];
		let defines = [];
		uniforms.push("view");
		if (this.useHemicube) {
			uniforms.push("projection");
			defines.push("#define HEMICUBE");
		}

		if (this.useDepthCompare) {
			defines.push("#define DEPTH_COMPARE");
		}

		// Get correct effect
		var join = defines.join("\n");

		this.uV2Effect = this._scene.getEngine().createEffect("uv2mat",
			attribs,
			uniforms,
			["diffuseSampler", "itemBuffer"], join);

		return this.uV2Effect.isReady();
	}

	public isShootEffectReady(): boolean {
		var attribs = [VertexBuffer.PositionKind, VertexBuffer.UV2Kind];
		var uniforms = ["view", "shootPos", "shootNormal", "shootEnergy", "shootDArea", "nearFar", "gatheringScale"]; // ["world", "mBones", "view", "nearFar"]
		var samplers = ["itemBuffer", "worldPosBuffer", "worldNormalBuffer", "idBuffer", "residualBuffer", "gatheringBuffer"];
		var defines = [];
		if (this.useDepthCompare) {
			defines.push("#define DEPTH_COMPARE");
		}
		if (this.useHemicube) {
			defines.push("#define HEMICUBE");
		}

		this.shootEffect = this._scene.getEngine().createEffect("radiosity",
			attribs,
			uniforms,
			samplers,
			defines.join("\n"));

		return this.shootEffect.isReady();
	}

	public isRadiosityDataEffectReady(): boolean {
		var attribs = [VertexBuffer.PositionKind, VertexBuffer.NormalKind, VertexBuffer.UV2Kind];

		this.radiosityEffect = this._scene.getEngine().createEffect("buildRadiosity",
			attribs,
			["world", "texSize", "worldTexelRatio", "patchOffset", "color", "lightStrength"],
			[]);


		return this.radiosityEffect.isReady();
	}

	public isNextShooterEffectReady(): boolean {
		this.nextShooterEffect = this._scene.getEngine().createEffect("nextShooter",
			[VertexBuffer.PositionKind],
			["lod", "area", "polygonId"],
			["unshotRadiositySampler"], "");

		return this.nextShooterEffect.isReady();
	}

	public isDilateEffectReady(): boolean {
		this.dilateEffect = this._scene.getEngine().createEffect("dilate",
			[VertexBuffer.PositionKind],
			["offset", "texelSize"],
			["inputTexture"], "");

		return this.dilateEffect.isReady();
	}
=======
    public isUV2EffectReady(): boolean {
        let attribs = [VertexBuffer.PositionKind, VertexBuffer.UV2Kind];
        let uniforms = ["world", "mBones", "nearFar"];
        let defines = [];
        uniforms.push("view");
        if (this.useHemicube) {
            uniforms.push("projection");
            defines.push("#define HEMICUBE");
        }

        if (this.useDepthCompare) {
            defines.push("#define DEPTH_COMPARE");
        }

        // Get correct effect
        var join = defines.join("\n");

        this.uV2Effect = this._scene.getEngine().createEffect("uv2mat",
            attribs,
            uniforms,
            ["diffuseSampler", "itemBuffer"], join);

        return this.uV2Effect.isReady();
    }

    public isShootEffectReady(): boolean {
        var attribs = [VertexBuffer.PositionKind, VertexBuffer.UV2Kind];
        var uniforms = ["view", "shootPos", "shootNormal", "shootEnergy", "shootDArea", "nearFar"]; // ["world", "mBones", "view", "nearFar"]
        var samplers = ["itemBuffer", "worldPosBuffer", "worldNormalBuffer", "idBuffer", "residualBuffer", "gatheringBuffer"];
        var defines = [];
        if (this.useDepthCompare) {
            defines.push("#define DEPTH_COMPARE");
        }
        if (this.useHemicube) {
            defines.push("#define HEMICUBE");
        }

        this.shootEffect = this._scene.getEngine().createEffect("radiosity",
            attribs,
            uniforms,
            samplers,
            defines.join("\n"));

        return this.shootEffect.isReady();
    }

    public isRadiosityDataEffectReady(): boolean {
        var attribs = [VertexBuffer.PositionKind, VertexBuffer.NormalKind, VertexBuffer.UV2Kind];

        this.radiosityEffect = this._scene.getEngine().createEffect("buildRadiosity",
            attribs,
            ["world", "texSize", "worldTexelRatio", "patchOffset", "color", "lightStrength"],
            []);

        return this.radiosityEffect.isReady();
    }

    public isNextShooterEffectReady(): boolean {
        this.nextShooterEffect = this._scene.getEngine().createEffect("nextShooter",
            [VertexBuffer.PositionKind],
            ["lod", "area", "polygonId"],
            ["unshotRadiositySampler"], "");

        return this.nextShooterEffect.isReady();
    }

    public isDilateEffectReady(): boolean {
        this.dilateEffect = this._scene.getEngine().createEffect("dilate",
            [VertexBuffer.PositionKind],
            ["offset", "texelSize"],
            ["inputTexture"], "");

        return this.dilateEffect.isReady();
    }
>>>>>>> 76777183
}<|MERGE_RESOLUTION|>--- conflicted
+++ resolved
@@ -1,257 +1,179 @@
-import { Effect } from "../Materials/effect";
-import { VertexBuffer } from "../Meshes/buffer";
-import { Scene } from "../scene";
-
-export class RadiosityEffectsManager {
-    public useHemicube: boolean;
-    public useDepthCompare: boolean;
-    public uV2Effect: Effect;
-    public radiosityEffect: Effect;
-    public shootEffect: Effect;
-    public nextShooterEffect: Effect;
-    public dilateEffect: Effect;
-
-    private _vertexBuffer: VertexBuffer;
-    private _indexBuffer: WebGLBuffer;
-
-    private _scene: Scene;
-
-    constructor(scene: Scene, useHemicube: boolean, useDepthCompare: boolean) {
-        this._scene = scene;
-        this.useHemicube = useHemicube;
-        this.useDepthCompare = useDepthCompare;
-
-        this._prepareBuffers();
-        this.createEffects();
-    }
-
-    public get screenQuadVB(): VertexBuffer {
-        return this._vertexBuffer;
-    }
-
-    public get screenQuadIB(): WebGLBuffer {
-        return this._indexBuffer;
-    }
-
-    public createEffects(): Promise<void> {
-
-        return new Promise((resolve, reject) => {
-            let interval = setInterval(() => {
-                let readyStates = [
-                    this.isNextShooterEffectReady(),
-                    this.isRadiosityDataEffectReady(),
-                    this.isShootEffectReady(),
-                    this.isUV2EffectReady(),
-                    this.isDilateEffectReady()
-                ];
-
-                for (let i = 0; i < readyStates.length; i++) {
-                    if (!readyStates[i]) {
-                        return;
-                    }
-                }
-
-                clearInterval(interval);
-                resolve();
-            }, 200);
-        });
-    }
-
-    public isReady(): boolean {
-        return 	this.isNextShooterEffectReady() &&
-                this.isRadiosityDataEffectReady() &&
-                this.isShootEffectReady() &&
-                this.isUV2EffectReady() &&
-                this.isDilateEffectReady();
-    }
-
-    private _prepareBuffers(): void {
-        if (this._vertexBuffer) {
-            return;
-        }
-
-        // VBO
-        var vertices = [];
-        vertices.push(1, 1);
-        vertices.push(-1, 1);
-        vertices.push(-1, -1);
-        vertices.push(1, -1);
-
-        this._vertexBuffer = new VertexBuffer(this._scene.getEngine(), vertices, VertexBuffer.PositionKind, false, false, 2);
-
-        this._buildIndexBuffer();
-    }
-
-    private _buildIndexBuffer(): void {
-        // Indices
-        var indices = [];
-        indices.push(0);
-        indices.push(1);
-        indices.push(2);
-
-        indices.push(0);
-        indices.push(2);
-        indices.push(3);
-
-        this._indexBuffer = this._scene.getEngine().createIndexBuffer(indices);
-    }
-
-    /**
-	 * Creates the patch rendering effect and checks if the effect is ready.
-	 * @param subMesh The submesh to be used to render the depth map of
-	 * @param useInstances If multiple world instances should be used
-	 * @returns if the depth renderer is ready to render the depth map
-	 */
-<<<<<<< HEAD
-	public isUV2EffectReady(): boolean {
-		let attribs = [VertexBuffer.PositionKind, VertexBuffer.UV2Kind];
-		let uniforms = ["world", "mBones", "nearFar"];
-		let defines = [];
-		uniforms.push("view");
-		if (this.useHemicube) {
-			uniforms.push("projection");
-			defines.push("#define HEMICUBE");
-		}
-
-		if (this.useDepthCompare) {
-			defines.push("#define DEPTH_COMPARE");
-		}
-
-		// Get correct effect
-		var join = defines.join("\n");
-
-		this.uV2Effect = this._scene.getEngine().createEffect("uv2mat",
-			attribs,
-			uniforms,
-			["diffuseSampler", "itemBuffer"], join);
-
-		return this.uV2Effect.isReady();
-	}
-
-	public isShootEffectReady(): boolean {
-		var attribs = [VertexBuffer.PositionKind, VertexBuffer.UV2Kind];
-		var uniforms = ["view", "shootPos", "shootNormal", "shootEnergy", "shootDArea", "nearFar", "gatheringScale"]; // ["world", "mBones", "view", "nearFar"]
-		var samplers = ["itemBuffer", "worldPosBuffer", "worldNormalBuffer", "idBuffer", "residualBuffer", "gatheringBuffer"];
-		var defines = [];
-		if (this.useDepthCompare) {
-			defines.push("#define DEPTH_COMPARE");
-		}
-		if (this.useHemicube) {
-			defines.push("#define HEMICUBE");
-		}
-
-		this.shootEffect = this._scene.getEngine().createEffect("radiosity",
-			attribs,
-			uniforms,
-			samplers,
-			defines.join("\n"));
-
-		return this.shootEffect.isReady();
-	}
-
-	public isRadiosityDataEffectReady(): boolean {
-		var attribs = [VertexBuffer.PositionKind, VertexBuffer.NormalKind, VertexBuffer.UV2Kind];
-
-		this.radiosityEffect = this._scene.getEngine().createEffect("buildRadiosity",
-			attribs,
-			["world", "texSize", "worldTexelRatio", "patchOffset", "color", "lightStrength"],
-			[]);
-
-
-		return this.radiosityEffect.isReady();
-	}
-
-	public isNextShooterEffectReady(): boolean {
-		this.nextShooterEffect = this._scene.getEngine().createEffect("nextShooter",
-			[VertexBuffer.PositionKind],
-			["lod", "area", "polygonId"],
-			["unshotRadiositySampler"], "");
-
-		return this.nextShooterEffect.isReady();
-	}
-
-	public isDilateEffectReady(): boolean {
-		this.dilateEffect = this._scene.getEngine().createEffect("dilate",
-			[VertexBuffer.PositionKind],
-			["offset", "texelSize"],
-			["inputTexture"], "");
-
-		return this.dilateEffect.isReady();
-	}
-=======
-    public isUV2EffectReady(): boolean {
-        let attribs = [VertexBuffer.PositionKind, VertexBuffer.UV2Kind];
-        let uniforms = ["world", "mBones", "nearFar"];
-        let defines = [];
-        uniforms.push("view");
-        if (this.useHemicube) {
-            uniforms.push("projection");
-            defines.push("#define HEMICUBE");
-        }
-
-        if (this.useDepthCompare) {
-            defines.push("#define DEPTH_COMPARE");
-        }
-
-        // Get correct effect
-        var join = defines.join("\n");
-
-        this.uV2Effect = this._scene.getEngine().createEffect("uv2mat",
-            attribs,
-            uniforms,
-            ["diffuseSampler", "itemBuffer"], join);
-
-        return this.uV2Effect.isReady();
-    }
-
-    public isShootEffectReady(): boolean {
-        var attribs = [VertexBuffer.PositionKind, VertexBuffer.UV2Kind];
-        var uniforms = ["view", "shootPos", "shootNormal", "shootEnergy", "shootDArea", "nearFar"]; // ["world", "mBones", "view", "nearFar"]
-        var samplers = ["itemBuffer", "worldPosBuffer", "worldNormalBuffer", "idBuffer", "residualBuffer", "gatheringBuffer"];
-        var defines = [];
-        if (this.useDepthCompare) {
-            defines.push("#define DEPTH_COMPARE");
-        }
-        if (this.useHemicube) {
-            defines.push("#define HEMICUBE");
-        }
-
-        this.shootEffect = this._scene.getEngine().createEffect("radiosity",
-            attribs,
-            uniforms,
-            samplers,
-            defines.join("\n"));
-
-        return this.shootEffect.isReady();
-    }
-
-    public isRadiosityDataEffectReady(): boolean {
-        var attribs = [VertexBuffer.PositionKind, VertexBuffer.NormalKind, VertexBuffer.UV2Kind];
-
-        this.radiosityEffect = this._scene.getEngine().createEffect("buildRadiosity",
-            attribs,
-            ["world", "texSize", "worldTexelRatio", "patchOffset", "color", "lightStrength"],
-            []);
-
-        return this.radiosityEffect.isReady();
-    }
-
-    public isNextShooterEffectReady(): boolean {
-        this.nextShooterEffect = this._scene.getEngine().createEffect("nextShooter",
-            [VertexBuffer.PositionKind],
-            ["lod", "area", "polygonId"],
-            ["unshotRadiositySampler"], "");
-
-        return this.nextShooterEffect.isReady();
-    }
-
-    public isDilateEffectReady(): boolean {
-        this.dilateEffect = this._scene.getEngine().createEffect("dilate",
-            [VertexBuffer.PositionKind],
-            ["offset", "texelSize"],
-            ["inputTexture"], "");
-
-        return this.dilateEffect.isReady();
-    }
->>>>>>> 76777183
+import { Effect } from "../Materials/effect";
+import { VertexBuffer } from "../Meshes/buffer";
+import { Scene } from "../scene";
+
+export class RadiosityEffectsManager {
+    public useHemicube: boolean;
+    public useDepthCompare: boolean;
+    public uV2Effect: Effect;
+    public radiosityEffect: Effect;
+    public shootEffect: Effect;
+    public nextShooterEffect: Effect;
+    public dilateEffect: Effect;
+
+    private _vertexBuffer: VertexBuffer;
+    private _indexBuffer: WebGLBuffer;
+
+    private _scene: Scene;
+
+    constructor(scene: Scene, useHemicube: boolean, useDepthCompare: boolean) {
+        this._scene = scene;
+        this.useHemicube = useHemicube;
+        this.useDepthCompare = useDepthCompare;
+
+        this._prepareBuffers();
+        this.createEffects();
+    }
+
+    public get screenQuadVB(): VertexBuffer {
+        return this._vertexBuffer;
+    }
+
+    public get screenQuadIB(): WebGLBuffer {
+        return this._indexBuffer;
+    }
+
+    public createEffects(): Promise<void> {
+
+        return new Promise((resolve, reject) => {
+            let interval = setInterval(() => {
+                let readyStates = [
+                    this.isNextShooterEffectReady(),
+                    this.isRadiosityDataEffectReady(),
+                    this.isShootEffectReady(),
+                    this.isUV2EffectReady(),
+                    this.isDilateEffectReady()
+                ];
+
+                for (let i = 0; i < readyStates.length; i++) {
+                    if (!readyStates[i]) {
+                        return;
+                    }
+                }
+
+                clearInterval(interval);
+                resolve();
+            }, 200);
+        });
+    }
+
+    public isReady(): boolean {
+        return 	this.isNextShooterEffectReady() &&
+                this.isRadiosityDataEffectReady() &&
+                this.isShootEffectReady() &&
+                this.isUV2EffectReady() &&
+                this.isDilateEffectReady();
+    }
+
+    private _prepareBuffers(): void {
+        if (this._vertexBuffer) {
+            return;
+        }
+
+        // VBO
+        var vertices = [];
+        vertices.push(1, 1);
+        vertices.push(-1, 1);
+        vertices.push(-1, -1);
+        vertices.push(1, -1);
+
+        this._vertexBuffer = new VertexBuffer(this._scene.getEngine(), vertices, VertexBuffer.PositionKind, false, false, 2);
+
+        this._buildIndexBuffer();
+    }
+
+    private _buildIndexBuffer(): void {
+        // Indices
+        var indices = [];
+        indices.push(0);
+        indices.push(1);
+        indices.push(2);
+
+        indices.push(0);
+        indices.push(2);
+        indices.push(3);
+
+        this._indexBuffer = this._scene.getEngine().createIndexBuffer(indices);
+    }
+
+    /**
+	 * Creates the patch rendering effect and checks if the effect is ready.
+	 * @param subMesh The submesh to be used to render the depth map of
+	 * @param useInstances If multiple world instances should be used
+	 * @returns if the depth renderer is ready to render the depth map
+	 */
+    public isUV2EffectReady(): boolean {
+        let attribs = [VertexBuffer.PositionKind, VertexBuffer.UV2Kind];
+        let uniforms = ["world", "mBones", "nearFar"];
+        let defines = [];
+        uniforms.push("view");
+        if (this.useHemicube) {
+            uniforms.push("projection");
+            defines.push("#define HEMICUBE");
+        }
+
+        if (this.useDepthCompare) {
+            defines.push("#define DEPTH_COMPARE");
+        }
+
+        // Get correct effect
+        var join = defines.join("\n");
+
+        this.uV2Effect = this._scene.getEngine().createEffect("uv2mat",
+            attribs,
+            uniforms,
+            ["diffuseSampler", "itemBuffer"], join);
+
+        return this.uV2Effect.isReady();
+    }
+
+    public isShootEffectReady(): boolean {
+        var attribs = [VertexBuffer.PositionKind, VertexBuffer.UV2Kind];
+        var uniforms = ["view", "shootPos", "shootNormal", "shootEnergy", "shootDArea", "nearFar"]; // ["world", "mBones", "view", "nearFar"]
+        var samplers = ["itemBuffer", "worldPosBuffer", "worldNormalBuffer", "idBuffer", "residualBuffer", "gatheringBuffer"];
+        var defines = [];
+        if (this.useDepthCompare) {
+            defines.push("#define DEPTH_COMPARE");
+        }
+        if (this.useHemicube) {
+            defines.push("#define HEMICUBE");
+        }
+
+        this.shootEffect = this._scene.getEngine().createEffect("radiosity",
+            attribs,
+            uniforms,
+            samplers,
+            defines.join("\n"));
+
+        return this.shootEffect.isReady();
+    }
+
+    public isRadiosityDataEffectReady(): boolean {
+        var attribs = [VertexBuffer.PositionKind, VertexBuffer.NormalKind, VertexBuffer.UV2Kind];
+
+        this.radiosityEffect = this._scene.getEngine().createEffect("buildRadiosity",
+            attribs,
+            ["world", "texSize", "worldTexelRatio", "patchOffset", "color", "lightStrength"],
+            []);
+
+        return this.radiosityEffect.isReady();
+    }
+
+    public isNextShooterEffectReady(): boolean {
+        this.nextShooterEffect = this._scene.getEngine().createEffect("nextShooter",
+            [VertexBuffer.PositionKind],
+            ["lod", "area", "polygonId"],
+            ["unshotRadiositySampler"], "");
+
+        return this.nextShooterEffect.isReady();
+    }
+
+    public isDilateEffectReady(): boolean {
+        this.dilateEffect = this._scene.getEngine().createEffect("dilate",
+            [VertexBuffer.PositionKind],
+            ["offset", "texelSize"],
+            ["inputTexture"], "");
+
+        return this.dilateEffect.isReady();
+    }
 }