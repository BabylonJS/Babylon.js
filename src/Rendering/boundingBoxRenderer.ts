import { Scene } from "../scene";
import { VertexBuffer } from "../Meshes/buffer";
import { SubMesh } from "../Meshes/subMesh";
import { AbstractMesh } from "../Meshes/abstractMesh";
import { VertexData } from "../Meshes/mesh.vertexData";
import { Matrix } from "../Maths/math.vector";
import { SmartArray } from "../Misc/smartArray";
import { Nullable, FloatArray, IndicesArray } from "../types";
import { ISceneComponent, SceneComponentConstants } from "../sceneComponent";
import { BoundingBox } from "../Culling/boundingBox";
import { Effect } from "../Materials/effect";
import { Material } from "../Materials/material";
import { ShaderMaterial } from "../Materials/shaderMaterial";

import "../Meshes/Builders/boxBuilder";

import "../Shaders/color.fragment";
import "../Shaders/color.vertex";
import { DataBuffer } from '../Meshes/dataBuffer';
import { Color3 } from '../Maths/math.color';
import { Observable } from '../Misc/observable';

declare module "../scene" {
    export interface Scene {
        /** @hidden (Backing field) */
        _boundingBoxRenderer: BoundingBoxRenderer;

        /** @hidden (Backing field) */
        _forceShowBoundingBoxes: boolean;

        /**
         * Gets or sets a boolean indicating if all bounding boxes must be rendered
         */
        forceShowBoundingBoxes: boolean;

        /**
         * Gets the bounding box renderer associated with the scene
         * @returns a BoundingBoxRenderer
         */
        getBoundingBoxRenderer(): BoundingBoxRenderer;
    }
}

Object.defineProperty(Scene.prototype, "forceShowBoundingBoxes", {
    get: function(this: Scene) {
        return this._forceShowBoundingBoxes || false;
    },
    set: function(this: Scene, value: boolean) {
        this._forceShowBoundingBoxes = value;
        // Lazyly creates a BB renderer if needed.
        if (value) {
            this.getBoundingBoxRenderer();
        }
    },
    enumerable: true,
    configurable: true
});

Scene.prototype.getBoundingBoxRenderer = function(): BoundingBoxRenderer {

    if (!this._boundingBoxRenderer) {
        this._boundingBoxRenderer = new BoundingBoxRenderer(this);
    }

    return this._boundingBoxRenderer;
};

declare module "../Meshes/abstractMesh" {
    export interface AbstractMesh {
        /** @hidden (Backing field) */
        _showBoundingBox: boolean;

        /**
         * Gets or sets a boolean indicating if the bounding box must be rendered as well (false by default)
         */
        showBoundingBox: boolean;
    }
}

Object.defineProperty(AbstractMesh.prototype, "showBoundingBox", {
    get: function(this: AbstractMesh) {
        return this._showBoundingBox || false;
    },
    set: function(this: AbstractMesh, value: boolean) {
        this._showBoundingBox = value;
        // Lazyly creates a BB renderer if needed.
        if (value) {
            this.getScene().getBoundingBoxRenderer();
        }
    },
    enumerable: true,
    configurable: true
});

/**
 * Component responsible of rendering the bounding box of the meshes in a scene.
 * This is usually used through the mesh.showBoundingBox or the scene.forceShowBoundingBoxes properties
 */
export class BoundingBoxRenderer implements ISceneComponent {
    /**
     * The component name helpfull to identify the component in the list of scene components.
     */
    public readonly name = SceneComponentConstants.NAME_BOUNDINGBOXRENDERER;

    /**
     * The scene the component belongs to.
     */
    public scene: Scene;

    /**
     * Color of the bounding box lines placed in front of an object
     */
    public frontColor = new Color3(1, 1, 1);
    /**
     * Color of the bounding box lines placed behind an object
     */
    public backColor = new Color3(0.1, 0.1, 0.1);
    /**
     * Defines if the renderer should show the back lines or not
     */
    public showBackLines = true;

    /**
     * Observable raised before rendering a bounding box
     */
    public onBeforeBoxRenderingObservable = new Observable<BoundingBox>();

    /**
     * Observable raised after rendering a bounding box
     */
    public onAfterBoxRenderingObservable = new Observable<BoundingBox>();

    /**
<<<<<<< HEAD
=======
     * Observable raised after resources are created
     */
    public onResourcesReadyObservable = new Observable<BoundingBoxRenderer>();

    /**
>>>>>>> 6a975328
     * When false, no bounding boxes will be rendered
     */
    public enabled = true;

    /**
     * @hidden
     */
    public renderList = new SmartArray<BoundingBox>(32);

    private _colorShader: ShaderMaterial;
    private _vertexBuffers: { [key: string]: Nullable<VertexBuffer> } = {};
    private _indexBuffer: DataBuffer;
    private _fillIndexBuffer: Nullable<DataBuffer> = null;
    private _fillIndexData: Nullable<IndicesArray> = null;

    /**
     * Instantiates a new bounding box renderer in a scene.
     * @param scene the scene the  renderer renders in
     */
    constructor(scene: Scene) {
        this.scene = scene;
        scene._addComponent(this);
    }

    /**
     * Registers the component in a given scene
     */
    public register(): void {
        this.scene._beforeEvaluateActiveMeshStage.registerStep(SceneComponentConstants.STEP_BEFOREEVALUATEACTIVEMESH_BOUNDINGBOXRENDERER, this, this.reset);

        this.scene._preActiveMeshStage.registerStep(SceneComponentConstants.STEP_PREACTIVEMESH_BOUNDINGBOXRENDERER, this, this._preActiveMesh);

        this.scene._evaluateSubMeshStage.registerStep(SceneComponentConstants.STEP_EVALUATESUBMESH_BOUNDINGBOXRENDERER, this, this._evaluateSubMesh);

        this.scene._afterRenderingGroupDrawStage.registerStep(SceneComponentConstants.STEP_AFTERRENDERINGGROUPDRAW_BOUNDINGBOXRENDERER, this, this.render);
    }

    private _evaluateSubMesh(mesh: AbstractMesh, subMesh: SubMesh): void {
        if (mesh.showSubMeshesBoundingBox) {
            const boundingInfo = subMesh.getBoundingInfo();
            if (boundingInfo !== null && boundingInfo !== undefined) {
                boundingInfo.boundingBox._tag = mesh.renderingGroupId;
                this.renderList.push(boundingInfo.boundingBox);
            }
        }
    }

    private _preActiveMesh(mesh: AbstractMesh): void {
        if (mesh.showBoundingBox || this.scene.forceShowBoundingBoxes) {
            let boundingInfo = mesh.getBoundingInfo();
            boundingInfo.boundingBox._tag = mesh.renderingGroupId;
            this.renderList.push(boundingInfo.boundingBox);
        }
    }

    private _prepareResources(): void {
        if (this._colorShader) {
            return;
        }

        this._colorShader = new ShaderMaterial("colorShader", this.scene, "color",
            {
                attributes: [VertexBuffer.PositionKind],
                uniforms: ["world", "viewProjection", "color"]
            });

        this._colorShader.reservedDataStore = {
            hidden: true
        };
        var engine = this.scene.getEngine();
        var boxdata = VertexData.CreateBox({ size: 1.0 });
        this._vertexBuffers[VertexBuffer.PositionKind] = new VertexBuffer(engine, <FloatArray>boxdata.positions, VertexBuffer.PositionKind, false);
        this._createIndexBuffer();
        this._fillIndexData = boxdata.indices;
        this.onResourcesReadyObservable.notifyObservers(this);
    }

    private _createIndexBuffer(): void {
        var engine = this.scene.getEngine();
        this._indexBuffer = engine.createIndexBuffer([0, 1, 1, 2, 2, 3, 3, 0, 4, 5, 5, 6, 6, 7, 7, 4, 0, 7, 1, 6, 2, 5, 3, 4]);
    }

    /**
     * Rebuilds the elements related to this component in case of
     * context lost for instance.
     */
    public rebuild(): void {
        let vb = this._vertexBuffers[VertexBuffer.PositionKind];
        if (vb) {
            vb._rebuild();
        }
        this._createIndexBuffer();
    }

    /**
     * @hidden
     */
    public reset(): void {
        this.renderList.reset();
    }

    /**
     * Render the bounding boxes of a specific rendering group
     * @param renderingGroupId defines the rendering group to render
     */
    public render(renderingGroupId: number): void {
        if (this.renderList.length === 0 || !this.enabled) {
            return;
        }

        this._prepareResources();

        if (!this._colorShader.isReady()) {
            return;
        }

        var engine = this.scene.getEngine();
        engine.setDepthWrite(false);
        this._colorShader._preBind();

        for (var boundingBoxIndex = 0; boundingBoxIndex < this.renderList.length; boundingBoxIndex++) {
            var boundingBox = this.renderList.data[boundingBoxIndex];
            if (boundingBox._tag !== renderingGroupId) {
                continue;
            }

            this.onBeforeBoxRenderingObservable.notifyObservers(boundingBox);

            var min = boundingBox.minimum;
            var max = boundingBox.maximum;
            var diff = max.subtract(min);
            var median = min.add(diff.scale(0.5));

            var worldMatrix = Matrix.Scaling(diff.x, diff.y, diff.z)
                .multiply(Matrix.Translation(median.x, median.y, median.z))
                .multiply(boundingBox.getWorldMatrix());

            // VBOs
            engine.bindBuffers(this._vertexBuffers, this._indexBuffer, <Effect>this._colorShader.getEffect());

            if (this.showBackLines) {
                // Back
                engine.setDepthFunctionToGreaterOrEqual();
                this.scene.resetCachedMaterial();
                this._colorShader.setColor4("color", this.backColor.toColor4());
                this._colorShader.bind(worldMatrix);

                // Draw order
                engine.drawElementsType(Material.LineListDrawMode, 0, 24);
            }

            // Front
            engine.setDepthFunctionToLess();
            this.scene.resetCachedMaterial();
            this._colorShader.setColor4("color", this.frontColor.toColor4());
            this._colorShader.bind(worldMatrix);

            // Draw order
            engine.drawElementsType(Material.LineListDrawMode, 0, 24);

            this.onAfterBoxRenderingObservable.notifyObservers(boundingBox);
        }
        this._colorShader.unbind();
        engine.setDepthFunctionToLessOrEqual();
        engine.setDepthWrite(true);
    }

    /**
     * In case of occlusion queries, we can render the occlusion bounding box through this method
     * @param mesh Define the mesh to render the occlusion bounding box for
     */
    public renderOcclusionBoundingBox(mesh: AbstractMesh): void {

        this._prepareResources();

        if (!this._colorShader.isReady() || !mesh._boundingInfo) {
            return;
        }

        var engine = this.scene.getEngine();
        if (!this._fillIndexBuffer) {
            this._fillIndexBuffer = engine.createIndexBuffer(this._fillIndexData!);
        }

        engine.setDepthWrite(false);
        engine.setColorWrite(false);
        this._colorShader._preBind();

        var boundingBox = mesh._boundingInfo.boundingBox;
        var min = boundingBox.minimum;
        var max = boundingBox.maximum;
        var diff = max.subtract(min);
        var median = min.add(diff.scale(0.5));

        var worldMatrix = Matrix.Scaling(diff.x, diff.y, diff.z)
            .multiply(Matrix.Translation(median.x, median.y, median.z))
            .multiply(boundingBox.getWorldMatrix());

        engine.bindBuffers(this._vertexBuffers, this._fillIndexBuffer, <Effect>this._colorShader.getEffect());

        engine.setDepthFunctionToLess();
        this.scene.resetCachedMaterial();
        this._colorShader.bind(worldMatrix);

        engine.drawElementsType(Material.TriangleFillMode, 0, 36);

        this._colorShader.unbind();
        engine.setDepthFunctionToLessOrEqual();
        engine.setDepthWrite(true);
        engine.setColorWrite(true);
    }

    /**
     * Dispose and release the resources attached to this renderer.
     */
    public dispose(): void {
        if (!this._colorShader) {
            return;
        }

        this.onBeforeBoxRenderingObservable.clear();
        this.onAfterBoxRenderingObservable.clear();
        this.onResourcesReadyObservable.clear();

        this.renderList.dispose();

        this._colorShader.dispose();

        var buffer = this._vertexBuffers[VertexBuffer.PositionKind];
        if (buffer) {
            buffer.dispose();
            this._vertexBuffers[VertexBuffer.PositionKind] = null;
        }
        this.scene.getEngine()._releaseBuffer(this._indexBuffer);

        if (this._fillIndexBuffer) {
            this.scene.getEngine()._releaseBuffer(this._fillIndexBuffer);
            this._fillIndexBuffer = null;
        }
    }
}
<|MERGE_RESOLUTION|>--- conflicted
+++ resolved
@@ -1,382 +1,379 @@
-import { Scene } from "../scene";
-import { VertexBuffer } from "../Meshes/buffer";
-import { SubMesh } from "../Meshes/subMesh";
-import { AbstractMesh } from "../Meshes/abstractMesh";
-import { VertexData } from "../Meshes/mesh.vertexData";
-import { Matrix } from "../Maths/math.vector";
-import { SmartArray } from "../Misc/smartArray";
-import { Nullable, FloatArray, IndicesArray } from "../types";
-import { ISceneComponent, SceneComponentConstants } from "../sceneComponent";
-import { BoundingBox } from "../Culling/boundingBox";
-import { Effect } from "../Materials/effect";
-import { Material } from "../Materials/material";
-import { ShaderMaterial } from "../Materials/shaderMaterial";
-
-import "../Meshes/Builders/boxBuilder";
-
-import "../Shaders/color.fragment";
-import "../Shaders/color.vertex";
-import { DataBuffer } from '../Meshes/dataBuffer';
-import { Color3 } from '../Maths/math.color';
-import { Observable } from '../Misc/observable';
-
-declare module "../scene" {
-    export interface Scene {
-        /** @hidden (Backing field) */
-        _boundingBoxRenderer: BoundingBoxRenderer;
-
-        /** @hidden (Backing field) */
-        _forceShowBoundingBoxes: boolean;
-
-        /**
-         * Gets or sets a boolean indicating if all bounding boxes must be rendered
-         */
-        forceShowBoundingBoxes: boolean;
-
-        /**
-         * Gets the bounding box renderer associated with the scene
-         * @returns a BoundingBoxRenderer
-         */
-        getBoundingBoxRenderer(): BoundingBoxRenderer;
-    }
-}
-
-Object.defineProperty(Scene.prototype, "forceShowBoundingBoxes", {
-    get: function(this: Scene) {
-        return this._forceShowBoundingBoxes || false;
-    },
-    set: function(this: Scene, value: boolean) {
-        this._forceShowBoundingBoxes = value;
-        // Lazyly creates a BB renderer if needed.
-        if (value) {
-            this.getBoundingBoxRenderer();
-        }
-    },
-    enumerable: true,
-    configurable: true
-});
-
-Scene.prototype.getBoundingBoxRenderer = function(): BoundingBoxRenderer {
-
-    if (!this._boundingBoxRenderer) {
-        this._boundingBoxRenderer = new BoundingBoxRenderer(this);
-    }
-
-    return this._boundingBoxRenderer;
-};
-
-declare module "../Meshes/abstractMesh" {
-    export interface AbstractMesh {
-        /** @hidden (Backing field) */
-        _showBoundingBox: boolean;
-
-        /**
-         * Gets or sets a boolean indicating if the bounding box must be rendered as well (false by default)
-         */
-        showBoundingBox: boolean;
-    }
-}
-
-Object.defineProperty(AbstractMesh.prototype, "showBoundingBox", {
-    get: function(this: AbstractMesh) {
-        return this._showBoundingBox || false;
-    },
-    set: function(this: AbstractMesh, value: boolean) {
-        this._showBoundingBox = value;
-        // Lazyly creates a BB renderer if needed.
-        if (value) {
-            this.getScene().getBoundingBoxRenderer();
-        }
-    },
-    enumerable: true,
-    configurable: true
-});
-
-/**
- * Component responsible of rendering the bounding box of the meshes in a scene.
- * This is usually used through the mesh.showBoundingBox or the scene.forceShowBoundingBoxes properties
- */
-export class BoundingBoxRenderer implements ISceneComponent {
-    /**
-     * The component name helpfull to identify the component in the list of scene components.
-     */
-    public readonly name = SceneComponentConstants.NAME_BOUNDINGBOXRENDERER;
-
-    /**
-     * The scene the component belongs to.
-     */
-    public scene: Scene;
-
-    /**
-     * Color of the bounding box lines placed in front of an object
-     */
-    public frontColor = new Color3(1, 1, 1);
-    /**
-     * Color of the bounding box lines placed behind an object
-     */
-    public backColor = new Color3(0.1, 0.1, 0.1);
-    /**
-     * Defines if the renderer should show the back lines or not
-     */
-    public showBackLines = true;
-
-    /**
-     * Observable raised before rendering a bounding box
-     */
-    public onBeforeBoxRenderingObservable = new Observable<BoundingBox>();
-
-    /**
-     * Observable raised after rendering a bounding box
-     */
-    public onAfterBoxRenderingObservable = new Observable<BoundingBox>();
-
-    /**
-<<<<<<< HEAD
-=======
-     * Observable raised after resources are created
-     */
-    public onResourcesReadyObservable = new Observable<BoundingBoxRenderer>();
-
-    /**
->>>>>>> 6a975328
-     * When false, no bounding boxes will be rendered
-     */
-    public enabled = true;
-
-    /**
-     * @hidden
-     */
-    public renderList = new SmartArray<BoundingBox>(32);
-
-    private _colorShader: ShaderMaterial;
-    private _vertexBuffers: { [key: string]: Nullable<VertexBuffer> } = {};
-    private _indexBuffer: DataBuffer;
-    private _fillIndexBuffer: Nullable<DataBuffer> = null;
-    private _fillIndexData: Nullable<IndicesArray> = null;
-
-    /**
-     * Instantiates a new bounding box renderer in a scene.
-     * @param scene the scene the  renderer renders in
-     */
-    constructor(scene: Scene) {
-        this.scene = scene;
-        scene._addComponent(this);
-    }
-
-    /**
-     * Registers the component in a given scene
-     */
-    public register(): void {
-        this.scene._beforeEvaluateActiveMeshStage.registerStep(SceneComponentConstants.STEP_BEFOREEVALUATEACTIVEMESH_BOUNDINGBOXRENDERER, this, this.reset);
-
-        this.scene._preActiveMeshStage.registerStep(SceneComponentConstants.STEP_PREACTIVEMESH_BOUNDINGBOXRENDERER, this, this._preActiveMesh);
-
-        this.scene._evaluateSubMeshStage.registerStep(SceneComponentConstants.STEP_EVALUATESUBMESH_BOUNDINGBOXRENDERER, this, this._evaluateSubMesh);
-
-        this.scene._afterRenderingGroupDrawStage.registerStep(SceneComponentConstants.STEP_AFTERRENDERINGGROUPDRAW_BOUNDINGBOXRENDERER, this, this.render);
-    }
-
-    private _evaluateSubMesh(mesh: AbstractMesh, subMesh: SubMesh): void {
-        if (mesh.showSubMeshesBoundingBox) {
-            const boundingInfo = subMesh.getBoundingInfo();
-            if (boundingInfo !== null && boundingInfo !== undefined) {
-                boundingInfo.boundingBox._tag = mesh.renderingGroupId;
-                this.renderList.push(boundingInfo.boundingBox);
-            }
-        }
-    }
-
-    private _preActiveMesh(mesh: AbstractMesh): void {
-        if (mesh.showBoundingBox || this.scene.forceShowBoundingBoxes) {
-            let boundingInfo = mesh.getBoundingInfo();
-            boundingInfo.boundingBox._tag = mesh.renderingGroupId;
-            this.renderList.push(boundingInfo.boundingBox);
-        }
-    }
-
-    private _prepareResources(): void {
-        if (this._colorShader) {
-            return;
-        }
-
-        this._colorShader = new ShaderMaterial("colorShader", this.scene, "color",
-            {
-                attributes: [VertexBuffer.PositionKind],
-                uniforms: ["world", "viewProjection", "color"]
-            });
-
-        this._colorShader.reservedDataStore = {
-            hidden: true
-        };
-        var engine = this.scene.getEngine();
-        var boxdata = VertexData.CreateBox({ size: 1.0 });
-        this._vertexBuffers[VertexBuffer.PositionKind] = new VertexBuffer(engine, <FloatArray>boxdata.positions, VertexBuffer.PositionKind, false);
-        this._createIndexBuffer();
-        this._fillIndexData = boxdata.indices;
-        this.onResourcesReadyObservable.notifyObservers(this);
-    }
-
-    private _createIndexBuffer(): void {
-        var engine = this.scene.getEngine();
-        this._indexBuffer = engine.createIndexBuffer([0, 1, 1, 2, 2, 3, 3, 0, 4, 5, 5, 6, 6, 7, 7, 4, 0, 7, 1, 6, 2, 5, 3, 4]);
-    }
-
-    /**
-     * Rebuilds the elements related to this component in case of
-     * context lost for instance.
-     */
-    public rebuild(): void {
-        let vb = this._vertexBuffers[VertexBuffer.PositionKind];
-        if (vb) {
-            vb._rebuild();
-        }
-        this._createIndexBuffer();
-    }
-
-    /**
-     * @hidden
-     */
-    public reset(): void {
-        this.renderList.reset();
-    }
-
-    /**
-     * Render the bounding boxes of a specific rendering group
-     * @param renderingGroupId defines the rendering group to render
-     */
-    public render(renderingGroupId: number): void {
-        if (this.renderList.length === 0 || !this.enabled) {
-            return;
-        }
-
-        this._prepareResources();
-
-        if (!this._colorShader.isReady()) {
-            return;
-        }
-
-        var engine = this.scene.getEngine();
-        engine.setDepthWrite(false);
-        this._colorShader._preBind();
-
-        for (var boundingBoxIndex = 0; boundingBoxIndex < this.renderList.length; boundingBoxIndex++) {
-            var boundingBox = this.renderList.data[boundingBoxIndex];
-            if (boundingBox._tag !== renderingGroupId) {
-                continue;
-            }
-
-            this.onBeforeBoxRenderingObservable.notifyObservers(boundingBox);
-
-            var min = boundingBox.minimum;
-            var max = boundingBox.maximum;
-            var diff = max.subtract(min);
-            var median = min.add(diff.scale(0.5));
-
-            var worldMatrix = Matrix.Scaling(diff.x, diff.y, diff.z)
-                .multiply(Matrix.Translation(median.x, median.y, median.z))
-                .multiply(boundingBox.getWorldMatrix());
-
-            // VBOs
-            engine.bindBuffers(this._vertexBuffers, this._indexBuffer, <Effect>this._colorShader.getEffect());
-
-            if (this.showBackLines) {
-                // Back
-                engine.setDepthFunctionToGreaterOrEqual();
-                this.scene.resetCachedMaterial();
-                this._colorShader.setColor4("color", this.backColor.toColor4());
-                this._colorShader.bind(worldMatrix);
-
-                // Draw order
-                engine.drawElementsType(Material.LineListDrawMode, 0, 24);
-            }
-
-            // Front
-            engine.setDepthFunctionToLess();
-            this.scene.resetCachedMaterial();
-            this._colorShader.setColor4("color", this.frontColor.toColor4());
-            this._colorShader.bind(worldMatrix);
-
-            // Draw order
-            engine.drawElementsType(Material.LineListDrawMode, 0, 24);
-
-            this.onAfterBoxRenderingObservable.notifyObservers(boundingBox);
-        }
-        this._colorShader.unbind();
-        engine.setDepthFunctionToLessOrEqual();
-        engine.setDepthWrite(true);
-    }
-
-    /**
-     * In case of occlusion queries, we can render the occlusion bounding box through this method
-     * @param mesh Define the mesh to render the occlusion bounding box for
-     */
-    public renderOcclusionBoundingBox(mesh: AbstractMesh): void {
-
-        this._prepareResources();
-
-        if (!this._colorShader.isReady() || !mesh._boundingInfo) {
-            return;
-        }
-
-        var engine = this.scene.getEngine();
-        if (!this._fillIndexBuffer) {
-            this._fillIndexBuffer = engine.createIndexBuffer(this._fillIndexData!);
-        }
-
-        engine.setDepthWrite(false);
-        engine.setColorWrite(false);
-        this._colorShader._preBind();
-
-        var boundingBox = mesh._boundingInfo.boundingBox;
-        var min = boundingBox.minimum;
-        var max = boundingBox.maximum;
-        var diff = max.subtract(min);
-        var median = min.add(diff.scale(0.5));
-
-        var worldMatrix = Matrix.Scaling(diff.x, diff.y, diff.z)
-            .multiply(Matrix.Translation(median.x, median.y, median.z))
-            .multiply(boundingBox.getWorldMatrix());
-
-        engine.bindBuffers(this._vertexBuffers, this._fillIndexBuffer, <Effect>this._colorShader.getEffect());
-
-        engine.setDepthFunctionToLess();
-        this.scene.resetCachedMaterial();
-        this._colorShader.bind(worldMatrix);
-
-        engine.drawElementsType(Material.TriangleFillMode, 0, 36);
-
-        this._colorShader.unbind();
-        engine.setDepthFunctionToLessOrEqual();
-        engine.setDepthWrite(true);
-        engine.setColorWrite(true);
-    }
-
-    /**
-     * Dispose and release the resources attached to this renderer.
-     */
-    public dispose(): void {
-        if (!this._colorShader) {
-            return;
-        }
-
-        this.onBeforeBoxRenderingObservable.clear();
-        this.onAfterBoxRenderingObservable.clear();
-        this.onResourcesReadyObservable.clear();
-
-        this.renderList.dispose();
-
-        this._colorShader.dispose();
-
-        var buffer = this._vertexBuffers[VertexBuffer.PositionKind];
-        if (buffer) {
-            buffer.dispose();
-            this._vertexBuffers[VertexBuffer.PositionKind] = null;
-        }
-        this.scene.getEngine()._releaseBuffer(this._indexBuffer);
-
-        if (this._fillIndexBuffer) {
-            this.scene.getEngine()._releaseBuffer(this._fillIndexBuffer);
-            this._fillIndexBuffer = null;
-        }
-    }
-}
+import { Scene } from "../scene";
+import { VertexBuffer } from "../Meshes/buffer";
+import { SubMesh } from "../Meshes/subMesh";
+import { AbstractMesh } from "../Meshes/abstractMesh";
+import { VertexData } from "../Meshes/mesh.vertexData";
+import { Matrix } from "../Maths/math.vector";
+import { SmartArray } from "../Misc/smartArray";
+import { Nullable, FloatArray, IndicesArray } from "../types";
+import { ISceneComponent, SceneComponentConstants } from "../sceneComponent";
+import { BoundingBox } from "../Culling/boundingBox";
+import { Effect } from "../Materials/effect";
+import { Material } from "../Materials/material";
+import { ShaderMaterial } from "../Materials/shaderMaterial";
+
+import "../Meshes/Builders/boxBuilder";
+
+import "../Shaders/color.fragment";
+import "../Shaders/color.vertex";
+import { DataBuffer } from '../Meshes/dataBuffer';
+import { Color3 } from '../Maths/math.color';
+import { Observable } from '../Misc/observable';
+
+declare module "../scene" {
+    export interface Scene {
+        /** @hidden (Backing field) */
+        _boundingBoxRenderer: BoundingBoxRenderer;
+
+        /** @hidden (Backing field) */
+        _forceShowBoundingBoxes: boolean;
+
+        /**
+         * Gets or sets a boolean indicating if all bounding boxes must be rendered
+         */
+        forceShowBoundingBoxes: boolean;
+
+        /**
+         * Gets the bounding box renderer associated with the scene
+         * @returns a BoundingBoxRenderer
+         */
+        getBoundingBoxRenderer(): BoundingBoxRenderer;
+    }
+}
+
+Object.defineProperty(Scene.prototype, "forceShowBoundingBoxes", {
+    get: function(this: Scene) {
+        return this._forceShowBoundingBoxes || false;
+    },
+    set: function(this: Scene, value: boolean) {
+        this._forceShowBoundingBoxes = value;
+        // Lazyly creates a BB renderer if needed.
+        if (value) {
+            this.getBoundingBoxRenderer();
+        }
+    },
+    enumerable: true,
+    configurable: true
+});
+
+Scene.prototype.getBoundingBoxRenderer = function(): BoundingBoxRenderer {
+
+    if (!this._boundingBoxRenderer) {
+        this._boundingBoxRenderer = new BoundingBoxRenderer(this);
+    }
+
+    return this._boundingBoxRenderer;
+};
+
+declare module "../Meshes/abstractMesh" {
+    export interface AbstractMesh {
+        /** @hidden (Backing field) */
+        _showBoundingBox: boolean;
+
+        /**
+         * Gets or sets a boolean indicating if the bounding box must be rendered as well (false by default)
+         */
+        showBoundingBox: boolean;
+    }
+}
+
+Object.defineProperty(AbstractMesh.prototype, "showBoundingBox", {
+    get: function(this: AbstractMesh) {
+        return this._showBoundingBox || false;
+    },
+    set: function(this: AbstractMesh, value: boolean) {
+        this._showBoundingBox = value;
+        // Lazyly creates a BB renderer if needed.
+        if (value) {
+            this.getScene().getBoundingBoxRenderer();
+        }
+    },
+    enumerable: true,
+    configurable: true
+});
+
+/**
+ * Component responsible of rendering the bounding box of the meshes in a scene.
+ * This is usually used through the mesh.showBoundingBox or the scene.forceShowBoundingBoxes properties
+ */
+export class BoundingBoxRenderer implements ISceneComponent {
+    /**
+     * The component name helpfull to identify the component in the list of scene components.
+     */
+    public readonly name = SceneComponentConstants.NAME_BOUNDINGBOXRENDERER;
+
+    /**
+     * The scene the component belongs to.
+     */
+    public scene: Scene;
+
+    /**
+     * Color of the bounding box lines placed in front of an object
+     */
+    public frontColor = new Color3(1, 1, 1);
+    /**
+     * Color of the bounding box lines placed behind an object
+     */
+    public backColor = new Color3(0.1, 0.1, 0.1);
+    /**
+     * Defines if the renderer should show the back lines or not
+     */
+    public showBackLines = true;
+
+    /**
+     * Observable raised before rendering a bounding box
+     */
+    public onBeforeBoxRenderingObservable = new Observable<BoundingBox>();
+
+    /**
+     * Observable raised after rendering a bounding box
+     */
+    public onAfterBoxRenderingObservable = new Observable<BoundingBox>();
+
+    /**
+     * Observable raised after resources are created
+     */
+    public onResourcesReadyObservable = new Observable<BoundingBoxRenderer>();
+
+    /**
+     * When false, no bounding boxes will be rendered
+     */
+    public enabled = true;
+
+    /**
+     * @hidden
+     */
+    public renderList = new SmartArray<BoundingBox>(32);
+
+    private _colorShader: ShaderMaterial;
+    private _vertexBuffers: { [key: string]: Nullable<VertexBuffer> } = {};
+    private _indexBuffer: DataBuffer;
+    private _fillIndexBuffer: Nullable<DataBuffer> = null;
+    private _fillIndexData: Nullable<IndicesArray> = null;
+
+    /**
+     * Instantiates a new bounding box renderer in a scene.
+     * @param scene the scene the  renderer renders in
+     */
+    constructor(scene: Scene) {
+        this.scene = scene;
+        scene._addComponent(this);
+    }
+
+    /**
+     * Registers the component in a given scene
+     */
+    public register(): void {
+        this.scene._beforeEvaluateActiveMeshStage.registerStep(SceneComponentConstants.STEP_BEFOREEVALUATEACTIVEMESH_BOUNDINGBOXRENDERER, this, this.reset);
+
+        this.scene._preActiveMeshStage.registerStep(SceneComponentConstants.STEP_PREACTIVEMESH_BOUNDINGBOXRENDERER, this, this._preActiveMesh);
+
+        this.scene._evaluateSubMeshStage.registerStep(SceneComponentConstants.STEP_EVALUATESUBMESH_BOUNDINGBOXRENDERER, this, this._evaluateSubMesh);
+
+        this.scene._afterRenderingGroupDrawStage.registerStep(SceneComponentConstants.STEP_AFTERRENDERINGGROUPDRAW_BOUNDINGBOXRENDERER, this, this.render);
+    }
+
+    private _evaluateSubMesh(mesh: AbstractMesh, subMesh: SubMesh): void {
+        if (mesh.showSubMeshesBoundingBox) {
+            const boundingInfo = subMesh.getBoundingInfo();
+            if (boundingInfo !== null && boundingInfo !== undefined) {
+                boundingInfo.boundingBox._tag = mesh.renderingGroupId;
+                this.renderList.push(boundingInfo.boundingBox);
+            }
+        }
+    }
+
+    private _preActiveMesh(mesh: AbstractMesh): void {
+        if (mesh.showBoundingBox || this.scene.forceShowBoundingBoxes) {
+            let boundingInfo = mesh.getBoundingInfo();
+            boundingInfo.boundingBox._tag = mesh.renderingGroupId;
+            this.renderList.push(boundingInfo.boundingBox);
+        }
+    }
+
+    private _prepareResources(): void {
+        if (this._colorShader) {
+            return;
+        }
+
+        this._colorShader = new ShaderMaterial("colorShader", this.scene, "color",
+            {
+                attributes: [VertexBuffer.PositionKind],
+                uniforms: ["world", "viewProjection", "color"]
+            });
+
+        this._colorShader.reservedDataStore = {
+            hidden: true
+        };
+        var engine = this.scene.getEngine();
+        var boxdata = VertexData.CreateBox({ size: 1.0 });
+        this._vertexBuffers[VertexBuffer.PositionKind] = new VertexBuffer(engine, <FloatArray>boxdata.positions, VertexBuffer.PositionKind, false);
+        this._createIndexBuffer();
+        this._fillIndexData = boxdata.indices;
+        this.onResourcesReadyObservable.notifyObservers(this);
+    }
+
+    private _createIndexBuffer(): void {
+        var engine = this.scene.getEngine();
+        this._indexBuffer = engine.createIndexBuffer([0, 1, 1, 2, 2, 3, 3, 0, 4, 5, 5, 6, 6, 7, 7, 4, 0, 7, 1, 6, 2, 5, 3, 4]);
+    }
+
+    /**
+     * Rebuilds the elements related to this component in case of
+     * context lost for instance.
+     */
+    public rebuild(): void {
+        let vb = this._vertexBuffers[VertexBuffer.PositionKind];
+        if (vb) {
+            vb._rebuild();
+        }
+        this._createIndexBuffer();
+    }
+
+    /**
+     * @hidden
+     */
+    public reset(): void {
+        this.renderList.reset();
+    }
+
+    /**
+     * Render the bounding boxes of a specific rendering group
+     * @param renderingGroupId defines the rendering group to render
+     */
+    public render(renderingGroupId: number): void {
+        if (this.renderList.length === 0 || !this.enabled) {
+            return;
+        }
+
+        this._prepareResources();
+
+        if (!this._colorShader.isReady()) {
+            return;
+        }
+
+        var engine = this.scene.getEngine();
+        engine.setDepthWrite(false);
+        this._colorShader._preBind();
+
+        for (var boundingBoxIndex = 0; boundingBoxIndex < this.renderList.length; boundingBoxIndex++) {
+            var boundingBox = this.renderList.data[boundingBoxIndex];
+            if (boundingBox._tag !== renderingGroupId) {
+                continue;
+            }
+
+            this.onBeforeBoxRenderingObservable.notifyObservers(boundingBox);
+
+            var min = boundingBox.minimum;
+            var max = boundingBox.maximum;
+            var diff = max.subtract(min);
+            var median = min.add(diff.scale(0.5));
+
+            var worldMatrix = Matrix.Scaling(diff.x, diff.y, diff.z)
+                .multiply(Matrix.Translation(median.x, median.y, median.z))
+                .multiply(boundingBox.getWorldMatrix());
+
+            // VBOs
+            engine.bindBuffers(this._vertexBuffers, this._indexBuffer, <Effect>this._colorShader.getEffect());
+
+            if (this.showBackLines) {
+                // Back
+                engine.setDepthFunctionToGreaterOrEqual();
+                this.scene.resetCachedMaterial();
+                this._colorShader.setColor4("color", this.backColor.toColor4());
+                this._colorShader.bind(worldMatrix);
+
+                // Draw order
+                engine.drawElementsType(Material.LineListDrawMode, 0, 24);
+            }
+
+            // Front
+            engine.setDepthFunctionToLess();
+            this.scene.resetCachedMaterial();
+            this._colorShader.setColor4("color", this.frontColor.toColor4());
+            this._colorShader.bind(worldMatrix);
+
+            // Draw order
+            engine.drawElementsType(Material.LineListDrawMode, 0, 24);
+
+            this.onAfterBoxRenderingObservable.notifyObservers(boundingBox);
+        }
+        this._colorShader.unbind();
+        engine.setDepthFunctionToLessOrEqual();
+        engine.setDepthWrite(true);
+    }
+
+    /**
+     * In case of occlusion queries, we can render the occlusion bounding box through this method
+     * @param mesh Define the mesh to render the occlusion bounding box for
+     */
+    public renderOcclusionBoundingBox(mesh: AbstractMesh): void {
+
+        this._prepareResources();
+
+        if (!this._colorShader.isReady() || !mesh._boundingInfo) {
+            return;
+        }
+
+        var engine = this.scene.getEngine();
+        if (!this._fillIndexBuffer) {
+            this._fillIndexBuffer = engine.createIndexBuffer(this._fillIndexData!);
+        }
+
+        engine.setDepthWrite(false);
+        engine.setColorWrite(false);
+        this._colorShader._preBind();
+
+        var boundingBox = mesh._boundingInfo.boundingBox;
+        var min = boundingBox.minimum;
+        var max = boundingBox.maximum;
+        var diff = max.subtract(min);
+        var median = min.add(diff.scale(0.5));
+
+        var worldMatrix = Matrix.Scaling(diff.x, diff.y, diff.z)
+            .multiply(Matrix.Translation(median.x, median.y, median.z))
+            .multiply(boundingBox.getWorldMatrix());
+
+        engine.bindBuffers(this._vertexBuffers, this._fillIndexBuffer, <Effect>this._colorShader.getEffect());
+
+        engine.setDepthFunctionToLess();
+        this.scene.resetCachedMaterial();
+        this._colorShader.bind(worldMatrix);
+
+        engine.drawElementsType(Material.TriangleFillMode, 0, 36);
+
+        this._colorShader.unbind();
+        engine.setDepthFunctionToLessOrEqual();
+        engine.setDepthWrite(true);
+        engine.setColorWrite(true);
+    }
+
+    /**
+     * Dispose and release the resources attached to this renderer.
+     */
+    public dispose(): void {
+        if (!this._colorShader) {
+            return;
+        }
+
+        this.onBeforeBoxRenderingObservable.clear();
+        this.onAfterBoxRenderingObservable.clear();
+        this.onResourcesReadyObservable.clear();
+
+        this.renderList.dispose();
+
+        this._colorShader.dispose();
+
+        var buffer = this._vertexBuffers[VertexBuffer.PositionKind];
+        if (buffer) {
+            buffer.dispose();
+            this._vertexBuffers[VertexBuffer.PositionKind] = null;
+        }
+        this.scene.getEngine()._releaseBuffer(this._indexBuffer);
+
+        if (this._fillIndexBuffer) {
+            this.scene.getEngine()._releaseBuffer(this._fillIndexBuffer);
+            this._fillIndexBuffer = null;
+        }
+    }
+}