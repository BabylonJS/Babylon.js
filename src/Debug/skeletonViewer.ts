--- conflicted
+++ resolved
@@ -1,603 +1,592 @@
-import { Vector3, Matrix, TmpVectors } from "../Maths/math.vector";
-import { Color3 } from '../Maths/math.color';
-import { Scene } from "../scene";
-import { Nullable } from "../types";
-import { Bone } from "../Bones/bone";
-import { Skeleton } from "../Bones/skeleton";
-import { AbstractMesh } from "../Meshes/abstractMesh";
-import { Mesh } from "../Meshes/mesh";
-import { LinesMesh } from "../Meshes/linesMesh";
-import { LinesBuilder } from "../Meshes/Builders/linesBuilder";
-import { UtilityLayerRenderer } from "../Rendering/utilityLayerRenderer";
-import { StandardMaterial } from '../Materials/standardMaterial';
-import { VertexBuffer } from '../Meshes/buffer';
-
-import { ISkeletonViewerOptions } from './ISkeletonViewer';
-import { Observer } from '../Misc/observable';
-
-import { SphereBuilder } from '../Meshes/Builders/sphereBuilder';
-import { ShapeBuilder } from '../Meshes/Builders/shapeBuilder';
-
-/**
- * Class used to render a debug view of a given skeleton
- * @see http://www.babylonjs-playground.com/#1BZJVJ#8
- */
-export class SkeletonViewer {
-    /** public Display constants BABYLON.SkeletonViewer.DISPLAY_LINES */
-    public static readonly DISPLAY_LINES = 0;
-    /** public Display constants BABYLON.SkeletonViewer.DISPLAY_SPHERES */
-    public static readonly DISPLAY_SPHERES = 1;
-    /** public Display constants BABYLON.SkeletonViewer.DISPLAY_SPHERE_AND_SPURS */
-    public static readonly DISPLAY_SPHERE_AND_SPURS = 2;
-
-    /** If SkeletonViewer scene scope. */
-    private _scene : Scene;
-
-    /** Gets or sets the color used to render the skeleton */
-    public color: Color3 = Color3.White();
-
-    /** Array of the points of the skeleton fo the line view. */
-    private _debugLines = new Array<Array<Vector3>>();
-
-    /** The SkeletonViewers Mesh. */
-    private _debugMesh: Nullable<LinesMesh>;
-
-    /** If SkeletonViewer is enabled. */
-    private _isEnabled = false;
-
-    /** If SkeletonViewer is ready. */
-    private _ready : boolean;
-
-    /** SkeletonViewer render observable. */
-    private _obs: Nullable<Observer<Scene>> = null;
-
-     /** The Utility Layer to render the gizmos in. */
-    private _utilityLayer: Nullable<UtilityLayerRenderer>;
-
-    private _boneIndices: Set<number>;
-
-    /** Gets the Scene. */
-    get scene(): Scene {
-        return this._scene;
-    }
-    /** Gets the utilityLayer. */
-    get utilityLayer(): Nullable<UtilityLayerRenderer> {
-        return this._utilityLayer;
-    }
-    /** Checks Ready Status. */
-    get isReady(): Boolean {
-        return this._ready;
-    }
-    /** Sets Ready Status. */
-    set ready(value: boolean) {
-        this._ready = value;
-    }
-    /** Gets the debugMesh */
-    get debugMesh(): Nullable<AbstractMesh> | Nullable<LinesMesh> {
-        return this._debugMesh;
-    }
-    /** Sets the debugMesh */
-    set debugMesh(value: Nullable<AbstractMesh> | Nullable<LinesMesh>) {
-         this._debugMesh = (value as any);
-    }
-    /** Gets the material */
-    get material(): StandardMaterial {
-        return this.material;
-    }
-    /** Sets the material */
-    set material(value: StandardMaterial) {
-         this.material = value;
-    }
-    /** Gets the material */
-    get displayMode(): number {
-        return this.options.displayMode || SkeletonViewer.DISPLAY_LINES;
-    }
-    /** Sets the material */
-    set displayMode(value: number) {
-        if (value > SkeletonViewer.DISPLAY_SPHERE_AND_SPURS) {
-            value = SkeletonViewer.DISPLAY_LINES;
-        }
-        this.options.displayMode = value;
-    }
-
-    /**
-     * Creates a new SkeletonViewer
-     * @param skeleton defines the skeleton to render
-     * @param mesh defines the mesh attached to the skeleton
-     * @param scene defines the hosting scene
-     * @param autoUpdateBonesMatrices defines a boolean indicating if bones matrices must be forced to update before rendering (true by default)
-     * @param renderingGroupId defines the rendering group id to use with the viewer
-     * @param options All of the extra constructor options for the SkeletonViewer
-     */
-    constructor(
-        /** defines the skeleton to render */
-        public skeleton: Skeleton,
-        /** defines the mesh attached to the skeleton */
-        public mesh: AbstractMesh,
-        /** The Scene scope*/
-        scene: Scene,
-        /** defines a boolean indicating if bones matrices must be forced to update before rendering (true by default)  */
-        public autoUpdateBonesMatrices: boolean = true,
-        /** defines the rendering group id to use with the viewer */
-        public renderingGroupId: number = 3,
-        /** is the options for the viewer */
-        public options: Partial<ISkeletonViewerOptions> = {}
-        ) {
-
-        this._scene = scene;
-        this._ready = false;
-
-        //Defaults
-        options.pauseAnimations = options.pauseAnimations ?? true;
-        options.returnToRest = options.returnToRest ?? true;
-        options.displayMode = options.displayMode ?? SkeletonViewer.DISPLAY_LINES;
-        options.displayOptions = options.displayOptions ?? {};
-        options.displayOptions.midStep = options.displayOptions.midStep ?? 0.235;
-        options.displayOptions.midStepFactor = options.displayOptions.midStepFactor ?? 0.155;
-        options.displayOptions.sphereBaseSize = options.displayOptions.sphereBaseSize ?? 0.15;
-        options.displayOptions.sphereScaleUnit = options.displayOptions.sphereScaleUnit ?? 2;
-        options.displayOptions.sphereFactor = options.displayOptions.sphereFactor ?? 0.865;
-        options.computeBonesUsingShaders = options.computeBonesUsingShaders ?? true;
-
-        const boneIndices = mesh.getVerticesData(VertexBuffer.MatricesIndicesKind);
-        const boneWeights = mesh.getVerticesData(VertexBuffer.MatricesWeightsKind);
-
-        this._boneIndices = new Set();
-
-        if (boneIndices && boneWeights) {
-            for (let i = 0; i < boneIndices.length; ++i) {
-                const index = boneIndices[i], weight = boneWeights[i];
-
-                if (weight !== 0) {
-                    this._boneIndices.add(index);
-                }
-            }
-        }
-
-        /* Create Utility Layer */
-        this._utilityLayer = new UtilityLayerRenderer(this._scene, false);
-        this._utilityLayer.pickUtilitySceneFirst = false;
-        this._utilityLayer.utilityLayerScene.autoClearDepthAndStencil = true;
-
-        let displayMode = this.options.displayMode || 0;
-        if (displayMode > SkeletonViewer.DISPLAY_SPHERE_AND_SPURS) {
-            displayMode = SkeletonViewer.DISPLAY_LINES;
-        }
-        this.displayMode = displayMode;
-        //Prep the Systems
-        this.update();
-        this._bindObs();
-    }
-
-    /** The Dynamic bindings for the update functions */
-    private _bindObs(): void {
-        switch (this.displayMode){
-            case SkeletonViewer.DISPLAY_LINES: {
-                    this._obs = this.scene.onBeforeRenderObservable.add(() => {
-                        this._displayLinesUpdate();
-                    });
-                break;
-            }
-        }
-    }
-
-    /** Update the viewer to sync with current skeleton state, only used to manually update. */
-    public update(): void {
-        switch (this.displayMode){
-            case SkeletonViewer.DISPLAY_LINES: {
-                this._displayLinesUpdate();
-                break;
-            }
-            case SkeletonViewer.DISPLAY_SPHERES: {
-                this._buildSpheresAndSpurs(true);
-                break;
-            }
-            case SkeletonViewer.DISPLAY_SPHERE_AND_SPURS: {
-                this._buildSpheresAndSpurs(false);
-                break;
-            }
-        }
-    }
-
-    /** Gets or sets a boolean indicating if the viewer is enabled */
-    public set isEnabled(value: boolean) {
-        if (this.isEnabled === value) {
-            return;
-        }
-
-        this._isEnabled = value;
-
-        if (this.debugMesh) {
-            this.debugMesh.setEnabled(value);
-        }
-
-        if (value && !this._obs) {
-            this._bindObs();
-        } else if (!value && this._obs) {
-            this.scene.onBeforeRenderObservable.remove(this._obs);
-            this._obs = null;
-        }
-    }
-
-    public get isEnabled(): boolean {
-        return this._isEnabled;
-    }
-
-    private _getBonePosition(position: Vector3, bone: Bone, meshMat: Matrix, x = 0, y = 0, z = 0): void {
-        var tmat = TmpVectors.Matrix[0];
-        var parentBone = bone.getParent();
-        tmat.copyFrom(bone.getLocalMatrix());
-
-        if (x !== 0 || y !== 0 || z !== 0) {
-            var tmat2 = TmpVectors.Matrix[1];
-            Matrix.IdentityToRef(tmat2);
-            tmat2.setTranslationFromFloats(x, y, z);
-            tmat2.multiplyToRef(tmat, tmat);
-        }
-
-        if (parentBone) {
-            tmat.multiplyToRef(parentBone.getAbsoluteTransform(), tmat);
-        }
-
-        tmat.multiplyToRef(meshMat, tmat);
-
-        position.x = tmat.m[12];
-        position.y = tmat.m[13];
-        position.z = tmat.m[14];
-    }
-
-    private _getLinesForBonesWithLength(bones: Bone[], meshMat: Matrix): void {
-        var len = bones.length;
-
-        let mesh = this.mesh._effectiveMesh;
-        var meshPos = mesh.position;
-        let idx = 0;
-        for (var i = 0; i < len; i++) {
-            var bone = bones[i];
-            var points = this._debugLines[idx];
-            if (bone._index === -1 || !this._boneIndices.has(bone.getIndex())) {
-                continue;
-            }
-            if (!points) {
-                points = [Vector3.Zero(), Vector3.Zero()];
-                this._debugLines[idx] = points;
-            }
-            this._getBonePosition(points[0], bone, meshMat);
-            this._getBonePosition(points[1], bone, meshMat, 0, bone.length, 0);
-            points[0].subtractInPlace(meshPos);
-            points[1].subtractInPlace(meshPos);
-            idx++;
-        }
-    }
-
-    private _getLinesForBonesNoLength(bones: Bone[]): void {
-        var len = bones.length;
-        var boneNum = 0;
-
-        let mesh = this.mesh._effectiveMesh;
-        var meshPos = mesh.position;
-        for (var i = len - 1; i >= 0; i--) {
-            var childBone = bones[i];
-            var parentBone = childBone.getParent();
-            if (!parentBone || !this._boneIndices.has(childBone.getIndex())) {
-                continue;
-            }
-            var points = this._debugLines[boneNum];
-            if (!points) {
-                points = [Vector3.Zero(), Vector3.Zero()];
-                this._debugLines[boneNum] = points;
-            }
-            childBone.getAbsolutePositionToRef(mesh, points[0]);
-            parentBone.getAbsolutePositionToRef(mesh, points[1]);
-            points[0].subtractInPlace(meshPos);
-            points[1].subtractInPlace(meshPos);
-            boneNum++;
-        }
-    }
-
-    /** function to revert the mesh and scene back to the initial state. */
-    private _revert(animationState: boolean): void {
-        if (this.options.pauseAnimations) {
-            this.scene.animationsEnabled = animationState;
-        }
-    }
-
-    /** function to build and bind sphere joint points and spur bone representations. */
-    private _buildSpheresAndSpurs(spheresOnly = true): void {
-
-        if (this._debugMesh) {
-            this._debugMesh.dispose();
-            this._debugMesh = null;
-            this.ready = false;
-        }
-
-        this._ready = false;
-        let scene = this.scene;
-        let bones: Bone[] = this.skeleton.bones;
-        let spheres: Array<[Mesh, Bone]> = [];
-        let spurs: Mesh[] = [];
-
-        const animationState = scene.animationsEnabled;
-
-        try {
-            if (this.options.pauseAnimations) {
-                scene.animationsEnabled = false;
-            }
-
-            if (this.options.returnToRest) {
-                this.skeleton.returnToRest();
-            }
-
-            if (this.autoUpdateBonesMatrices) {
-                this.skeleton.computeAbsoluteTransforms();
-            }
-
-            let longestBoneLength = Number.NEGATIVE_INFINITY;
-            let getAbsoluteRestPose = function(bone: Nullable<Bone>, matrix: Matrix) {
-                if (bone === null || bone._index === -1) {
-                    matrix.copyFrom(Matrix.Identity());
-                    return;
-                }
-                getAbsoluteRestPose(bone.getParent(), matrix);
-                bone.getBindPose().multiplyToRef(matrix, matrix);
-                return;
-            };
-
-            let displayOptions = this.options.displayOptions || {};
-
-            for (let i = 0; i < bones.length; i++) {
-                let bone = bones[i];
-
-                if (bone._index === -1 || !this._boneIndices.has(bone.getIndex())) {
-                    continue;
-                }
-
-                let boneAbsoluteRestTransform = new Matrix();
-                getAbsoluteRestPose(bone, boneAbsoluteRestTransform);
-
-                let anchorPoint = new Vector3();
-                boneAbsoluteRestTransform.decompose(undefined, undefined, anchorPoint);
-
-                bone.children.forEach((bc, i) => {
-                    let childAbsoluteRestTransform : Matrix = new Matrix();
-                    bc.getRestPose().multiplyToRef(boneAbsoluteRestTransform, childAbsoluteRestTransform);
-                    let childPoint = new Vector3();
-                    childAbsoluteRestTransform.decompose(undefined, undefined, childPoint);
-
-                    let distanceFromParent = Vector3.Distance(anchorPoint, childPoint);
-
-                    if (distanceFromParent > longestBoneLength) {
-                        longestBoneLength = distanceFromParent;
-                    }
-                    if (spheresOnly) {
-                        return;
-                    }
-
-                    let dir = childPoint.clone().subtract(anchorPoint.clone());
-                    let h = dir.length();
-                    let up = dir.normalize().scale(h);
-
-                    let midStep = displayOptions.midStep || 0.165;
-                    let midStepFactor = displayOptions.midStepFactor || 0.215;
-
-                    let up0 = up.scale(midStep);
-
-                    let spur = ShapeBuilder.ExtrudeShapeCustom(bc.name + ':spur',
-                    {
-                        shape:  [
-                                    new Vector3(1, -1,  0),
-                                    new Vector3(1,  1,  0),
-                                    new Vector3(-1,  1,  0),
-                                    new Vector3(-1, -1,  0),
-                                    new Vector3(1, -1,  0)
-                                ],
-                        path:   [ Vector3.Zero(), up0, up ],
-                        scaleFunction:
-                                (i: number) => {
-                                    switch (i){
-                                        case 0:
-                                        case 2:
-                                        return 0;
-                                        case 1:
-                                        return h * midStepFactor;
-                                    }
-                                    return 0;
-                                },
-                        sideOrientation: Mesh.DEFAULTSIDE,
-                        updatable: false
-                    },  scene);
-
-                    spur.convertToFlatShadedMesh();
-
-                    let numVertices = spur.getTotalVertices();
-                    let mwk: number[] = [], mik: number[] = [];
-
-                    for (let i = 0; i < numVertices; i++) {
-                        mwk.push(1, 0, 0, 0);
-                        mik.push(bone.getIndex(), 0, 0, 0);
-                    }
-                    spur.position = anchorPoint.clone();
-
-                    spur.setVerticesData(VertexBuffer.MatricesWeightsKind, mwk, false);
-                    spur.setVerticesData(VertexBuffer.MatricesIndicesKind, mik, false);
-
-                    spurs.push(spur);
-                });
-
-                let sphereBaseSize = displayOptions.sphereBaseSize || 0.2;
-
-                let sphere = SphereBuilder.CreateSphere(bone.name + ':sphere', {
-                    segments: 6,
-                    diameter: sphereBaseSize,
-                    updatable: false
-                }, scene);
-
-                const numVertices = sphere.getTotalVertices();
-
-                let mwk: number[] = [], mik: number[] = [];
-
-                for (let i = 0; i < numVertices; i++) {
-                    mwk.push(1, 0, 0, 0);
-                    mik.push(bone.getIndex(), 0, 0, 0);
-                }
-
-                sphere.setVerticesData(VertexBuffer.MatricesWeightsKind, mwk, false);
-                sphere.setVerticesData(VertexBuffer.MatricesIndicesKind, mik, false);
-
-                sphere.position = anchorPoint.clone();
-                spheres.push([sphere, bone]);
-            }
-
-            let sphereScaleUnit = displayOptions.sphereScaleUnit || 2;
-            let sphereFactor = displayOptions.sphereFactor || 0.85;
-
-            const meshes = [];
-            for (let i = 0; i < spheres.length; i++) {
-                let [sphere, bone] = spheres[i];
-                let scale = 1 / (sphereScaleUnit / longestBoneLength);
-
-                let _stepsOut = 0;
-                let _b = bone;
-
-<<<<<<< HEAD
-                this.debugMesh = Mesh.MergeMeshes(spheres.concat(spurs), true, true);
-                if (this.debugMesh) {
-                    this.debugMesh.name = this.skeleton.name + ":DebugMesh";
-                    this.debugMesh.id = this.debugMesh.name;
-                    this.debugMesh.renderingGroupId = this.renderingGroupId;
-                    this.debugMesh.skeleton = this.skeleton;
-                    this.debugMesh.parent = this.mesh;
-                    this.debugMesh.computeBonesUsingShaders = this.options.computeBonesUsingShaders ?? true;
-=======
-                while ((_b.getParent()) && (_b.getParent() as Bone).getIndex() !== -1) {
-                    _stepsOut++;
-                    _b = (_b.getParent() as Bone);
->>>>>>> a6f95436
-                }
-                sphere.scaling.scaleInPlace(scale * Math.pow(sphereFactor, _stepsOut));
-                meshes.push(sphere);
-            }
-
-            this.debugMesh = Mesh.MergeMeshes(meshes.concat(spurs), true, true);
-            if (this.debugMesh) {
-                this.debugMesh.renderingGroupId = this.renderingGroupId;
-                this.debugMesh.skeleton = this.skeleton;
-                this.debugMesh.parent = this.mesh;
-                this.debugMesh.computeBonesUsingShaders = this.options.computeBonesUsingShaders ?? true;
-                this.debugMesh.alwaysSelectAsActiveMesh = true;
-            }
-
-            this._revert(animationState);
-            this.ready = true;
-        } catch (err) {
-            console.error(err);
-            this._revert(animationState);
-            this.dispose();
-        }
-    }
-
-    /** Update the viewer to sync with current skeleton state, only used for the line display. */
-    private  _displayLinesUpdate(): void {
-        if (!this._utilityLayer) {
-            return;
-        }
-
-        if (this.autoUpdateBonesMatrices) {
-            this.skeleton.computeAbsoluteTransforms();
-        }
-
-        let mesh = this.mesh._effectiveMesh;
-
-        if (this.skeleton.bones[0].length === undefined) {
-            this._getLinesForBonesNoLength(this.skeleton.bones);
-        } else {
-            this._getLinesForBonesWithLength(this.skeleton.bones, mesh.getWorldMatrix());
-        }
-
-        const targetScene = this._utilityLayer.utilityLayerScene;
-
-        if (targetScene) {
-            if (!this._debugMesh) {
-                this._debugMesh = LinesBuilder.CreateLineSystem("", { lines: this._debugLines, updatable: true, instance: null }, targetScene);
-                this._debugMesh.renderingGroupId = this.renderingGroupId;
-            } else {
-                LinesBuilder.CreateLineSystem("", { lines: this._debugLines, updatable: true, instance: this._debugMesh }, targetScene);
-            }
-            this._debugMesh.position.copyFrom(this.mesh.position);
-            this._debugMesh.color = this.color;
-        }
-    }
-    /** Changes the displayMode of the skeleton viewer
-     * @param mode The displayMode numerical value
-     */
-    public changeDisplayMode(mode: number): void {
-        let wasEnabled = (this.isEnabled) ? true : false;
-        if (this.displayMode !== mode) {
-            this.isEnabled = false;
-            if (this._debugMesh) {
-                this._debugMesh.dispose();
-                this._debugMesh = null;
-                this.ready = false;
-            }
-            this.displayMode = mode;
-
-            this.update();
-            this._bindObs();
-            this.isEnabled = wasEnabled;
-        }
-    }
-
-    /** Changes the displayMode of the skeleton viewer
-     * @param mode The displayMode numerical value
-     */
-    public changeDisplayMode(mode: number): void {
-        let wasEnabled = (this.isEnabled) ? true : false;
-        if (this.displayMode !== mode) {
-            this.isEnabled = false;
-            if (this._debugMesh) {
-                this._debugMesh.dispose();
-                this._debugMesh = null;
-                this.ready = false;
-            }
-            this.displayMode = mode;
-
-            this.update();
-            this._bindObs();
-            this.isEnabled = wasEnabled;
-        }
-    }
-
-    /** Changes the displayMode of the skeleton viewer
-     * @param option String of the option name
-     * @param value The numerical option value
-     */
-    public changeDisplayOptions(option: string, value: number): void {
-        let wasEnabled = (this.isEnabled) ? true : false;
-        (this.options.displayOptions as any)[option] = value;
-        this.isEnabled = false;
-        if (this._debugMesh) {
-            this._debugMesh.dispose();
-            this._debugMesh = null;
-            this.ready = false;
-        }
-        this.update();
-        this._bindObs();
-        this.isEnabled = wasEnabled;
-    }
-
-    /** Release associated resources */
-    public dispose(): void {
-        this.isEnabled = false;
-        if (this._debugMesh) {
-            this._debugMesh.dispose();
-            this._debugMesh = null;
-        }
-
-        if (this._utilityLayer) {
-            this._utilityLayer.dispose();
-            this._utilityLayer = null;
-        }
-
-        this.ready = false;
-    }
+import { Vector3, Matrix, TmpVectors } from "../Maths/math.vector";
+import { Color3 } from '../Maths/math.color';
+import { Scene } from "../scene";
+import { Nullable } from "../types";
+import { Bone } from "../Bones/bone";
+import { Skeleton } from "../Bones/skeleton";
+import { AbstractMesh } from "../Meshes/abstractMesh";
+import { Mesh } from "../Meshes/mesh";
+import { LinesMesh } from "../Meshes/linesMesh";
+import { LinesBuilder } from "../Meshes/Builders/linesBuilder";
+import { UtilityLayerRenderer } from "../Rendering/utilityLayerRenderer";
+import { StandardMaterial } from '../Materials/standardMaterial';
+import { VertexBuffer } from '../Meshes/buffer';
+
+import { ISkeletonViewerOptions } from './ISkeletonViewer';
+import { Observer } from '../Misc/observable';
+
+import { SphereBuilder } from '../Meshes/Builders/sphereBuilder';
+import { ShapeBuilder } from '../Meshes/Builders/shapeBuilder';
+
+/**
+ * Class used to render a debug view of a given skeleton
+ * @see http://www.babylonjs-playground.com/#1BZJVJ#8
+ */
+export class SkeletonViewer {
+    /** public Display constants BABYLON.SkeletonViewer.DISPLAY_LINES */
+    public static readonly DISPLAY_LINES = 0;
+    /** public Display constants BABYLON.SkeletonViewer.DISPLAY_SPHERES */
+    public static readonly DISPLAY_SPHERES = 1;
+    /** public Display constants BABYLON.SkeletonViewer.DISPLAY_SPHERE_AND_SPURS */
+    public static readonly DISPLAY_SPHERE_AND_SPURS = 2;
+
+    /** If SkeletonViewer scene scope. */
+    private _scene : Scene;
+
+    /** Gets or sets the color used to render the skeleton */
+    public color: Color3 = Color3.White();
+
+    /** Array of the points of the skeleton fo the line view. */
+    private _debugLines = new Array<Array<Vector3>>();
+
+    /** The SkeletonViewers Mesh. */
+    private _debugMesh: Nullable<LinesMesh>;
+
+    /** If SkeletonViewer is enabled. */
+    private _isEnabled = false;
+
+    /** If SkeletonViewer is ready. */
+    private _ready : boolean;
+
+    /** SkeletonViewer render observable. */
+    private _obs: Nullable<Observer<Scene>> = null;
+
+     /** The Utility Layer to render the gizmos in. */
+    private _utilityLayer: Nullable<UtilityLayerRenderer>;
+
+    private _boneIndices: Set<number>;
+
+    /** Gets the Scene. */
+    get scene(): Scene {
+        return this._scene;
+    }
+    /** Gets the utilityLayer. */
+    get utilityLayer(): Nullable<UtilityLayerRenderer> {
+        return this._utilityLayer;
+    }
+    /** Checks Ready Status. */
+    get isReady(): Boolean {
+        return this._ready;
+    }
+    /** Sets Ready Status. */
+    set ready(value: boolean) {
+        this._ready = value;
+    }
+    /** Gets the debugMesh */
+    get debugMesh(): Nullable<AbstractMesh> | Nullable<LinesMesh> {
+        return this._debugMesh;
+    }
+    /** Sets the debugMesh */
+    set debugMesh(value: Nullable<AbstractMesh> | Nullable<LinesMesh>) {
+         this._debugMesh = (value as any);
+    }
+    /** Gets the material */
+    get material(): StandardMaterial {
+        return this.material;
+    }
+    /** Sets the material */
+    set material(value: StandardMaterial) {
+         this.material = value;
+    }
+    /** Gets the material */
+    get displayMode(): number {
+        return this.options.displayMode || SkeletonViewer.DISPLAY_LINES;
+    }
+    /** Sets the material */
+    set displayMode(value: number) {
+        if (value > SkeletonViewer.DISPLAY_SPHERE_AND_SPURS) {
+            value = SkeletonViewer.DISPLAY_LINES;
+        }
+        this.options.displayMode = value;
+    }
+
+    /**
+     * Creates a new SkeletonViewer
+     * @param skeleton defines the skeleton to render
+     * @param mesh defines the mesh attached to the skeleton
+     * @param scene defines the hosting scene
+     * @param autoUpdateBonesMatrices defines a boolean indicating if bones matrices must be forced to update before rendering (true by default)
+     * @param renderingGroupId defines the rendering group id to use with the viewer
+     * @param options All of the extra constructor options for the SkeletonViewer
+     */
+    constructor(
+        /** defines the skeleton to render */
+        public skeleton: Skeleton,
+        /** defines the mesh attached to the skeleton */
+        public mesh: AbstractMesh,
+        /** The Scene scope*/
+        scene: Scene,
+        /** defines a boolean indicating if bones matrices must be forced to update before rendering (true by default)  */
+        public autoUpdateBonesMatrices: boolean = true,
+        /** defines the rendering group id to use with the viewer */
+        public renderingGroupId: number = 3,
+        /** is the options for the viewer */
+        public options: Partial<ISkeletonViewerOptions> = {}
+        ) {
+
+        this._scene = scene;
+        this._ready = false;
+
+        //Defaults
+        options.pauseAnimations = options.pauseAnimations ?? true;
+        options.returnToRest = options.returnToRest ?? true;
+        options.displayMode = options.displayMode ?? SkeletonViewer.DISPLAY_LINES;
+        options.displayOptions = options.displayOptions ?? {};
+        options.displayOptions.midStep = options.displayOptions.midStep ?? 0.235;
+        options.displayOptions.midStepFactor = options.displayOptions.midStepFactor ?? 0.155;
+        options.displayOptions.sphereBaseSize = options.displayOptions.sphereBaseSize ?? 0.15;
+        options.displayOptions.sphereScaleUnit = options.displayOptions.sphereScaleUnit ?? 2;
+        options.displayOptions.sphereFactor = options.displayOptions.sphereFactor ?? 0.865;
+        options.computeBonesUsingShaders = options.computeBonesUsingShaders ?? true;
+
+        const boneIndices = mesh.getVerticesData(VertexBuffer.MatricesIndicesKind);
+        const boneWeights = mesh.getVerticesData(VertexBuffer.MatricesWeightsKind);
+
+        this._boneIndices = new Set();
+
+        if (boneIndices && boneWeights) {
+            for (let i = 0; i < boneIndices.length; ++i) {
+                const index = boneIndices[i], weight = boneWeights[i];
+
+                if (weight !== 0) {
+                    this._boneIndices.add(index);
+                }
+            }
+        }
+
+        /* Create Utility Layer */
+        this._utilityLayer = new UtilityLayerRenderer(this._scene, false);
+        this._utilityLayer.pickUtilitySceneFirst = false;
+        this._utilityLayer.utilityLayerScene.autoClearDepthAndStencil = true;
+
+        let displayMode = this.options.displayMode || 0;
+        if (displayMode > SkeletonViewer.DISPLAY_SPHERE_AND_SPURS) {
+            displayMode = SkeletonViewer.DISPLAY_LINES;
+        }
+        this.displayMode = displayMode;
+        //Prep the Systems
+        this.update();
+        this._bindObs();
+    }
+
+    /** The Dynamic bindings for the update functions */
+    private _bindObs(): void {
+        switch (this.displayMode){
+            case SkeletonViewer.DISPLAY_LINES: {
+                    this._obs = this.scene.onBeforeRenderObservable.add(() => {
+                        this._displayLinesUpdate();
+                    });
+                break;
+            }
+        }
+    }
+
+    /** Update the viewer to sync with current skeleton state, only used to manually update. */
+    public update(): void {
+        switch (this.displayMode){
+            case SkeletonViewer.DISPLAY_LINES: {
+                this._displayLinesUpdate();
+                break;
+            }
+            case SkeletonViewer.DISPLAY_SPHERES: {
+                this._buildSpheresAndSpurs(true);
+                break;
+            }
+            case SkeletonViewer.DISPLAY_SPHERE_AND_SPURS: {
+                this._buildSpheresAndSpurs(false);
+                break;
+            }
+        }
+    }
+
+    /** Gets or sets a boolean indicating if the viewer is enabled */
+    public set isEnabled(value: boolean) {
+        if (this.isEnabled === value) {
+            return;
+        }
+
+        this._isEnabled = value;
+
+        if (this.debugMesh) {
+            this.debugMesh.setEnabled(value);
+        }
+
+        if (value && !this._obs) {
+            this._bindObs();
+        } else if (!value && this._obs) {
+            this.scene.onBeforeRenderObservable.remove(this._obs);
+            this._obs = null;
+        }
+    }
+
+    public get isEnabled(): boolean {
+        return this._isEnabled;
+    }
+
+    private _getBonePosition(position: Vector3, bone: Bone, meshMat: Matrix, x = 0, y = 0, z = 0): void {
+        var tmat = TmpVectors.Matrix[0];
+        var parentBone = bone.getParent();
+        tmat.copyFrom(bone.getLocalMatrix());
+
+        if (x !== 0 || y !== 0 || z !== 0) {
+            var tmat2 = TmpVectors.Matrix[1];
+            Matrix.IdentityToRef(tmat2);
+            tmat2.setTranslationFromFloats(x, y, z);
+            tmat2.multiplyToRef(tmat, tmat);
+        }
+
+        if (parentBone) {
+            tmat.multiplyToRef(parentBone.getAbsoluteTransform(), tmat);
+        }
+
+        tmat.multiplyToRef(meshMat, tmat);
+
+        position.x = tmat.m[12];
+        position.y = tmat.m[13];
+        position.z = tmat.m[14];
+    }
+
+    private _getLinesForBonesWithLength(bones: Bone[], meshMat: Matrix): void {
+        var len = bones.length;
+
+        let mesh = this.mesh._effectiveMesh;
+        var meshPos = mesh.position;
+        let idx = 0;
+        for (var i = 0; i < len; i++) {
+            var bone = bones[i];
+            var points = this._debugLines[idx];
+            if (bone._index === -1 || !this._boneIndices.has(bone.getIndex())) {
+                continue;
+            }
+            if (!points) {
+                points = [Vector3.Zero(), Vector3.Zero()];
+                this._debugLines[idx] = points;
+            }
+            this._getBonePosition(points[0], bone, meshMat);
+            this._getBonePosition(points[1], bone, meshMat, 0, bone.length, 0);
+            points[0].subtractInPlace(meshPos);
+            points[1].subtractInPlace(meshPos);
+            idx++;
+        }
+    }
+
+    private _getLinesForBonesNoLength(bones: Bone[]): void {
+        var len = bones.length;
+        var boneNum = 0;
+
+        let mesh = this.mesh._effectiveMesh;
+        var meshPos = mesh.position;
+        for (var i = len - 1; i >= 0; i--) {
+            var childBone = bones[i];
+            var parentBone = childBone.getParent();
+            if (!parentBone || !this._boneIndices.has(childBone.getIndex())) {
+                continue;
+            }
+            var points = this._debugLines[boneNum];
+            if (!points) {
+                points = [Vector3.Zero(), Vector3.Zero()];
+                this._debugLines[boneNum] = points;
+            }
+            childBone.getAbsolutePositionToRef(mesh, points[0]);
+            parentBone.getAbsolutePositionToRef(mesh, points[1]);
+            points[0].subtractInPlace(meshPos);
+            points[1].subtractInPlace(meshPos);
+            boneNum++;
+        }
+    }
+
+    /** function to revert the mesh and scene back to the initial state. */
+    private _revert(animationState: boolean): void {
+        if (this.options.pauseAnimations) {
+            this.scene.animationsEnabled = animationState;
+        }
+    }
+
+    /** function to build and bind sphere joint points and spur bone representations. */
+    private _buildSpheresAndSpurs(spheresOnly = true): void {
+
+        if (this._debugMesh) {
+            this._debugMesh.dispose();
+            this._debugMesh = null;
+            this.ready = false;
+        }
+
+        this._ready = false;
+        let scene = this.scene;
+        let bones: Bone[] = this.skeleton.bones;
+        let spheres: Array<[Mesh, Bone]> = [];
+        let spurs: Mesh[] = [];
+
+        const animationState = scene.animationsEnabled;
+
+        try {
+            if (this.options.pauseAnimations) {
+                scene.animationsEnabled = false;
+            }
+
+            if (this.options.returnToRest) {
+                this.skeleton.returnToRest();
+            }
+
+            if (this.autoUpdateBonesMatrices) {
+                this.skeleton.computeAbsoluteTransforms();
+            }
+
+            let longestBoneLength = Number.NEGATIVE_INFINITY;
+            let getAbsoluteRestPose = function(bone: Nullable<Bone>, matrix: Matrix) {
+                if (bone === null || bone._index === -1) {
+                    matrix.copyFrom(Matrix.Identity());
+                    return;
+                }
+                getAbsoluteRestPose(bone.getParent(), matrix);
+                bone.getBindPose().multiplyToRef(matrix, matrix);
+                return;
+            };
+
+            let displayOptions = this.options.displayOptions || {};
+
+            for (let i = 0; i < bones.length; i++) {
+                let bone = bones[i];
+
+                if (bone._index === -1 || !this._boneIndices.has(bone.getIndex())) {
+                    continue;
+                }
+
+                let boneAbsoluteRestTransform = new Matrix();
+                getAbsoluteRestPose(bone, boneAbsoluteRestTransform);
+
+                let anchorPoint = new Vector3();
+                boneAbsoluteRestTransform.decompose(undefined, undefined, anchorPoint);
+
+                bone.children.forEach((bc, i) => {
+                    let childAbsoluteRestTransform : Matrix = new Matrix();
+                    bc.getRestPose().multiplyToRef(boneAbsoluteRestTransform, childAbsoluteRestTransform);
+                    let childPoint = new Vector3();
+                    childAbsoluteRestTransform.decompose(undefined, undefined, childPoint);
+
+                    let distanceFromParent = Vector3.Distance(anchorPoint, childPoint);
+
+                    if (distanceFromParent > longestBoneLength) {
+                        longestBoneLength = distanceFromParent;
+                    }
+                    if (spheresOnly) {
+                        return;
+                    }
+
+                    let dir = childPoint.clone().subtract(anchorPoint.clone());
+                    let h = dir.length();
+                    let up = dir.normalize().scale(h);
+
+                    let midStep = displayOptions.midStep || 0.165;
+                    let midStepFactor = displayOptions.midStepFactor || 0.215;
+
+                    let up0 = up.scale(midStep);
+
+                    let spur = ShapeBuilder.ExtrudeShapeCustom(bc.name + ':spur',
+                    {
+                        shape:  [
+                                    new Vector3(1, -1,  0),
+                                    new Vector3(1,  1,  0),
+                                    new Vector3(-1,  1,  0),
+                                    new Vector3(-1, -1,  0),
+                                    new Vector3(1, -1,  0)
+                                ],
+                        path:   [ Vector3.Zero(), up0, up ],
+                        scaleFunction:
+                                (i: number) => {
+                                    switch (i){
+                                        case 0:
+                                        case 2:
+                                        return 0;
+                                        case 1:
+                                        return h * midStepFactor;
+                                    }
+                                    return 0;
+                                },
+                        sideOrientation: Mesh.DEFAULTSIDE,
+                        updatable: false
+                    },  scene);
+
+                    spur.convertToFlatShadedMesh();
+
+                    let numVertices = spur.getTotalVertices();
+                    let mwk: number[] = [], mik: number[] = [];
+
+                    for (let i = 0; i < numVertices; i++) {
+                        mwk.push(1, 0, 0, 0);
+                        mik.push(bone.getIndex(), 0, 0, 0);
+                    }
+                    spur.position = anchorPoint.clone();
+
+                    spur.setVerticesData(VertexBuffer.MatricesWeightsKind, mwk, false);
+                    spur.setVerticesData(VertexBuffer.MatricesIndicesKind, mik, false);
+
+                    spurs.push(spur);
+                });
+
+                let sphereBaseSize = displayOptions.sphereBaseSize || 0.2;
+
+                let sphere = SphereBuilder.CreateSphere(bone.name + ':sphere', {
+                    segments: 6,
+                    diameter: sphereBaseSize,
+                    updatable: false
+                }, scene);
+
+                const numVertices = sphere.getTotalVertices();
+
+                let mwk: number[] = [], mik: number[] = [];
+
+                for (let i = 0; i < numVertices; i++) {
+                    mwk.push(1, 0, 0, 0);
+                    mik.push(bone.getIndex(), 0, 0, 0);
+                }
+
+                sphere.setVerticesData(VertexBuffer.MatricesWeightsKind, mwk, false);
+                sphere.setVerticesData(VertexBuffer.MatricesIndicesKind, mik, false);
+
+                sphere.position = anchorPoint.clone();
+                spheres.push([sphere, bone]);
+            }
+
+            let sphereScaleUnit = displayOptions.sphereScaleUnit || 2;
+            let sphereFactor = displayOptions.sphereFactor || 0.85;
+
+            const meshes = [];
+            for (let i = 0; i < spheres.length; i++) {
+                let [sphere, bone] = spheres[i];
+                let scale = 1 / (sphereScaleUnit / longestBoneLength);
+
+                let _stepsOut = 0;
+                let _b = bone;
+
+                while ((_b.getParent()) && (_b.getParent() as Bone).getIndex() !== -1) {
+                    _stepsOut++;
+                    _b = (_b.getParent() as Bone);
+                }
+                sphere.scaling.scaleInPlace(scale * Math.pow(sphereFactor, _stepsOut));
+                meshes.push(sphere);
+            }
+
+            this.debugMesh = Mesh.MergeMeshes(meshes.concat(spurs), true, true);
+            if (this.debugMesh) {
+                this.debugMesh.renderingGroupId = this.renderingGroupId;
+                this.debugMesh.skeleton = this.skeleton;
+                this.debugMesh.parent = this.mesh;
+                this.debugMesh.computeBonesUsingShaders = this.options.computeBonesUsingShaders ?? true;
+                this.debugMesh.alwaysSelectAsActiveMesh = true;
+            }
+
+            this._revert(animationState);
+            this.ready = true;
+        } catch (err) {
+            console.error(err);
+            this._revert(animationState);
+            this.dispose();
+        }
+    }
+
+    /** Update the viewer to sync with current skeleton state, only used for the line display. */
+    private  _displayLinesUpdate(): void {
+        if (!this._utilityLayer) {
+            return;
+        }
+
+        if (this.autoUpdateBonesMatrices) {
+            this.skeleton.computeAbsoluteTransforms();
+        }
+
+        let mesh = this.mesh._effectiveMesh;
+
+        if (this.skeleton.bones[0].length === undefined) {
+            this._getLinesForBonesNoLength(this.skeleton.bones);
+        } else {
+            this._getLinesForBonesWithLength(this.skeleton.bones, mesh.getWorldMatrix());
+        }
+
+        const targetScene = this._utilityLayer.utilityLayerScene;
+
+        if (targetScene) {
+            if (!this._debugMesh) {
+                this._debugMesh = LinesBuilder.CreateLineSystem("", { lines: this._debugLines, updatable: true, instance: null }, targetScene);
+                this._debugMesh.renderingGroupId = this.renderingGroupId;
+            } else {
+                LinesBuilder.CreateLineSystem("", { lines: this._debugLines, updatable: true, instance: this._debugMesh }, targetScene);
+            }
+            this._debugMesh.position.copyFrom(this.mesh.position);
+            this._debugMesh.color = this.color;
+        }
+    }
+    /** Changes the displayMode of the skeleton viewer
+     * @param mode The displayMode numerical value
+     */
+    public changeDisplayMode(mode: number): void {
+        let wasEnabled = (this.isEnabled) ? true : false;
+        if (this.displayMode !== mode) {
+            this.isEnabled = false;
+            if (this._debugMesh) {
+                this._debugMesh.dispose();
+                this._debugMesh = null;
+                this.ready = false;
+            }
+            this.displayMode = mode;
+
+            this.update();
+            this._bindObs();
+            this.isEnabled = wasEnabled;
+        }
+    }
+
+    /** Changes the displayMode of the skeleton viewer
+     * @param mode The displayMode numerical value
+     */
+    public changeDisplayMode(mode: number): void {
+        let wasEnabled = (this.isEnabled) ? true : false;
+        if (this.displayMode !== mode) {
+            this.isEnabled = false;
+            if (this._debugMesh) {
+                this._debugMesh.dispose();
+                this._debugMesh = null;
+                this.ready = false;
+            }
+            this.displayMode = mode;
+
+            this.update();
+            this._bindObs();
+            this.isEnabled = wasEnabled;
+        }
+    }
+
+    /** Changes the displayMode of the skeleton viewer
+     * @param option String of the option name
+     * @param value The numerical option value
+     */
+    public changeDisplayOptions(option: string, value: number): void {
+        let wasEnabled = (this.isEnabled) ? true : false;
+        (this.options.displayOptions as any)[option] = value;
+        this.isEnabled = false;
+        if (this._debugMesh) {
+            this._debugMesh.dispose();
+            this._debugMesh = null;
+            this.ready = false;
+        }
+        this.update();
+        this._bindObs();
+        this.isEnabled = wasEnabled;
+    }
+
+    /** Release associated resources */
+    public dispose(): void {
+        this.isEnabled = false;
+        if (this._debugMesh) {
+            this._debugMesh.dispose();
+            this._debugMesh = null;
+        }
+
+        if (this._utilityLayer) {
+            this._utilityLayer.dispose();
+            this._utilityLayer = null;
+        }
+
+        this.ready = false;
+    }
 }