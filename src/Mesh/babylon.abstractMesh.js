<<<<<<< HEAD
var __extends = (this && this.__extends) || function (d, b) {
    for (var p in b) if (b.hasOwnProperty(p)) d[p] = b[p];
    function __() { this.constructor = d; }
    d.prototype = b === null ? Object.create(b) : (__.prototype = b.prototype, new __());
};
var BABYLON;
(function (BABYLON) {
    var AbstractMesh = (function (_super) {
        __extends(AbstractMesh, _super);
        // Constructor
        function AbstractMesh(name, scene) {
            var _this = this;
            _super.call(this, name, scene);
            // Properties
            this.definedFacingForward = true; // orientation for POV movement & rotation
            this.position = new BABYLON.Vector3(0, 0, 0);
            this._rotation = new BABYLON.Vector3(0, 0, 0);
            this._scaling = new BABYLON.Vector3(1, 1, 1);
            this.billboardMode = AbstractMesh.BILLBOARDMODE_NONE;
            this.visibility = 1.0;
            this.alphaIndex = Number.MAX_VALUE;
            this.infiniteDistance = false;
            this.isVisible = true;
            this.isPickable = true;
            this.showBoundingBox = false;
            this.showSubMeshesBoundingBox = false;
            this.onDispose = null;
            this.isBlocker = false;
            this.renderingGroupId = 0;
            this.receiveShadows = false;
            this.renderOutline = false;
            this.outlineColor = BABYLON.Color3.Red();
            this.outlineWidth = 0.02;
            this.renderOverlay = false;
            this.overlayColor = BABYLON.Color3.Red();
            this.overlayAlpha = 0.5;
            this.hasVertexAlpha = false;
            this.useVertexColors = true;
            this.applyFog = true;
            this.computeBonesUsingShaders = true;
            this.scalingDeterminant = 1;
            this.numBoneInfluencers = 4;
            this.useOctreeForRenderingSelection = true;
            this.useOctreeForPicking = true;
            this.useOctreeForCollisions = true;
            this.layerMask = 0x0FFFFFFF;
            this.alwaysSelectAsActiveMesh = false;
            // Collisions
            this._checkCollisions = false;
            this.ellipsoid = new BABYLON.Vector3(0.5, 1, 0.5);
            this.ellipsoidOffset = new BABYLON.Vector3(0, 0, 0);
            this._collider = new BABYLON.Collider();
            this._oldPositionForCollisions = new BABYLON.Vector3(0, 0, 0);
            this._diffPositionForCollisions = new BABYLON.Vector3(0, 0, 0);
            this._newPositionForCollisions = new BABYLON.Vector3(0, 0, 0);
            // Edges
            this.edgesWidth = 1;
            this.edgesColor = new BABYLON.Color4(1, 0, 0, 1);
            // Cache
            this._localWorld = BABYLON.Matrix.Zero();
            this._worldMatrix = BABYLON.Matrix.Zero();
            this._rotateYByPI = BABYLON.Matrix.RotationY(Math.PI);
            this._absolutePosition = BABYLON.Vector3.Zero();
            this._collisionsTransformMatrix = BABYLON.Matrix.Zero();
            this._collisionsScalingMatrix = BABYLON.Matrix.Zero();
            this._isDirty = false;
            this._pivotMatrix = BABYLON.Matrix.Identity();
            this._isDisposed = false;
            this._renderId = 0;
            this._intersectionsInProgress = new Array();
            this._onAfterWorldMatrixUpdate = new Array();
            this._isWorldMatrixFrozen = false;
            this._unIndexed = false;
            this._onCollisionPositionChange = function (collisionId, newPosition, collidedMesh) {
                if (collidedMesh === void 0) { collidedMesh = null; }
                //TODO move this to the collision coordinator!
                if (_this.getScene().workerCollisions)
                    newPosition.multiplyInPlace(_this._collider.radius);
                newPosition.subtractToRef(_this._oldPositionForCollisions, _this._diffPositionForCollisions);
                if (_this._diffPositionForCollisions.length() > BABYLON.Engine.CollisionsEpsilon) {
                    _this.position.addInPlace(_this._diffPositionForCollisions);
                }
                if (_this.onCollide && collidedMesh) {
                    _this.onCollide(collidedMesh);
                }
                if (_this.onCollisionPositionChange) {
                    _this.onCollisionPositionChange(_this.position);
                }
            };
            scene.addMesh(this);
        }
        Object.defineProperty(AbstractMesh, "BILLBOARDMODE_NONE", {
            get: function () {
                return AbstractMesh._BILLBOARDMODE_NONE;
            },
            enumerable: true,
            configurable: true
        });
        Object.defineProperty(AbstractMesh, "BILLBOARDMODE_X", {
            get: function () {
                return AbstractMesh._BILLBOARDMODE_X;
            },
            enumerable: true,
            configurable: true
        });
        Object.defineProperty(AbstractMesh, "BILLBOARDMODE_Y", {
            get: function () {
                return AbstractMesh._BILLBOARDMODE_Y;
            },
            enumerable: true,
            configurable: true
        });
        Object.defineProperty(AbstractMesh, "BILLBOARDMODE_Z", {
            get: function () {
                return AbstractMesh._BILLBOARDMODE_Z;
            },
            enumerable: true,
            configurable: true
        });
        Object.defineProperty(AbstractMesh, "BILLBOARDMODE_ALL", {
            get: function () {
                return AbstractMesh._BILLBOARDMODE_ALL;
            },
            enumerable: true,
            configurable: true
        });
        Object.defineProperty(AbstractMesh.prototype, "skeleton", {
            get: function () {
                return this._skeleton;
            },
            set: function (value) {
                if (this._skeleton && this._skeleton.needInitialSkinMatrix) {
                    this._skeleton._unregisterMeshWithPoseMatrix(this);
                }
                if (value && value.needInitialSkinMatrix) {
                    value._registerMeshWithPoseMatrix(this);
                }
                this._skeleton = value;
                if (!this._skeleton) {
                    this._bonesTransformMatrices = null;
                }
            },
            enumerable: true,
            configurable: true
        });
        Object.defineProperty(AbstractMesh.prototype, "rotation", {
            /**
             * Getting the rotation object.
             * If rotation quaternion is set, this vector will (almost always) be the Zero vector!
             */
            get: function () {
                return this._rotation;
            },
            set: function (newRotation) {
                this._rotation = newRotation;
            },
            enumerable: true,
            configurable: true
        });
        Object.defineProperty(AbstractMesh.prototype, "scaling", {
            get: function () {
                return this._scaling;
            },
            set: function (newScaling) {
                this._scaling = newScaling;
                if (this.physicsImpostor) {
                    this.physicsImpostor.forceUpdate();
                }
            },
            enumerable: true,
            configurable: true
        });
        Object.defineProperty(AbstractMesh.prototype, "rotationQuaternion", {
            get: function () {
                return this._rotationQuaternion;
            },
            set: function (quaternion) {
                this._rotationQuaternion = quaternion;
                //reset the rotation vector. 
                if (quaternion && this.rotation.length()) {
                    this.rotation.copyFromFloats(0, 0, 0);
                }
            },
            enumerable: true,
            configurable: true
        });
        // Methods
        AbstractMesh.prototype.updatePoseMatrix = function (matrix) {
            this._poseMatrix.copyFrom(matrix);
        };
        AbstractMesh.prototype.getPoseMatrix = function () {
            return this._poseMatrix;
        };
        AbstractMesh.prototype.disableEdgesRendering = function () {
            if (this._edgesRenderer !== undefined) {
                this._edgesRenderer.dispose();
                this._edgesRenderer = undefined;
            }
        };
        AbstractMesh.prototype.enableEdgesRendering = function (epsilon, checkVerticesInsteadOfIndices) {
            if (epsilon === void 0) { epsilon = 0.95; }
            if (checkVerticesInsteadOfIndices === void 0) { checkVerticesInsteadOfIndices = false; }
            this.disableEdgesRendering();
            this._edgesRenderer = new BABYLON.EdgesRenderer(this, epsilon, checkVerticesInsteadOfIndices);
        };
        Object.defineProperty(AbstractMesh.prototype, "isBlocked", {
            get: function () {
                return false;
            },
            enumerable: true,
            configurable: true
        });
        AbstractMesh.prototype.getLOD = function (camera) {
            return this;
        };
        AbstractMesh.prototype.getTotalVertices = function () {
            return 0;
        };
        AbstractMesh.prototype.getIndices = function () {
            return null;
        };
        AbstractMesh.prototype.getVerticesData = function (kind) {
            return null;
        };
        AbstractMesh.prototype.isVerticesDataPresent = function (kind) {
            return false;
        };
        AbstractMesh.prototype.getBoundingInfo = function () {
            if (this._masterMesh) {
                return this._masterMesh.getBoundingInfo();
            }
            if (!this._boundingInfo) {
                this._updateBoundingInfo();
            }
            return this._boundingInfo;
        };
        Object.defineProperty(AbstractMesh.prototype, "useBones", {
            get: function () {
                return this.skeleton && this.getScene().skeletonsEnabled && this.isVerticesDataPresent(BABYLON.VertexBuffer.MatricesIndicesKind) && this.isVerticesDataPresent(BABYLON.VertexBuffer.MatricesWeightsKind);
            },
            enumerable: true,
            configurable: true
        });
        AbstractMesh.prototype._preActivate = function () {
        };
        AbstractMesh.prototype._activate = function (renderId) {
            this._renderId = renderId;
        };
        AbstractMesh.prototype.getWorldMatrix = function () {
            if (this._masterMesh) {
                return this._masterMesh.getWorldMatrix();
            }
            if (this._currentRenderId !== this.getScene().getRenderId()) {
                this.computeWorldMatrix();
            }
            return this._worldMatrix;
        };
        Object.defineProperty(AbstractMesh.prototype, "worldMatrixFromCache", {
            get: function () {
                return this._worldMatrix;
            },
            enumerable: true,
            configurable: true
        });
        Object.defineProperty(AbstractMesh.prototype, "absolutePosition", {
            get: function () {
                return this._absolutePosition;
            },
            enumerable: true,
            configurable: true
        });
        AbstractMesh.prototype.freezeWorldMatrix = function () {
            this._isWorldMatrixFrozen = false; // no guarantee world is not already frozen, switch off temporarily
            this.computeWorldMatrix(true);
            this._isWorldMatrixFrozen = true;
        };
        AbstractMesh.prototype.unfreezeWorldMatrix = function () {
            this._isWorldMatrixFrozen = false;
            this.computeWorldMatrix(true);
        };
        Object.defineProperty(AbstractMesh.prototype, "isWorldMatrixFrozen", {
            get: function () {
                return this._isWorldMatrixFrozen;
            },
            enumerable: true,
            configurable: true
        });
        AbstractMesh.prototype.rotate = function (axis, amount, space) {
            axis.normalize();
            if (!this.rotationQuaternion) {
                this.rotationQuaternion = BABYLON.Quaternion.RotationYawPitchRoll(this.rotation.y, this.rotation.x, this.rotation.z);
                this.rotation = BABYLON.Vector3.Zero();
            }
            var rotationQuaternion;
            if (!space || space === BABYLON.Space.LOCAL) {
                rotationQuaternion = BABYLON.Quaternion.RotationAxis(axis, amount);
                this.rotationQuaternion = this.rotationQuaternion.multiply(rotationQuaternion);
            }
            else {
                if (this.parent) {
                    var invertParentWorldMatrix = this.parent.getWorldMatrix().clone();
                    invertParentWorldMatrix.invert();
                    axis = BABYLON.Vector3.TransformNormal(axis, invertParentWorldMatrix);
                }
                rotationQuaternion = BABYLON.Quaternion.RotationAxis(axis, amount);
                this.rotationQuaternion = rotationQuaternion.multiply(this.rotationQuaternion);
            }
        };
        AbstractMesh.prototype.translate = function (axis, distance, space) {
            var displacementVector = axis.scale(distance);
            if (!space || space === BABYLON.Space.LOCAL) {
                var tempV3 = this.getPositionExpressedInLocalSpace().add(displacementVector);
                this.setPositionWithLocalVector(tempV3);
            }
            else {
                this.setAbsolutePosition(this.getAbsolutePosition().add(displacementVector));
            }
        };
        AbstractMesh.prototype.getAbsolutePosition = function () {
            this.computeWorldMatrix();
            return this._absolutePosition;
        };
        AbstractMesh.prototype.setAbsolutePosition = function (absolutePosition) {
            if (!absolutePosition) {
                return;
            }
            var absolutePositionX;
            var absolutePositionY;
            var absolutePositionZ;
            if (absolutePosition.x === undefined) {
                if (arguments.length < 3) {
                    return;
                }
                absolutePositionX = arguments[0];
                absolutePositionY = arguments[1];
                absolutePositionZ = arguments[2];
            }
            else {
                absolutePositionX = absolutePosition.x;
                absolutePositionY = absolutePosition.y;
                absolutePositionZ = absolutePosition.z;
            }
            if (this.parent) {
                var invertParentWorldMatrix = this.parent.getWorldMatrix().clone();
                invertParentWorldMatrix.invert();
                var worldPosition = new BABYLON.Vector3(absolutePositionX, absolutePositionY, absolutePositionZ);
                this.position = BABYLON.Vector3.TransformCoordinates(worldPosition, invertParentWorldMatrix);
            }
            else {
                this.position.x = absolutePositionX;
                this.position.y = absolutePositionY;
                this.position.z = absolutePositionZ;
            }
        };
        // ================================== Point of View Movement =================================
        /**
         * Perform relative position change from the point of view of behind the front of the mesh.
         * This is performed taking into account the meshes current rotation, so you do not have to care.
         * Supports definition of mesh facing forward or backward.
         * @param {number} amountRight
         * @param {number} amountUp
         * @param {number} amountForward
         */
        AbstractMesh.prototype.movePOV = function (amountRight, amountUp, amountForward) {
            this.position.addInPlace(this.calcMovePOV(amountRight, amountUp, amountForward));
        };
        /**
         * Calculate relative position change from the point of view of behind the front of the mesh.
         * This is performed taking into account the meshes current rotation, so you do not have to care.
         * Supports definition of mesh facing forward or backward.
         * @param {number} amountRight
         * @param {number} amountUp
         * @param {number} amountForward
         */
        AbstractMesh.prototype.calcMovePOV = function (amountRight, amountUp, amountForward) {
            var rotMatrix = new BABYLON.Matrix();
            var rotQuaternion = (this.rotationQuaternion) ? this.rotationQuaternion : BABYLON.Quaternion.RotationYawPitchRoll(this.rotation.y, this.rotation.x, this.rotation.z);
            rotQuaternion.toRotationMatrix(rotMatrix);
            var translationDelta = BABYLON.Vector3.Zero();
            var defForwardMult = this.definedFacingForward ? -1 : 1;
            BABYLON.Vector3.TransformCoordinatesFromFloatsToRef(amountRight * defForwardMult, amountUp, amountForward * defForwardMult, rotMatrix, translationDelta);
            return translationDelta;
        };
        // ================================== Point of View Rotation =================================
        /**
         * Perform relative rotation change from the point of view of behind the front of the mesh.
         * Supports definition of mesh facing forward or backward.
         * @param {number} flipBack
         * @param {number} twirlClockwise
         * @param {number} tiltRight
         */
        AbstractMesh.prototype.rotatePOV = function (flipBack, twirlClockwise, tiltRight) {
            this.rotation.addInPlace(this.calcRotatePOV(flipBack, twirlClockwise, tiltRight));
        };
        /**
         * Calculate relative rotation change from the point of view of behind the front of the mesh.
         * Supports definition of mesh facing forward or backward.
         * @param {number} flipBack
         * @param {number} twirlClockwise
         * @param {number} tiltRight
         */
        AbstractMesh.prototype.calcRotatePOV = function (flipBack, twirlClockwise, tiltRight) {
            var defForwardMult = this.definedFacingForward ? 1 : -1;
            return new BABYLON.Vector3(flipBack * defForwardMult, twirlClockwise, tiltRight * defForwardMult);
        };
        AbstractMesh.prototype.setPivotMatrix = function (matrix) {
            this._pivotMatrix = matrix;
            this._cache.pivotMatrixUpdated = true;
        };
        AbstractMesh.prototype.getPivotMatrix = function () {
            return this._pivotMatrix;
        };
        AbstractMesh.prototype._isSynchronized = function () {
            if (this._isDirty) {
                return false;
            }
            if (this.billboardMode !== this._cache.billboardMode || this.billboardMode !== AbstractMesh.BILLBOARDMODE_NONE)
                return false;
            if (this._cache.pivotMatrixUpdated) {
                return false;
            }
            if (this.infiniteDistance) {
                return false;
            }
            if (!this._cache.position.equals(this.position))
                return false;
            if (this.rotationQuaternion) {
                if (!this._cache.rotationQuaternion.equals(this.rotationQuaternion))
                    return false;
            }
            else {
                if (!this._cache.rotation.equals(this.rotation))
                    return false;
            }
            if (!this._cache.scaling.equals(this.scaling))
                return false;
            return true;
        };
        AbstractMesh.prototype._initCache = function () {
            _super.prototype._initCache.call(this);
            this._cache.localMatrixUpdated = false;
            this._cache.position = BABYLON.Vector3.Zero();
            this._cache.scaling = BABYLON.Vector3.Zero();
            this._cache.rotation = BABYLON.Vector3.Zero();
            this._cache.rotationQuaternion = new BABYLON.Quaternion(0, 0, 0, 0);
            this._cache.billboardMode = -1;
        };
        AbstractMesh.prototype.markAsDirty = function (property) {
            if (property === "rotation") {
                this.rotationQuaternion = null;
            }
            this._currentRenderId = Number.MAX_VALUE;
            this._isDirty = true;
        };
        AbstractMesh.prototype._updateBoundingInfo = function () {
            this._boundingInfo = this._boundingInfo || new BABYLON.BoundingInfo(this.absolutePosition, this.absolutePosition);
            this._boundingInfo.update(this.worldMatrixFromCache);
            this._updateSubMeshesBoundingInfo(this.worldMatrixFromCache);
        };
        AbstractMesh.prototype._updateSubMeshesBoundingInfo = function (matrix) {
            if (!this.subMeshes) {
                return;
            }
            for (var subIndex = 0; subIndex < this.subMeshes.length; subIndex++) {
                var subMesh = this.subMeshes[subIndex];
                if (!subMesh.IsGlobal) {
                    subMesh.updateBoundingInfo(matrix);
                }
            }
        };
        AbstractMesh.prototype.computeWorldMatrix = function (force) {
            if (this._isWorldMatrixFrozen) {
                return this._worldMatrix;
            }
            if (!force && (this._currentRenderId === this.getScene().getRenderId() || this.isSynchronized(true))) {
                this._currentRenderId = this.getScene().getRenderId();
                return this._worldMatrix;
            }
            this._cache.position.copyFrom(this.position);
            this._cache.scaling.copyFrom(this.scaling);
            this._cache.pivotMatrixUpdated = false;
            this._cache.billboardMode = this.billboardMode;
            this._currentRenderId = this.getScene().getRenderId();
            this._isDirty = false;
            // Scaling
            BABYLON.Matrix.ScalingToRef(this.scaling.x * this.scalingDeterminant, this.scaling.y * this.scalingDeterminant, this.scaling.z * this.scalingDeterminant, BABYLON.Tmp.Matrix[1]);
            // Rotation
            //rotate, if quaternion is set and rotation was used
            if (this.rotationQuaternion) {
                var len = this.rotation.length();
                if (len) {
                    this.rotationQuaternion.multiplyInPlace(BABYLON.Quaternion.RotationYawPitchRoll(this.rotation.y, this.rotation.x, this.rotation.z));
                    this.rotation.copyFromFloats(0, 0, 0);
                }
            }
            if (this.rotationQuaternion) {
                this.rotationQuaternion.toRotationMatrix(BABYLON.Tmp.Matrix[0]);
                this._cache.rotationQuaternion.copyFrom(this.rotationQuaternion);
            }
            else {
                BABYLON.Matrix.RotationYawPitchRollToRef(this.rotation.y, this.rotation.x, this.rotation.z, BABYLON.Tmp.Matrix[0]);
                this._cache.rotation.copyFrom(this.rotation);
            }
            // Translation
            if (this.infiniteDistance && !this.parent) {
                var camera = this.getScene().activeCamera;
                if (camera) {
                    var cameraWorldMatrix = camera.getWorldMatrix();
                    var cameraGlobalPosition = new BABYLON.Vector3(cameraWorldMatrix.m[12], cameraWorldMatrix.m[13], cameraWorldMatrix.m[14]);
                    BABYLON.Matrix.TranslationToRef(this.position.x + cameraGlobalPosition.x, this.position.y + cameraGlobalPosition.y, this.position.z + cameraGlobalPosition.z, BABYLON.Tmp.Matrix[2]);
                }
            }
            else {
                BABYLON.Matrix.TranslationToRef(this.position.x, this.position.y, this.position.z, BABYLON.Tmp.Matrix[2]);
            }
            // Composing transformations
            this._pivotMatrix.multiplyToRef(BABYLON.Tmp.Matrix[1], BABYLON.Tmp.Matrix[4]);
            BABYLON.Tmp.Matrix[4].multiplyToRef(BABYLON.Tmp.Matrix[0], BABYLON.Tmp.Matrix[5]);
            // Billboarding
            if (this.billboardMode !== AbstractMesh.BILLBOARDMODE_NONE && this.getScene().activeCamera) {
                var localPosition = this.position.clone();
                var zero = this.getScene().activeCamera.globalPosition.clone();
                if (this.parent && this.parent.position) {
                    localPosition.addInPlace(this.parent.position);
                    BABYLON.Matrix.TranslationToRef(localPosition.x, localPosition.y, localPosition.z, BABYLON.Tmp.Matrix[2]);
                }
                if ((this.billboardMode & AbstractMesh.BILLBOARDMODE_ALL) !== AbstractMesh.BILLBOARDMODE_ALL) {
                    if (this.billboardMode & AbstractMesh.BILLBOARDMODE_X)
                        zero.x = localPosition.x + BABYLON.Epsilon;
                    if (this.billboardMode & AbstractMesh.BILLBOARDMODE_Y)
                        zero.y = localPosition.y + BABYLON.Epsilon;
                    if (this.billboardMode & AbstractMesh.BILLBOARDMODE_Z)
                        zero.z = localPosition.z + BABYLON.Epsilon;
                }
                BABYLON.Matrix.LookAtLHToRef(localPosition, zero, BABYLON.Vector3.Up(), BABYLON.Tmp.Matrix[3]);
                BABYLON.Tmp.Matrix[3].m[12] = BABYLON.Tmp.Matrix[3].m[13] = BABYLON.Tmp.Matrix[3].m[14] = 0;
                BABYLON.Tmp.Matrix[3].invert();
                BABYLON.Tmp.Matrix[5].multiplyToRef(BABYLON.Tmp.Matrix[3], this._localWorld);
                this._rotateYByPI.multiplyToRef(this._localWorld, BABYLON.Tmp.Matrix[5]);
            }
            // Local world
            BABYLON.Tmp.Matrix[5].multiplyToRef(BABYLON.Tmp.Matrix[2], this._localWorld);
            // Parent
            if (this.parent && this.parent.getWorldMatrix && this.billboardMode === AbstractMesh.BILLBOARDMODE_NONE) {
                this._markSyncedWithParent();
                if (this._meshToBoneReferal) {
                    this._localWorld.multiplyToRef(this.parent.getWorldMatrix(), BABYLON.Tmp.Matrix[6]);
                    BABYLON.Tmp.Matrix[6].multiplyToRef(this._meshToBoneReferal.getWorldMatrix(), this._worldMatrix);
                }
                else {
                    this._localWorld.multiplyToRef(this.parent.getWorldMatrix(), this._worldMatrix);
                }
            }
            else {
                this._worldMatrix.copyFrom(this._localWorld);
            }
            // Bounding info
            this._updateBoundingInfo();
            // Absolute position
            this._absolutePosition.copyFromFloats(this._worldMatrix.m[12], this._worldMatrix.m[13], this._worldMatrix.m[14]);
            // Callbacks
            for (var callbackIndex = 0; callbackIndex < this._onAfterWorldMatrixUpdate.length; callbackIndex++) {
                this._onAfterWorldMatrixUpdate[callbackIndex](this);
            }
            if (!this._poseMatrix) {
                this._poseMatrix = BABYLON.Matrix.Invert(this._worldMatrix);
            }
            return this._worldMatrix;
        };
        /**
        * If you'd like to be callbacked after the mesh position, rotation or scaling has been updated
        * @param func: callback function to add
        */
        AbstractMesh.prototype.registerAfterWorldMatrixUpdate = function (func) {
            this._onAfterWorldMatrixUpdate.push(func);
        };
        AbstractMesh.prototype.unregisterAfterWorldMatrixUpdate = function (func) {
            var index = this._onAfterWorldMatrixUpdate.indexOf(func);
            if (index > -1) {
                this._onAfterWorldMatrixUpdate.splice(index, 1);
            }
        };
        AbstractMesh.prototype.setPositionWithLocalVector = function (vector3) {
            this.computeWorldMatrix();
            this.position = BABYLON.Vector3.TransformNormal(vector3, this._localWorld);
        };
        AbstractMesh.prototype.getPositionExpressedInLocalSpace = function () {
            this.computeWorldMatrix();
            var invLocalWorldMatrix = this._localWorld.clone();
            invLocalWorldMatrix.invert();
            return BABYLON.Vector3.TransformNormal(this.position, invLocalWorldMatrix);
        };
        AbstractMesh.prototype.locallyTranslate = function (vector3) {
            this.computeWorldMatrix(true);
            this.position = BABYLON.Vector3.TransformCoordinates(vector3, this._localWorld);
        };
        AbstractMesh.prototype.lookAt = function (targetPoint, yawCor, pitchCor, rollCor) {
            /// <summary>Orients a mesh towards a target point. Mesh must be drawn facing user.</summary>
            /// <param name="targetPoint" type="Vector3">The position (must be in same space as current mesh) to look at</param>
            /// <param name="yawCor" type="Number">optional yaw (y-axis) correction in radians</param>
            /// <param name="pitchCor" type="Number">optional pitch (x-axis) correction in radians</param>
            /// <param name="rollCor" type="Number">optional roll (z-axis) correction in radians</param>
            /// <returns>Mesh oriented towards targetMesh</returns>
            yawCor = yawCor || 0; // default to zero if undefined
            pitchCor = pitchCor || 0;
            rollCor = rollCor || 0;
            var dv = targetPoint.subtract(this.position);
            var yaw = -Math.atan2(dv.z, dv.x) - Math.PI / 2;
            var len = Math.sqrt(dv.x * dv.x + dv.z * dv.z);
            var pitch = Math.atan2(dv.y, len);
            this.rotationQuaternion = BABYLON.Quaternion.RotationYawPitchRoll(yaw + yawCor, pitch + pitchCor, rollCor);
        };
        AbstractMesh.prototype.attachToBone = function (bone, affectedMesh) {
            this._meshToBoneReferal = affectedMesh;
            this.parent = bone;
            if (bone.getWorldMatrix().determinant() < 0) {
                this.scalingDeterminant *= -1;
            }
        };
        AbstractMesh.prototype.detachFromBone = function () {
            if (this.parent.getWorldMatrix().determinant() < 0) {
                this.scalingDeterminant *= -1;
            }
            this._meshToBoneReferal = null;
            this.parent = null;
        };
        AbstractMesh.prototype.isInFrustum = function (frustumPlanes) {
            return this._boundingInfo.isInFrustum(frustumPlanes);
        };
        AbstractMesh.prototype.isCompletelyInFrustum = function (camera) {
            if (!camera) {
                camera = this.getScene().activeCamera;
            }
            var transformMatrix = camera.getViewMatrix().multiply(camera.getProjectionMatrix());
            if (!this._boundingInfo.isCompletelyInFrustum(BABYLON.Frustum.GetPlanes(transformMatrix))) {
                return false;
            }
            return true;
        };
        AbstractMesh.prototype.intersectsMesh = function (mesh, precise) {
            if (!this._boundingInfo || !mesh._boundingInfo) {
                return false;
            }
            return this._boundingInfo.intersects(mesh._boundingInfo, precise);
        };
        AbstractMesh.prototype.intersectsPoint = function (point) {
            if (!this._boundingInfo) {
                return false;
            }
            return this._boundingInfo.intersectsPoint(point);
        };
        // Physics
        /**
         *  @Deprecated. Use new PhysicsImpostor instead.
         * */
        AbstractMesh.prototype.setPhysicsState = function (impostor, options) {
            //legacy support
            if (impostor.impostor) {
                options = impostor;
                impostor = impostor.impostor;
            }
            this.physicsImpostor = new BABYLON.PhysicsImpostor(this, impostor, options);
            return this.physicsImpostor.physicsBody;
        };
        AbstractMesh.prototype.getPhysicsImpostor = function () {
            return this.physicsImpostor;
        };
        /**
         * @Deprecated. Use getPhysicsImpostor().getParam("mass");
         */
        AbstractMesh.prototype.getPhysicsMass = function () {
            return this.physicsImpostor.getParam("mass");
        };
        /**
         * @Deprecated. Use getPhysicsImpostor().getParam("friction");
         */
        AbstractMesh.prototype.getPhysicsFriction = function () {
            return this.physicsImpostor.getParam("friction");
        };
        /**
         * @Deprecated. Use getPhysicsImpostor().getParam("restitution");
         */
        AbstractMesh.prototype.getPhysicsRestitution = function () {
            return this.physicsImpostor.getParam("resitution");
        };
        AbstractMesh.prototype.getPositionInCameraSpace = function (camera) {
            if (!camera) {
                camera = this.getScene().activeCamera;
            }
            return BABYLON.Vector3.TransformCoordinates(this.absolutePosition, camera.getViewMatrix());
        };
        AbstractMesh.prototype.getDistanceToCamera = function (camera) {
            if (!camera) {
                camera = this.getScene().activeCamera;
            }
            return this.absolutePosition.subtract(camera.position).length();
        };
        AbstractMesh.prototype.applyImpulse = function (force, contactPoint) {
            if (!this.physicsImpostor) {
                return;
            }
            this.physicsImpostor.applyImpulse(force, contactPoint);
        };
        AbstractMesh.prototype.setPhysicsLinkWith = function (otherMesh, pivot1, pivot2, options) {
            if (!this.physicsImpostor || !otherMesh.physicsImpostor) {
                return;
            }
            this.physicsImpostor.createJoint(otherMesh.physicsImpostor, BABYLON.PhysicsJoint.HingeJoint, {
                mainPivot: pivot1,
                connectedPivot: pivot2,
                nativeParams: options
            });
        };
        /**
         * @Deprecated
         */
        AbstractMesh.prototype.updatePhysicsBodyPosition = function () {
            BABYLON.Tools.Warn("updatePhysicsBodyPosition() is deprecated, please use updatePhysicsBody()");
            this.updatePhysicsBody();
        };
        /**
         * @Deprecated
         * Calling this function is not needed anymore.
         * The physics engine takes care of transofmration automatically.
         */
        AbstractMesh.prototype.updatePhysicsBody = function () {
            //Unneeded
        };
        Object.defineProperty(AbstractMesh.prototype, "checkCollisions", {
            // Collisions
            get: function () {
                return this._checkCollisions;
            },
            set: function (collisionEnabled) {
                this._checkCollisions = collisionEnabled;
                if (this.getScene().workerCollisions) {
                    this.getScene().collisionCoordinator.onMeshUpdated(this);
                }
            },
            enumerable: true,
            configurable: true
        });
        AbstractMesh.prototype.moveWithCollisions = function (velocity) {
            var globalPosition = this.getAbsolutePosition();
            globalPosition.subtractFromFloatsToRef(0, this.ellipsoid.y, 0, this._oldPositionForCollisions);
            this._oldPositionForCollisions.addInPlace(this.ellipsoidOffset);
            this._collider.radius = this.ellipsoid;
            this.getScene().collisionCoordinator.getNewPosition(this._oldPositionForCollisions, velocity, this._collider, 3, this, this._onCollisionPositionChange, this.uniqueId);
        };
        // Submeshes octree
        /**
        * This function will create an octree to help select the right submeshes for rendering, picking and collisions
        * Please note that you must have a decent number of submeshes to get performance improvements when using octree
        */
        AbstractMesh.prototype.createOrUpdateSubmeshesOctree = function (maxCapacity, maxDepth) {
            if (maxCapacity === void 0) { maxCapacity = 64; }
            if (maxDepth === void 0) { maxDepth = 2; }
            if (!this._submeshesOctree) {
                this._submeshesOctree = new BABYLON.Octree(BABYLON.Octree.CreationFuncForSubMeshes, maxCapacity, maxDepth);
            }
            this.computeWorldMatrix(true);
            // Update octree
            var bbox = this.getBoundingInfo().boundingBox;
            this._submeshesOctree.update(bbox.minimumWorld, bbox.maximumWorld, this.subMeshes);
            return this._submeshesOctree;
        };
        // Collisions
        AbstractMesh.prototype._collideForSubMesh = function (subMesh, transformMatrix, collider) {
            this._generatePointsArray();
            // Transformation
            if (!subMesh._lastColliderWorldVertices || !subMesh._lastColliderTransformMatrix.equals(transformMatrix)) {
                subMesh._lastColliderTransformMatrix = transformMatrix.clone();
                subMesh._lastColliderWorldVertices = [];
                subMesh._trianglePlanes = [];
                var start = subMesh.verticesStart;
                var end = (subMesh.verticesStart + subMesh.verticesCount);
                for (var i = start; i < end; i++) {
                    subMesh._lastColliderWorldVertices.push(BABYLON.Vector3.TransformCoordinates(this._positions[i], transformMatrix));
                }
            }
            // Collide
            collider._collide(subMesh._trianglePlanes, subMesh._lastColliderWorldVertices, this.getIndices(), subMesh.indexStart, subMesh.indexStart + subMesh.indexCount, subMesh.verticesStart, !!subMesh.getMaterial());
            if (collider.collisionFound) {
                collider.collidedMesh = this;
            }
        };
        AbstractMesh.prototype._processCollisionsForSubMeshes = function (collider, transformMatrix) {
            var subMeshes;
            var len;
            // Octrees
            if (this._submeshesOctree && this.useOctreeForCollisions) {
                var radius = collider.velocityWorldLength + Math.max(collider.radius.x, collider.radius.y, collider.radius.z);
                var intersections = this._submeshesOctree.intersects(collider.basePointWorld, radius);
                len = intersections.length;
                subMeshes = intersections.data;
            }
            else {
                subMeshes = this.subMeshes;
                len = subMeshes.length;
            }
            for (var index = 0; index < len; index++) {
                var subMesh = subMeshes[index];
                // Bounding test
                if (len > 1 && !subMesh._checkCollision(collider))
                    continue;
                this._collideForSubMesh(subMesh, transformMatrix, collider);
            }
        };
        AbstractMesh.prototype._checkCollision = function (collider) {
            // Bounding box test
            if (!this._boundingInfo._checkCollision(collider))
                return;
            // Transformation matrix
            BABYLON.Matrix.ScalingToRef(1.0 / collider.radius.x, 1.0 / collider.radius.y, 1.0 / collider.radius.z, this._collisionsScalingMatrix);
            this.worldMatrixFromCache.multiplyToRef(this._collisionsScalingMatrix, this._collisionsTransformMatrix);
            this._processCollisionsForSubMeshes(collider, this._collisionsTransformMatrix);
        };
        // Picking
        AbstractMesh.prototype._generatePointsArray = function () {
            return false;
        };
        AbstractMesh.prototype.intersects = function (ray, fastCheck) {
            var pickingInfo = new BABYLON.PickingInfo();
            if (!this.subMeshes || !this._boundingInfo || !ray.intersectsSphere(this._boundingInfo.boundingSphere) || !ray.intersectsBox(this._boundingInfo.boundingBox)) {
                return pickingInfo;
            }
            if (!this._generatePointsArray()) {
                return pickingInfo;
            }
            var intersectInfo = null;
            // Octrees
            var subMeshes;
            var len;
            if (this._submeshesOctree && this.useOctreeForPicking) {
                var worldRay = BABYLON.Ray.Transform(ray, this.getWorldMatrix());
                var intersections = this._submeshesOctree.intersectsRay(worldRay);
                len = intersections.length;
                subMeshes = intersections.data;
            }
            else {
                subMeshes = this.subMeshes;
                len = subMeshes.length;
            }
            for (var index = 0; index < len; index++) {
                var subMesh = subMeshes[index];
                // Bounding test
                if (len > 1 && !subMesh.canIntersects(ray))
                    continue;
                var currentIntersectInfo = subMesh.intersects(ray, this._positions, this.getIndices(), fastCheck);
                if (currentIntersectInfo) {
                    if (fastCheck || !intersectInfo || currentIntersectInfo.distance < intersectInfo.distance) {
                        intersectInfo = currentIntersectInfo;
                        intersectInfo.subMeshId = index;
                        if (fastCheck) {
                            break;
                        }
                    }
                }
            }
            if (intersectInfo) {
                // Get picked point
                var world = this.getWorldMatrix();
                var worldOrigin = BABYLON.Vector3.TransformCoordinates(ray.origin, world);
                var direction = ray.direction.clone();
                direction = direction.scale(intersectInfo.distance);
                var worldDirection = BABYLON.Vector3.TransformNormal(direction, world);
                var pickedPoint = worldOrigin.add(worldDirection);
                // Return result
                pickingInfo.hit = true;
                pickingInfo.distance = BABYLON.Vector3.Distance(worldOrigin, pickedPoint);
                pickingInfo.pickedPoint = pickedPoint;
                pickingInfo.pickedMesh = this;
                pickingInfo.bu = intersectInfo.bu;
                pickingInfo.bv = intersectInfo.bv;
                pickingInfo.faceId = intersectInfo.faceId;
                pickingInfo.subMeshId = intersectInfo.subMeshId;
                return pickingInfo;
            }
            return pickingInfo;
        };
        AbstractMesh.prototype.clone = function (name, newParent, doNotCloneChildren) {
            return null;
        };
        AbstractMesh.prototype.releaseSubMeshes = function () {
            if (this.subMeshes) {
                while (this.subMeshes.length) {
                    this.subMeshes[0].dispose();
                }
            }
            else {
                this.subMeshes = new Array();
            }
        };
        AbstractMesh.prototype.dispose = function (doNotRecurse) {
            var index;
            // Action manager
            if (this.actionManager) {
                this.actionManager.dispose();
                this.actionManager = null;
            }
            // Skeleton
            this.skeleton = null;
            // Animations
            this.getScene().stopAnimation(this);
            // Physics
            if (this.physicsImpostor) {
                this.physicsImpostor.dispose(!doNotRecurse);
            }
            // Intersections in progress
            for (index = 0; index < this._intersectionsInProgress.length; index++) {
                var other = this._intersectionsInProgress[index];
                var pos = other._intersectionsInProgress.indexOf(this);
                other._intersectionsInProgress.splice(pos, 1);
            }
            this._intersectionsInProgress = [];
            // Edges
            if (this._edgesRenderer) {
                this._edgesRenderer.dispose();
                this._edgesRenderer = null;
            }
            // SubMeshes
            this.releaseSubMeshes();
            // Remove from scene
            this.getScene().removeMesh(this);
            if (!doNotRecurse) {
                // Particles
                for (index = 0; index < this.getScene().particleSystems.length; index++) {
                    if (this.getScene().particleSystems[index].emitter === this) {
                        this.getScene().particleSystems[index].dispose();
                        index--;
                    }
                }
                // Children
                var objects = this.getScene().meshes.slice(0);
                for (index = 0; index < objects.length; index++) {
                    if (objects[index].parent === this) {
                        objects[index].dispose();
                    }
                }
            }
            else {
                for (index = 0; index < this.getScene().meshes.length; index++) {
                    var obj = this.getScene().meshes[index];
                    if (obj.parent === this) {
                        obj.parent = null;
                        obj.computeWorldMatrix(true);
                    }
                }
            }
            this._onAfterWorldMatrixUpdate = [];
            this._isDisposed = true;
            // Callback
            if (this.onDispose) {
                this.onDispose();
            }
        };
        // Statics
        AbstractMesh._BILLBOARDMODE_NONE = 0;
        AbstractMesh._BILLBOARDMODE_X = 1;
        AbstractMesh._BILLBOARDMODE_Y = 2;
        AbstractMesh._BILLBOARDMODE_Z = 4;
        AbstractMesh._BILLBOARDMODE_ALL = 7;
        return AbstractMesh;
    }(BABYLON.Node));
    BABYLON.AbstractMesh = AbstractMesh;
})(BABYLON || (BABYLON = {}));
=======
var __extends = (this && this.__extends) || function (d, b) {
    for (var p in b) if (b.hasOwnProperty(p)) d[p] = b[p];
    function __() { this.constructor = d; }
    d.prototype = b === null ? Object.create(b) : (__.prototype = b.prototype, new __());
};
var BABYLON;
(function (BABYLON) {
    var AbstractMesh = (function (_super) {
        __extends(AbstractMesh, _super);
        // Constructor
        function AbstractMesh(name, scene) {
            var _this = this;
            _super.call(this, name, scene);
            // Properties
            this.definedFacingForward = true; // orientation for POV movement & rotation
            this.position = new BABYLON.Vector3(0, 0, 0);
            this._rotation = new BABYLON.Vector3(0, 0, 0);
            this._scaling = new BABYLON.Vector3(1, 1, 1);
            this.billboardMode = AbstractMesh.BILLBOARDMODE_NONE;
            this.visibility = 1.0;
            this.alphaIndex = Number.MAX_VALUE;
            this.infiniteDistance = false;
            this.isVisible = true;
            this.isPickable = true;
            this.showBoundingBox = false;
            this.showSubMeshesBoundingBox = false;
            this.onDispose = null;
            this.isBlocker = false;
            this.renderingGroupId = 0;
            this.receiveShadows = false;
            this.renderOutline = false;
            this.outlineColor = BABYLON.Color3.Red();
            this.outlineWidth = 0.02;
            this.renderOverlay = false;
            this.overlayColor = BABYLON.Color3.Red();
            this.overlayAlpha = 0.5;
            this.hasVertexAlpha = false;
            this.useVertexColors = true;
            this.applyFog = true;
            this.computeBonesUsingShaders = true;
            this.scalingDeterminant = 1;
            this.numBoneInfluencers = 4;
            this.useOctreeForRenderingSelection = true;
            this.useOctreeForPicking = true;
            this.useOctreeForCollisions = true;
            this.layerMask = 0x0FFFFFFF;
            this.alwaysSelectAsActiveMesh = false;
            // Collisions
            this._checkCollisions = false;
            this.ellipsoid = new BABYLON.Vector3(0.5, 1, 0.5);
            this.ellipsoidOffset = new BABYLON.Vector3(0, 0, 0);
            this._collider = new BABYLON.Collider();
            this._oldPositionForCollisions = new BABYLON.Vector3(0, 0, 0);
            this._diffPositionForCollisions = new BABYLON.Vector3(0, 0, 0);
            this._newPositionForCollisions = new BABYLON.Vector3(0, 0, 0);
            // Edges
            this.edgesWidth = 1;
            this.edgesColor = new BABYLON.Color4(1, 0, 0, 1);
            // Cache
            this._localWorld = BABYLON.Matrix.Zero();
            this._worldMatrix = BABYLON.Matrix.Zero();
            this._rotateYByPI = BABYLON.Matrix.RotationY(Math.PI);
            this._absolutePosition = BABYLON.Vector3.Zero();
            this._collisionsTransformMatrix = BABYLON.Matrix.Zero();
            this._collisionsScalingMatrix = BABYLON.Matrix.Zero();
            this._isDirty = false;
            this._pivotMatrix = BABYLON.Matrix.Identity();
            this._isDisposed = false;
            this._renderId = 0;
            this._intersectionsInProgress = new Array();
            this._onAfterWorldMatrixUpdate = new Array();
            this._isWorldMatrixFrozen = false;
            this._unIndexed = false;
            this._onCollisionPositionChange = function (collisionId, newPosition, collidedMesh) {
                if (collidedMesh === void 0) { collidedMesh = null; }
                //TODO move this to the collision coordinator!
                if (_this.getScene().workerCollisions)
                    newPosition.multiplyInPlace(_this._collider.radius);
                newPosition.subtractToRef(_this._oldPositionForCollisions, _this._diffPositionForCollisions);
                if (_this._diffPositionForCollisions.length() > BABYLON.Engine.CollisionsEpsilon) {
                    _this.position.addInPlace(_this._diffPositionForCollisions);
                }
                if (_this.onCollide && collidedMesh) {
                    _this.onCollide(collidedMesh);
                }
                if (_this.onCollisionPositionChange) {
                    _this.onCollisionPositionChange(_this.position);
                }
            };
            scene.addMesh(this);
        }
        Object.defineProperty(AbstractMesh, "BILLBOARDMODE_NONE", {
            get: function () {
                return AbstractMesh._BILLBOARDMODE_NONE;
            },
            enumerable: true,
            configurable: true
        });
        Object.defineProperty(AbstractMesh, "BILLBOARDMODE_X", {
            get: function () {
                return AbstractMesh._BILLBOARDMODE_X;
            },
            enumerable: true,
            configurable: true
        });
        Object.defineProperty(AbstractMesh, "BILLBOARDMODE_Y", {
            get: function () {
                return AbstractMesh._BILLBOARDMODE_Y;
            },
            enumerable: true,
            configurable: true
        });
        Object.defineProperty(AbstractMesh, "BILLBOARDMODE_Z", {
            get: function () {
                return AbstractMesh._BILLBOARDMODE_Z;
            },
            enumerable: true,
            configurable: true
        });
        Object.defineProperty(AbstractMesh, "BILLBOARDMODE_ALL", {
            get: function () {
                return AbstractMesh._BILLBOARDMODE_ALL;
            },
            enumerable: true,
            configurable: true
        });
        Object.defineProperty(AbstractMesh.prototype, "skeleton", {
            get: function () {
                return this._skeleton;
            },
            set: function (value) {
                if (this._skeleton && this._skeleton.needInitialSkinMatrix) {
                    this._skeleton._unregisterMeshWithPoseMatrix(this);
                }
                if (value && value.needInitialSkinMatrix) {
                    value._registerMeshWithPoseMatrix(this);
                }
                this._skeleton = value;
                if (!this._skeleton) {
                    this._bonesTransformMatrices = null;
                }
            },
            enumerable: true,
            configurable: true
        });
        /**
         * @param {boolean} fullDetails - support for multiple levels of logging within scene loading
         */
        AbstractMesh.prototype.toString = function (fullDetails) {
            var ret = "Name: " + this.name + ", isInstance: " + (this instanceof BABYLON.InstancedMesh ? "YES" : "NO");
            ret += ", # of submeshes: " + (this.subMeshes ? this.subMeshes.length : 0);
            if (this._skeleton) {
                ret += ", skeleton: " + this._skeleton.name;
            }
            if (fullDetails) {
                ret += ", billboard mode: " + (["NONE", "X", "Y", null, "Z", null, null, "ALL"])[this.billboardMode];
                ret += ", freeze wrld mat: " + (this._isWorldMatrixFrozen || this._waitingFreezeWorldMatrix ? "YES" : "NO");
            }
            return ret;
        };
        Object.defineProperty(AbstractMesh.prototype, "rotation", {
            /**
             * Getting the rotation object.
             * If rotation quaternion is set, this vector will (almost always) be the Zero vector!
             */
            get: function () {
                return this._rotation;
            },
            set: function (newRotation) {
                this._rotation = newRotation;
            },
            enumerable: true,
            configurable: true
        });
        Object.defineProperty(AbstractMesh.prototype, "scaling", {
            get: function () {
                return this._scaling;
            },
            set: function (newScaling) {
                this._scaling = newScaling;
                if (this.physicsImpostor) {
                    this.physicsImpostor.forceUpdate();
                }
            },
            enumerable: true,
            configurable: true
        });
        Object.defineProperty(AbstractMesh.prototype, "rotationQuaternion", {
            get: function () {
                return this._rotationQuaternion;
            },
            set: function (quaternion) {
                this._rotationQuaternion = quaternion;
                //reset the rotation vector. 
                if (quaternion && this.rotation.length()) {
                    this.rotation.copyFromFloats(0, 0, 0);
                }
            },
            enumerable: true,
            configurable: true
        });
        // Methods
        AbstractMesh.prototype.updatePoseMatrix = function (matrix) {
            this._poseMatrix.copyFrom(matrix);
        };
        AbstractMesh.prototype.getPoseMatrix = function () {
            return this._poseMatrix;
        };
        AbstractMesh.prototype.disableEdgesRendering = function () {
            if (this._edgesRenderer !== undefined) {
                this._edgesRenderer.dispose();
                this._edgesRenderer = undefined;
            }
        };
        AbstractMesh.prototype.enableEdgesRendering = function (epsilon, checkVerticesInsteadOfIndices) {
            if (epsilon === void 0) { epsilon = 0.95; }
            if (checkVerticesInsteadOfIndices === void 0) { checkVerticesInsteadOfIndices = false; }
            this.disableEdgesRendering();
            this._edgesRenderer = new BABYLON.EdgesRenderer(this, epsilon, checkVerticesInsteadOfIndices);
        };
        Object.defineProperty(AbstractMesh.prototype, "isBlocked", {
            get: function () {
                return false;
            },
            enumerable: true,
            configurable: true
        });
        AbstractMesh.prototype.getLOD = function (camera) {
            return this;
        };
        AbstractMesh.prototype.getTotalVertices = function () {
            return 0;
        };
        AbstractMesh.prototype.getIndices = function () {
            return null;
        };
        AbstractMesh.prototype.getVerticesData = function (kind) {
            return null;
        };
        AbstractMesh.prototype.isVerticesDataPresent = function (kind) {
            return false;
        };
        AbstractMesh.prototype.getBoundingInfo = function () {
            if (this._masterMesh) {
                return this._masterMesh.getBoundingInfo();
            }
            if (!this._boundingInfo) {
                this._updateBoundingInfo();
            }
            return this._boundingInfo;
        };
        Object.defineProperty(AbstractMesh.prototype, "useBones", {
            get: function () {
                return this.skeleton && this.getScene().skeletonsEnabled && this.isVerticesDataPresent(BABYLON.VertexBuffer.MatricesIndicesKind) && this.isVerticesDataPresent(BABYLON.VertexBuffer.MatricesWeightsKind);
            },
            enumerable: true,
            configurable: true
        });
        AbstractMesh.prototype._preActivate = function () {
        };
        AbstractMesh.prototype._activate = function (renderId) {
            this._renderId = renderId;
        };
        AbstractMesh.prototype.getWorldMatrix = function () {
            if (this._masterMesh) {
                return this._masterMesh.getWorldMatrix();
            }
            if (this._currentRenderId !== this.getScene().getRenderId()) {
                this.computeWorldMatrix();
            }
            return this._worldMatrix;
        };
        Object.defineProperty(AbstractMesh.prototype, "worldMatrixFromCache", {
            get: function () {
                return this._worldMatrix;
            },
            enumerable: true,
            configurable: true
        });
        Object.defineProperty(AbstractMesh.prototype, "absolutePosition", {
            get: function () {
                return this._absolutePosition;
            },
            enumerable: true,
            configurable: true
        });
        AbstractMesh.prototype.freezeWorldMatrix = function () {
            this._isWorldMatrixFrozen = false; // no guarantee world is not already frozen, switch off temporarily
            this.computeWorldMatrix(true);
            this._isWorldMatrixFrozen = true;
        };
        AbstractMesh.prototype.unfreezeWorldMatrix = function () {
            this._isWorldMatrixFrozen = false;
            this.computeWorldMatrix(true);
        };
        Object.defineProperty(AbstractMesh.prototype, "isWorldMatrixFrozen", {
            get: function () {
                return this._isWorldMatrixFrozen;
            },
            enumerable: true,
            configurable: true
        });
        AbstractMesh.prototype.rotate = function (axis, amount, space) {
            axis.normalize();
            if (!this.rotationQuaternion) {
                this.rotationQuaternion = BABYLON.Quaternion.RotationYawPitchRoll(this.rotation.y, this.rotation.x, this.rotation.z);
                this.rotation = BABYLON.Vector3.Zero();
            }
            var rotationQuaternion;
            if (!space || space === BABYLON.Space.LOCAL) {
                rotationQuaternion = BABYLON.Quaternion.RotationAxis(axis, amount);
                this.rotationQuaternion = this.rotationQuaternion.multiply(rotationQuaternion);
            }
            else {
                if (this.parent) {
                    var invertParentWorldMatrix = this.parent.getWorldMatrix().clone();
                    invertParentWorldMatrix.invert();
                    axis = BABYLON.Vector3.TransformNormal(axis, invertParentWorldMatrix);
                }
                rotationQuaternion = BABYLON.Quaternion.RotationAxis(axis, amount);
                this.rotationQuaternion = rotationQuaternion.multiply(this.rotationQuaternion);
            }
        };
        AbstractMesh.prototype.translate = function (axis, distance, space) {
            var displacementVector = axis.scale(distance);
            if (!space || space === BABYLON.Space.LOCAL) {
                var tempV3 = this.getPositionExpressedInLocalSpace().add(displacementVector);
                this.setPositionWithLocalVector(tempV3);
            }
            else {
                this.setAbsolutePosition(this.getAbsolutePosition().add(displacementVector));
            }
        };
        AbstractMesh.prototype.getAbsolutePosition = function () {
            this.computeWorldMatrix();
            return this._absolutePosition;
        };
        AbstractMesh.prototype.setAbsolutePosition = function (absolutePosition) {
            if (!absolutePosition) {
                return;
            }
            var absolutePositionX;
            var absolutePositionY;
            var absolutePositionZ;
            if (absolutePosition.x === undefined) {
                if (arguments.length < 3) {
                    return;
                }
                absolutePositionX = arguments[0];
                absolutePositionY = arguments[1];
                absolutePositionZ = arguments[2];
            }
            else {
                absolutePositionX = absolutePosition.x;
                absolutePositionY = absolutePosition.y;
                absolutePositionZ = absolutePosition.z;
            }
            if (this.parent) {
                var invertParentWorldMatrix = this.parent.getWorldMatrix().clone();
                invertParentWorldMatrix.invert();
                var worldPosition = new BABYLON.Vector3(absolutePositionX, absolutePositionY, absolutePositionZ);
                this.position = BABYLON.Vector3.TransformCoordinates(worldPosition, invertParentWorldMatrix);
            }
            else {
                this.position.x = absolutePositionX;
                this.position.y = absolutePositionY;
                this.position.z = absolutePositionZ;
            }
        };
        // ================================== Point of View Movement =================================
        /**
         * Perform relative position change from the point of view of behind the front of the mesh.
         * This is performed taking into account the meshes current rotation, so you do not have to care.
         * Supports definition of mesh facing forward or backward.
         * @param {number} amountRight
         * @param {number} amountUp
         * @param {number} amountForward
         */
        AbstractMesh.prototype.movePOV = function (amountRight, amountUp, amountForward) {
            this.position.addInPlace(this.calcMovePOV(amountRight, amountUp, amountForward));
        };
        /**
         * Calculate relative position change from the point of view of behind the front of the mesh.
         * This is performed taking into account the meshes current rotation, so you do not have to care.
         * Supports definition of mesh facing forward or backward.
         * @param {number} amountRight
         * @param {number} amountUp
         * @param {number} amountForward
         */
        AbstractMesh.prototype.calcMovePOV = function (amountRight, amountUp, amountForward) {
            var rotMatrix = new BABYLON.Matrix();
            var rotQuaternion = (this.rotationQuaternion) ? this.rotationQuaternion : BABYLON.Quaternion.RotationYawPitchRoll(this.rotation.y, this.rotation.x, this.rotation.z);
            rotQuaternion.toRotationMatrix(rotMatrix);
            var translationDelta = BABYLON.Vector3.Zero();
            var defForwardMult = this.definedFacingForward ? -1 : 1;
            BABYLON.Vector3.TransformCoordinatesFromFloatsToRef(amountRight * defForwardMult, amountUp, amountForward * defForwardMult, rotMatrix, translationDelta);
            return translationDelta;
        };
        // ================================== Point of View Rotation =================================
        /**
         * Perform relative rotation change from the point of view of behind the front of the mesh.
         * Supports definition of mesh facing forward or backward.
         * @param {number} flipBack
         * @param {number} twirlClockwise
         * @param {number} tiltRight
         */
        AbstractMesh.prototype.rotatePOV = function (flipBack, twirlClockwise, tiltRight) {
            this.rotation.addInPlace(this.calcRotatePOV(flipBack, twirlClockwise, tiltRight));
        };
        /**
         * Calculate relative rotation change from the point of view of behind the front of the mesh.
         * Supports definition of mesh facing forward or backward.
         * @param {number} flipBack
         * @param {number} twirlClockwise
         * @param {number} tiltRight
         */
        AbstractMesh.prototype.calcRotatePOV = function (flipBack, twirlClockwise, tiltRight) {
            var defForwardMult = this.definedFacingForward ? 1 : -1;
            return new BABYLON.Vector3(flipBack * defForwardMult, twirlClockwise, tiltRight * defForwardMult);
        };
        AbstractMesh.prototype.setPivotMatrix = function (matrix) {
            this._pivotMatrix = matrix;
            this._cache.pivotMatrixUpdated = true;
        };
        AbstractMesh.prototype.getPivotMatrix = function () {
            return this._pivotMatrix;
        };
        AbstractMesh.prototype._isSynchronized = function () {
            if (this._isDirty) {
                return false;
            }
            if (this.billboardMode !== this._cache.billboardMode || this.billboardMode !== AbstractMesh.BILLBOARDMODE_NONE)
                return false;
            if (this._cache.pivotMatrixUpdated) {
                return false;
            }
            if (this.infiniteDistance) {
                return false;
            }
            if (!this._cache.position.equals(this.position))
                return false;
            if (this.rotationQuaternion) {
                if (!this._cache.rotationQuaternion.equals(this.rotationQuaternion))
                    return false;
            }
            else {
                if (!this._cache.rotation.equals(this.rotation))
                    return false;
            }
            if (!this._cache.scaling.equals(this.scaling))
                return false;
            return true;
        };
        AbstractMesh.prototype._initCache = function () {
            _super.prototype._initCache.call(this);
            this._cache.localMatrixUpdated = false;
            this._cache.position = BABYLON.Vector3.Zero();
            this._cache.scaling = BABYLON.Vector3.Zero();
            this._cache.rotation = BABYLON.Vector3.Zero();
            this._cache.rotationQuaternion = new BABYLON.Quaternion(0, 0, 0, 0);
            this._cache.billboardMode = -1;
        };
        AbstractMesh.prototype.markAsDirty = function (property) {
            if (property === "rotation") {
                this.rotationQuaternion = null;
            }
            this._currentRenderId = Number.MAX_VALUE;
            this._isDirty = true;
        };
        AbstractMesh.prototype._updateBoundingInfo = function () {
            this._boundingInfo = this._boundingInfo || new BABYLON.BoundingInfo(this.absolutePosition, this.absolutePosition);
            this._boundingInfo.update(this.worldMatrixFromCache);
            this._updateSubMeshesBoundingInfo(this.worldMatrixFromCache);
        };
        AbstractMesh.prototype._updateSubMeshesBoundingInfo = function (matrix) {
            if (!this.subMeshes) {
                return;
            }
            for (var subIndex = 0; subIndex < this.subMeshes.length; subIndex++) {
                var subMesh = this.subMeshes[subIndex];
                if (!subMesh.IsGlobal) {
                    subMesh.updateBoundingInfo(matrix);
                }
            }
        };
        AbstractMesh.prototype.computeWorldMatrix = function (force) {
            if (this._isWorldMatrixFrozen) {
                return this._worldMatrix;
            }
            if (!force && (this._currentRenderId === this.getScene().getRenderId() || this.isSynchronized(true))) {
                this._currentRenderId = this.getScene().getRenderId();
                return this._worldMatrix;
            }
            this._cache.position.copyFrom(this.position);
            this._cache.scaling.copyFrom(this.scaling);
            this._cache.pivotMatrixUpdated = false;
            this._cache.billboardMode = this.billboardMode;
            this._currentRenderId = this.getScene().getRenderId();
            this._isDirty = false;
            // Scaling
            BABYLON.Matrix.ScalingToRef(this.scaling.x * this.scalingDeterminant, this.scaling.y * this.scalingDeterminant, this.scaling.z * this.scalingDeterminant, BABYLON.Tmp.Matrix[1]);
            // Rotation
            //rotate, if quaternion is set and rotation was used
            if (this.rotationQuaternion) {
                var len = this.rotation.length();
                if (len) {
                    this.rotationQuaternion.multiplyInPlace(BABYLON.Quaternion.RotationYawPitchRoll(this.rotation.y, this.rotation.x, this.rotation.z));
                    this.rotation.copyFromFloats(0, 0, 0);
                }
            }
            if (this.rotationQuaternion) {
                this.rotationQuaternion.toRotationMatrix(BABYLON.Tmp.Matrix[0]);
                this._cache.rotationQuaternion.copyFrom(this.rotationQuaternion);
            }
            else {
                BABYLON.Matrix.RotationYawPitchRollToRef(this.rotation.y, this.rotation.x, this.rotation.z, BABYLON.Tmp.Matrix[0]);
                this._cache.rotation.copyFrom(this.rotation);
            }
            // Translation
            if (this.infiniteDistance && !this.parent) {
                var camera = this.getScene().activeCamera;
                if (camera) {
                    var cameraWorldMatrix = camera.getWorldMatrix();
                    var cameraGlobalPosition = new BABYLON.Vector3(cameraWorldMatrix.m[12], cameraWorldMatrix.m[13], cameraWorldMatrix.m[14]);
                    BABYLON.Matrix.TranslationToRef(this.position.x + cameraGlobalPosition.x, this.position.y + cameraGlobalPosition.y, this.position.z + cameraGlobalPosition.z, BABYLON.Tmp.Matrix[2]);
                }
            }
            else {
                BABYLON.Matrix.TranslationToRef(this.position.x, this.position.y, this.position.z, BABYLON.Tmp.Matrix[2]);
            }
            // Composing transformations
            this._pivotMatrix.multiplyToRef(BABYLON.Tmp.Matrix[1], BABYLON.Tmp.Matrix[4]);
            BABYLON.Tmp.Matrix[4].multiplyToRef(BABYLON.Tmp.Matrix[0], BABYLON.Tmp.Matrix[5]);
            // Billboarding
            if (this.billboardMode !== AbstractMesh.BILLBOARDMODE_NONE && this.getScene().activeCamera) {
                var localPosition = this.position.clone();
                var zero = this.getScene().activeCamera.globalPosition.clone();
                if (this.parent && this.parent.position) {
                    localPosition.addInPlace(this.parent.position);
                    BABYLON.Matrix.TranslationToRef(localPosition.x, localPosition.y, localPosition.z, BABYLON.Tmp.Matrix[2]);
                }
                if ((this.billboardMode & AbstractMesh.BILLBOARDMODE_ALL) !== AbstractMesh.BILLBOARDMODE_ALL) {
                    if (this.billboardMode & AbstractMesh.BILLBOARDMODE_X)
                        zero.x = localPosition.x + BABYLON.Epsilon;
                    if (this.billboardMode & AbstractMesh.BILLBOARDMODE_Y)
                        zero.y = localPosition.y + BABYLON.Epsilon;
                    if (this.billboardMode & AbstractMesh.BILLBOARDMODE_Z)
                        zero.z = localPosition.z + BABYLON.Epsilon;
                }
                BABYLON.Matrix.LookAtLHToRef(localPosition, zero, BABYLON.Vector3.Up(), BABYLON.Tmp.Matrix[3]);
                BABYLON.Tmp.Matrix[3].m[12] = BABYLON.Tmp.Matrix[3].m[13] = BABYLON.Tmp.Matrix[3].m[14] = 0;
                BABYLON.Tmp.Matrix[3].invert();
                BABYLON.Tmp.Matrix[5].multiplyToRef(BABYLON.Tmp.Matrix[3], this._localWorld);
                this._rotateYByPI.multiplyToRef(this._localWorld, BABYLON.Tmp.Matrix[5]);
            }
            // Local world
            BABYLON.Tmp.Matrix[5].multiplyToRef(BABYLON.Tmp.Matrix[2], this._localWorld);
            // Parent
            if (this.parent && this.parent.getWorldMatrix && this.billboardMode === AbstractMesh.BILLBOARDMODE_NONE) {
                this._markSyncedWithParent();
                if (this._meshToBoneReferal) {
                    this._localWorld.multiplyToRef(this.parent.getWorldMatrix(), BABYLON.Tmp.Matrix[6]);
                    BABYLON.Tmp.Matrix[6].multiplyToRef(this._meshToBoneReferal.getWorldMatrix(), this._worldMatrix);
                }
                else {
                    this._localWorld.multiplyToRef(this.parent.getWorldMatrix(), this._worldMatrix);
                }
            }
            else {
                this._worldMatrix.copyFrom(this._localWorld);
            }
            // Bounding info
            this._updateBoundingInfo();
            // Absolute position
            this._absolutePosition.copyFromFloats(this._worldMatrix.m[12], this._worldMatrix.m[13], this._worldMatrix.m[14]);
            // Callbacks
            for (var callbackIndex = 0; callbackIndex < this._onAfterWorldMatrixUpdate.length; callbackIndex++) {
                this._onAfterWorldMatrixUpdate[callbackIndex](this);
            }
            if (!this._poseMatrix) {
                this._poseMatrix = BABYLON.Matrix.Invert(this._worldMatrix);
            }
            return this._worldMatrix;
        };
        /**
        * If you'd like to be callbacked after the mesh position, rotation or scaling has been updated
        * @param func: callback function to add
        */
        AbstractMesh.prototype.registerAfterWorldMatrixUpdate = function (func) {
            this._onAfterWorldMatrixUpdate.push(func);
        };
        AbstractMesh.prototype.unregisterAfterWorldMatrixUpdate = function (func) {
            var index = this._onAfterWorldMatrixUpdate.indexOf(func);
            if (index > -1) {
                this._onAfterWorldMatrixUpdate.splice(index, 1);
            }
        };
        AbstractMesh.prototype.setPositionWithLocalVector = function (vector3) {
            this.computeWorldMatrix();
            this.position = BABYLON.Vector3.TransformNormal(vector3, this._localWorld);
        };
        AbstractMesh.prototype.getPositionExpressedInLocalSpace = function () {
            this.computeWorldMatrix();
            var invLocalWorldMatrix = this._localWorld.clone();
            invLocalWorldMatrix.invert();
            return BABYLON.Vector3.TransformNormal(this.position, invLocalWorldMatrix);
        };
        AbstractMesh.prototype.locallyTranslate = function (vector3) {
            this.computeWorldMatrix(true);
            this.position = BABYLON.Vector3.TransformCoordinates(vector3, this._localWorld);
        };
        AbstractMesh.prototype.lookAt = function (targetPoint, yawCor, pitchCor, rollCor) {
            /// <summary>Orients a mesh towards a target point. Mesh must be drawn facing user.</summary>
            /// <param name="targetPoint" type="Vector3">The position (must be in same space as current mesh) to look at</param>
            /// <param name="yawCor" type="Number">optional yaw (y-axis) correction in radians</param>
            /// <param name="pitchCor" type="Number">optional pitch (x-axis) correction in radians</param>
            /// <param name="rollCor" type="Number">optional roll (z-axis) correction in radians</param>
            /// <returns>Mesh oriented towards targetMesh</returns>
            yawCor = yawCor || 0; // default to zero if undefined
            pitchCor = pitchCor || 0;
            rollCor = rollCor || 0;
            var dv = targetPoint.subtract(this.position);
            var yaw = -Math.atan2(dv.z, dv.x) - Math.PI / 2;
            var len = Math.sqrt(dv.x * dv.x + dv.z * dv.z);
            var pitch = Math.atan2(dv.y, len);
            this.rotationQuaternion = BABYLON.Quaternion.RotationYawPitchRoll(yaw + yawCor, pitch + pitchCor, rollCor);
        };
        AbstractMesh.prototype.attachToBone = function (bone, affectedMesh) {
            this._meshToBoneReferal = affectedMesh;
            this.parent = bone;
            if (bone.getWorldMatrix().determinant() < 0) {
                this.scalingDeterminant *= -1;
            }
        };
        AbstractMesh.prototype.detachFromBone = function () {
            if (this.parent.getWorldMatrix().determinant() < 0) {
                this.scalingDeterminant *= -1;
            }
            this._meshToBoneReferal = null;
            this.parent = null;
        };
        AbstractMesh.prototype.isInFrustum = function (frustumPlanes) {
            return this._boundingInfo.isInFrustum(frustumPlanes);
        };
        AbstractMesh.prototype.isCompletelyInFrustum = function (camera) {
            if (!camera) {
                camera = this.getScene().activeCamera;
            }
            var transformMatrix = camera.getViewMatrix().multiply(camera.getProjectionMatrix());
            if (!this._boundingInfo.isCompletelyInFrustum(BABYLON.Frustum.GetPlanes(transformMatrix))) {
                return false;
            }
            return true;
        };
        AbstractMesh.prototype.intersectsMesh = function (mesh, precise) {
            if (!this._boundingInfo || !mesh._boundingInfo) {
                return false;
            }
            return this._boundingInfo.intersects(mesh._boundingInfo, precise);
        };
        AbstractMesh.prototype.intersectsPoint = function (point) {
            if (!this._boundingInfo) {
                return false;
            }
            return this._boundingInfo.intersectsPoint(point);
        };
        // Physics
        /**
         *  @Deprecated. Use new PhysicsImpostor instead.
         * */
        AbstractMesh.prototype.setPhysicsState = function (impostor, options) {
            //legacy support
            if (impostor.impostor) {
                options = impostor;
                impostor = impostor.impostor;
            }
            this.physicsImpostor = new BABYLON.PhysicsImpostor(this, impostor, options);
            return this.physicsImpostor.physicsBody;
        };
        AbstractMesh.prototype.getPhysicsImpostor = function () {
            return this.physicsImpostor;
        };
        /**
         * @Deprecated. Use getPhysicsImpostor().getParam("mass");
         */
        AbstractMesh.prototype.getPhysicsMass = function () {
            return this.physicsImpostor.getParam("mass");
        };
        /**
         * @Deprecated. Use getPhysicsImpostor().getParam("friction");
         */
        AbstractMesh.prototype.getPhysicsFriction = function () {
            return this.physicsImpostor.getParam("friction");
        };
        /**
         * @Deprecated. Use getPhysicsImpostor().getParam("restitution");
         */
        AbstractMesh.prototype.getPhysicsRestitution = function () {
            return this.physicsImpostor.getParam("resitution");
        };
        AbstractMesh.prototype.getPositionInCameraSpace = function (camera) {
            if (!camera) {
                camera = this.getScene().activeCamera;
            }
            return BABYLON.Vector3.TransformCoordinates(this.absolutePosition, camera.getViewMatrix());
        };
        AbstractMesh.prototype.getDistanceToCamera = function (camera) {
            if (!camera) {
                camera = this.getScene().activeCamera;
            }
            return this.absolutePosition.subtract(camera.position).length();
        };
        AbstractMesh.prototype.applyImpulse = function (force, contactPoint) {
            if (!this.physicsImpostor) {
                return;
            }
            this.physicsImpostor.applyImpulse(force, contactPoint);
        };
        AbstractMesh.prototype.setPhysicsLinkWith = function (otherMesh, pivot1, pivot2, options) {
            if (!this.physicsImpostor || !otherMesh.physicsImpostor) {
                return;
            }
            this.physicsImpostor.createJoint(otherMesh.physicsImpostor, BABYLON.PhysicsJoint.HingeJoint, {
                mainPivot: pivot1,
                connectedPivot: pivot2,
                nativeParams: options
            });
        };
        /**
         * @Deprecated
         */
        AbstractMesh.prototype.updatePhysicsBodyPosition = function () {
            BABYLON.Tools.Warn("updatePhysicsBodyPosition() is deprecated, please use updatePhysicsBody()");
            this.updatePhysicsBody();
        };
        /**
         * @Deprecated
         * Calling this function is not needed anymore.
         * The physics engine takes care of transofmration automatically.
         */
        AbstractMesh.prototype.updatePhysicsBody = function () {
            //Unneeded
        };
        Object.defineProperty(AbstractMesh.prototype, "checkCollisions", {
            // Collisions
            get: function () {
                return this._checkCollisions;
            },
            set: function (collisionEnabled) {
                this._checkCollisions = collisionEnabled;
                if (this.getScene().workerCollisions) {
                    this.getScene().collisionCoordinator.onMeshUpdated(this);
                }
            },
            enumerable: true,
            configurable: true
        });
        AbstractMesh.prototype.moveWithCollisions = function (velocity) {
            var globalPosition = this.getAbsolutePosition();
            globalPosition.subtractFromFloatsToRef(0, this.ellipsoid.y, 0, this._oldPositionForCollisions);
            this._oldPositionForCollisions.addInPlace(this.ellipsoidOffset);
            this._collider.radius = this.ellipsoid;
            this.getScene().collisionCoordinator.getNewPosition(this._oldPositionForCollisions, velocity, this._collider, 3, this, this._onCollisionPositionChange, this.uniqueId);
        };
        // Submeshes octree
        /**
        * This function will create an octree to help select the right submeshes for rendering, picking and collisions
        * Please note that you must have a decent number of submeshes to get performance improvements when using octree
        */
        AbstractMesh.prototype.createOrUpdateSubmeshesOctree = function (maxCapacity, maxDepth) {
            if (maxCapacity === void 0) { maxCapacity = 64; }
            if (maxDepth === void 0) { maxDepth = 2; }
            if (!this._submeshesOctree) {
                this._submeshesOctree = new BABYLON.Octree(BABYLON.Octree.CreationFuncForSubMeshes, maxCapacity, maxDepth);
            }
            this.computeWorldMatrix(true);
            // Update octree
            var bbox = this.getBoundingInfo().boundingBox;
            this._submeshesOctree.update(bbox.minimumWorld, bbox.maximumWorld, this.subMeshes);
            return this._submeshesOctree;
        };
        // Collisions
        AbstractMesh.prototype._collideForSubMesh = function (subMesh, transformMatrix, collider) {
            this._generatePointsArray();
            // Transformation
            if (!subMesh._lastColliderWorldVertices || !subMesh._lastColliderTransformMatrix.equals(transformMatrix)) {
                subMesh._lastColliderTransformMatrix = transformMatrix.clone();
                subMesh._lastColliderWorldVertices = [];
                subMesh._trianglePlanes = [];
                var start = subMesh.verticesStart;
                var end = (subMesh.verticesStart + subMesh.verticesCount);
                for (var i = start; i < end; i++) {
                    subMesh._lastColliderWorldVertices.push(BABYLON.Vector3.TransformCoordinates(this._positions[i], transformMatrix));
                }
            }
            // Collide
            collider._collide(subMesh._trianglePlanes, subMesh._lastColliderWorldVertices, this.getIndices(), subMesh.indexStart, subMesh.indexStart + subMesh.indexCount, subMesh.verticesStart, !!subMesh.getMaterial());
            if (collider.collisionFound) {
                collider.collidedMesh = this;
            }
        };
        AbstractMesh.prototype._processCollisionsForSubMeshes = function (collider, transformMatrix) {
            var subMeshes;
            var len;
            // Octrees
            if (this._submeshesOctree && this.useOctreeForCollisions) {
                var radius = collider.velocityWorldLength + Math.max(collider.radius.x, collider.radius.y, collider.radius.z);
                var intersections = this._submeshesOctree.intersects(collider.basePointWorld, radius);
                len = intersections.length;
                subMeshes = intersections.data;
            }
            else {
                subMeshes = this.subMeshes;
                len = subMeshes.length;
            }
            for (var index = 0; index < len; index++) {
                var subMesh = subMeshes[index];
                // Bounding test
                if (len > 1 && !subMesh._checkCollision(collider))
                    continue;
                this._collideForSubMesh(subMesh, transformMatrix, collider);
            }
        };
        AbstractMesh.prototype._checkCollision = function (collider) {
            // Bounding box test
            if (!this._boundingInfo._checkCollision(collider))
                return;
            // Transformation matrix
            BABYLON.Matrix.ScalingToRef(1.0 / collider.radius.x, 1.0 / collider.radius.y, 1.0 / collider.radius.z, this._collisionsScalingMatrix);
            this.worldMatrixFromCache.multiplyToRef(this._collisionsScalingMatrix, this._collisionsTransformMatrix);
            this._processCollisionsForSubMeshes(collider, this._collisionsTransformMatrix);
        };
        // Picking
        AbstractMesh.prototype._generatePointsArray = function () {
            return false;
        };
        AbstractMesh.prototype.intersects = function (ray, fastCheck) {
            var pickingInfo = new BABYLON.PickingInfo();
            if (!this.subMeshes || !this._boundingInfo || !ray.intersectsSphere(this._boundingInfo.boundingSphere) || !ray.intersectsBox(this._boundingInfo.boundingBox)) {
                return pickingInfo;
            }
            if (!this._generatePointsArray()) {
                return pickingInfo;
            }
            var intersectInfo = null;
            // Octrees
            var subMeshes;
            var len;
            if (this._submeshesOctree && this.useOctreeForPicking) {
                var worldRay = BABYLON.Ray.Transform(ray, this.getWorldMatrix());
                var intersections = this._submeshesOctree.intersectsRay(worldRay);
                len = intersections.length;
                subMeshes = intersections.data;
            }
            else {
                subMeshes = this.subMeshes;
                len = subMeshes.length;
            }
            for (var index = 0; index < len; index++) {
                var subMesh = subMeshes[index];
                // Bounding test
                if (len > 1 && !subMesh.canIntersects(ray))
                    continue;
                var currentIntersectInfo = subMesh.intersects(ray, this._positions, this.getIndices(), fastCheck);
                if (currentIntersectInfo) {
                    if (fastCheck || !intersectInfo || currentIntersectInfo.distance < intersectInfo.distance) {
                        intersectInfo = currentIntersectInfo;
                        intersectInfo.subMeshId = index;
                        if (fastCheck) {
                            break;
                        }
                    }
                }
            }
            if (intersectInfo) {
                // Get picked point
                var world = this.getWorldMatrix();
                var worldOrigin = BABYLON.Vector3.TransformCoordinates(ray.origin, world);
                var direction = ray.direction.clone();
                direction = direction.scale(intersectInfo.distance);
                var worldDirection = BABYLON.Vector3.TransformNormal(direction, world);
                var pickedPoint = worldOrigin.add(worldDirection);
                // Return result
                pickingInfo.hit = true;
                pickingInfo.distance = BABYLON.Vector3.Distance(worldOrigin, pickedPoint);
                pickingInfo.pickedPoint = pickedPoint;
                pickingInfo.pickedMesh = this;
                pickingInfo.bu = intersectInfo.bu;
                pickingInfo.bv = intersectInfo.bv;
                pickingInfo.faceId = intersectInfo.faceId;
                pickingInfo.subMeshId = intersectInfo.subMeshId;
                return pickingInfo;
            }
            return pickingInfo;
        };
        AbstractMesh.prototype.clone = function (name, newParent, doNotCloneChildren) {
            return null;
        };
        AbstractMesh.prototype.releaseSubMeshes = function () {
            if (this.subMeshes) {
                while (this.subMeshes.length) {
                    this.subMeshes[0].dispose();
                }
            }
            else {
                this.subMeshes = new Array();
            }
        };
        AbstractMesh.prototype.dispose = function (doNotRecurse) {
            var index;
            // Action manager
            if (this.actionManager) {
                this.actionManager.dispose();
                this.actionManager = null;
            }
            // Skeleton
            this.skeleton = null;
            // Animations
            this.getScene().stopAnimation(this);
            // Physics
            if (this.physicsImpostor) {
                this.physicsImpostor.dispose(!doNotRecurse);
            }
            // Intersections in progress
            for (index = 0; index < this._intersectionsInProgress.length; index++) {
                var other = this._intersectionsInProgress[index];
                var pos = other._intersectionsInProgress.indexOf(this);
                other._intersectionsInProgress.splice(pos, 1);
            }
            this._intersectionsInProgress = [];
            // Edges
            if (this._edgesRenderer) {
                this._edgesRenderer.dispose();
                this._edgesRenderer = null;
            }
            // SubMeshes
            this.releaseSubMeshes();
            // Remove from scene
            this.getScene().removeMesh(this);
            if (!doNotRecurse) {
                // Particles
                for (index = 0; index < this.getScene().particleSystems.length; index++) {
                    if (this.getScene().particleSystems[index].emitter === this) {
                        this.getScene().particleSystems[index].dispose();
                        index--;
                    }
                }
                // Children
                var objects = this.getScene().meshes.slice(0);
                for (index = 0; index < objects.length; index++) {
                    if (objects[index].parent === this) {
                        objects[index].dispose();
                    }
                }
            }
            else {
                for (index = 0; index < this.getScene().meshes.length; index++) {
                    var obj = this.getScene().meshes[index];
                    if (obj.parent === this) {
                        obj.parent = null;
                        obj.computeWorldMatrix(true);
                    }
                }
            }
            this._onAfterWorldMatrixUpdate = [];
            this._isDisposed = true;
            // Callback
            if (this.onDispose) {
                this.onDispose();
            }
        };
        // Statics
        AbstractMesh._BILLBOARDMODE_NONE = 0;
        AbstractMesh._BILLBOARDMODE_X = 1;
        AbstractMesh._BILLBOARDMODE_Y = 2;
        AbstractMesh._BILLBOARDMODE_Z = 4;
        AbstractMesh._BILLBOARDMODE_ALL = 7;
        return AbstractMesh;
    })(BABYLON.Node);
    BABYLON.AbstractMesh = AbstractMesh;
})(BABYLON || (BABYLON = {}));
>>>>>>> 92a3b662
<|MERGE_RESOLUTION|>--- conflicted
+++ resolved
@@ -1,4 +1,3 @@
-<<<<<<< HEAD
 var __extends = (this && this.__extends) || function (d, b) {
     for (var p in b) if (b.hasOwnProperty(p)) d[p] = b[p];
     function __() { this.constructor = d; }
@@ -144,6 +143,21 @@
             enumerable: true,
             configurable: true
         });
+        /**
+         * @param {boolean} fullDetails - support for multiple levels of logging within scene loading
+         */
+        AbstractMesh.prototype.toString = function (fullDetails) {
+            var ret = "Name: " + this.name + ", isInstance: " + (this instanceof BABYLON.InstancedMesh ? "YES" : "NO");
+            ret += ", # of submeshes: " + (this.subMeshes ? this.subMeshes.length : 0);
+            if (this._skeleton) {
+                ret += ", skeleton: " + this._skeleton.name;
+            }
+            if (fullDetails) {
+                ret += ", billboard mode: " + (["NONE", "X", "Y", null, "Z", null, null, "ALL"])[this.billboardMode];
+                ret += ", freeze wrld mat: " + (this._isWorldMatrixFrozen || this._waitingFreezeWorldMatrix ? "YES" : "NO");
+            }
+            return ret;
+        };
         Object.defineProperty(AbstractMesh.prototype, "rotation", {
             /**
              * Getting the rotation object.
@@ -962,989 +976,6 @@
         AbstractMesh._BILLBOARDMODE_Z = 4;
         AbstractMesh._BILLBOARDMODE_ALL = 7;
         return AbstractMesh;
-    }(BABYLON.Node));
-    BABYLON.AbstractMesh = AbstractMesh;
-})(BABYLON || (BABYLON = {}));
-=======
-var __extends = (this && this.__extends) || function (d, b) {
-    for (var p in b) if (b.hasOwnProperty(p)) d[p] = b[p];
-    function __() { this.constructor = d; }
-    d.prototype = b === null ? Object.create(b) : (__.prototype = b.prototype, new __());
-};
-var BABYLON;
-(function (BABYLON) {
-    var AbstractMesh = (function (_super) {
-        __extends(AbstractMesh, _super);
-        // Constructor
-        function AbstractMesh(name, scene) {
-            var _this = this;
-            _super.call(this, name, scene);
-            // Properties
-            this.definedFacingForward = true; // orientation for POV movement & rotation
-            this.position = new BABYLON.Vector3(0, 0, 0);
-            this._rotation = new BABYLON.Vector3(0, 0, 0);
-            this._scaling = new BABYLON.Vector3(1, 1, 1);
-            this.billboardMode = AbstractMesh.BILLBOARDMODE_NONE;
-            this.visibility = 1.0;
-            this.alphaIndex = Number.MAX_VALUE;
-            this.infiniteDistance = false;
-            this.isVisible = true;
-            this.isPickable = true;
-            this.showBoundingBox = false;
-            this.showSubMeshesBoundingBox = false;
-            this.onDispose = null;
-            this.isBlocker = false;
-            this.renderingGroupId = 0;
-            this.receiveShadows = false;
-            this.renderOutline = false;
-            this.outlineColor = BABYLON.Color3.Red();
-            this.outlineWidth = 0.02;
-            this.renderOverlay = false;
-            this.overlayColor = BABYLON.Color3.Red();
-            this.overlayAlpha = 0.5;
-            this.hasVertexAlpha = false;
-            this.useVertexColors = true;
-            this.applyFog = true;
-            this.computeBonesUsingShaders = true;
-            this.scalingDeterminant = 1;
-            this.numBoneInfluencers = 4;
-            this.useOctreeForRenderingSelection = true;
-            this.useOctreeForPicking = true;
-            this.useOctreeForCollisions = true;
-            this.layerMask = 0x0FFFFFFF;
-            this.alwaysSelectAsActiveMesh = false;
-            // Collisions
-            this._checkCollisions = false;
-            this.ellipsoid = new BABYLON.Vector3(0.5, 1, 0.5);
-            this.ellipsoidOffset = new BABYLON.Vector3(0, 0, 0);
-            this._collider = new BABYLON.Collider();
-            this._oldPositionForCollisions = new BABYLON.Vector3(0, 0, 0);
-            this._diffPositionForCollisions = new BABYLON.Vector3(0, 0, 0);
-            this._newPositionForCollisions = new BABYLON.Vector3(0, 0, 0);
-            // Edges
-            this.edgesWidth = 1;
-            this.edgesColor = new BABYLON.Color4(1, 0, 0, 1);
-            // Cache
-            this._localWorld = BABYLON.Matrix.Zero();
-            this._worldMatrix = BABYLON.Matrix.Zero();
-            this._rotateYByPI = BABYLON.Matrix.RotationY(Math.PI);
-            this._absolutePosition = BABYLON.Vector3.Zero();
-            this._collisionsTransformMatrix = BABYLON.Matrix.Zero();
-            this._collisionsScalingMatrix = BABYLON.Matrix.Zero();
-            this._isDirty = false;
-            this._pivotMatrix = BABYLON.Matrix.Identity();
-            this._isDisposed = false;
-            this._renderId = 0;
-            this._intersectionsInProgress = new Array();
-            this._onAfterWorldMatrixUpdate = new Array();
-            this._isWorldMatrixFrozen = false;
-            this._unIndexed = false;
-            this._onCollisionPositionChange = function (collisionId, newPosition, collidedMesh) {
-                if (collidedMesh === void 0) { collidedMesh = null; }
-                //TODO move this to the collision coordinator!
-                if (_this.getScene().workerCollisions)
-                    newPosition.multiplyInPlace(_this._collider.radius);
-                newPosition.subtractToRef(_this._oldPositionForCollisions, _this._diffPositionForCollisions);
-                if (_this._diffPositionForCollisions.length() > BABYLON.Engine.CollisionsEpsilon) {
-                    _this.position.addInPlace(_this._diffPositionForCollisions);
-                }
-                if (_this.onCollide && collidedMesh) {
-                    _this.onCollide(collidedMesh);
-                }
-                if (_this.onCollisionPositionChange) {
-                    _this.onCollisionPositionChange(_this.position);
-                }
-            };
-            scene.addMesh(this);
-        }
-        Object.defineProperty(AbstractMesh, "BILLBOARDMODE_NONE", {
-            get: function () {
-                return AbstractMesh._BILLBOARDMODE_NONE;
-            },
-            enumerable: true,
-            configurable: true
-        });
-        Object.defineProperty(AbstractMesh, "BILLBOARDMODE_X", {
-            get: function () {
-                return AbstractMesh._BILLBOARDMODE_X;
-            },
-            enumerable: true,
-            configurable: true
-        });
-        Object.defineProperty(AbstractMesh, "BILLBOARDMODE_Y", {
-            get: function () {
-                return AbstractMesh._BILLBOARDMODE_Y;
-            },
-            enumerable: true,
-            configurable: true
-        });
-        Object.defineProperty(AbstractMesh, "BILLBOARDMODE_Z", {
-            get: function () {
-                return AbstractMesh._BILLBOARDMODE_Z;
-            },
-            enumerable: true,
-            configurable: true
-        });
-        Object.defineProperty(AbstractMesh, "BILLBOARDMODE_ALL", {
-            get: function () {
-                return AbstractMesh._BILLBOARDMODE_ALL;
-            },
-            enumerable: true,
-            configurable: true
-        });
-        Object.defineProperty(AbstractMesh.prototype, "skeleton", {
-            get: function () {
-                return this._skeleton;
-            },
-            set: function (value) {
-                if (this._skeleton && this._skeleton.needInitialSkinMatrix) {
-                    this._skeleton._unregisterMeshWithPoseMatrix(this);
-                }
-                if (value && value.needInitialSkinMatrix) {
-                    value._registerMeshWithPoseMatrix(this);
-                }
-                this._skeleton = value;
-                if (!this._skeleton) {
-                    this._bonesTransformMatrices = null;
-                }
-            },
-            enumerable: true,
-            configurable: true
-        });
-        /**
-         * @param {boolean} fullDetails - support for multiple levels of logging within scene loading
-         */
-        AbstractMesh.prototype.toString = function (fullDetails) {
-            var ret = "Name: " + this.name + ", isInstance: " + (this instanceof BABYLON.InstancedMesh ? "YES" : "NO");
-            ret += ", # of submeshes: " + (this.subMeshes ? this.subMeshes.length : 0);
-            if (this._skeleton) {
-                ret += ", skeleton: " + this._skeleton.name;
-            }
-            if (fullDetails) {
-                ret += ", billboard mode: " + (["NONE", "X", "Y", null, "Z", null, null, "ALL"])[this.billboardMode];
-                ret += ", freeze wrld mat: " + (this._isWorldMatrixFrozen || this._waitingFreezeWorldMatrix ? "YES" : "NO");
-            }
-            return ret;
-        };
-        Object.defineProperty(AbstractMesh.prototype, "rotation", {
-            /**
-             * Getting the rotation object.
-             * If rotation quaternion is set, this vector will (almost always) be the Zero vector!
-             */
-            get: function () {
-                return this._rotation;
-            },
-            set: function (newRotation) {
-                this._rotation = newRotation;
-            },
-            enumerable: true,
-            configurable: true
-        });
-        Object.defineProperty(AbstractMesh.prototype, "scaling", {
-            get: function () {
-                return this._scaling;
-            },
-            set: function (newScaling) {
-                this._scaling = newScaling;
-                if (this.physicsImpostor) {
-                    this.physicsImpostor.forceUpdate();
-                }
-            },
-            enumerable: true,
-            configurable: true
-        });
-        Object.defineProperty(AbstractMesh.prototype, "rotationQuaternion", {
-            get: function () {
-                return this._rotationQuaternion;
-            },
-            set: function (quaternion) {
-                this._rotationQuaternion = quaternion;
-                //reset the rotation vector. 
-                if (quaternion && this.rotation.length()) {
-                    this.rotation.copyFromFloats(0, 0, 0);
-                }
-            },
-            enumerable: true,
-            configurable: true
-        });
-        // Methods
-        AbstractMesh.prototype.updatePoseMatrix = function (matrix) {
-            this._poseMatrix.copyFrom(matrix);
-        };
-        AbstractMesh.prototype.getPoseMatrix = function () {
-            return this._poseMatrix;
-        };
-        AbstractMesh.prototype.disableEdgesRendering = function () {
-            if (this._edgesRenderer !== undefined) {
-                this._edgesRenderer.dispose();
-                this._edgesRenderer = undefined;
-            }
-        };
-        AbstractMesh.prototype.enableEdgesRendering = function (epsilon, checkVerticesInsteadOfIndices) {
-            if (epsilon === void 0) { epsilon = 0.95; }
-            if (checkVerticesInsteadOfIndices === void 0) { checkVerticesInsteadOfIndices = false; }
-            this.disableEdgesRendering();
-            this._edgesRenderer = new BABYLON.EdgesRenderer(this, epsilon, checkVerticesInsteadOfIndices);
-        };
-        Object.defineProperty(AbstractMesh.prototype, "isBlocked", {
-            get: function () {
-                return false;
-            },
-            enumerable: true,
-            configurable: true
-        });
-        AbstractMesh.prototype.getLOD = function (camera) {
-            return this;
-        };
-        AbstractMesh.prototype.getTotalVertices = function () {
-            return 0;
-        };
-        AbstractMesh.prototype.getIndices = function () {
-            return null;
-        };
-        AbstractMesh.prototype.getVerticesData = function (kind) {
-            return null;
-        };
-        AbstractMesh.prototype.isVerticesDataPresent = function (kind) {
-            return false;
-        };
-        AbstractMesh.prototype.getBoundingInfo = function () {
-            if (this._masterMesh) {
-                return this._masterMesh.getBoundingInfo();
-            }
-            if (!this._boundingInfo) {
-                this._updateBoundingInfo();
-            }
-            return this._boundingInfo;
-        };
-        Object.defineProperty(AbstractMesh.prototype, "useBones", {
-            get: function () {
-                return this.skeleton && this.getScene().skeletonsEnabled && this.isVerticesDataPresent(BABYLON.VertexBuffer.MatricesIndicesKind) && this.isVerticesDataPresent(BABYLON.VertexBuffer.MatricesWeightsKind);
-            },
-            enumerable: true,
-            configurable: true
-        });
-        AbstractMesh.prototype._preActivate = function () {
-        };
-        AbstractMesh.prototype._activate = function (renderId) {
-            this._renderId = renderId;
-        };
-        AbstractMesh.prototype.getWorldMatrix = function () {
-            if (this._masterMesh) {
-                return this._masterMesh.getWorldMatrix();
-            }
-            if (this._currentRenderId !== this.getScene().getRenderId()) {
-                this.computeWorldMatrix();
-            }
-            return this._worldMatrix;
-        };
-        Object.defineProperty(AbstractMesh.prototype, "worldMatrixFromCache", {
-            get: function () {
-                return this._worldMatrix;
-            },
-            enumerable: true,
-            configurable: true
-        });
-        Object.defineProperty(AbstractMesh.prototype, "absolutePosition", {
-            get: function () {
-                return this._absolutePosition;
-            },
-            enumerable: true,
-            configurable: true
-        });
-        AbstractMesh.prototype.freezeWorldMatrix = function () {
-            this._isWorldMatrixFrozen = false; // no guarantee world is not already frozen, switch off temporarily
-            this.computeWorldMatrix(true);
-            this._isWorldMatrixFrozen = true;
-        };
-        AbstractMesh.prototype.unfreezeWorldMatrix = function () {
-            this._isWorldMatrixFrozen = false;
-            this.computeWorldMatrix(true);
-        };
-        Object.defineProperty(AbstractMesh.prototype, "isWorldMatrixFrozen", {
-            get: function () {
-                return this._isWorldMatrixFrozen;
-            },
-            enumerable: true,
-            configurable: true
-        });
-        AbstractMesh.prototype.rotate = function (axis, amount, space) {
-            axis.normalize();
-            if (!this.rotationQuaternion) {
-                this.rotationQuaternion = BABYLON.Quaternion.RotationYawPitchRoll(this.rotation.y, this.rotation.x, this.rotation.z);
-                this.rotation = BABYLON.Vector3.Zero();
-            }
-            var rotationQuaternion;
-            if (!space || space === BABYLON.Space.LOCAL) {
-                rotationQuaternion = BABYLON.Quaternion.RotationAxis(axis, amount);
-                this.rotationQuaternion = this.rotationQuaternion.multiply(rotationQuaternion);
-            }
-            else {
-                if (this.parent) {
-                    var invertParentWorldMatrix = this.parent.getWorldMatrix().clone();
-                    invertParentWorldMatrix.invert();
-                    axis = BABYLON.Vector3.TransformNormal(axis, invertParentWorldMatrix);
-                }
-                rotationQuaternion = BABYLON.Quaternion.RotationAxis(axis, amount);
-                this.rotationQuaternion = rotationQuaternion.multiply(this.rotationQuaternion);
-            }
-        };
-        AbstractMesh.prototype.translate = function (axis, distance, space) {
-            var displacementVector = axis.scale(distance);
-            if (!space || space === BABYLON.Space.LOCAL) {
-                var tempV3 = this.getPositionExpressedInLocalSpace().add(displacementVector);
-                this.setPositionWithLocalVector(tempV3);
-            }
-            else {
-                this.setAbsolutePosition(this.getAbsolutePosition().add(displacementVector));
-            }
-        };
-        AbstractMesh.prototype.getAbsolutePosition = function () {
-            this.computeWorldMatrix();
-            return this._absolutePosition;
-        };
-        AbstractMesh.prototype.setAbsolutePosition = function (absolutePosition) {
-            if (!absolutePosition) {
-                return;
-            }
-            var absolutePositionX;
-            var absolutePositionY;
-            var absolutePositionZ;
-            if (absolutePosition.x === undefined) {
-                if (arguments.length < 3) {
-                    return;
-                }
-                absolutePositionX = arguments[0];
-                absolutePositionY = arguments[1];
-                absolutePositionZ = arguments[2];
-            }
-            else {
-                absolutePositionX = absolutePosition.x;
-                absolutePositionY = absolutePosition.y;
-                absolutePositionZ = absolutePosition.z;
-            }
-            if (this.parent) {
-                var invertParentWorldMatrix = this.parent.getWorldMatrix().clone();
-                invertParentWorldMatrix.invert();
-                var worldPosition = new BABYLON.Vector3(absolutePositionX, absolutePositionY, absolutePositionZ);
-                this.position = BABYLON.Vector3.TransformCoordinates(worldPosition, invertParentWorldMatrix);
-            }
-            else {
-                this.position.x = absolutePositionX;
-                this.position.y = absolutePositionY;
-                this.position.z = absolutePositionZ;
-            }
-        };
-        // ================================== Point of View Movement =================================
-        /**
-         * Perform relative position change from the point of view of behind the front of the mesh.
-         * This is performed taking into account the meshes current rotation, so you do not have to care.
-         * Supports definition of mesh facing forward or backward.
-         * @param {number} amountRight
-         * @param {number} amountUp
-         * @param {number} amountForward
-         */
-        AbstractMesh.prototype.movePOV = function (amountRight, amountUp, amountForward) {
-            this.position.addInPlace(this.calcMovePOV(amountRight, amountUp, amountForward));
-        };
-        /**
-         * Calculate relative position change from the point of view of behind the front of the mesh.
-         * This is performed taking into account the meshes current rotation, so you do not have to care.
-         * Supports definition of mesh facing forward or backward.
-         * @param {number} amountRight
-         * @param {number} amountUp
-         * @param {number} amountForward
-         */
-        AbstractMesh.prototype.calcMovePOV = function (amountRight, amountUp, amountForward) {
-            var rotMatrix = new BABYLON.Matrix();
-            var rotQuaternion = (this.rotationQuaternion) ? this.rotationQuaternion : BABYLON.Quaternion.RotationYawPitchRoll(this.rotation.y, this.rotation.x, this.rotation.z);
-            rotQuaternion.toRotationMatrix(rotMatrix);
-            var translationDelta = BABYLON.Vector3.Zero();
-            var defForwardMult = this.definedFacingForward ? -1 : 1;
-            BABYLON.Vector3.TransformCoordinatesFromFloatsToRef(amountRight * defForwardMult, amountUp, amountForward * defForwardMult, rotMatrix, translationDelta);
-            return translationDelta;
-        };
-        // ================================== Point of View Rotation =================================
-        /**
-         * Perform relative rotation change from the point of view of behind the front of the mesh.
-         * Supports definition of mesh facing forward or backward.
-         * @param {number} flipBack
-         * @param {number} twirlClockwise
-         * @param {number} tiltRight
-         */
-        AbstractMesh.prototype.rotatePOV = function (flipBack, twirlClockwise, tiltRight) {
-            this.rotation.addInPlace(this.calcRotatePOV(flipBack, twirlClockwise, tiltRight));
-        };
-        /**
-         * Calculate relative rotation change from the point of view of behind the front of the mesh.
-         * Supports definition of mesh facing forward or backward.
-         * @param {number} flipBack
-         * @param {number} twirlClockwise
-         * @param {number} tiltRight
-         */
-        AbstractMesh.prototype.calcRotatePOV = function (flipBack, twirlClockwise, tiltRight) {
-            var defForwardMult = this.definedFacingForward ? 1 : -1;
-            return new BABYLON.Vector3(flipBack * defForwardMult, twirlClockwise, tiltRight * defForwardMult);
-        };
-        AbstractMesh.prototype.setPivotMatrix = function (matrix) {
-            this._pivotMatrix = matrix;
-            this._cache.pivotMatrixUpdated = true;
-        };
-        AbstractMesh.prototype.getPivotMatrix = function () {
-            return this._pivotMatrix;
-        };
-        AbstractMesh.prototype._isSynchronized = function () {
-            if (this._isDirty) {
-                return false;
-            }
-            if (this.billboardMode !== this._cache.billboardMode || this.billboardMode !== AbstractMesh.BILLBOARDMODE_NONE)
-                return false;
-            if (this._cache.pivotMatrixUpdated) {
-                return false;
-            }
-            if (this.infiniteDistance) {
-                return false;
-            }
-            if (!this._cache.position.equals(this.position))
-                return false;
-            if (this.rotationQuaternion) {
-                if (!this._cache.rotationQuaternion.equals(this.rotationQuaternion))
-                    return false;
-            }
-            else {
-                if (!this._cache.rotation.equals(this.rotation))
-                    return false;
-            }
-            if (!this._cache.scaling.equals(this.scaling))
-                return false;
-            return true;
-        };
-        AbstractMesh.prototype._initCache = function () {
-            _super.prototype._initCache.call(this);
-            this._cache.localMatrixUpdated = false;
-            this._cache.position = BABYLON.Vector3.Zero();
-            this._cache.scaling = BABYLON.Vector3.Zero();
-            this._cache.rotation = BABYLON.Vector3.Zero();
-            this._cache.rotationQuaternion = new BABYLON.Quaternion(0, 0, 0, 0);
-            this._cache.billboardMode = -1;
-        };
-        AbstractMesh.prototype.markAsDirty = function (property) {
-            if (property === "rotation") {
-                this.rotationQuaternion = null;
-            }
-            this._currentRenderId = Number.MAX_VALUE;
-            this._isDirty = true;
-        };
-        AbstractMesh.prototype._updateBoundingInfo = function () {
-            this._boundingInfo = this._boundingInfo || new BABYLON.BoundingInfo(this.absolutePosition, this.absolutePosition);
-            this._boundingInfo.update(this.worldMatrixFromCache);
-            this._updateSubMeshesBoundingInfo(this.worldMatrixFromCache);
-        };
-        AbstractMesh.prototype._updateSubMeshesBoundingInfo = function (matrix) {
-            if (!this.subMeshes) {
-                return;
-            }
-            for (var subIndex = 0; subIndex < this.subMeshes.length; subIndex++) {
-                var subMesh = this.subMeshes[subIndex];
-                if (!subMesh.IsGlobal) {
-                    subMesh.updateBoundingInfo(matrix);
-                }
-            }
-        };
-        AbstractMesh.prototype.computeWorldMatrix = function (force) {
-            if (this._isWorldMatrixFrozen) {
-                return this._worldMatrix;
-            }
-            if (!force && (this._currentRenderId === this.getScene().getRenderId() || this.isSynchronized(true))) {
-                this._currentRenderId = this.getScene().getRenderId();
-                return this._worldMatrix;
-            }
-            this._cache.position.copyFrom(this.position);
-            this._cache.scaling.copyFrom(this.scaling);
-            this._cache.pivotMatrixUpdated = false;
-            this._cache.billboardMode = this.billboardMode;
-            this._currentRenderId = this.getScene().getRenderId();
-            this._isDirty = false;
-            // Scaling
-            BABYLON.Matrix.ScalingToRef(this.scaling.x * this.scalingDeterminant, this.scaling.y * this.scalingDeterminant, this.scaling.z * this.scalingDeterminant, BABYLON.Tmp.Matrix[1]);
-            // Rotation
-            //rotate, if quaternion is set and rotation was used
-            if (this.rotationQuaternion) {
-                var len = this.rotation.length();
-                if (len) {
-                    this.rotationQuaternion.multiplyInPlace(BABYLON.Quaternion.RotationYawPitchRoll(this.rotation.y, this.rotation.x, this.rotation.z));
-                    this.rotation.copyFromFloats(0, 0, 0);
-                }
-            }
-            if (this.rotationQuaternion) {
-                this.rotationQuaternion.toRotationMatrix(BABYLON.Tmp.Matrix[0]);
-                this._cache.rotationQuaternion.copyFrom(this.rotationQuaternion);
-            }
-            else {
-                BABYLON.Matrix.RotationYawPitchRollToRef(this.rotation.y, this.rotation.x, this.rotation.z, BABYLON.Tmp.Matrix[0]);
-                this._cache.rotation.copyFrom(this.rotation);
-            }
-            // Translation
-            if (this.infiniteDistance && !this.parent) {
-                var camera = this.getScene().activeCamera;
-                if (camera) {
-                    var cameraWorldMatrix = camera.getWorldMatrix();
-                    var cameraGlobalPosition = new BABYLON.Vector3(cameraWorldMatrix.m[12], cameraWorldMatrix.m[13], cameraWorldMatrix.m[14]);
-                    BABYLON.Matrix.TranslationToRef(this.position.x + cameraGlobalPosition.x, this.position.y + cameraGlobalPosition.y, this.position.z + cameraGlobalPosition.z, BABYLON.Tmp.Matrix[2]);
-                }
-            }
-            else {
-                BABYLON.Matrix.TranslationToRef(this.position.x, this.position.y, this.position.z, BABYLON.Tmp.Matrix[2]);
-            }
-            // Composing transformations
-            this._pivotMatrix.multiplyToRef(BABYLON.Tmp.Matrix[1], BABYLON.Tmp.Matrix[4]);
-            BABYLON.Tmp.Matrix[4].multiplyToRef(BABYLON.Tmp.Matrix[0], BABYLON.Tmp.Matrix[5]);
-            // Billboarding
-            if (this.billboardMode !== AbstractMesh.BILLBOARDMODE_NONE && this.getScene().activeCamera) {
-                var localPosition = this.position.clone();
-                var zero = this.getScene().activeCamera.globalPosition.clone();
-                if (this.parent && this.parent.position) {
-                    localPosition.addInPlace(this.parent.position);
-                    BABYLON.Matrix.TranslationToRef(localPosition.x, localPosition.y, localPosition.z, BABYLON.Tmp.Matrix[2]);
-                }
-                if ((this.billboardMode & AbstractMesh.BILLBOARDMODE_ALL) !== AbstractMesh.BILLBOARDMODE_ALL) {
-                    if (this.billboardMode & AbstractMesh.BILLBOARDMODE_X)
-                        zero.x = localPosition.x + BABYLON.Epsilon;
-                    if (this.billboardMode & AbstractMesh.BILLBOARDMODE_Y)
-                        zero.y = localPosition.y + BABYLON.Epsilon;
-                    if (this.billboardMode & AbstractMesh.BILLBOARDMODE_Z)
-                        zero.z = localPosition.z + BABYLON.Epsilon;
-                }
-                BABYLON.Matrix.LookAtLHToRef(localPosition, zero, BABYLON.Vector3.Up(), BABYLON.Tmp.Matrix[3]);
-                BABYLON.Tmp.Matrix[3].m[12] = BABYLON.Tmp.Matrix[3].m[13] = BABYLON.Tmp.Matrix[3].m[14] = 0;
-                BABYLON.Tmp.Matrix[3].invert();
-                BABYLON.Tmp.Matrix[5].multiplyToRef(BABYLON.Tmp.Matrix[3], this._localWorld);
-                this._rotateYByPI.multiplyToRef(this._localWorld, BABYLON.Tmp.Matrix[5]);
-            }
-            // Local world
-            BABYLON.Tmp.Matrix[5].multiplyToRef(BABYLON.Tmp.Matrix[2], this._localWorld);
-            // Parent
-            if (this.parent && this.parent.getWorldMatrix && this.billboardMode === AbstractMesh.BILLBOARDMODE_NONE) {
-                this._markSyncedWithParent();
-                if (this._meshToBoneReferal) {
-                    this._localWorld.multiplyToRef(this.parent.getWorldMatrix(), BABYLON.Tmp.Matrix[6]);
-                    BABYLON.Tmp.Matrix[6].multiplyToRef(this._meshToBoneReferal.getWorldMatrix(), this._worldMatrix);
-                }
-                else {
-                    this._localWorld.multiplyToRef(this.parent.getWorldMatrix(), this._worldMatrix);
-                }
-            }
-            else {
-                this._worldMatrix.copyFrom(this._localWorld);
-            }
-            // Bounding info
-            this._updateBoundingInfo();
-            // Absolute position
-            this._absolutePosition.copyFromFloats(this._worldMatrix.m[12], this._worldMatrix.m[13], this._worldMatrix.m[14]);
-            // Callbacks
-            for (var callbackIndex = 0; callbackIndex < this._onAfterWorldMatrixUpdate.length; callbackIndex++) {
-                this._onAfterWorldMatrixUpdate[callbackIndex](this);
-            }
-            if (!this._poseMatrix) {
-                this._poseMatrix = BABYLON.Matrix.Invert(this._worldMatrix);
-            }
-            return this._worldMatrix;
-        };
-        /**
-        * If you'd like to be callbacked after the mesh position, rotation or scaling has been updated
-        * @param func: callback function to add
-        */
-        AbstractMesh.prototype.registerAfterWorldMatrixUpdate = function (func) {
-            this._onAfterWorldMatrixUpdate.push(func);
-        };
-        AbstractMesh.prototype.unregisterAfterWorldMatrixUpdate = function (func) {
-            var index = this._onAfterWorldMatrixUpdate.indexOf(func);
-            if (index > -1) {
-                this._onAfterWorldMatrixUpdate.splice(index, 1);
-            }
-        };
-        AbstractMesh.prototype.setPositionWithLocalVector = function (vector3) {
-            this.computeWorldMatrix();
-            this.position = BABYLON.Vector3.TransformNormal(vector3, this._localWorld);
-        };
-        AbstractMesh.prototype.getPositionExpressedInLocalSpace = function () {
-            this.computeWorldMatrix();
-            var invLocalWorldMatrix = this._localWorld.clone();
-            invLocalWorldMatrix.invert();
-            return BABYLON.Vector3.TransformNormal(this.position, invLocalWorldMatrix);
-        };
-        AbstractMesh.prototype.locallyTranslate = function (vector3) {
-            this.computeWorldMatrix(true);
-            this.position = BABYLON.Vector3.TransformCoordinates(vector3, this._localWorld);
-        };
-        AbstractMesh.prototype.lookAt = function (targetPoint, yawCor, pitchCor, rollCor) {
-            /// <summary>Orients a mesh towards a target point. Mesh must be drawn facing user.</summary>
-            /// <param name="targetPoint" type="Vector3">The position (must be in same space as current mesh) to look at</param>
-            /// <param name="yawCor" type="Number">optional yaw (y-axis) correction in radians</param>
-            /// <param name="pitchCor" type="Number">optional pitch (x-axis) correction in radians</param>
-            /// <param name="rollCor" type="Number">optional roll (z-axis) correction in radians</param>
-            /// <returns>Mesh oriented towards targetMesh</returns>
-            yawCor = yawCor || 0; // default to zero if undefined
-            pitchCor = pitchCor || 0;
-            rollCor = rollCor || 0;
-            var dv = targetPoint.subtract(this.position);
-            var yaw = -Math.atan2(dv.z, dv.x) - Math.PI / 2;
-            var len = Math.sqrt(dv.x * dv.x + dv.z * dv.z);
-            var pitch = Math.atan2(dv.y, len);
-            this.rotationQuaternion = BABYLON.Quaternion.RotationYawPitchRoll(yaw + yawCor, pitch + pitchCor, rollCor);
-        };
-        AbstractMesh.prototype.attachToBone = function (bone, affectedMesh) {
-            this._meshToBoneReferal = affectedMesh;
-            this.parent = bone;
-            if (bone.getWorldMatrix().determinant() < 0) {
-                this.scalingDeterminant *= -1;
-            }
-        };
-        AbstractMesh.prototype.detachFromBone = function () {
-            if (this.parent.getWorldMatrix().determinant() < 0) {
-                this.scalingDeterminant *= -1;
-            }
-            this._meshToBoneReferal = null;
-            this.parent = null;
-        };
-        AbstractMesh.prototype.isInFrustum = function (frustumPlanes) {
-            return this._boundingInfo.isInFrustum(frustumPlanes);
-        };
-        AbstractMesh.prototype.isCompletelyInFrustum = function (camera) {
-            if (!camera) {
-                camera = this.getScene().activeCamera;
-            }
-            var transformMatrix = camera.getViewMatrix().multiply(camera.getProjectionMatrix());
-            if (!this._boundingInfo.isCompletelyInFrustum(BABYLON.Frustum.GetPlanes(transformMatrix))) {
-                return false;
-            }
-            return true;
-        };
-        AbstractMesh.prototype.intersectsMesh = function (mesh, precise) {
-            if (!this._boundingInfo || !mesh._boundingInfo) {
-                return false;
-            }
-            return this._boundingInfo.intersects(mesh._boundingInfo, precise);
-        };
-        AbstractMesh.prototype.intersectsPoint = function (point) {
-            if (!this._boundingInfo) {
-                return false;
-            }
-            return this._boundingInfo.intersectsPoint(point);
-        };
-        // Physics
-        /**
-         *  @Deprecated. Use new PhysicsImpostor instead.
-         * */
-        AbstractMesh.prototype.setPhysicsState = function (impostor, options) {
-            //legacy support
-            if (impostor.impostor) {
-                options = impostor;
-                impostor = impostor.impostor;
-            }
-            this.physicsImpostor = new BABYLON.PhysicsImpostor(this, impostor, options);
-            return this.physicsImpostor.physicsBody;
-        };
-        AbstractMesh.prototype.getPhysicsImpostor = function () {
-            return this.physicsImpostor;
-        };
-        /**
-         * @Deprecated. Use getPhysicsImpostor().getParam("mass");
-         */
-        AbstractMesh.prototype.getPhysicsMass = function () {
-            return this.physicsImpostor.getParam("mass");
-        };
-        /**
-         * @Deprecated. Use getPhysicsImpostor().getParam("friction");
-         */
-        AbstractMesh.prototype.getPhysicsFriction = function () {
-            return this.physicsImpostor.getParam("friction");
-        };
-        /**
-         * @Deprecated. Use getPhysicsImpostor().getParam("restitution");
-         */
-        AbstractMesh.prototype.getPhysicsRestitution = function () {
-            return this.physicsImpostor.getParam("resitution");
-        };
-        AbstractMesh.prototype.getPositionInCameraSpace = function (camera) {
-            if (!camera) {
-                camera = this.getScene().activeCamera;
-            }
-            return BABYLON.Vector3.TransformCoordinates(this.absolutePosition, camera.getViewMatrix());
-        };
-        AbstractMesh.prototype.getDistanceToCamera = function (camera) {
-            if (!camera) {
-                camera = this.getScene().activeCamera;
-            }
-            return this.absolutePosition.subtract(camera.position).length();
-        };
-        AbstractMesh.prototype.applyImpulse = function (force, contactPoint) {
-            if (!this.physicsImpostor) {
-                return;
-            }
-            this.physicsImpostor.applyImpulse(force, contactPoint);
-        };
-        AbstractMesh.prototype.setPhysicsLinkWith = function (otherMesh, pivot1, pivot2, options) {
-            if (!this.physicsImpostor || !otherMesh.physicsImpostor) {
-                return;
-            }
-            this.physicsImpostor.createJoint(otherMesh.physicsImpostor, BABYLON.PhysicsJoint.HingeJoint, {
-                mainPivot: pivot1,
-                connectedPivot: pivot2,
-                nativeParams: options
-            });
-        };
-        /**
-         * @Deprecated
-         */
-        AbstractMesh.prototype.updatePhysicsBodyPosition = function () {
-            BABYLON.Tools.Warn("updatePhysicsBodyPosition() is deprecated, please use updatePhysicsBody()");
-            this.updatePhysicsBody();
-        };
-        /**
-         * @Deprecated
-         * Calling this function is not needed anymore.
-         * The physics engine takes care of transofmration automatically.
-         */
-        AbstractMesh.prototype.updatePhysicsBody = function () {
-            //Unneeded
-        };
-        Object.defineProperty(AbstractMesh.prototype, "checkCollisions", {
-            // Collisions
-            get: function () {
-                return this._checkCollisions;
-            },
-            set: function (collisionEnabled) {
-                this._checkCollisions = collisionEnabled;
-                if (this.getScene().workerCollisions) {
-                    this.getScene().collisionCoordinator.onMeshUpdated(this);
-                }
-            },
-            enumerable: true,
-            configurable: true
-        });
-        AbstractMesh.prototype.moveWithCollisions = function (velocity) {
-            var globalPosition = this.getAbsolutePosition();
-            globalPosition.subtractFromFloatsToRef(0, this.ellipsoid.y, 0, this._oldPositionForCollisions);
-            this._oldPositionForCollisions.addInPlace(this.ellipsoidOffset);
-            this._collider.radius = this.ellipsoid;
-            this.getScene().collisionCoordinator.getNewPosition(this._oldPositionForCollisions, velocity, this._collider, 3, this, this._onCollisionPositionChange, this.uniqueId);
-        };
-        // Submeshes octree
-        /**
-        * This function will create an octree to help select the right submeshes for rendering, picking and collisions
-        * Please note that you must have a decent number of submeshes to get performance improvements when using octree
-        */
-        AbstractMesh.prototype.createOrUpdateSubmeshesOctree = function (maxCapacity, maxDepth) {
-            if (maxCapacity === void 0) { maxCapacity = 64; }
-            if (maxDepth === void 0) { maxDepth = 2; }
-            if (!this._submeshesOctree) {
-                this._submeshesOctree = new BABYLON.Octree(BABYLON.Octree.CreationFuncForSubMeshes, maxCapacity, maxDepth);
-            }
-            this.computeWorldMatrix(true);
-            // Update octree
-            var bbox = this.getBoundingInfo().boundingBox;
-            this._submeshesOctree.update(bbox.minimumWorld, bbox.maximumWorld, this.subMeshes);
-            return this._submeshesOctree;
-        };
-        // Collisions
-        AbstractMesh.prototype._collideForSubMesh = function (subMesh, transformMatrix, collider) {
-            this._generatePointsArray();
-            // Transformation
-            if (!subMesh._lastColliderWorldVertices || !subMesh._lastColliderTransformMatrix.equals(transformMatrix)) {
-                subMesh._lastColliderTransformMatrix = transformMatrix.clone();
-                subMesh._lastColliderWorldVertices = [];
-                subMesh._trianglePlanes = [];
-                var start = subMesh.verticesStart;
-                var end = (subMesh.verticesStart + subMesh.verticesCount);
-                for (var i = start; i < end; i++) {
-                    subMesh._lastColliderWorldVertices.push(BABYLON.Vector3.TransformCoordinates(this._positions[i], transformMatrix));
-                }
-            }
-            // Collide
-            collider._collide(subMesh._trianglePlanes, subMesh._lastColliderWorldVertices, this.getIndices(), subMesh.indexStart, subMesh.indexStart + subMesh.indexCount, subMesh.verticesStart, !!subMesh.getMaterial());
-            if (collider.collisionFound) {
-                collider.collidedMesh = this;
-            }
-        };
-        AbstractMesh.prototype._processCollisionsForSubMeshes = function (collider, transformMatrix) {
-            var subMeshes;
-            var len;
-            // Octrees
-            if (this._submeshesOctree && this.useOctreeForCollisions) {
-                var radius = collider.velocityWorldLength + Math.max(collider.radius.x, collider.radius.y, collider.radius.z);
-                var intersections = this._submeshesOctree.intersects(collider.basePointWorld, radius);
-                len = intersections.length;
-                subMeshes = intersections.data;
-            }
-            else {
-                subMeshes = this.subMeshes;
-                len = subMeshes.length;
-            }
-            for (var index = 0; index < len; index++) {
-                var subMesh = subMeshes[index];
-                // Bounding test
-                if (len > 1 && !subMesh._checkCollision(collider))
-                    continue;
-                this._collideForSubMesh(subMesh, transformMatrix, collider);
-            }
-        };
-        AbstractMesh.prototype._checkCollision = function (collider) {
-            // Bounding box test
-            if (!this._boundingInfo._checkCollision(collider))
-                return;
-            // Transformation matrix
-            BABYLON.Matrix.ScalingToRef(1.0 / collider.radius.x, 1.0 / collider.radius.y, 1.0 / collider.radius.z, this._collisionsScalingMatrix);
-            this.worldMatrixFromCache.multiplyToRef(this._collisionsScalingMatrix, this._collisionsTransformMatrix);
-            this._processCollisionsForSubMeshes(collider, this._collisionsTransformMatrix);
-        };
-        // Picking
-        AbstractMesh.prototype._generatePointsArray = function () {
-            return false;
-        };
-        AbstractMesh.prototype.intersects = function (ray, fastCheck) {
-            var pickingInfo = new BABYLON.PickingInfo();
-            if (!this.subMeshes || !this._boundingInfo || !ray.intersectsSphere(this._boundingInfo.boundingSphere) || !ray.intersectsBox(this._boundingInfo.boundingBox)) {
-                return pickingInfo;
-            }
-            if (!this._generatePointsArray()) {
-                return pickingInfo;
-            }
-            var intersectInfo = null;
-            // Octrees
-            var subMeshes;
-            var len;
-            if (this._submeshesOctree && this.useOctreeForPicking) {
-                var worldRay = BABYLON.Ray.Transform(ray, this.getWorldMatrix());
-                var intersections = this._submeshesOctree.intersectsRay(worldRay);
-                len = intersections.length;
-                subMeshes = intersections.data;
-            }
-            else {
-                subMeshes = this.subMeshes;
-                len = subMeshes.length;
-            }
-            for (var index = 0; index < len; index++) {
-                var subMesh = subMeshes[index];
-                // Bounding test
-                if (len > 1 && !subMesh.canIntersects(ray))
-                    continue;
-                var currentIntersectInfo = subMesh.intersects(ray, this._positions, this.getIndices(), fastCheck);
-                if (currentIntersectInfo) {
-                    if (fastCheck || !intersectInfo || currentIntersectInfo.distance < intersectInfo.distance) {
-                        intersectInfo = currentIntersectInfo;
-                        intersectInfo.subMeshId = index;
-                        if (fastCheck) {
-                            break;
-                        }
-                    }
-                }
-            }
-            if (intersectInfo) {
-                // Get picked point
-                var world = this.getWorldMatrix();
-                var worldOrigin = BABYLON.Vector3.TransformCoordinates(ray.origin, world);
-                var direction = ray.direction.clone();
-                direction = direction.scale(intersectInfo.distance);
-                var worldDirection = BABYLON.Vector3.TransformNormal(direction, world);
-                var pickedPoint = worldOrigin.add(worldDirection);
-                // Return result
-                pickingInfo.hit = true;
-                pickingInfo.distance = BABYLON.Vector3.Distance(worldOrigin, pickedPoint);
-                pickingInfo.pickedPoint = pickedPoint;
-                pickingInfo.pickedMesh = this;
-                pickingInfo.bu = intersectInfo.bu;
-                pickingInfo.bv = intersectInfo.bv;
-                pickingInfo.faceId = intersectInfo.faceId;
-                pickingInfo.subMeshId = intersectInfo.subMeshId;
-                return pickingInfo;
-            }
-            return pickingInfo;
-        };
-        AbstractMesh.prototype.clone = function (name, newParent, doNotCloneChildren) {
-            return null;
-        };
-        AbstractMesh.prototype.releaseSubMeshes = function () {
-            if (this.subMeshes) {
-                while (this.subMeshes.length) {
-                    this.subMeshes[0].dispose();
-                }
-            }
-            else {
-                this.subMeshes = new Array();
-            }
-        };
-        AbstractMesh.prototype.dispose = function (doNotRecurse) {
-            var index;
-            // Action manager
-            if (this.actionManager) {
-                this.actionManager.dispose();
-                this.actionManager = null;
-            }
-            // Skeleton
-            this.skeleton = null;
-            // Animations
-            this.getScene().stopAnimation(this);
-            // Physics
-            if (this.physicsImpostor) {
-                this.physicsImpostor.dispose(!doNotRecurse);
-            }
-            // Intersections in progress
-            for (index = 0; index < this._intersectionsInProgress.length; index++) {
-                var other = this._intersectionsInProgress[index];
-                var pos = other._intersectionsInProgress.indexOf(this);
-                other._intersectionsInProgress.splice(pos, 1);
-            }
-            this._intersectionsInProgress = [];
-            // Edges
-            if (this._edgesRenderer) {
-                this._edgesRenderer.dispose();
-                this._edgesRenderer = null;
-            }
-            // SubMeshes
-            this.releaseSubMeshes();
-            // Remove from scene
-            this.getScene().removeMesh(this);
-            if (!doNotRecurse) {
-                // Particles
-                for (index = 0; index < this.getScene().particleSystems.length; index++) {
-                    if (this.getScene().particleSystems[index].emitter === this) {
-                        this.getScene().particleSystems[index].dispose();
-                        index--;
-                    }
-                }
-                // Children
-                var objects = this.getScene().meshes.slice(0);
-                for (index = 0; index < objects.length; index++) {
-                    if (objects[index].parent === this) {
-                        objects[index].dispose();
-                    }
-                }
-            }
-            else {
-                for (index = 0; index < this.getScene().meshes.length; index++) {
-                    var obj = this.getScene().meshes[index];
-                    if (obj.parent === this) {
-                        obj.parent = null;
-                        obj.computeWorldMatrix(true);
-                    }
-                }
-            }
-            this._onAfterWorldMatrixUpdate = [];
-            this._isDisposed = true;
-            // Callback
-            if (this.onDispose) {
-                this.onDispose();
-            }
-        };
-        // Statics
-        AbstractMesh._BILLBOARDMODE_NONE = 0;
-        AbstractMesh._BILLBOARDMODE_X = 1;
-        AbstractMesh._BILLBOARDMODE_Y = 2;
-        AbstractMesh._BILLBOARDMODE_Z = 4;
-        AbstractMesh._BILLBOARDMODE_ALL = 7;
-        return AbstractMesh;
     })(BABYLON.Node);
     BABYLON.AbstractMesh = AbstractMesh;
-})(BABYLON || (BABYLON = {}));
->>>>>>> 92a3b662
+})(BABYLON || (BABYLON = {}));