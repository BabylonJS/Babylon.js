import { VertexData } from "../mesh.vertexData";
import { Vector2, Vector3, Matrix } from "../../Maths/math.vector";
import { Mesh, _CreationDataStorage } from "../mesh";
<<<<<<< HEAD
=======

>>>>>>> 33080dcb
/**
 * Scripts based off of https://github.com/maximeq/three-js-capsule-geometry/blob/master/src/CapsuleBufferGeometry.js
 * @param options the constructors options used to shape the mesh.
 * @returns the capsule VertexData
 * @see https://doc.babylonjs.com/how_to/capsule_shape
 */
VertexData.CreateCapsule = function(
    options: ICreateCapsuleOptions = {
        subdivisions: 2,
        tessellation: 16,
        height: 1,
        radius: 0.25,
        capSubdivisions: 6
    }): VertexData {

    let subdivisions = Math.max(options.subdivisions ? options.subdivisions : 2, 1);
    let tessellation = Math.max(options.tessellation ? options.tessellation : 16, 3);
    let height = Math.max(options.height ? options.height : 2, 0.);
    let radius = Math.max(options.radius ? options.radius : 1, 0.);
    let capDetail = Math.max(options.capSubdivisions ? options.capSubdivisions : 6, 1);

    let  radialSegments = tessellation;
    let  heightSegments = subdivisions;

    let radiusTop = Math.max(options.radiusTop ? options.radiusTop : radius, 0.);
    let radiusBottom = Math.max(options.radiusBottom ? options.radiusBottom : radius, 0.);

    let thetaStart = 0.0;
    let thetaLength = (2.0 * Math.PI);

    let capsTopSegments = Math.max(options.topCapSubdivisions ? options.topCapSubdivisions : capDetail, 1);
    let capsBottomSegments = Math.max(options.bottomCapSubdivisions ? options.bottomCapSubdivisions : capDetail, 1);

    var alpha = Math.acos((radiusBottom - radiusTop) / height);

    var indices = [];
    var vertices = [];
    var normals = [];
    var uvs = [];

    var index = 0,
<<<<<<< HEAD
    indexArray = [],
    halfHeight = height / 2;
=======
        indexArray = [],
        halfHeight = height / 2;
>>>>>>> 33080dcb

    var x, y;
    var normal = Vector3.Zero();
    var vertex = Vector3.Zero();

    var cosAlpha = Math.cos(alpha);
    var sinAlpha = Math.sin(alpha);
<<<<<<< HEAD

    var cone_length =
        new Vector2(
            radiusTop * sinAlpha,
            halfHeight + radiusTop * cosAlpha
            ).subtract(new Vector2(
                radiusBottom * sinAlpha,
                -halfHeight + radiusBottom * cosAlpha
            )
        ).length();

        // Total length for v texture coord
    var vl = radiusTop * alpha
                + cone_length
                + radiusBottom * (Math.PI / 2 - alpha);
=======
>>>>>>> 33080dcb

    var cone_length =
        new Vector2(
            radiusTop * sinAlpha,
            halfHeight + radiusTop * cosAlpha
            ).subtract(new Vector2(
                radiusBottom * sinAlpha,
                -halfHeight + radiusBottom * cosAlpha
            )
        ).length();

    // Total length for v texture coord
    var vl = radiusTop * alpha
                + cone_length
                + radiusBottom * (Math.PI / 2 - alpha);

    // generate vertices, normals and uvs
    var v = 0;
    for (y = 0; y <= capsTopSegments; y++) {

        var indexRow = [];

        var a = Math.PI / 2 - alpha * (y / capsTopSegments);

        v += radiusTop * alpha / capsTopSegments;

        var cosA = Math.cos(a);
        var sinA = Math.sin(a);

        // calculate the radius of the current row
        var _radius = cosA * radiusTop;

<<<<<<< HEAD
            for (x = 0; x <= radialSegments; x ++) {
                var u = x / radialSegments;
                var theta = u * thetaLength + thetaStart;
                var sinTheta = Math.sin(theta);
                var cosTheta = Math.cos(theta);
                // vertex
                vertex.x = _radius * sinTheta;
                vertex.y = halfHeight + sinA * radiusTop;
                vertex.z = _radius * cosTheta;
                vertices.push(vertex.x, vertex.y, vertex.z);
                // normal
                normal.set(cosA * sinTheta, sinA, cosA * cosTheta);
                normals.push(normal.x, normal.y, normal.z);
                // uv
                uvs.push(u, 1 - v / vl);
                // save index of vertex in respective row
                indexRow.push(index);
                // increase index
                index ++;
            }
            // now save vertices of the row in our index array
            indexArray.push(indexRow);
        }

        var cone_height = height + cosAlpha * radiusTop - cosAlpha * radiusBottom;
        var slope = sinAlpha * (radiusBottom - radiusTop) / cone_height;
        for (y = 1; y <= heightSegments; y++) {
            var indexRow = [];
            v += cone_length / heightSegments;
            // calculate the radius of the current row
            var _radius = sinAlpha * (y * (radiusBottom - radiusTop) / heightSegments + radiusTop);
            for (x = 0; x <= radialSegments; x ++) {
                var u = x / radialSegments;
                var theta = u * thetaLength + thetaStart;
                var sinTheta = Math.sin(theta);
                var cosTheta = Math.cos(theta);
                // vertex
                vertex.x = _radius * sinTheta;
                vertex.y = halfHeight + cosAlpha * radiusTop - y * cone_height / heightSegments;
                vertex.z = _radius * cosTheta;
                vertices.push(vertex.x, vertex.y, vertex.z);
                // normal
                normal.set(sinTheta, slope, cosTheta).normalize();
                normals.push(normal.x, normal.y, normal.z);
                // uv
                uvs.push(u, 1 - v / vl);
                // save index of vertex in respective row
                indexRow.push(index);
                // increase index
                index ++;
            }
            // now save vertices of the row in our index array
            indexArray.push(indexRow);
=======
        for (x = 0; x <= radialSegments; x ++) {

            var u = x / radialSegments;

            var theta = u * thetaLength + thetaStart;

            var sinTheta = Math.sin(theta);
            var cosTheta = Math.cos(theta);

            // vertex
            vertex.x = _radius * sinTheta;
            vertex.y = halfHeight + sinA * radiusTop;
            vertex.z = _radius * cosTheta;
            vertices.push(vertex.x, vertex.y, vertex.z);

            // normal
            normal.set(cosA * sinTheta, sinA, cosA * cosTheta);
            normals.push(normal.x, normal.y, normal.z);
            // uv
            uvs.push(u, 1 - v / vl);
            // save index of vertex in respective row
            indexRow.push(index);
            // increase index
            index ++;
        }

        // now save vertices of the row in our index array
        indexArray.push(indexRow);

    }

    var cone_height = height + cosAlpha * radiusTop - cosAlpha * radiusBottom;
    var slope = sinAlpha * (radiusBottom - radiusTop) / cone_height;
    for (y = 1; y <= heightSegments; y++) {

        var indexRow = [];

        v += cone_length / heightSegments;

        // calculate the radius of the current row
        var _radius = sinAlpha * (y * (radiusBottom - radiusTop) / heightSegments + radiusTop);

        for (x = 0; x <= radialSegments; x ++) {

            var u = x / radialSegments;

            var theta = u * thetaLength + thetaStart;

            var sinTheta = Math.sin(theta);
            var cosTheta = Math.cos(theta);

            // vertex
            vertex.x = _radius * sinTheta;
            vertex.y = halfHeight + cosAlpha * radiusTop - y * cone_height / heightSegments;
            vertex.z = _radius * cosTheta;
            vertices.push(vertex.x, vertex.y, vertex.z);

            // normal
            normal.set(sinTheta, slope, cosTheta).normalize();
            normals.push(normal.x, normal.y, normal.z);

            // uv
            uvs.push(u, 1 - v / vl);

            // save index of vertex in respective row
            indexRow.push(index);

            // increase index
            index ++;
>>>>>>> 33080dcb
        }

        // now save vertices of the row in our index array
        indexArray.push(indexRow);
    }

    for (y = 1; y <= capsBottomSegments; y++) {

        var indexRow = [];

        var a = (Math.PI / 2 - alpha) - (Math.PI - alpha) * (y / capsBottomSegments);

        v += radiusBottom * alpha / capsBottomSegments;

        var cosA = Math.cos(a);
        var sinA = Math.sin(a);

        // calculate the radius of the current row
        var _radius = cosA * radiusBottom;

        for (x = 0; x <= radialSegments; x ++) {

            var u = x / radialSegments;

            var theta = u * thetaLength + thetaStart;

            var sinTheta = Math.sin(theta);
            var cosTheta = Math.cos(theta);

            // vertex
            vertex.x = _radius * sinTheta;
            vertex.y = -halfHeight + sinA * radiusBottom;
            vertex.z = _radius * cosTheta;
            vertices.push(vertex.x, vertex.y, vertex.z);

            // normal
            normal.set(cosA * sinTheta, sinA, cosA * cosTheta);
            normals.push(normal.x, normal.y, normal.z);

            // uv
            uvs.push(u, 1 - v / vl);

            // save index of vertex in respective row
            indexRow.push(index);
            // increase index
            index ++;
        }
        // now save vertices of the row in our index array
        indexArray.push(indexRow);
    }

    // generate indices
    for (x = 0; x < radialSegments; x ++) {
        for (y = 0; y < capsTopSegments + heightSegments + capsBottomSegments; y ++) {
            // we use the index array to access the correct indices
            var i1 = indexArray[ y ][ x ];
            var i2 = indexArray[ y + 1 ][ x ];
            var i3 = indexArray[ y + 1 ][ x + 1 ];
            var i4 = indexArray[ y ][ x + 1 ];
            // face one
            indices.push(i1);
            indices.push(i2);
            indices.push(i4);
            // face two
            indices.push(i2);
            indices.push(i3);
            indices.push(i4);
        }
    }
    indices = indices.reverse();

<<<<<<< HEAD
        if (options.orientation && !options.orientation.equals(Vector3.Up())) {
            let m = new Matrix();
            (options.orientation.clone().scale(Math.PI * 0.5).cross(Vector3.Up()).toQuaternion()).toRotationMatrix(m);
            let v = Vector3.Zero();
            for (let i = 0; i < vertices.length; i += 3) {
                v.set(vertices[i], vertices[i + 1], vertices[i + 2]);
                Vector3.TransformCoordinatesToRef(v.clone(), m, v);
                vertices[i] = v.x;
                vertices[i + 1] = v.y;
                vertices[i + 2] = v.z;
            }
        }

        let vDat = new VertexData();
        vDat.positions = vertices;
        vDat.normals = normals;
        vDat.uvs = uvs;
        vDat.indices = indices;

        return vDat;
=======
    let vDat = new VertexData();
    vDat.positions = vertices;
    vDat.normals = normals;
    vDat.uvs = uvs;
    vDat.indices = indices;

    return vDat;
>>>>>>> 33080dcb
};

/**
 * The options Interface for creating a Capsule Mesh
 */
export interface ICreateCapsuleOptions{
    /** The Orientation of the capsule.  Default : Vector3.Up() */
    orientation?: Vector3;

    /** Number of sub segments on the tube section of the capsule running parallel to orientation. */
    subdivisions: number;

    /** Number of cylindrical segments on the capsule. */
    tessellation: number;

    /** Height or Length of the capsule. */
    height: number;

    /** Radius of the capsule. */
    radius: number;

    /** Height or Length of the capsule. */
    capSubdivisions: number;

    /** Overwrite for the top radius. */
    radiusTop?: number;

    /** Overwrite for the bottom radius. */
    radiusBottom?: number;

    /** Overwrite for the top capSubdivisions. */
    topCapSubdivisions?: number;

    /** Overwrite for the bottom capSubdivisions. */
    bottomCapSubdivisions?: number;
}

/**
 * Creates a capsule or a pill mesh
 * @param name defines the name of the mesh.
 * @param options the constructors options used to shape the mesh.
 * @param scene defines the scene the mesh is scoped to.
 * @returns the capsule mesh
 * @see https://doc.babylonjs.com/how_to/capsule_shape
 */
Mesh.CreateCapsule = (name: string, options: ICreateCapsuleOptions, scene): Mesh => {
    return CapsuleBuilder.CreateCapsule(name, options, scene);
};

/**
 * Class containing static functions to help procedurally build meshes
 */
export class CapsuleBuilder {
    /**
     * Creates a capsule or a pill mesh
     * @param name defines the name of the mesh
     * @param options The constructors options.
     * @param scene The scene the mesh is scoped to.
     * @returns Capsule Mesh
     */
    public static CreateCapsule(name: string, options: ICreateCapsuleOptions = {
            orientation : Vector3.Up(),
            subdivisions: 2,
            tessellation: 16,
            height: 1,
            radius: 0.25,
            capSubdivisions: 6
        }, scene: any): Mesh {

        var capsule = new Mesh(name, scene);
        var vertexData = VertexData.CreateCapsule(options);
        vertexData.applyToMesh(capsule);
        return capsule;
    }
}<|MERGE_RESOLUTION|>--- conflicted
+++ resolved
@@ -1,413 +1,302 @@
-import { VertexData } from "../mesh.vertexData";
-import { Vector2, Vector3, Matrix } from "../../Maths/math.vector";
-import { Mesh, _CreationDataStorage } from "../mesh";
-<<<<<<< HEAD
-=======
-
->>>>>>> 33080dcb
-/**
- * Scripts based off of https://github.com/maximeq/three-js-capsule-geometry/blob/master/src/CapsuleBufferGeometry.js
- * @param options the constructors options used to shape the mesh.
- * @returns the capsule VertexData
- * @see https://doc.babylonjs.com/how_to/capsule_shape
- */
-VertexData.CreateCapsule = function(
-    options: ICreateCapsuleOptions = {
-        subdivisions: 2,
-        tessellation: 16,
-        height: 1,
-        radius: 0.25,
-        capSubdivisions: 6
-    }): VertexData {
-
-    let subdivisions = Math.max(options.subdivisions ? options.subdivisions : 2, 1);
-    let tessellation = Math.max(options.tessellation ? options.tessellation : 16, 3);
-    let height = Math.max(options.height ? options.height : 2, 0.);
-    let radius = Math.max(options.radius ? options.radius : 1, 0.);
-    let capDetail = Math.max(options.capSubdivisions ? options.capSubdivisions : 6, 1);
-
-    let  radialSegments = tessellation;
-    let  heightSegments = subdivisions;
-
-    let radiusTop = Math.max(options.radiusTop ? options.radiusTop : radius, 0.);
-    let radiusBottom = Math.max(options.radiusBottom ? options.radiusBottom : radius, 0.);
-
-    let thetaStart = 0.0;
-    let thetaLength = (2.0 * Math.PI);
-
-    let capsTopSegments = Math.max(options.topCapSubdivisions ? options.topCapSubdivisions : capDetail, 1);
-    let capsBottomSegments = Math.max(options.bottomCapSubdivisions ? options.bottomCapSubdivisions : capDetail, 1);
-
-    var alpha = Math.acos((radiusBottom - radiusTop) / height);
-
-    var indices = [];
-    var vertices = [];
-    var normals = [];
-    var uvs = [];
-
-    var index = 0,
-<<<<<<< HEAD
-    indexArray = [],
-    halfHeight = height / 2;
-=======
-        indexArray = [],
-        halfHeight = height / 2;
->>>>>>> 33080dcb
-
-    var x, y;
-    var normal = Vector3.Zero();
-    var vertex = Vector3.Zero();
-
-    var cosAlpha = Math.cos(alpha);
-    var sinAlpha = Math.sin(alpha);
-<<<<<<< HEAD
-
-    var cone_length =
-        new Vector2(
-            radiusTop * sinAlpha,
-            halfHeight + radiusTop * cosAlpha
-            ).subtract(new Vector2(
-                radiusBottom * sinAlpha,
-                -halfHeight + radiusBottom * cosAlpha
-            )
-        ).length();
-
-        // Total length for v texture coord
-    var vl = radiusTop * alpha
-                + cone_length
-                + radiusBottom * (Math.PI / 2 - alpha);
-=======
->>>>>>> 33080dcb
-
-    var cone_length =
-        new Vector2(
-            radiusTop * sinAlpha,
-            halfHeight + radiusTop * cosAlpha
-            ).subtract(new Vector2(
-                radiusBottom * sinAlpha,
-                -halfHeight + radiusBottom * cosAlpha
-            )
-        ).length();
-
-    // Total length for v texture coord
-    var vl = radiusTop * alpha
-                + cone_length
-                + radiusBottom * (Math.PI / 2 - alpha);
-
-    // generate vertices, normals and uvs
-    var v = 0;
-    for (y = 0; y <= capsTopSegments; y++) {
-
-        var indexRow = [];
-
-        var a = Math.PI / 2 - alpha * (y / capsTopSegments);
-
-        v += radiusTop * alpha / capsTopSegments;
-
-        var cosA = Math.cos(a);
-        var sinA = Math.sin(a);
-
-        // calculate the radius of the current row
-        var _radius = cosA * radiusTop;
-
-<<<<<<< HEAD
-            for (x = 0; x <= radialSegments; x ++) {
-                var u = x / radialSegments;
-                var theta = u * thetaLength + thetaStart;
-                var sinTheta = Math.sin(theta);
-                var cosTheta = Math.cos(theta);
-                // vertex
-                vertex.x = _radius * sinTheta;
-                vertex.y = halfHeight + sinA * radiusTop;
-                vertex.z = _radius * cosTheta;
-                vertices.push(vertex.x, vertex.y, vertex.z);
-                // normal
-                normal.set(cosA * sinTheta, sinA, cosA * cosTheta);
-                normals.push(normal.x, normal.y, normal.z);
-                // uv
-                uvs.push(u, 1 - v / vl);
-                // save index of vertex in respective row
-                indexRow.push(index);
-                // increase index
-                index ++;
-            }
-            // now save vertices of the row in our index array
-            indexArray.push(indexRow);
-        }
-
-        var cone_height = height + cosAlpha * radiusTop - cosAlpha * radiusBottom;
-        var slope = sinAlpha * (radiusBottom - radiusTop) / cone_height;
-        for (y = 1; y <= heightSegments; y++) {
-            var indexRow = [];
-            v += cone_length / heightSegments;
-            // calculate the radius of the current row
-            var _radius = sinAlpha * (y * (radiusBottom - radiusTop) / heightSegments + radiusTop);
-            for (x = 0; x <= radialSegments; x ++) {
-                var u = x / radialSegments;
-                var theta = u * thetaLength + thetaStart;
-                var sinTheta = Math.sin(theta);
-                var cosTheta = Math.cos(theta);
-                // vertex
-                vertex.x = _radius * sinTheta;
-                vertex.y = halfHeight + cosAlpha * radiusTop - y * cone_height / heightSegments;
-                vertex.z = _radius * cosTheta;
-                vertices.push(vertex.x, vertex.y, vertex.z);
-                // normal
-                normal.set(sinTheta, slope, cosTheta).normalize();
-                normals.push(normal.x, normal.y, normal.z);
-                // uv
-                uvs.push(u, 1 - v / vl);
-                // save index of vertex in respective row
-                indexRow.push(index);
-                // increase index
-                index ++;
-            }
-            // now save vertices of the row in our index array
-            indexArray.push(indexRow);
-=======
-        for (x = 0; x <= radialSegments; x ++) {
-
-            var u = x / radialSegments;
-
-            var theta = u * thetaLength + thetaStart;
-
-            var sinTheta = Math.sin(theta);
-            var cosTheta = Math.cos(theta);
-
-            // vertex
-            vertex.x = _radius * sinTheta;
-            vertex.y = halfHeight + sinA * radiusTop;
-            vertex.z = _radius * cosTheta;
-            vertices.push(vertex.x, vertex.y, vertex.z);
-
-            // normal
-            normal.set(cosA * sinTheta, sinA, cosA * cosTheta);
-            normals.push(normal.x, normal.y, normal.z);
-            // uv
-            uvs.push(u, 1 - v / vl);
-            // save index of vertex in respective row
-            indexRow.push(index);
-            // increase index
-            index ++;
-        }
-
-        // now save vertices of the row in our index array
-        indexArray.push(indexRow);
-
-    }
-
-    var cone_height = height + cosAlpha * radiusTop - cosAlpha * radiusBottom;
-    var slope = sinAlpha * (radiusBottom - radiusTop) / cone_height;
-    for (y = 1; y <= heightSegments; y++) {
-
-        var indexRow = [];
-
-        v += cone_length / heightSegments;
-
-        // calculate the radius of the current row
-        var _radius = sinAlpha * (y * (radiusBottom - radiusTop) / heightSegments + radiusTop);
-
-        for (x = 0; x <= radialSegments; x ++) {
-
-            var u = x / radialSegments;
-
-            var theta = u * thetaLength + thetaStart;
-
-            var sinTheta = Math.sin(theta);
-            var cosTheta = Math.cos(theta);
-
-            // vertex
-            vertex.x = _radius * sinTheta;
-            vertex.y = halfHeight + cosAlpha * radiusTop - y * cone_height / heightSegments;
-            vertex.z = _radius * cosTheta;
-            vertices.push(vertex.x, vertex.y, vertex.z);
-
-            // normal
-            normal.set(sinTheta, slope, cosTheta).normalize();
-            normals.push(normal.x, normal.y, normal.z);
-
-            // uv
-            uvs.push(u, 1 - v / vl);
-
-            // save index of vertex in respective row
-            indexRow.push(index);
-
-            // increase index
-            index ++;
->>>>>>> 33080dcb
-        }
-
-        // now save vertices of the row in our index array
-        indexArray.push(indexRow);
-    }
-
-    for (y = 1; y <= capsBottomSegments; y++) {
-
-        var indexRow = [];
-
-        var a = (Math.PI / 2 - alpha) - (Math.PI - alpha) * (y / capsBottomSegments);
-
-        v += radiusBottom * alpha / capsBottomSegments;
-
-        var cosA = Math.cos(a);
-        var sinA = Math.sin(a);
-
-        // calculate the radius of the current row
-        var _radius = cosA * radiusBottom;
-
-        for (x = 0; x <= radialSegments; x ++) {
-
-            var u = x / radialSegments;
-
-            var theta = u * thetaLength + thetaStart;
-
-            var sinTheta = Math.sin(theta);
-            var cosTheta = Math.cos(theta);
-
-            // vertex
-            vertex.x = _radius * sinTheta;
-            vertex.y = -halfHeight + sinA * radiusBottom;
-            vertex.z = _radius * cosTheta;
-            vertices.push(vertex.x, vertex.y, vertex.z);
-
-            // normal
-            normal.set(cosA * sinTheta, sinA, cosA * cosTheta);
-            normals.push(normal.x, normal.y, normal.z);
-
-            // uv
-            uvs.push(u, 1 - v / vl);
-
-            // save index of vertex in respective row
-            indexRow.push(index);
-            // increase index
-            index ++;
-        }
-        // now save vertices of the row in our index array
-        indexArray.push(indexRow);
-    }
-
-    // generate indices
-    for (x = 0; x < radialSegments; x ++) {
-        for (y = 0; y < capsTopSegments + heightSegments + capsBottomSegments; y ++) {
-            // we use the index array to access the correct indices
-            var i1 = indexArray[ y ][ x ];
-            var i2 = indexArray[ y + 1 ][ x ];
-            var i3 = indexArray[ y + 1 ][ x + 1 ];
-            var i4 = indexArray[ y ][ x + 1 ];
-            // face one
-            indices.push(i1);
-            indices.push(i2);
-            indices.push(i4);
-            // face two
-            indices.push(i2);
-            indices.push(i3);
-            indices.push(i4);
-        }
-    }
-    indices = indices.reverse();
-
-<<<<<<< HEAD
-        if (options.orientation && !options.orientation.equals(Vector3.Up())) {
-            let m = new Matrix();
-            (options.orientation.clone().scale(Math.PI * 0.5).cross(Vector3.Up()).toQuaternion()).toRotationMatrix(m);
-            let v = Vector3.Zero();
-            for (let i = 0; i < vertices.length; i += 3) {
-                v.set(vertices[i], vertices[i + 1], vertices[i + 2]);
-                Vector3.TransformCoordinatesToRef(v.clone(), m, v);
-                vertices[i] = v.x;
-                vertices[i + 1] = v.y;
-                vertices[i + 2] = v.z;
-            }
-        }
-
-        let vDat = new VertexData();
-        vDat.positions = vertices;
-        vDat.normals = normals;
-        vDat.uvs = uvs;
-        vDat.indices = indices;
-
-        return vDat;
-=======
-    let vDat = new VertexData();
-    vDat.positions = vertices;
-    vDat.normals = normals;
-    vDat.uvs = uvs;
-    vDat.indices = indices;
-
-    return vDat;
->>>>>>> 33080dcb
-};
-
-/**
- * The options Interface for creating a Capsule Mesh
- */
-export interface ICreateCapsuleOptions{
-    /** The Orientation of the capsule.  Default : Vector3.Up() */
-    orientation?: Vector3;
-
-    /** Number of sub segments on the tube section of the capsule running parallel to orientation. */
-    subdivisions: number;
-
-    /** Number of cylindrical segments on the capsule. */
-    tessellation: number;
-
-    /** Height or Length of the capsule. */
-    height: number;
-
-    /** Radius of the capsule. */
-    radius: number;
-
-    /** Height or Length of the capsule. */
-    capSubdivisions: number;
-
-    /** Overwrite for the top radius. */
-    radiusTop?: number;
-
-    /** Overwrite for the bottom radius. */
-    radiusBottom?: number;
-
-    /** Overwrite for the top capSubdivisions. */
-    topCapSubdivisions?: number;
-
-    /** Overwrite for the bottom capSubdivisions. */
-    bottomCapSubdivisions?: number;
-}
-
-/**
- * Creates a capsule or a pill mesh
- * @param name defines the name of the mesh.
- * @param options the constructors options used to shape the mesh.
- * @param scene defines the scene the mesh is scoped to.
- * @returns the capsule mesh
- * @see https://doc.babylonjs.com/how_to/capsule_shape
- */
-Mesh.CreateCapsule = (name: string, options: ICreateCapsuleOptions, scene): Mesh => {
-    return CapsuleBuilder.CreateCapsule(name, options, scene);
-};
-
-/**
- * Class containing static functions to help procedurally build meshes
- */
-export class CapsuleBuilder {
-    /**
-     * Creates a capsule or a pill mesh
-     * @param name defines the name of the mesh
-     * @param options The constructors options.
-     * @param scene The scene the mesh is scoped to.
-     * @returns Capsule Mesh
-     */
-    public static CreateCapsule(name: string, options: ICreateCapsuleOptions = {
-            orientation : Vector3.Up(),
-            subdivisions: 2,
-            tessellation: 16,
-            height: 1,
-            radius: 0.25,
-            capSubdivisions: 6
-        }, scene: any): Mesh {
-
-        var capsule = new Mesh(name, scene);
-        var vertexData = VertexData.CreateCapsule(options);
-        vertexData.applyToMesh(capsule);
-        return capsule;
-    }
+import { VertexData } from "../mesh.vertexData";
+import { Vector2, Vector3, Matrix } from "../../Maths/math.vector";
+import { Mesh, _CreationDataStorage } from "../mesh";
+/**
+ * Scripts based off of https://github.com/maximeq/three-js-capsule-geometry/blob/master/src/CapsuleBufferGeometry.js
+ * @param options the constructors options used to shape the mesh.
+ * @returns the capsule VertexData
+ * @see https://doc.babylonjs.com/how_to/capsule_shape
+ */
+VertexData.CreateCapsule = function(
+    options: ICreateCapsuleOptions = {
+        subdivisions: 2,
+        tessellation: 16,
+        height: 1,
+        radius: 0.25,
+        capSubdivisions: 6
+    }): VertexData {
+
+    let subdivisions = Math.max(options.subdivisions ? options.subdivisions : 2, 1);
+    let tessellation = Math.max(options.tessellation ? options.tessellation : 16, 3);
+    let height = Math.max(options.height ? options.height : 2, 0.);
+    let radius = Math.max(options.radius ? options.radius : 1, 0.);
+    let capDetail = Math.max(options.capSubdivisions ? options.capSubdivisions : 6, 1);
+
+    let  radialSegments = tessellation;
+    let  heightSegments = subdivisions;
+
+    let radiusTop = Math.max(options.radiusTop ? options.radiusTop : radius, 0.);
+    let radiusBottom = Math.max(options.radiusBottom ? options.radiusBottom : radius, 0.);
+
+    let thetaStart = 0.0;
+    let thetaLength = (2.0 * Math.PI);
+
+    let capsTopSegments = Math.max(options.topCapSubdivisions ? options.topCapSubdivisions : capDetail, 1);
+    let capsBottomSegments = Math.max(options.bottomCapSubdivisions ? options.bottomCapSubdivisions : capDetail, 1);
+
+    var alpha = Math.acos((radiusBottom - radiusTop) / height);
+
+    var indices = [];
+    var vertices = [];
+    var normals = [];
+    var uvs = [];
+
+    var index = 0,
+    indexArray = [],
+    halfHeight = height / 2;
+
+    var x, y;
+    var normal = Vector3.Zero();
+    var vertex = Vector3.Zero();
+
+    var cosAlpha = Math.cos(alpha);
+    var sinAlpha = Math.sin(alpha);
+
+    var cone_length =
+        new Vector2(
+            radiusTop * sinAlpha,
+            halfHeight + radiusTop * cosAlpha
+            ).subtract(new Vector2(
+                radiusBottom * sinAlpha,
+                -halfHeight + radiusBottom * cosAlpha
+            )
+        ).length();
+
+        // Total length for v texture coord
+    var vl = radiusTop * alpha
+                + cone_length
+                + radiusBottom * (Math.PI / 2 - alpha);
+
+        //var groupCount = 0;
+
+        // generate vertices, normals and uvs
+
+        var v = 0;
+        for (y = 0; y <= capsTopSegments; y++) {
+
+            var indexRow = [];
+
+            var a = Math.PI / 2 - alpha * (y / capsTopSegments);
+
+            v += radiusTop * alpha / capsTopSegments;
+
+            var cosA = Math.cos(a);
+            var sinA = Math.sin(a);
+
+            // calculate the radius of the current row
+            var _radius = cosA * radiusTop;
+
+            for (x = 0; x <= radialSegments; x ++) {
+                var u = x / radialSegments;
+                var theta = u * thetaLength + thetaStart;
+                var sinTheta = Math.sin(theta);
+                var cosTheta = Math.cos(theta);
+                // vertex
+                vertex.x = _radius * sinTheta;
+                vertex.y = halfHeight + sinA * radiusTop;
+                vertex.z = _radius * cosTheta;
+                vertices.push(vertex.x, vertex.y, vertex.z);
+                // normal
+                normal.set(cosA * sinTheta, sinA, cosA * cosTheta);
+                normals.push(normal.x, normal.y, normal.z);
+                // uv
+                uvs.push(u, 1 - v / vl);
+                // save index of vertex in respective row
+                indexRow.push(index);
+                // increase index
+                index ++;
+            }
+            // now save vertices of the row in our index array
+            indexArray.push(indexRow);
+        }
+
+        var cone_height = height + cosAlpha * radiusTop - cosAlpha * radiusBottom;
+        var slope = sinAlpha * (radiusBottom - radiusTop) / cone_height;
+        for (y = 1; y <= heightSegments; y++) {
+            var indexRow = [];
+            v += cone_length / heightSegments;
+            // calculate the radius of the current row
+            var _radius = sinAlpha * (y * (radiusBottom - radiusTop) / heightSegments + radiusTop);
+            for (x = 0; x <= radialSegments; x ++) {
+                var u = x / radialSegments;
+                var theta = u * thetaLength + thetaStart;
+                var sinTheta = Math.sin(theta);
+                var cosTheta = Math.cos(theta);
+                // vertex
+                vertex.x = _radius * sinTheta;
+                vertex.y = halfHeight + cosAlpha * radiusTop - y * cone_height / heightSegments;
+                vertex.z = _radius * cosTheta;
+                vertices.push(vertex.x, vertex.y, vertex.z);
+                // normal
+                normal.set(sinTheta, slope, cosTheta).normalize();
+                normals.push(normal.x, normal.y, normal.z);
+                // uv
+                uvs.push(u, 1 - v / vl);
+                // save index of vertex in respective row
+                indexRow.push(index);
+                // increase index
+                index ++;
+            }
+            // now save vertices of the row in our index array
+            indexArray.push(indexRow);
+        }
+
+        for (y = 1; y <= capsBottomSegments; y++) {
+
+            var indexRow = [];
+
+            var a = (Math.PI / 2 - alpha) - (Math.PI - alpha) * (y / capsBottomSegments);
+
+            v += radiusBottom * alpha / capsBottomSegments;
+
+            var cosA = Math.cos(a);
+            var sinA = Math.sin(a);
+
+            // calculate the radius of the current row
+            var _radius = cosA * radiusBottom;
+
+            for (x = 0; x <= radialSegments; x ++) {
+
+                var u = x / radialSegments;
+
+                var theta = u * thetaLength + thetaStart;
+
+                var sinTheta = Math.sin(theta);
+                var cosTheta = Math.cos(theta);
+
+                // vertex
+                vertex.x = _radius * sinTheta;
+                vertex.y = -halfHeight + sinA * radiusBottom;
+                vertex.z = _radius * cosTheta;
+                vertices.push(vertex.x, vertex.y, vertex.z);
+
+                // normal
+                normal.set(cosA * sinTheta, sinA, cosA * cosTheta);
+                normals.push(normal.x, normal.y, normal.z);
+
+                // uv
+                uvs.push(u, 1 - v / vl);
+
+                // save index of vertex in respective row
+                indexRow.push(index);
+                // increase index
+                index ++;
+            }
+            // now save vertices of the row in our index array
+            indexArray.push(indexRow);
+        }
+        // generate indices
+        for (x = 0; x < radialSegments; x ++) {
+            for (y = 0; y < capsTopSegments + heightSegments + capsBottomSegments; y ++) {
+                // we use the index array to access the correct indices
+                var i1 = indexArray[ y ][ x ];
+                var i2 = indexArray[ y + 1 ][ x ];
+                var i3 = indexArray[ y + 1 ][ x + 1 ];
+                var i4 = indexArray[ y ][ x + 1 ];
+                // face one
+                indices.push(i1);
+                indices.push(i2);
+                indices.push(i4);
+                // face two
+                indices.push(i2);
+                indices.push(i3);
+                indices.push(i4);
+            }
+        }
+        indices = indices.reverse();
+
+        if(options.orientation && !options.orientation.equals(Vector3.Up())){
+            let m = new Matrix();             
+            (options.orientation.clone().scale(Math.PI*0.5).cross(Vector3.Up()).toQuaternion()).toRotationMatrix(m);
+            let v = Vector3.Zero();
+            for(let i = 0; i < vertices.length; i+=3){
+                v.set(vertices[i], vertices[i+1], vertices[i+2]);
+                Vector3.TransformCoordinatesToRef(v.clone(), m, v);
+                vertices[i] = v.x
+                vertices[i+1] = v.y
+                vertices[i+2] = v.z                
+            }
+        }
+
+        let vDat = new VertexData();
+        vDat.positions = vertices;
+        vDat.normals = normals;
+        vDat.uvs = uvs;
+        vDat.indices = indices;
+
+        return vDat;
+};
+
+/**
+ * The options Interface for creating a Capsule Mesh
+ */
+export interface ICreateCapsuleOptions{
+    /** The Orientation of the capsule.  Default : Vector3.Up() */
+    orientation?: Vector3;
+
+    /** Number of sub segments on the tube section of the capsule running parallel to orientation. */
+    subdivisions: number;
+
+    /** Number of cylindrical segments on the capsule. */
+    tessellation: number;
+
+    /** Height or Length of the capsule. */
+    height: number;
+
+    /** Radius of the capsule. */
+    radius: number;
+
+    /** Height or Length of the capsule. */
+    capSubdivisions: number;
+
+    /** Overwrite for the top radius. */
+    radiusTop?: number;
+
+    /** Overwrite for the bottom radius. */
+    radiusBottom?: number;
+
+    /** Overwrite for the top capSubdivisions. */
+    topCapSubdivisions?: number;
+
+    /** Overwrite for the bottom capSubdivisions. */
+    bottomCapSubdivisions?: number;
+}
+
+/**
+ * Creates a capsule or a pill mesh
+ * @param name defines the name of the mesh.
+ * @param options the constructors options used to shape the mesh.
+ * @param scene defines the scene the mesh is scoped to.
+ * @returns the capsule mesh
+ * @see https://doc.babylonjs.com/how_to/capsule_shape
+ */
+Mesh.CreateCapsule = (name: string, options: ICreateCapsuleOptions, scene): Mesh => {
+    return CapsuleBuilder.CreateCapsule(name, options, scene);
+};
+
+/**
+ * Class containing static functions to help procedurally build meshes
+ */
+export class CapsuleBuilder {
+    /**
+     * Creates a capsule or a pill mesh
+     * @param name defines the name of the mesh
+     * @param options The constructors options.
+     * @param scene The scene the mesh is scoped to.
+     * @returns Capsule Mesh
+     */
+    public static CreateCapsule(name: string, options: ICreateCapsuleOptions = {
+            orientation : Vector3.Up(),
+            subdivisions: 2,
+            tessellation: 16,
+            height: 1,
+            radius: 0.25,
+            capSubdivisions: 6
+        }, scene: any): Mesh {
+
+        var capsule = new Mesh(name, scene);
+        var vertexData = VertexData.CreateCapsule(options);
+        vertexData.applyToMesh(capsule);  
+        return capsule;
+    }
 }