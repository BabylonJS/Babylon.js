import { WebXRAbstractFeature } from "./WebXRAbstractFeature";
import { WebXRSessionManager } from "../webXRSessionManager";
import { WebXRFeatureName } from "../webXRFeaturesManager";
import { AbstractMesh } from "../../Meshes/abstractMesh";
import { Mesh } from "../../Meshes/mesh";
import { SphereBuilder } from "../../Meshes/Builders/sphereBuilder";
import { WebXRInput } from "../webXRInput";
import { WebXRInputSource } from "../webXRInputSource";
import { Quaternion } from "../../Maths/math.vector";
import { Nullable } from "../../types";
import { PhysicsImpostor } from "../../Physics/physicsImpostor";
import { WebXRFeaturesManager } from "../webXRFeaturesManager";
import { IDisposable, Scene } from "../../scene";
import { Observable } from "../../Misc/observable";
import { InstancedMesh } from "../../Meshes/instancedMesh";
import { SceneLoader } from "../../Loading/sceneLoader";
import { Color3 } from "../../Maths/math.color";
import { NodeMaterial } from "../../Materials/Node/nodeMaterial";
import { InputBlock } from "../../Materials/Node/Blocks/Input/inputBlock";
import { Material } from "../../Materials/material";
import { Engine } from "../../Engines/engine";
import { Tools } from "../../Misc/tools";
import { Axis } from "../../Maths/math.axis";
import { TransformNode } from "../../Meshes/transformNode";
<<<<<<< HEAD
import { Tags } from "../../Misc/tags";
=======
import { Bone } from "../../Bones/bone";
>>>>>>> 662f1337

declare const XRHand: XRHand;

/**
 * Configuration interface for the hand tracking feature
 */
export interface IWebXRHandTrackingOptions {
    /**
     * The xrInput that will be used as source for new hands
     */
    xrInput: WebXRInput;

    /**
     * Configuration object for the joint meshes
     */
    jointMeshes?: {
        /**
         * Should the meshes created be invisible (defaults to false)
         */
        invisible?: boolean;
        /**
         * A source mesh to be used to create instances. Defaults to a sphere.
         * This mesh will be the source for all other (25) meshes.
         * It should have the general size of a single unit, as the instances will be scaled according to the provided radius
         */
        sourceMesh?: Mesh;

        /**
         * This function will be called after a mesh was created for a specific joint.
         * Using this function you can either manipulate the instance or return a new mesh.
         * When returning a new mesh the instance created before will be disposed
         */
        onHandJointMeshGenerated?: (meshInstance: InstancedMesh, jointId: number, controllerId: string) => Mesh | undefined;
        /**
         * Should the source mesh stay visible. Defaults to false
         */
        keepOriginalVisible?: boolean;
        /**
         * Scale factor for all instances (defaults to 2)
         */
        scaleFactor?: number;
        /**
         * Should each instance have its own physics impostor
         */
        enablePhysics?: boolean;
        /**
         * If enabled, override default physics properties
         */
        physicsProps?: { friction?: number; restitution?: number; impostorType?: number };
        /**
         * Should the default hand mesh be disabled. In this case, the spheres will be visible (unless set invisible).
         */
        disableDefaultHandMesh?: boolean;
        /**
         * a rigged hand-mesh that will be updated according to the XRHand data provided. This will override the default hand mesh
         */
        handMeshes?: {
            right: AbstractMesh;
            left: AbstractMesh;
        };
        /**
         * Are the meshes prepared for a left-handed system. Default hand meshes are right-handed.
         */
        leftHandedSystemMeshes?: boolean;
        /**
         * If a hand mesh was provided, this array will define what axis will update which node. This will override the default hand mesh
         */
        rigMapping?: {
            right: string[];
            left: string[];
        };
        /**
         * The utilityLayer scene that contains the 3D UI elements. Passing this in turns on near interactions with the index finger tip
         */
        sceneForNearInteraction?: Scene;
    };
}

/**
 * Parts of the hands divided to writs and finger names
 */
export const enum HandPart {
    /**
     * HandPart - Wrist
     */
    WRIST = "wrist",
    /**
     * HandPart - The thumb
     */
    THUMB = "thumb",
    /**
     * HandPart - Index finger
     */
    INDEX = "index",
    /**
     * HandPart - Middle finger
     */
    MIDDLE = "middle",
    /**
     * HandPart - Ring finger
     */
    RING = "ring",
    /**
     * HandPart - Little finger
     */
    LITTLE = "little",
}

/**
 * Representing a single hand (with its corresponding native XRHand object)
 */
export class WebXRHand implements IDisposable {
    private _scene: Scene;
    private _defaultHandMesh: boolean = false;
    private _transformNodeMapping: TransformNode[] = [];
    private _boneMapping: Bone[] = [];
    private _useBones = false;
    /**
     * Hand-parts definition (key is HandPart)
     */
    public handPartsDefinition: { [key: string]: number[] };

    /**
     * Observers will be triggered when the mesh for this hand was initialized.
     */
    public onHandMeshReadyObservable: Observable<WebXRHand> = new Observable();

    /**
     * Populate the HandPartsDefinition object.
     * This is called as a side effect since certain browsers don't have XRHand defined.
     */
    private generateHandPartsDefinition(hand: XRHand) {
        return {
            [HandPart.WRIST]: [hand.WRIST],
            [HandPart.THUMB]: [hand.THUMB_METACARPAL, hand.THUMB_PHALANX_PROXIMAL, hand.THUMB_PHALANX_DISTAL, hand.THUMB_PHALANX_TIP],
            [HandPart.INDEX]: [hand.INDEX_METACARPAL, hand.INDEX_PHALANX_PROXIMAL, hand.INDEX_PHALANX_INTERMEDIATE, hand.INDEX_PHALANX_DISTAL, hand.INDEX_PHALANX_TIP],
            [HandPart.MIDDLE]: [hand.MIDDLE_METACARPAL, hand.MIDDLE_PHALANX_PROXIMAL, hand.MIDDLE_PHALANX_INTERMEDIATE, hand.MIDDLE_PHALANX_DISTAL, hand.MIDDLE_PHALANX_TIP],
            [HandPart.RING]: [hand.RING_METACARPAL, hand.RING_PHALANX_PROXIMAL, hand.RING_PHALANX_INTERMEDIATE, hand.RING_PHALANX_DISTAL, hand.RING_PHALANX_TIP],
            [HandPart.LITTLE]: [hand.LITTLE_METACARPAL, hand.LITTLE_PHALANX_PROXIMAL, hand.LITTLE_PHALANX_INTERMEDIATE, hand.LITTLE_PHALANX_DISTAL, hand.LITTLE_PHALANX_TIP],
        };
    }

    /**
     * Construct a new hand object
     * @param xrController the controller to which the hand correlates
     * @param trackedMeshes the meshes to be used to track the hand joints
     * @param _handMesh an optional hand mesh. if not provided, ours will be used
     * @param _rigMapping an optional rig mapping for the hand mesh. if not provided, ours will be used
     * @param disableDefaultHandMesh should the default mesh creation be disabled
<<<<<<< HEAD
     * @param _nearInteractionMesh as optional mesh used for near interaction collision checking
=======
     * @param _leftHandedMeshes are the hand meshes left-handed-system meshes
>>>>>>> 662f1337
     */
    constructor(
        /** the controller to which the hand correlates */
        public readonly xrController: WebXRInputSource,
        /** the meshes to be used to track the hand joints */
        public readonly trackedMeshes: AbstractMesh[],
        private _handMesh?: AbstractMesh,
        private _rigMapping?: string[],
        disableDefaultHandMesh?: boolean,
<<<<<<< HEAD
        private _nearInteractionMesh?: Nullable<AbstractMesh>
=======
        private _leftHandedMeshes?: boolean
>>>>>>> 662f1337
    ) {
        this.handPartsDefinition = this.generateHandPartsDefinition(xrController.inputSource.hand!);
        this._scene = trackedMeshes[0].getScene();
        this.onHandMeshReadyObservable.add(() => {
            // check if we should use bones or transform nodes
            if (!this._rigMapping) {
                return;
            }
            const transformNode = this._scene.getTransformNodeByName(this._rigMapping[0]);
            if (!transformNode) {
                const bone = this._scene.getBoneByName(this._rigMapping[0]);
                if (bone) {
                    this._useBones = true;
                }
            }
        });
        if (this._handMesh && this._rigMapping) {
            this._defaultHandMesh = false;
            this._handMesh.alwaysSelectAsActiveMesh = true;
            this._handMesh.getChildMeshes().forEach((m) => (m.alwaysSelectAsActiveMesh = true));
            this.onHandMeshReadyObservable.notifyObservers(this);
        } else {
            if (!disableDefaultHandMesh) {
                this._generateDefaultHandMesh();
            }
        }

        // hide the motion controller, if available/loaded
        if (this.xrController.motionController) {
            if (this.xrController.motionController.rootMesh) {
                this.xrController.motionController.rootMesh.setEnabled(false);
            } else {
                this.xrController.motionController.onModelLoadedObservable.add((controller) => {
                    if (controller.rootMesh) {
                        controller.rootMesh.setEnabled(false);
                    }
                });
            }
        }

        this.xrController.onMotionControllerInitObservable.add((motionController) => {
            motionController.onModelLoadedObservable.add((controller) => {
                if (controller.rootMesh) {
                    controller.rootMesh.setEnabled(false);
                }
            });
            if (motionController.rootMesh) {
                motionController.rootMesh.setEnabled(false);
            }
        });
    }

    /**
     * Get the hand mesh. It is possible that the hand mesh is not yet ready!
     */
    public get handMesh() {
        return this._handMesh;
    }

    /**
     * Update this hand from the latest xr frame
     * @param xrFrame xrFrame to update from
     * @param referenceSpace The current viewer reference space
     * @param scaleFactor optional scale factor for the meshes
     */
    public updateFromXRFrame(xrFrame: XRFrame, referenceSpace: XRReferenceSpace, scaleFactor: number = 2) {
        const hand = this.xrController.inputSource.hand;
        if (!hand) {
            return;
        }
        this.trackedMeshes.forEach((mesh, idx) => {
            const xrJoint = hand[idx];
            if (xrJoint) {
                let pose = xrFrame.getJointPose!(xrJoint, referenceSpace);
                if (!pose || !pose.transform) {
                    return;
                }
                // get the transformation. can be done with matrix decomposition as well
                const pos = pose.transform.position;
                const orientation = pose.transform.orientation;
                mesh.position.set(pos.x, pos.y, pos.z);
                mesh.rotationQuaternion!.set(orientation.x, orientation.y, orientation.z, orientation.w);
                // left handed system conversion
                // get the radius of the joint. In general it is static, but just in case it does change we update it on each frame.
                const radius = (pose.radius || 0.008) * scaleFactor;
                mesh.scaling.set(radius, radius, radius);

                // if we are using left-handed meshes, transform before applying to the hand mesh
                if (this._leftHandedMeshes && !mesh.getScene().useRightHandedSystem) {
                    mesh.position.z *= -1;
                    mesh.rotationQuaternion!.z *= -1;
                    mesh.rotationQuaternion!.w *= -1;
                }

                // now check for the hand mesh
                if (this._handMesh && this._rigMapping) {
                    if (this._rigMapping[idx]) {
                        if (this._useBones) {
                            this._boneMapping[idx] = this._boneMapping[idx] || this._scene.getBoneByName(this._rigMapping[idx]);
                            if (this._boneMapping[idx]) {
                                this._boneMapping[idx].setPosition(mesh.position);
                                this._boneMapping[idx].setRotationQuaternion(mesh.rotationQuaternion!);
                                mesh.isVisible = false;
                            }
                        } else {
                            this._transformNodeMapping[idx] = this._transformNodeMapping[idx] || this._scene.getTransformNodeByName(this._rigMapping[idx]);
                            if (this._transformNodeMapping[idx]) {
                                this._transformNodeMapping[idx].position.copyFrom(mesh.position);
                                this._transformNodeMapping[idx].rotationQuaternion!.copyFrom(mesh.rotationQuaternion!);
                                // no scaling at the moment
                                // this._transformNodeMapping[idx].scaling.copyFrom(mesh.scaling).scaleInPlace(20);
                                mesh.isVisible = false;
                            }
                        }
                    }
                }
                if (!this._leftHandedMeshes && !mesh.getScene().useRightHandedSystem) {
                    mesh.position.z *= -1;
                    mesh.rotationQuaternion!.z *= -1;
                    mesh.rotationQuaternion!.w *= -1;
                }
            }
        });
        // Update the invisible fingertip collidable
        if (this._nearInteractionMesh) {
            const indexTipPose = this.trackedMeshes[hand.INDEX_PHALANX_TIP].position;
            this._nearInteractionMesh.position.set(indexTipPose.x, indexTipPose.y, indexTipPose.z);
        }
    }

    /**
     * Get meshes of part of the hand
     * @param part the part of hand to get
     * @returns An array of meshes that correlate to the hand part requested
     */
    public getHandPartMeshes(part: HandPart): AbstractMesh[] {
        return this.handPartsDefinition[part].map((idx) => this.trackedMeshes[idx]);
    }

    /**
     * Dispose this Hand object
     */
    public dispose() {
        this.trackedMeshes.forEach((mesh) => mesh.dispose());
        this._nearInteractionMesh?.dispose();
        this.onHandMeshReadyObservable.clear();
        // dispose the hand mesh, if it is the default one
        if (this._defaultHandMesh && this._handMesh) {
            this._handMesh.dispose();
        }
    }

    private async _generateDefaultHandMesh() {
        try {
            const handedness = this.xrController.inputSource.handedness === "right" ? "right" : "left";
            const filename = `${handedness === "right" ? "r" : "l"}_hand_${this._scene.useRightHandedSystem ? "r" : "l"}hs.glb`;
            const loaded = await SceneLoader.ImportMeshAsync("", "https://assets.babylonjs.com/meshes/HandMeshes/", filename, this._scene);
            // shader
            const handColors = {
                base: Color3.FromInts(116, 63, 203),
                fresnel: Color3.FromInts(149, 102, 229),
                fingerColor: Color3.FromInts(177, 130, 255),
                tipFresnel: Color3.FromInts(220, 200, 255),
            };

            const handShader = new NodeMaterial("leftHandShader", this._scene, { emitComments: false });
            await handShader.loadAsync("https://assets.babylonjs.com/meshes/HandMeshes/handsShader.json");
            // build node materials
            handShader.build(false);

            // depth prepass and alpha mode
            handShader.needDepthPrePass = true;
            handShader.transparencyMode = Material.MATERIAL_ALPHABLEND;
            handShader.alphaMode = Engine.ALPHA_COMBINE;

            const handNodes = {
                base: handShader.getBlockByName("baseColor") as InputBlock,
                fresnel: handShader.getBlockByName("fresnelColor") as InputBlock,
                fingerColor: handShader.getBlockByName("fingerColor") as InputBlock,
                tipFresnel: handShader.getBlockByName("tipFresnelColor") as InputBlock,
            };

            handNodes.base.value = handColors.base;
            handNodes.fresnel.value = handColors.fresnel;
            handNodes.fingerColor.value = handColors.fingerColor;
            handNodes.tipFresnel.value = handColors.tipFresnel;

            loaded.meshes[1].material = handShader;
            loaded.meshes[1].alwaysSelectAsActiveMesh = true;

            this._defaultHandMesh = true;
            this._handMesh = loaded.meshes[0];
            this._rigMapping = [
                "wrist_",
                "thumb_metacarpal_",
                "thumb_proxPhalanx_",
                "thumb_distPhalanx_",
                "thumb_tip_",
                "index_metacarpal_",
                "index_proxPhalanx_",
                "index_intPhalanx_",
                "index_distPhalanx_",
                "index_tip_",
                "middle_metacarpal_",
                "middle_proxPhalanx_",
                "middle_intPhalanx_",
                "middle_distPhalanx_",
                "middle_tip_",
                "ring_metacarpal_",
                "ring_proxPhalanx_",
                "ring_intPhalanx_",
                "ring_distPhalanx_",
                "ring_tip_",
                "little_metacarpal_",
                "little_proxPhalanx_",
                "little_intPhalanx_",
                "little_distPhalanx_",
                "little_tip_",
            ].map((joint) => `${joint}${handedness === "right" ? "R" : "L"}`);
            // single change for left handed systems
            const tm = this._scene.getTransformNodeByName(this._rigMapping[0]);
            if (!tm) {
                throw new Error("could not find the wrist node");
            } else {
                tm.parent && (tm.parent as AbstractMesh).rotate(Axis.Y, Math.PI);
            }
            this.onHandMeshReadyObservable.notifyObservers(this);
        } catch (e) {
            Tools.Error("error loading hand mesh");
            console.log(e);
        }
    }
}

/**
 * WebXR Hand Joint tracking feature, available for selected browsers and devices
 */
export class WebXRHandTracking extends WebXRAbstractFeature {
    private static _idCounter = 0;
    /**
     * The module's name
     */
    public static readonly Name = WebXRFeatureName.HAND_TRACKING;
    /**
     * The (Babylon) version of this module.
     * This is an integer representing the implementation version.
     * This number does not correspond to the WebXR specs version
     */
    public static readonly Version = 1;

    /**
     * This observable will notify registered observers when a new hand object was added and initialized
     */
    public onHandAddedObservable: Observable<WebXRHand> = new Observable();
    /**
     * This observable will notify its observers right before the hand object is disposed
     */
    public onHandRemovedObservable: Observable<WebXRHand> = new Observable();

    private _hands: {
        [controllerId: string]: {
            id: number;
            handObject: WebXRHand;
        };
    } = {};

    /**
     * Creates a new instance of the hit test feature
     * @param _xrSessionManager an instance of WebXRSessionManager
     * @param options options to use when constructing this feature
     */
    constructor(
        _xrSessionManager: WebXRSessionManager,
        /**
         * options to use when constructing this feature
         */
        public readonly options: IWebXRHandTrackingOptions
    ) {
        super(_xrSessionManager);
        this.xrNativeFeatureName = "hand-tracking";
    }

    /**
     * Check if the needed objects are defined.
     * This does not mean that the feature is enabled, but that the objects needed are well defined.
     */
    public isCompatible(): boolean {
        return typeof XRHand !== "undefined";
    }

    /**
     * attach this feature
     * Will usually be called by the features manager
     *
     * @returns true if successful.
     */
    public attach(): boolean {
        if (!super.attach()) {
            return false;
        }
        this.options.xrInput.controllers.forEach(this._attachHand);
        this._addNewAttachObserver(this.options.xrInput.onControllerAddedObservable, this._attachHand);
        this._addNewAttachObserver(this.options.xrInput.onControllerRemovedObservable, (controller) => {
            // REMOVE the controller
            this._detachHand(controller.uniqueId);
        });

        return true;
    }

    /**
     * detach this feature.
     * Will usually be called by the features manager
     *
     * @returns true if successful.
     */
    public detach(): boolean {
        if (!super.detach()) {
            return false;
        }

        Object.keys(this._hands).forEach((controllerId) => {
            this._detachHand(controllerId);
        });

        return true;
    }

    /**
     * Dispose this feature and all of the resources attached
     */
    public dispose(): void {
        super.dispose();
        this.onHandAddedObservable.clear();
    }

    /**
     * Get the hand object according to the controller id
     * @param controllerId the controller id to which we want to get the hand
     * @returns null if not found or the WebXRHand object if found
     */
    public getHandByControllerId(controllerId: string): Nullable<WebXRHand> {
        return this._hands[controllerId]?.handObject || null;
    }

    /**
     * Get a hand object according to the requested handedness
     * @param handedness the handedness to request
     * @returns null if not found or the WebXRHand object if found
     */
    public getHandByHandedness(handedness: XRHandedness): Nullable<WebXRHand> {
        const handednesses = Object.keys(this._hands).map((key) => this._hands[key].handObject.xrController.inputSource.handedness);
        const found = handednesses.indexOf(handedness);
        if (found !== -1) {
            return this._hands[found].handObject;
        }
        return null;
    }

    protected _onXRFrame(_xrFrame: XRFrame): void {
        // iterate over the hands object
        Object.keys(this._hands).forEach((id) => {
            this._hands[id].handObject.updateFromXRFrame(_xrFrame, this._xrSessionManager.referenceSpace, this.options.jointMeshes?.scaleFactor);
        });
    }

    private _attachHand = (xrController: WebXRInputSource) => {
        if (!xrController.inputSource.hand || this._hands[xrController.uniqueId]) {
            // already attached
            return;
        }

        const hand = xrController.inputSource.hand;
        const trackedMeshes: AbstractMesh[] = [];
        const originalMesh = this.options.jointMeshes?.sourceMesh || SphereBuilder.CreateSphere("jointParent", { diameter: 1 });
        originalMesh.scaling.set(0.01, 0.01, 0.01);
        originalMesh.isVisible = !!this.options.jointMeshes?.keepOriginalVisible;
        for (let i = 0; i < hand.length; ++i) {
            let newInstance: AbstractMesh = originalMesh.createInstance(`${xrController.uniqueId}-handJoint-${i}`);
            if (this.options.jointMeshes?.onHandJointMeshGenerated) {
                const returnedMesh = this.options.jointMeshes.onHandJointMeshGenerated(newInstance as InstancedMesh, i, xrController.uniqueId);
                if (returnedMesh) {
                    if (returnedMesh !== newInstance) {
                        newInstance.dispose();
                        newInstance = returnedMesh;
                    }
                }
            }
            newInstance.isPickable = false;
            if (this.options.jointMeshes?.enablePhysics) {
                const props = this.options.jointMeshes.physicsProps || {};
                const type = props.impostorType !== undefined ? props.impostorType : PhysicsImpostor.SphereImpostor;
                newInstance.physicsImpostor = new PhysicsImpostor(newInstance, type, { mass: 0, ...props });
            }
            newInstance.rotationQuaternion = new Quaternion();
            if (this.options.jointMeshes?.invisible) {
                newInstance.isVisible = false;
            }
            trackedMeshes.push(newInstance);
        }

        let touchMesh: Nullable<AbstractMesh> = null;
        if (this.options.jointMeshes?.sceneForNearInteraction) {
            touchMesh = SphereBuilder.CreateSphere(`${xrController.uniqueId}-handJoint-indexCollidable`, {}, this.options.jointMeshes.sceneForNearInteraction);
            touchMesh.isVisible = false;
            Tags.AddTagsTo(touchMesh, "touchEnabled");
        }

        const handedness = xrController.inputSource.handedness === "right" ? "right" : "left";
        const handMesh = this.options.jointMeshes?.handMeshes && this.options.jointMeshes?.handMeshes[handedness];
        const rigMapping = this.options.jointMeshes?.rigMapping && this.options.jointMeshes?.rigMapping[handedness];
<<<<<<< HEAD
        const webxrHand = new WebXRHand(xrController, trackedMeshes, handMesh, rigMapping, this.options.jointMeshes?.disableDefaultHandMesh, touchMesh);
=======
        const webxrHand = new WebXRHand(xrController, trackedMeshes, handMesh, rigMapping, this.options.jointMeshes?.disableDefaultHandMesh, this.options.jointMeshes?.leftHandedSystemMeshes);
>>>>>>> 662f1337

        // get two new meshes
        this._hands[xrController.uniqueId] = {
            handObject: webxrHand,
            id: WebXRHandTracking._idCounter++,
        };

        this.onHandAddedObservable.notifyObservers(webxrHand);
    };

    private _detachHand(controllerId: string) {
        if (this._hands[controllerId]) {
            this.onHandRemovedObservable.notifyObservers(this._hands[controllerId].handObject);
            this._hands[controllerId].handObject.dispose();
        }
    }
}

//register the plugin
WebXRFeaturesManager.AddWebXRFeature(
    WebXRHandTracking.Name,
    (xrSessionManager, options) => {
        return () => new WebXRHandTracking(xrSessionManager, options);
    },
    WebXRHandTracking.Version,
    false
);
<|MERGE_RESOLUTION|>--- conflicted
+++ resolved
@@ -1,640 +1,627 @@
-import { WebXRAbstractFeature } from "./WebXRAbstractFeature";
-import { WebXRSessionManager } from "../webXRSessionManager";
-import { WebXRFeatureName } from "../webXRFeaturesManager";
-import { AbstractMesh } from "../../Meshes/abstractMesh";
-import { Mesh } from "../../Meshes/mesh";
-import { SphereBuilder } from "../../Meshes/Builders/sphereBuilder";
-import { WebXRInput } from "../webXRInput";
-import { WebXRInputSource } from "../webXRInputSource";
-import { Quaternion } from "../../Maths/math.vector";
-import { Nullable } from "../../types";
-import { PhysicsImpostor } from "../../Physics/physicsImpostor";
-import { WebXRFeaturesManager } from "../webXRFeaturesManager";
-import { IDisposable, Scene } from "../../scene";
-import { Observable } from "../../Misc/observable";
-import { InstancedMesh } from "../../Meshes/instancedMesh";
-import { SceneLoader } from "../../Loading/sceneLoader";
-import { Color3 } from "../../Maths/math.color";
-import { NodeMaterial } from "../../Materials/Node/nodeMaterial";
-import { InputBlock } from "../../Materials/Node/Blocks/Input/inputBlock";
-import { Material } from "../../Materials/material";
-import { Engine } from "../../Engines/engine";
-import { Tools } from "../../Misc/tools";
-import { Axis } from "../../Maths/math.axis";
-import { TransformNode } from "../../Meshes/transformNode";
-<<<<<<< HEAD
-import { Tags } from "../../Misc/tags";
-=======
-import { Bone } from "../../Bones/bone";
->>>>>>> 662f1337
-
-declare const XRHand: XRHand;
-
-/**
- * Configuration interface for the hand tracking feature
- */
-export interface IWebXRHandTrackingOptions {
-    /**
-     * The xrInput that will be used as source for new hands
-     */
-    xrInput: WebXRInput;
-
-    /**
-     * Configuration object for the joint meshes
-     */
-    jointMeshes?: {
-        /**
-         * Should the meshes created be invisible (defaults to false)
-         */
-        invisible?: boolean;
-        /**
-         * A source mesh to be used to create instances. Defaults to a sphere.
-         * This mesh will be the source for all other (25) meshes.
-         * It should have the general size of a single unit, as the instances will be scaled according to the provided radius
-         */
-        sourceMesh?: Mesh;
-
-        /**
-         * This function will be called after a mesh was created for a specific joint.
-         * Using this function you can either manipulate the instance or return a new mesh.
-         * When returning a new mesh the instance created before will be disposed
-         */
-        onHandJointMeshGenerated?: (meshInstance: InstancedMesh, jointId: number, controllerId: string) => Mesh | undefined;
-        /**
-         * Should the source mesh stay visible. Defaults to false
-         */
-        keepOriginalVisible?: boolean;
-        /**
-         * Scale factor for all instances (defaults to 2)
-         */
-        scaleFactor?: number;
-        /**
-         * Should each instance have its own physics impostor
-         */
-        enablePhysics?: boolean;
-        /**
-         * If enabled, override default physics properties
-         */
-        physicsProps?: { friction?: number; restitution?: number; impostorType?: number };
-        /**
-         * Should the default hand mesh be disabled. In this case, the spheres will be visible (unless set invisible).
-         */
-        disableDefaultHandMesh?: boolean;
-        /**
-         * a rigged hand-mesh that will be updated according to the XRHand data provided. This will override the default hand mesh
-         */
-        handMeshes?: {
-            right: AbstractMesh;
-            left: AbstractMesh;
-        };
-        /**
-         * Are the meshes prepared for a left-handed system. Default hand meshes are right-handed.
-         */
-        leftHandedSystemMeshes?: boolean;
-        /**
-         * If a hand mesh was provided, this array will define what axis will update which node. This will override the default hand mesh
-         */
-        rigMapping?: {
-            right: string[];
-            left: string[];
-        };
-        /**
-         * The utilityLayer scene that contains the 3D UI elements. Passing this in turns on near interactions with the index finger tip
-         */
-        sceneForNearInteraction?: Scene;
-    };
-}
-
-/**
- * Parts of the hands divided to writs and finger names
- */
-export const enum HandPart {
-    /**
-     * HandPart - Wrist
-     */
-    WRIST = "wrist",
-    /**
-     * HandPart - The thumb
-     */
-    THUMB = "thumb",
-    /**
-     * HandPart - Index finger
-     */
-    INDEX = "index",
-    /**
-     * HandPart - Middle finger
-     */
-    MIDDLE = "middle",
-    /**
-     * HandPart - Ring finger
-     */
-    RING = "ring",
-    /**
-     * HandPart - Little finger
-     */
-    LITTLE = "little",
-}
-
-/**
- * Representing a single hand (with its corresponding native XRHand object)
- */
-export class WebXRHand implements IDisposable {
-    private _scene: Scene;
-    private _defaultHandMesh: boolean = false;
-    private _transformNodeMapping: TransformNode[] = [];
-    private _boneMapping: Bone[] = [];
-    private _useBones = false;
-    /**
-     * Hand-parts definition (key is HandPart)
-     */
-    public handPartsDefinition: { [key: string]: number[] };
-
-    /**
-     * Observers will be triggered when the mesh for this hand was initialized.
-     */
-    public onHandMeshReadyObservable: Observable<WebXRHand> = new Observable();
-
-    /**
-     * Populate the HandPartsDefinition object.
-     * This is called as a side effect since certain browsers don't have XRHand defined.
-     */
-    private generateHandPartsDefinition(hand: XRHand) {
-        return {
-            [HandPart.WRIST]: [hand.WRIST],
-            [HandPart.THUMB]: [hand.THUMB_METACARPAL, hand.THUMB_PHALANX_PROXIMAL, hand.THUMB_PHALANX_DISTAL, hand.THUMB_PHALANX_TIP],
-            [HandPart.INDEX]: [hand.INDEX_METACARPAL, hand.INDEX_PHALANX_PROXIMAL, hand.INDEX_PHALANX_INTERMEDIATE, hand.INDEX_PHALANX_DISTAL, hand.INDEX_PHALANX_TIP],
-            [HandPart.MIDDLE]: [hand.MIDDLE_METACARPAL, hand.MIDDLE_PHALANX_PROXIMAL, hand.MIDDLE_PHALANX_INTERMEDIATE, hand.MIDDLE_PHALANX_DISTAL, hand.MIDDLE_PHALANX_TIP],
-            [HandPart.RING]: [hand.RING_METACARPAL, hand.RING_PHALANX_PROXIMAL, hand.RING_PHALANX_INTERMEDIATE, hand.RING_PHALANX_DISTAL, hand.RING_PHALANX_TIP],
-            [HandPart.LITTLE]: [hand.LITTLE_METACARPAL, hand.LITTLE_PHALANX_PROXIMAL, hand.LITTLE_PHALANX_INTERMEDIATE, hand.LITTLE_PHALANX_DISTAL, hand.LITTLE_PHALANX_TIP],
-        };
-    }
-
-    /**
-     * Construct a new hand object
-     * @param xrController the controller to which the hand correlates
-     * @param trackedMeshes the meshes to be used to track the hand joints
-     * @param _handMesh an optional hand mesh. if not provided, ours will be used
-     * @param _rigMapping an optional rig mapping for the hand mesh. if not provided, ours will be used
-     * @param disableDefaultHandMesh should the default mesh creation be disabled
-<<<<<<< HEAD
-     * @param _nearInteractionMesh as optional mesh used for near interaction collision checking
-=======
-     * @param _leftHandedMeshes are the hand meshes left-handed-system meshes
->>>>>>> 662f1337
-     */
-    constructor(
-        /** the controller to which the hand correlates */
-        public readonly xrController: WebXRInputSource,
-        /** the meshes to be used to track the hand joints */
-        public readonly trackedMeshes: AbstractMesh[],
-        private _handMesh?: AbstractMesh,
-        private _rigMapping?: string[],
-        disableDefaultHandMesh?: boolean,
-<<<<<<< HEAD
-        private _nearInteractionMesh?: Nullable<AbstractMesh>
-=======
-        private _leftHandedMeshes?: boolean
->>>>>>> 662f1337
-    ) {
-        this.handPartsDefinition = this.generateHandPartsDefinition(xrController.inputSource.hand!);
-        this._scene = trackedMeshes[0].getScene();
-        this.onHandMeshReadyObservable.add(() => {
-            // check if we should use bones or transform nodes
-            if (!this._rigMapping) {
-                return;
-            }
-            const transformNode = this._scene.getTransformNodeByName(this._rigMapping[0]);
-            if (!transformNode) {
-                const bone = this._scene.getBoneByName(this._rigMapping[0]);
-                if (bone) {
-                    this._useBones = true;
-                }
-            }
-        });
-        if (this._handMesh && this._rigMapping) {
-            this._defaultHandMesh = false;
-            this._handMesh.alwaysSelectAsActiveMesh = true;
-            this._handMesh.getChildMeshes().forEach((m) => (m.alwaysSelectAsActiveMesh = true));
-            this.onHandMeshReadyObservable.notifyObservers(this);
-        } else {
-            if (!disableDefaultHandMesh) {
-                this._generateDefaultHandMesh();
-            }
-        }
-
-        // hide the motion controller, if available/loaded
-        if (this.xrController.motionController) {
-            if (this.xrController.motionController.rootMesh) {
-                this.xrController.motionController.rootMesh.setEnabled(false);
-            } else {
-                this.xrController.motionController.onModelLoadedObservable.add((controller) => {
-                    if (controller.rootMesh) {
-                        controller.rootMesh.setEnabled(false);
-                    }
-                });
-            }
-        }
-
-        this.xrController.onMotionControllerInitObservable.add((motionController) => {
-            motionController.onModelLoadedObservable.add((controller) => {
-                if (controller.rootMesh) {
-                    controller.rootMesh.setEnabled(false);
-                }
-            });
-            if (motionController.rootMesh) {
-                motionController.rootMesh.setEnabled(false);
-            }
-        });
-    }
-
-    /**
-     * Get the hand mesh. It is possible that the hand mesh is not yet ready!
-     */
-    public get handMesh() {
-        return this._handMesh;
-    }
-
-    /**
-     * Update this hand from the latest xr frame
-     * @param xrFrame xrFrame to update from
-     * @param referenceSpace The current viewer reference space
-     * @param scaleFactor optional scale factor for the meshes
-     */
-    public updateFromXRFrame(xrFrame: XRFrame, referenceSpace: XRReferenceSpace, scaleFactor: number = 2) {
-        const hand = this.xrController.inputSource.hand;
-        if (!hand) {
-            return;
-        }
-        this.trackedMeshes.forEach((mesh, idx) => {
-            const xrJoint = hand[idx];
-            if (xrJoint) {
-                let pose = xrFrame.getJointPose!(xrJoint, referenceSpace);
-                if (!pose || !pose.transform) {
-                    return;
-                }
-                // get the transformation. can be done with matrix decomposition as well
-                const pos = pose.transform.position;
-                const orientation = pose.transform.orientation;
-                mesh.position.set(pos.x, pos.y, pos.z);
-                mesh.rotationQuaternion!.set(orientation.x, orientation.y, orientation.z, orientation.w);
-                // left handed system conversion
-                // get the radius of the joint. In general it is static, but just in case it does change we update it on each frame.
-                const radius = (pose.radius || 0.008) * scaleFactor;
-                mesh.scaling.set(radius, radius, radius);
-
-                // if we are using left-handed meshes, transform before applying to the hand mesh
-                if (this._leftHandedMeshes && !mesh.getScene().useRightHandedSystem) {
-                    mesh.position.z *= -1;
-                    mesh.rotationQuaternion!.z *= -1;
-                    mesh.rotationQuaternion!.w *= -1;
-                }
-
-                // now check for the hand mesh
-                if (this._handMesh && this._rigMapping) {
-                    if (this._rigMapping[idx]) {
-                        if (this._useBones) {
-                            this._boneMapping[idx] = this._boneMapping[idx] || this._scene.getBoneByName(this._rigMapping[idx]);
-                            if (this._boneMapping[idx]) {
-                                this._boneMapping[idx].setPosition(mesh.position);
-                                this._boneMapping[idx].setRotationQuaternion(mesh.rotationQuaternion!);
-                                mesh.isVisible = false;
-                            }
-                        } else {
-                            this._transformNodeMapping[idx] = this._transformNodeMapping[idx] || this._scene.getTransformNodeByName(this._rigMapping[idx]);
-                            if (this._transformNodeMapping[idx]) {
-                                this._transformNodeMapping[idx].position.copyFrom(mesh.position);
-                                this._transformNodeMapping[idx].rotationQuaternion!.copyFrom(mesh.rotationQuaternion!);
-                                // no scaling at the moment
-                                // this._transformNodeMapping[idx].scaling.copyFrom(mesh.scaling).scaleInPlace(20);
-                                mesh.isVisible = false;
-                            }
-                        }
-                    }
-                }
-                if (!this._leftHandedMeshes && !mesh.getScene().useRightHandedSystem) {
-                    mesh.position.z *= -1;
-                    mesh.rotationQuaternion!.z *= -1;
-                    mesh.rotationQuaternion!.w *= -1;
-                }
-            }
-        });
-        // Update the invisible fingertip collidable
-        if (this._nearInteractionMesh) {
-            const indexTipPose = this.trackedMeshes[hand.INDEX_PHALANX_TIP].position;
-            this._nearInteractionMesh.position.set(indexTipPose.x, indexTipPose.y, indexTipPose.z);
-        }
-    }
-
-    /**
-     * Get meshes of part of the hand
-     * @param part the part of hand to get
-     * @returns An array of meshes that correlate to the hand part requested
-     */
-    public getHandPartMeshes(part: HandPart): AbstractMesh[] {
-        return this.handPartsDefinition[part].map((idx) => this.trackedMeshes[idx]);
-    }
-
-    /**
-     * Dispose this Hand object
-     */
-    public dispose() {
-        this.trackedMeshes.forEach((mesh) => mesh.dispose());
-        this._nearInteractionMesh?.dispose();
-        this.onHandMeshReadyObservable.clear();
-        // dispose the hand mesh, if it is the default one
-        if (this._defaultHandMesh && this._handMesh) {
-            this._handMesh.dispose();
-        }
-    }
-
-    private async _generateDefaultHandMesh() {
-        try {
-            const handedness = this.xrController.inputSource.handedness === "right" ? "right" : "left";
-            const filename = `${handedness === "right" ? "r" : "l"}_hand_${this._scene.useRightHandedSystem ? "r" : "l"}hs.glb`;
-            const loaded = await SceneLoader.ImportMeshAsync("", "https://assets.babylonjs.com/meshes/HandMeshes/", filename, this._scene);
-            // shader
-            const handColors = {
-                base: Color3.FromInts(116, 63, 203),
-                fresnel: Color3.FromInts(149, 102, 229),
-                fingerColor: Color3.FromInts(177, 130, 255),
-                tipFresnel: Color3.FromInts(220, 200, 255),
-            };
-
-            const handShader = new NodeMaterial("leftHandShader", this._scene, { emitComments: false });
-            await handShader.loadAsync("https://assets.babylonjs.com/meshes/HandMeshes/handsShader.json");
-            // build node materials
-            handShader.build(false);
-
-            // depth prepass and alpha mode
-            handShader.needDepthPrePass = true;
-            handShader.transparencyMode = Material.MATERIAL_ALPHABLEND;
-            handShader.alphaMode = Engine.ALPHA_COMBINE;
-
-            const handNodes = {
-                base: handShader.getBlockByName("baseColor") as InputBlock,
-                fresnel: handShader.getBlockByName("fresnelColor") as InputBlock,
-                fingerColor: handShader.getBlockByName("fingerColor") as InputBlock,
-                tipFresnel: handShader.getBlockByName("tipFresnelColor") as InputBlock,
-            };
-
-            handNodes.base.value = handColors.base;
-            handNodes.fresnel.value = handColors.fresnel;
-            handNodes.fingerColor.value = handColors.fingerColor;
-            handNodes.tipFresnel.value = handColors.tipFresnel;
-
-            loaded.meshes[1].material = handShader;
-            loaded.meshes[1].alwaysSelectAsActiveMesh = true;
-
-            this._defaultHandMesh = true;
-            this._handMesh = loaded.meshes[0];
-            this._rigMapping = [
-                "wrist_",
-                "thumb_metacarpal_",
-                "thumb_proxPhalanx_",
-                "thumb_distPhalanx_",
-                "thumb_tip_",
-                "index_metacarpal_",
-                "index_proxPhalanx_",
-                "index_intPhalanx_",
-                "index_distPhalanx_",
-                "index_tip_",
-                "middle_metacarpal_",
-                "middle_proxPhalanx_",
-                "middle_intPhalanx_",
-                "middle_distPhalanx_",
-                "middle_tip_",
-                "ring_metacarpal_",
-                "ring_proxPhalanx_",
-                "ring_intPhalanx_",
-                "ring_distPhalanx_",
-                "ring_tip_",
-                "little_metacarpal_",
-                "little_proxPhalanx_",
-                "little_intPhalanx_",
-                "little_distPhalanx_",
-                "little_tip_",
-            ].map((joint) => `${joint}${handedness === "right" ? "R" : "L"}`);
-            // single change for left handed systems
-            const tm = this._scene.getTransformNodeByName(this._rigMapping[0]);
-            if (!tm) {
-                throw new Error("could not find the wrist node");
-            } else {
-                tm.parent && (tm.parent as AbstractMesh).rotate(Axis.Y, Math.PI);
-            }
-            this.onHandMeshReadyObservable.notifyObservers(this);
-        } catch (e) {
-            Tools.Error("error loading hand mesh");
-            console.log(e);
-        }
-    }
-}
-
-/**
- * WebXR Hand Joint tracking feature, available for selected browsers and devices
- */
-export class WebXRHandTracking extends WebXRAbstractFeature {
-    private static _idCounter = 0;
-    /**
-     * The module's name
-     */
-    public static readonly Name = WebXRFeatureName.HAND_TRACKING;
-    /**
-     * The (Babylon) version of this module.
-     * This is an integer representing the implementation version.
-     * This number does not correspond to the WebXR specs version
-     */
-    public static readonly Version = 1;
-
-    /**
-     * This observable will notify registered observers when a new hand object was added and initialized
-     */
-    public onHandAddedObservable: Observable<WebXRHand> = new Observable();
-    /**
-     * This observable will notify its observers right before the hand object is disposed
-     */
-    public onHandRemovedObservable: Observable<WebXRHand> = new Observable();
-
-    private _hands: {
-        [controllerId: string]: {
-            id: number;
-            handObject: WebXRHand;
-        };
-    } = {};
-
-    /**
-     * Creates a new instance of the hit test feature
-     * @param _xrSessionManager an instance of WebXRSessionManager
-     * @param options options to use when constructing this feature
-     */
-    constructor(
-        _xrSessionManager: WebXRSessionManager,
-        /**
-         * options to use when constructing this feature
-         */
-        public readonly options: IWebXRHandTrackingOptions
-    ) {
-        super(_xrSessionManager);
-        this.xrNativeFeatureName = "hand-tracking";
-    }
-
-    /**
-     * Check if the needed objects are defined.
-     * This does not mean that the feature is enabled, but that the objects needed are well defined.
-     */
-    public isCompatible(): boolean {
-        return typeof XRHand !== "undefined";
-    }
-
-    /**
-     * attach this feature
-     * Will usually be called by the features manager
-     *
-     * @returns true if successful.
-     */
-    public attach(): boolean {
-        if (!super.attach()) {
-            return false;
-        }
-        this.options.xrInput.controllers.forEach(this._attachHand);
-        this._addNewAttachObserver(this.options.xrInput.onControllerAddedObservable, this._attachHand);
-        this._addNewAttachObserver(this.options.xrInput.onControllerRemovedObservable, (controller) => {
-            // REMOVE the controller
-            this._detachHand(controller.uniqueId);
-        });
-
-        return true;
-    }
-
-    /**
-     * detach this feature.
-     * Will usually be called by the features manager
-     *
-     * @returns true if successful.
-     */
-    public detach(): boolean {
-        if (!super.detach()) {
-            return false;
-        }
-
-        Object.keys(this._hands).forEach((controllerId) => {
-            this._detachHand(controllerId);
-        });
-
-        return true;
-    }
-
-    /**
-     * Dispose this feature and all of the resources attached
-     */
-    public dispose(): void {
-        super.dispose();
-        this.onHandAddedObservable.clear();
-    }
-
-    /**
-     * Get the hand object according to the controller id
-     * @param controllerId the controller id to which we want to get the hand
-     * @returns null if not found or the WebXRHand object if found
-     */
-    public getHandByControllerId(controllerId: string): Nullable<WebXRHand> {
-        return this._hands[controllerId]?.handObject || null;
-    }
-
-    /**
-     * Get a hand object according to the requested handedness
-     * @param handedness the handedness to request
-     * @returns null if not found or the WebXRHand object if found
-     */
-    public getHandByHandedness(handedness: XRHandedness): Nullable<WebXRHand> {
-        const handednesses = Object.keys(this._hands).map((key) => this._hands[key].handObject.xrController.inputSource.handedness);
-        const found = handednesses.indexOf(handedness);
-        if (found !== -1) {
-            return this._hands[found].handObject;
-        }
-        return null;
-    }
-
-    protected _onXRFrame(_xrFrame: XRFrame): void {
-        // iterate over the hands object
-        Object.keys(this._hands).forEach((id) => {
-            this._hands[id].handObject.updateFromXRFrame(_xrFrame, this._xrSessionManager.referenceSpace, this.options.jointMeshes?.scaleFactor);
-        });
-    }
-
-    private _attachHand = (xrController: WebXRInputSource) => {
-        if (!xrController.inputSource.hand || this._hands[xrController.uniqueId]) {
-            // already attached
-            return;
-        }
-
-        const hand = xrController.inputSource.hand;
-        const trackedMeshes: AbstractMesh[] = [];
-        const originalMesh = this.options.jointMeshes?.sourceMesh || SphereBuilder.CreateSphere("jointParent", { diameter: 1 });
-        originalMesh.scaling.set(0.01, 0.01, 0.01);
-        originalMesh.isVisible = !!this.options.jointMeshes?.keepOriginalVisible;
-        for (let i = 0; i < hand.length; ++i) {
-            let newInstance: AbstractMesh = originalMesh.createInstance(`${xrController.uniqueId}-handJoint-${i}`);
-            if (this.options.jointMeshes?.onHandJointMeshGenerated) {
-                const returnedMesh = this.options.jointMeshes.onHandJointMeshGenerated(newInstance as InstancedMesh, i, xrController.uniqueId);
-                if (returnedMesh) {
-                    if (returnedMesh !== newInstance) {
-                        newInstance.dispose();
-                        newInstance = returnedMesh;
-                    }
-                }
-            }
-            newInstance.isPickable = false;
-            if (this.options.jointMeshes?.enablePhysics) {
-                const props = this.options.jointMeshes.physicsProps || {};
-                const type = props.impostorType !== undefined ? props.impostorType : PhysicsImpostor.SphereImpostor;
-                newInstance.physicsImpostor = new PhysicsImpostor(newInstance, type, { mass: 0, ...props });
-            }
-            newInstance.rotationQuaternion = new Quaternion();
-            if (this.options.jointMeshes?.invisible) {
-                newInstance.isVisible = false;
-            }
-            trackedMeshes.push(newInstance);
-        }
-
-        let touchMesh: Nullable<AbstractMesh> = null;
-        if (this.options.jointMeshes?.sceneForNearInteraction) {
-            touchMesh = SphereBuilder.CreateSphere(`${xrController.uniqueId}-handJoint-indexCollidable`, {}, this.options.jointMeshes.sceneForNearInteraction);
-            touchMesh.isVisible = false;
-            Tags.AddTagsTo(touchMesh, "touchEnabled");
-        }
-
-        const handedness = xrController.inputSource.handedness === "right" ? "right" : "left";
-        const handMesh = this.options.jointMeshes?.handMeshes && this.options.jointMeshes?.handMeshes[handedness];
-        const rigMapping = this.options.jointMeshes?.rigMapping && this.options.jointMeshes?.rigMapping[handedness];
-<<<<<<< HEAD
-        const webxrHand = new WebXRHand(xrController, trackedMeshes, handMesh, rigMapping, this.options.jointMeshes?.disableDefaultHandMesh, touchMesh);
-=======
-        const webxrHand = new WebXRHand(xrController, trackedMeshes, handMesh, rigMapping, this.options.jointMeshes?.disableDefaultHandMesh, this.options.jointMeshes?.leftHandedSystemMeshes);
->>>>>>> 662f1337
-
-        // get two new meshes
-        this._hands[xrController.uniqueId] = {
-            handObject: webxrHand,
-            id: WebXRHandTracking._idCounter++,
-        };
-
-        this.onHandAddedObservable.notifyObservers(webxrHand);
-    };
-
-    private _detachHand(controllerId: string) {
-        if (this._hands[controllerId]) {
-            this.onHandRemovedObservable.notifyObservers(this._hands[controllerId].handObject);
-            this._hands[controllerId].handObject.dispose();
-        }
-    }
-}
-
-//register the plugin
-WebXRFeaturesManager.AddWebXRFeature(
-    WebXRHandTracking.Name,
-    (xrSessionManager, options) => {
-        return () => new WebXRHandTracking(xrSessionManager, options);
-    },
-    WebXRHandTracking.Version,
-    false
-);
+import { WebXRAbstractFeature } from "./WebXRAbstractFeature";
+import { WebXRSessionManager } from "../webXRSessionManager";
+import { WebXRFeatureName } from "../webXRFeaturesManager";
+import { AbstractMesh } from "../../Meshes/abstractMesh";
+import { Mesh } from "../../Meshes/mesh";
+import { SphereBuilder } from "../../Meshes/Builders/sphereBuilder";
+import { WebXRInput } from "../webXRInput";
+import { WebXRInputSource } from "../webXRInputSource";
+import { Quaternion } from "../../Maths/math.vector";
+import { Nullable } from "../../types";
+import { PhysicsImpostor } from "../../Physics/physicsImpostor";
+import { WebXRFeaturesManager } from "../webXRFeaturesManager";
+import { IDisposable, Scene } from "../../scene";
+import { Observable } from "../../Misc/observable";
+import { InstancedMesh } from "../../Meshes/instancedMesh";
+import { SceneLoader } from "../../Loading/sceneLoader";
+import { Color3 } from "../../Maths/math.color";
+import { NodeMaterial } from "../../Materials/Node/nodeMaterial";
+import { InputBlock } from "../../Materials/Node/Blocks/Input/inputBlock";
+import { Material } from "../../Materials/material";
+import { Engine } from "../../Engines/engine";
+import { Tools } from "../../Misc/tools";
+import { Axis } from "../../Maths/math.axis";
+import { TransformNode } from "../../Meshes/transformNode";
+import { Tags } from "../../Misc/tags";
+import { Bone } from "../../Bones/bone";
+
+declare const XRHand: XRHand;
+
+/**
+ * Configuration interface for the hand tracking feature
+ */
+export interface IWebXRHandTrackingOptions {
+    /**
+     * The xrInput that will be used as source for new hands
+     */
+    xrInput: WebXRInput;
+
+    /**
+     * Configuration object for the joint meshes
+     */
+    jointMeshes?: {
+        /**
+         * Should the meshes created be invisible (defaults to false)
+         */
+        invisible?: boolean;
+        /**
+         * A source mesh to be used to create instances. Defaults to a sphere.
+         * This mesh will be the source for all other (25) meshes.
+         * It should have the general size of a single unit, as the instances will be scaled according to the provided radius
+         */
+        sourceMesh?: Mesh;
+
+        /**
+         * This function will be called after a mesh was created for a specific joint.
+         * Using this function you can either manipulate the instance or return a new mesh.
+         * When returning a new mesh the instance created before will be disposed
+         */
+        onHandJointMeshGenerated?: (meshInstance: InstancedMesh, jointId: number, controllerId: string) => Mesh | undefined;
+        /**
+         * Should the source mesh stay visible. Defaults to false
+         */
+        keepOriginalVisible?: boolean;
+        /**
+         * Scale factor for all instances (defaults to 2)
+         */
+        scaleFactor?: number;
+        /**
+         * Should each instance have its own physics impostor
+         */
+        enablePhysics?: boolean;
+        /**
+         * If enabled, override default physics properties
+         */
+        physicsProps?: { friction?: number; restitution?: number; impostorType?: number };
+        /**
+         * Should the default hand mesh be disabled. In this case, the spheres will be visible (unless set invisible).
+         */
+        disableDefaultHandMesh?: boolean;
+        /**
+         * a rigged hand-mesh that will be updated according to the XRHand data provided. This will override the default hand mesh
+         */
+        handMeshes?: {
+            right: AbstractMesh;
+            left: AbstractMesh;
+        };
+        /**
+         * Are the meshes prepared for a left-handed system. Default hand meshes are right-handed.
+         */
+        leftHandedSystemMeshes?: boolean;
+        /**
+         * If a hand mesh was provided, this array will define what axis will update which node. This will override the default hand mesh
+         */
+        rigMapping?: {
+            right: string[];
+            left: string[];
+        };
+        /**
+         * The utilityLayer scene that contains the 3D UI elements. Passing this in turns on near interactions with the index finger tip
+         */
+        sceneForNearInteraction?: Scene;
+    };
+}
+
+/**
+ * Parts of the hands divided to writs and finger names
+ */
+export const enum HandPart {
+    /**
+     * HandPart - Wrist
+     */
+    WRIST = "wrist",
+    /**
+     * HandPart - The thumb
+     */
+    THUMB = "thumb",
+    /**
+     * HandPart - Index finger
+     */
+    INDEX = "index",
+    /**
+     * HandPart - Middle finger
+     */
+    MIDDLE = "middle",
+    /**
+     * HandPart - Ring finger
+     */
+    RING = "ring",
+    /**
+     * HandPart - Little finger
+     */
+    LITTLE = "little",
+}
+
+/**
+ * Representing a single hand (with its corresponding native XRHand object)
+ */
+export class WebXRHand implements IDisposable {
+    private _scene: Scene;
+    private _defaultHandMesh: boolean = false;
+    private _transformNodeMapping: TransformNode[] = [];
+    private _boneMapping: Bone[] = [];
+    private _useBones = false;
+    /**
+     * Hand-parts definition (key is HandPart)
+     */
+    public handPartsDefinition: { [key: string]: number[] };
+
+    /**
+     * Observers will be triggered when the mesh for this hand was initialized.
+     */
+    public onHandMeshReadyObservable: Observable<WebXRHand> = new Observable();
+
+    /**
+     * Populate the HandPartsDefinition object.
+     * This is called as a side effect since certain browsers don't have XRHand defined.
+     */
+    private generateHandPartsDefinition(hand: XRHand) {
+        return {
+            [HandPart.WRIST]: [hand.WRIST],
+            [HandPart.THUMB]: [hand.THUMB_METACARPAL, hand.THUMB_PHALANX_PROXIMAL, hand.THUMB_PHALANX_DISTAL, hand.THUMB_PHALANX_TIP],
+            [HandPart.INDEX]: [hand.INDEX_METACARPAL, hand.INDEX_PHALANX_PROXIMAL, hand.INDEX_PHALANX_INTERMEDIATE, hand.INDEX_PHALANX_DISTAL, hand.INDEX_PHALANX_TIP],
+            [HandPart.MIDDLE]: [hand.MIDDLE_METACARPAL, hand.MIDDLE_PHALANX_PROXIMAL, hand.MIDDLE_PHALANX_INTERMEDIATE, hand.MIDDLE_PHALANX_DISTAL, hand.MIDDLE_PHALANX_TIP],
+            [HandPart.RING]: [hand.RING_METACARPAL, hand.RING_PHALANX_PROXIMAL, hand.RING_PHALANX_INTERMEDIATE, hand.RING_PHALANX_DISTAL, hand.RING_PHALANX_TIP],
+            [HandPart.LITTLE]: [hand.LITTLE_METACARPAL, hand.LITTLE_PHALANX_PROXIMAL, hand.LITTLE_PHALANX_INTERMEDIATE, hand.LITTLE_PHALANX_DISTAL, hand.LITTLE_PHALANX_TIP],
+        };
+    }
+
+    /**
+     * Construct a new hand object
+     * @param xrController the controller to which the hand correlates
+     * @param trackedMeshes the meshes to be used to track the hand joints
+     * @param _handMesh an optional hand mesh. if not provided, ours will be used
+     * @param _rigMapping an optional rig mapping for the hand mesh. if not provided, ours will be used
+     * @param disableDefaultHandMesh should the default mesh creation be disabled
+     * @param _nearInteractionMesh as optional mesh used for near interaction collision checking
+     * @param _leftHandedMeshes are the hand meshes left-handed-system meshes
+     */
+    constructor(
+        /** the controller to which the hand correlates */
+        public readonly xrController: WebXRInputSource,
+        /** the meshes to be used to track the hand joints */
+        public readonly trackedMeshes: AbstractMesh[],
+        private _handMesh?: AbstractMesh,
+        private _rigMapping?: string[],
+        disableDefaultHandMesh?: boolean,
+        private _nearInteractionMesh?: Nullable<AbstractMesh>
+        private _leftHandedMeshes?: boolean
+    ) {
+        this.handPartsDefinition = this.generateHandPartsDefinition(xrController.inputSource.hand!);
+        this._scene = trackedMeshes[0].getScene();
+        this.onHandMeshReadyObservable.add(() => {
+            // check if we should use bones or transform nodes
+            if (!this._rigMapping) {
+                return;
+            }
+            const transformNode = this._scene.getTransformNodeByName(this._rigMapping[0]);
+            if (!transformNode) {
+                const bone = this._scene.getBoneByName(this._rigMapping[0]);
+                if (bone) {
+                    this._useBones = true;
+                }
+            }
+        });
+        if (this._handMesh && this._rigMapping) {
+            this._defaultHandMesh = false;
+            this._handMesh.alwaysSelectAsActiveMesh = true;
+            this._handMesh.getChildMeshes().forEach((m) => (m.alwaysSelectAsActiveMesh = true));
+            this.onHandMeshReadyObservable.notifyObservers(this);
+        } else {
+            if (!disableDefaultHandMesh) {
+                this._generateDefaultHandMesh();
+            }
+        }
+
+        // hide the motion controller, if available/loaded
+        if (this.xrController.motionController) {
+            if (this.xrController.motionController.rootMesh) {
+                this.xrController.motionController.rootMesh.setEnabled(false);
+            } else {
+                this.xrController.motionController.onModelLoadedObservable.add((controller) => {
+                    if (controller.rootMesh) {
+                        controller.rootMesh.setEnabled(false);
+                    }
+                });
+            }
+        }
+
+        this.xrController.onMotionControllerInitObservable.add((motionController) => {
+            motionController.onModelLoadedObservable.add((controller) => {
+                if (controller.rootMesh) {
+                    controller.rootMesh.setEnabled(false);
+                }
+            });
+            if (motionController.rootMesh) {
+                motionController.rootMesh.setEnabled(false);
+            }
+        });
+    }
+
+    /**
+     * Get the hand mesh. It is possible that the hand mesh is not yet ready!
+     */
+    public get handMesh() {
+        return this._handMesh;
+    }
+
+    /**
+     * Update this hand from the latest xr frame
+     * @param xrFrame xrFrame to update from
+     * @param referenceSpace The current viewer reference space
+     * @param scaleFactor optional scale factor for the meshes
+     */
+    public updateFromXRFrame(xrFrame: XRFrame, referenceSpace: XRReferenceSpace, scaleFactor: number = 2) {
+        const hand = this.xrController.inputSource.hand;
+        if (!hand) {
+            return;
+        }
+        this.trackedMeshes.forEach((mesh, idx) => {
+            const xrJoint = hand[idx];
+            if (xrJoint) {
+                let pose = xrFrame.getJointPose!(xrJoint, referenceSpace);
+                if (!pose || !pose.transform) {
+                    return;
+                }
+                // get the transformation. can be done with matrix decomposition as well
+                const pos = pose.transform.position;
+                const orientation = pose.transform.orientation;
+                mesh.position.set(pos.x, pos.y, pos.z);
+                mesh.rotationQuaternion!.set(orientation.x, orientation.y, orientation.z, orientation.w);
+                // left handed system conversion
+                // get the radius of the joint. In general it is static, but just in case it does change we update it on each frame.
+                const radius = (pose.radius || 0.008) * scaleFactor;
+                mesh.scaling.set(radius, radius, radius);
+
+                // if we are using left-handed meshes, transform before applying to the hand mesh
+                if (this._leftHandedMeshes && !mesh.getScene().useRightHandedSystem) {
+                    mesh.position.z *= -1;
+                    mesh.rotationQuaternion!.z *= -1;
+                    mesh.rotationQuaternion!.w *= -1;
+                }
+
+                // now check for the hand mesh
+                if (this._handMesh && this._rigMapping) {
+                    if (this._rigMapping[idx]) {
+                        if (this._useBones) {
+                            this._boneMapping[idx] = this._boneMapping[idx] || this._scene.getBoneByName(this._rigMapping[idx]);
+                            if (this._boneMapping[idx]) {
+                                this._boneMapping[idx].setPosition(mesh.position);
+                                this._boneMapping[idx].setRotationQuaternion(mesh.rotationQuaternion!);
+                                mesh.isVisible = false;
+                            }
+                        } else {
+                            this._transformNodeMapping[idx] = this._transformNodeMapping[idx] || this._scene.getTransformNodeByName(this._rigMapping[idx]);
+                            if (this._transformNodeMapping[idx]) {
+                                this._transformNodeMapping[idx].position.copyFrom(mesh.position);
+                                this._transformNodeMapping[idx].rotationQuaternion!.copyFrom(mesh.rotationQuaternion!);
+                                // no scaling at the moment
+                                // this._transformNodeMapping[idx].scaling.copyFrom(mesh.scaling).scaleInPlace(20);
+                                mesh.isVisible = false;
+                            }
+                        }
+                    }
+                }
+                if (!this._leftHandedMeshes && !mesh.getScene().useRightHandedSystem) {
+                    mesh.position.z *= -1;
+                    mesh.rotationQuaternion!.z *= -1;
+                    mesh.rotationQuaternion!.w *= -1;
+                }
+            }
+        });
+        // Update the invisible fingertip collidable
+        if (this._nearInteractionMesh) {
+            const indexTipPose = this.trackedMeshes[hand.INDEX_PHALANX_TIP].position;
+            this._nearInteractionMesh.position.set(indexTipPose.x, indexTipPose.y, indexTipPose.z);
+        }
+    }
+
+    /**
+     * Get meshes of part of the hand
+     * @param part the part of hand to get
+     * @returns An array of meshes that correlate to the hand part requested
+     */
+    public getHandPartMeshes(part: HandPart): AbstractMesh[] {
+        return this.handPartsDefinition[part].map((idx) => this.trackedMeshes[idx]);
+    }
+
+    /**
+     * Dispose this Hand object
+     */
+    public dispose() {
+        this.trackedMeshes.forEach((mesh) => mesh.dispose());
+        this._nearInteractionMesh?.dispose();
+        this.onHandMeshReadyObservable.clear();
+        // dispose the hand mesh, if it is the default one
+        if (this._defaultHandMesh && this._handMesh) {
+            this._handMesh.dispose();
+        }
+    }
+
+    private async _generateDefaultHandMesh() {
+        try {
+            const handedness = this.xrController.inputSource.handedness === "right" ? "right" : "left";
+            const filename = `${handedness === "right" ? "r" : "l"}_hand_${this._scene.useRightHandedSystem ? "r" : "l"}hs.glb`;
+            const loaded = await SceneLoader.ImportMeshAsync("", "https://assets.babylonjs.com/meshes/HandMeshes/", filename, this._scene);
+            // shader
+            const handColors = {
+                base: Color3.FromInts(116, 63, 203),
+                fresnel: Color3.FromInts(149, 102, 229),
+                fingerColor: Color3.FromInts(177, 130, 255),
+                tipFresnel: Color3.FromInts(220, 200, 255),
+            };
+
+            const handShader = new NodeMaterial("leftHandShader", this._scene, { emitComments: false });
+            await handShader.loadAsync("https://assets.babylonjs.com/meshes/HandMeshes/handsShader.json");
+            // build node materials
+            handShader.build(false);
+
+            // depth prepass and alpha mode
+            handShader.needDepthPrePass = true;
+            handShader.transparencyMode = Material.MATERIAL_ALPHABLEND;
+            handShader.alphaMode = Engine.ALPHA_COMBINE;
+
+            const handNodes = {
+                base: handShader.getBlockByName("baseColor") as InputBlock,
+                fresnel: handShader.getBlockByName("fresnelColor") as InputBlock,
+                fingerColor: handShader.getBlockByName("fingerColor") as InputBlock,
+                tipFresnel: handShader.getBlockByName("tipFresnelColor") as InputBlock,
+            };
+
+            handNodes.base.value = handColors.base;
+            handNodes.fresnel.value = handColors.fresnel;
+            handNodes.fingerColor.value = handColors.fingerColor;
+            handNodes.tipFresnel.value = handColors.tipFresnel;
+
+            loaded.meshes[1].material = handShader;
+            loaded.meshes[1].alwaysSelectAsActiveMesh = true;
+
+            this._defaultHandMesh = true;
+            this._handMesh = loaded.meshes[0];
+            this._rigMapping = [
+                "wrist_",
+                "thumb_metacarpal_",
+                "thumb_proxPhalanx_",
+                "thumb_distPhalanx_",
+                "thumb_tip_",
+                "index_metacarpal_",
+                "index_proxPhalanx_",
+                "index_intPhalanx_",
+                "index_distPhalanx_",
+                "index_tip_",
+                "middle_metacarpal_",
+                "middle_proxPhalanx_",
+                "middle_intPhalanx_",
+                "middle_distPhalanx_",
+                "middle_tip_",
+                "ring_metacarpal_",
+                "ring_proxPhalanx_",
+                "ring_intPhalanx_",
+                "ring_distPhalanx_",
+                "ring_tip_",
+                "little_metacarpal_",
+                "little_proxPhalanx_",
+                "little_intPhalanx_",
+                "little_distPhalanx_",
+                "little_tip_",
+            ].map((joint) => `${joint}${handedness === "right" ? "R" : "L"}`);
+            // single change for left handed systems
+            const tm = this._scene.getTransformNodeByName(this._rigMapping[0]);
+            if (!tm) {
+                throw new Error("could not find the wrist node");
+            } else {
+                tm.parent && (tm.parent as AbstractMesh).rotate(Axis.Y, Math.PI);
+            }
+            this.onHandMeshReadyObservable.notifyObservers(this);
+        } catch (e) {
+            Tools.Error("error loading hand mesh");
+            console.log(e);
+        }
+    }
+}
+
+/**
+ * WebXR Hand Joint tracking feature, available for selected browsers and devices
+ */
+export class WebXRHandTracking extends WebXRAbstractFeature {
+    private static _idCounter = 0;
+    /**
+     * The module's name
+     */
+    public static readonly Name = WebXRFeatureName.HAND_TRACKING;
+    /**
+     * The (Babylon) version of this module.
+     * This is an integer representing the implementation version.
+     * This number does not correspond to the WebXR specs version
+     */
+    public static readonly Version = 1;
+
+    /**
+     * This observable will notify registered observers when a new hand object was added and initialized
+     */
+    public onHandAddedObservable: Observable<WebXRHand> = new Observable();
+    /**
+     * This observable will notify its observers right before the hand object is disposed
+     */
+    public onHandRemovedObservable: Observable<WebXRHand> = new Observable();
+
+    private _hands: {
+        [controllerId: string]: {
+            id: number;
+            handObject: WebXRHand;
+        };
+    } = {};
+
+    /**
+     * Creates a new instance of the hit test feature
+     * @param _xrSessionManager an instance of WebXRSessionManager
+     * @param options options to use when constructing this feature
+     */
+    constructor(
+        _xrSessionManager: WebXRSessionManager,
+        /**
+         * options to use when constructing this feature
+         */
+        public readonly options: IWebXRHandTrackingOptions
+    ) {
+        super(_xrSessionManager);
+        this.xrNativeFeatureName = "hand-tracking";
+    }
+
+    /**
+     * Check if the needed objects are defined.
+     * This does not mean that the feature is enabled, but that the objects needed are well defined.
+     */
+    public isCompatible(): boolean {
+        return typeof XRHand !== "undefined";
+    }
+
+    /**
+     * attach this feature
+     * Will usually be called by the features manager
+     *
+     * @returns true if successful.
+     */
+    public attach(): boolean {
+        if (!super.attach()) {
+            return false;
+        }
+        this.options.xrInput.controllers.forEach(this._attachHand);
+        this._addNewAttachObserver(this.options.xrInput.onControllerAddedObservable, this._attachHand);
+        this._addNewAttachObserver(this.options.xrInput.onControllerRemovedObservable, (controller) => {
+            // REMOVE the controller
+            this._detachHand(controller.uniqueId);
+        });
+
+        return true;
+    }
+
+    /**
+     * detach this feature.
+     * Will usually be called by the features manager
+     *
+     * @returns true if successful.
+     */
+    public detach(): boolean {
+        if (!super.detach()) {
+            return false;
+        }
+
+        Object.keys(this._hands).forEach((controllerId) => {
+            this._detachHand(controllerId);
+        });
+
+        return true;
+    }
+
+    /**
+     * Dispose this feature and all of the resources attached
+     */
+    public dispose(): void {
+        super.dispose();
+        this.onHandAddedObservable.clear();
+    }
+
+    /**
+     * Get the hand object according to the controller id
+     * @param controllerId the controller id to which we want to get the hand
+     * @returns null if not found or the WebXRHand object if found
+     */
+    public getHandByControllerId(controllerId: string): Nullable<WebXRHand> {
+        return this._hands[controllerId]?.handObject || null;
+    }
+
+    /**
+     * Get a hand object according to the requested handedness
+     * @param handedness the handedness to request
+     * @returns null if not found or the WebXRHand object if found
+     */
+    public getHandByHandedness(handedness: XRHandedness): Nullable<WebXRHand> {
+        const handednesses = Object.keys(this._hands).map((key) => this._hands[key].handObject.xrController.inputSource.handedness);
+        const found = handednesses.indexOf(handedness);
+        if (found !== -1) {
+            return this._hands[found].handObject;
+        }
+        return null;
+    }
+
+    protected _onXRFrame(_xrFrame: XRFrame): void {
+        // iterate over the hands object
+        Object.keys(this._hands).forEach((id) => {
+            this._hands[id].handObject.updateFromXRFrame(_xrFrame, this._xrSessionManager.referenceSpace, this.options.jointMeshes?.scaleFactor);
+        });
+    }
+
+    private _attachHand = (xrController: WebXRInputSource) => {
+        if (!xrController.inputSource.hand || this._hands[xrController.uniqueId]) {
+            // already attached
+            return;
+        }
+
+        const hand = xrController.inputSource.hand;
+        const trackedMeshes: AbstractMesh[] = [];
+        const originalMesh = this.options.jointMeshes?.sourceMesh || SphereBuilder.CreateSphere("jointParent", { diameter: 1 });
+        originalMesh.scaling.set(0.01, 0.01, 0.01);
+        originalMesh.isVisible = !!this.options.jointMeshes?.keepOriginalVisible;
+        for (let i = 0; i < hand.length; ++i) {
+            let newInstance: AbstractMesh = originalMesh.createInstance(`${xrController.uniqueId}-handJoint-${i}`);
+            if (this.options.jointMeshes?.onHandJointMeshGenerated) {
+                const returnedMesh = this.options.jointMeshes.onHandJointMeshGenerated(newInstance as InstancedMesh, i, xrController.uniqueId);
+                if (returnedMesh) {
+                    if (returnedMesh !== newInstance) {
+                        newInstance.dispose();
+                        newInstance = returnedMesh;
+                    }
+                }
+            }
+            newInstance.isPickable = false;
+            if (this.options.jointMeshes?.enablePhysics) {
+                const props = this.options.jointMeshes.physicsProps || {};
+                const type = props.impostorType !== undefined ? props.impostorType : PhysicsImpostor.SphereImpostor;
+                newInstance.physicsImpostor = new PhysicsImpostor(newInstance, type, { mass: 0, ...props });
+            }
+            newInstance.rotationQuaternion = new Quaternion();
+            if (this.options.jointMeshes?.invisible) {
+                newInstance.isVisible = false;
+            }
+            trackedMeshes.push(newInstance);
+        }
+
+        let touchMesh: Nullable<AbstractMesh> = null;
+        if (this.options.jointMeshes?.sceneForNearInteraction) {
+            touchMesh = SphereBuilder.CreateSphere(`${xrController.uniqueId}-handJoint-indexCollidable`, {}, this.options.jointMeshes.sceneForNearInteraction);
+            touchMesh.isVisible = false;
+            Tags.AddTagsTo(touchMesh, "touchEnabled");
+        }
+
+        const handedness = xrController.inputSource.handedness === "right" ? "right" : "left";
+        const handMesh = this.options.jointMeshes?.handMeshes && this.options.jointMeshes?.handMeshes[handedness];
+        const rigMapping = this.options.jointMeshes?.rigMapping && this.options.jointMeshes?.rigMapping[handedness];
+        const webxrHand = new WebXRHand(xrController, trackedMeshes, handMesh, rigMapping, this.options.jointMeshes?.disableDefaultHandMesh, touchMesh, this.options.jointMeshes?.leftHandedSystemMeshes);
+
+        // get two new meshes
+        this._hands[xrController.uniqueId] = {
+            handObject: webxrHand,
+            id: WebXRHandTracking._idCounter++,
+        };
+
+        this.onHandAddedObservable.notifyObservers(webxrHand);
+    };
+
+    private _detachHand(controllerId: string) {
+        if (this._hands[controllerId]) {
+            this.onHandRemovedObservable.notifyObservers(this._hands[controllerId].handObject);
+            this._hands[controllerId].handObject.dispose();
+        }
+    }
+}
+
+//register the plugin
+WebXRFeaturesManager.AddWebXRFeature(
+    WebXRHandTracking.Name,
+    (xrSessionManager, options) => {
+        return () => new WebXRHandTracking(xrSessionManager, options);
+    },
+    WebXRHandTracking.Version,
+    false
+);