﻿module BABYLON {
    export class Camera extends Node {
        public inputs: CameraInputsManager<Camera>;

        // Statics
        private static _PERSPECTIVE_CAMERA = 0;
        private static _ORTHOGRAPHIC_CAMERA = 1;

        private static _FOVMODE_VERTICAL_FIXED = 0;
        private static _FOVMODE_HORIZONTAL_FIXED = 1;

        private static _RIG_MODE_NONE = 0;
        private static _RIG_MODE_STEREOSCOPIC_ANAGLYPH = 10;
        private static _RIG_MODE_STEREOSCOPIC_SIDEBYSIDE_PARALLEL = 11;
        private static _RIG_MODE_STEREOSCOPIC_SIDEBYSIDE_CROSSEYED = 12;
        private static _RIG_MODE_STEREOSCOPIC_OVERUNDER = 13;
        private static _RIG_MODE_VR = 20;
        private static _RIG_MODE_WEBVR = 21;

        public static get PERSPECTIVE_CAMERA(): number {
            return Camera._PERSPECTIVE_CAMERA;
        }

        public static get ORTHOGRAPHIC_CAMERA(): number {
            return Camera._ORTHOGRAPHIC_CAMERA;
        }

        public static get FOVMODE_VERTICAL_FIXED(): number {
            return Camera._FOVMODE_VERTICAL_FIXED;
        }

        public static get FOVMODE_HORIZONTAL_FIXED(): number {
            return Camera._FOVMODE_HORIZONTAL_FIXED;
        }

        public static get RIG_MODE_NONE(): number {
            return Camera._RIG_MODE_NONE;
        }

        public static get RIG_MODE_STEREOSCOPIC_ANAGLYPH(): number {
            return Camera._RIG_MODE_STEREOSCOPIC_ANAGLYPH;
        }

        public static get RIG_MODE_STEREOSCOPIC_SIDEBYSIDE_PARALLEL(): number {
            return Camera._RIG_MODE_STEREOSCOPIC_SIDEBYSIDE_PARALLEL;
        }

        public static get RIG_MODE_STEREOSCOPIC_SIDEBYSIDE_CROSSEYED(): number {
            return Camera._RIG_MODE_STEREOSCOPIC_SIDEBYSIDE_CROSSEYED;
        }

        public static get RIG_MODE_STEREOSCOPIC_OVERUNDER(): number {
            return Camera._RIG_MODE_STEREOSCOPIC_OVERUNDER;
        }

        public static get RIG_MODE_VR(): number {
            return Camera._RIG_MODE_VR;
        }

        public static get RIG_MODE_WEBVR(): number {
            return Camera._RIG_MODE_WEBVR;
        }

        public static ForceAttachControlToAlwaysPreventDefault = false;

        // Members
        @serializeAsVector3()
        public position: Vector3;

        @serializeAsVector3()
        public upVector = Vector3.Up();

        @serialize()
        public orthoLeft = null;

        @serialize()
        public orthoRight = null;

        @serialize()
        public orthoBottom = null;

        @serialize()
        public orthoTop = null;

        @serialize()
        public fov = 0.8;

        @serialize()
<<<<<<< HEAD
        public minZ = 1.0;
=======
        public minZ = 1;
>>>>>>> 84b1e46e

        @serialize()
        public maxZ = 10000.0;

        @serialize()
        public inertia = 0.9;

        @serialize()
        public mode = Camera.PERSPECTIVE_CAMERA;
        public isIntermediate = false;

        public viewport = new Viewport(0, 0, 1.0, 1.0);

        @serialize()
        public layerMask: number = 0x0FFFFFFF;

        @serialize()
        public fovMode: number = Camera.FOVMODE_VERTICAL_FIXED;

        // Camera rig members
        @serialize()
        public cameraRigMode = Camera.RIG_MODE_NONE;

        @serialize()
        public interaxialDistance: number

        @serialize()
        public isStereoscopicSideBySide: boolean

        public _cameraRigParams: any;
        public _rigCameras = new Array<Camera>();
        public _rigPostProcess: PostProcess;
        protected _webvrViewMatrix = Matrix.Identity();

        public customRenderTargets = new Array<RenderTargetTexture>();    
        
        // Observables
        public onViewMatrixChangedObservable = new Observable<Camera>();
        public onProjectionMatrixChangedObservable = new Observable<Camera>();
        public onAfterCheckInputsObservable = new Observable<Camera>();

        // Cache
        private _computedViewMatrix = Matrix.Identity();
        public _projectionMatrix = new Matrix();
        private _doNotComputeProjectionMatrix = false;
        private _worldMatrix: Matrix;
        public _postProcesses = new Array<PostProcess>();
        private _transformMatrix = Matrix.Zero();

        public _activeMeshes = new SmartArray<Mesh>(256);

        private _globalPosition = Vector3.Zero();
        private _frustumPlanes: Plane[];
        private _refreshFrustumPlanes = true;

        constructor(name: string, position: Vector3, scene: Scene) {
            super(name, scene);

            this.getScene().addCamera(this);

            if (!this.getScene().activeCamera) {
                this.getScene().activeCamera = this;
            }

            this.position = position;
        }

        public getClassName(): string {
            return "Camera";
        }

        /**
         * @param {boolean} fullDetails - support for multiple levels of logging within scene loading
         */
        public toString(fullDetails?: boolean): string {
            var ret = "Name: " + this.name;
            ret += ", type: " + this.getClassName();
            if (this.animations) {
                for (var i = 0; i < this.animations.length; i++) {
                    ret += ", animation[0]: " + this.animations[i].toString(fullDetails);
                }
            }
            if (fullDetails) {
            }
            return ret;
        }

        public get globalPosition(): Vector3 {
            return this._globalPosition;
        }

        public getActiveMeshes(): SmartArray<Mesh> {
            return this._activeMeshes;
        }

        public isActiveMesh(mesh: Mesh): boolean {
            return (this._activeMeshes.indexOf(mesh) !== -1);
        }

        //Cache
        public _initCache() {
            super._initCache();

            this._cache.position = new Vector3(Number.MAX_VALUE, Number.MAX_VALUE, Number.MAX_VALUE);
            this._cache.upVector = new Vector3(Number.MAX_VALUE, Number.MAX_VALUE, Number.MAX_VALUE);

            this._cache.mode = undefined;
            this._cache.minZ = undefined;
            this._cache.maxZ = undefined;

            this._cache.fov = undefined;
            this._cache.fovMode = undefined;
            this._cache.aspectRatio = undefined;

            this._cache.orthoLeft = undefined;
            this._cache.orthoRight = undefined;
            this._cache.orthoBottom = undefined;
            this._cache.orthoTop = undefined;
            this._cache.renderWidth = undefined;
            this._cache.renderHeight = undefined;
        }

        public _updateCache(ignoreParentClass?: boolean): void {
            if (!ignoreParentClass) {
                super._updateCache();
            }

            var engine = this.getEngine();

            this._cache.position.copyFrom(this.position);
            this._cache.upVector.copyFrom(this.upVector);

            this._cache.mode = this.mode;
            this._cache.minZ = this.minZ;
            this._cache.maxZ = this.maxZ;

            this._cache.fov = this.fov;
            this._cache.fovMode = this.fovMode;
            this._cache.aspectRatio = engine.getAspectRatio(this);

            this._cache.orthoLeft = this.orthoLeft;
            this._cache.orthoRight = this.orthoRight;
            this._cache.orthoBottom = this.orthoBottom;
            this._cache.orthoTop = this.orthoTop;
            this._cache.renderWidth = engine.getRenderWidth();
            this._cache.renderHeight = engine.getRenderHeight();
        }

        public _updateFromScene(): void {
            this.updateCache();
            this.update();
        }

        // Synchronized
        public _isSynchronized(): boolean {
            return this._isSynchronizedViewMatrix() && this._isSynchronizedProjectionMatrix();
        }

        public _isSynchronizedViewMatrix(): boolean {
            if (!super._isSynchronized())
                return false;

            return this._cache.position.equals(this.position)
                && this._cache.upVector.equals(this.upVector)
                && this.isSynchronizedWithParent();
        }

        public _isSynchronizedProjectionMatrix(): boolean {
            var check = this._cache.mode === this.mode
                && this._cache.minZ === this.minZ
                && this._cache.maxZ === this.maxZ;

            if (!check) {
                return false;
            }

            var engine = this.getEngine();

            if (this.mode === Camera.PERSPECTIVE_CAMERA) {
                check = this._cache.fov === this.fov
                    && this._cache.fovMode === this.fovMode
                    && this._cache.aspectRatio === engine.getAspectRatio(this);
            }
            else {
                check = this._cache.orthoLeft === this.orthoLeft
                    && this._cache.orthoRight === this.orthoRight
                    && this._cache.orthoBottom === this.orthoBottom
                    && this._cache.orthoTop === this.orthoTop
                    && this._cache.renderWidth === engine.getRenderWidth()
                    && this._cache.renderHeight === engine.getRenderHeight();
            }

            return check;
        }

        // Controls
        public attachControl(element: HTMLElement, noPreventDefault?: boolean): void {
        }

        public detachControl(element: HTMLElement): void {
        }

        public update(): void {
            if (this.cameraRigMode !== Camera.RIG_MODE_NONE) {
                this._updateRigCameras();
            }
            this._checkInputs();
        }

        public _checkInputs(): void {
            this.onAfterCheckInputsObservable.notifyObservers(this);
        }

        public get rigCameras(): Camera[] {
            return this._rigCameras;
        }

        public get rigPostProcess(): PostProcess {
            return this._rigPostProcess;
        }

        private _cascadePostProcessesToRigCams(): void {
            // invalidate framebuffer
            if (this._postProcesses.length > 0) {
                this._postProcesses[0].markTextureDirty();
            }

            // glue the rigPostProcess to the end of the user postprocesses & assign to each sub-camera
            for (var i = 0, len = this._rigCameras.length; i < len; i++) {
                var cam = this._rigCameras[i];
                var rigPostProcess = cam._rigPostProcess;

                // for VR rig, there does not have to be a post process 
                if (rigPostProcess) {
                    var isPass = rigPostProcess instanceof PassPostProcess;
                    if (isPass) {
                        // any rig which has a PassPostProcess for rig[0], cannot be isIntermediate when there are also user postProcesses
                        cam.isIntermediate = this._postProcesses.length === 0;
                    }
                    cam._postProcesses = this._postProcesses.slice(0).concat(rigPostProcess);
                    rigPostProcess.markTextureDirty();

                } else {
                    cam._postProcesses = this._postProcesses.slice(0);
                }
            }
        }

        public attachPostProcess(postProcess: PostProcess, insertAt: number = null): number {
            if (!postProcess.isReusable() && this._postProcesses.indexOf(postProcess) > -1) {
                Tools.Error("You're trying to reuse a post process not defined as reusable.");
                return 0;
            }

            if (insertAt == null || insertAt < 0) {
                this._postProcesses.push(postProcess);

            } else {
                this._postProcesses.splice(insertAt, 0, postProcess);
            }
            this._cascadePostProcessesToRigCams(); // also ensures framebuffer invalidated            
            return this._postProcesses.indexOf(postProcess);
        }

        public detachPostProcess(postProcess: PostProcess, atIndices: any = null): number[] {
            var result = [];
            var i: number;
            var index: number;

            if (!atIndices) {
                var idx = this._postProcesses.indexOf(postProcess);
                if (idx !== -1) {
                    this._postProcesses.splice(idx, 1);
                }
            } else {
                atIndices = (atIndices instanceof Array) ? atIndices : [atIndices];
                // iterate descending, so can just splice as we go
                for (i = atIndices.length - 1; i >= 0; i--) {
                    if (this._postProcesses[atIndices[i]] !== postProcess) {
                        result.push(i);
                        continue;
                    }
                    index = atIndices[i];
                    this._postProcesses.splice(index, 1);
                }
            }
            this._cascadePostProcessesToRigCams(); // also ensures framebuffer invalidated
            return result;
        }

        public getWorldMatrix(): Matrix {
            if (!this._worldMatrix) {
                this._worldMatrix = Matrix.Identity();
            }

            var viewMatrix = this.getViewMatrix();

            viewMatrix.invertToRef(this._worldMatrix);

            return this._worldMatrix;
        }

        public _getViewMatrix(): Matrix {
            return Matrix.Identity();
        }

        public getViewMatrix(force?: boolean): Matrix {
            if (!force && this._isSynchronizedViewMatrix()) {
                return this._computedViewMatrix;
            }

            this._computedViewMatrix = this._getViewMatrix();
            this._currentRenderId = this.getScene().getRenderId();
            
            this._refreshFrustumPlanes = true;

            if (!this.parent || !this.parent.getWorldMatrix) {
                this._globalPosition.copyFrom(this.position);
            } else {
                if (!this._worldMatrix) {
                    this._worldMatrix = Matrix.Identity();
                }

                this._computedViewMatrix.invertToRef(this._worldMatrix);

                this._worldMatrix.multiplyToRef(this.parent.getWorldMatrix(), this._computedViewMatrix);
                this._globalPosition.copyFromFloats(this._computedViewMatrix.m[12], this._computedViewMatrix.m[13], this._computedViewMatrix.m[14]);

                this._computedViewMatrix.invert();

                this._markSyncedWithParent();
            }

            if (this._cameraRigParams && this._cameraRigParams.vrPreViewMatrix) {
                this._computedViewMatrix.multiplyToRef(this._cameraRigParams.vrPreViewMatrix, this._computedViewMatrix);
            }

            this.onViewMatrixChangedObservable.notifyObservers(this);

            return this._computedViewMatrix;
        }


        public freezeProjectionMatrix(projection?: Matrix): void {
            this._doNotComputeProjectionMatrix = true;
            if (projection !== undefined) {
                this._projectionMatrix = projection;
            }
        };

        public unfreezeProjectionMatrix(): void {
            this._doNotComputeProjectionMatrix = false;
        };

        public getProjectionMatrix(force?: boolean): Matrix {
            if (this._doNotComputeProjectionMatrix || (!force && this._isSynchronizedProjectionMatrix())) {
                return this._projectionMatrix;
            }

            this._refreshFrustumPlanes = true;

            var engine = this.getEngine();
            var scene = this.getScene();
            if (this.mode === Camera.PERSPECTIVE_CAMERA) {
                if (this.minZ <= 0) {
                    this.minZ = 0.1;
                }

                if (scene.useRightHandedSystem) {
                    Matrix.PerspectiveFovRHToRef(this.fov,
                        engine.getAspectRatio(this),
                        this.minZ,
                        this.maxZ,
                        this._projectionMatrix,
                        this.fovMode === Camera.FOVMODE_VERTICAL_FIXED);
                } else {
                    Matrix.PerspectiveFovLHToRef(this.fov,
                        engine.getAspectRatio(this),
                        this.minZ,
                        this.maxZ,
                        this._projectionMatrix,
                        this.fovMode === Camera.FOVMODE_VERTICAL_FIXED);
                }
            } else {
                var halfWidth = engine.getRenderWidth() / 2.0;
                var halfHeight = engine.getRenderHeight() / 2.0;
                if (scene.useRightHandedSystem) {
                    Matrix.OrthoOffCenterRHToRef(this.orthoLeft || -halfWidth,
                        this.orthoRight || halfWidth,
                        this.orthoBottom || -halfHeight,
                        this.orthoTop || halfHeight,
                        this.minZ,
                        this.maxZ,
                        this._projectionMatrix);
                } else {
                    Matrix.OrthoOffCenterLHToRef(this.orthoLeft || -halfWidth,
                        this.orthoRight || halfWidth,
                        this.orthoBottom || -halfHeight,
                        this.orthoTop || halfHeight,
                        this.minZ,
                        this.maxZ,
                        this._projectionMatrix);
                }
            }

            this.onProjectionMatrixChangedObservable.notifyObservers(this);

            return this._projectionMatrix;
        }

        public getTranformationMatrix(): Matrix {
            this._computedViewMatrix.multiplyToRef(this._projectionMatrix, this._transformMatrix);
            return this._transformMatrix;
        }

        private updateFrustumPlanes(): void {
            if (!this._refreshFrustumPlanes) {
                return;
            }

            this.getTranformationMatrix();

            if (!this._frustumPlanes) {
                this._frustumPlanes = Frustum.GetPlanes(this._transformMatrix);
            } else {
                Frustum.GetPlanesToRef(this._transformMatrix, this._frustumPlanes);
            }

            this._refreshFrustumPlanes = false;
        }

        public isInFrustum(target: ICullable): boolean {
            this.updateFrustumPlanes();

            return target.isInFrustum(this._frustumPlanes);
        }

        public isCompletelyInFrustum(target: ICullable): boolean {
            this.updateFrustumPlanes();

            return target.isCompletelyInFrustum(this._frustumPlanes);
        }

        public getForwardRay(length = 100, transform?: Matrix, origin?: Vector3): Ray {
            if (!transform) {
                transform = this.getWorldMatrix();
            }

            if (!origin) {
                origin = this.position;
            }
            var forward = new BABYLON.Vector3(0, 0, 1);
            var forwardWorld = BABYLON.Vector3.TransformNormal(forward, transform);

            var direction = BABYLON.Vector3.Normalize(forwardWorld);

            return new Ray(origin, direction, length);
        } 

        public dispose(): void {
            // Observables
            this.onViewMatrixChangedObservable.clear();
            this.onProjectionMatrixChangedObservable.clear();
            this.onAfterCheckInputsObservable.clear();

            // Inputs
            if (this.inputs) {
                this.inputs.clear();
            }

            // Animations
            this.getScene().stopAnimation(this);

            // Remove from scene
            this.getScene().removeCamera(this);
            while (this._rigCameras.length > 0) {
                this._rigCameras.pop().dispose();
            }

            // Postprocesses
            var i = this._postProcesses.length;
            while (--i >= 0) {
                this._postProcesses[i].dispose(this);
            }

            // Render targets
            var i = this.customRenderTargets.length;
            while (--i >= 0) {
                this.customRenderTargets[i].dispose();
            }
            this.customRenderTargets = [];

            // Active Meshes
            this._activeMeshes.dispose();

            super.dispose();
        }

        // ---- Camera rigs section ----
        public get leftCamera(): FreeCamera {
            if (this._rigCameras.length < 1) {
                return undefined;
            }
            return (<FreeCamera>this._rigCameras[0]);
        }

        public get rightCamera(): FreeCamera {
            if (this._rigCameras.length < 2) {
                return undefined;
            }            
            return (<FreeCamera>this._rigCameras[1]);
        }

        public getLeftTarget(): Vector3 {
            if (this._rigCameras.length < 1) {
                return undefined;
            }             
            return (<TargetCamera>this._rigCameras[0]).getTarget();
        }

        public getRightTarget(): Vector3 {
            if (this._rigCameras.length < 2) {
                return undefined;
            }             
            return (<TargetCamera>this._rigCameras[1]).getTarget();
        }

        public setCameraRigMode(mode: number, rigParams: any): void {
            while (this._rigCameras.length > 0) {
                this._rigCameras.pop().dispose();
            }
            this.cameraRigMode = mode;
            this._cameraRigParams = {};
            //we have to implement stereo camera calcultating left and right viewpoints from interaxialDistance and target, 
            //not from a given angle as it is now, but until that complete code rewriting provisional stereoHalfAngle value is introduced
            this._cameraRigParams.interaxialDistance = rigParams.interaxialDistance || 0.0637;
            this._cameraRigParams.stereoHalfAngle = BABYLON.Tools.ToRadians(this._cameraRigParams.interaxialDistance / 0.0637);

            // create the rig cameras, unless none
            if (this.cameraRigMode !== Camera.RIG_MODE_NONE) {
                this._rigCameras.push(this.createRigCamera(this.name + "_L", 0));
                this._rigCameras.push(this.createRigCamera(this.name + "_R", 1));
            }

            switch (this.cameraRigMode) {
                case Camera.RIG_MODE_STEREOSCOPIC_ANAGLYPH:
                    this._rigCameras[0]._rigPostProcess = new PassPostProcess(this.name + "_passthru", 1.0, this._rigCameras[0]);
                    this._rigCameras[1]._rigPostProcess = new AnaglyphPostProcess(this.name + "_anaglyph", 1.0, this._rigCameras);
                    break;

                case Camera.RIG_MODE_STEREOSCOPIC_SIDEBYSIDE_PARALLEL:
                case Camera.RIG_MODE_STEREOSCOPIC_SIDEBYSIDE_CROSSEYED:
                case Camera.RIG_MODE_STEREOSCOPIC_OVERUNDER:
                    var isStereoscopicHoriz = this.cameraRigMode === Camera.RIG_MODE_STEREOSCOPIC_SIDEBYSIDE_PARALLEL || this.cameraRigMode === Camera.RIG_MODE_STEREOSCOPIC_SIDEBYSIDE_CROSSEYED;

                    this._rigCameras[0]._rigPostProcess = new PassPostProcess(this.name + "_passthru", 1.0, this._rigCameras[0]);
                    this._rigCameras[1]._rigPostProcess = new StereoscopicInterlacePostProcess(this.name + "_stereoInterlace", this._rigCameras, isStereoscopicHoriz);
                    break;

                case Camera.RIG_MODE_VR:
                    var metrics = rigParams.vrCameraMetrics || VRCameraMetrics.GetDefault();

                    this._rigCameras[0]._cameraRigParams.vrMetrics = metrics;
                    this._rigCameras[0].viewport = new Viewport(0, 0, 0.5, 1.0);
                    this._rigCameras[0]._cameraRigParams.vrWorkMatrix = new Matrix();
                    this._rigCameras[0]._cameraRigParams.vrHMatrix = metrics.leftHMatrix;
                    this._rigCameras[0]._cameraRigParams.vrPreViewMatrix = metrics.leftPreViewMatrix;
                    this._rigCameras[0].getProjectionMatrix = this._rigCameras[0]._getVRProjectionMatrix;

                    this._rigCameras[1]._cameraRigParams.vrMetrics = metrics;
                    this._rigCameras[1].viewport = new Viewport(0.5, 0, 0.5, 1.0);
                    this._rigCameras[1]._cameraRigParams.vrWorkMatrix = new Matrix();
                    this._rigCameras[1]._cameraRigParams.vrHMatrix = metrics.rightHMatrix;
                    this._rigCameras[1]._cameraRigParams.vrPreViewMatrix = metrics.rightPreViewMatrix;
                    this._rigCameras[1].getProjectionMatrix = this._rigCameras[1]._getVRProjectionMatrix;


                    if (metrics.compensateDistortion) {
                        this._rigCameras[0]._rigPostProcess = new VRDistortionCorrectionPostProcess("VR_Distort_Compensation_Left", this._rigCameras[0], false, metrics);
                        this._rigCameras[1]._rigPostProcess = new VRDistortionCorrectionPostProcess("VR_Distort_Compensation_Right", this._rigCameras[1], true, metrics);
                    }
                    break;
                case Camera.RIG_MODE_WEBVR:
                    if (rigParams.vrDisplay) {
                        var leftEye = rigParams.vrDisplay.getEyeParameters('left');
                        var rightEye = rigParams.vrDisplay.getEyeParameters('right');

                        //Left eye
                        this._rigCameras[0].viewport = new Viewport(0, 0, 0.5, 1.0);
                        this._rigCameras[0].setCameraRigParameter("left", true);
                        this._rigCameras[0].setCameraRigParameter("specs", rigParams.specs);
                        this._rigCameras[0].setCameraRigParameter("eyeParameters", leftEye);
                        this._rigCameras[0].setCameraRigParameter("frameData", rigParams.frameData);
                        this._rigCameras[0].setCameraRigParameter("parentCamera", rigParams.parentCamera);
                        this._rigCameras[0]._cameraRigParams.vrWorkMatrix = new Matrix();
                        this._rigCameras[0].getProjectionMatrix = this._getWebVRProjectionMatrix;
                        this._rigCameras[0].parent = this;
                        this._rigCameras[0]._getViewMatrix = this._getWebVRViewMatrix;

                        //Right eye
                        this._rigCameras[1].viewport = new Viewport(0.5, 0, 0.5, 1.0);
                        this._rigCameras[1].setCameraRigParameter('eyeParameters', rightEye);
                        this._rigCameras[1].setCameraRigParameter("specs", rigParams.specs);
                        this._rigCameras[1].setCameraRigParameter("frameData", rigParams.frameData);
                        this._rigCameras[1].setCameraRigParameter("parentCamera", rigParams.parentCamera);
                        this._rigCameras[1]._cameraRigParams.vrWorkMatrix = new Matrix();
                        this._rigCameras[1].getProjectionMatrix = this._getWebVRProjectionMatrix;
                        this._rigCameras[1].parent = this;
                        this._rigCameras[1]._getViewMatrix = this._getWebVRViewMatrix;
                    }
                    break;

            }

            this._cascadePostProcessesToRigCams();
            this.
                update();
        }

        private _getVRProjectionMatrix(): Matrix {
            Matrix.PerspectiveFovLHToRef(this._cameraRigParams.vrMetrics.aspectRatioFov, this._cameraRigParams.vrMetrics.aspectRatio, this.minZ, this.maxZ, this._cameraRigParams.vrWorkMatrix);
            this._cameraRigParams.vrWorkMatrix.multiplyToRef(this._cameraRigParams.vrHMatrix, this._projectionMatrix);
            return this._projectionMatrix;
        }

        protected _updateCameraRotationMatrix() {
            //Here for WebVR
        }

        protected _updateWebVRCameraRotationMatrix() {
            //Here for WebVR
        }

        /**
         * This function MUST be overwritten by the different WebVR cameras available.
         * The context in which it is running is the RIG camera. So 'this' is the TargetCamera, left or right.
         */
        protected _getWebVRProjectionMatrix(): Matrix {
            return Matrix.Identity();
        }

        /**
         * This function MUST be overwritten by the different WebVR cameras available.
         * The context in which it is running is the RIG camera. So 'this' is the TargetCamera, left or right.
         */
        protected _getWebVRViewMatrix(): Matrix {
            return Matrix.Identity();
        }

        public setCameraRigParameter(name: string, value: any) {
            if (!this._cameraRigParams) {
                this._cameraRigParams = {};
            }
            this._cameraRigParams[name] = value;
            //provisionnally:
            if (name === "interaxialDistance") {
                this._cameraRigParams.stereoHalfAngle = Tools.ToRadians(value / 0.0637);
            }
        }

        /**
         * needs to be overridden by children so sub has required properties to be copied
         */
        public createRigCamera(name: string, cameraIndex: number): Camera {
            return null;
        }

        /**
         * May need to be overridden by children
         */
        public _updateRigCameras() {
            for (var i = 0; i < this._rigCameras.length; i++) {
                this._rigCameras[i].minZ = this.minZ;
                this._rigCameras[i].maxZ = this.maxZ;
                this._rigCameras[i].fov = this.fov;
            }

            // only update viewport when ANAGLYPH
            if (this.cameraRigMode === Camera.RIG_MODE_STEREOSCOPIC_ANAGLYPH) {
                this._rigCameras[0].viewport = this._rigCameras[1].viewport = this.viewport;
            }
        }

        public _setupInputs() {
        }

        public serialize(): any {
            var serializationObject = SerializationHelper.Serialize(this);

            // Type
            serializationObject.type = this.getClassName();

            // Parent
            if (this.parent) {
                serializationObject.parentId = this.parent.id;
            }

            if (this.inputs) {
                this.inputs.serialize(serializationObject);
            }
            // Animations
            Animation.AppendSerializedAnimations(this, serializationObject);
            serializationObject.ranges = this.serializeAnimationRanges();

            return serializationObject;
        }

        public clone(name: string): Camera {
            return SerializationHelper.Clone(Camera.GetConstructorFromName(this.getClassName(), name, this.getScene(), this.interaxialDistance, this.isStereoscopicSideBySide), this);
        }

        public getDirection(localAxis: Vector3): Vector3 {
            var result = Vector3.Zero();

            this.getDirectionToRef(localAxis, result);

            return result;
        }

        public getDirectionToRef(localAxis: Vector3, result: Vector3): void {
            Vector3.TransformNormalToRef(localAxis, this.getWorldMatrix(), result);
        }

        static GetConstructorFromName(type: string, name: string, scene: Scene, interaxial_distance: number = 0, isStereoscopicSideBySide: boolean = true): () => Camera {
            switch (type) {
                case "ArcRotateCamera":
                    return () => new ArcRotateCamera(name, 0, 0, 1.0, Vector3.Zero(), scene);
                case "DeviceOrientationCamera":
                    return () => new DeviceOrientationCamera(name, Vector3.Zero(), scene);
                case "FollowCamera":
                    return () => new FollowCamera(name, Vector3.Zero(), scene);
                case "ArcFollowCamera":
                    return () => new ArcFollowCamera(name, 0, 0, 1.0, null, scene);
                case "GamepadCamera":
                    return () => new GamepadCamera(name, Vector3.Zero(), scene);
                case "TouchCamera":
                    return () => new TouchCamera(name, Vector3.Zero(), scene);
                case "VirtualJoysticksCamera":
                    return () => new VirtualJoysticksCamera(name, Vector3.Zero(), scene);
                case "WebVRFreeCamera":
                    return () => new WebVRFreeCamera(name, Vector3.Zero(), scene);
                case "WebVRGamepadCamera":
                    return () => new WebVRFreeCamera(name, Vector3.Zero(), scene);
                case "VRDeviceOrientationFreeCamera":
                    return () => new VRDeviceOrientationFreeCamera(name, Vector3.Zero(), scene);
                case "VRDeviceOrientationGamepadCamera":
                    return () => new VRDeviceOrientationGamepadCamera(name, Vector3.Zero(), scene);
                case "AnaglyphArcRotateCamera":
                    return () => new AnaglyphArcRotateCamera(name, 0, 0, 1.0, Vector3.Zero(), interaxial_distance, scene);
                case "AnaglyphFreeCamera":
                    return () => new AnaglyphFreeCamera(name, Vector3.Zero(), interaxial_distance, scene);
                case "AnaglyphGamepadCamera":
                    return () => new AnaglyphGamepadCamera(name, Vector3.Zero(), interaxial_distance, scene);
                case "AnaglyphUniversalCamera":
                    return () => new AnaglyphUniversalCamera(name, Vector3.Zero(), interaxial_distance, scene);
                case "StereoscopicArcRotateCamera":
                    return () => new StereoscopicArcRotateCamera(name, 0, 0, 1.0, Vector3.Zero(), interaxial_distance, isStereoscopicSideBySide, scene);
                case "StereoscopicFreeCamera":
                    return () => new StereoscopicFreeCamera(name, Vector3.Zero(), interaxial_distance, isStereoscopicSideBySide, scene);
                case "StereoscopicGamepadCamera":
                    return () => new StereoscopicGamepadCamera(name, Vector3.Zero(), interaxial_distance, isStereoscopicSideBySide, scene);
                case "StereoscopicUniversalCamera":
                    return () => new StereoscopicUniversalCamera(name, Vector3.Zero(), interaxial_distance, isStereoscopicSideBySide, scene);
                case "FreeCamera": // Forcing Universal here
                    return () => new UniversalCamera(name, Vector3.Zero(), scene);
                default: // Universal Camera is the default value
                    return () => new UniversalCamera(name, Vector3.Zero(), scene);
            }
        }

        public static Parse(parsedCamera: any, scene: Scene): Camera {
            var type = parsedCamera.type;
            var construct = Camera.GetConstructorFromName(type, parsedCamera.name, scene, parsedCamera.interaxial_distance, parsedCamera.isStereoscopicSideBySide);

            var camera = SerializationHelper.Parse(construct, parsedCamera, scene);

            // Parent
            if (parsedCamera.parentId) {
                camera._waitingParentId = parsedCamera.parentId;
            }

            //If camera has an input manager, let it parse inputs settings
            if (camera.inputs) {
                camera.inputs.parse(parsedCamera);

                camera._setupInputs();
            }

            if ((<any>camera).setPosition) { // need to force position
                camera.position.copyFromFloats(0, 0, 0);
                (<any>camera).setPosition(Vector3.FromArray(parsedCamera.position));
            }

            // Target
            if (parsedCamera.target) {
                if ((<any>camera).setTarget) {
                    (<any>camera).setTarget(Vector3.FromArray(parsedCamera.target));
                }
            }

            // Apply 3d rig, when found
            if (parsedCamera.cameraRigMode) {
                var rigParams = (parsedCamera.interaxial_distance) ? { interaxialDistance: parsedCamera.interaxial_distance } : {};
                camera.setCameraRigMode(parsedCamera.cameraRigMode, rigParams);
            }

            // Animations
            if (parsedCamera.animations) {
                for (var animationIndex = 0; animationIndex < parsedCamera.animations.length; animationIndex++) {
                    var parsedAnimation = parsedCamera.animations[animationIndex];

                    camera.animations.push(Animation.Parse(parsedAnimation));
                }
                Node.ParseAnimationRanges(camera, parsedCamera, scene);
            }

            if (parsedCamera.autoAnimate) {
                scene.beginAnimation(camera, parsedCamera.autoAnimateFrom, parsedCamera.autoAnimateTo, parsedCamera.autoAnimateLoop, parsedCamera.autoAnimateSpeed || 1.0);
            }

            return camera;
        }
    }
}
<|MERGE_RESOLUTION|>--- conflicted
+++ resolved
@@ -1,917 +1,913 @@
-﻿module BABYLON {
-    export class Camera extends Node {
-        public inputs: CameraInputsManager<Camera>;
-
-        // Statics
-        private static _PERSPECTIVE_CAMERA = 0;
-        private static _ORTHOGRAPHIC_CAMERA = 1;
-
-        private static _FOVMODE_VERTICAL_FIXED = 0;
-        private static _FOVMODE_HORIZONTAL_FIXED = 1;
-
-        private static _RIG_MODE_NONE = 0;
-        private static _RIG_MODE_STEREOSCOPIC_ANAGLYPH = 10;
-        private static _RIG_MODE_STEREOSCOPIC_SIDEBYSIDE_PARALLEL = 11;
-        private static _RIG_MODE_STEREOSCOPIC_SIDEBYSIDE_CROSSEYED = 12;
-        private static _RIG_MODE_STEREOSCOPIC_OVERUNDER = 13;
-        private static _RIG_MODE_VR = 20;
-        private static _RIG_MODE_WEBVR = 21;
-
-        public static get PERSPECTIVE_CAMERA(): number {
-            return Camera._PERSPECTIVE_CAMERA;
-        }
-
-        public static get ORTHOGRAPHIC_CAMERA(): number {
-            return Camera._ORTHOGRAPHIC_CAMERA;
-        }
-
-        public static get FOVMODE_VERTICAL_FIXED(): number {
-            return Camera._FOVMODE_VERTICAL_FIXED;
-        }
-
-        public static get FOVMODE_HORIZONTAL_FIXED(): number {
-            return Camera._FOVMODE_HORIZONTAL_FIXED;
-        }
-
-        public static get RIG_MODE_NONE(): number {
-            return Camera._RIG_MODE_NONE;
-        }
-
-        public static get RIG_MODE_STEREOSCOPIC_ANAGLYPH(): number {
-            return Camera._RIG_MODE_STEREOSCOPIC_ANAGLYPH;
-        }
-
-        public static get RIG_MODE_STEREOSCOPIC_SIDEBYSIDE_PARALLEL(): number {
-            return Camera._RIG_MODE_STEREOSCOPIC_SIDEBYSIDE_PARALLEL;
-        }
-
-        public static get RIG_MODE_STEREOSCOPIC_SIDEBYSIDE_CROSSEYED(): number {
-            return Camera._RIG_MODE_STEREOSCOPIC_SIDEBYSIDE_CROSSEYED;
-        }
-
-        public static get RIG_MODE_STEREOSCOPIC_OVERUNDER(): number {
-            return Camera._RIG_MODE_STEREOSCOPIC_OVERUNDER;
-        }
-
-        public static get RIG_MODE_VR(): number {
-            return Camera._RIG_MODE_VR;
-        }
-
-        public static get RIG_MODE_WEBVR(): number {
-            return Camera._RIG_MODE_WEBVR;
-        }
-
-        public static ForceAttachControlToAlwaysPreventDefault = false;
-
-        // Members
-        @serializeAsVector3()
-        public position: Vector3;
-
-        @serializeAsVector3()
-        public upVector = Vector3.Up();
-
-        @serialize()
-        public orthoLeft = null;
-
-        @serialize()
-        public orthoRight = null;
-
-        @serialize()
-        public orthoBottom = null;
-
-        @serialize()
-        public orthoTop = null;
-
-        @serialize()
-        public fov = 0.8;
-
-        @serialize()
-<<<<<<< HEAD
-        public minZ = 1.0;
-=======
-        public minZ = 1;
->>>>>>> 84b1e46e
-
-        @serialize()
-        public maxZ = 10000.0;
-
-        @serialize()
-        public inertia = 0.9;
-
-        @serialize()
-        public mode = Camera.PERSPECTIVE_CAMERA;
-        public isIntermediate = false;
-
-        public viewport = new Viewport(0, 0, 1.0, 1.0);
-
-        @serialize()
-        public layerMask: number = 0x0FFFFFFF;
-
-        @serialize()
-        public fovMode: number = Camera.FOVMODE_VERTICAL_FIXED;
-
-        // Camera rig members
-        @serialize()
-        public cameraRigMode = Camera.RIG_MODE_NONE;
-
-        @serialize()
-        public interaxialDistance: number
-
-        @serialize()
-        public isStereoscopicSideBySide: boolean
-
-        public _cameraRigParams: any;
-        public _rigCameras = new Array<Camera>();
-        public _rigPostProcess: PostProcess;
-        protected _webvrViewMatrix = Matrix.Identity();
-
-        public customRenderTargets = new Array<RenderTargetTexture>();    
-        
-        // Observables
-        public onViewMatrixChangedObservable = new Observable<Camera>();
-        public onProjectionMatrixChangedObservable = new Observable<Camera>();
-        public onAfterCheckInputsObservable = new Observable<Camera>();
-
-        // Cache
-        private _computedViewMatrix = Matrix.Identity();
-        public _projectionMatrix = new Matrix();
-        private _doNotComputeProjectionMatrix = false;
-        private _worldMatrix: Matrix;
-        public _postProcesses = new Array<PostProcess>();
-        private _transformMatrix = Matrix.Zero();
-
-        public _activeMeshes = new SmartArray<Mesh>(256);
-
-        private _globalPosition = Vector3.Zero();
-        private _frustumPlanes: Plane[];
-        private _refreshFrustumPlanes = true;
-
-        constructor(name: string, position: Vector3, scene: Scene) {
-            super(name, scene);
-
-            this.getScene().addCamera(this);
-
-            if (!this.getScene().activeCamera) {
-                this.getScene().activeCamera = this;
-            }
-
-            this.position = position;
-        }
-
-        public getClassName(): string {
-            return "Camera";
-        }
-
-        /**
-         * @param {boolean} fullDetails - support for multiple levels of logging within scene loading
-         */
-        public toString(fullDetails?: boolean): string {
-            var ret = "Name: " + this.name;
-            ret += ", type: " + this.getClassName();
-            if (this.animations) {
-                for (var i = 0; i < this.animations.length; i++) {
-                    ret += ", animation[0]: " + this.animations[i].toString(fullDetails);
-                }
-            }
-            if (fullDetails) {
-            }
-            return ret;
-        }
-
-        public get globalPosition(): Vector3 {
-            return this._globalPosition;
-        }
-
-        public getActiveMeshes(): SmartArray<Mesh> {
-            return this._activeMeshes;
-        }
-
-        public isActiveMesh(mesh: Mesh): boolean {
-            return (this._activeMeshes.indexOf(mesh) !== -1);
-        }
-
-        //Cache
-        public _initCache() {
-            super._initCache();
-
-            this._cache.position = new Vector3(Number.MAX_VALUE, Number.MAX_VALUE, Number.MAX_VALUE);
-            this._cache.upVector = new Vector3(Number.MAX_VALUE, Number.MAX_VALUE, Number.MAX_VALUE);
-
-            this._cache.mode = undefined;
-            this._cache.minZ = undefined;
-            this._cache.maxZ = undefined;
-
-            this._cache.fov = undefined;
-            this._cache.fovMode = undefined;
-            this._cache.aspectRatio = undefined;
-
-            this._cache.orthoLeft = undefined;
-            this._cache.orthoRight = undefined;
-            this._cache.orthoBottom = undefined;
-            this._cache.orthoTop = undefined;
-            this._cache.renderWidth = undefined;
-            this._cache.renderHeight = undefined;
-        }
-
-        public _updateCache(ignoreParentClass?: boolean): void {
-            if (!ignoreParentClass) {
-                super._updateCache();
-            }
-
-            var engine = this.getEngine();
-
-            this._cache.position.copyFrom(this.position);
-            this._cache.upVector.copyFrom(this.upVector);
-
-            this._cache.mode = this.mode;
-            this._cache.minZ = this.minZ;
-            this._cache.maxZ = this.maxZ;
-
-            this._cache.fov = this.fov;
-            this._cache.fovMode = this.fovMode;
-            this._cache.aspectRatio = engine.getAspectRatio(this);
-
-            this._cache.orthoLeft = this.orthoLeft;
-            this._cache.orthoRight = this.orthoRight;
-            this._cache.orthoBottom = this.orthoBottom;
-            this._cache.orthoTop = this.orthoTop;
-            this._cache.renderWidth = engine.getRenderWidth();
-            this._cache.renderHeight = engine.getRenderHeight();
-        }
-
-        public _updateFromScene(): void {
-            this.updateCache();
-            this.update();
-        }
-
-        // Synchronized
-        public _isSynchronized(): boolean {
-            return this._isSynchronizedViewMatrix() && this._isSynchronizedProjectionMatrix();
-        }
-
-        public _isSynchronizedViewMatrix(): boolean {
-            if (!super._isSynchronized())
-                return false;
-
-            return this._cache.position.equals(this.position)
-                && this._cache.upVector.equals(this.upVector)
-                && this.isSynchronizedWithParent();
-        }
-
-        public _isSynchronizedProjectionMatrix(): boolean {
-            var check = this._cache.mode === this.mode
-                && this._cache.minZ === this.minZ
-                && this._cache.maxZ === this.maxZ;
-
-            if (!check) {
-                return false;
-            }
-
-            var engine = this.getEngine();
-
-            if (this.mode === Camera.PERSPECTIVE_CAMERA) {
-                check = this._cache.fov === this.fov
-                    && this._cache.fovMode === this.fovMode
-                    && this._cache.aspectRatio === engine.getAspectRatio(this);
-            }
-            else {
-                check = this._cache.orthoLeft === this.orthoLeft
-                    && this._cache.orthoRight === this.orthoRight
-                    && this._cache.orthoBottom === this.orthoBottom
-                    && this._cache.orthoTop === this.orthoTop
-                    && this._cache.renderWidth === engine.getRenderWidth()
-                    && this._cache.renderHeight === engine.getRenderHeight();
-            }
-
-            return check;
-        }
-
-        // Controls
-        public attachControl(element: HTMLElement, noPreventDefault?: boolean): void {
-        }
-
-        public detachControl(element: HTMLElement): void {
-        }
-
-        public update(): void {
-            if (this.cameraRigMode !== Camera.RIG_MODE_NONE) {
-                this._updateRigCameras();
-            }
-            this._checkInputs();
-        }
-
-        public _checkInputs(): void {
-            this.onAfterCheckInputsObservable.notifyObservers(this);
-        }
-
-        public get rigCameras(): Camera[] {
-            return this._rigCameras;
-        }
-
-        public get rigPostProcess(): PostProcess {
-            return this._rigPostProcess;
-        }
-
-        private _cascadePostProcessesToRigCams(): void {
-            // invalidate framebuffer
-            if (this._postProcesses.length > 0) {
-                this._postProcesses[0].markTextureDirty();
-            }
-
-            // glue the rigPostProcess to the end of the user postprocesses & assign to each sub-camera
-            for (var i = 0, len = this._rigCameras.length; i < len; i++) {
-                var cam = this._rigCameras[i];
-                var rigPostProcess = cam._rigPostProcess;
-
-                // for VR rig, there does not have to be a post process 
-                if (rigPostProcess) {
-                    var isPass = rigPostProcess instanceof PassPostProcess;
-                    if (isPass) {
-                        // any rig which has a PassPostProcess for rig[0], cannot be isIntermediate when there are also user postProcesses
-                        cam.isIntermediate = this._postProcesses.length === 0;
-                    }
-                    cam._postProcesses = this._postProcesses.slice(0).concat(rigPostProcess);
-                    rigPostProcess.markTextureDirty();
-
-                } else {
-                    cam._postProcesses = this._postProcesses.slice(0);
-                }
-            }
-        }
-
-        public attachPostProcess(postProcess: PostProcess, insertAt: number = null): number {
-            if (!postProcess.isReusable() && this._postProcesses.indexOf(postProcess) > -1) {
-                Tools.Error("You're trying to reuse a post process not defined as reusable.");
-                return 0;
-            }
-
-            if (insertAt == null || insertAt < 0) {
-                this._postProcesses.push(postProcess);
-
-            } else {
-                this._postProcesses.splice(insertAt, 0, postProcess);
-            }
-            this._cascadePostProcessesToRigCams(); // also ensures framebuffer invalidated            
-            return this._postProcesses.indexOf(postProcess);
-        }
-
-        public detachPostProcess(postProcess: PostProcess, atIndices: any = null): number[] {
-            var result = [];
-            var i: number;
-            var index: number;
-
-            if (!atIndices) {
-                var idx = this._postProcesses.indexOf(postProcess);
-                if (idx !== -1) {
-                    this._postProcesses.splice(idx, 1);
-                }
-            } else {
-                atIndices = (atIndices instanceof Array) ? atIndices : [atIndices];
-                // iterate descending, so can just splice as we go
-                for (i = atIndices.length - 1; i >= 0; i--) {
-                    if (this._postProcesses[atIndices[i]] !== postProcess) {
-                        result.push(i);
-                        continue;
-                    }
-                    index = atIndices[i];
-                    this._postProcesses.splice(index, 1);
-                }
-            }
-            this._cascadePostProcessesToRigCams(); // also ensures framebuffer invalidated
-            return result;
-        }
-
-        public getWorldMatrix(): Matrix {
-            if (!this._worldMatrix) {
-                this._worldMatrix = Matrix.Identity();
-            }
-
-            var viewMatrix = this.getViewMatrix();
-
-            viewMatrix.invertToRef(this._worldMatrix);
-
-            return this._worldMatrix;
-        }
-
-        public _getViewMatrix(): Matrix {
-            return Matrix.Identity();
-        }
-
-        public getViewMatrix(force?: boolean): Matrix {
-            if (!force && this._isSynchronizedViewMatrix()) {
-                return this._computedViewMatrix;
-            }
-
-            this._computedViewMatrix = this._getViewMatrix();
-            this._currentRenderId = this.getScene().getRenderId();
-            
-            this._refreshFrustumPlanes = true;
-
-            if (!this.parent || !this.parent.getWorldMatrix) {
-                this._globalPosition.copyFrom(this.position);
-            } else {
-                if (!this._worldMatrix) {
-                    this._worldMatrix = Matrix.Identity();
-                }
-
-                this._computedViewMatrix.invertToRef(this._worldMatrix);
-
-                this._worldMatrix.multiplyToRef(this.parent.getWorldMatrix(), this._computedViewMatrix);
-                this._globalPosition.copyFromFloats(this._computedViewMatrix.m[12], this._computedViewMatrix.m[13], this._computedViewMatrix.m[14]);
-
-                this._computedViewMatrix.invert();
-
-                this._markSyncedWithParent();
-            }
-
-            if (this._cameraRigParams && this._cameraRigParams.vrPreViewMatrix) {
-                this._computedViewMatrix.multiplyToRef(this._cameraRigParams.vrPreViewMatrix, this._computedViewMatrix);
-            }
-
-            this.onViewMatrixChangedObservable.notifyObservers(this);
-
-            return this._computedViewMatrix;
-        }
-
-
-        public freezeProjectionMatrix(projection?: Matrix): void {
-            this._doNotComputeProjectionMatrix = true;
-            if (projection !== undefined) {
-                this._projectionMatrix = projection;
-            }
-        };
-
-        public unfreezeProjectionMatrix(): void {
-            this._doNotComputeProjectionMatrix = false;
-        };
-
-        public getProjectionMatrix(force?: boolean): Matrix {
-            if (this._doNotComputeProjectionMatrix || (!force && this._isSynchronizedProjectionMatrix())) {
-                return this._projectionMatrix;
-            }
-
-            this._refreshFrustumPlanes = true;
-
-            var engine = this.getEngine();
-            var scene = this.getScene();
-            if (this.mode === Camera.PERSPECTIVE_CAMERA) {
-                if (this.minZ <= 0) {
-                    this.minZ = 0.1;
-                }
-
-                if (scene.useRightHandedSystem) {
-                    Matrix.PerspectiveFovRHToRef(this.fov,
-                        engine.getAspectRatio(this),
-                        this.minZ,
-                        this.maxZ,
-                        this._projectionMatrix,
-                        this.fovMode === Camera.FOVMODE_VERTICAL_FIXED);
-                } else {
-                    Matrix.PerspectiveFovLHToRef(this.fov,
-                        engine.getAspectRatio(this),
-                        this.minZ,
-                        this.maxZ,
-                        this._projectionMatrix,
-                        this.fovMode === Camera.FOVMODE_VERTICAL_FIXED);
-                }
-            } else {
-                var halfWidth = engine.getRenderWidth() / 2.0;
-                var halfHeight = engine.getRenderHeight() / 2.0;
-                if (scene.useRightHandedSystem) {
-                    Matrix.OrthoOffCenterRHToRef(this.orthoLeft || -halfWidth,
-                        this.orthoRight || halfWidth,
-                        this.orthoBottom || -halfHeight,
-                        this.orthoTop || halfHeight,
-                        this.minZ,
-                        this.maxZ,
-                        this._projectionMatrix);
-                } else {
-                    Matrix.OrthoOffCenterLHToRef(this.orthoLeft || -halfWidth,
-                        this.orthoRight || halfWidth,
-                        this.orthoBottom || -halfHeight,
-                        this.orthoTop || halfHeight,
-                        this.minZ,
-                        this.maxZ,
-                        this._projectionMatrix);
-                }
-            }
-
-            this.onProjectionMatrixChangedObservable.notifyObservers(this);
-
-            return this._projectionMatrix;
-        }
-
-        public getTranformationMatrix(): Matrix {
-            this._computedViewMatrix.multiplyToRef(this._projectionMatrix, this._transformMatrix);
-            return this._transformMatrix;
-        }
-
-        private updateFrustumPlanes(): void {
-            if (!this._refreshFrustumPlanes) {
-                return;
-            }
-
-            this.getTranformationMatrix();
-
-            if (!this._frustumPlanes) {
-                this._frustumPlanes = Frustum.GetPlanes(this._transformMatrix);
-            } else {
-                Frustum.GetPlanesToRef(this._transformMatrix, this._frustumPlanes);
-            }
-
-            this._refreshFrustumPlanes = false;
-        }
-
-        public isInFrustum(target: ICullable): boolean {
-            this.updateFrustumPlanes();
-
-            return target.isInFrustum(this._frustumPlanes);
-        }
-
-        public isCompletelyInFrustum(target: ICullable): boolean {
-            this.updateFrustumPlanes();
-
-            return target.isCompletelyInFrustum(this._frustumPlanes);
-        }
-
-        public getForwardRay(length = 100, transform?: Matrix, origin?: Vector3): Ray {
-            if (!transform) {
-                transform = this.getWorldMatrix();
-            }
-
-            if (!origin) {
-                origin = this.position;
-            }
-            var forward = new BABYLON.Vector3(0, 0, 1);
-            var forwardWorld = BABYLON.Vector3.TransformNormal(forward, transform);
-
-            var direction = BABYLON.Vector3.Normalize(forwardWorld);
-
-            return new Ray(origin, direction, length);
-        } 
-
-        public dispose(): void {
-            // Observables
-            this.onViewMatrixChangedObservable.clear();
-            this.onProjectionMatrixChangedObservable.clear();
-            this.onAfterCheckInputsObservable.clear();
-
-            // Inputs
-            if (this.inputs) {
-                this.inputs.clear();
-            }
-
-            // Animations
-            this.getScene().stopAnimation(this);
-
-            // Remove from scene
-            this.getScene().removeCamera(this);
-            while (this._rigCameras.length > 0) {
-                this._rigCameras.pop().dispose();
-            }
-
-            // Postprocesses
-            var i = this._postProcesses.length;
-            while (--i >= 0) {
-                this._postProcesses[i].dispose(this);
-            }
-
-            // Render targets
-            var i = this.customRenderTargets.length;
-            while (--i >= 0) {
-                this.customRenderTargets[i].dispose();
-            }
-            this.customRenderTargets = [];
-
-            // Active Meshes
-            this._activeMeshes.dispose();
-
-            super.dispose();
-        }
-
-        // ---- Camera rigs section ----
-        public get leftCamera(): FreeCamera {
-            if (this._rigCameras.length < 1) {
-                return undefined;
-            }
-            return (<FreeCamera>this._rigCameras[0]);
-        }
-
-        public get rightCamera(): FreeCamera {
-            if (this._rigCameras.length < 2) {
-                return undefined;
-            }            
-            return (<FreeCamera>this._rigCameras[1]);
-        }
-
-        public getLeftTarget(): Vector3 {
-            if (this._rigCameras.length < 1) {
-                return undefined;
-            }             
-            return (<TargetCamera>this._rigCameras[0]).getTarget();
-        }
-
-        public getRightTarget(): Vector3 {
-            if (this._rigCameras.length < 2) {
-                return undefined;
-            }             
-            return (<TargetCamera>this._rigCameras[1]).getTarget();
-        }
-
-        public setCameraRigMode(mode: number, rigParams: any): void {
-            while (this._rigCameras.length > 0) {
-                this._rigCameras.pop().dispose();
-            }
-            this.cameraRigMode = mode;
-            this._cameraRigParams = {};
-            //we have to implement stereo camera calcultating left and right viewpoints from interaxialDistance and target, 
-            //not from a given angle as it is now, but until that complete code rewriting provisional stereoHalfAngle value is introduced
-            this._cameraRigParams.interaxialDistance = rigParams.interaxialDistance || 0.0637;
-            this._cameraRigParams.stereoHalfAngle = BABYLON.Tools.ToRadians(this._cameraRigParams.interaxialDistance / 0.0637);
-
-            // create the rig cameras, unless none
-            if (this.cameraRigMode !== Camera.RIG_MODE_NONE) {
-                this._rigCameras.push(this.createRigCamera(this.name + "_L", 0));
-                this._rigCameras.push(this.createRigCamera(this.name + "_R", 1));
-            }
-
-            switch (this.cameraRigMode) {
-                case Camera.RIG_MODE_STEREOSCOPIC_ANAGLYPH:
-                    this._rigCameras[0]._rigPostProcess = new PassPostProcess(this.name + "_passthru", 1.0, this._rigCameras[0]);
-                    this._rigCameras[1]._rigPostProcess = new AnaglyphPostProcess(this.name + "_anaglyph", 1.0, this._rigCameras);
-                    break;
-
-                case Camera.RIG_MODE_STEREOSCOPIC_SIDEBYSIDE_PARALLEL:
-                case Camera.RIG_MODE_STEREOSCOPIC_SIDEBYSIDE_CROSSEYED:
-                case Camera.RIG_MODE_STEREOSCOPIC_OVERUNDER:
-                    var isStereoscopicHoriz = this.cameraRigMode === Camera.RIG_MODE_STEREOSCOPIC_SIDEBYSIDE_PARALLEL || this.cameraRigMode === Camera.RIG_MODE_STEREOSCOPIC_SIDEBYSIDE_CROSSEYED;
-
-                    this._rigCameras[0]._rigPostProcess = new PassPostProcess(this.name + "_passthru", 1.0, this._rigCameras[0]);
-                    this._rigCameras[1]._rigPostProcess = new StereoscopicInterlacePostProcess(this.name + "_stereoInterlace", this._rigCameras, isStereoscopicHoriz);
-                    break;
-
-                case Camera.RIG_MODE_VR:
-                    var metrics = rigParams.vrCameraMetrics || VRCameraMetrics.GetDefault();
-
-                    this._rigCameras[0]._cameraRigParams.vrMetrics = metrics;
-                    this._rigCameras[0].viewport = new Viewport(0, 0, 0.5, 1.0);
-                    this._rigCameras[0]._cameraRigParams.vrWorkMatrix = new Matrix();
-                    this._rigCameras[0]._cameraRigParams.vrHMatrix = metrics.leftHMatrix;
-                    this._rigCameras[0]._cameraRigParams.vrPreViewMatrix = metrics.leftPreViewMatrix;
-                    this._rigCameras[0].getProjectionMatrix = this._rigCameras[0]._getVRProjectionMatrix;
-
-                    this._rigCameras[1]._cameraRigParams.vrMetrics = metrics;
-                    this._rigCameras[1].viewport = new Viewport(0.5, 0, 0.5, 1.0);
-                    this._rigCameras[1]._cameraRigParams.vrWorkMatrix = new Matrix();
-                    this._rigCameras[1]._cameraRigParams.vrHMatrix = metrics.rightHMatrix;
-                    this._rigCameras[1]._cameraRigParams.vrPreViewMatrix = metrics.rightPreViewMatrix;
-                    this._rigCameras[1].getProjectionMatrix = this._rigCameras[1]._getVRProjectionMatrix;
-
-
-                    if (metrics.compensateDistortion) {
-                        this._rigCameras[0]._rigPostProcess = new VRDistortionCorrectionPostProcess("VR_Distort_Compensation_Left", this._rigCameras[0], false, metrics);
-                        this._rigCameras[1]._rigPostProcess = new VRDistortionCorrectionPostProcess("VR_Distort_Compensation_Right", this._rigCameras[1], true, metrics);
-                    }
-                    break;
-                case Camera.RIG_MODE_WEBVR:
-                    if (rigParams.vrDisplay) {
-                        var leftEye = rigParams.vrDisplay.getEyeParameters('left');
-                        var rightEye = rigParams.vrDisplay.getEyeParameters('right');
-
-                        //Left eye
-                        this._rigCameras[0].viewport = new Viewport(0, 0, 0.5, 1.0);
-                        this._rigCameras[0].setCameraRigParameter("left", true);
-                        this._rigCameras[0].setCameraRigParameter("specs", rigParams.specs);
-                        this._rigCameras[0].setCameraRigParameter("eyeParameters", leftEye);
-                        this._rigCameras[0].setCameraRigParameter("frameData", rigParams.frameData);
-                        this._rigCameras[0].setCameraRigParameter("parentCamera", rigParams.parentCamera);
-                        this._rigCameras[0]._cameraRigParams.vrWorkMatrix = new Matrix();
-                        this._rigCameras[0].getProjectionMatrix = this._getWebVRProjectionMatrix;
-                        this._rigCameras[0].parent = this;
-                        this._rigCameras[0]._getViewMatrix = this._getWebVRViewMatrix;
-
-                        //Right eye
-                        this._rigCameras[1].viewport = new Viewport(0.5, 0, 0.5, 1.0);
-                        this._rigCameras[1].setCameraRigParameter('eyeParameters', rightEye);
-                        this._rigCameras[1].setCameraRigParameter("specs", rigParams.specs);
-                        this._rigCameras[1].setCameraRigParameter("frameData", rigParams.frameData);
-                        this._rigCameras[1].setCameraRigParameter("parentCamera", rigParams.parentCamera);
-                        this._rigCameras[1]._cameraRigParams.vrWorkMatrix = new Matrix();
-                        this._rigCameras[1].getProjectionMatrix = this._getWebVRProjectionMatrix;
-                        this._rigCameras[1].parent = this;
-                        this._rigCameras[1]._getViewMatrix = this._getWebVRViewMatrix;
-                    }
-                    break;
-
-            }
-
-            this._cascadePostProcessesToRigCams();
-            this.
-                update();
-        }
-
-        private _getVRProjectionMatrix(): Matrix {
-            Matrix.PerspectiveFovLHToRef(this._cameraRigParams.vrMetrics.aspectRatioFov, this._cameraRigParams.vrMetrics.aspectRatio, this.minZ, this.maxZ, this._cameraRigParams.vrWorkMatrix);
-            this._cameraRigParams.vrWorkMatrix.multiplyToRef(this._cameraRigParams.vrHMatrix, this._projectionMatrix);
-            return this._projectionMatrix;
-        }
-
-        protected _updateCameraRotationMatrix() {
-            //Here for WebVR
-        }
-
-        protected _updateWebVRCameraRotationMatrix() {
-            //Here for WebVR
-        }
-
-        /**
-         * This function MUST be overwritten by the different WebVR cameras available.
-         * The context in which it is running is the RIG camera. So 'this' is the TargetCamera, left or right.
-         */
-        protected _getWebVRProjectionMatrix(): Matrix {
-            return Matrix.Identity();
-        }
-
-        /**
-         * This function MUST be overwritten by the different WebVR cameras available.
-         * The context in which it is running is the RIG camera. So 'this' is the TargetCamera, left or right.
-         */
-        protected _getWebVRViewMatrix(): Matrix {
-            return Matrix.Identity();
-        }
-
-        public setCameraRigParameter(name: string, value: any) {
-            if (!this._cameraRigParams) {
-                this._cameraRigParams = {};
-            }
-            this._cameraRigParams[name] = value;
-            //provisionnally:
-            if (name === "interaxialDistance") {
-                this._cameraRigParams.stereoHalfAngle = Tools.ToRadians(value / 0.0637);
-            }
-        }
-
-        /**
-         * needs to be overridden by children so sub has required properties to be copied
-         */
-        public createRigCamera(name: string, cameraIndex: number): Camera {
-            return null;
-        }
-
-        /**
-         * May need to be overridden by children
-         */
-        public _updateRigCameras() {
-            for (var i = 0; i < this._rigCameras.length; i++) {
-                this._rigCameras[i].minZ = this.minZ;
-                this._rigCameras[i].maxZ = this.maxZ;
-                this._rigCameras[i].fov = this.fov;
-            }
-
-            // only update viewport when ANAGLYPH
-            if (this.cameraRigMode === Camera.RIG_MODE_STEREOSCOPIC_ANAGLYPH) {
-                this._rigCameras[0].viewport = this._rigCameras[1].viewport = this.viewport;
-            }
-        }
-
-        public _setupInputs() {
-        }
-
-        public serialize(): any {
-            var serializationObject = SerializationHelper.Serialize(this);
-
-            // Type
-            serializationObject.type = this.getClassName();
-
-            // Parent
-            if (this.parent) {
-                serializationObject.parentId = this.parent.id;
-            }
-
-            if (this.inputs) {
-                this.inputs.serialize(serializationObject);
-            }
-            // Animations
-            Animation.AppendSerializedAnimations(this, serializationObject);
-            serializationObject.ranges = this.serializeAnimationRanges();
-
-            return serializationObject;
-        }
-
-        public clone(name: string): Camera {
-            return SerializationHelper.Clone(Camera.GetConstructorFromName(this.getClassName(), name, this.getScene(), this.interaxialDistance, this.isStereoscopicSideBySide), this);
-        }
-
-        public getDirection(localAxis: Vector3): Vector3 {
-            var result = Vector3.Zero();
-
-            this.getDirectionToRef(localAxis, result);
-
-            return result;
-        }
-
-        public getDirectionToRef(localAxis: Vector3, result: Vector3): void {
-            Vector3.TransformNormalToRef(localAxis, this.getWorldMatrix(), result);
-        }
-
-        static GetConstructorFromName(type: string, name: string, scene: Scene, interaxial_distance: number = 0, isStereoscopicSideBySide: boolean = true): () => Camera {
-            switch (type) {
-                case "ArcRotateCamera":
-                    return () => new ArcRotateCamera(name, 0, 0, 1.0, Vector3.Zero(), scene);
-                case "DeviceOrientationCamera":
-                    return () => new DeviceOrientationCamera(name, Vector3.Zero(), scene);
-                case "FollowCamera":
-                    return () => new FollowCamera(name, Vector3.Zero(), scene);
-                case "ArcFollowCamera":
-                    return () => new ArcFollowCamera(name, 0, 0, 1.0, null, scene);
-                case "GamepadCamera":
-                    return () => new GamepadCamera(name, Vector3.Zero(), scene);
-                case "TouchCamera":
-                    return () => new TouchCamera(name, Vector3.Zero(), scene);
-                case "VirtualJoysticksCamera":
-                    return () => new VirtualJoysticksCamera(name, Vector3.Zero(), scene);
-                case "WebVRFreeCamera":
-                    return () => new WebVRFreeCamera(name, Vector3.Zero(), scene);
-                case "WebVRGamepadCamera":
-                    return () => new WebVRFreeCamera(name, Vector3.Zero(), scene);
-                case "VRDeviceOrientationFreeCamera":
-                    return () => new VRDeviceOrientationFreeCamera(name, Vector3.Zero(), scene);
-                case "VRDeviceOrientationGamepadCamera":
-                    return () => new VRDeviceOrientationGamepadCamera(name, Vector3.Zero(), scene);
-                case "AnaglyphArcRotateCamera":
-                    return () => new AnaglyphArcRotateCamera(name, 0, 0, 1.0, Vector3.Zero(), interaxial_distance, scene);
-                case "AnaglyphFreeCamera":
-                    return () => new AnaglyphFreeCamera(name, Vector3.Zero(), interaxial_distance, scene);
-                case "AnaglyphGamepadCamera":
-                    return () => new AnaglyphGamepadCamera(name, Vector3.Zero(), interaxial_distance, scene);
-                case "AnaglyphUniversalCamera":
-                    return () => new AnaglyphUniversalCamera(name, Vector3.Zero(), interaxial_distance, scene);
-                case "StereoscopicArcRotateCamera":
-                    return () => new StereoscopicArcRotateCamera(name, 0, 0, 1.0, Vector3.Zero(), interaxial_distance, isStereoscopicSideBySide, scene);
-                case "StereoscopicFreeCamera":
-                    return () => new StereoscopicFreeCamera(name, Vector3.Zero(), interaxial_distance, isStereoscopicSideBySide, scene);
-                case "StereoscopicGamepadCamera":
-                    return () => new StereoscopicGamepadCamera(name, Vector3.Zero(), interaxial_distance, isStereoscopicSideBySide, scene);
-                case "StereoscopicUniversalCamera":
-                    return () => new StereoscopicUniversalCamera(name, Vector3.Zero(), interaxial_distance, isStereoscopicSideBySide, scene);
-                case "FreeCamera": // Forcing Universal here
-                    return () => new UniversalCamera(name, Vector3.Zero(), scene);
-                default: // Universal Camera is the default value
-                    return () => new UniversalCamera(name, Vector3.Zero(), scene);
-            }
-        }
-
-        public static Parse(parsedCamera: any, scene: Scene): Camera {
-            var type = parsedCamera.type;
-            var construct = Camera.GetConstructorFromName(type, parsedCamera.name, scene, parsedCamera.interaxial_distance, parsedCamera.isStereoscopicSideBySide);
-
-            var camera = SerializationHelper.Parse(construct, parsedCamera, scene);
-
-            // Parent
-            if (parsedCamera.parentId) {
-                camera._waitingParentId = parsedCamera.parentId;
-            }
-
-            //If camera has an input manager, let it parse inputs settings
-            if (camera.inputs) {
-                camera.inputs.parse(parsedCamera);
-
-                camera._setupInputs();
-            }
-
-            if ((<any>camera).setPosition) { // need to force position
-                camera.position.copyFromFloats(0, 0, 0);
-                (<any>camera).setPosition(Vector3.FromArray(parsedCamera.position));
-            }
-
-            // Target
-            if (parsedCamera.target) {
-                if ((<any>camera).setTarget) {
-                    (<any>camera).setTarget(Vector3.FromArray(parsedCamera.target));
-                }
-            }
-
-            // Apply 3d rig, when found
-            if (parsedCamera.cameraRigMode) {
-                var rigParams = (parsedCamera.interaxial_distance) ? { interaxialDistance: parsedCamera.interaxial_distance } : {};
-                camera.setCameraRigMode(parsedCamera.cameraRigMode, rigParams);
-            }
-
-            // Animations
-            if (parsedCamera.animations) {
-                for (var animationIndex = 0; animationIndex < parsedCamera.animations.length; animationIndex++) {
-                    var parsedAnimation = parsedCamera.animations[animationIndex];
-
-                    camera.animations.push(Animation.Parse(parsedAnimation));
-                }
-                Node.ParseAnimationRanges(camera, parsedCamera, scene);
-            }
-
-            if (parsedCamera.autoAnimate) {
-                scene.beginAnimation(camera, parsedCamera.autoAnimateFrom, parsedCamera.autoAnimateTo, parsedCamera.autoAnimateLoop, parsedCamera.autoAnimateSpeed || 1.0);
-            }
-
-            return camera;
-        }
-    }
-}
+﻿module BABYLON {
+    export class Camera extends Node {
+        public inputs: CameraInputsManager<Camera>;
+
+        // Statics
+        private static _PERSPECTIVE_CAMERA = 0;
+        private static _ORTHOGRAPHIC_CAMERA = 1;
+
+        private static _FOVMODE_VERTICAL_FIXED = 0;
+        private static _FOVMODE_HORIZONTAL_FIXED = 1;
+
+        private static _RIG_MODE_NONE = 0;
+        private static _RIG_MODE_STEREOSCOPIC_ANAGLYPH = 10;
+        private static _RIG_MODE_STEREOSCOPIC_SIDEBYSIDE_PARALLEL = 11;
+        private static _RIG_MODE_STEREOSCOPIC_SIDEBYSIDE_CROSSEYED = 12;
+        private static _RIG_MODE_STEREOSCOPIC_OVERUNDER = 13;
+        private static _RIG_MODE_VR = 20;
+        private static _RIG_MODE_WEBVR = 21;
+
+        public static get PERSPECTIVE_CAMERA(): number {
+            return Camera._PERSPECTIVE_CAMERA;
+        }
+
+        public static get ORTHOGRAPHIC_CAMERA(): number {
+            return Camera._ORTHOGRAPHIC_CAMERA;
+        }
+
+        public static get FOVMODE_VERTICAL_FIXED(): number {
+            return Camera._FOVMODE_VERTICAL_FIXED;
+        }
+
+        public static get FOVMODE_HORIZONTAL_FIXED(): number {
+            return Camera._FOVMODE_HORIZONTAL_FIXED;
+        }
+
+        public static get RIG_MODE_NONE(): number {
+            return Camera._RIG_MODE_NONE;
+        }
+
+        public static get RIG_MODE_STEREOSCOPIC_ANAGLYPH(): number {
+            return Camera._RIG_MODE_STEREOSCOPIC_ANAGLYPH;
+        }
+
+        public static get RIG_MODE_STEREOSCOPIC_SIDEBYSIDE_PARALLEL(): number {
+            return Camera._RIG_MODE_STEREOSCOPIC_SIDEBYSIDE_PARALLEL;
+        }
+
+        public static get RIG_MODE_STEREOSCOPIC_SIDEBYSIDE_CROSSEYED(): number {
+            return Camera._RIG_MODE_STEREOSCOPIC_SIDEBYSIDE_CROSSEYED;
+        }
+
+        public static get RIG_MODE_STEREOSCOPIC_OVERUNDER(): number {
+            return Camera._RIG_MODE_STEREOSCOPIC_OVERUNDER;
+        }
+
+        public static get RIG_MODE_VR(): number {
+            return Camera._RIG_MODE_VR;
+        }
+
+        public static get RIG_MODE_WEBVR(): number {
+            return Camera._RIG_MODE_WEBVR;
+        }
+
+        public static ForceAttachControlToAlwaysPreventDefault = false;
+
+        // Members
+        @serializeAsVector3()
+        public position: Vector3;
+
+        @serializeAsVector3()
+        public upVector = Vector3.Up();
+
+        @serialize()
+        public orthoLeft = null;
+
+        @serialize()
+        public orthoRight = null;
+
+        @serialize()
+        public orthoBottom = null;
+
+        @serialize()
+        public orthoTop = null;
+
+        @serialize()
+        public fov = 0.8;
+
+        @serialize()
+        public minZ = 1;
+
+        @serialize()
+        public maxZ = 10000.0;
+
+        @serialize()
+        public inertia = 0.9;
+
+        @serialize()
+        public mode = Camera.PERSPECTIVE_CAMERA;
+        public isIntermediate = false;
+
+        public viewport = new Viewport(0, 0, 1.0, 1.0);
+
+        @serialize()
+        public layerMask: number = 0x0FFFFFFF;
+
+        @serialize()
+        public fovMode: number = Camera.FOVMODE_VERTICAL_FIXED;
+
+        // Camera rig members
+        @serialize()
+        public cameraRigMode = Camera.RIG_MODE_NONE;
+
+        @serialize()
+        public interaxialDistance: number
+
+        @serialize()
+        public isStereoscopicSideBySide: boolean
+
+        public _cameraRigParams: any;
+        public _rigCameras = new Array<Camera>();
+        public _rigPostProcess: PostProcess;
+        protected _webvrViewMatrix = Matrix.Identity();
+
+        public customRenderTargets = new Array<RenderTargetTexture>();    
+        
+        // Observables
+        public onViewMatrixChangedObservable = new Observable<Camera>();
+        public onProjectionMatrixChangedObservable = new Observable<Camera>();
+        public onAfterCheckInputsObservable = new Observable<Camera>();
+
+        // Cache
+        private _computedViewMatrix = Matrix.Identity();
+        public _projectionMatrix = new Matrix();
+        private _doNotComputeProjectionMatrix = false;
+        private _worldMatrix: Matrix;
+        public _postProcesses = new Array<PostProcess>();
+        private _transformMatrix = Matrix.Zero();
+
+        public _activeMeshes = new SmartArray<Mesh>(256);
+
+        private _globalPosition = Vector3.Zero();
+        private _frustumPlanes: Plane[];
+        private _refreshFrustumPlanes = true;
+
+        constructor(name: string, position: Vector3, scene: Scene) {
+            super(name, scene);
+
+            this.getScene().addCamera(this);
+
+            if (!this.getScene().activeCamera) {
+                this.getScene().activeCamera = this;
+            }
+
+            this.position = position;
+        }
+
+        public getClassName(): string {
+            return "Camera";
+        }
+
+        /**
+         * @param {boolean} fullDetails - support for multiple levels of logging within scene loading
+         */
+        public toString(fullDetails?: boolean): string {
+            var ret = "Name: " + this.name;
+            ret += ", type: " + this.getClassName();
+            if (this.animations) {
+                for (var i = 0; i < this.animations.length; i++) {
+                    ret += ", animation[0]: " + this.animations[i].toString(fullDetails);
+                }
+            }
+            if (fullDetails) {
+            }
+            return ret;
+        }
+
+        public get globalPosition(): Vector3 {
+            return this._globalPosition;
+        }
+
+        public getActiveMeshes(): SmartArray<Mesh> {
+            return this._activeMeshes;
+        }
+
+        public isActiveMesh(mesh: Mesh): boolean {
+            return (this._activeMeshes.indexOf(mesh) !== -1);
+        }
+
+        //Cache
+        public _initCache() {
+            super._initCache();
+
+            this._cache.position = new Vector3(Number.MAX_VALUE, Number.MAX_VALUE, Number.MAX_VALUE);
+            this._cache.upVector = new Vector3(Number.MAX_VALUE, Number.MAX_VALUE, Number.MAX_VALUE);
+
+            this._cache.mode = undefined;
+            this._cache.minZ = undefined;
+            this._cache.maxZ = undefined;
+
+            this._cache.fov = undefined;
+            this._cache.fovMode = undefined;
+            this._cache.aspectRatio = undefined;
+
+            this._cache.orthoLeft = undefined;
+            this._cache.orthoRight = undefined;
+            this._cache.orthoBottom = undefined;
+            this._cache.orthoTop = undefined;
+            this._cache.renderWidth = undefined;
+            this._cache.renderHeight = undefined;
+        }
+
+        public _updateCache(ignoreParentClass?: boolean): void {
+            if (!ignoreParentClass) {
+                super._updateCache();
+            }
+
+            var engine = this.getEngine();
+
+            this._cache.position.copyFrom(this.position);
+            this._cache.upVector.copyFrom(this.upVector);
+
+            this._cache.mode = this.mode;
+            this._cache.minZ = this.minZ;
+            this._cache.maxZ = this.maxZ;
+
+            this._cache.fov = this.fov;
+            this._cache.fovMode = this.fovMode;
+            this._cache.aspectRatio = engine.getAspectRatio(this);
+
+            this._cache.orthoLeft = this.orthoLeft;
+            this._cache.orthoRight = this.orthoRight;
+            this._cache.orthoBottom = this.orthoBottom;
+            this._cache.orthoTop = this.orthoTop;
+            this._cache.renderWidth = engine.getRenderWidth();
+            this._cache.renderHeight = engine.getRenderHeight();
+        }
+
+        public _updateFromScene(): void {
+            this.updateCache();
+            this.update();
+        }
+
+        // Synchronized
+        public _isSynchronized(): boolean {
+            return this._isSynchronizedViewMatrix() && this._isSynchronizedProjectionMatrix();
+        }
+
+        public _isSynchronizedViewMatrix(): boolean {
+            if (!super._isSynchronized())
+                return false;
+
+            return this._cache.position.equals(this.position)
+                && this._cache.upVector.equals(this.upVector)
+                && this.isSynchronizedWithParent();
+        }
+
+        public _isSynchronizedProjectionMatrix(): boolean {
+            var check = this._cache.mode === this.mode
+                && this._cache.minZ === this.minZ
+                && this._cache.maxZ === this.maxZ;
+
+            if (!check) {
+                return false;
+            }
+
+            var engine = this.getEngine();
+
+            if (this.mode === Camera.PERSPECTIVE_CAMERA) {
+                check = this._cache.fov === this.fov
+                    && this._cache.fovMode === this.fovMode
+                    && this._cache.aspectRatio === engine.getAspectRatio(this);
+            }
+            else {
+                check = this._cache.orthoLeft === this.orthoLeft
+                    && this._cache.orthoRight === this.orthoRight
+                    && this._cache.orthoBottom === this.orthoBottom
+                    && this._cache.orthoTop === this.orthoTop
+                    && this._cache.renderWidth === engine.getRenderWidth()
+                    && this._cache.renderHeight === engine.getRenderHeight();
+            }
+
+            return check;
+        }
+
+        // Controls
+        public attachControl(element: HTMLElement, noPreventDefault?: boolean): void {
+        }
+
+        public detachControl(element: HTMLElement): void {
+        }
+
+        public update(): void {
+            if (this.cameraRigMode !== Camera.RIG_MODE_NONE) {
+                this._updateRigCameras();
+            }
+            this._checkInputs();
+        }
+
+        public _checkInputs(): void {
+            this.onAfterCheckInputsObservable.notifyObservers(this);
+        }
+
+        public get rigCameras(): Camera[] {
+            return this._rigCameras;
+        }
+
+        public get rigPostProcess(): PostProcess {
+            return this._rigPostProcess;
+        }
+
+        private _cascadePostProcessesToRigCams(): void {
+            // invalidate framebuffer
+            if (this._postProcesses.length > 0) {
+                this._postProcesses[0].markTextureDirty();
+            }
+
+            // glue the rigPostProcess to the end of the user postprocesses & assign to each sub-camera
+            for (var i = 0, len = this._rigCameras.length; i < len; i++) {
+                var cam = this._rigCameras[i];
+                var rigPostProcess = cam._rigPostProcess;
+
+                // for VR rig, there does not have to be a post process 
+                if (rigPostProcess) {
+                    var isPass = rigPostProcess instanceof PassPostProcess;
+                    if (isPass) {
+                        // any rig which has a PassPostProcess for rig[0], cannot be isIntermediate when there are also user postProcesses
+                        cam.isIntermediate = this._postProcesses.length === 0;
+                    }
+                    cam._postProcesses = this._postProcesses.slice(0).concat(rigPostProcess);
+                    rigPostProcess.markTextureDirty();
+
+                } else {
+                    cam._postProcesses = this._postProcesses.slice(0);
+                }
+            }
+        }
+
+        public attachPostProcess(postProcess: PostProcess, insertAt: number = null): number {
+            if (!postProcess.isReusable() && this._postProcesses.indexOf(postProcess) > -1) {
+                Tools.Error("You're trying to reuse a post process not defined as reusable.");
+                return 0;
+            }
+
+            if (insertAt == null || insertAt < 0) {
+                this._postProcesses.push(postProcess);
+
+            } else {
+                this._postProcesses.splice(insertAt, 0, postProcess);
+            }
+            this._cascadePostProcessesToRigCams(); // also ensures framebuffer invalidated            
+            return this._postProcesses.indexOf(postProcess);
+        }
+
+        public detachPostProcess(postProcess: PostProcess, atIndices: any = null): number[] {
+            var result = [];
+            var i: number;
+            var index: number;
+
+            if (!atIndices) {
+                var idx = this._postProcesses.indexOf(postProcess);
+                if (idx !== -1) {
+                    this._postProcesses.splice(idx, 1);
+                }
+            } else {
+                atIndices = (atIndices instanceof Array) ? atIndices : [atIndices];
+                // iterate descending, so can just splice as we go
+                for (i = atIndices.length - 1; i >= 0; i--) {
+                    if (this._postProcesses[atIndices[i]] !== postProcess) {
+                        result.push(i);
+                        continue;
+                    }
+                    index = atIndices[i];
+                    this._postProcesses.splice(index, 1);
+                }
+            }
+            this._cascadePostProcessesToRigCams(); // also ensures framebuffer invalidated
+            return result;
+        }
+
+        public getWorldMatrix(): Matrix {
+            if (!this._worldMatrix) {
+                this._worldMatrix = Matrix.Identity();
+            }
+
+            var viewMatrix = this.getViewMatrix();
+
+            viewMatrix.invertToRef(this._worldMatrix);
+
+            return this._worldMatrix;
+        }
+
+        public _getViewMatrix(): Matrix {
+            return Matrix.Identity();
+        }
+
+        public getViewMatrix(force?: boolean): Matrix {
+            if (!force && this._isSynchronizedViewMatrix()) {
+                return this._computedViewMatrix;
+            }
+
+            this._computedViewMatrix = this._getViewMatrix();
+            this._currentRenderId = this.getScene().getRenderId();
+            
+            this._refreshFrustumPlanes = true;
+
+            if (!this.parent || !this.parent.getWorldMatrix) {
+                this._globalPosition.copyFrom(this.position);
+            } else {
+                if (!this._worldMatrix) {
+                    this._worldMatrix = Matrix.Identity();
+                }
+
+                this._computedViewMatrix.invertToRef(this._worldMatrix);
+
+                this._worldMatrix.multiplyToRef(this.parent.getWorldMatrix(), this._computedViewMatrix);
+                this._globalPosition.copyFromFloats(this._computedViewMatrix.m[12], this._computedViewMatrix.m[13], this._computedViewMatrix.m[14]);
+
+                this._computedViewMatrix.invert();
+
+                this._markSyncedWithParent();
+            }
+
+            if (this._cameraRigParams && this._cameraRigParams.vrPreViewMatrix) {
+                this._computedViewMatrix.multiplyToRef(this._cameraRigParams.vrPreViewMatrix, this._computedViewMatrix);
+            }
+
+            this.onViewMatrixChangedObservable.notifyObservers(this);
+
+            return this._computedViewMatrix;
+        }
+
+
+        public freezeProjectionMatrix(projection?: Matrix): void {
+            this._doNotComputeProjectionMatrix = true;
+            if (projection !== undefined) {
+                this._projectionMatrix = projection;
+            }
+        };
+
+        public unfreezeProjectionMatrix(): void {
+            this._doNotComputeProjectionMatrix = false;
+        };
+
+        public getProjectionMatrix(force?: boolean): Matrix {
+            if (this._doNotComputeProjectionMatrix || (!force && this._isSynchronizedProjectionMatrix())) {
+                return this._projectionMatrix;
+            }
+
+            this._refreshFrustumPlanes = true;
+
+            var engine = this.getEngine();
+            var scene = this.getScene();
+            if (this.mode === Camera.PERSPECTIVE_CAMERA) {
+                if (this.minZ <= 0) {
+                    this.minZ = 0.1;
+                }
+
+                if (scene.useRightHandedSystem) {
+                    Matrix.PerspectiveFovRHToRef(this.fov,
+                        engine.getAspectRatio(this),
+                        this.minZ,
+                        this.maxZ,
+                        this._projectionMatrix,
+                        this.fovMode === Camera.FOVMODE_VERTICAL_FIXED);
+                } else {
+                    Matrix.PerspectiveFovLHToRef(this.fov,
+                        engine.getAspectRatio(this),
+                        this.minZ,
+                        this.maxZ,
+                        this._projectionMatrix,
+                        this.fovMode === Camera.FOVMODE_VERTICAL_FIXED);
+                }
+            } else {
+                var halfWidth = engine.getRenderWidth() / 2.0;
+                var halfHeight = engine.getRenderHeight() / 2.0;
+                if (scene.useRightHandedSystem) {
+                    Matrix.OrthoOffCenterRHToRef(this.orthoLeft || -halfWidth,
+                        this.orthoRight || halfWidth,
+                        this.orthoBottom || -halfHeight,
+                        this.orthoTop || halfHeight,
+                        this.minZ,
+                        this.maxZ,
+                        this._projectionMatrix);
+                } else {
+                    Matrix.OrthoOffCenterLHToRef(this.orthoLeft || -halfWidth,
+                        this.orthoRight || halfWidth,
+                        this.orthoBottom || -halfHeight,
+                        this.orthoTop || halfHeight,
+                        this.minZ,
+                        this.maxZ,
+                        this._projectionMatrix);
+                }
+            }
+
+            this.onProjectionMatrixChangedObservable.notifyObservers(this);
+
+            return this._projectionMatrix;
+        }
+
+        public getTranformationMatrix(): Matrix {
+            this._computedViewMatrix.multiplyToRef(this._projectionMatrix, this._transformMatrix);
+            return this._transformMatrix;
+        }
+
+        private updateFrustumPlanes(): void {
+            if (!this._refreshFrustumPlanes) {
+                return;
+            }
+
+            this.getTranformationMatrix();
+
+            if (!this._frustumPlanes) {
+                this._frustumPlanes = Frustum.GetPlanes(this._transformMatrix);
+            } else {
+                Frustum.GetPlanesToRef(this._transformMatrix, this._frustumPlanes);
+            }
+
+            this._refreshFrustumPlanes = false;
+        }
+
+        public isInFrustum(target: ICullable): boolean {
+            this.updateFrustumPlanes();
+
+            return target.isInFrustum(this._frustumPlanes);
+        }
+
+        public isCompletelyInFrustum(target: ICullable): boolean {
+            this.updateFrustumPlanes();
+
+            return target.isCompletelyInFrustum(this._frustumPlanes);
+        }
+
+        public getForwardRay(length = 100, transform?: Matrix, origin?: Vector3): Ray {
+            if (!transform) {
+                transform = this.getWorldMatrix();
+            }
+
+            if (!origin) {
+                origin = this.position;
+            }
+            var forward = new BABYLON.Vector3(0, 0, 1);
+            var forwardWorld = BABYLON.Vector3.TransformNormal(forward, transform);
+
+            var direction = BABYLON.Vector3.Normalize(forwardWorld);
+
+            return new Ray(origin, direction, length);
+        } 
+
+        public dispose(): void {
+            // Observables
+            this.onViewMatrixChangedObservable.clear();
+            this.onProjectionMatrixChangedObservable.clear();
+            this.onAfterCheckInputsObservable.clear();
+
+            // Inputs
+            if (this.inputs) {
+                this.inputs.clear();
+            }
+
+            // Animations
+            this.getScene().stopAnimation(this);
+
+            // Remove from scene
+            this.getScene().removeCamera(this);
+            while (this._rigCameras.length > 0) {
+                this._rigCameras.pop().dispose();
+            }
+
+            // Postprocesses
+            var i = this._postProcesses.length;
+            while (--i >= 0) {
+                this._postProcesses[i].dispose(this);
+            }
+
+            // Render targets
+            var i = this.customRenderTargets.length;
+            while (--i >= 0) {
+                this.customRenderTargets[i].dispose();
+            }
+            this.customRenderTargets = [];
+
+            // Active Meshes
+            this._activeMeshes.dispose();
+
+            super.dispose();
+        }
+
+        // ---- Camera rigs section ----
+        public get leftCamera(): FreeCamera {
+            if (this._rigCameras.length < 1) {
+                return undefined;
+            }
+            return (<FreeCamera>this._rigCameras[0]);
+        }
+
+        public get rightCamera(): FreeCamera {
+            if (this._rigCameras.length < 2) {
+                return undefined;
+            }            
+            return (<FreeCamera>this._rigCameras[1]);
+        }
+
+        public getLeftTarget(): Vector3 {
+            if (this._rigCameras.length < 1) {
+                return undefined;
+            }             
+            return (<TargetCamera>this._rigCameras[0]).getTarget();
+        }
+
+        public getRightTarget(): Vector3 {
+            if (this._rigCameras.length < 2) {
+                return undefined;
+            }             
+            return (<TargetCamera>this._rigCameras[1]).getTarget();
+        }
+
+        public setCameraRigMode(mode: number, rigParams: any): void {
+            while (this._rigCameras.length > 0) {
+                this._rigCameras.pop().dispose();
+            }
+            this.cameraRigMode = mode;
+            this._cameraRigParams = {};
+            //we have to implement stereo camera calcultating left and right viewpoints from interaxialDistance and target, 
+            //not from a given angle as it is now, but until that complete code rewriting provisional stereoHalfAngle value is introduced
+            this._cameraRigParams.interaxialDistance = rigParams.interaxialDistance || 0.0637;
+            this._cameraRigParams.stereoHalfAngle = BABYLON.Tools.ToRadians(this._cameraRigParams.interaxialDistance / 0.0637);
+
+            // create the rig cameras, unless none
+            if (this.cameraRigMode !== Camera.RIG_MODE_NONE) {
+                this._rigCameras.push(this.createRigCamera(this.name + "_L", 0));
+                this._rigCameras.push(this.createRigCamera(this.name + "_R", 1));
+            }
+
+            switch (this.cameraRigMode) {
+                case Camera.RIG_MODE_STEREOSCOPIC_ANAGLYPH:
+                    this._rigCameras[0]._rigPostProcess = new PassPostProcess(this.name + "_passthru", 1.0, this._rigCameras[0]);
+                    this._rigCameras[1]._rigPostProcess = new AnaglyphPostProcess(this.name + "_anaglyph", 1.0, this._rigCameras);
+                    break;
+
+                case Camera.RIG_MODE_STEREOSCOPIC_SIDEBYSIDE_PARALLEL:
+                case Camera.RIG_MODE_STEREOSCOPIC_SIDEBYSIDE_CROSSEYED:
+                case Camera.RIG_MODE_STEREOSCOPIC_OVERUNDER:
+                    var isStereoscopicHoriz = this.cameraRigMode === Camera.RIG_MODE_STEREOSCOPIC_SIDEBYSIDE_PARALLEL || this.cameraRigMode === Camera.RIG_MODE_STEREOSCOPIC_SIDEBYSIDE_CROSSEYED;
+
+                    this._rigCameras[0]._rigPostProcess = new PassPostProcess(this.name + "_passthru", 1.0, this._rigCameras[0]);
+                    this._rigCameras[1]._rigPostProcess = new StereoscopicInterlacePostProcess(this.name + "_stereoInterlace", this._rigCameras, isStereoscopicHoriz);
+                    break;
+
+                case Camera.RIG_MODE_VR:
+                    var metrics = rigParams.vrCameraMetrics || VRCameraMetrics.GetDefault();
+
+                    this._rigCameras[0]._cameraRigParams.vrMetrics = metrics;
+                    this._rigCameras[0].viewport = new Viewport(0, 0, 0.5, 1.0);
+                    this._rigCameras[0]._cameraRigParams.vrWorkMatrix = new Matrix();
+                    this._rigCameras[0]._cameraRigParams.vrHMatrix = metrics.leftHMatrix;
+                    this._rigCameras[0]._cameraRigParams.vrPreViewMatrix = metrics.leftPreViewMatrix;
+                    this._rigCameras[0].getProjectionMatrix = this._rigCameras[0]._getVRProjectionMatrix;
+
+                    this._rigCameras[1]._cameraRigParams.vrMetrics = metrics;
+                    this._rigCameras[1].viewport = new Viewport(0.5, 0, 0.5, 1.0);
+                    this._rigCameras[1]._cameraRigParams.vrWorkMatrix = new Matrix();
+                    this._rigCameras[1]._cameraRigParams.vrHMatrix = metrics.rightHMatrix;
+                    this._rigCameras[1]._cameraRigParams.vrPreViewMatrix = metrics.rightPreViewMatrix;
+                    this._rigCameras[1].getProjectionMatrix = this._rigCameras[1]._getVRProjectionMatrix;
+
+
+                    if (metrics.compensateDistortion) {
+                        this._rigCameras[0]._rigPostProcess = new VRDistortionCorrectionPostProcess("VR_Distort_Compensation_Left", this._rigCameras[0], false, metrics);
+                        this._rigCameras[1]._rigPostProcess = new VRDistortionCorrectionPostProcess("VR_Distort_Compensation_Right", this._rigCameras[1], true, metrics);
+                    }
+                    break;
+                case Camera.RIG_MODE_WEBVR:
+                    if (rigParams.vrDisplay) {
+                        var leftEye = rigParams.vrDisplay.getEyeParameters('left');
+                        var rightEye = rigParams.vrDisplay.getEyeParameters('right');
+
+                        //Left eye
+                        this._rigCameras[0].viewport = new Viewport(0, 0, 0.5, 1.0);
+                        this._rigCameras[0].setCameraRigParameter("left", true);
+                        this._rigCameras[0].setCameraRigParameter("specs", rigParams.specs);
+                        this._rigCameras[0].setCameraRigParameter("eyeParameters", leftEye);
+                        this._rigCameras[0].setCameraRigParameter("frameData", rigParams.frameData);
+                        this._rigCameras[0].setCameraRigParameter("parentCamera", rigParams.parentCamera);
+                        this._rigCameras[0]._cameraRigParams.vrWorkMatrix = new Matrix();
+                        this._rigCameras[0].getProjectionMatrix = this._getWebVRProjectionMatrix;
+                        this._rigCameras[0].parent = this;
+                        this._rigCameras[0]._getViewMatrix = this._getWebVRViewMatrix;
+
+                        //Right eye
+                        this._rigCameras[1].viewport = new Viewport(0.5, 0, 0.5, 1.0);
+                        this._rigCameras[1].setCameraRigParameter('eyeParameters', rightEye);
+                        this._rigCameras[1].setCameraRigParameter("specs", rigParams.specs);
+                        this._rigCameras[1].setCameraRigParameter("frameData", rigParams.frameData);
+                        this._rigCameras[1].setCameraRigParameter("parentCamera", rigParams.parentCamera);
+                        this._rigCameras[1]._cameraRigParams.vrWorkMatrix = new Matrix();
+                        this._rigCameras[1].getProjectionMatrix = this._getWebVRProjectionMatrix;
+                        this._rigCameras[1].parent = this;
+                        this._rigCameras[1]._getViewMatrix = this._getWebVRViewMatrix;
+                    }
+                    break;
+
+            }
+
+            this._cascadePostProcessesToRigCams();
+            this.
+                update();
+        }
+
+        private _getVRProjectionMatrix(): Matrix {
+            Matrix.PerspectiveFovLHToRef(this._cameraRigParams.vrMetrics.aspectRatioFov, this._cameraRigParams.vrMetrics.aspectRatio, this.minZ, this.maxZ, this._cameraRigParams.vrWorkMatrix);
+            this._cameraRigParams.vrWorkMatrix.multiplyToRef(this._cameraRigParams.vrHMatrix, this._projectionMatrix);
+            return this._projectionMatrix;
+        }
+
+        protected _updateCameraRotationMatrix() {
+            //Here for WebVR
+        }
+
+        protected _updateWebVRCameraRotationMatrix() {
+            //Here for WebVR
+        }
+
+        /**
+         * This function MUST be overwritten by the different WebVR cameras available.
+         * The context in which it is running is the RIG camera. So 'this' is the TargetCamera, left or right.
+         */
+        protected _getWebVRProjectionMatrix(): Matrix {
+            return Matrix.Identity();
+        }
+
+        /**
+         * This function MUST be overwritten by the different WebVR cameras available.
+         * The context in which it is running is the RIG camera. So 'this' is the TargetCamera, left or right.
+         */
+        protected _getWebVRViewMatrix(): Matrix {
+            return Matrix.Identity();
+        }
+
+        public setCameraRigParameter(name: string, value: any) {
+            if (!this._cameraRigParams) {
+                this._cameraRigParams = {};
+            }
+            this._cameraRigParams[name] = value;
+            //provisionnally:
+            if (name === "interaxialDistance") {
+                this._cameraRigParams.stereoHalfAngle = Tools.ToRadians(value / 0.0637);
+            }
+        }
+
+        /**
+         * needs to be overridden by children so sub has required properties to be copied
+         */
+        public createRigCamera(name: string, cameraIndex: number): Camera {
+            return null;
+        }
+
+        /**
+         * May need to be overridden by children
+         */
+        public _updateRigCameras() {
+            for (var i = 0; i < this._rigCameras.length; i++) {
+                this._rigCameras[i].minZ = this.minZ;
+                this._rigCameras[i].maxZ = this.maxZ;
+                this._rigCameras[i].fov = this.fov;
+            }
+
+            // only update viewport when ANAGLYPH
+            if (this.cameraRigMode === Camera.RIG_MODE_STEREOSCOPIC_ANAGLYPH) {
+                this._rigCameras[0].viewport = this._rigCameras[1].viewport = this.viewport;
+            }
+        }
+
+        public _setupInputs() {
+        }
+
+        public serialize(): any {
+            var serializationObject = SerializationHelper.Serialize(this);
+
+            // Type
+            serializationObject.type = this.getClassName();
+
+            // Parent
+            if (this.parent) {
+                serializationObject.parentId = this.parent.id;
+            }
+
+            if (this.inputs) {
+                this.inputs.serialize(serializationObject);
+            }
+            // Animations
+            Animation.AppendSerializedAnimations(this, serializationObject);
+            serializationObject.ranges = this.serializeAnimationRanges();
+
+            return serializationObject;
+        }
+
+        public clone(name: string): Camera {
+            return SerializationHelper.Clone(Camera.GetConstructorFromName(this.getClassName(), name, this.getScene(), this.interaxialDistance, this.isStereoscopicSideBySide), this);
+        }
+
+        public getDirection(localAxis: Vector3): Vector3 {
+            var result = Vector3.Zero();
+
+            this.getDirectionToRef(localAxis, result);
+
+            return result;
+        }
+
+        public getDirectionToRef(localAxis: Vector3, result: Vector3): void {
+            Vector3.TransformNormalToRef(localAxis, this.getWorldMatrix(), result);
+        }
+
+        static GetConstructorFromName(type: string, name: string, scene: Scene, interaxial_distance: number = 0, isStereoscopicSideBySide: boolean = true): () => Camera {
+            switch (type) {
+                case "ArcRotateCamera":
+                    return () => new ArcRotateCamera(name, 0, 0, 1.0, Vector3.Zero(), scene);
+                case "DeviceOrientationCamera":
+                    return () => new DeviceOrientationCamera(name, Vector3.Zero(), scene);
+                case "FollowCamera":
+                    return () => new FollowCamera(name, Vector3.Zero(), scene);
+                case "ArcFollowCamera":
+                    return () => new ArcFollowCamera(name, 0, 0, 1.0, null, scene);
+                case "GamepadCamera":
+                    return () => new GamepadCamera(name, Vector3.Zero(), scene);
+                case "TouchCamera":
+                    return () => new TouchCamera(name, Vector3.Zero(), scene);
+                case "VirtualJoysticksCamera":
+                    return () => new VirtualJoysticksCamera(name, Vector3.Zero(), scene);
+                case "WebVRFreeCamera":
+                    return () => new WebVRFreeCamera(name, Vector3.Zero(), scene);
+                case "WebVRGamepadCamera":
+                    return () => new WebVRFreeCamera(name, Vector3.Zero(), scene);
+                case "VRDeviceOrientationFreeCamera":
+                    return () => new VRDeviceOrientationFreeCamera(name, Vector3.Zero(), scene);
+                case "VRDeviceOrientationGamepadCamera":
+                    return () => new VRDeviceOrientationGamepadCamera(name, Vector3.Zero(), scene);
+                case "AnaglyphArcRotateCamera":
+                    return () => new AnaglyphArcRotateCamera(name, 0, 0, 1.0, Vector3.Zero(), interaxial_distance, scene);
+                case "AnaglyphFreeCamera":
+                    return () => new AnaglyphFreeCamera(name, Vector3.Zero(), interaxial_distance, scene);
+                case "AnaglyphGamepadCamera":
+                    return () => new AnaglyphGamepadCamera(name, Vector3.Zero(), interaxial_distance, scene);
+                case "AnaglyphUniversalCamera":
+                    return () => new AnaglyphUniversalCamera(name, Vector3.Zero(), interaxial_distance, scene);
+                case "StereoscopicArcRotateCamera":
+                    return () => new StereoscopicArcRotateCamera(name, 0, 0, 1.0, Vector3.Zero(), interaxial_distance, isStereoscopicSideBySide, scene);
+                case "StereoscopicFreeCamera":
+                    return () => new StereoscopicFreeCamera(name, Vector3.Zero(), interaxial_distance, isStereoscopicSideBySide, scene);
+                case "StereoscopicGamepadCamera":
+                    return () => new StereoscopicGamepadCamera(name, Vector3.Zero(), interaxial_distance, isStereoscopicSideBySide, scene);
+                case "StereoscopicUniversalCamera":
+                    return () => new StereoscopicUniversalCamera(name, Vector3.Zero(), interaxial_distance, isStereoscopicSideBySide, scene);
+                case "FreeCamera": // Forcing Universal here
+                    return () => new UniversalCamera(name, Vector3.Zero(), scene);
+                default: // Universal Camera is the default value
+                    return () => new UniversalCamera(name, Vector3.Zero(), scene);
+            }
+        }
+
+        public static Parse(parsedCamera: any, scene: Scene): Camera {
+            var type = parsedCamera.type;
+            var construct = Camera.GetConstructorFromName(type, parsedCamera.name, scene, parsedCamera.interaxial_distance, parsedCamera.isStereoscopicSideBySide);
+
+            var camera = SerializationHelper.Parse(construct, parsedCamera, scene);
+
+            // Parent
+            if (parsedCamera.parentId) {
+                camera._waitingParentId = parsedCamera.parentId;
+            }
+
+            //If camera has an input manager, let it parse inputs settings
+            if (camera.inputs) {
+                camera.inputs.parse(parsedCamera);
+
+                camera._setupInputs();
+            }
+
+            if ((<any>camera).setPosition) { // need to force position
+                camera.position.copyFromFloats(0, 0, 0);
+                (<any>camera).setPosition(Vector3.FromArray(parsedCamera.position));
+            }
+
+            // Target
+            if (parsedCamera.target) {
+                if ((<any>camera).setTarget) {
+                    (<any>camera).setTarget(Vector3.FromArray(parsedCamera.target));
+                }
+            }
+
+            // Apply 3d rig, when found
+            if (parsedCamera.cameraRigMode) {
+                var rigParams = (parsedCamera.interaxial_distance) ? { interaxialDistance: parsedCamera.interaxial_distance } : {};
+                camera.setCameraRigMode(parsedCamera.cameraRigMode, rigParams);
+            }
+
+            // Animations
+            if (parsedCamera.animations) {
+                for (var animationIndex = 0; animationIndex < parsedCamera.animations.length; animationIndex++) {
+                    var parsedAnimation = parsedCamera.animations[animationIndex];
+
+                    camera.animations.push(Animation.Parse(parsedAnimation));
+                }
+                Node.ParseAnimationRanges(camera, parsedCamera, scene);
+            }
+
+            if (parsedCamera.autoAnimate) {
+                scene.beginAnimation(camera, parsedCamera.autoAnimateFrom, parsedCamera.autoAnimateTo, parsedCamera.autoAnimateLoop, parsedCamera.autoAnimateSpeed || 1.0);
+            }
+
+            return camera;
+        }
+    }
+}