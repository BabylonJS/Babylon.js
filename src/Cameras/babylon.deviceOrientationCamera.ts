--- conflicted
+++ resolved
@@ -1,84 +1,71 @@
-module BABYLON {
-<<<<<<< HEAD
-	// We're mainly based on the logic defined into the FreeCamera code
-
-    /**
-     * This camera responds to input from the deviceorientation event.
-     * camera.angularSensibility and camera.moveSensibility do not affect input from the deviceorientation event.
-=======
-    // We're mainly based on the logic defined into the FreeCamera code
-    /**
-     * This is a camera specifically designed to react to device orientation events such as a modern mobile device 
-     * being tilted forward or back and left or right.
->>>>>>> 17ce1947
-     */
-    export class DeviceOrientationCamera extends FreeCamera {
-
-        private _initialQuaternion: Quaternion;
-        private _quaternionCache: Quaternion;
-
-        /**
-         * Creates a new device orientation camera. @see DeviceOrientationCamera
-         * @param name The name of the camera
-         * @param position The starts position camera
-         * @param scene The scene the camera belongs to
-         */
-        constructor(name: string, position: Vector3, scene: Scene) {
-            super(name, position, scene);
-            this._quaternionCache = new Quaternion();
-            this.inputs.addDeviceOrientation();
-        }
-
-        /**
-         * Gets the current instance class name ("DeviceOrientationCamera").
-         * This helps avoiding instanceof at run time.
-         * @returns the class name
-         */
-        public getClassName(): string {
-            return "DeviceOrientationCamera";
-        }
-
-        /**
-         * Checks and applies the current values of the inputs to the camera. (Internal use only)
-         */
-        public _checkInputs(): void {
-            super._checkInputs();
-            this._quaternionCache.copyFrom(this.rotationQuaternion);
-            if (this._initialQuaternion) {
-                this._initialQuaternion.multiplyToRef(this.rotationQuaternion, this.rotationQuaternion);
-            }
-        }
-
-        /**
-<<<<<<< HEAD
-         * Rotates the camera to 0Deg around the axis passed. If Axis.Y is passed, the camera will be moved around Y to face z+.
-         */
-        public resetToCurrentRotation(axis: Axis = Axis.Y) {
-=======
-         * Reset the camera to its default orientation on the specified axis only.
-         * @param axis The axis to reset
-         */
-        public resetToCurrentRotation(axis: Axis = Axis.Y): void {
->>>>>>> 17ce1947
-            //can only work if this camera has a rotation quaternion already.
-            if (!this.rotationQuaternion) return;
-
-            if (!this._initialQuaternion) {
-                this._initialQuaternion = new Quaternion();
-            }
-
-            this._initialQuaternion.copyFrom(this._quaternionCache || this.rotationQuaternion);
-
-            ['x', 'y', 'z'].forEach((axisName) => {
-                if (!(<any>axis)[axisName]) {
-                    (<any>this._initialQuaternion)[axisName] = 0;
-                } else {
-                    (<any>this._initialQuaternion)[axisName] *= -1;
-                }
-            });
-            this._initialQuaternion.normalize();
-            //force rotation update
-            this._initialQuaternion.multiplyToRef(this.rotationQuaternion, this.rotationQuaternion);
-        }
-    }
-}
+module BABYLON {
+    // We're mainly based on the logic defined into the FreeCamera code
+    /**
+     * This is a camera specifically designed to react to device orientation events such as a modern mobile device 
+     * being tilted forward or back and left or right.
+     */
+    export class DeviceOrientationCamera extends FreeCamera {
+
+        private _initialQuaternion: Quaternion;
+        private _quaternionCache: Quaternion;
+
+        /**
+         * Creates a new device orientation camera. @see DeviceOrientationCamera
+         * @param name The name of the camera
+         * @param position The starts position camera
+         * @param scene The scene the camera belongs to
+         */
+        constructor(name: string, position: Vector3, scene: Scene) {
+            super(name, position, scene);
+            this._quaternionCache = new Quaternion();
+            this.inputs.addDeviceOrientation();
+        }
+
+        /**
+         * Gets the current instance class name ("DeviceOrientationCamera").
+         * This helps avoiding instanceof at run time.
+         * @returns the class name
+         */
+        public getClassName(): string {
+            return "DeviceOrientationCamera";
+        }
+
+        /**
+         * Checks and applies the current values of the inputs to the camera. (Internal use only)
+         */
+        public _checkInputs(): void {
+            super._checkInputs();
+            this._quaternionCache.copyFrom(this.rotationQuaternion);
+            if (this._initialQuaternion) {
+                this._initialQuaternion.multiplyToRef(this.rotationQuaternion, this.rotationQuaternion);
+            }
+        }
+
+        /**
+         * Reset the camera to its default orientation on the specified axis only.
+         * @param axis The axis to reset
+         */
+        public resetToCurrentRotation(axis: Axis = Axis.Y): void {
+
+            //can only work if this camera has a rotation quaternion already.
+            if (!this.rotationQuaternion) return;
+
+            if (!this._initialQuaternion) {
+                this._initialQuaternion = new Quaternion();
+            }
+
+            this._initialQuaternion.copyFrom(this._quaternionCache || this.rotationQuaternion);
+
+            ['x', 'y', 'z'].forEach((axisName) => {
+                if (!(<any>axis)[axisName]) {
+                    (<any>this._initialQuaternion)[axisName] = 0;
+                } else {
+                    (<any>this._initialQuaternion)[axisName] *= -1;
+                }
+            });
+            this._initialQuaternion.normalize();
+            //force rotation update
+            this._initialQuaternion.multiplyToRef(this.rotationQuaternion, this.rotationQuaternion);
+        }
+    }
+}