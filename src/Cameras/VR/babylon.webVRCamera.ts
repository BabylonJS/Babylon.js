--- conflicted
+++ resolved
@@ -1,482 +1,449 @@
-declare var HMDVRDevice;
-declare var VRDisplay;
-declare var VRFrameData;
-
-module BABYLON {
-    /**
-     * This is a copy of VRPose.
-     * IMPORTANT!! The data is right-hand data.
-     * @export
-     * @interface DevicePose
-     */
-    export interface DevicePose {
-        readonly position?: Float32Array;
-        readonly linearVelocity?: Float32Array;
-        readonly linearAcceleration?: Float32Array;
-
-        readonly orientation?: Float32Array;
-        readonly angularVelocity?: Float32Array;
-        readonly angularAcceleration?: Float32Array;
-    }
-
-    export interface PoseControlled {
-        position: Vector3;
-        rotationQuaternion: Quaternion;
-        devicePosition?: Vector3;
-        deviceRotationQuaternion: Quaternion;
-        rawPose: DevicePose;
-        deviceScaleFactor: number;
-        updateFromDevice(poseData: DevicePose);
-    }
-
-    export interface WebVROptions {
-        trackPosition?: boolean; //for the sake of your users - set it to true.
-        positionScale?: number;
-        displayName?: string; //if there are more than one VRDisplays.
-        controllerMeshes?: boolean; // should the native controller meshes be initialized
-        defaultLightingOnControllers?: boolean; // creating a default HemiLight only on controllers
-    }
-
-    export class WebVRFreeCamera extends FreeCamera implements PoseControlled {
-        public _vrDevice = null;
-        public rawPose: DevicePose = null;
-        private _vrEnabled = false;
-        private _specsVersion: number = 1.1;
-        private _attached: boolean = false;
-
-        private _oldSize: BABYLON.Size;
-        private _oldHardwareScaleFactor: number;
-
-        private _frameData;
-
-        private _quaternionCache: Quaternion;
-
-        private _positionOffset: Vector3 = Vector3.Zero();
-
-        protected _descendants: Array<Node> = [];
-
-        public devicePosition = Vector3.Zero();
-        public deviceRotationQuaternion;
-        public deviceScaleFactor: number = 1;
-
-        public controllers: Array<WebVRController> = [];
-<<<<<<< HEAD
-        public nonVRControllers: Array<Gamepad> = [];
-        private _onControllersAttached: (controllers: Array<WebVRController>) => void;
-        private _onNonVRControllerAttached: (controller: Gamepad) => void;
-=======
-        public onControllersAttachedObservable = new Observable<Array<WebVRController>>();
->>>>>>> 84b1e46e
-
-        public rigParenting: boolean = true; // should the rig cameras be used as parent instead of this camera.
-
-        private _lightOnControllers: BABYLON.HemisphericLight;
-
-        constructor(name: string, position: Vector3, scene: Scene, private webVROptions: WebVROptions = {}) {
-            super(name, position, scene);
-
-            this.minZ = 0.1;
-
-            //legacy support - the compensation boolean was removed.
-            if (arguments.length === 5) {
-                this.webVROptions = arguments[4];
-            }
-
-            // default webVR options
-            if (this.webVROptions.trackPosition == undefined) {
-                this.webVROptions.trackPosition = true;
-            }
-            if (this.webVROptions.controllerMeshes == undefined) {
-                this.webVROptions.controllerMeshes = true;
-            }
-            if (this.webVROptions.defaultLightingOnControllers == undefined) {
-                this.webVROptions.defaultLightingOnControllers = true;
-            }
-
-            this.rotationQuaternion = new Quaternion();
-            this.deviceRotationQuaternion = new Quaternion();
-
-            if (this.webVROptions && this.webVROptions.positionScale) {
-                this.deviceScaleFactor = this.webVROptions.positionScale;
-            }
-
-            //enable VR
-            this.getEngine().initWebVR();
-
-            //check specs version
-            if (!window.VRFrameData) {
-                this._specsVersion = 1.0;
-                this._frameData = {
-                };
-            } else {
-                this._frameData = new VRFrameData();
-            }
-
-            this.getEngine().getVRDevice(this.webVROptions.displayName, device => {
-                if (!device) {
-                    return;
-                }
-
-                this._vrEnabled = true;               
-                this._vrDevice = device;
-
-                //reset the rig parameters.
-                this.setCameraRigMode(Camera.RIG_MODE_WEBVR, { parentCamera: this, vrDisplay: this._vrDevice, frameData: this._frameData, specs: this._specsVersion });
-
-                if (this._attached) {
-                    this.getEngine().enableVR(this._vrDevice)
-                }
-            });                
-
-            // try to attach the controllers, if found.
-            this.initControllers();
-
-            /**
-             * The idea behind the following lines:
-             * objects that have the camera as parent should actually have the rig cameras as a parent.
-             * BUT, each of those cameras has a different view matrix, which means that if we set the parent to the first rig camera,
-             * the second will not show it correctly.
-             * 
-             * To solve this - each object that has the camera as parent will be added to a protected array.
-             * When the rig camera renders, it will take this array and set all of those to be its children.
-             * This way, the right camera will be used as a parent, and the mesh will be rendered correctly.
-             * Amazing!
-             */
-            scene.onBeforeCameraRenderObservable.add((camera) => {
-                if (camera.parent === this && this.rigParenting) {
-                    this._descendants = this.getDescendants(true, (n) => {
-                        // don't take the cameras or the controllers!
-                        let isController = this.controllers.some(controller => { return controller._mesh === n });
-                        let isRigCamera = this._rigCameras.indexOf(<Camera>n) !== -1
-                        return !isController && !isRigCamera;
-                    });
-                    this._descendants.forEach(node => {
-                        node.parent = camera;
-                    });
-                }
-            });
-
-            scene.onAfterCameraRenderObservable.add((camera) => {
-                if (camera.parent === this && this.rigParenting) {
-                    this._descendants.forEach(node => {
-                        node.parent = this;
-                    });
-                }
-            });
-        }
-
-        public set onControllersAttached(callback: (controllers: Array<WebVRController>) => void) {
-            this._onControllersAttached = callback;
-            // after setting - if the controllers are already set, execute the callback.
-            if (this.controllers.length >= 2) {
-                callback(this.controllers);
-            }
-        }
-
-        public set onNonVRControllerAttached(callback: (controller: Gamepad) => void) {
-            this._onNonVRControllerAttached = callback;
-            this.nonVRControllers.forEach((controller) => {
-                callback(controller)
-            });
-        }
-
-        public getControllerByName(name: string): WebVRController {
-            for (var gp of this.controllers) {
-                if (gp.hand === name) {
-                    return gp;
-                }
-            }
-
-            return undefined;
-        }
-
-        private _leftController: WebVRController;
-        public get leftController(): WebVRController {
-            if (!this._leftController) {
-                this._leftController = this.getControllerByName("left");
-            }
-
-            return this._leftController;
-        };
-
-        private _rightController: WebVRController;
-        public get rightController(): WebVRController {
-            if (!this._rightController) {
-                this._rightController = this.getControllerByName("right");
-            }
-
-            return this._rightController;
-        };
-
-        public getForwardRay(length = 100): Ray {
-            if (this.leftCamera) {
-                return super.getForwardRay(length, this.leftCamera.getWorldMatrix(), this.position.add(this.devicePosition)); // Need the actual rendered camera
-            }
-            else {
-                return super.getForwardRay(length); 
-            }
-        } 
-
-        public _checkInputs(): void {
-            if (this._vrEnabled) {
-                if (this._specsVersion === 1.1) {
-                    this._vrDevice.getFrameData(this._frameData);
-                } else {
-                    //backwards comp
-                    let pose = this._vrDevice.getPose();
-                    this._frameData.pose = pose;
-                }
-
-                this.updateFromDevice(this._frameData.pose);
-            }
-
-            super._checkInputs();
-        }
-
-        updateFromDevice(poseData: DevicePose) {
-            if (poseData && poseData.orientation) {
-                this.rawPose = poseData;
-                this.deviceRotationQuaternion.copyFromFloats(this.rawPose.orientation[0], this.rawPose.orientation[1], -this.rawPose.orientation[2], -this.rawPose.orientation[3]);
-
-                if (this.getScene().useRightHandedSystem) {
-                    this.deviceRotationQuaternion.z *= -1;
-                    this.deviceRotationQuaternion.w *= -1;
-                }
-                if (this.webVROptions.trackPosition && this.rawPose.position) {
-                    this.devicePosition.copyFromFloats(this.rawPose.position[0], this.rawPose.position[1], -this.rawPose.position[2]);
-                    if (this.getScene().useRightHandedSystem) {
-                        this.devicePosition.z *= -1;
-                    }
-                }
-            }
-        }
-
-        /**
-         * WebVR's attach control will start broadcasting frames to the device.
-         * Note that in certain browsers (chrome for example) this function must be called
-         * within a user-interaction callback. Example:
-         * <pre> scene.onPointerDown = function() { camera.attachControl(canvas); }</pre>
-         * 
-         * @param {HTMLElement} element 
-         * @param {boolean} [noPreventDefault] 
-         * 
-         * @memberOf WebVRFreeCamera
-         */
-        public attachControl(element: HTMLElement, noPreventDefault?: boolean): void {
-            super.attachControl(element, noPreventDefault);
-            this._attached = true;
-
-            noPreventDefault = Camera.ForceAttachControlToAlwaysPreventDefault ? false : noPreventDefault;
-
-            if (this._vrEnabled) {
-                this.getEngine().enableVR(this._vrDevice)
-            }
-        }
-
-        public detachControl(element: HTMLElement): void {
-            super.detachControl(element);
-            this._vrEnabled = false;
-            this._attached = false;
-            this.getEngine().disableVR();
-        }
-
-        public getClassName(): string {
-            return "WebVRFreeCamera";
-        }
-
-        public resetToCurrentRotation() {
-            //uses the vrDisplay's "resetPose()".
-            //pitch and roll won't be affected.
-            this._vrDevice.resetPose();
-        }
-
-        public _updateRigCameras() {
-            var camLeft = <TargetCamera>this._rigCameras[0];
-            var camRight = <TargetCamera>this._rigCameras[1];
-            camLeft.rotationQuaternion.copyFrom(this.deviceRotationQuaternion);
-            camRight.rotationQuaternion.copyFrom(this.deviceRotationQuaternion);
-
-            camLeft.position.copyFrom(this.devicePosition);
-            camRight.position.copyFrom(this.devicePosition);
-        }
-
-        /**
-         * This function is called by the two RIG cameras.
-         * 'this' is the left or right camera (and NOT (!!!) the WebVRFreeCamera instance)
-         */
-        protected _getWebVRViewMatrix(): Matrix {
-            //WebVR 1.0
-            if (this._cameraRigParams["specs"] === 1.0) {
-                this._updateCameraRotationMatrix();
-
-                Vector3.TransformCoordinatesToRef(this._referencePoint, this._cameraRotationMatrix, this._transformedReferencePoint);
-
-                // Computing target and final matrix
-                this.position.addToRef(this._transformedReferencePoint, this._currentTarget);
-
-                if (this.getScene().useRightHandedSystem) {
-                    Matrix.LookAtRHToRef(this.position, this._currentTarget, this.upVector, this._webvrViewMatrix);
-                } else {
-                    Matrix.LookAtLHToRef(this.position, this._currentTarget, this.upVector, this._webvrViewMatrix);
-                }
-
-                //now move the eye in the right direction
-                var eyeParams = this._cameraRigParams["eyeParameters"];
-                let offset = eyeParams.offset;
-                // it will actually always be 0, but just in case
-                if (this.getScene().useRightHandedSystem) {
-                    offset[2] *= -1;
-                }
-                Matrix.TranslationToRef(-offset[0], offset[1], -offset[2], Tmp.Matrix[0]);
-
-                this._webvrViewMatrix.multiplyToRef(Tmp.Matrix[0], this._webvrViewMatrix);
-
-            } else /* WebVR 1.1 */ {
-                var viewArray = this._cameraRigParams["left"] ? this._cameraRigParams["frameData"].leftViewMatrix : this._cameraRigParams["frameData"].rightViewMatrix;
-
-                Matrix.FromArrayToRef(viewArray, 0, this._webvrViewMatrix);
-
-                if (!this.getScene().useRightHandedSystem) {
-                    [2, 6, 8, 9, 14].forEach((num) => {
-                        this._webvrViewMatrix.m[num] *= -1;
-                    });
-                }
-
-                // update the camera rotation matrix
-                this._webvrViewMatrix.getRotationMatrixToRef(this._cameraRotationMatrix);
-                Vector3.TransformCoordinatesToRef(this._referencePoint, this._cameraRotationMatrix, this._transformedReferencePoint);
-
-                // Computing target and final matrix
-                this.position.addToRef(this._transformedReferencePoint, this._currentTarget);
-            }
-
-            let parentCamera: WebVRFreeCamera = this._cameraRigParams["parentCamera"];
-
-            // should the view matrix be updated with scale and position offset?
-            if (parentCamera.deviceScaleFactor !== 1) {
-                this._webvrViewMatrix.invert();
-                // scale the position, if set
-                if (parentCamera.deviceScaleFactor) {
-                    this._webvrViewMatrix.m[12] *= parentCamera.deviceScaleFactor;
-                    this._webvrViewMatrix.m[13] *= parentCamera.deviceScaleFactor;
-                    this._webvrViewMatrix.m[14] *= parentCamera.deviceScaleFactor;
-                }
-
-                this._webvrViewMatrix.invert();
-            }
-
-            return this._webvrViewMatrix;
-        }
-
-        protected _getWebVRProjectionMatrix(): Matrix {
-            if (this._cameraRigParams["specs"] === 1.0) {
-                var eyeParams = this._cameraRigParams["eyeParameters"];
-                // deprecated!!
-                Matrix.PerspectiveFovWebVRToRef(eyeParams.fieldOfView, 0.1, 1000, this._projectionMatrix, this.getScene().useRightHandedSystem);
-            } else /*WebVR 1.1*/ {
-<<<<<<< HEAD
-=======
-
-                let parentCamera = <WebVRFreeCamera> this.parent;
-
-                parentCamera._vrDevice.depthNear = parentCamera.minZ;
-                parentCamera._vrDevice.depthFar = parentCamera.maxZ;
-                
->>>>>>> 84b1e46e
-                var projectionArray = this._cameraRigParams["left"] ? this._cameraRigParams["frameData"].leftProjectionMatrix : this._cameraRigParams["frameData"].rightProjectionMatrix;
-                Matrix.FromArrayToRef(projectionArray, 0, this._projectionMatrix);
-
-                //babylon compatible matrix
-                if (!this.getScene().useRightHandedSystem) {
-                    [8, 9, 10, 11].forEach((num) => {
-                        this._projectionMatrix.m[num] *= -1;
-                    });
-                }
-            }
-
-            return this._projectionMatrix;
-        }
-
-        public initControllers() {
-            this.controllers = [];
-<<<<<<< HEAD
-            new BABYLON.Gamepads((gp) => {
-                if (gp.type === BABYLON.Gamepad.POSE_ENABLED) {
-                    let webVrController: WebVRController = <WebVRController>gp;
-=======
-
-            let manager = this.getScene().gamepadManager;
-            this._onGamepadDisconnectedObserver = manager.onGamepadDisconnectedObservable.add((gamepad) => {
-                if (gamepad.type === BABYLON.Gamepad.POSE_ENABLED) {
-                    let webVrController: WebVRController = <WebVRController>gamepad;
-                    let index = this.controllers.indexOf(webVrController);
-
-                    if (index === -1) {
-                        // we are good
-                        return;
-                    }
-
-                    this.controllers.splice(index, 1);
-                }
-            });
-
-            this._onGamepadConnectedObserver = manager.onGamepadConnectedObservable.add((gamepad) => {
-                if (gamepad.type === BABYLON.Gamepad.POSE_ENABLED) {
-                    let webVrController: WebVRController = <WebVRController>gamepad;
->>>>>>> 84b1e46e
-                    if (this.webVROptions.controllerMeshes) {
-                        webVrController.initControllerMesh(this.getScene(), (loadedMesh) => {
-                            if (this.webVROptions.defaultLightingOnControllers) {
-                                if (!this._lightOnControllers) {
-                                    this._lightOnControllers = new BABYLON.HemisphericLight("vrControllersLight", new BABYLON.Vector3(0, 1, 0), this.getScene());
-                                }
-                                loadedMesh.getChildren().forEach((mesh) => {
-                                    this._lightOnControllers.includedOnlyMeshes.push(<AbstractMesh>mesh);
-                                });
-                            }
-                        });
-                    }
-                    webVrController.attachToPoseControlledCamera(this);
-
-                    // since this is async - sanity check. Is the controller already stored?
-                    if (this.controllers.indexOf(webVrController) === -1) {
-                        //add to the controllers array
-                        this.controllers.push(webVrController);
-
-                        //did we find enough controllers? Great! let the developer know.
-                        if (this._onControllersAttached && this.controllers.length >= 2) {
-                            // Forced to add some control code for Vive as it doesn't always fill properly the "hand" property
-                            // Sometimes, both controllers are set correctly (left and right), sometimes none, sometimes only one of them...
-                            // So we're overriding setting left & right manually to be sure
-                            let firstViveWandDetected = false;
-
-                            for (let i=0; i<this.controllers.length; i++) {
-                                if (this.controllers[i].controllerType === PoseEnabledControllerType.VIVE) {
-                                    if (!firstViveWandDetected) {
-                                        firstViveWandDetected = true;
-                                        this.controllers[i].hand = "left";
-                                    }
-                                    else {
-                                        this.controllers[i].hand = "right";
-                                    }
-                                }
-                            }
-
-                            this._onControllersAttached(this.controllers);
-                        }
-                    }
-                }
-<<<<<<< HEAD
-                else {
-                    this.nonVRControllers.push(gp);
-                    if (this._onNonVRControllerAttached) {
-                        this._onNonVRControllerAttached(gp);
-                    }
-                }
-=======
->>>>>>> 84b1e46e
-            });
-        }
-    }
-}
-
+declare var HMDVRDevice;
+declare var VRDisplay;
+declare var VRFrameData;
+
+module BABYLON {
+    /**
+     * This is a copy of VRPose.
+     * IMPORTANT!! The data is right-hand data.
+     * @export
+     * @interface DevicePose
+     */
+    export interface DevicePose {
+        readonly position?: Float32Array;
+        readonly linearVelocity?: Float32Array;
+        readonly linearAcceleration?: Float32Array;
+
+        readonly orientation?: Float32Array;
+        readonly angularVelocity?: Float32Array;
+        readonly angularAcceleration?: Float32Array;
+    }
+
+    export interface PoseControlled {
+        position: Vector3;
+        rotationQuaternion: Quaternion;
+        devicePosition?: Vector3;
+        deviceRotationQuaternion: Quaternion;
+        rawPose: DevicePose;
+        deviceScaleFactor: number;
+        updateFromDevice(poseData: DevicePose);
+    }
+
+    export interface WebVROptions {
+        trackPosition?: boolean; //for the sake of your users - set it to true.
+        positionScale?: number;
+        displayName?: string; //if there are more than one VRDisplays.
+        controllerMeshes?: boolean; // should the native controller meshes be initialized
+        defaultLightingOnControllers?: boolean; // creating a default HemiLight only on controllers
+    }
+
+    export class WebVRFreeCamera extends FreeCamera implements PoseControlled {
+        public _vrDevice = null;
+        public rawPose: DevicePose = null;
+        private _vrEnabled = false;
+        private _specsVersion: number = 1.1;
+        private _attached: boolean = false;
+
+        private _oldSize: BABYLON.Size;
+        private _oldHardwareScaleFactor: number;
+
+        private _frameData;
+
+        private _quaternionCache: Quaternion;
+
+        private _positionOffset: Vector3 = Vector3.Zero();
+
+        protected _descendants: Array<Node> = [];
+
+        public devicePosition = Vector3.Zero();
+        public deviceRotationQuaternion;
+        public deviceScaleFactor: number = 1;
+
+        public controllers: Array<WebVRController> = [];
+        public onControllersAttachedObservable = new Observable<Array<WebVRController>>();
+
+        public rigParenting: boolean = true; // should the rig cameras be used as parent instead of this camera.
+
+        private _lightOnControllers: BABYLON.HemisphericLight;
+
+        constructor(name: string, position: Vector3, scene: Scene, private webVROptions: WebVROptions = {}) {
+            super(name, position, scene);
+
+            this.minZ = 0.1;
+
+            //legacy support - the compensation boolean was removed.
+            if (arguments.length === 5) {
+                this.webVROptions = arguments[4];
+            }
+
+            // default webVR options
+            if (this.webVROptions.trackPosition == undefined) {
+                this.webVROptions.trackPosition = true;
+            }
+            if (this.webVROptions.controllerMeshes == undefined) {
+                this.webVROptions.controllerMeshes = true;
+            }
+            if (this.webVROptions.defaultLightingOnControllers == undefined) {
+                this.webVROptions.defaultLightingOnControllers = true;
+            }
+
+            this.rotationQuaternion = new Quaternion();
+            this.deviceRotationQuaternion = new Quaternion();
+
+            if (this.webVROptions && this.webVROptions.positionScale) {
+                this.deviceScaleFactor = this.webVROptions.positionScale;
+            }
+
+            //enable VR
+            this.getEngine().initWebVR();
+
+            //check specs version
+            if (!window.VRFrameData) {
+                this._specsVersion = 1.0;
+                this._frameData = {
+                };
+            } else {
+                this._frameData = new VRFrameData();
+            }
+
+            this.getEngine().getVRDevice(this.webVROptions.displayName, device => {
+                if (!device) {
+                    return;
+                }
+
+                this._vrEnabled = true;               
+                this._vrDevice = device;
+
+                //reset the rig parameters.
+                this.setCameraRigMode(Camera.RIG_MODE_WEBVR, { parentCamera: this, vrDisplay: this._vrDevice, frameData: this._frameData, specs: this._specsVersion });
+
+                if (this._attached) {
+                    this.getEngine().enableVR(this._vrDevice)
+                }
+            });                
+
+            /**
+             * The idea behind the following lines:
+             * objects that have the camera as parent should actually have the rig cameras as a parent.
+             * BUT, each of those cameras has a different view matrix, which means that if we set the parent to the first rig camera,
+             * the second will not show it correctly.
+             * 
+             * To solve this - each object that has the camera as parent will be added to a protected array.
+             * When the rig camera renders, it will take this array and set all of those to be its children.
+             * This way, the right camera will be used as a parent, and the mesh will be rendered correctly.
+             * Amazing!
+             */
+            scene.onBeforeCameraRenderObservable.add((camera) => {
+                if (camera.parent === this && this.rigParenting) {
+                    this._descendants = this.getDescendants(true, (n) => {
+                        // don't take the cameras or the controllers!
+                        let isController = this.controllers.some(controller => { return controller._mesh === n });
+                        let isRigCamera = this._rigCameras.indexOf(<Camera>n) !== -1
+                        return !isController && !isRigCamera;
+                    });
+                    this._descendants.forEach(node => {
+                        node.parent = camera;
+                    });
+                }
+            });
+
+            scene.onAfterCameraRenderObservable.add((camera) => {
+                if (camera.parent === this && this.rigParenting) {
+                    this._descendants.forEach(node => {
+                        node.parent = this;
+                    });
+                }
+            });
+        }
+
+        public getControllerByName(name: string): WebVRController {
+            for (var gp of this.controllers) {
+                if (gp.hand === name) {
+                    return gp;
+                }
+            }
+
+            return undefined;
+        }
+
+        private _leftController: WebVRController;
+        public get leftController(): WebVRController {
+            if (!this._leftController) {
+                this._leftController = this.getControllerByName("left");
+            }
+
+            return this._leftController;
+        };
+
+        private _rightController: WebVRController;
+        public get rightController(): WebVRController {
+            if (!this._rightController) {
+                this._rightController = this.getControllerByName("right");
+            }
+
+            return this._rightController;
+        };
+
+        public getForwardRay(length = 100): Ray {
+            if (this.leftCamera) {
+                return super.getForwardRay(length, this.leftCamera.getWorldMatrix(), this.position.add(this.devicePosition)); // Need the actual rendered camera
+            }
+            else {
+                return super.getForwardRay(length); 
+            }
+        } 
+
+        public _checkInputs(): void {
+            if (this._vrEnabled) {
+                if (this._specsVersion === 1.1) {
+                    this._vrDevice.getFrameData(this._frameData);
+                } else {
+                    //backwards comp
+                    let pose = this._vrDevice.getPose();
+                    this._frameData.pose = pose;
+                }
+
+                this.updateFromDevice(this._frameData.pose);
+            }
+
+            super._checkInputs();
+        }
+
+        updateFromDevice(poseData: DevicePose) {
+            if (poseData && poseData.orientation) {
+                this.rawPose = poseData;
+                this.deviceRotationQuaternion.copyFromFloats(this.rawPose.orientation[0], this.rawPose.orientation[1], -this.rawPose.orientation[2], -this.rawPose.orientation[3]);
+
+                if (this.getScene().useRightHandedSystem) {
+                    this.deviceRotationQuaternion.z *= -1;
+                    this.deviceRotationQuaternion.w *= -1;
+                }
+                if (this.webVROptions.trackPosition && this.rawPose.position) {
+                    this.devicePosition.copyFromFloats(this.rawPose.position[0], this.rawPose.position[1], -this.rawPose.position[2]);
+                    if (this.getScene().useRightHandedSystem) {
+                        this.devicePosition.z *= -1;
+                    }
+                }
+            }
+        }
+
+        /**
+         * WebVR's attach control will start broadcasting frames to the device.
+         * Note that in certain browsers (chrome for example) this function must be called
+         * within a user-interaction callback. Example:
+         * <pre> scene.onPointerDown = function() { camera.attachControl(canvas); }</pre>
+         * 
+         * @param {HTMLElement} element 
+         * @param {boolean} [noPreventDefault] 
+         * 
+         * @memberOf WebVRFreeCamera
+         */
+        public attachControl(element: HTMLElement, noPreventDefault?: boolean): void {
+            super.attachControl(element, noPreventDefault);
+            this._attached = true;
+
+            noPreventDefault = Camera.ForceAttachControlToAlwaysPreventDefault ? false : noPreventDefault;
+
+            if (this._vrEnabled) {
+                this.getEngine().enableVR(this._vrDevice);
+            }
+
+            // try to attach the controllers, if found.
+            this.initControllers();
+        }
+
+        public detachControl(element: HTMLElement): void {
+            this.getScene().gamepadManager.onGamepadConnectedObservable.remove(this._onGamepadConnectedObserver);            
+            this.getScene().gamepadManager.onGamepadDisconnectedObservable.remove(this._onGamepadDisconnectedObserver);
+            
+            super.detachControl(element);
+            this._vrEnabled = false;
+            this._attached = false;
+            this.getEngine().disableVR();
+        }
+
+        public getClassName(): string {
+            return "WebVRFreeCamera";
+        }
+
+        public resetToCurrentRotation() {
+            //uses the vrDisplay's "resetPose()".
+            //pitch and roll won't be affected.
+            this._vrDevice.resetPose();
+        }
+
+        public _updateRigCameras() {
+            var camLeft = <TargetCamera>this._rigCameras[0];
+            var camRight = <TargetCamera>this._rigCameras[1];
+            camLeft.rotationQuaternion.copyFrom(this.deviceRotationQuaternion);
+            camRight.rotationQuaternion.copyFrom(this.deviceRotationQuaternion);
+
+            camLeft.position.copyFrom(this.devicePosition);
+            camRight.position.copyFrom(this.devicePosition);
+        }
+
+        /**
+         * This function is called by the two RIG cameras.
+         * 'this' is the left or right camera (and NOT (!!!) the WebVRFreeCamera instance)
+         */
+        protected _getWebVRViewMatrix(): Matrix {
+            //WebVR 1.0
+            if (this._cameraRigParams["specs"] === 1.0) {
+                this._updateCameraRotationMatrix();
+
+                Vector3.TransformCoordinatesToRef(this._referencePoint, this._cameraRotationMatrix, this._transformedReferencePoint);
+
+                // Computing target and final matrix
+                this.position.addToRef(this._transformedReferencePoint, this._currentTarget);
+
+                if (this.getScene().useRightHandedSystem) {
+                    Matrix.LookAtRHToRef(this.position, this._currentTarget, this.upVector, this._webvrViewMatrix);
+                } else {
+                    Matrix.LookAtLHToRef(this.position, this._currentTarget, this.upVector, this._webvrViewMatrix);
+                }
+
+                //now move the eye in the right direction
+                var eyeParams = this._cameraRigParams["eyeParameters"];
+                let offset = eyeParams.offset;
+                // it will actually always be 0, but just in case
+                if (this.getScene().useRightHandedSystem) {
+                    offset[2] *= -1;
+                }
+                Matrix.TranslationToRef(-offset[0], offset[1], -offset[2], Tmp.Matrix[0]);
+
+                this._webvrViewMatrix.multiplyToRef(Tmp.Matrix[0], this._webvrViewMatrix);
+
+            } else /* WebVR 1.1 */ {
+                var viewArray = this._cameraRigParams["left"] ? this._cameraRigParams["frameData"].leftViewMatrix : this._cameraRigParams["frameData"].rightViewMatrix;
+
+                Matrix.FromArrayToRef(viewArray, 0, this._webvrViewMatrix);
+
+                if (!this.getScene().useRightHandedSystem) {
+                    [2, 6, 8, 9, 14].forEach((num) => {
+                        this._webvrViewMatrix.m[num] *= -1;
+                    });
+                }
+
+                // update the camera rotation matrix
+                this._webvrViewMatrix.getRotationMatrixToRef(this._cameraRotationMatrix);
+                Vector3.TransformCoordinatesToRef(this._referencePoint, this._cameraRotationMatrix, this._transformedReferencePoint);
+
+                // Computing target and final matrix
+                this.position.addToRef(this._transformedReferencePoint, this._currentTarget);
+            }
+
+            let parentCamera: WebVRFreeCamera = this._cameraRigParams["parentCamera"];
+
+            // should the view matrix be updated with scale and position offset?
+            if (parentCamera.deviceScaleFactor !== 1) {
+                this._webvrViewMatrix.invert();
+                // scale the position, if set
+                if (parentCamera.deviceScaleFactor) {
+                    this._webvrViewMatrix.m[12] *= parentCamera.deviceScaleFactor;
+                    this._webvrViewMatrix.m[13] *= parentCamera.deviceScaleFactor;
+                    this._webvrViewMatrix.m[14] *= parentCamera.deviceScaleFactor;
+                }
+
+                this._webvrViewMatrix.invert();
+            }
+
+            return this._webvrViewMatrix;
+        }
+
+        protected _getWebVRProjectionMatrix(): Matrix {
+            if (this._cameraRigParams["specs"] === 1.0) {
+                var eyeParams = this._cameraRigParams["eyeParameters"];
+                // deprecated!!
+                Matrix.PerspectiveFovWebVRToRef(eyeParams.fieldOfView, this.minZ, this.maxZ, this._projectionMatrix, this.getScene().useRightHandedSystem);
+            } else /*WebVR 1.1*/ {
+
+                let parentCamera = <WebVRFreeCamera> this.parent;
+
+                parentCamera._vrDevice.depthNear = parentCamera.minZ;
+                parentCamera._vrDevice.depthFar = parentCamera.maxZ;
+                
+                var projectionArray = this._cameraRigParams["left"] ? this._cameraRigParams["frameData"].leftProjectionMatrix : this._cameraRigParams["frameData"].rightProjectionMatrix;
+                Matrix.FromArrayToRef(projectionArray, 0, this._projectionMatrix);
+
+                //babylon compatible matrix
+                if (!this.getScene().useRightHandedSystem) {
+                    [8, 9, 10, 11].forEach((num) => {
+                        this._projectionMatrix.m[num] *= -1;
+                    });
+                }
+            }
+
+            return this._projectionMatrix;
+        }
+        
+        private _onGamepadConnectedObserver : Observer<Gamepad>;
+        private _onGamepadDisconnectedObserver : Observer<Gamepad>;
+
+        public initControllers() {
+            this.controllers = [];
+
+            let manager = this.getScene().gamepadManager;
+            this._onGamepadDisconnectedObserver = manager.onGamepadDisconnectedObservable.add((gamepad) => {
+                if (gamepad.type === BABYLON.Gamepad.POSE_ENABLED) {
+                    let webVrController: WebVRController = <WebVRController>gamepad;
+                    let index = this.controllers.indexOf(webVrController);
+
+                    if (index === -1) {
+                        // we are good
+                        return;
+                    }
+
+                    this.controllers.splice(index, 1);
+                }
+            });
+
+            this._onGamepadConnectedObserver = manager.onGamepadConnectedObservable.add((gamepad) => {
+                if (gamepad.type === BABYLON.Gamepad.POSE_ENABLED) {
+                    let webVrController: WebVRController = <WebVRController>gamepad;
+                    if (this.webVROptions.controllerMeshes) {
+                        webVrController.initControllerMesh(this.getScene(), (loadedMesh) => {
+                            if (this.webVROptions.defaultLightingOnControllers) {
+                                if (!this._lightOnControllers) {
+                                    this._lightOnControllers = new BABYLON.HemisphericLight("vrControllersLight", new BABYLON.Vector3(0, 1, 0), this.getScene());
+                                }
+                                loadedMesh.getChildren().forEach((mesh) => {
+                                    this._lightOnControllers.includedOnlyMeshes.push(<AbstractMesh>mesh);
+                                });
+                            }
+                        });
+                    }
+                    webVrController.attachToPoseControlledCamera(this);
+
+                    // since this is async - sanity check. Is the controller already stored?
+                    if (this.controllers.indexOf(webVrController) === -1) {
+                        //add to the controllers array
+                        this.controllers.push(webVrController);
+
+                        //did we find enough controllers? Great! let the developer know.
+                        if (this.controllers.length >= 2) {
+                            // Forced to add some control code for Vive as it doesn't always fill properly the "hand" property
+                            // Sometimes, both controllers are set correctly (left and right), sometimes none, sometimes only one of them...
+                            // So we're overriding setting left & right manually to be sure
+                            let firstViveWandDetected = false;
+
+                            for (let i = 0; i < this.controllers.length; i++) {
+                                if (this.controllers[i].controllerType === PoseEnabledControllerType.VIVE) {
+                                    if (!firstViveWandDetected) {
+                                        firstViveWandDetected = true;
+                                        this.controllers[i].hand = "left";
+                                    }
+                                    else {
+                                        this.controllers[i].hand = "right";
+                                    }
+                                }
+                            }
+
+                            this.onControllersAttachedObservable.notifyObservers(this.controllers);
+                        }
+                    }
+                }
+            });
+        }
+    }
+}
+