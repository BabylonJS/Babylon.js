{
    "name": "babylonjs-inspector",
<<<<<<< HEAD
    "version": "8.11.0",
    "main": "babylon.inspector.bundle.js",
=======
    "version": "8.12.1",
    "main": "babylon.inspector.bundle.max.js",
>>>>>>> 86bda66b
    "types": "babylon.inspector.module.d.ts",
    "files": [
        "*"
    ],
    "scripts": {
        "build": "npm run clean && npm run build:dev && npm run build:prod && npm run build:declaration",
        "build:dev": "webpack --env development",
        "build:prod": "webpack --env production",
        "build:declaration": "build-tools -c pud --config ./config.json",
        "clean": "rimraf dist && rimraf babylon*.* -g"
    },
    "dependencies": {
        "babylonjs": "^8.12.1",
        "babylonjs-addons": "^8.12.1",
        "babylonjs-gui": "^8.12.1",
        "babylonjs-gui-editor": "^8.12.1",
        "babylonjs-loaders": "^8.12.1",
        "babylonjs-materials": "^8.12.1",
        "babylonjs-serializers": "^8.12.1"
    },
    "devDependencies": {
        "@dev/addons": "1.0.0",
        "@dev/build-tools": "1.0.0",
        "@dev/inspector": "1.0.0",
        "@dev/shared-ui-components": "1.0.0",
        "@types/react": "^18.0.0",
        "@types/react-dom": "^18.0.0",
        "css-loader": "^7.1.0",
        "react": "^18.2.0",
        "react-contextmenu": "RaananW/react-contextmenu#4cb92c957ebff7aee6fc3b0ace61bc143a7373f2",
        "react-dom": "^18.2.0",
        "sass-loader": "^16.0.0",
        "source-map-loader": "^4.0.0",
        "ts-loader": "^9.2.6",
        "webpack": "^5.98.0",
        "webpack-cli": "^5.1.0",
        "webpack-merge": "^5.8.0"
    },
    "keywords": [
        "3D",
        "javascript",
        "html5",
        "webgl",
        "babylon.js"
    ],
    "license": "Apache-2.0",
    "sideEffects": true,
    "homepage": "https://www.babylonjs.com",
    "repository": {
        "type": "git",
        "url": "https://github.com/BabylonJS/Babylon.js.git"
    },
    "bugs": {
        "url": "https://github.com/BabylonJS/Babylon.js/issues"
    }
}<|MERGE_RESOLUTION|>--- conflicted
+++ resolved
@@ -1,12 +1,7 @@
 {
     "name": "babylonjs-inspector",
-<<<<<<< HEAD
-    "version": "8.11.0",
+    "version": "8.12.1",
     "main": "babylon.inspector.bundle.js",
-=======
-    "version": "8.12.1",
-    "main": "babylon.inspector.bundle.max.js",
->>>>>>> 86bda66b
     "types": "babylon.inspector.module.d.ts",
     "files": [
         "*"
