{
    "name": "@babylonjs/accessibility",
    "version": "8.41.2",
    "main": "dist/babylon.accessibility.max.js",
    "module": "dist/babylon.accessibility.max.js",
    "esnext": "dist/babylon.accessibility.max.js",
    "typings": "dist/babylon.accessibility.module.d.ts",
    "files": [
        "readme.md",
        "license.md",
        "dist/**/*.*"
    ],
    "scripts": {
        "build": "npm run clean && npm run build:dev && npm run build:prod && npm run build:declaration",
        "build:dev": "webpack --env development",
        "build:prod": "webpack --env production",
        "build:declaration": "build-tools -c pud --config ./config.json",
        "clean": "rimraf dist"
    },
    "peerDependencies": {
        "@babylonjs/core": "^8.0.0",
        "@babylonjs/gui": "^8.0.0",
        "@types/react": ">=16.7.3",
        "@types/react-dom": ">=16.0.9"
    },
    "devDependencies": {
<<<<<<< HEAD
        "@babylonjs/core": "^8.41.1",
        "@babylonjs/gui": "^8.41.1",
        "@tools/accessibility": "1.0.0",
=======
        "@babylonjs/core": "^8.41.2",
        "@babylonjs/gui": "^8.41.2",
>>>>>>> 5daf9053
        "react": "^18.2.0",
        "react-dom": "^18.2.0"
    },
    "keywords": [
        "3D",
        "javascript",
        "html5",
        "webgl",
        "babylon.js"
    ],
    "license": "Apache-2.0",
    "sideEffects": true,
    "homepage": "https://www.babylonjs.com",
    "repository": {
        "type": "git",
        "url": "https://github.com/BabylonJS/Babylon.js.git"
    },
    "bugs": {
        "url": "https://github.com/BabylonJS/Babylon.js/issues"
    }
}<|MERGE_RESOLUTION|>--- conflicted
+++ resolved
@@ -24,14 +24,9 @@
         "@types/react-dom": ">=16.0.9"
     },
     "devDependencies": {
-<<<<<<< HEAD
-        "@babylonjs/core": "^8.41.1",
-        "@babylonjs/gui": "^8.41.1",
-        "@tools/accessibility": "1.0.0",
-=======
         "@babylonjs/core": "^8.41.2",
         "@babylonjs/gui": "^8.41.2",
->>>>>>> 5daf9053
+        "@tools/accessibility": "1.0.0",
         "react": "^18.2.0",
         "react-dom": "^18.2.0"
     },
