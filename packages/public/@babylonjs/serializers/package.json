--- conflicted
+++ resolved
@@ -19,15 +19,9 @@
         "prepublishOnly": "build-tools -c prepare-es6-build"
     },
     "dependencies": {
-<<<<<<< HEAD
-        "@babylonjs/core": "^5.10.0",
-        "babylonjs-gltf2interface": "^5.10.0",
-        "tslib": "^2.4.0"
-=======
         "@babylonjs/core": "^5.11.0",
         "babylonjs-gltf2interface": "^5.11.0",
-        "tslib": "^2.3.1"
->>>>>>> fcd1148a
+        "tslib": "^2.4.0"
     },
     "devDependencies": {
         "@dev/build-tools": "^1.0.0",
