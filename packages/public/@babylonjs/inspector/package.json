{
    "name": "@babylonjs/inspector",
<<<<<<< HEAD
    "version": "8.11.0",
    "module": "dist/babylon.inspector.bundle.js",
    "main": "dist/babylon.inspector.bundle.js",
    "esnext": "dist/babylon.inspector.bundle.js",
=======
    "version": "8.12.1",
    "module": "dist/babylon.inspector.bundle.max.js",
    "main": "dist/babylon.inspector.bundle.max.js",
>>>>>>> 86bda66b
    "typings": "dist/babylon.inspector.module.d.ts",
    "files": [
        "dist/**/*.*",
        "readme.md",
        "license.md"
    ],
    "scripts": {
        "build": "npm run clean && npm run build:dev && npm run build:prod && npm run build:declaration",
        "build:dev": "webpack --env development",
        "build:prod": "webpack --env production",
        "build:declaration": "build-tools -c pud --config ./config.json",
        "clean": "rimraf dist"
    },
    "dependencies": {
        "@fortawesome/fontawesome-svg-core": "^6.1.0",
        "@fortawesome/free-regular-svg-icons": "^6.0.0",
        "@fortawesome/free-solid-svg-icons": "^6.0.0"
    },
    "peerDependencies": {
        "@babylonjs/addons": "^8.0.0",
        "@babylonjs/core": "^8.0.0",
        "@babylonjs/gui": "^8.0.0",
        "@babylonjs/gui-editor": "^8.0.0",
        "@babylonjs/loaders": "^8.0.0",
        "@babylonjs/materials": "^8.0.0",
        "@babylonjs/serializers": "^8.0.0",
        "@types/react": ">=16.7.3",
        "@types/react-dom": ">=16.0.9"
    },
    "devDependencies": {
        "@babylonjs/addons": "^8.12.1",
        "@babylonjs/core": "^8.12.1",
        "@babylonjs/gui": "^8.12.1",
        "@babylonjs/gui-editor": "^8.12.1",
        "@babylonjs/loaders": "^8.12.1",
        "@babylonjs/materials": "^8.12.1",
        "@babylonjs/serializers": "^8.12.1",
        "@lts/gui": "1.0.0",
        "react": "^18.2.0",
        "react-dom": "^18.2.0"
    },
    "keywords": [
        "3D",
        "javascript",
        "html5",
        "webgl",
        "babylon.js"
    ],
    "license": "Apache-2.0",
    "sideEffects": true,
    "homepage": "https://www.babylonjs.com",
    "repository": {
        "type": "git",
        "url": "https://github.com/BabylonJS/Babylon.js.git"
    },
    "bugs": {
        "url": "https://github.com/BabylonJS/Babylon.js/issues"
    }
}<|MERGE_RESOLUTION|>--- conflicted
+++ resolved
@@ -1,15 +1,9 @@
 {
     "name": "@babylonjs/inspector",
-<<<<<<< HEAD
-    "version": "8.11.0",
+    "version": "8.12.1",
     "module": "dist/babylon.inspector.bundle.js",
     "main": "dist/babylon.inspector.bundle.js",
     "esnext": "dist/babylon.inspector.bundle.js",
-=======
-    "version": "8.12.1",
-    "module": "dist/babylon.inspector.bundle.max.js",
-    "main": "dist/babylon.inspector.bundle.max.js",
->>>>>>> 86bda66b
     "typings": "dist/babylon.inspector.module.d.ts",
     "files": [
         "dist/**/*.*",
