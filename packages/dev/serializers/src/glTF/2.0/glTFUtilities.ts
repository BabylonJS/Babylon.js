--- conflicted
+++ resolved
@@ -1,438 +1,418 @@
-/* eslint-disable jsdoc/require-jsdoc */
-
-import type { INode } from "babylonjs-gltf2interface";
-import { AccessorType, MeshPrimitiveMode } from "babylonjs-gltf2interface";
-import type { FloatArray, DataArray, IndicesArray } from "core/types";
-import type { Vector4 } from "core/Maths/math.vector";
-import { Quaternion, TmpVectors, Matrix, Vector3 } from "core/Maths/math.vector";
-import { VertexBuffer } from "core/Buffers/buffer";
-import { Material } from "core/Materials/material";
-import { TransformNode } from "core/Meshes/transformNode";
-import { AbstractMesh } from "core/Meshes/abstractMesh";
-import { EnumerateFloatValues } from "core/Buffers/bufferUtils";
-import type { Node } from "core/node";
-
-<<<<<<< HEAD
-// Matrix that converts handedness on the X-axis.
-const ConvertHandednessMatrix = Matrix.Compose(new Vector3(-1, 1, 1), Quaternion.Identity(), Vector3.Zero());
-
-// 180 degrees rotation in Y.
-const Rotation180Y = new Quaternion(0, 1, 0, 0);
-
-=======
-// Matrix that converts handedness on the X-axis. Can convert from LH to RH and vice versa.
-const convertHandednessMatrix = Matrix.Compose(new Vector3(-1, 1, 1), Quaternion.Identity(), Vector3.Zero());
-
->>>>>>> 89bf19c2
-// Default values for comparison.
-const Epsilon = 1e-6;
-const DefaultTranslation = Vector3.Zero();
-const DefaultScale = Vector3.One();
-
-/**
- * Get the information necessary for enumerating a vertex buffer.
- * @param vertexBuffer the vertex buffer to enumerate
- * @param meshes the meshes that use the vertex buffer
- * @returns the information necessary to enumerate the vertex buffer
- */
-export function GetVertexBufferInfo(vertexBuffer: VertexBuffer, meshes: AbstractMesh[]) {
-    const { byteOffset, byteStride, type, normalized } = vertexBuffer;
-    const componentCount = vertexBuffer.getSize();
-    const totalVertices = meshes.reduce((max, current) => {
-        return current.getTotalVertices() > max ? current.getTotalVertices() : max;
-    }, -Number.MAX_VALUE); // Get the max total vertices count, to ensure we capture the full range of vertex data used by the meshes.
-    const count = totalVertices * componentCount;
-    const kind = vertexBuffer.getKind();
-
-    return { byteOffset, byteStride, componentCount, type, count, normalized, totalVertices, kind };
-}
-
-export function GetAccessorElementCount(accessorType: AccessorType): number {
-    switch (accessorType) {
-        case AccessorType.MAT2:
-            return 4;
-        case AccessorType.MAT3:
-            return 9;
-        case AccessorType.MAT4:
-            return 16;
-        case AccessorType.SCALAR:
-            return 1;
-        case AccessorType.VEC2:
-            return 2;
-        case AccessorType.VEC3:
-            return 3;
-        case AccessorType.VEC4:
-            return 4;
-    }
-}
-
-export function FloatsNeed16BitInteger(floatArray: FloatArray): boolean {
-    return floatArray.some((value) => value >= 256);
-}
-
-export function IsStandardVertexAttribute(type: string): boolean {
-    switch (type) {
-        case VertexBuffer.PositionKind:
-        case VertexBuffer.NormalKind:
-        case VertexBuffer.TangentKind:
-        case VertexBuffer.ColorKind:
-        case VertexBuffer.MatricesIndicesKind:
-        case VertexBuffer.MatricesIndicesExtraKind:
-        case VertexBuffer.MatricesWeightsKind:
-        case VertexBuffer.MatricesWeightsExtraKind:
-        case VertexBuffer.UVKind:
-        case VertexBuffer.UV2Kind:
-        case VertexBuffer.UV3Kind:
-        case VertexBuffer.UV4Kind:
-        case VertexBuffer.UV5Kind:
-        case VertexBuffer.UV6Kind:
-            return true;
-    }
-    return false;
-}
-
-export function GetAccessorType(kind: string, hasVertexColorAlpha: boolean): AccessorType {
-    if (kind == VertexBuffer.ColorKind) {
-        return hasVertexColorAlpha ? AccessorType.VEC4 : AccessorType.VEC3;
-    }
-
-    switch (kind) {
-        case VertexBuffer.PositionKind:
-        case VertexBuffer.NormalKind:
-            return AccessorType.VEC3;
-        case VertexBuffer.TangentKind:
-        case VertexBuffer.MatricesIndicesKind:
-        case VertexBuffer.MatricesIndicesExtraKind:
-        case VertexBuffer.MatricesWeightsKind:
-        case VertexBuffer.MatricesWeightsExtraKind:
-            return AccessorType.VEC4;
-        case VertexBuffer.UVKind:
-        case VertexBuffer.UV2Kind:
-        case VertexBuffer.UV3Kind:
-        case VertexBuffer.UV4Kind:
-        case VertexBuffer.UV5Kind:
-        case VertexBuffer.UV6Kind:
-            return AccessorType.VEC2;
-    }
-
-    throw new Error(`Unknown kind ${kind}`);
-}
-
-export function GetAttributeType(kind: string): string {
-    switch (kind) {
-        case VertexBuffer.PositionKind:
-            return "POSITION";
-        case VertexBuffer.NormalKind:
-            return "NORMAL";
-        case VertexBuffer.TangentKind:
-            return "TANGENT";
-        case VertexBuffer.ColorKind:
-            return "COLOR_0";
-        case VertexBuffer.UVKind:
-            return "TEXCOORD_0";
-        case VertexBuffer.UV2Kind:
-            return "TEXCOORD_1";
-        case VertexBuffer.UV3Kind:
-            return "TEXCOORD_2";
-        case VertexBuffer.UV4Kind:
-            return "TEXCOORD_3";
-        case VertexBuffer.UV5Kind:
-            return "TEXCOORD_4";
-        case VertexBuffer.UV6Kind:
-            return "TEXCOORD_5";
-        case VertexBuffer.MatricesIndicesKind:
-            return "JOINTS_0";
-        case VertexBuffer.MatricesIndicesExtraKind:
-            return "JOINTS_1";
-        case VertexBuffer.MatricesWeightsKind:
-            return "WEIGHTS_0";
-        case VertexBuffer.MatricesWeightsExtraKind:
-            return "WEIGHTS_1";
-    }
-
-    throw new Error(`Unknown kind: ${kind}`);
-}
-
-export function GetPrimitiveMode(fillMode: number): MeshPrimitiveMode {
-    switch (fillMode) {
-        case Material.TriangleFillMode:
-            return MeshPrimitiveMode.TRIANGLES;
-        case Material.TriangleStripDrawMode:
-            return MeshPrimitiveMode.TRIANGLE_STRIP;
-        case Material.TriangleFanDrawMode:
-            return MeshPrimitiveMode.TRIANGLE_FAN;
-        case Material.PointListDrawMode:
-        case Material.PointFillMode:
-            return MeshPrimitiveMode.POINTS;
-        case Material.LineLoopDrawMode:
-            return MeshPrimitiveMode.LINE_LOOP;
-        case Material.LineListDrawMode:
-            return MeshPrimitiveMode.LINES;
-        case Material.LineStripDrawMode:
-            return MeshPrimitiveMode.LINE_STRIP;
-    }
-
-    throw new Error(`Unknown fill mode: ${fillMode}`);
-}
-
-export function IsTriangleFillMode(fillMode: number): boolean {
-    switch (fillMode) {
-        case Material.TriangleFillMode:
-        case Material.TriangleStripDrawMode:
-        case Material.TriangleFanDrawMode:
-            return true;
-    }
-
-    return false;
-}
-
-export function NormalizeTangent(tangent: Vector4 | Vector3) {
-    const length = Math.sqrt(tangent.x * tangent.x + tangent.y * tangent.y + tangent.z * tangent.z);
-    if (length > 0) {
-        tangent.x /= length;
-        tangent.y /= length;
-        tangent.z /= length;
-    }
-}
-
-export function ConvertToRightHandedPosition(value: Vector3): Vector3 {
-    value.x *= -1;
-    return value;
-}
-
-/**
- * Converts, in-place, a left-handed quaternion to a right-handed quaternion via a change of basis.
- * @param value the unit quaternion to convert
- * @returns the converted quaternion
- */
-export function ConvertToRightHandedRotation(value: Quaternion): Quaternion {
-    /**
-     * This is the simplified version of the following equation:
-     *    q' = to_quaternion(M * to_matrix(q) * M^-1)
-     * where M is the conversion matrix `convertHandednessMatrix`,
-     * q is the input quaternion, and q' is the converted quaternion.
-     * Reference: https://d3cw3dd2w32x2b.cloudfront.net/wp-content/uploads/2015/01/matrix-to-quat.pdf
-     */
-    if (value.x * value.x + value.y * value.y > 0.5) {
-        const absX = Math.abs(value.x);
-        const absY = Math.abs(value.y);
-        if (absX > absY) {
-            const sign = Math.sign(value.x);
-            value.x = absX;
-            value.y *= -sign;
-            value.z *= -sign;
-            value.w *= sign;
-        } else {
-            const sign = Math.sign(value.y);
-            value.x *= -sign;
-            value.y = absY;
-            value.z *= sign;
-            value.w *= -sign;
-        }
-    } else {
-        const absZ = Math.abs(value.z);
-        const absW = Math.abs(value.w);
-        if (absZ > absW) {
-            const sign = Math.sign(value.z);
-            value.x *= -sign;
-            value.y *= sign;
-            value.z = absZ;
-            value.w *= -sign;
-        } else {
-            const sign = Math.sign(value.w);
-            value.x *= sign;
-            value.y *= -sign;
-            value.z *= -sign;
-            value.w = absW;
-        }
-    }
-
-    return value;
-}
-
-export function ConvertToRightHandedNode(value: INode) {
-    let translation = Vector3.FromArrayToRef(value.translation || [0, 0, 0], 0, TmpVectors.Vector3[0]);
-    let rotation = Quaternion.FromArrayToRef(value.rotation || [0, 0, 0, 1], 0, TmpVectors.Quaternion[0]);
-
-    translation = ConvertToRightHandedPosition(translation);
-    rotation = ConvertToRightHandedRotation(rotation);
-
-    if (translation.equalsWithEpsilon(DefaultTranslation, Epsilon)) {
-        delete value.translation;
-    } else {
-        value.translation = translation.asArray();
-    }
-
-    if (Quaternion.IsIdentity(rotation)) {
-        delete value.rotation;
-    } else {
-        value.rotation = rotation.asArray();
-    }
-}
-
-/**
- * Pre-multiplies a 180-degree Y rotation to the quaternion, in order to match glTF's flipped forward direction for cameras.
- * @param rotation Target camera rotation.
- */
-<<<<<<< HEAD
-export function ConvertCameraRotationToGLTF(rotation: Quaternion): Quaternion {
-    return rotation.multiplyInPlace(Rotation180Y);
-}
-
-export function RotateNode180Y(node: INode) {
-    const rotation = Quaternion.FromArrayToRef(node.rotation || [0, 0, 0, 1], 0, TmpVectors.Quaternion[1]);
-    Rotation180Y.multiplyToRef(rotation, rotation);
-    node.rotation = rotation.asArray();
-=======
-export function ConvertCameraRotationToGLTF(rotation: Quaternion): void {
-    // Simplified from: rotation * (0, 1, 0, 0).
-    rotation.copyFromFloats(-rotation.z, rotation.w, rotation.x, -rotation.y);
-}
-
-export function RotateNode180Y(node: INode): void {
-    Quaternion.FromArrayToRef(node.rotation || [0, 0, 0, 1], 0, TmpVectors.Quaternion[1]);
-    ConvertCameraRotationToGLTF(TmpVectors.Quaternion[1]);
-    node.rotation = TmpVectors.Quaternion[1].asArray();
->>>>>>> 89bf19c2
-}
-
-/**
- * Collapses GLTF parent and node into a single node. This is useful for removing nodes that were added by the GLTF importer.
- * @param node Target parent node.
- * @param parentNode Original GLTF node (Light or Camera).
- */
-export function CollapseParentNode(node: INode, parentNode: INode) {
-    const parentTranslation = Vector3.FromArrayToRef(parentNode.translation || [0, 0, 0], 0, TmpVectors.Vector3[0]);
-    const parentRotation = Quaternion.FromArrayToRef(parentNode.rotation || [0, 0, 0, 1], 0, TmpVectors.Quaternion[0]);
-    const parentScale = Vector3.FromArrayToRef(parentNode.scale || [1, 1, 1], 0, TmpVectors.Vector3[1]);
-    const parentMatrix = Matrix.ComposeToRef(parentScale, parentRotation, parentTranslation, TmpVectors.Matrix[0]);
-
-    const translation = Vector3.FromArrayToRef(node.translation || [0, 0, 0], 0, TmpVectors.Vector3[2]);
-    const rotation = Quaternion.FromArrayToRef(node.rotation || [0, 0, 0, 1], 0, TmpVectors.Quaternion[1]);
-    const scale = Vector3.FromArrayToRef(node.scale || [1, 1, 1], 0, TmpVectors.Vector3[1]);
-    const matrix = Matrix.ComposeToRef(scale, rotation, translation, TmpVectors.Matrix[1]);
-
-    parentMatrix.multiplyToRef(matrix, matrix);
-    matrix.decompose(parentScale, parentRotation, parentTranslation);
-
-    if (parentTranslation.equalsWithEpsilon(DefaultTranslation, Epsilon)) {
-        delete parentNode.translation;
-    } else {
-        parentNode.translation = parentTranslation.asArray();
-    }
-
-    if (Quaternion.IsIdentity(parentRotation)) {
-        delete parentNode.rotation;
-    } else {
-        parentNode.rotation = parentRotation.asArray();
-    }
-
-    if (parentScale.equalsWithEpsilon(DefaultScale, Epsilon)) {
-        delete parentNode.scale;
-    } else {
-        parentNode.scale = parentScale.asArray();
-    }
-}
-
-/**
- * Sometimes the GLTF Importer can add extra transform nodes (for lights and cameras). This checks if a parent node was added by the GLTF Importer. If so, it should be removed during serialization.
- * @param babylonNode Original GLTF node (Light or Camera).
- * @param parentBabylonNode Target parent node.
- * @returns True if the parent node was added by the GLTF importer.
- */
-export function IsParentAddedByImporter(babylonNode: Node, parentBabylonNode: Node): boolean {
-    return parentBabylonNode instanceof TransformNode && parentBabylonNode.getChildren().length == 1 && babylonNode.getChildren().length == 0;
-}
-
-export function IsNoopNode(node: Node, useRightHandedSystem: boolean): boolean {
-    if (!(node instanceof TransformNode)) {
-        return false;
-    }
-
-    // Transform
-    if (useRightHandedSystem) {
-        const matrix = node.getWorldMatrix();
-        if (!matrix.isIdentity()) {
-            return false;
-        }
-    } else {
-        const matrix = node.getWorldMatrix().multiplyToRef(ConvertHandednessMatrix, TmpVectors.Matrix[0]);
-        if (!matrix.isIdentity()) {
-            return false;
-        }
-    }
-
-    // Geometry
-    if (node instanceof AbstractMesh && node.geometry) {
-        return false;
-    }
-
-    return true;
-}
-
-/**
- * Converts an IndicesArray into either Uint32Array or Uint16Array, only copying if the data is number[].
- * @param indices input array to be converted
- * @param start starting index to copy from
- * @param count number of indices to copy
- * @returns a Uint32Array or Uint16Array
- * @internal
- */
-export function IndicesArrayToTypedArray(indices: IndicesArray, start: number, count: number, is32Bits: boolean): Uint32Array | Uint16Array {
-    if (indices instanceof Uint16Array || indices instanceof Uint32Array) {
-        return indices;
-    }
-
-    // If Int32Array, cast the indices (which are all positive) to Uint32Array
-    if (indices instanceof Int32Array) {
-        return new Uint32Array(indices.buffer, indices.byteOffset, indices.length);
-    }
-
-    const subarray = indices.slice(start, start + count);
-    return is32Bits ? new Uint32Array(subarray) : new Uint16Array(subarray);
-}
-
-export function DataArrayToUint8Array(data: DataArray): Uint8Array {
-    if (data instanceof Array) {
-        const floatData = new Float32Array(data);
-        return new Uint8Array(floatData.buffer, floatData.byteOffset, floatData.byteLength);
-    }
-
-    return ArrayBuffer.isView(data) ? new Uint8Array(data.buffer, data.byteOffset, data.byteLength) : new Uint8Array(data);
-}
-
-export function GetMinMax(data: DataArray, vertexBuffer: VertexBuffer, start: number, count: number): { min: number[]; max: number[] } {
-    const { byteOffset, byteStride, type, normalized } = vertexBuffer;
-    const size = vertexBuffer.getSize();
-    const min = new Array<number>(size).fill(Infinity);
-    const max = new Array<number>(size).fill(-Infinity);
-    EnumerateFloatValues(data, byteOffset + start * byteStride, byteStride, size, type, count * size, normalized, (values) => {
-        for (let i = 0; i < size; i++) {
-            min[i] = Math.min(min[i], values[i]);
-            max[i] = Math.max(max[i], values[i]);
-        }
-    });
-
-    return { min, max };
-}
-
-/**
- * Removes, in-place, object properties which have the same value as the default value.
- * Useful for avoiding unnecessary properties in the glTF JSON.
- * @param object the object to omit default values from
- * @param defaultValues a partial object with default values
- * @returns object with default values omitted
- */
-export function OmitDefaultValues<T extends object>(object: T, defaultValues: Partial<T>): T {
-    for (const [key, value] of Object.entries(object)) {
-        const defaultValue = defaultValues[key as keyof T];
-        if ((Array.isArray(value) && Array.isArray(defaultValue) && AreArraysEqual(value, defaultValue)) || value === defaultValue) {
-            delete object[key as keyof T];
-        }
-    }
-    return object;
-}
-
-function AreArraysEqual(array1: unknown[], array2: unknown[]): boolean {
-    return array1.length === array2.length && array1.every((val, i) => val === array2[i]);
-}
+/* eslint-disable jsdoc/require-jsdoc */
+
+import type { INode } from "babylonjs-gltf2interface";
+import { AccessorType, MeshPrimitiveMode } from "babylonjs-gltf2interface";
+import type { FloatArray, DataArray, IndicesArray } from "core/types";
+import type { Vector4 } from "core/Maths/math.vector";
+import { Quaternion, TmpVectors, Matrix, Vector3 } from "core/Maths/math.vector";
+import { VertexBuffer } from "core/Buffers/buffer";
+import { Material } from "core/Materials/material";
+import { TransformNode } from "core/Meshes/transformNode";
+import { AbstractMesh } from "core/Meshes/abstractMesh";
+import { EnumerateFloatValues } from "core/Buffers/bufferUtils";
+import type { Node } from "core/node";
+
+// Matrix that converts handedness on the X-axis. Can convert from LH to RH and vice versa.
+const ConvertHandednessMatrix = Matrix.Compose(new Vector3(-1, 1, 1), Quaternion.Identity(), Vector3.Zero());
+
+// Default values for comparison.
+const Epsilon = 1e-6;
+const DefaultTranslation = Vector3.Zero();
+const DefaultScale = Vector3.One();
+
+/**
+ * Get the information necessary for enumerating a vertex buffer.
+ * @param vertexBuffer the vertex buffer to enumerate
+ * @param meshes the meshes that use the vertex buffer
+ * @returns the information necessary to enumerate the vertex buffer
+ */
+export function GetVertexBufferInfo(vertexBuffer: VertexBuffer, meshes: AbstractMesh[]) {
+    const { byteOffset, byteStride, type, normalized } = vertexBuffer;
+    const componentCount = vertexBuffer.getSize();
+    const totalVertices = meshes.reduce((max, current) => {
+        return current.getTotalVertices() > max ? current.getTotalVertices() : max;
+    }, -Number.MAX_VALUE); // Get the max total vertices count, to ensure we capture the full range of vertex data used by the meshes.
+    const count = totalVertices * componentCount;
+    const kind = vertexBuffer.getKind();
+
+    return { byteOffset, byteStride, componentCount, type, count, normalized, totalVertices, kind };
+}
+
+export function GetAccessorElementCount(accessorType: AccessorType): number {
+    switch (accessorType) {
+        case AccessorType.MAT2:
+            return 4;
+        case AccessorType.MAT3:
+            return 9;
+        case AccessorType.MAT4:
+            return 16;
+        case AccessorType.SCALAR:
+            return 1;
+        case AccessorType.VEC2:
+            return 2;
+        case AccessorType.VEC3:
+            return 3;
+        case AccessorType.VEC4:
+            return 4;
+    }
+}
+
+export function FloatsNeed16BitInteger(floatArray: FloatArray): boolean {
+    return floatArray.some((value) => value >= 256);
+}
+
+export function IsStandardVertexAttribute(type: string): boolean {
+    switch (type) {
+        case VertexBuffer.PositionKind:
+        case VertexBuffer.NormalKind:
+        case VertexBuffer.TangentKind:
+        case VertexBuffer.ColorKind:
+        case VertexBuffer.MatricesIndicesKind:
+        case VertexBuffer.MatricesIndicesExtraKind:
+        case VertexBuffer.MatricesWeightsKind:
+        case VertexBuffer.MatricesWeightsExtraKind:
+        case VertexBuffer.UVKind:
+        case VertexBuffer.UV2Kind:
+        case VertexBuffer.UV3Kind:
+        case VertexBuffer.UV4Kind:
+        case VertexBuffer.UV5Kind:
+        case VertexBuffer.UV6Kind:
+            return true;
+    }
+    return false;
+}
+
+export function GetAccessorType(kind: string, hasVertexColorAlpha: boolean): AccessorType {
+    if (kind == VertexBuffer.ColorKind) {
+        return hasVertexColorAlpha ? AccessorType.VEC4 : AccessorType.VEC3;
+    }
+
+    switch (kind) {
+        case VertexBuffer.PositionKind:
+        case VertexBuffer.NormalKind:
+            return AccessorType.VEC3;
+        case VertexBuffer.TangentKind:
+        case VertexBuffer.MatricesIndicesKind:
+        case VertexBuffer.MatricesIndicesExtraKind:
+        case VertexBuffer.MatricesWeightsKind:
+        case VertexBuffer.MatricesWeightsExtraKind:
+            return AccessorType.VEC4;
+        case VertexBuffer.UVKind:
+        case VertexBuffer.UV2Kind:
+        case VertexBuffer.UV3Kind:
+        case VertexBuffer.UV4Kind:
+        case VertexBuffer.UV5Kind:
+        case VertexBuffer.UV6Kind:
+            return AccessorType.VEC2;
+    }
+
+    throw new Error(`Unknown kind ${kind}`);
+}
+
+export function GetAttributeType(kind: string): string {
+    switch (kind) {
+        case VertexBuffer.PositionKind:
+            return "POSITION";
+        case VertexBuffer.NormalKind:
+            return "NORMAL";
+        case VertexBuffer.TangentKind:
+            return "TANGENT";
+        case VertexBuffer.ColorKind:
+            return "COLOR_0";
+        case VertexBuffer.UVKind:
+            return "TEXCOORD_0";
+        case VertexBuffer.UV2Kind:
+            return "TEXCOORD_1";
+        case VertexBuffer.UV3Kind:
+            return "TEXCOORD_2";
+        case VertexBuffer.UV4Kind:
+            return "TEXCOORD_3";
+        case VertexBuffer.UV5Kind:
+            return "TEXCOORD_4";
+        case VertexBuffer.UV6Kind:
+            return "TEXCOORD_5";
+        case VertexBuffer.MatricesIndicesKind:
+            return "JOINTS_0";
+        case VertexBuffer.MatricesIndicesExtraKind:
+            return "JOINTS_1";
+        case VertexBuffer.MatricesWeightsKind:
+            return "WEIGHTS_0";
+        case VertexBuffer.MatricesWeightsExtraKind:
+            return "WEIGHTS_1";
+    }
+
+    throw new Error(`Unknown kind: ${kind}`);
+}
+
+export function GetPrimitiveMode(fillMode: number): MeshPrimitiveMode {
+    switch (fillMode) {
+        case Material.TriangleFillMode:
+            return MeshPrimitiveMode.TRIANGLES;
+        case Material.TriangleStripDrawMode:
+            return MeshPrimitiveMode.TRIANGLE_STRIP;
+        case Material.TriangleFanDrawMode:
+            return MeshPrimitiveMode.TRIANGLE_FAN;
+        case Material.PointListDrawMode:
+        case Material.PointFillMode:
+            return MeshPrimitiveMode.POINTS;
+        case Material.LineLoopDrawMode:
+            return MeshPrimitiveMode.LINE_LOOP;
+        case Material.LineListDrawMode:
+            return MeshPrimitiveMode.LINES;
+        case Material.LineStripDrawMode:
+            return MeshPrimitiveMode.LINE_STRIP;
+    }
+
+    throw new Error(`Unknown fill mode: ${fillMode}`);
+}
+
+export function IsTriangleFillMode(fillMode: number): boolean {
+    switch (fillMode) {
+        case Material.TriangleFillMode:
+        case Material.TriangleStripDrawMode:
+        case Material.TriangleFanDrawMode:
+            return true;
+    }
+
+    return false;
+}
+
+export function NormalizeTangent(tangent: Vector4 | Vector3) {
+    const length = Math.sqrt(tangent.x * tangent.x + tangent.y * tangent.y + tangent.z * tangent.z);
+    if (length > 0) {
+        tangent.x /= length;
+        tangent.y /= length;
+        tangent.z /= length;
+    }
+}
+
+export function ConvertToRightHandedPosition(value: Vector3): Vector3 {
+    value.x *= -1;
+    return value;
+}
+
+/**
+ * Converts, in-place, a left-handed quaternion to a right-handed quaternion via a change of basis.
+ * @param value the unit quaternion to convert
+ * @returns the converted quaternion
+ */
+export function ConvertToRightHandedRotation(value: Quaternion): Quaternion {
+    /**
+     * This is the simplified version of the following equation:
+     *    q' = to_quaternion(M * to_matrix(q) * M^-1)
+     * where M is the conversion matrix `convertHandednessMatrix`,
+     * q is the input quaternion, and q' is the converted quaternion.
+     * Reference: https://d3cw3dd2w32x2b.cloudfront.net/wp-content/uploads/2015/01/matrix-to-quat.pdf
+     */
+    if (value.x * value.x + value.y * value.y > 0.5) {
+        const absX = Math.abs(value.x);
+        const absY = Math.abs(value.y);
+        if (absX > absY) {
+            const sign = Math.sign(value.x);
+            value.x = absX;
+            value.y *= -sign;
+            value.z *= -sign;
+            value.w *= sign;
+        } else {
+            const sign = Math.sign(value.y);
+            value.x *= -sign;
+            value.y = absY;
+            value.z *= sign;
+            value.w *= -sign;
+        }
+    } else {
+        const absZ = Math.abs(value.z);
+        const absW = Math.abs(value.w);
+        if (absZ > absW) {
+            const sign = Math.sign(value.z);
+            value.x *= -sign;
+            value.y *= sign;
+            value.z = absZ;
+            value.w *= -sign;
+        } else {
+            const sign = Math.sign(value.w);
+            value.x *= sign;
+            value.y *= -sign;
+            value.z *= -sign;
+            value.w = absW;
+        }
+    }
+
+    return value;
+}
+
+export function ConvertToRightHandedNode(value: INode) {
+    let translation = Vector3.FromArrayToRef(value.translation || [0, 0, 0], 0, TmpVectors.Vector3[0]);
+    let rotation = Quaternion.FromArrayToRef(value.rotation || [0, 0, 0, 1], 0, TmpVectors.Quaternion[0]);
+
+    translation = ConvertToRightHandedPosition(translation);
+    rotation = ConvertToRightHandedRotation(rotation);
+
+    if (translation.equalsWithEpsilon(DefaultTranslation, Epsilon)) {
+        delete value.translation;
+    } else {
+        value.translation = translation.asArray();
+    }
+
+    if (Quaternion.IsIdentity(rotation)) {
+        delete value.rotation;
+    } else {
+        value.rotation = rotation.asArray();
+    }
+}
+
+/**
+ * Pre-multiplies a 180-degree Y rotation to the quaternion, in order to match glTF's flipped forward direction for cameras.
+ * @param rotation Target camera rotation.
+ */
+export function ConvertCameraRotationToGLTF(rotation: Quaternion): void {
+    // Simplified from: rotation * (0, 1, 0, 0).
+    rotation.copyFromFloats(-rotation.z, rotation.w, rotation.x, -rotation.y);
+}
+
+export function RotateNode180Y(node: INode): void {
+    Quaternion.FromArrayToRef(node.rotation || [0, 0, 0, 1], 0, TmpVectors.Quaternion[1]);
+    ConvertCameraRotationToGLTF(TmpVectors.Quaternion[1]);
+    node.rotation = TmpVectors.Quaternion[1].asArray();
+}
+
+/**
+ * Collapses GLTF parent and node into a single node. This is useful for removing nodes that were added by the GLTF importer.
+ * @param node Target parent node.
+ * @param parentNode Original GLTF node (Light or Camera).
+ */
+export function CollapseParentNode(node: INode, parentNode: INode) {
+    const parentTranslation = Vector3.FromArrayToRef(parentNode.translation || [0, 0, 0], 0, TmpVectors.Vector3[0]);
+    const parentRotation = Quaternion.FromArrayToRef(parentNode.rotation || [0, 0, 0, 1], 0, TmpVectors.Quaternion[0]);
+    const parentScale = Vector3.FromArrayToRef(parentNode.scale || [1, 1, 1], 0, TmpVectors.Vector3[1]);
+    const parentMatrix = Matrix.ComposeToRef(parentScale, parentRotation, parentTranslation, TmpVectors.Matrix[0]);
+
+    const translation = Vector3.FromArrayToRef(node.translation || [0, 0, 0], 0, TmpVectors.Vector3[2]);
+    const rotation = Quaternion.FromArrayToRef(node.rotation || [0, 0, 0, 1], 0, TmpVectors.Quaternion[1]);
+    const scale = Vector3.FromArrayToRef(node.scale || [1, 1, 1], 0, TmpVectors.Vector3[1]);
+    const matrix = Matrix.ComposeToRef(scale, rotation, translation, TmpVectors.Matrix[1]);
+
+    parentMatrix.multiplyToRef(matrix, matrix);
+    matrix.decompose(parentScale, parentRotation, parentTranslation);
+
+    if (parentTranslation.equalsWithEpsilon(DefaultTranslation, Epsilon)) {
+        delete parentNode.translation;
+    } else {
+        parentNode.translation = parentTranslation.asArray();
+    }
+
+    if (Quaternion.IsIdentity(parentRotation)) {
+        delete parentNode.rotation;
+    } else {
+        parentNode.rotation = parentRotation.asArray();
+    }
+
+    if (parentScale.equalsWithEpsilon(DefaultScale, Epsilon)) {
+        delete parentNode.scale;
+    } else {
+        parentNode.scale = parentScale.asArray();
+    }
+}
+
+/**
+ * Sometimes the GLTF Importer can add extra transform nodes (for lights and cameras). This checks if a parent node was added by the GLTF Importer. If so, it should be removed during serialization.
+ * @param babylonNode Original GLTF node (Light or Camera).
+ * @param parentBabylonNode Target parent node.
+ * @returns True if the parent node was added by the GLTF importer.
+ */
+export function IsParentAddedByImporter(babylonNode: Node, parentBabylonNode: Node): boolean {
+    return parentBabylonNode instanceof TransformNode && parentBabylonNode.getChildren().length == 1 && babylonNode.getChildren().length == 0;
+}
+
+export function IsNoopNode(node: Node, useRightHandedSystem: boolean): boolean {
+    if (!(node instanceof TransformNode)) {
+        return false;
+    }
+
+    // Transform
+    if (useRightHandedSystem) {
+        const matrix = node.getWorldMatrix();
+        if (!matrix.isIdentity()) {
+            return false;
+        }
+    } else {
+        const matrix = node.getWorldMatrix().multiplyToRef(ConvertHandednessMatrix, TmpVectors.Matrix[0]);
+        if (!matrix.isIdentity()) {
+            return false;
+        }
+    }
+
+    // Geometry
+    if (node instanceof AbstractMesh && node.geometry) {
+        return false;
+    }
+
+    return true;
+}
+
+/**
+ * Converts an IndicesArray into either Uint32Array or Uint16Array, only copying if the data is number[].
+ * @param indices input array to be converted
+ * @param start starting index to copy from
+ * @param count number of indices to copy
+ * @returns a Uint32Array or Uint16Array
+ * @internal
+ */
+export function IndicesArrayToTypedArray(indices: IndicesArray, start: number, count: number, is32Bits: boolean): Uint32Array | Uint16Array {
+    if (indices instanceof Uint16Array || indices instanceof Uint32Array) {
+        return indices;
+    }
+
+    // If Int32Array, cast the indices (which are all positive) to Uint32Array
+    if (indices instanceof Int32Array) {
+        return new Uint32Array(indices.buffer, indices.byteOffset, indices.length);
+    }
+
+    const subarray = indices.slice(start, start + count);
+    return is32Bits ? new Uint32Array(subarray) : new Uint16Array(subarray);
+}
+
+export function DataArrayToUint8Array(data: DataArray): Uint8Array {
+    if (data instanceof Array) {
+        const floatData = new Float32Array(data);
+        return new Uint8Array(floatData.buffer, floatData.byteOffset, floatData.byteLength);
+    }
+
+    return ArrayBuffer.isView(data) ? new Uint8Array(data.buffer, data.byteOffset, data.byteLength) : new Uint8Array(data);
+}
+
+export function GetMinMax(data: DataArray, vertexBuffer: VertexBuffer, start: number, count: number): { min: number[]; max: number[] } {
+    const { byteOffset, byteStride, type, normalized } = vertexBuffer;
+    const size = vertexBuffer.getSize();
+    const min = new Array<number>(size).fill(Infinity);
+    const max = new Array<number>(size).fill(-Infinity);
+    EnumerateFloatValues(data, byteOffset + start * byteStride, byteStride, size, type, count * size, normalized, (values) => {
+        for (let i = 0; i < size; i++) {
+            min[i] = Math.min(min[i], values[i]);
+            max[i] = Math.max(max[i], values[i]);
+        }
+    });
+
+    return { min, max };
+}
+
+/**
+ * Removes, in-place, object properties which have the same value as the default value.
+ * Useful for avoiding unnecessary properties in the glTF JSON.
+ * @param object the object to omit default values from
+ * @param defaultValues a partial object with default values
+ * @returns object with default values omitted
+ */
+export function OmitDefaultValues<T extends object>(object: T, defaultValues: Partial<T>): T {
+    for (const [key, value] of Object.entries(object)) {
+        const defaultValue = defaultValues[key as keyof T];
+        if ((Array.isArray(value) && Array.isArray(defaultValue) && AreArraysEqual(value, defaultValue)) || value === defaultValue) {
+            delete object[key as keyof T];
+        }
+    }
+    return object;
+}
+
+function AreArraysEqual(array1: unknown[], array2: unknown[]): boolean {
+    return array1.length === array2.length && array1.every((val, i) => val === array2[i]);
+}