/* eslint-disable babylonjs/available */

import type { ITextureInfo, IMaterial, IMaterialPbrMetallicRoughness, IMaterialOcclusionTextureInfo, ISampler, IImage } from "babylonjs-gltf2interface";
import { ImageMimeType, MaterialAlphaMode, TextureMagFilter, TextureMinFilter, TextureWrapMode } from "babylonjs-gltf2interface";

import type { Nullable } from "core/types";
import { Color3 } from "core/Maths/math.color";
import { Scalar } from "core/Maths/math.scalar";
import { Tools } from "core/Misc/tools";
import { GetTextureDataAsync, TextureTools } from "core/Misc/textureTools";
import type { BaseTexture } from "core/Materials/Textures/baseTexture";
import { Texture } from "core/Materials/Textures/texture";
import { RawTexture } from "core/Materials/Textures/rawTexture";

import type { Scene } from "core/scene";

import type { GLTFExporter } from "./glTFExporter";
import { Constants } from "core/Engines/constants";
import { DumpTools } from "core/Misc/dumpTools";

import type { Material } from "core/Materials/material";
import type { StandardMaterial } from "core/Materials/standardMaterial";
import type { PBRBaseMaterial } from "core/Materials/PBR/pbrBaseMaterial";
import { SpecularPowerToRoughness } from "core/Helpers/materialConversionHelper";

const Epsilon = 1e-6;
const DielectricSpecular = new Color3(0.04, 0.04, 0.04);
const MaxSpecularPower = 1024;
const White = Color3.White();
const Black = Color3.Black();

/**
 * Interface for storing specular glossiness factors
 * @internal
 */
interface IPBRSpecularGlossiness {
    /**
     * Represents the linear diffuse factors of the material
     */
    diffuseColor: Color3;
    specularColor: Color3;
    glossiness: number;
}

interface IPBRMetallicRoughness {
    baseColor: Color3;
    metallic: Nullable<number>;
    roughness: Nullable<number>;
    metallicRoughnessTextureData?: Nullable<ArrayBuffer>;
    baseColorTextureData?: Nullable<ArrayBuffer>;
}

function GetFileExtensionFromMimeType(mimeType: ImageMimeType): string {
    switch (mimeType) {
        case ImageMimeType.JPEG:
            return ".jpg";
        case ImageMimeType.PNG:
            return ".png";
        case ImageMimeType.WEBP:
            return ".webp";
        case ImageMimeType.AVIF:
            return ".avif";
    }
}

function IsCompressedTextureFormat(format: number): boolean {
    switch (format) {
        case Constants.TEXTUREFORMAT_COMPRESSED_RGBA_BPTC_UNORM:
        case Constants.TEXTUREFORMAT_COMPRESSED_SRGB_ALPHA_BPTC_UNORM:
        case Constants.TEXTUREFORMAT_COMPRESSED_RGB_BPTC_UNSIGNED_FLOAT:
        case Constants.TEXTUREFORMAT_COMPRESSED_RGB_BPTC_SIGNED_FLOAT:
        case Constants.TEXTUREFORMAT_COMPRESSED_RGBA_S3TC_DXT5:
        case Constants.TEXTUREFORMAT_COMPRESSED_SRGB_ALPHA_S3TC_DXT5_EXT:
        case Constants.TEXTUREFORMAT_COMPRESSED_RGBA_S3TC_DXT3:
        case Constants.TEXTUREFORMAT_COMPRESSED_SRGB_ALPHA_S3TC_DXT3_EXT:
        case Constants.TEXTUREFORMAT_COMPRESSED_RGBA_S3TC_DXT1:
        case Constants.TEXTUREFORMAT_COMPRESSED_RGB_S3TC_DXT1:
        case Constants.TEXTUREFORMAT_COMPRESSED_SRGB_ALPHA_S3TC_DXT1_EXT:
        case Constants.TEXTUREFORMAT_COMPRESSED_SRGB_S3TC_DXT1_EXT:
        case Constants.TEXTUREFORMAT_COMPRESSED_RGBA_ASTC_4x4:
        case Constants.TEXTUREFORMAT_COMPRESSED_SRGB8_ALPHA8_ASTC_4x4_KHR:
        case Constants.TEXTUREFORMAT_COMPRESSED_RGB_ETC1_WEBGL:
        case Constants.TEXTUREFORMAT_COMPRESSED_RGB8_ETC2:
        case Constants.TEXTUREFORMAT_COMPRESSED_SRGB8_ETC2:
        case Constants.TEXTUREFORMAT_COMPRESSED_RGB8_PUNCHTHROUGH_ALPHA1_ETC2:
        case Constants.TEXTUREFORMAT_COMPRESSED_SRGB8_PUNCHTHROUGH_ALPHA1_ETC2:
        case Constants.TEXTUREFORMAT_COMPRESSED_RGBA8_ETC2_EAC:
        case Constants.TEXTUREFORMAT_COMPRESSED_SRGB8_ALPHA8_ETC2_EAC:
            return true;
        default:
            return false;
    }
}

/**
 * Computes the metallic factor from specular glossiness values.
 * @param diffuse diffused value
 * @param specular specular value
 * @param oneMinusSpecularStrength one minus the specular strength
 * @returns metallic value
 * @internal
 */
export function _SolveMetallic(diffuse: number, specular: number, oneMinusSpecularStrength: number): number {
    if (specular < DielectricSpecular.r) {
        DielectricSpecular;
        return 0;
    }

    const a = DielectricSpecular.r;
    const b = (diffuse * oneMinusSpecularStrength) / (1.0 - DielectricSpecular.r) + specular - 2.0 * DielectricSpecular.r;
    const c = DielectricSpecular.r - specular;
    const d = b * b - 4.0 * a * c;
    return Scalar.Clamp((-b + Math.sqrt(d)) / (2.0 * a), 0, 1);
}

/**
 * Computes the metallic/roughness factors from a Standard Material.
 * @internal
 */
export function _ConvertToGLTFPBRMetallicRoughness(babylonStandardMaterial: StandardMaterial): IMaterialPbrMetallicRoughness {
    const diffuse = babylonStandardMaterial.diffuseColor.toLinearSpace(babylonStandardMaterial.getScene().getEngine().useExactSrgbConversions).scale(0.5);
    const opacity = babylonStandardMaterial.alpha;
    const specularPower = Scalar.Clamp(babylonStandardMaterial.specularPower, 0, MaxSpecularPower);

    const roughness = SpecularPowerToRoughness(specularPower);

    const glTFPbrMetallicRoughness: IMaterialPbrMetallicRoughness = {
        baseColorFactor: [diffuse.r, diffuse.g, diffuse.b, opacity],
        metallicFactor: 0,
        roughnessFactor: roughness,
    };

    return glTFPbrMetallicRoughness;
}

/**
 * Sets the glTF alpha mode to a glTF material from the Babylon Material
 * @param glTFMaterial glTF material
 * @param babylonMaterial Babylon material
 */
function SetAlphaMode(glTFMaterial: IMaterial, babylonMaterial: Material & { alphaCutOff?: number }): void {
    if (babylonMaterial.needAlphaBlending()) {
        glTFMaterial.alphaMode = MaterialAlphaMode.BLEND;
    } else if (babylonMaterial.needAlphaTesting()) {
        glTFMaterial.alphaMode = MaterialAlphaMode.MASK;
        glTFMaterial.alphaCutoff = babylonMaterial.alphaCutOff;
    }
}

function CreateWhiteTexture(width: number, height: number, scene: Scene): Texture {
    const data = new Uint8Array(width * height * 4);

    for (let i = 0; i < data.length; i = i + 4) {
        data[i] = data[i + 1] = data[i + 2] = data[i + 3] = 0xff;
    }

    const rawTexture = RawTexture.CreateRGBATexture(data, width, height, scene);

    return rawTexture;
}

function ConvertPixelArrayToFloat32(pixels: ArrayBufferView): Float32Array {
    if (pixels instanceof Uint8Array) {
        const length = pixels.length;
        const buffer = new Float32Array(pixels.length);
        for (let i = 0; i < length; ++i) {
            buffer[i] = pixels[i] / 255;
        }
        return buffer;
    } else if (pixels instanceof Float32Array) {
        return pixels;
    } else {
        throw new Error("Unsupported pixel format!");
    }
}

/**
 * Utility methods for working with glTF material conversion properties.
 * @internal
 */
export class GLTFMaterialExporter {
    // Mapping to store textures
    private _textureMap = new Map<BaseTexture, ITextureInfo>();

    // Mapping of internal textures to images to avoid exporting duplicate images
    private _internalTextureToImage: { [uniqueId: number]: { [mimeType: string]: Promise<number> } } = {};

    constructor(private readonly _exporter: GLTFExporter) {}

    public getTextureInfo(babylonTexture: Nullable<BaseTexture>): Nullable<ITextureInfo> {
        return babylonTexture ? (this._textureMap.get(babylonTexture) ?? null) : null;
    }

    public async exportStandardMaterialAsync(babylonStandardMaterial: StandardMaterial, mimeType: ImageMimeType, hasUVs: boolean): Promise<number> {
        const pbrMetallicRoughness = _ConvertToGLTFPBRMetallicRoughness(babylonStandardMaterial);

        const material: IMaterial = { name: babylonStandardMaterial.name };
        if (babylonStandardMaterial.backFaceCulling != null && !babylonStandardMaterial.backFaceCulling) {
            if (!babylonStandardMaterial.twoSidedLighting) {
                Tools.Warn(babylonStandardMaterial.name + ": Back-face culling disabled and two-sided lighting disabled is not supported in glTF.");
            }
            material.doubleSided = true;
        }

        if (hasUVs) {
            const promises: Promise<void>[] = [];

            const diffuseTexture = babylonStandardMaterial.diffuseTexture;
            if (diffuseTexture) {
                promises.push(
                    this.exportTextureAsync(diffuseTexture, mimeType).then((textureInfo) => {
                        if (textureInfo) {
                            pbrMetallicRoughness.baseColorTexture = textureInfo;
                        }
                    })
                );
            }

            const bumpTexture = babylonStandardMaterial.bumpTexture;
            if (bumpTexture) {
                promises.push(
                    this.exportTextureAsync(bumpTexture, mimeType).then((textureInfo) => {
                        if (textureInfo) {
                            material.normalTexture = textureInfo;
                            if (bumpTexture.level !== 1) {
                                material.normalTexture.scale = bumpTexture.level;
                            }
                        }
                    })
                );
            }

            const emissiveTexture = babylonStandardMaterial.emissiveTexture;
            if (emissiveTexture) {
                material.emissiveFactor = [1.0, 1.0, 1.0];

                promises.push(
                    this.exportTextureAsync(emissiveTexture, mimeType).then((textureInfo) => {
                        if (textureInfo) {
                            material.emissiveTexture = textureInfo;
                        }
                    })
                );
            }

            const ambientTexture = babylonStandardMaterial.ambientTexture;
            if (ambientTexture) {
                promises.push(
                    this.exportTextureAsync(ambientTexture, mimeType).then((textureInfo) => {
                        if (textureInfo) {
                            const occlusionTexture: IMaterialOcclusionTextureInfo = {
                                index: textureInfo.index,
                            };
                            material.occlusionTexture = occlusionTexture;
                        }
                    })
                );
            }

            if (promises.length > 0) {
                this._exporter._materialNeedsUVsSet.add(babylonStandardMaterial);
                await Promise.all(promises);
            }
        }

        if (babylonStandardMaterial.alpha < 1.0 || babylonStandardMaterial.opacityTexture) {
            if (babylonStandardMaterial.alphaMode === Constants.ALPHA_COMBINE) {
                material.alphaMode = MaterialAlphaMode.BLEND;
            } else {
                Tools.Warn(babylonStandardMaterial.name + ": glTF 2.0 does not support alpha mode: " + babylonStandardMaterial.alphaMode.toString());
            }
        }

        if (babylonStandardMaterial.emissiveColor && !babylonStandardMaterial.emissiveColor.equalsWithEpsilon(Black, Epsilon)) {
            material.emissiveFactor = babylonStandardMaterial.emissiveColor.asArray();
        }

        material.pbrMetallicRoughness = pbrMetallicRoughness;
        SetAlphaMode(material, babylonStandardMaterial);

        await this._finishMaterialAsync(material, babylonStandardMaterial, mimeType);

        const materials = this._exporter._materials;
        materials.push(material);
        return materials.length - 1;
    }

    private async _finishMaterialAsync(glTFMaterial: IMaterial, babylonMaterial: Material, mimeType: ImageMimeType): Promise<void> {
        const textures = this._exporter._extensionsPostExportMaterialAdditionalTextures("exportMaterial", glTFMaterial, babylonMaterial);

        const promises: Array<Promise<Nullable<ITextureInfo>>> = [];

        for (const texture of textures) {
            promises.push(this.exportTextureAsync(texture, mimeType));
        }

        await Promise.all(promises);

        await this._exporter._extensionsPostExportMaterialAsync("exportMaterial", glTFMaterial, babylonMaterial);
    }

    private async _getImageDataAsync(buffer: Uint8Array | Float32Array, width: number, height: number, mimeType: ImageMimeType): Promise<ArrayBuffer> {
        const textureType = Constants.TEXTURETYPE_UNSIGNED_BYTE;

        const hostingScene = this._exporter._babylonScene;
        const engine = hostingScene.getEngine();

        // Create a temporary texture with the texture buffer data
        const tempTexture = engine.createRawTexture(buffer, width, height, Constants.TEXTUREFORMAT_RGBA, false, true, Texture.NEAREST_SAMPLINGMODE, null, textureType);

        engine.isWebGPU ? await import("core/ShadersWGSL/pass.fragment") : await import("core/Shaders/pass.fragment");
        await TextureTools.ApplyPostProcess("pass", tempTexture, hostingScene, textureType, Constants.TEXTURE_NEAREST_SAMPLINGMODE, Constants.TEXTUREFORMAT_RGBA);

        const data = await engine._readTexturePixels(tempTexture, width, height);

        return (await DumpTools.DumpDataAsync(width, height, data, mimeType, undefined, true, true)) as ArrayBuffer;
    }

    /**
     * Resizes the two source textures to the same dimensions.  If a texture is null, a default white texture is generated.  If both textures are null, returns null
     * @param texture1 first texture to resize
     * @param texture2 second texture to resize
     * @param scene babylonjs scene
     * @returns resized textures or null
     */
    private _resizeTexturesToSameDimensions(texture1: Nullable<BaseTexture>, texture2: Nullable<BaseTexture>, scene: Scene): { texture1: BaseTexture; texture2: BaseTexture } {
        const texture1Size = texture1 ? texture1.getSize() : { width: 0, height: 0 };
        const texture2Size = texture2 ? texture2.getSize() : { width: 0, height: 0 };
        let resizedTexture1: BaseTexture;
        let resizedTexture2: BaseTexture;

        if (texture1Size.width < texture2Size.width) {
            if (texture1 && texture1 instanceof Texture) {
                resizedTexture1 = TextureTools.CreateResizedCopy(texture1, texture2Size.width, texture2Size.height, true);
            } else {
                resizedTexture1 = CreateWhiteTexture(texture2Size.width, texture2Size.height, scene);
            }
            resizedTexture2 = texture2!;
        } else if (texture1Size.width > texture2Size.width) {
            if (texture2 && texture2 instanceof Texture) {
                resizedTexture2 = TextureTools.CreateResizedCopy(texture2, texture1Size.width, texture1Size.height, true);
            } else {
                resizedTexture2 = CreateWhiteTexture(texture1Size.width, texture1Size.height, scene);
            }
            resizedTexture1 = texture1!;
        } else {
            resizedTexture1 = texture1!;
            resizedTexture2 = texture2!;
        }

        return {
            texture1: resizedTexture1!,
            texture2: resizedTexture2!,
        };
    }

    /**
     * Convert Specular Glossiness Textures to Metallic Roughness
     * See link below for info on the material conversions from PBR Metallic/Roughness and Specular/Glossiness
     * @see https://github.com/KhronosGroup/glTF/blob/main/extensions/2.0/Archived/KHR_materials_pbrSpecularGlossiness/examples/convert-between-workflows-bjs/js/babylon.pbrUtilities.js
     * @param diffuseTexture texture used to store diffuse information
     * @param specularGlossinessTexture texture used to store specular and glossiness information
     * @param factors specular glossiness material factors
     * @param mimeType the mime type to use for the texture
     * @returns pbr metallic roughness interface or null
     */
    private async _convertSpecularGlossinessTexturesToMetallicRoughnessAsync(
        diffuseTexture: Nullable<BaseTexture>,
        specularGlossinessTexture: Nullable<BaseTexture>,
        factors: IPBRSpecularGlossiness,
        mimeType: ImageMimeType
    ): Promise<IPBRMetallicRoughness> {
        const promises = new Array<Promise<void>>();
        if (!(diffuseTexture || specularGlossinessTexture)) {
            return Promise.reject("diffuse and specular glossiness textures are not defined!");
        }

        const scene: Nullable<Scene> = diffuseTexture ? diffuseTexture.getScene() : specularGlossinessTexture ? specularGlossinessTexture.getScene() : null;
        if (scene) {
            const resizedTextures = this._resizeTexturesToSameDimensions(diffuseTexture, specularGlossinessTexture, scene);

            const diffuseSize = resizedTextures.texture1?.getSize();

            let diffuseBuffer: Float32Array;
            let specularGlossinessBuffer: Float32Array;

            const width = diffuseSize.width;
            const height = diffuseSize.height;

            const diffusePixels = await resizedTextures.texture1.readPixels();
            const specularPixels = await resizedTextures.texture2.readPixels();

            if (diffusePixels) {
                diffuseBuffer = ConvertPixelArrayToFloat32(diffusePixels);
            } else {
                return Promise.reject("Failed to retrieve pixels from diffuse texture!");
            }
            if (specularPixels) {
                specularGlossinessBuffer = ConvertPixelArrayToFloat32(specularPixels);
            } else {
                return Promise.reject("Failed to retrieve pixels from specular glossiness texture!");
            }

            const byteLength = specularGlossinessBuffer.byteLength;

            const metallicRoughnessBuffer = new Uint8Array(byteLength);
            const baseColorBuffer = new Uint8Array(byteLength);

            const strideSize = 4;
            const maxBaseColor = Black;
            let maxMetallic = 0;
            let maxRoughness = 0;

            for (let h = 0; h < height; ++h) {
                for (let w = 0; w < width; ++w) {
                    const offset = (width * h + w) * strideSize;

                    const diffuseColor = new Color3(diffuseBuffer[offset], diffuseBuffer[offset + 1], diffuseBuffer[offset + 2])
                        .toLinearSpace(scene.getEngine().useExactSrgbConversions)
                        .multiply(factors.diffuseColor);
                    const specularColor = new Color3(specularGlossinessBuffer[offset], specularGlossinessBuffer[offset + 1], specularGlossinessBuffer[offset + 2])
                        .toLinearSpace(scene.getEngine().useExactSrgbConversions)
                        .multiply(factors.specularColor);
                    const glossiness = specularGlossinessBuffer[offset + 3] * factors.glossiness;

                    const specularGlossiness: IPBRSpecularGlossiness = {
                        diffuseColor: diffuseColor,
                        specularColor: specularColor,
                        glossiness: glossiness,
                    };

                    const metallicRoughness = this._convertSpecularGlossinessToMetallicRoughness(specularGlossiness);
                    maxBaseColor.r = Math.max(maxBaseColor.r, metallicRoughness.baseColor.r);
                    maxBaseColor.g = Math.max(maxBaseColor.g, metallicRoughness.baseColor.g);
                    maxBaseColor.b = Math.max(maxBaseColor.b, metallicRoughness.baseColor.b);
                    maxMetallic = Math.max(maxMetallic, metallicRoughness.metallic!);
                    maxRoughness = Math.max(maxRoughness, metallicRoughness.roughness!);

                    baseColorBuffer[offset] = metallicRoughness.baseColor.r * 255;
                    baseColorBuffer[offset + 1] = metallicRoughness.baseColor.g * 255;
                    baseColorBuffer[offset + 2] = metallicRoughness.baseColor.b * 255;
                    baseColorBuffer[offset + 3] = resizedTextures.texture1.hasAlpha ? diffuseBuffer[offset + 3] * 255 : 255;

                    metallicRoughnessBuffer[offset] = 0;
                    metallicRoughnessBuffer[offset + 1] = metallicRoughness.roughness! * 255;
                    metallicRoughnessBuffer[offset + 2] = metallicRoughness.metallic! * 255;
                    metallicRoughnessBuffer[offset + 3] = 255;
                }
            }

            // Retrieves the metallic roughness factors from the maximum texture values.
            const metallicRoughnessFactors: IPBRMetallicRoughness = {
                baseColor: maxBaseColor,
                metallic: maxMetallic,
                roughness: maxRoughness,
            };

            let writeOutMetallicRoughnessTexture = false;
            let writeOutBaseColorTexture = false;

            for (let h = 0; h < height; ++h) {
                for (let w = 0; w < width; ++w) {
                    const destinationOffset = (width * h + w) * strideSize;

                    baseColorBuffer[destinationOffset] /= metallicRoughnessFactors.baseColor.r > Epsilon ? metallicRoughnessFactors.baseColor.r : 1;
                    baseColorBuffer[destinationOffset + 1] /= metallicRoughnessFactors.baseColor.g > Epsilon ? metallicRoughnessFactors.baseColor.g : 1;
                    baseColorBuffer[destinationOffset + 2] /= metallicRoughnessFactors.baseColor.b > Epsilon ? metallicRoughnessFactors.baseColor.b : 1;

                    const linearBaseColorPixel = Color3.FromInts(
                        baseColorBuffer[destinationOffset],
                        baseColorBuffer[destinationOffset + 1],
                        baseColorBuffer[destinationOffset + 2]
                    );
                    const sRGBBaseColorPixel = linearBaseColorPixel.toGammaSpace(scene.getEngine().useExactSrgbConversions);
                    baseColorBuffer[destinationOffset] = sRGBBaseColorPixel.r * 255;
                    baseColorBuffer[destinationOffset + 1] = sRGBBaseColorPixel.g * 255;
                    baseColorBuffer[destinationOffset + 2] = sRGBBaseColorPixel.b * 255;

                    if (!sRGBBaseColorPixel.equalsWithEpsilon(White, Epsilon)) {
                        writeOutBaseColorTexture = true;
                    }

                    metallicRoughnessBuffer[destinationOffset + 1] /= metallicRoughnessFactors.roughness! > Epsilon ? metallicRoughnessFactors.roughness! : 1;
                    metallicRoughnessBuffer[destinationOffset + 2] /= metallicRoughnessFactors.metallic! > Epsilon ? metallicRoughnessFactors.metallic! : 1;

                    const metallicRoughnessPixel = Color3.FromInts(255, metallicRoughnessBuffer[destinationOffset + 1], metallicRoughnessBuffer[destinationOffset + 2]);

                    if (!metallicRoughnessPixel.equalsWithEpsilon(White, Epsilon)) {
                        writeOutMetallicRoughnessTexture = true;
                    }
                }
            }

            if (writeOutMetallicRoughnessTexture) {
                promises.push(
                    this._getImageDataAsync(metallicRoughnessBuffer, width, height, mimeType).then((data) => {
                        metallicRoughnessFactors.metallicRoughnessTextureData = data;
                    })
                );
            }
            if (writeOutBaseColorTexture) {
                promises.push(
                    this._getImageDataAsync(baseColorBuffer, width, height, mimeType).then((data) => {
                        metallicRoughnessFactors.baseColorTextureData = data;
                    })
                );
            }

            return Promise.all(promises).then(() => {
                return metallicRoughnessFactors;
            });
        } else {
            return Promise.reject("_ConvertSpecularGlossinessTexturesToMetallicRoughness: Scene from textures is missing!");
        }
    }

    /**
     * Converts specular glossiness material properties to metallic roughness
     * @param specularGlossiness interface with specular glossiness material properties
     * @returns interface with metallic roughness material properties
     */
    private _convertSpecularGlossinessToMetallicRoughness(specularGlossiness: IPBRSpecularGlossiness): IPBRMetallicRoughness {
        const diffusePerceivedBrightness = this._getPerceivedBrightness(specularGlossiness.diffuseColor);
        const specularPerceivedBrightness = this._getPerceivedBrightness(specularGlossiness.specularColor);
        const oneMinusSpecularStrength = 1 - this._getMaxComponent(specularGlossiness.specularColor);
        const metallic = _SolveMetallic(diffusePerceivedBrightness, specularPerceivedBrightness, oneMinusSpecularStrength);
        const baseColorFromDiffuse = specularGlossiness.diffuseColor.scale(oneMinusSpecularStrength / (1.0 - DielectricSpecular.r) / Math.max(1 - metallic));
        const baseColorFromSpecular = specularGlossiness.specularColor.subtract(DielectricSpecular.scale(1 - metallic)).scale(1 / Math.max(metallic));
        let baseColor = Color3.Lerp(baseColorFromDiffuse, baseColorFromSpecular, metallic * metallic);
        baseColor = baseColor.clampToRef(0, 1, baseColor);

        const metallicRoughness: IPBRMetallicRoughness = {
            baseColor: baseColor,
            metallic: metallic,
            roughness: 1 - specularGlossiness.glossiness,
        };

        return metallicRoughness;
    }

    /**
     * Calculates the surface reflectance, independent of lighting conditions
     * @param color Color source to calculate brightness from
     * @returns number representing the perceived brightness, or zero if color is undefined
     */
    private _getPerceivedBrightness(color: Color3): number {
        if (color) {
            return Math.sqrt(0.299 * color.r * color.r + 0.587 * color.g * color.g + 0.114 * color.b * color.b);
        }
        return 0;
    }

    /**
     * Returns the maximum color component value
     * @param color
     * @returns maximum color component value, or zero if color is null or undefined
     */
    private _getMaxComponent(color: Color3): number {
        if (color) {
            return Math.max(color.r, Math.max(color.g, color.b));
        }
        return 0;
    }

    /**
     * Convert a PBRMaterial (Metallic/Roughness) to Metallic Roughness factors
     * @param babylonPBRMaterial BJS PBR Metallic Roughness Material
     * @param mimeType mime type to use for the textures
     * @param glTFPbrMetallicRoughness glTF PBR Metallic Roughness interface
     * @param hasUVs specifies if texture coordinates are present on the submesh to determine if textures should be applied
     * @returns glTF PBR Metallic Roughness factors
     */
    private async _convertMetalRoughFactorsToMetallicRoughnessAsync(
        babylonPBRMaterial: PBRBaseMaterial,
        mimeType: ImageMimeType,
        glTFPbrMetallicRoughness: IMaterialPbrMetallicRoughness,
        hasUVs: boolean
    ): Promise<IPBRMetallicRoughness> {
        const promises: Promise<void>[] = [];

        const metallicRoughness: IPBRMetallicRoughness = {
            baseColor: babylonPBRMaterial._albedoColor,
            metallic: babylonPBRMaterial._metallic,
            roughness: babylonPBRMaterial._roughness,
        };

        if (hasUVs) {
            const albedoTexture = babylonPBRMaterial._albedoTexture;
            if (albedoTexture) {
                promises.push(
                    this.exportTextureAsync(babylonPBRMaterial._albedoTexture!, mimeType).then((glTFTexture) => {
                        if (glTFTexture) {
                            glTFPbrMetallicRoughness.baseColorTexture = glTFTexture;
                        }
                    })
                );
            }
            const metallicTexture = babylonPBRMaterial._metallicTexture;
            if (metallicTexture) {
                promises.push(
                    this.exportTextureAsync(metallicTexture, mimeType).then((glTFTexture) => {
                        if (glTFTexture) {
                            glTFPbrMetallicRoughness.metallicRoughnessTexture = glTFTexture;
                        }
                    })
                );
            }
        }

        if (promises.length > 0) {
            this._exporter._materialNeedsUVsSet.add(babylonPBRMaterial);
            await Promise.all(promises);
        }

        return metallicRoughness;
    }

    private _getTextureSampler(texture: Nullable<BaseTexture>): ISampler {
        const sampler: ISampler = {};
        if (!texture || !(texture instanceof Texture)) {
            return sampler;
        }

        const wrapS = this._getGLTFTextureWrapMode(texture.wrapU);
        if (wrapS !== TextureWrapMode.REPEAT) {
            sampler.wrapS = wrapS;
        }

        const wrapT = this._getGLTFTextureWrapMode(texture.wrapV);
        if (wrapT !== TextureWrapMode.REPEAT) {
            sampler.wrapT = wrapT;
        }

        switch (texture.samplingMode) {
            case Texture.LINEAR_LINEAR: {
                sampler.magFilter = TextureMagFilter.LINEAR;
                sampler.minFilter = TextureMinFilter.LINEAR;
                break;
            }
            case Texture.LINEAR_NEAREST: {
                sampler.magFilter = TextureMagFilter.LINEAR;
                sampler.minFilter = TextureMinFilter.NEAREST;
                break;
            }
            case Texture.NEAREST_LINEAR: {
                sampler.magFilter = TextureMagFilter.NEAREST;
                sampler.minFilter = TextureMinFilter.LINEAR;
                break;
            }
            case Texture.NEAREST_LINEAR_MIPLINEAR: {
                sampler.magFilter = TextureMagFilter.NEAREST;
                sampler.minFilter = TextureMinFilter.LINEAR_MIPMAP_LINEAR;
                break;
            }
            case Texture.NEAREST_NEAREST: {
                sampler.magFilter = TextureMagFilter.NEAREST;
                sampler.minFilter = TextureMinFilter.NEAREST;
                break;
            }
            case Texture.NEAREST_LINEAR_MIPNEAREST: {
                sampler.magFilter = TextureMagFilter.NEAREST;
                sampler.minFilter = TextureMinFilter.LINEAR_MIPMAP_NEAREST;
                break;
            }
            case Texture.LINEAR_NEAREST_MIPNEAREST: {
                sampler.magFilter = TextureMagFilter.LINEAR;
                sampler.minFilter = TextureMinFilter.NEAREST_MIPMAP_NEAREST;
                break;
            }
            case Texture.LINEAR_NEAREST_MIPLINEAR: {
                sampler.magFilter = TextureMagFilter.LINEAR;
                sampler.minFilter = TextureMinFilter.NEAREST_MIPMAP_LINEAR;
                break;
            }
            case Texture.NEAREST_NEAREST_MIPLINEAR: {
                sampler.magFilter = TextureMagFilter.NEAREST;
                sampler.minFilter = TextureMinFilter.NEAREST_MIPMAP_LINEAR;
                break;
            }
            case Texture.LINEAR_LINEAR_MIPLINEAR: {
                sampler.magFilter = TextureMagFilter.LINEAR;
                sampler.minFilter = TextureMinFilter.LINEAR_MIPMAP_LINEAR;
                break;
            }
            case Texture.LINEAR_LINEAR_MIPNEAREST: {
                sampler.magFilter = TextureMagFilter.LINEAR;
                sampler.minFilter = TextureMinFilter.LINEAR_MIPMAP_NEAREST;
                break;
            }
            case Texture.NEAREST_NEAREST_MIPNEAREST: {
                sampler.magFilter = TextureMagFilter.NEAREST;
                sampler.minFilter = TextureMinFilter.NEAREST_MIPMAP_NEAREST;
                break;
            }
        }

        return sampler;
    }

    private _getGLTFTextureWrapMode(wrapMode: number): TextureWrapMode {
        switch (wrapMode) {
            case Texture.WRAP_ADDRESSMODE: {
                return TextureWrapMode.REPEAT;
            }
            case Texture.CLAMP_ADDRESSMODE: {
                return TextureWrapMode.CLAMP_TO_EDGE;
            }
            case Texture.MIRROR_ADDRESSMODE: {
                return TextureWrapMode.MIRRORED_REPEAT;
            }
            default: {
                Tools.Error(`Unsupported Texture Wrap Mode ${wrapMode}!`);
                return TextureWrapMode.REPEAT;
            }
        }
    }

    /**
     * Convert a PBRMaterial (Specular/Glossiness) to Metallic Roughness factors
     * @param babylonPBRMaterial BJS PBR Metallic Roughness Material
     * @param mimeType mime type to use for the textures
     * @param pbrMetallicRoughness glTF PBR Metallic Roughness interface
     * @param hasUVs specifies if texture coordinates are present on the submesh to determine if textures should be applied
     * @returns glTF PBR Metallic Roughness factors
     */
    private async _convertSpecGlossFactorsToMetallicRoughnessAsync(
        babylonPBRMaterial: PBRBaseMaterial,
        mimeType: ImageMimeType,
        pbrMetallicRoughness: IMaterialPbrMetallicRoughness,
        hasUVs: boolean
    ): Promise<IPBRMetallicRoughness> {
        const specGloss: IPBRSpecularGlossiness = {
            diffuseColor: babylonPBRMaterial._albedoColor,
            specularColor: babylonPBRMaterial._reflectivityColor,
            glossiness: babylonPBRMaterial._microSurface,
        };

        const albedoTexture = babylonPBRMaterial._albedoTexture;
        const reflectivityTexture = babylonPBRMaterial._reflectivityTexture;
        const useMicrosurfaceFromReflectivityMapAlpha = babylonPBRMaterial._useMicroSurfaceFromReflectivityMapAlpha;
        if (reflectivityTexture && !useMicrosurfaceFromReflectivityMapAlpha) {
            return Promise.reject("_ConvertPBRMaterial: Glossiness values not included in the reflectivity texture are currently not supported");
        }

        if ((albedoTexture || reflectivityTexture) && hasUVs) {
            this._exporter._materialNeedsUVsSet.add(babylonPBRMaterial);

            const samplerIndex = this._exportTextureSampler(albedoTexture || reflectivityTexture);
            const metallicRoughnessFactors = await this._convertSpecularGlossinessTexturesToMetallicRoughnessAsync(albedoTexture, reflectivityTexture, specGloss, mimeType);

            const textures = this._exporter._textures;

            if (metallicRoughnessFactors.baseColorTextureData) {
                const imageIndex = this._exportImage(`baseColor${textures.length}`, mimeType, metallicRoughnessFactors.baseColorTextureData);
                pbrMetallicRoughness.baseColorTexture = this._exportTextureInfo(imageIndex, samplerIndex, albedoTexture?.coordinatesIndex);
            }

            if (metallicRoughnessFactors.metallicRoughnessTextureData) {
                const imageIndex = this._exportImage(`metallicRoughness${textures.length}`, mimeType, metallicRoughnessFactors.metallicRoughnessTextureData);
                pbrMetallicRoughness.metallicRoughnessTexture = this._exportTextureInfo(imageIndex, samplerIndex, reflectivityTexture?.coordinatesIndex);
            }

            return metallicRoughnessFactors;
        } else {
            return this._convertSpecularGlossinessToMetallicRoughness(specGloss);
        }
    }

    public async exportPBRMaterialAsync(babylonPBRMaterial: PBRBaseMaterial, mimeType: ImageMimeType, hasUVs: boolean): Promise<number> {
        const glTFPbrMetallicRoughness: IMaterialPbrMetallicRoughness = {};

        const glTFMaterial: IMaterial = {
            name: babylonPBRMaterial.name,
        };

        const useMetallicRoughness = babylonPBRMaterial.isMetallicWorkflow();

        if (useMetallicRoughness) {
            const albedoColor = babylonPBRMaterial._albedoColor;
            const alpha = babylonPBRMaterial.alpha;
            if (albedoColor) {
                glTFPbrMetallicRoughness.baseColorFactor = [albedoColor.r, albedoColor.g, albedoColor.b, alpha];
            }
        }

        const metallicRoughness = useMetallicRoughness
            ? await this._convertMetalRoughFactorsToMetallicRoughnessAsync(babylonPBRMaterial, mimeType, glTFPbrMetallicRoughness, hasUVs)
            : await this._convertSpecGlossFactorsToMetallicRoughnessAsync(babylonPBRMaterial, mimeType, glTFPbrMetallicRoughness, hasUVs);

        await this._setMetallicRoughnessPbrMaterialAsync(metallicRoughness, babylonPBRMaterial, glTFMaterial, glTFPbrMetallicRoughness, mimeType, hasUVs);
        await this._finishMaterialAsync(glTFMaterial, babylonPBRMaterial, mimeType);

        const materials = this._exporter._materials;
        materials.push(glTFMaterial);
        return materials.length - 1;
    }

    private async _setMetallicRoughnessPbrMaterialAsync(
        metallicRoughness: IPBRMetallicRoughness,
        babylonPBRMaterial: PBRBaseMaterial,
        glTFMaterial: IMaterial,
        glTFPbrMetallicRoughness: IMaterialPbrMetallicRoughness,
        mimeType: ImageMimeType,
        hasUVs: boolean
    ): Promise<void> {
        SetAlphaMode(glTFMaterial, babylonPBRMaterial);

        if (!metallicRoughness.baseColor.equalsWithEpsilon(White, Epsilon) || !Scalar.WithinEpsilon(babylonPBRMaterial.alpha, 1, Epsilon)) {
            glTFPbrMetallicRoughness.baseColorFactor = [metallicRoughness.baseColor.r, metallicRoughness.baseColor.g, metallicRoughness.baseColor.b, babylonPBRMaterial.alpha];
        }

        if (metallicRoughness.metallic != null && metallicRoughness.metallic !== 1) {
            glTFPbrMetallicRoughness.metallicFactor = metallicRoughness.metallic;
        }
        if (metallicRoughness.roughness != null && metallicRoughness.roughness !== 1) {
            glTFPbrMetallicRoughness.roughnessFactor = metallicRoughness.roughness;
        }

        if (babylonPBRMaterial.backFaceCulling != null && !babylonPBRMaterial.backFaceCulling) {
            if (!babylonPBRMaterial._twoSidedLighting) {
                Tools.Warn(babylonPBRMaterial.name + ": Back-face culling disabled and two-sided lighting disabled is not supported in glTF.");
            }
            glTFMaterial.doubleSided = true;
        }

        if (hasUVs) {
            const promises: Promise<void>[] = [];

            const bumpTexture = babylonPBRMaterial._bumpTexture;
            if (bumpTexture) {
                promises.push(
                    this.exportTextureAsync(bumpTexture, mimeType).then((glTFTexture) => {
                        if (glTFTexture) {
                            glTFMaterial.normalTexture = glTFTexture;
                            if (bumpTexture.level !== 1) {
                                glTFMaterial.normalTexture.scale = bumpTexture.level;
                            }
                        }
                    })
                );
            }

            const ambientTexture = babylonPBRMaterial._ambientTexture;
            if (ambientTexture) {
                promises.push(
                    this.exportTextureAsync(ambientTexture, mimeType).then((glTFTexture) => {
                        if (glTFTexture) {
                            const occlusionTexture: IMaterialOcclusionTextureInfo = {
                                index: glTFTexture.index,
                                texCoord: glTFTexture.texCoord,
                                extensions: glTFTexture.extensions,
                            };

                            glTFMaterial.occlusionTexture = occlusionTexture;
                            const ambientTextureStrength = babylonPBRMaterial._ambientTextureStrength;
                            if (ambientTextureStrength) {
                                occlusionTexture.strength = ambientTextureStrength;
                            }
                        }
                    })
                );
            }

            const emissiveTexture = babylonPBRMaterial._emissiveTexture;
            if (emissiveTexture) {
                promises.push(
                    this.exportTextureAsync(emissiveTexture, mimeType).then((glTFTexture) => {
                        if (glTFTexture) {
                            glTFMaterial.emissiveTexture = glTFTexture;
                        }
                    })
                );
            }

            if (promises.length > 0) {
                this._exporter._materialNeedsUVsSet.add(babylonPBRMaterial);
                await Promise.all(promises);
            }
        }

        const emissiveColor = babylonPBRMaterial._emissiveColor;
        if (!emissiveColor.equalsWithEpsilon(Black, Epsilon)) {
            glTFMaterial.emissiveFactor = emissiveColor.asArray();
        }

        glTFMaterial.pbrMetallicRoughness = glTFPbrMetallicRoughness;
    }

<<<<<<< HEAD
    private _getPixelsFromTextureAsync(babylonTexture: BaseTexture): Promise<Nullable<Uint8Array | Float32Array>> {
        const pixels =
            babylonTexture.textureType === Constants.TEXTURETYPE_UNSIGNED_BYTE
                ? (babylonTexture.readPixels() as Promise<Uint8Array>)
                : (babylonTexture.readPixels() as Promise<Float32Array>);
        return pixels;
=======
    /**
     * Get the RGBA pixel data from a texture
     * @param babylonTexture
     * @returns an array buffer promise containing the pixel data
     */
    private _getPixelsFromTexture(babylonTexture: BaseTexture): Promise<Nullable<Uint8Array | Float32Array>> {
        // If the internal texture format is compressed, we cannot read the pixels directly.
        if (IsCompressedTextureFormat(babylonTexture.textureFormat)) {
            return GetTextureDataAsync(babylonTexture, babylonTexture._texture!.width, babylonTexture._texture!.height);
        }

        return babylonTexture.textureType === Constants.TEXTURETYPE_UNSIGNED_BYTE
            ? (babylonTexture.readPixels() as Promise<Uint8Array>)
            : (babylonTexture.readPixels() as Promise<Float32Array>);
>>>>>>> 89bf19c2
    }

    public async exportTextureAsync(babylonTexture: BaseTexture, mimeType: ImageMimeType): Promise<Nullable<ITextureInfo>> {
        const extensionPromise = this._exporter._extensionsPreExportTextureAsync("exporter", babylonTexture as Texture, mimeType);
        if (!extensionPromise) {
            return this._exportTextureInfoAsync(babylonTexture, mimeType);
        }

        return extensionPromise.then((texture) => {
            if (!texture) {
                return this._exportTextureInfoAsync(babylonTexture, mimeType);
            }
            return this._exportTextureInfoAsync(texture, mimeType);
        });
    }

    private async _exportTextureInfoAsync(babylonTexture: BaseTexture, mimeType: ImageMimeType): Promise<Nullable<ITextureInfo>> {
        let textureInfo = this._textureMap.get(babylonTexture);
        if (!textureInfo) {
            const pixels = await this._getPixelsFromTextureAsync(babylonTexture);
            if (!pixels) {
                return null;
            }

            const samplerIndex = this._exportTextureSampler(babylonTexture);

            // Preserve texture mime type if defined
            const textureMimeType = (babylonTexture as Texture).mimeType;
            if (textureMimeType) {
                switch (textureMimeType) {
                    case "image/jpeg":
                    case "image/png":
                    case "image/webp":
                        mimeType = textureMimeType as ImageMimeType;
                        break;
                    default:
                        Tools.Warn(`Unsupported media type: ${textureMimeType}. Exporting texture as PNG.`);
                        // Will later fallback to default mime type, image/png, from Canvas API
                        break;
                }
            }

            const internalTextureToImage = this._internalTextureToImage;
            const internalTextureUniqueId = babylonTexture.getInternalTexture()!.uniqueId;
            internalTextureToImage[internalTextureUniqueId] ||= {};
            let imageIndexPromise = internalTextureToImage[internalTextureUniqueId][mimeType];
            if (imageIndexPromise === undefined) {
                const size = babylonTexture.getSize();
                imageIndexPromise = (async () => {
                    const data = await this._getImageDataAsync(pixels, size.width, size.height, mimeType);
                    return this._exportImage(babylonTexture.name, mimeType, data);
                })();
                internalTextureToImage[internalTextureUniqueId][mimeType] = imageIndexPromise;
            }

            textureInfo = this._exportTextureInfo(await imageIndexPromise, samplerIndex, babylonTexture.coordinatesIndex);
            this._textureMap.set(babylonTexture, textureInfo);
            this._exporter._extensionsPostExportTextures("exporter", textureInfo, babylonTexture);
        }

        return textureInfo;
    }

    private _exportImage(name: string, mimeType: ImageMimeType, data: ArrayBuffer): number {
        const images = this._exporter._images;

        let image: IImage;
        if (this._exporter._shouldUseGlb) {
            image = {
                name: name,
                mimeType: mimeType,
                bufferView: undefined, // Will be updated later by BufferManager
            };
            const bufferView = this._exporter._bufferManager.createBufferView(new Uint8Array(data));
            this._exporter._bufferManager.setBufferView(image, bufferView);
        } else {
            // Build a unique URI
            const baseName = name.replace(/\.\/|\/|\.\\|\\/g, "_");
            const extension = GetFileExtensionFromMimeType(mimeType);
            let fileName = baseName + extension;
            if (images.some((image) => image.uri === fileName)) {
                fileName = `${baseName}_${Tools.RandomId()}${extension}`;
            }

            image = {
                name: name,
                uri: fileName,
            };
            this._exporter._imageData[fileName] = { data: data, mimeType: mimeType }; // Save image data to be written to file later
        }

        images.push(image);

        return images.length - 1;
    }

    private _exportTextureInfo(imageIndex: number, samplerIndex: number, coordinatesIndex?: number): ITextureInfo {
        const textures = this._exporter._textures;
        let textureIndex = textures.findIndex((t) => t.sampler == samplerIndex && t.source === imageIndex);
        if (textureIndex === -1) {
            textureIndex = textures.length;
            textures.push({
                source: imageIndex,
                sampler: samplerIndex,
            });
        }

        const textureInfo: ITextureInfo = { index: textureIndex };
        if (coordinatesIndex) {
            textureInfo.texCoord = coordinatesIndex;
        }
        return textureInfo;
    }

    private _exportTextureSampler(texture: Nullable<BaseTexture>): number {
        const sampler = this._getTextureSampler(texture);

        // if a pre-existing sampler with identical parameters exists, then reuse the previous sampler
        const samplers = this._exporter._samplers;
        const samplerIndex = samplers.findIndex(
            (s) => s.minFilter === sampler.minFilter && s.magFilter === sampler.magFilter && s.wrapS === sampler.wrapS && s.wrapT === sampler.wrapT
        );
        if (samplerIndex !== -1) {
            return samplerIndex;
        }

        samplers.push(sampler);
        return samplers.length - 1;
    }
}
<|MERGE_RESOLUTION|>--- conflicted
+++ resolved
@@ -1,1041 +1,1032 @@
-/* eslint-disable babylonjs/available */
-
-import type { ITextureInfo, IMaterial, IMaterialPbrMetallicRoughness, IMaterialOcclusionTextureInfo, ISampler, IImage } from "babylonjs-gltf2interface";
-import { ImageMimeType, MaterialAlphaMode, TextureMagFilter, TextureMinFilter, TextureWrapMode } from "babylonjs-gltf2interface";
-
-import type { Nullable } from "core/types";
-import { Color3 } from "core/Maths/math.color";
-import { Scalar } from "core/Maths/math.scalar";
-import { Tools } from "core/Misc/tools";
-import { GetTextureDataAsync, TextureTools } from "core/Misc/textureTools";
-import type { BaseTexture } from "core/Materials/Textures/baseTexture";
-import { Texture } from "core/Materials/Textures/texture";
-import { RawTexture } from "core/Materials/Textures/rawTexture";
-
-import type { Scene } from "core/scene";
-
-import type { GLTFExporter } from "./glTFExporter";
-import { Constants } from "core/Engines/constants";
-import { DumpTools } from "core/Misc/dumpTools";
-
-import type { Material } from "core/Materials/material";
-import type { StandardMaterial } from "core/Materials/standardMaterial";
-import type { PBRBaseMaterial } from "core/Materials/PBR/pbrBaseMaterial";
-import { SpecularPowerToRoughness } from "core/Helpers/materialConversionHelper";
-
-const Epsilon = 1e-6;
-const DielectricSpecular = new Color3(0.04, 0.04, 0.04);
-const MaxSpecularPower = 1024;
-const White = Color3.White();
-const Black = Color3.Black();
-
-/**
- * Interface for storing specular glossiness factors
- * @internal
- */
-interface IPBRSpecularGlossiness {
-    /**
-     * Represents the linear diffuse factors of the material
-     */
-    diffuseColor: Color3;
-    specularColor: Color3;
-    glossiness: number;
-}
-
-interface IPBRMetallicRoughness {
-    baseColor: Color3;
-    metallic: Nullable<number>;
-    roughness: Nullable<number>;
-    metallicRoughnessTextureData?: Nullable<ArrayBuffer>;
-    baseColorTextureData?: Nullable<ArrayBuffer>;
-}
-
-function GetFileExtensionFromMimeType(mimeType: ImageMimeType): string {
-    switch (mimeType) {
-        case ImageMimeType.JPEG:
-            return ".jpg";
-        case ImageMimeType.PNG:
-            return ".png";
-        case ImageMimeType.WEBP:
-            return ".webp";
-        case ImageMimeType.AVIF:
-            return ".avif";
-    }
-}
-
-function IsCompressedTextureFormat(format: number): boolean {
-    switch (format) {
-        case Constants.TEXTUREFORMAT_COMPRESSED_RGBA_BPTC_UNORM:
-        case Constants.TEXTUREFORMAT_COMPRESSED_SRGB_ALPHA_BPTC_UNORM:
-        case Constants.TEXTUREFORMAT_COMPRESSED_RGB_BPTC_UNSIGNED_FLOAT:
-        case Constants.TEXTUREFORMAT_COMPRESSED_RGB_BPTC_SIGNED_FLOAT:
-        case Constants.TEXTUREFORMAT_COMPRESSED_RGBA_S3TC_DXT5:
-        case Constants.TEXTUREFORMAT_COMPRESSED_SRGB_ALPHA_S3TC_DXT5_EXT:
-        case Constants.TEXTUREFORMAT_COMPRESSED_RGBA_S3TC_DXT3:
-        case Constants.TEXTUREFORMAT_COMPRESSED_SRGB_ALPHA_S3TC_DXT3_EXT:
-        case Constants.TEXTUREFORMAT_COMPRESSED_RGBA_S3TC_DXT1:
-        case Constants.TEXTUREFORMAT_COMPRESSED_RGB_S3TC_DXT1:
-        case Constants.TEXTUREFORMAT_COMPRESSED_SRGB_ALPHA_S3TC_DXT1_EXT:
-        case Constants.TEXTUREFORMAT_COMPRESSED_SRGB_S3TC_DXT1_EXT:
-        case Constants.TEXTUREFORMAT_COMPRESSED_RGBA_ASTC_4x4:
-        case Constants.TEXTUREFORMAT_COMPRESSED_SRGB8_ALPHA8_ASTC_4x4_KHR:
-        case Constants.TEXTUREFORMAT_COMPRESSED_RGB_ETC1_WEBGL:
-        case Constants.TEXTUREFORMAT_COMPRESSED_RGB8_ETC2:
-        case Constants.TEXTUREFORMAT_COMPRESSED_SRGB8_ETC2:
-        case Constants.TEXTUREFORMAT_COMPRESSED_RGB8_PUNCHTHROUGH_ALPHA1_ETC2:
-        case Constants.TEXTUREFORMAT_COMPRESSED_SRGB8_PUNCHTHROUGH_ALPHA1_ETC2:
-        case Constants.TEXTUREFORMAT_COMPRESSED_RGBA8_ETC2_EAC:
-        case Constants.TEXTUREFORMAT_COMPRESSED_SRGB8_ALPHA8_ETC2_EAC:
-            return true;
-        default:
-            return false;
-    }
-}
-
-/**
- * Computes the metallic factor from specular glossiness values.
- * @param diffuse diffused value
- * @param specular specular value
- * @param oneMinusSpecularStrength one minus the specular strength
- * @returns metallic value
- * @internal
- */
-export function _SolveMetallic(diffuse: number, specular: number, oneMinusSpecularStrength: number): number {
-    if (specular < DielectricSpecular.r) {
-        DielectricSpecular;
-        return 0;
-    }
-
-    const a = DielectricSpecular.r;
-    const b = (diffuse * oneMinusSpecularStrength) / (1.0 - DielectricSpecular.r) + specular - 2.0 * DielectricSpecular.r;
-    const c = DielectricSpecular.r - specular;
-    const d = b * b - 4.0 * a * c;
-    return Scalar.Clamp((-b + Math.sqrt(d)) / (2.0 * a), 0, 1);
-}
-
-/**
- * Computes the metallic/roughness factors from a Standard Material.
- * @internal
- */
-export function _ConvertToGLTFPBRMetallicRoughness(babylonStandardMaterial: StandardMaterial): IMaterialPbrMetallicRoughness {
-    const diffuse = babylonStandardMaterial.diffuseColor.toLinearSpace(babylonStandardMaterial.getScene().getEngine().useExactSrgbConversions).scale(0.5);
-    const opacity = babylonStandardMaterial.alpha;
-    const specularPower = Scalar.Clamp(babylonStandardMaterial.specularPower, 0, MaxSpecularPower);
-
-    const roughness = SpecularPowerToRoughness(specularPower);
-
-    const glTFPbrMetallicRoughness: IMaterialPbrMetallicRoughness = {
-        baseColorFactor: [diffuse.r, diffuse.g, diffuse.b, opacity],
-        metallicFactor: 0,
-        roughnessFactor: roughness,
-    };
-
-    return glTFPbrMetallicRoughness;
-}
-
-/**
- * Sets the glTF alpha mode to a glTF material from the Babylon Material
- * @param glTFMaterial glTF material
- * @param babylonMaterial Babylon material
- */
-function SetAlphaMode(glTFMaterial: IMaterial, babylonMaterial: Material & { alphaCutOff?: number }): void {
-    if (babylonMaterial.needAlphaBlending()) {
-        glTFMaterial.alphaMode = MaterialAlphaMode.BLEND;
-    } else if (babylonMaterial.needAlphaTesting()) {
-        glTFMaterial.alphaMode = MaterialAlphaMode.MASK;
-        glTFMaterial.alphaCutoff = babylonMaterial.alphaCutOff;
-    }
-}
-
-function CreateWhiteTexture(width: number, height: number, scene: Scene): Texture {
-    const data = new Uint8Array(width * height * 4);
-
-    for (let i = 0; i < data.length; i = i + 4) {
-        data[i] = data[i + 1] = data[i + 2] = data[i + 3] = 0xff;
-    }
-
-    const rawTexture = RawTexture.CreateRGBATexture(data, width, height, scene);
-
-    return rawTexture;
-}
-
-function ConvertPixelArrayToFloat32(pixels: ArrayBufferView): Float32Array {
-    if (pixels instanceof Uint8Array) {
-        const length = pixels.length;
-        const buffer = new Float32Array(pixels.length);
-        for (let i = 0; i < length; ++i) {
-            buffer[i] = pixels[i] / 255;
-        }
-        return buffer;
-    } else if (pixels instanceof Float32Array) {
-        return pixels;
-    } else {
-        throw new Error("Unsupported pixel format!");
-    }
-}
-
-/**
- * Utility methods for working with glTF material conversion properties.
- * @internal
- */
-export class GLTFMaterialExporter {
-    // Mapping to store textures
-    private _textureMap = new Map<BaseTexture, ITextureInfo>();
-
-    // Mapping of internal textures to images to avoid exporting duplicate images
-    private _internalTextureToImage: { [uniqueId: number]: { [mimeType: string]: Promise<number> } } = {};
-
-    constructor(private readonly _exporter: GLTFExporter) {}
-
-    public getTextureInfo(babylonTexture: Nullable<BaseTexture>): Nullable<ITextureInfo> {
-        return babylonTexture ? (this._textureMap.get(babylonTexture) ?? null) : null;
-    }
-
-    public async exportStandardMaterialAsync(babylonStandardMaterial: StandardMaterial, mimeType: ImageMimeType, hasUVs: boolean): Promise<number> {
-        const pbrMetallicRoughness = _ConvertToGLTFPBRMetallicRoughness(babylonStandardMaterial);
-
-        const material: IMaterial = { name: babylonStandardMaterial.name };
-        if (babylonStandardMaterial.backFaceCulling != null && !babylonStandardMaterial.backFaceCulling) {
-            if (!babylonStandardMaterial.twoSidedLighting) {
-                Tools.Warn(babylonStandardMaterial.name + ": Back-face culling disabled and two-sided lighting disabled is not supported in glTF.");
-            }
-            material.doubleSided = true;
-        }
-
-        if (hasUVs) {
-            const promises: Promise<void>[] = [];
-
-            const diffuseTexture = babylonStandardMaterial.diffuseTexture;
-            if (diffuseTexture) {
-                promises.push(
-                    this.exportTextureAsync(diffuseTexture, mimeType).then((textureInfo) => {
-                        if (textureInfo) {
-                            pbrMetallicRoughness.baseColorTexture = textureInfo;
-                        }
-                    })
-                );
-            }
-
-            const bumpTexture = babylonStandardMaterial.bumpTexture;
-            if (bumpTexture) {
-                promises.push(
-                    this.exportTextureAsync(bumpTexture, mimeType).then((textureInfo) => {
-                        if (textureInfo) {
-                            material.normalTexture = textureInfo;
-                            if (bumpTexture.level !== 1) {
-                                material.normalTexture.scale = bumpTexture.level;
-                            }
-                        }
-                    })
-                );
-            }
-
-            const emissiveTexture = babylonStandardMaterial.emissiveTexture;
-            if (emissiveTexture) {
-                material.emissiveFactor = [1.0, 1.0, 1.0];
-
-                promises.push(
-                    this.exportTextureAsync(emissiveTexture, mimeType).then((textureInfo) => {
-                        if (textureInfo) {
-                            material.emissiveTexture = textureInfo;
-                        }
-                    })
-                );
-            }
-
-            const ambientTexture = babylonStandardMaterial.ambientTexture;
-            if (ambientTexture) {
-                promises.push(
-                    this.exportTextureAsync(ambientTexture, mimeType).then((textureInfo) => {
-                        if (textureInfo) {
-                            const occlusionTexture: IMaterialOcclusionTextureInfo = {
-                                index: textureInfo.index,
-                            };
-                            material.occlusionTexture = occlusionTexture;
-                        }
-                    })
-                );
-            }
-
-            if (promises.length > 0) {
-                this._exporter._materialNeedsUVsSet.add(babylonStandardMaterial);
-                await Promise.all(promises);
-            }
-        }
-
-        if (babylonStandardMaterial.alpha < 1.0 || babylonStandardMaterial.opacityTexture) {
-            if (babylonStandardMaterial.alphaMode === Constants.ALPHA_COMBINE) {
-                material.alphaMode = MaterialAlphaMode.BLEND;
-            } else {
-                Tools.Warn(babylonStandardMaterial.name + ": glTF 2.0 does not support alpha mode: " + babylonStandardMaterial.alphaMode.toString());
-            }
-        }
-
-        if (babylonStandardMaterial.emissiveColor && !babylonStandardMaterial.emissiveColor.equalsWithEpsilon(Black, Epsilon)) {
-            material.emissiveFactor = babylonStandardMaterial.emissiveColor.asArray();
-        }
-
-        material.pbrMetallicRoughness = pbrMetallicRoughness;
-        SetAlphaMode(material, babylonStandardMaterial);
-
-        await this._finishMaterialAsync(material, babylonStandardMaterial, mimeType);
-
-        const materials = this._exporter._materials;
-        materials.push(material);
-        return materials.length - 1;
-    }
-
-    private async _finishMaterialAsync(glTFMaterial: IMaterial, babylonMaterial: Material, mimeType: ImageMimeType): Promise<void> {
-        const textures = this._exporter._extensionsPostExportMaterialAdditionalTextures("exportMaterial", glTFMaterial, babylonMaterial);
-
-        const promises: Array<Promise<Nullable<ITextureInfo>>> = [];
-
-        for (const texture of textures) {
-            promises.push(this.exportTextureAsync(texture, mimeType));
-        }
-
-        await Promise.all(promises);
-
-        await this._exporter._extensionsPostExportMaterialAsync("exportMaterial", glTFMaterial, babylonMaterial);
-    }
-
-    private async _getImageDataAsync(buffer: Uint8Array | Float32Array, width: number, height: number, mimeType: ImageMimeType): Promise<ArrayBuffer> {
-        const textureType = Constants.TEXTURETYPE_UNSIGNED_BYTE;
-
-        const hostingScene = this._exporter._babylonScene;
-        const engine = hostingScene.getEngine();
-
-        // Create a temporary texture with the texture buffer data
-        const tempTexture = engine.createRawTexture(buffer, width, height, Constants.TEXTUREFORMAT_RGBA, false, true, Texture.NEAREST_SAMPLINGMODE, null, textureType);
-
-        engine.isWebGPU ? await import("core/ShadersWGSL/pass.fragment") : await import("core/Shaders/pass.fragment");
-        await TextureTools.ApplyPostProcess("pass", tempTexture, hostingScene, textureType, Constants.TEXTURE_NEAREST_SAMPLINGMODE, Constants.TEXTUREFORMAT_RGBA);
-
-        const data = await engine._readTexturePixels(tempTexture, width, height);
-
-        return (await DumpTools.DumpDataAsync(width, height, data, mimeType, undefined, true, true)) as ArrayBuffer;
-    }
-
-    /**
-     * Resizes the two source textures to the same dimensions.  If a texture is null, a default white texture is generated.  If both textures are null, returns null
-     * @param texture1 first texture to resize
-     * @param texture2 second texture to resize
-     * @param scene babylonjs scene
-     * @returns resized textures or null
-     */
-    private _resizeTexturesToSameDimensions(texture1: Nullable<BaseTexture>, texture2: Nullable<BaseTexture>, scene: Scene): { texture1: BaseTexture; texture2: BaseTexture } {
-        const texture1Size = texture1 ? texture1.getSize() : { width: 0, height: 0 };
-        const texture2Size = texture2 ? texture2.getSize() : { width: 0, height: 0 };
-        let resizedTexture1: BaseTexture;
-        let resizedTexture2: BaseTexture;
-
-        if (texture1Size.width < texture2Size.width) {
-            if (texture1 && texture1 instanceof Texture) {
-                resizedTexture1 = TextureTools.CreateResizedCopy(texture1, texture2Size.width, texture2Size.height, true);
-            } else {
-                resizedTexture1 = CreateWhiteTexture(texture2Size.width, texture2Size.height, scene);
-            }
-            resizedTexture2 = texture2!;
-        } else if (texture1Size.width > texture2Size.width) {
-            if (texture2 && texture2 instanceof Texture) {
-                resizedTexture2 = TextureTools.CreateResizedCopy(texture2, texture1Size.width, texture1Size.height, true);
-            } else {
-                resizedTexture2 = CreateWhiteTexture(texture1Size.width, texture1Size.height, scene);
-            }
-            resizedTexture1 = texture1!;
-        } else {
-            resizedTexture1 = texture1!;
-            resizedTexture2 = texture2!;
-        }
-
-        return {
-            texture1: resizedTexture1!,
-            texture2: resizedTexture2!,
-        };
-    }
-
-    /**
-     * Convert Specular Glossiness Textures to Metallic Roughness
-     * See link below for info on the material conversions from PBR Metallic/Roughness and Specular/Glossiness
-     * @see https://github.com/KhronosGroup/glTF/blob/main/extensions/2.0/Archived/KHR_materials_pbrSpecularGlossiness/examples/convert-between-workflows-bjs/js/babylon.pbrUtilities.js
-     * @param diffuseTexture texture used to store diffuse information
-     * @param specularGlossinessTexture texture used to store specular and glossiness information
-     * @param factors specular glossiness material factors
-     * @param mimeType the mime type to use for the texture
-     * @returns pbr metallic roughness interface or null
-     */
-    private async _convertSpecularGlossinessTexturesToMetallicRoughnessAsync(
-        diffuseTexture: Nullable<BaseTexture>,
-        specularGlossinessTexture: Nullable<BaseTexture>,
-        factors: IPBRSpecularGlossiness,
-        mimeType: ImageMimeType
-    ): Promise<IPBRMetallicRoughness> {
-        const promises = new Array<Promise<void>>();
-        if (!(diffuseTexture || specularGlossinessTexture)) {
-            return Promise.reject("diffuse and specular glossiness textures are not defined!");
-        }
-
-        const scene: Nullable<Scene> = diffuseTexture ? diffuseTexture.getScene() : specularGlossinessTexture ? specularGlossinessTexture.getScene() : null;
-        if (scene) {
-            const resizedTextures = this._resizeTexturesToSameDimensions(diffuseTexture, specularGlossinessTexture, scene);
-
-            const diffuseSize = resizedTextures.texture1?.getSize();
-
-            let diffuseBuffer: Float32Array;
-            let specularGlossinessBuffer: Float32Array;
-
-            const width = diffuseSize.width;
-            const height = diffuseSize.height;
-
-            const diffusePixels = await resizedTextures.texture1.readPixels();
-            const specularPixels = await resizedTextures.texture2.readPixels();
-
-            if (diffusePixels) {
-                diffuseBuffer = ConvertPixelArrayToFloat32(diffusePixels);
-            } else {
-                return Promise.reject("Failed to retrieve pixels from diffuse texture!");
-            }
-            if (specularPixels) {
-                specularGlossinessBuffer = ConvertPixelArrayToFloat32(specularPixels);
-            } else {
-                return Promise.reject("Failed to retrieve pixels from specular glossiness texture!");
-            }
-
-            const byteLength = specularGlossinessBuffer.byteLength;
-
-            const metallicRoughnessBuffer = new Uint8Array(byteLength);
-            const baseColorBuffer = new Uint8Array(byteLength);
-
-            const strideSize = 4;
-            const maxBaseColor = Black;
-            let maxMetallic = 0;
-            let maxRoughness = 0;
-
-            for (let h = 0; h < height; ++h) {
-                for (let w = 0; w < width; ++w) {
-                    const offset = (width * h + w) * strideSize;
-
-                    const diffuseColor = new Color3(diffuseBuffer[offset], diffuseBuffer[offset + 1], diffuseBuffer[offset + 2])
-                        .toLinearSpace(scene.getEngine().useExactSrgbConversions)
-                        .multiply(factors.diffuseColor);
-                    const specularColor = new Color3(specularGlossinessBuffer[offset], specularGlossinessBuffer[offset + 1], specularGlossinessBuffer[offset + 2])
-                        .toLinearSpace(scene.getEngine().useExactSrgbConversions)
-                        .multiply(factors.specularColor);
-                    const glossiness = specularGlossinessBuffer[offset + 3] * factors.glossiness;
-
-                    const specularGlossiness: IPBRSpecularGlossiness = {
-                        diffuseColor: diffuseColor,
-                        specularColor: specularColor,
-                        glossiness: glossiness,
-                    };
-
-                    const metallicRoughness = this._convertSpecularGlossinessToMetallicRoughness(specularGlossiness);
-                    maxBaseColor.r = Math.max(maxBaseColor.r, metallicRoughness.baseColor.r);
-                    maxBaseColor.g = Math.max(maxBaseColor.g, metallicRoughness.baseColor.g);
-                    maxBaseColor.b = Math.max(maxBaseColor.b, metallicRoughness.baseColor.b);
-                    maxMetallic = Math.max(maxMetallic, metallicRoughness.metallic!);
-                    maxRoughness = Math.max(maxRoughness, metallicRoughness.roughness!);
-
-                    baseColorBuffer[offset] = metallicRoughness.baseColor.r * 255;
-                    baseColorBuffer[offset + 1] = metallicRoughness.baseColor.g * 255;
-                    baseColorBuffer[offset + 2] = metallicRoughness.baseColor.b * 255;
-                    baseColorBuffer[offset + 3] = resizedTextures.texture1.hasAlpha ? diffuseBuffer[offset + 3] * 255 : 255;
-
-                    metallicRoughnessBuffer[offset] = 0;
-                    metallicRoughnessBuffer[offset + 1] = metallicRoughness.roughness! * 255;
-                    metallicRoughnessBuffer[offset + 2] = metallicRoughness.metallic! * 255;
-                    metallicRoughnessBuffer[offset + 3] = 255;
-                }
-            }
-
-            // Retrieves the metallic roughness factors from the maximum texture values.
-            const metallicRoughnessFactors: IPBRMetallicRoughness = {
-                baseColor: maxBaseColor,
-                metallic: maxMetallic,
-                roughness: maxRoughness,
-            };
-
-            let writeOutMetallicRoughnessTexture = false;
-            let writeOutBaseColorTexture = false;
-
-            for (let h = 0; h < height; ++h) {
-                for (let w = 0; w < width; ++w) {
-                    const destinationOffset = (width * h + w) * strideSize;
-
-                    baseColorBuffer[destinationOffset] /= metallicRoughnessFactors.baseColor.r > Epsilon ? metallicRoughnessFactors.baseColor.r : 1;
-                    baseColorBuffer[destinationOffset + 1] /= metallicRoughnessFactors.baseColor.g > Epsilon ? metallicRoughnessFactors.baseColor.g : 1;
-                    baseColorBuffer[destinationOffset + 2] /= metallicRoughnessFactors.baseColor.b > Epsilon ? metallicRoughnessFactors.baseColor.b : 1;
-
-                    const linearBaseColorPixel = Color3.FromInts(
-                        baseColorBuffer[destinationOffset],
-                        baseColorBuffer[destinationOffset + 1],
-                        baseColorBuffer[destinationOffset + 2]
-                    );
-                    const sRGBBaseColorPixel = linearBaseColorPixel.toGammaSpace(scene.getEngine().useExactSrgbConversions);
-                    baseColorBuffer[destinationOffset] = sRGBBaseColorPixel.r * 255;
-                    baseColorBuffer[destinationOffset + 1] = sRGBBaseColorPixel.g * 255;
-                    baseColorBuffer[destinationOffset + 2] = sRGBBaseColorPixel.b * 255;
-
-                    if (!sRGBBaseColorPixel.equalsWithEpsilon(White, Epsilon)) {
-                        writeOutBaseColorTexture = true;
-                    }
-
-                    metallicRoughnessBuffer[destinationOffset + 1] /= metallicRoughnessFactors.roughness! > Epsilon ? metallicRoughnessFactors.roughness! : 1;
-                    metallicRoughnessBuffer[destinationOffset + 2] /= metallicRoughnessFactors.metallic! > Epsilon ? metallicRoughnessFactors.metallic! : 1;
-
-                    const metallicRoughnessPixel = Color3.FromInts(255, metallicRoughnessBuffer[destinationOffset + 1], metallicRoughnessBuffer[destinationOffset + 2]);
-
-                    if (!metallicRoughnessPixel.equalsWithEpsilon(White, Epsilon)) {
-                        writeOutMetallicRoughnessTexture = true;
-                    }
-                }
-            }
-
-            if (writeOutMetallicRoughnessTexture) {
-                promises.push(
-                    this._getImageDataAsync(metallicRoughnessBuffer, width, height, mimeType).then((data) => {
-                        metallicRoughnessFactors.metallicRoughnessTextureData = data;
-                    })
-                );
-            }
-            if (writeOutBaseColorTexture) {
-                promises.push(
-                    this._getImageDataAsync(baseColorBuffer, width, height, mimeType).then((data) => {
-                        metallicRoughnessFactors.baseColorTextureData = data;
-                    })
-                );
-            }
-
-            return Promise.all(promises).then(() => {
-                return metallicRoughnessFactors;
-            });
-        } else {
-            return Promise.reject("_ConvertSpecularGlossinessTexturesToMetallicRoughness: Scene from textures is missing!");
-        }
-    }
-
-    /**
-     * Converts specular glossiness material properties to metallic roughness
-     * @param specularGlossiness interface with specular glossiness material properties
-     * @returns interface with metallic roughness material properties
-     */
-    private _convertSpecularGlossinessToMetallicRoughness(specularGlossiness: IPBRSpecularGlossiness): IPBRMetallicRoughness {
-        const diffusePerceivedBrightness = this._getPerceivedBrightness(specularGlossiness.diffuseColor);
-        const specularPerceivedBrightness = this._getPerceivedBrightness(specularGlossiness.specularColor);
-        const oneMinusSpecularStrength = 1 - this._getMaxComponent(specularGlossiness.specularColor);
-        const metallic = _SolveMetallic(diffusePerceivedBrightness, specularPerceivedBrightness, oneMinusSpecularStrength);
-        const baseColorFromDiffuse = specularGlossiness.diffuseColor.scale(oneMinusSpecularStrength / (1.0 - DielectricSpecular.r) / Math.max(1 - metallic));
-        const baseColorFromSpecular = specularGlossiness.specularColor.subtract(DielectricSpecular.scale(1 - metallic)).scale(1 / Math.max(metallic));
-        let baseColor = Color3.Lerp(baseColorFromDiffuse, baseColorFromSpecular, metallic * metallic);
-        baseColor = baseColor.clampToRef(0, 1, baseColor);
-
-        const metallicRoughness: IPBRMetallicRoughness = {
-            baseColor: baseColor,
-            metallic: metallic,
-            roughness: 1 - specularGlossiness.glossiness,
-        };
-
-        return metallicRoughness;
-    }
-
-    /**
-     * Calculates the surface reflectance, independent of lighting conditions
-     * @param color Color source to calculate brightness from
-     * @returns number representing the perceived brightness, or zero if color is undefined
-     */
-    private _getPerceivedBrightness(color: Color3): number {
-        if (color) {
-            return Math.sqrt(0.299 * color.r * color.r + 0.587 * color.g * color.g + 0.114 * color.b * color.b);
-        }
-        return 0;
-    }
-
-    /**
-     * Returns the maximum color component value
-     * @param color
-     * @returns maximum color component value, or zero if color is null or undefined
-     */
-    private _getMaxComponent(color: Color3): number {
-        if (color) {
-            return Math.max(color.r, Math.max(color.g, color.b));
-        }
-        return 0;
-    }
-
-    /**
-     * Convert a PBRMaterial (Metallic/Roughness) to Metallic Roughness factors
-     * @param babylonPBRMaterial BJS PBR Metallic Roughness Material
-     * @param mimeType mime type to use for the textures
-     * @param glTFPbrMetallicRoughness glTF PBR Metallic Roughness interface
-     * @param hasUVs specifies if texture coordinates are present on the submesh to determine if textures should be applied
-     * @returns glTF PBR Metallic Roughness factors
-     */
-    private async _convertMetalRoughFactorsToMetallicRoughnessAsync(
-        babylonPBRMaterial: PBRBaseMaterial,
-        mimeType: ImageMimeType,
-        glTFPbrMetallicRoughness: IMaterialPbrMetallicRoughness,
-        hasUVs: boolean
-    ): Promise<IPBRMetallicRoughness> {
-        const promises: Promise<void>[] = [];
-
-        const metallicRoughness: IPBRMetallicRoughness = {
-            baseColor: babylonPBRMaterial._albedoColor,
-            metallic: babylonPBRMaterial._metallic,
-            roughness: babylonPBRMaterial._roughness,
-        };
-
-        if (hasUVs) {
-            const albedoTexture = babylonPBRMaterial._albedoTexture;
-            if (albedoTexture) {
-                promises.push(
-                    this.exportTextureAsync(babylonPBRMaterial._albedoTexture!, mimeType).then((glTFTexture) => {
-                        if (glTFTexture) {
-                            glTFPbrMetallicRoughness.baseColorTexture = glTFTexture;
-                        }
-                    })
-                );
-            }
-            const metallicTexture = babylonPBRMaterial._metallicTexture;
-            if (metallicTexture) {
-                promises.push(
-                    this.exportTextureAsync(metallicTexture, mimeType).then((glTFTexture) => {
-                        if (glTFTexture) {
-                            glTFPbrMetallicRoughness.metallicRoughnessTexture = glTFTexture;
-                        }
-                    })
-                );
-            }
-        }
-
-        if (promises.length > 0) {
-            this._exporter._materialNeedsUVsSet.add(babylonPBRMaterial);
-            await Promise.all(promises);
-        }
-
-        return metallicRoughness;
-    }
-
-    private _getTextureSampler(texture: Nullable<BaseTexture>): ISampler {
-        const sampler: ISampler = {};
-        if (!texture || !(texture instanceof Texture)) {
-            return sampler;
-        }
-
-        const wrapS = this._getGLTFTextureWrapMode(texture.wrapU);
-        if (wrapS !== TextureWrapMode.REPEAT) {
-            sampler.wrapS = wrapS;
-        }
-
-        const wrapT = this._getGLTFTextureWrapMode(texture.wrapV);
-        if (wrapT !== TextureWrapMode.REPEAT) {
-            sampler.wrapT = wrapT;
-        }
-
-        switch (texture.samplingMode) {
-            case Texture.LINEAR_LINEAR: {
-                sampler.magFilter = TextureMagFilter.LINEAR;
-                sampler.minFilter = TextureMinFilter.LINEAR;
-                break;
-            }
-            case Texture.LINEAR_NEAREST: {
-                sampler.magFilter = TextureMagFilter.LINEAR;
-                sampler.minFilter = TextureMinFilter.NEAREST;
-                break;
-            }
-            case Texture.NEAREST_LINEAR: {
-                sampler.magFilter = TextureMagFilter.NEAREST;
-                sampler.minFilter = TextureMinFilter.LINEAR;
-                break;
-            }
-            case Texture.NEAREST_LINEAR_MIPLINEAR: {
-                sampler.magFilter = TextureMagFilter.NEAREST;
-                sampler.minFilter = TextureMinFilter.LINEAR_MIPMAP_LINEAR;
-                break;
-            }
-            case Texture.NEAREST_NEAREST: {
-                sampler.magFilter = TextureMagFilter.NEAREST;
-                sampler.minFilter = TextureMinFilter.NEAREST;
-                break;
-            }
-            case Texture.NEAREST_LINEAR_MIPNEAREST: {
-                sampler.magFilter = TextureMagFilter.NEAREST;
-                sampler.minFilter = TextureMinFilter.LINEAR_MIPMAP_NEAREST;
-                break;
-            }
-            case Texture.LINEAR_NEAREST_MIPNEAREST: {
-                sampler.magFilter = TextureMagFilter.LINEAR;
-                sampler.minFilter = TextureMinFilter.NEAREST_MIPMAP_NEAREST;
-                break;
-            }
-            case Texture.LINEAR_NEAREST_MIPLINEAR: {
-                sampler.magFilter = TextureMagFilter.LINEAR;
-                sampler.minFilter = TextureMinFilter.NEAREST_MIPMAP_LINEAR;
-                break;
-            }
-            case Texture.NEAREST_NEAREST_MIPLINEAR: {
-                sampler.magFilter = TextureMagFilter.NEAREST;
-                sampler.minFilter = TextureMinFilter.NEAREST_MIPMAP_LINEAR;
-                break;
-            }
-            case Texture.LINEAR_LINEAR_MIPLINEAR: {
-                sampler.magFilter = TextureMagFilter.LINEAR;
-                sampler.minFilter = TextureMinFilter.LINEAR_MIPMAP_LINEAR;
-                break;
-            }
-            case Texture.LINEAR_LINEAR_MIPNEAREST: {
-                sampler.magFilter = TextureMagFilter.LINEAR;
-                sampler.minFilter = TextureMinFilter.LINEAR_MIPMAP_NEAREST;
-                break;
-            }
-            case Texture.NEAREST_NEAREST_MIPNEAREST: {
-                sampler.magFilter = TextureMagFilter.NEAREST;
-                sampler.minFilter = TextureMinFilter.NEAREST_MIPMAP_NEAREST;
-                break;
-            }
-        }
-
-        return sampler;
-    }
-
-    private _getGLTFTextureWrapMode(wrapMode: number): TextureWrapMode {
-        switch (wrapMode) {
-            case Texture.WRAP_ADDRESSMODE: {
-                return TextureWrapMode.REPEAT;
-            }
-            case Texture.CLAMP_ADDRESSMODE: {
-                return TextureWrapMode.CLAMP_TO_EDGE;
-            }
-            case Texture.MIRROR_ADDRESSMODE: {
-                return TextureWrapMode.MIRRORED_REPEAT;
-            }
-            default: {
-                Tools.Error(`Unsupported Texture Wrap Mode ${wrapMode}!`);
-                return TextureWrapMode.REPEAT;
-            }
-        }
-    }
-
-    /**
-     * Convert a PBRMaterial (Specular/Glossiness) to Metallic Roughness factors
-     * @param babylonPBRMaterial BJS PBR Metallic Roughness Material
-     * @param mimeType mime type to use for the textures
-     * @param pbrMetallicRoughness glTF PBR Metallic Roughness interface
-     * @param hasUVs specifies if texture coordinates are present on the submesh to determine if textures should be applied
-     * @returns glTF PBR Metallic Roughness factors
-     */
-    private async _convertSpecGlossFactorsToMetallicRoughnessAsync(
-        babylonPBRMaterial: PBRBaseMaterial,
-        mimeType: ImageMimeType,
-        pbrMetallicRoughness: IMaterialPbrMetallicRoughness,
-        hasUVs: boolean
-    ): Promise<IPBRMetallicRoughness> {
-        const specGloss: IPBRSpecularGlossiness = {
-            diffuseColor: babylonPBRMaterial._albedoColor,
-            specularColor: babylonPBRMaterial._reflectivityColor,
-            glossiness: babylonPBRMaterial._microSurface,
-        };
-
-        const albedoTexture = babylonPBRMaterial._albedoTexture;
-        const reflectivityTexture = babylonPBRMaterial._reflectivityTexture;
-        const useMicrosurfaceFromReflectivityMapAlpha = babylonPBRMaterial._useMicroSurfaceFromReflectivityMapAlpha;
-        if (reflectivityTexture && !useMicrosurfaceFromReflectivityMapAlpha) {
-            return Promise.reject("_ConvertPBRMaterial: Glossiness values not included in the reflectivity texture are currently not supported");
-        }
-
-        if ((albedoTexture || reflectivityTexture) && hasUVs) {
-            this._exporter._materialNeedsUVsSet.add(babylonPBRMaterial);
-
-            const samplerIndex = this._exportTextureSampler(albedoTexture || reflectivityTexture);
-            const metallicRoughnessFactors = await this._convertSpecularGlossinessTexturesToMetallicRoughnessAsync(albedoTexture, reflectivityTexture, specGloss, mimeType);
-
-            const textures = this._exporter._textures;
-
-            if (metallicRoughnessFactors.baseColorTextureData) {
-                const imageIndex = this._exportImage(`baseColor${textures.length}`, mimeType, metallicRoughnessFactors.baseColorTextureData);
-                pbrMetallicRoughness.baseColorTexture = this._exportTextureInfo(imageIndex, samplerIndex, albedoTexture?.coordinatesIndex);
-            }
-
-            if (metallicRoughnessFactors.metallicRoughnessTextureData) {
-                const imageIndex = this._exportImage(`metallicRoughness${textures.length}`, mimeType, metallicRoughnessFactors.metallicRoughnessTextureData);
-                pbrMetallicRoughness.metallicRoughnessTexture = this._exportTextureInfo(imageIndex, samplerIndex, reflectivityTexture?.coordinatesIndex);
-            }
-
-            return metallicRoughnessFactors;
-        } else {
-            return this._convertSpecularGlossinessToMetallicRoughness(specGloss);
-        }
-    }
-
-    public async exportPBRMaterialAsync(babylonPBRMaterial: PBRBaseMaterial, mimeType: ImageMimeType, hasUVs: boolean): Promise<number> {
-        const glTFPbrMetallicRoughness: IMaterialPbrMetallicRoughness = {};
-
-        const glTFMaterial: IMaterial = {
-            name: babylonPBRMaterial.name,
-        };
-
-        const useMetallicRoughness = babylonPBRMaterial.isMetallicWorkflow();
-
-        if (useMetallicRoughness) {
-            const albedoColor = babylonPBRMaterial._albedoColor;
-            const alpha = babylonPBRMaterial.alpha;
-            if (albedoColor) {
-                glTFPbrMetallicRoughness.baseColorFactor = [albedoColor.r, albedoColor.g, albedoColor.b, alpha];
-            }
-        }
-
-        const metallicRoughness = useMetallicRoughness
-            ? await this._convertMetalRoughFactorsToMetallicRoughnessAsync(babylonPBRMaterial, mimeType, glTFPbrMetallicRoughness, hasUVs)
-            : await this._convertSpecGlossFactorsToMetallicRoughnessAsync(babylonPBRMaterial, mimeType, glTFPbrMetallicRoughness, hasUVs);
-
-        await this._setMetallicRoughnessPbrMaterialAsync(metallicRoughness, babylonPBRMaterial, glTFMaterial, glTFPbrMetallicRoughness, mimeType, hasUVs);
-        await this._finishMaterialAsync(glTFMaterial, babylonPBRMaterial, mimeType);
-
-        const materials = this._exporter._materials;
-        materials.push(glTFMaterial);
-        return materials.length - 1;
-    }
-
-    private async _setMetallicRoughnessPbrMaterialAsync(
-        metallicRoughness: IPBRMetallicRoughness,
-        babylonPBRMaterial: PBRBaseMaterial,
-        glTFMaterial: IMaterial,
-        glTFPbrMetallicRoughness: IMaterialPbrMetallicRoughness,
-        mimeType: ImageMimeType,
-        hasUVs: boolean
-    ): Promise<void> {
-        SetAlphaMode(glTFMaterial, babylonPBRMaterial);
-
-        if (!metallicRoughness.baseColor.equalsWithEpsilon(White, Epsilon) || !Scalar.WithinEpsilon(babylonPBRMaterial.alpha, 1, Epsilon)) {
-            glTFPbrMetallicRoughness.baseColorFactor = [metallicRoughness.baseColor.r, metallicRoughness.baseColor.g, metallicRoughness.baseColor.b, babylonPBRMaterial.alpha];
-        }
-
-        if (metallicRoughness.metallic != null && metallicRoughness.metallic !== 1) {
-            glTFPbrMetallicRoughness.metallicFactor = metallicRoughness.metallic;
-        }
-        if (metallicRoughness.roughness != null && metallicRoughness.roughness !== 1) {
-            glTFPbrMetallicRoughness.roughnessFactor = metallicRoughness.roughness;
-        }
-
-        if (babylonPBRMaterial.backFaceCulling != null && !babylonPBRMaterial.backFaceCulling) {
-            if (!babylonPBRMaterial._twoSidedLighting) {
-                Tools.Warn(babylonPBRMaterial.name + ": Back-face culling disabled and two-sided lighting disabled is not supported in glTF.");
-            }
-            glTFMaterial.doubleSided = true;
-        }
-
-        if (hasUVs) {
-            const promises: Promise<void>[] = [];
-
-            const bumpTexture = babylonPBRMaterial._bumpTexture;
-            if (bumpTexture) {
-                promises.push(
-                    this.exportTextureAsync(bumpTexture, mimeType).then((glTFTexture) => {
-                        if (glTFTexture) {
-                            glTFMaterial.normalTexture = glTFTexture;
-                            if (bumpTexture.level !== 1) {
-                                glTFMaterial.normalTexture.scale = bumpTexture.level;
-                            }
-                        }
-                    })
-                );
-            }
-
-            const ambientTexture = babylonPBRMaterial._ambientTexture;
-            if (ambientTexture) {
-                promises.push(
-                    this.exportTextureAsync(ambientTexture, mimeType).then((glTFTexture) => {
-                        if (glTFTexture) {
-                            const occlusionTexture: IMaterialOcclusionTextureInfo = {
-                                index: glTFTexture.index,
-                                texCoord: glTFTexture.texCoord,
-                                extensions: glTFTexture.extensions,
-                            };
-
-                            glTFMaterial.occlusionTexture = occlusionTexture;
-                            const ambientTextureStrength = babylonPBRMaterial._ambientTextureStrength;
-                            if (ambientTextureStrength) {
-                                occlusionTexture.strength = ambientTextureStrength;
-                            }
-                        }
-                    })
-                );
-            }
-
-            const emissiveTexture = babylonPBRMaterial._emissiveTexture;
-            if (emissiveTexture) {
-                promises.push(
-                    this.exportTextureAsync(emissiveTexture, mimeType).then((glTFTexture) => {
-                        if (glTFTexture) {
-                            glTFMaterial.emissiveTexture = glTFTexture;
-                        }
-                    })
-                );
-            }
-
-            if (promises.length > 0) {
-                this._exporter._materialNeedsUVsSet.add(babylonPBRMaterial);
-                await Promise.all(promises);
-            }
-        }
-
-        const emissiveColor = babylonPBRMaterial._emissiveColor;
-        if (!emissiveColor.equalsWithEpsilon(Black, Epsilon)) {
-            glTFMaterial.emissiveFactor = emissiveColor.asArray();
-        }
-
-        glTFMaterial.pbrMetallicRoughness = glTFPbrMetallicRoughness;
-    }
-
-<<<<<<< HEAD
-    private _getPixelsFromTextureAsync(babylonTexture: BaseTexture): Promise<Nullable<Uint8Array | Float32Array>> {
-        const pixels =
-            babylonTexture.textureType === Constants.TEXTURETYPE_UNSIGNED_BYTE
-                ? (babylonTexture.readPixels() as Promise<Uint8Array>)
-                : (babylonTexture.readPixels() as Promise<Float32Array>);
-        return pixels;
-=======
-    /**
-     * Get the RGBA pixel data from a texture
-     * @param babylonTexture
-     * @returns an array buffer promise containing the pixel data
-     */
-    private _getPixelsFromTexture(babylonTexture: BaseTexture): Promise<Nullable<Uint8Array | Float32Array>> {
-        // If the internal texture format is compressed, we cannot read the pixels directly.
-        if (IsCompressedTextureFormat(babylonTexture.textureFormat)) {
-            return GetTextureDataAsync(babylonTexture, babylonTexture._texture!.width, babylonTexture._texture!.height);
-        }
-
-        return babylonTexture.textureType === Constants.TEXTURETYPE_UNSIGNED_BYTE
-            ? (babylonTexture.readPixels() as Promise<Uint8Array>)
-            : (babylonTexture.readPixels() as Promise<Float32Array>);
->>>>>>> 89bf19c2
-    }
-
-    public async exportTextureAsync(babylonTexture: BaseTexture, mimeType: ImageMimeType): Promise<Nullable<ITextureInfo>> {
-        const extensionPromise = this._exporter._extensionsPreExportTextureAsync("exporter", babylonTexture as Texture, mimeType);
-        if (!extensionPromise) {
-            return this._exportTextureInfoAsync(babylonTexture, mimeType);
-        }
-
-        return extensionPromise.then((texture) => {
-            if (!texture) {
-                return this._exportTextureInfoAsync(babylonTexture, mimeType);
-            }
-            return this._exportTextureInfoAsync(texture, mimeType);
-        });
-    }
-
-    private async _exportTextureInfoAsync(babylonTexture: BaseTexture, mimeType: ImageMimeType): Promise<Nullable<ITextureInfo>> {
-        let textureInfo = this._textureMap.get(babylonTexture);
-        if (!textureInfo) {
-            const pixels = await this._getPixelsFromTextureAsync(babylonTexture);
-            if (!pixels) {
-                return null;
-            }
-
-            const samplerIndex = this._exportTextureSampler(babylonTexture);
-
-            // Preserve texture mime type if defined
-            const textureMimeType = (babylonTexture as Texture).mimeType;
-            if (textureMimeType) {
-                switch (textureMimeType) {
-                    case "image/jpeg":
-                    case "image/png":
-                    case "image/webp":
-                        mimeType = textureMimeType as ImageMimeType;
-                        break;
-                    default:
-                        Tools.Warn(`Unsupported media type: ${textureMimeType}. Exporting texture as PNG.`);
-                        // Will later fallback to default mime type, image/png, from Canvas API
-                        break;
-                }
-            }
-
-            const internalTextureToImage = this._internalTextureToImage;
-            const internalTextureUniqueId = babylonTexture.getInternalTexture()!.uniqueId;
-            internalTextureToImage[internalTextureUniqueId] ||= {};
-            let imageIndexPromise = internalTextureToImage[internalTextureUniqueId][mimeType];
-            if (imageIndexPromise === undefined) {
-                const size = babylonTexture.getSize();
-                imageIndexPromise = (async () => {
-                    const data = await this._getImageDataAsync(pixels, size.width, size.height, mimeType);
-                    return this._exportImage(babylonTexture.name, mimeType, data);
-                })();
-                internalTextureToImage[internalTextureUniqueId][mimeType] = imageIndexPromise;
-            }
-
-            textureInfo = this._exportTextureInfo(await imageIndexPromise, samplerIndex, babylonTexture.coordinatesIndex);
-            this._textureMap.set(babylonTexture, textureInfo);
-            this._exporter._extensionsPostExportTextures("exporter", textureInfo, babylonTexture);
-        }
-
-        return textureInfo;
-    }
-
-    private _exportImage(name: string, mimeType: ImageMimeType, data: ArrayBuffer): number {
-        const images = this._exporter._images;
-
-        let image: IImage;
-        if (this._exporter._shouldUseGlb) {
-            image = {
-                name: name,
-                mimeType: mimeType,
-                bufferView: undefined, // Will be updated later by BufferManager
-            };
-            const bufferView = this._exporter._bufferManager.createBufferView(new Uint8Array(data));
-            this._exporter._bufferManager.setBufferView(image, bufferView);
-        } else {
-            // Build a unique URI
-            const baseName = name.replace(/\.\/|\/|\.\\|\\/g, "_");
-            const extension = GetFileExtensionFromMimeType(mimeType);
-            let fileName = baseName + extension;
-            if (images.some((image) => image.uri === fileName)) {
-                fileName = `${baseName}_${Tools.RandomId()}${extension}`;
-            }
-
-            image = {
-                name: name,
-                uri: fileName,
-            };
-            this._exporter._imageData[fileName] = { data: data, mimeType: mimeType }; // Save image data to be written to file later
-        }
-
-        images.push(image);
-
-        return images.length - 1;
-    }
-
-    private _exportTextureInfo(imageIndex: number, samplerIndex: number, coordinatesIndex?: number): ITextureInfo {
-        const textures = this._exporter._textures;
-        let textureIndex = textures.findIndex((t) => t.sampler == samplerIndex && t.source === imageIndex);
-        if (textureIndex === -1) {
-            textureIndex = textures.length;
-            textures.push({
-                source: imageIndex,
-                sampler: samplerIndex,
-            });
-        }
-
-        const textureInfo: ITextureInfo = { index: textureIndex };
-        if (coordinatesIndex) {
-            textureInfo.texCoord = coordinatesIndex;
-        }
-        return textureInfo;
-    }
-
-    private _exportTextureSampler(texture: Nullable<BaseTexture>): number {
-        const sampler = this._getTextureSampler(texture);
-
-        // if a pre-existing sampler with identical parameters exists, then reuse the previous sampler
-        const samplers = this._exporter._samplers;
-        const samplerIndex = samplers.findIndex(
-            (s) => s.minFilter === sampler.minFilter && s.magFilter === sampler.magFilter && s.wrapS === sampler.wrapS && s.wrapT === sampler.wrapT
-        );
-        if (samplerIndex !== -1) {
-            return samplerIndex;
-        }
-
-        samplers.push(sampler);
-        return samplers.length - 1;
-    }
-}
+/* eslint-disable babylonjs/available */
+
+import type { ITextureInfo, IMaterial, IMaterialPbrMetallicRoughness, IMaterialOcclusionTextureInfo, ISampler, IImage } from "babylonjs-gltf2interface";
+import { ImageMimeType, MaterialAlphaMode, TextureMagFilter, TextureMinFilter, TextureWrapMode } from "babylonjs-gltf2interface";
+
+import type { Nullable } from "core/types";
+import { Color3 } from "core/Maths/math.color";
+import { Scalar } from "core/Maths/math.scalar";
+import { Tools } from "core/Misc/tools";
+import { GetTextureDataAsync, TextureTools } from "core/Misc/textureTools";
+import type { BaseTexture } from "core/Materials/Textures/baseTexture";
+import { Texture } from "core/Materials/Textures/texture";
+import { RawTexture } from "core/Materials/Textures/rawTexture";
+
+import type { Scene } from "core/scene";
+
+import type { GLTFExporter } from "./glTFExporter";
+import { Constants } from "core/Engines/constants";
+import { DumpTools } from "core/Misc/dumpTools";
+
+import type { Material } from "core/Materials/material";
+import type { StandardMaterial } from "core/Materials/standardMaterial";
+import type { PBRBaseMaterial } from "core/Materials/PBR/pbrBaseMaterial";
+import { SpecularPowerToRoughness } from "core/Helpers/materialConversionHelper";
+
+const Epsilon = 1e-6;
+const DielectricSpecular = new Color3(0.04, 0.04, 0.04);
+const MaxSpecularPower = 1024;
+const White = Color3.White();
+const Black = Color3.Black();
+
+/**
+ * Interface for storing specular glossiness factors
+ * @internal
+ */
+interface IPBRSpecularGlossiness {
+    /**
+     * Represents the linear diffuse factors of the material
+     */
+    diffuseColor: Color3;
+    specularColor: Color3;
+    glossiness: number;
+}
+
+interface IPBRMetallicRoughness {
+    baseColor: Color3;
+    metallic: Nullable<number>;
+    roughness: Nullable<number>;
+    metallicRoughnessTextureData?: Nullable<ArrayBuffer>;
+    baseColorTextureData?: Nullable<ArrayBuffer>;
+}
+
+function GetFileExtensionFromMimeType(mimeType: ImageMimeType): string {
+    switch (mimeType) {
+        case ImageMimeType.JPEG:
+            return ".jpg";
+        case ImageMimeType.PNG:
+            return ".png";
+        case ImageMimeType.WEBP:
+            return ".webp";
+        case ImageMimeType.AVIF:
+            return ".avif";
+    }
+}
+
+function IsCompressedTextureFormat(format: number): boolean {
+    switch (format) {
+        case Constants.TEXTUREFORMAT_COMPRESSED_RGBA_BPTC_UNORM:
+        case Constants.TEXTUREFORMAT_COMPRESSED_SRGB_ALPHA_BPTC_UNORM:
+        case Constants.TEXTUREFORMAT_COMPRESSED_RGB_BPTC_UNSIGNED_FLOAT:
+        case Constants.TEXTUREFORMAT_COMPRESSED_RGB_BPTC_SIGNED_FLOAT:
+        case Constants.TEXTUREFORMAT_COMPRESSED_RGBA_S3TC_DXT5:
+        case Constants.TEXTUREFORMAT_COMPRESSED_SRGB_ALPHA_S3TC_DXT5_EXT:
+        case Constants.TEXTUREFORMAT_COMPRESSED_RGBA_S3TC_DXT3:
+        case Constants.TEXTUREFORMAT_COMPRESSED_SRGB_ALPHA_S3TC_DXT3_EXT:
+        case Constants.TEXTUREFORMAT_COMPRESSED_RGBA_S3TC_DXT1:
+        case Constants.TEXTUREFORMAT_COMPRESSED_RGB_S3TC_DXT1:
+        case Constants.TEXTUREFORMAT_COMPRESSED_SRGB_ALPHA_S3TC_DXT1_EXT:
+        case Constants.TEXTUREFORMAT_COMPRESSED_SRGB_S3TC_DXT1_EXT:
+        case Constants.TEXTUREFORMAT_COMPRESSED_RGBA_ASTC_4x4:
+        case Constants.TEXTUREFORMAT_COMPRESSED_SRGB8_ALPHA8_ASTC_4x4_KHR:
+        case Constants.TEXTUREFORMAT_COMPRESSED_RGB_ETC1_WEBGL:
+        case Constants.TEXTUREFORMAT_COMPRESSED_RGB8_ETC2:
+        case Constants.TEXTUREFORMAT_COMPRESSED_SRGB8_ETC2:
+        case Constants.TEXTUREFORMAT_COMPRESSED_RGB8_PUNCHTHROUGH_ALPHA1_ETC2:
+        case Constants.TEXTUREFORMAT_COMPRESSED_SRGB8_PUNCHTHROUGH_ALPHA1_ETC2:
+        case Constants.TEXTUREFORMAT_COMPRESSED_RGBA8_ETC2_EAC:
+        case Constants.TEXTUREFORMAT_COMPRESSED_SRGB8_ALPHA8_ETC2_EAC:
+            return true;
+        default:
+            return false;
+    }
+}
+
+/**
+ * Computes the metallic factor from specular glossiness values.
+ * @param diffuse diffused value
+ * @param specular specular value
+ * @param oneMinusSpecularStrength one minus the specular strength
+ * @returns metallic value
+ * @internal
+ */
+export function _SolveMetallic(diffuse: number, specular: number, oneMinusSpecularStrength: number): number {
+    if (specular < DielectricSpecular.r) {
+        DielectricSpecular;
+        return 0;
+    }
+
+    const a = DielectricSpecular.r;
+    const b = (diffuse * oneMinusSpecularStrength) / (1.0 - DielectricSpecular.r) + specular - 2.0 * DielectricSpecular.r;
+    const c = DielectricSpecular.r - specular;
+    const d = b * b - 4.0 * a * c;
+    return Scalar.Clamp((-b + Math.sqrt(d)) / (2.0 * a), 0, 1);
+}
+
+/**
+ * Computes the metallic/roughness factors from a Standard Material.
+ * @internal
+ */
+export function _ConvertToGLTFPBRMetallicRoughness(babylonStandardMaterial: StandardMaterial): IMaterialPbrMetallicRoughness {
+    const diffuse = babylonStandardMaterial.diffuseColor.toLinearSpace(babylonStandardMaterial.getScene().getEngine().useExactSrgbConversions).scale(0.5);
+    const opacity = babylonStandardMaterial.alpha;
+    const specularPower = Scalar.Clamp(babylonStandardMaterial.specularPower, 0, MaxSpecularPower);
+
+    const roughness = SpecularPowerToRoughness(specularPower);
+
+    const glTFPbrMetallicRoughness: IMaterialPbrMetallicRoughness = {
+        baseColorFactor: [diffuse.r, diffuse.g, diffuse.b, opacity],
+        metallicFactor: 0,
+        roughnessFactor: roughness,
+    };
+
+    return glTFPbrMetallicRoughness;
+}
+
+/**
+ * Sets the glTF alpha mode to a glTF material from the Babylon Material
+ * @param glTFMaterial glTF material
+ * @param babylonMaterial Babylon material
+ */
+function SetAlphaMode(glTFMaterial: IMaterial, babylonMaterial: Material & { alphaCutOff?: number }): void {
+    if (babylonMaterial.needAlphaBlending()) {
+        glTFMaterial.alphaMode = MaterialAlphaMode.BLEND;
+    } else if (babylonMaterial.needAlphaTesting()) {
+        glTFMaterial.alphaMode = MaterialAlphaMode.MASK;
+        glTFMaterial.alphaCutoff = babylonMaterial.alphaCutOff;
+    }
+}
+
+function CreateWhiteTexture(width: number, height: number, scene: Scene): Texture {
+    const data = new Uint8Array(width * height * 4);
+
+    for (let i = 0; i < data.length; i = i + 4) {
+        data[i] = data[i + 1] = data[i + 2] = data[i + 3] = 0xff;
+    }
+
+    const rawTexture = RawTexture.CreateRGBATexture(data, width, height, scene);
+
+    return rawTexture;
+}
+
+function ConvertPixelArrayToFloat32(pixels: ArrayBufferView): Float32Array {
+    if (pixels instanceof Uint8Array) {
+        const length = pixels.length;
+        const buffer = new Float32Array(pixels.length);
+        for (let i = 0; i < length; ++i) {
+            buffer[i] = pixels[i] / 255;
+        }
+        return buffer;
+    } else if (pixels instanceof Float32Array) {
+        return pixels;
+    } else {
+        throw new Error("Unsupported pixel format!");
+    }
+}
+
+/**
+ * Utility methods for working with glTF material conversion properties.
+ * @internal
+ */
+export class GLTFMaterialExporter {
+    // Mapping to store textures
+    private _textureMap = new Map<BaseTexture, ITextureInfo>();
+
+    // Mapping of internal textures to images to avoid exporting duplicate images
+    private _internalTextureToImage: { [uniqueId: number]: { [mimeType: string]: Promise<number> } } = {};
+
+    constructor(private readonly _exporter: GLTFExporter) {}
+
+    public getTextureInfo(babylonTexture: Nullable<BaseTexture>): Nullable<ITextureInfo> {
+        return babylonTexture ? (this._textureMap.get(babylonTexture) ?? null) : null;
+    }
+
+    public async exportStandardMaterialAsync(babylonStandardMaterial: StandardMaterial, mimeType: ImageMimeType, hasUVs: boolean): Promise<number> {
+        const pbrMetallicRoughness = _ConvertToGLTFPBRMetallicRoughness(babylonStandardMaterial);
+
+        const material: IMaterial = { name: babylonStandardMaterial.name };
+        if (babylonStandardMaterial.backFaceCulling != null && !babylonStandardMaterial.backFaceCulling) {
+            if (!babylonStandardMaterial.twoSidedLighting) {
+                Tools.Warn(babylonStandardMaterial.name + ": Back-face culling disabled and two-sided lighting disabled is not supported in glTF.");
+            }
+            material.doubleSided = true;
+        }
+
+        if (hasUVs) {
+            const promises: Promise<void>[] = [];
+
+            const diffuseTexture = babylonStandardMaterial.diffuseTexture;
+            if (diffuseTexture) {
+                promises.push(
+                    this.exportTextureAsync(diffuseTexture, mimeType).then((textureInfo) => {
+                        if (textureInfo) {
+                            pbrMetallicRoughness.baseColorTexture = textureInfo;
+                        }
+                    })
+                );
+            }
+
+            const bumpTexture = babylonStandardMaterial.bumpTexture;
+            if (bumpTexture) {
+                promises.push(
+                    this.exportTextureAsync(bumpTexture, mimeType).then((textureInfo) => {
+                        if (textureInfo) {
+                            material.normalTexture = textureInfo;
+                            if (bumpTexture.level !== 1) {
+                                material.normalTexture.scale = bumpTexture.level;
+                            }
+                        }
+                    })
+                );
+            }
+
+            const emissiveTexture = babylonStandardMaterial.emissiveTexture;
+            if (emissiveTexture) {
+                material.emissiveFactor = [1.0, 1.0, 1.0];
+
+                promises.push(
+                    this.exportTextureAsync(emissiveTexture, mimeType).then((textureInfo) => {
+                        if (textureInfo) {
+                            material.emissiveTexture = textureInfo;
+                        }
+                    })
+                );
+            }
+
+            const ambientTexture = babylonStandardMaterial.ambientTexture;
+            if (ambientTexture) {
+                promises.push(
+                    this.exportTextureAsync(ambientTexture, mimeType).then((textureInfo) => {
+                        if (textureInfo) {
+                            const occlusionTexture: IMaterialOcclusionTextureInfo = {
+                                index: textureInfo.index,
+                            };
+                            material.occlusionTexture = occlusionTexture;
+                        }
+                    })
+                );
+            }
+
+            if (promises.length > 0) {
+                this._exporter._materialNeedsUVsSet.add(babylonStandardMaterial);
+                await Promise.all(promises);
+            }
+        }
+
+        if (babylonStandardMaterial.alpha < 1.0 || babylonStandardMaterial.opacityTexture) {
+            if (babylonStandardMaterial.alphaMode === Constants.ALPHA_COMBINE) {
+                material.alphaMode = MaterialAlphaMode.BLEND;
+            } else {
+                Tools.Warn(babylonStandardMaterial.name + ": glTF 2.0 does not support alpha mode: " + babylonStandardMaterial.alphaMode.toString());
+            }
+        }
+
+        if (babylonStandardMaterial.emissiveColor && !babylonStandardMaterial.emissiveColor.equalsWithEpsilon(Black, Epsilon)) {
+            material.emissiveFactor = babylonStandardMaterial.emissiveColor.asArray();
+        }
+
+        material.pbrMetallicRoughness = pbrMetallicRoughness;
+        SetAlphaMode(material, babylonStandardMaterial);
+
+        await this._finishMaterialAsync(material, babylonStandardMaterial, mimeType);
+
+        const materials = this._exporter._materials;
+        materials.push(material);
+        return materials.length - 1;
+    }
+
+    private async _finishMaterialAsync(glTFMaterial: IMaterial, babylonMaterial: Material, mimeType: ImageMimeType): Promise<void> {
+        const textures = this._exporter._extensionsPostExportMaterialAdditionalTextures("exportMaterial", glTFMaterial, babylonMaterial);
+
+        const promises: Array<Promise<Nullable<ITextureInfo>>> = [];
+
+        for (const texture of textures) {
+            promises.push(this.exportTextureAsync(texture, mimeType));
+        }
+
+        await Promise.all(promises);
+
+        await this._exporter._extensionsPostExportMaterialAsync("exportMaterial", glTFMaterial, babylonMaterial);
+    }
+
+    private async _getImageDataAsync(buffer: Uint8Array | Float32Array, width: number, height: number, mimeType: ImageMimeType): Promise<ArrayBuffer> {
+        const textureType = Constants.TEXTURETYPE_UNSIGNED_BYTE;
+
+        const hostingScene = this._exporter._babylonScene;
+        const engine = hostingScene.getEngine();
+
+        // Create a temporary texture with the texture buffer data
+        const tempTexture = engine.createRawTexture(buffer, width, height, Constants.TEXTUREFORMAT_RGBA, false, true, Texture.NEAREST_SAMPLINGMODE, null, textureType);
+
+        engine.isWebGPU ? await import("core/ShadersWGSL/pass.fragment") : await import("core/Shaders/pass.fragment");
+        await TextureTools.ApplyPostProcess("pass", tempTexture, hostingScene, textureType, Constants.TEXTURE_NEAREST_SAMPLINGMODE, Constants.TEXTUREFORMAT_RGBA);
+
+        const data = await engine._readTexturePixels(tempTexture, width, height);
+
+        return (await DumpTools.DumpDataAsync(width, height, data, mimeType, undefined, true, true)) as ArrayBuffer;
+    }
+
+    /**
+     * Resizes the two source textures to the same dimensions.  If a texture is null, a default white texture is generated.  If both textures are null, returns null
+     * @param texture1 first texture to resize
+     * @param texture2 second texture to resize
+     * @param scene babylonjs scene
+     * @returns resized textures or null
+     */
+    private _resizeTexturesToSameDimensions(texture1: Nullable<BaseTexture>, texture2: Nullable<BaseTexture>, scene: Scene): { texture1: BaseTexture; texture2: BaseTexture } {
+        const texture1Size = texture1 ? texture1.getSize() : { width: 0, height: 0 };
+        const texture2Size = texture2 ? texture2.getSize() : { width: 0, height: 0 };
+        let resizedTexture1: BaseTexture;
+        let resizedTexture2: BaseTexture;
+
+        if (texture1Size.width < texture2Size.width) {
+            if (texture1 && texture1 instanceof Texture) {
+                resizedTexture1 = TextureTools.CreateResizedCopy(texture1, texture2Size.width, texture2Size.height, true);
+            } else {
+                resizedTexture1 = CreateWhiteTexture(texture2Size.width, texture2Size.height, scene);
+            }
+            resizedTexture2 = texture2!;
+        } else if (texture1Size.width > texture2Size.width) {
+            if (texture2 && texture2 instanceof Texture) {
+                resizedTexture2 = TextureTools.CreateResizedCopy(texture2, texture1Size.width, texture1Size.height, true);
+            } else {
+                resizedTexture2 = CreateWhiteTexture(texture1Size.width, texture1Size.height, scene);
+            }
+            resizedTexture1 = texture1!;
+        } else {
+            resizedTexture1 = texture1!;
+            resizedTexture2 = texture2!;
+        }
+
+        return {
+            texture1: resizedTexture1!,
+            texture2: resizedTexture2!,
+        };
+    }
+
+    /**
+     * Convert Specular Glossiness Textures to Metallic Roughness
+     * See link below for info on the material conversions from PBR Metallic/Roughness and Specular/Glossiness
+     * @see https://github.com/KhronosGroup/glTF/blob/main/extensions/2.0/Archived/KHR_materials_pbrSpecularGlossiness/examples/convert-between-workflows-bjs/js/babylon.pbrUtilities.js
+     * @param diffuseTexture texture used to store diffuse information
+     * @param specularGlossinessTexture texture used to store specular and glossiness information
+     * @param factors specular glossiness material factors
+     * @param mimeType the mime type to use for the texture
+     * @returns pbr metallic roughness interface or null
+     */
+    private async _convertSpecularGlossinessTexturesToMetallicRoughnessAsync(
+        diffuseTexture: Nullable<BaseTexture>,
+        specularGlossinessTexture: Nullable<BaseTexture>,
+        factors: IPBRSpecularGlossiness,
+        mimeType: ImageMimeType
+    ): Promise<IPBRMetallicRoughness> {
+        const promises = new Array<Promise<void>>();
+        if (!(diffuseTexture || specularGlossinessTexture)) {
+            return Promise.reject("diffuse and specular glossiness textures are not defined!");
+        }
+
+        const scene: Nullable<Scene> = diffuseTexture ? diffuseTexture.getScene() : specularGlossinessTexture ? specularGlossinessTexture.getScene() : null;
+        if (scene) {
+            const resizedTextures = this._resizeTexturesToSameDimensions(diffuseTexture, specularGlossinessTexture, scene);
+
+            const diffuseSize = resizedTextures.texture1?.getSize();
+
+            let diffuseBuffer: Float32Array;
+            let specularGlossinessBuffer: Float32Array;
+
+            const width = diffuseSize.width;
+            const height = diffuseSize.height;
+
+            const diffusePixels = await resizedTextures.texture1.readPixels();
+            const specularPixels = await resizedTextures.texture2.readPixels();
+
+            if (diffusePixels) {
+                diffuseBuffer = ConvertPixelArrayToFloat32(diffusePixels);
+            } else {
+                return Promise.reject("Failed to retrieve pixels from diffuse texture!");
+            }
+            if (specularPixels) {
+                specularGlossinessBuffer = ConvertPixelArrayToFloat32(specularPixels);
+            } else {
+                return Promise.reject("Failed to retrieve pixels from specular glossiness texture!");
+            }
+
+            const byteLength = specularGlossinessBuffer.byteLength;
+
+            const metallicRoughnessBuffer = new Uint8Array(byteLength);
+            const baseColorBuffer = new Uint8Array(byteLength);
+
+            const strideSize = 4;
+            const maxBaseColor = Black;
+            let maxMetallic = 0;
+            let maxRoughness = 0;
+
+            for (let h = 0; h < height; ++h) {
+                for (let w = 0; w < width; ++w) {
+                    const offset = (width * h + w) * strideSize;
+
+                    const diffuseColor = new Color3(diffuseBuffer[offset], diffuseBuffer[offset + 1], diffuseBuffer[offset + 2])
+                        .toLinearSpace(scene.getEngine().useExactSrgbConversions)
+                        .multiply(factors.diffuseColor);
+                    const specularColor = new Color3(specularGlossinessBuffer[offset], specularGlossinessBuffer[offset + 1], specularGlossinessBuffer[offset + 2])
+                        .toLinearSpace(scene.getEngine().useExactSrgbConversions)
+                        .multiply(factors.specularColor);
+                    const glossiness = specularGlossinessBuffer[offset + 3] * factors.glossiness;
+
+                    const specularGlossiness: IPBRSpecularGlossiness = {
+                        diffuseColor: diffuseColor,
+                        specularColor: specularColor,
+                        glossiness: glossiness,
+                    };
+
+                    const metallicRoughness = this._convertSpecularGlossinessToMetallicRoughness(specularGlossiness);
+                    maxBaseColor.r = Math.max(maxBaseColor.r, metallicRoughness.baseColor.r);
+                    maxBaseColor.g = Math.max(maxBaseColor.g, metallicRoughness.baseColor.g);
+                    maxBaseColor.b = Math.max(maxBaseColor.b, metallicRoughness.baseColor.b);
+                    maxMetallic = Math.max(maxMetallic, metallicRoughness.metallic!);
+                    maxRoughness = Math.max(maxRoughness, metallicRoughness.roughness!);
+
+                    baseColorBuffer[offset] = metallicRoughness.baseColor.r * 255;
+                    baseColorBuffer[offset + 1] = metallicRoughness.baseColor.g * 255;
+                    baseColorBuffer[offset + 2] = metallicRoughness.baseColor.b * 255;
+                    baseColorBuffer[offset + 3] = resizedTextures.texture1.hasAlpha ? diffuseBuffer[offset + 3] * 255 : 255;
+
+                    metallicRoughnessBuffer[offset] = 0;
+                    metallicRoughnessBuffer[offset + 1] = metallicRoughness.roughness! * 255;
+                    metallicRoughnessBuffer[offset + 2] = metallicRoughness.metallic! * 255;
+                    metallicRoughnessBuffer[offset + 3] = 255;
+                }
+            }
+
+            // Retrieves the metallic roughness factors from the maximum texture values.
+            const metallicRoughnessFactors: IPBRMetallicRoughness = {
+                baseColor: maxBaseColor,
+                metallic: maxMetallic,
+                roughness: maxRoughness,
+            };
+
+            let writeOutMetallicRoughnessTexture = false;
+            let writeOutBaseColorTexture = false;
+
+            for (let h = 0; h < height; ++h) {
+                for (let w = 0; w < width; ++w) {
+                    const destinationOffset = (width * h + w) * strideSize;
+
+                    baseColorBuffer[destinationOffset] /= metallicRoughnessFactors.baseColor.r > Epsilon ? metallicRoughnessFactors.baseColor.r : 1;
+                    baseColorBuffer[destinationOffset + 1] /= metallicRoughnessFactors.baseColor.g > Epsilon ? metallicRoughnessFactors.baseColor.g : 1;
+                    baseColorBuffer[destinationOffset + 2] /= metallicRoughnessFactors.baseColor.b > Epsilon ? metallicRoughnessFactors.baseColor.b : 1;
+
+                    const linearBaseColorPixel = Color3.FromInts(
+                        baseColorBuffer[destinationOffset],
+                        baseColorBuffer[destinationOffset + 1],
+                        baseColorBuffer[destinationOffset + 2]
+                    );
+                    const sRGBBaseColorPixel = linearBaseColorPixel.toGammaSpace(scene.getEngine().useExactSrgbConversions);
+                    baseColorBuffer[destinationOffset] = sRGBBaseColorPixel.r * 255;
+                    baseColorBuffer[destinationOffset + 1] = sRGBBaseColorPixel.g * 255;
+                    baseColorBuffer[destinationOffset + 2] = sRGBBaseColorPixel.b * 255;
+
+                    if (!sRGBBaseColorPixel.equalsWithEpsilon(White, Epsilon)) {
+                        writeOutBaseColorTexture = true;
+                    }
+
+                    metallicRoughnessBuffer[destinationOffset + 1] /= metallicRoughnessFactors.roughness! > Epsilon ? metallicRoughnessFactors.roughness! : 1;
+                    metallicRoughnessBuffer[destinationOffset + 2] /= metallicRoughnessFactors.metallic! > Epsilon ? metallicRoughnessFactors.metallic! : 1;
+
+                    const metallicRoughnessPixel = Color3.FromInts(255, metallicRoughnessBuffer[destinationOffset + 1], metallicRoughnessBuffer[destinationOffset + 2]);
+
+                    if (!metallicRoughnessPixel.equalsWithEpsilon(White, Epsilon)) {
+                        writeOutMetallicRoughnessTexture = true;
+                    }
+                }
+            }
+
+            if (writeOutMetallicRoughnessTexture) {
+                promises.push(
+                    this._getImageDataAsync(metallicRoughnessBuffer, width, height, mimeType).then((data) => {
+                        metallicRoughnessFactors.metallicRoughnessTextureData = data;
+                    })
+                );
+            }
+            if (writeOutBaseColorTexture) {
+                promises.push(
+                    this._getImageDataAsync(baseColorBuffer, width, height, mimeType).then((data) => {
+                        metallicRoughnessFactors.baseColorTextureData = data;
+                    })
+                );
+            }
+
+            return Promise.all(promises).then(() => {
+                return metallicRoughnessFactors;
+            });
+        } else {
+            return Promise.reject("_ConvertSpecularGlossinessTexturesToMetallicRoughness: Scene from textures is missing!");
+        }
+    }
+
+    /**
+     * Converts specular glossiness material properties to metallic roughness
+     * @param specularGlossiness interface with specular glossiness material properties
+     * @returns interface with metallic roughness material properties
+     */
+    private _convertSpecularGlossinessToMetallicRoughness(specularGlossiness: IPBRSpecularGlossiness): IPBRMetallicRoughness {
+        const diffusePerceivedBrightness = this._getPerceivedBrightness(specularGlossiness.diffuseColor);
+        const specularPerceivedBrightness = this._getPerceivedBrightness(specularGlossiness.specularColor);
+        const oneMinusSpecularStrength = 1 - this._getMaxComponent(specularGlossiness.specularColor);
+        const metallic = _SolveMetallic(diffusePerceivedBrightness, specularPerceivedBrightness, oneMinusSpecularStrength);
+        const baseColorFromDiffuse = specularGlossiness.diffuseColor.scale(oneMinusSpecularStrength / (1.0 - DielectricSpecular.r) / Math.max(1 - metallic));
+        const baseColorFromSpecular = specularGlossiness.specularColor.subtract(DielectricSpecular.scale(1 - metallic)).scale(1 / Math.max(metallic));
+        let baseColor = Color3.Lerp(baseColorFromDiffuse, baseColorFromSpecular, metallic * metallic);
+        baseColor = baseColor.clampToRef(0, 1, baseColor);
+
+        const metallicRoughness: IPBRMetallicRoughness = {
+            baseColor: baseColor,
+            metallic: metallic,
+            roughness: 1 - specularGlossiness.glossiness,
+        };
+
+        return metallicRoughness;
+    }
+
+    /**
+     * Calculates the surface reflectance, independent of lighting conditions
+     * @param color Color source to calculate brightness from
+     * @returns number representing the perceived brightness, or zero if color is undefined
+     */
+    private _getPerceivedBrightness(color: Color3): number {
+        if (color) {
+            return Math.sqrt(0.299 * color.r * color.r + 0.587 * color.g * color.g + 0.114 * color.b * color.b);
+        }
+        return 0;
+    }
+
+    /**
+     * Returns the maximum color component value
+     * @param color
+     * @returns maximum color component value, or zero if color is null or undefined
+     */
+    private _getMaxComponent(color: Color3): number {
+        if (color) {
+            return Math.max(color.r, Math.max(color.g, color.b));
+        }
+        return 0;
+    }
+
+    /**
+     * Convert a PBRMaterial (Metallic/Roughness) to Metallic Roughness factors
+     * @param babylonPBRMaterial BJS PBR Metallic Roughness Material
+     * @param mimeType mime type to use for the textures
+     * @param glTFPbrMetallicRoughness glTF PBR Metallic Roughness interface
+     * @param hasUVs specifies if texture coordinates are present on the submesh to determine if textures should be applied
+     * @returns glTF PBR Metallic Roughness factors
+     */
+    private async _convertMetalRoughFactorsToMetallicRoughnessAsync(
+        babylonPBRMaterial: PBRBaseMaterial,
+        mimeType: ImageMimeType,
+        glTFPbrMetallicRoughness: IMaterialPbrMetallicRoughness,
+        hasUVs: boolean
+    ): Promise<IPBRMetallicRoughness> {
+        const promises: Promise<void>[] = [];
+
+        const metallicRoughness: IPBRMetallicRoughness = {
+            baseColor: babylonPBRMaterial._albedoColor,
+            metallic: babylonPBRMaterial._metallic,
+            roughness: babylonPBRMaterial._roughness,
+        };
+
+        if (hasUVs) {
+            const albedoTexture = babylonPBRMaterial._albedoTexture;
+            if (albedoTexture) {
+                promises.push(
+                    this.exportTextureAsync(babylonPBRMaterial._albedoTexture!, mimeType).then((glTFTexture) => {
+                        if (glTFTexture) {
+                            glTFPbrMetallicRoughness.baseColorTexture = glTFTexture;
+                        }
+                    })
+                );
+            }
+            const metallicTexture = babylonPBRMaterial._metallicTexture;
+            if (metallicTexture) {
+                promises.push(
+                    this.exportTextureAsync(metallicTexture, mimeType).then((glTFTexture) => {
+                        if (glTFTexture) {
+                            glTFPbrMetallicRoughness.metallicRoughnessTexture = glTFTexture;
+                        }
+                    })
+                );
+            }
+        }
+
+        if (promises.length > 0) {
+            this._exporter._materialNeedsUVsSet.add(babylonPBRMaterial);
+            await Promise.all(promises);
+        }
+
+        return metallicRoughness;
+    }
+
+    private _getTextureSampler(texture: Nullable<BaseTexture>): ISampler {
+        const sampler: ISampler = {};
+        if (!texture || !(texture instanceof Texture)) {
+            return sampler;
+        }
+
+        const wrapS = this._getGLTFTextureWrapMode(texture.wrapU);
+        if (wrapS !== TextureWrapMode.REPEAT) {
+            sampler.wrapS = wrapS;
+        }
+
+        const wrapT = this._getGLTFTextureWrapMode(texture.wrapV);
+        if (wrapT !== TextureWrapMode.REPEAT) {
+            sampler.wrapT = wrapT;
+        }
+
+        switch (texture.samplingMode) {
+            case Texture.LINEAR_LINEAR: {
+                sampler.magFilter = TextureMagFilter.LINEAR;
+                sampler.minFilter = TextureMinFilter.LINEAR;
+                break;
+            }
+            case Texture.LINEAR_NEAREST: {
+                sampler.magFilter = TextureMagFilter.LINEAR;
+                sampler.minFilter = TextureMinFilter.NEAREST;
+                break;
+            }
+            case Texture.NEAREST_LINEAR: {
+                sampler.magFilter = TextureMagFilter.NEAREST;
+                sampler.minFilter = TextureMinFilter.LINEAR;
+                break;
+            }
+            case Texture.NEAREST_LINEAR_MIPLINEAR: {
+                sampler.magFilter = TextureMagFilter.NEAREST;
+                sampler.minFilter = TextureMinFilter.LINEAR_MIPMAP_LINEAR;
+                break;
+            }
+            case Texture.NEAREST_NEAREST: {
+                sampler.magFilter = TextureMagFilter.NEAREST;
+                sampler.minFilter = TextureMinFilter.NEAREST;
+                break;
+            }
+            case Texture.NEAREST_LINEAR_MIPNEAREST: {
+                sampler.magFilter = TextureMagFilter.NEAREST;
+                sampler.minFilter = TextureMinFilter.LINEAR_MIPMAP_NEAREST;
+                break;
+            }
+            case Texture.LINEAR_NEAREST_MIPNEAREST: {
+                sampler.magFilter = TextureMagFilter.LINEAR;
+                sampler.minFilter = TextureMinFilter.NEAREST_MIPMAP_NEAREST;
+                break;
+            }
+            case Texture.LINEAR_NEAREST_MIPLINEAR: {
+                sampler.magFilter = TextureMagFilter.LINEAR;
+                sampler.minFilter = TextureMinFilter.NEAREST_MIPMAP_LINEAR;
+                break;
+            }
+            case Texture.NEAREST_NEAREST_MIPLINEAR: {
+                sampler.magFilter = TextureMagFilter.NEAREST;
+                sampler.minFilter = TextureMinFilter.NEAREST_MIPMAP_LINEAR;
+                break;
+            }
+            case Texture.LINEAR_LINEAR_MIPLINEAR: {
+                sampler.magFilter = TextureMagFilter.LINEAR;
+                sampler.minFilter = TextureMinFilter.LINEAR_MIPMAP_LINEAR;
+                break;
+            }
+            case Texture.LINEAR_LINEAR_MIPNEAREST: {
+                sampler.magFilter = TextureMagFilter.LINEAR;
+                sampler.minFilter = TextureMinFilter.LINEAR_MIPMAP_NEAREST;
+                break;
+            }
+            case Texture.NEAREST_NEAREST_MIPNEAREST: {
+                sampler.magFilter = TextureMagFilter.NEAREST;
+                sampler.minFilter = TextureMinFilter.NEAREST_MIPMAP_NEAREST;
+                break;
+            }
+        }
+
+        return sampler;
+    }
+
+    private _getGLTFTextureWrapMode(wrapMode: number): TextureWrapMode {
+        switch (wrapMode) {
+            case Texture.WRAP_ADDRESSMODE: {
+                return TextureWrapMode.REPEAT;
+            }
+            case Texture.CLAMP_ADDRESSMODE: {
+                return TextureWrapMode.CLAMP_TO_EDGE;
+            }
+            case Texture.MIRROR_ADDRESSMODE: {
+                return TextureWrapMode.MIRRORED_REPEAT;
+            }
+            default: {
+                Tools.Error(`Unsupported Texture Wrap Mode ${wrapMode}!`);
+                return TextureWrapMode.REPEAT;
+            }
+        }
+    }
+
+    /**
+     * Convert a PBRMaterial (Specular/Glossiness) to Metallic Roughness factors
+     * @param babylonPBRMaterial BJS PBR Metallic Roughness Material
+     * @param mimeType mime type to use for the textures
+     * @param pbrMetallicRoughness glTF PBR Metallic Roughness interface
+     * @param hasUVs specifies if texture coordinates are present on the submesh to determine if textures should be applied
+     * @returns glTF PBR Metallic Roughness factors
+     */
+    private async _convertSpecGlossFactorsToMetallicRoughnessAsync(
+        babylonPBRMaterial: PBRBaseMaterial,
+        mimeType: ImageMimeType,
+        pbrMetallicRoughness: IMaterialPbrMetallicRoughness,
+        hasUVs: boolean
+    ): Promise<IPBRMetallicRoughness> {
+        const specGloss: IPBRSpecularGlossiness = {
+            diffuseColor: babylonPBRMaterial._albedoColor,
+            specularColor: babylonPBRMaterial._reflectivityColor,
+            glossiness: babylonPBRMaterial._microSurface,
+        };
+
+        const albedoTexture = babylonPBRMaterial._albedoTexture;
+        const reflectivityTexture = babylonPBRMaterial._reflectivityTexture;
+        const useMicrosurfaceFromReflectivityMapAlpha = babylonPBRMaterial._useMicroSurfaceFromReflectivityMapAlpha;
+        if (reflectivityTexture && !useMicrosurfaceFromReflectivityMapAlpha) {
+            return Promise.reject("_ConvertPBRMaterial: Glossiness values not included in the reflectivity texture are currently not supported");
+        }
+
+        if ((albedoTexture || reflectivityTexture) && hasUVs) {
+            this._exporter._materialNeedsUVsSet.add(babylonPBRMaterial);
+
+            const samplerIndex = this._exportTextureSampler(albedoTexture || reflectivityTexture);
+            const metallicRoughnessFactors = await this._convertSpecularGlossinessTexturesToMetallicRoughnessAsync(albedoTexture, reflectivityTexture, specGloss, mimeType);
+
+            const textures = this._exporter._textures;
+
+            if (metallicRoughnessFactors.baseColorTextureData) {
+                const imageIndex = this._exportImage(`baseColor${textures.length}`, mimeType, metallicRoughnessFactors.baseColorTextureData);
+                pbrMetallicRoughness.baseColorTexture = this._exportTextureInfo(imageIndex, samplerIndex, albedoTexture?.coordinatesIndex);
+            }
+
+            if (metallicRoughnessFactors.metallicRoughnessTextureData) {
+                const imageIndex = this._exportImage(`metallicRoughness${textures.length}`, mimeType, metallicRoughnessFactors.metallicRoughnessTextureData);
+                pbrMetallicRoughness.metallicRoughnessTexture = this._exportTextureInfo(imageIndex, samplerIndex, reflectivityTexture?.coordinatesIndex);
+            }
+
+            return metallicRoughnessFactors;
+        } else {
+            return this._convertSpecularGlossinessToMetallicRoughness(specGloss);
+        }
+    }
+
+    public async exportPBRMaterialAsync(babylonPBRMaterial: PBRBaseMaterial, mimeType: ImageMimeType, hasUVs: boolean): Promise<number> {
+        const glTFPbrMetallicRoughness: IMaterialPbrMetallicRoughness = {};
+
+        const glTFMaterial: IMaterial = {
+            name: babylonPBRMaterial.name,
+        };
+
+        const useMetallicRoughness = babylonPBRMaterial.isMetallicWorkflow();
+
+        if (useMetallicRoughness) {
+            const albedoColor = babylonPBRMaterial._albedoColor;
+            const alpha = babylonPBRMaterial.alpha;
+            if (albedoColor) {
+                glTFPbrMetallicRoughness.baseColorFactor = [albedoColor.r, albedoColor.g, albedoColor.b, alpha];
+            }
+        }
+
+        const metallicRoughness = useMetallicRoughness
+            ? await this._convertMetalRoughFactorsToMetallicRoughnessAsync(babylonPBRMaterial, mimeType, glTFPbrMetallicRoughness, hasUVs)
+            : await this._convertSpecGlossFactorsToMetallicRoughnessAsync(babylonPBRMaterial, mimeType, glTFPbrMetallicRoughness, hasUVs);
+
+        await this._setMetallicRoughnessPbrMaterialAsync(metallicRoughness, babylonPBRMaterial, glTFMaterial, glTFPbrMetallicRoughness, mimeType, hasUVs);
+        await this._finishMaterialAsync(glTFMaterial, babylonPBRMaterial, mimeType);
+
+        const materials = this._exporter._materials;
+        materials.push(glTFMaterial);
+        return materials.length - 1;
+    }
+
+    private async _setMetallicRoughnessPbrMaterialAsync(
+        metallicRoughness: IPBRMetallicRoughness,
+        babylonPBRMaterial: PBRBaseMaterial,
+        glTFMaterial: IMaterial,
+        glTFPbrMetallicRoughness: IMaterialPbrMetallicRoughness,
+        mimeType: ImageMimeType,
+        hasUVs: boolean
+    ): Promise<void> {
+        SetAlphaMode(glTFMaterial, babylonPBRMaterial);
+
+        if (!metallicRoughness.baseColor.equalsWithEpsilon(White, Epsilon) || !Scalar.WithinEpsilon(babylonPBRMaterial.alpha, 1, Epsilon)) {
+            glTFPbrMetallicRoughness.baseColorFactor = [metallicRoughness.baseColor.r, metallicRoughness.baseColor.g, metallicRoughness.baseColor.b, babylonPBRMaterial.alpha];
+        }
+
+        if (metallicRoughness.metallic != null && metallicRoughness.metallic !== 1) {
+            glTFPbrMetallicRoughness.metallicFactor = metallicRoughness.metallic;
+        }
+        if (metallicRoughness.roughness != null && metallicRoughness.roughness !== 1) {
+            glTFPbrMetallicRoughness.roughnessFactor = metallicRoughness.roughness;
+        }
+
+        if (babylonPBRMaterial.backFaceCulling != null && !babylonPBRMaterial.backFaceCulling) {
+            if (!babylonPBRMaterial._twoSidedLighting) {
+                Tools.Warn(babylonPBRMaterial.name + ": Back-face culling disabled and two-sided lighting disabled is not supported in glTF.");
+            }
+            glTFMaterial.doubleSided = true;
+        }
+
+        if (hasUVs) {
+            const promises: Promise<void>[] = [];
+
+            const bumpTexture = babylonPBRMaterial._bumpTexture;
+            if (bumpTexture) {
+                promises.push(
+                    this.exportTextureAsync(bumpTexture, mimeType).then((glTFTexture) => {
+                        if (glTFTexture) {
+                            glTFMaterial.normalTexture = glTFTexture;
+                            if (bumpTexture.level !== 1) {
+                                glTFMaterial.normalTexture.scale = bumpTexture.level;
+                            }
+                        }
+                    })
+                );
+            }
+
+            const ambientTexture = babylonPBRMaterial._ambientTexture;
+            if (ambientTexture) {
+                promises.push(
+                    this.exportTextureAsync(ambientTexture, mimeType).then((glTFTexture) => {
+                        if (glTFTexture) {
+                            const occlusionTexture: IMaterialOcclusionTextureInfo = {
+                                index: glTFTexture.index,
+                                texCoord: glTFTexture.texCoord,
+                                extensions: glTFTexture.extensions,
+                            };
+
+                            glTFMaterial.occlusionTexture = occlusionTexture;
+                            const ambientTextureStrength = babylonPBRMaterial._ambientTextureStrength;
+                            if (ambientTextureStrength) {
+                                occlusionTexture.strength = ambientTextureStrength;
+                            }
+                        }
+                    })
+                );
+            }
+
+            const emissiveTexture = babylonPBRMaterial._emissiveTexture;
+            if (emissiveTexture) {
+                promises.push(
+                    this.exportTextureAsync(emissiveTexture, mimeType).then((glTFTexture) => {
+                        if (glTFTexture) {
+                            glTFMaterial.emissiveTexture = glTFTexture;
+                        }
+                    })
+                );
+            }
+
+            if (promises.length > 0) {
+                this._exporter._materialNeedsUVsSet.add(babylonPBRMaterial);
+                await Promise.all(promises);
+            }
+        }
+
+        const emissiveColor = babylonPBRMaterial._emissiveColor;
+        if (!emissiveColor.equalsWithEpsilon(Black, Epsilon)) {
+            glTFMaterial.emissiveFactor = emissiveColor.asArray();
+        }
+
+        glTFMaterial.pbrMetallicRoughness = glTFPbrMetallicRoughness;
+    }
+
+    /**
+     * Get the RGBA pixel data from a texture
+     * @param babylonTexture
+     * @returns an array buffer promise containing the pixel data
+     */
+    private _getPixelsFromTextureAsync(babylonTexture: BaseTexture): Promise<Nullable<Uint8Array | Float32Array>> {
+        // If the internal texture format is compressed, we cannot read the pixels directly.
+        if (IsCompressedTextureFormat(babylonTexture.textureFormat)) {
+            return GetTextureDataAsync(babylonTexture, babylonTexture._texture!.width, babylonTexture._texture!.height);
+        }
+
+        return babylonTexture.textureType === Constants.TEXTURETYPE_UNSIGNED_BYTE
+            ? (babylonTexture.readPixels() as Promise<Uint8Array>)
+            : (babylonTexture.readPixels() as Promise<Float32Array>);
+    }
+
+    public async exportTextureAsync(babylonTexture: BaseTexture, mimeType: ImageMimeType): Promise<Nullable<ITextureInfo>> {
+        const extensionPromise = this._exporter._extensionsPreExportTextureAsync("exporter", babylonTexture as Texture, mimeType);
+        if (!extensionPromise) {
+            return this._exportTextureInfoAsync(babylonTexture, mimeType);
+        }
+
+        return extensionPromise.then((texture) => {
+            if (!texture) {
+                return this._exportTextureInfoAsync(babylonTexture, mimeType);
+            }
+            return this._exportTextureInfoAsync(texture, mimeType);
+        });
+    }
+
+    private async _exportTextureInfoAsync(babylonTexture: BaseTexture, mimeType: ImageMimeType): Promise<Nullable<ITextureInfo>> {
+        let textureInfo = this._textureMap.get(babylonTexture);
+        if (!textureInfo) {
+            const pixels = await this._getPixelsFromTextureAsync(babylonTexture);
+            if (!pixels) {
+                return null;
+            }
+
+            const samplerIndex = this._exportTextureSampler(babylonTexture);
+
+            // Preserve texture mime type if defined
+            const textureMimeType = (babylonTexture as Texture).mimeType;
+            if (textureMimeType) {
+                switch (textureMimeType) {
+                    case "image/jpeg":
+                    case "image/png":
+                    case "image/webp":
+                        mimeType = textureMimeType as ImageMimeType;
+                        break;
+                    default:
+                        Tools.Warn(`Unsupported media type: ${textureMimeType}. Exporting texture as PNG.`);
+                        // Will later fallback to default mime type, image/png, from Canvas API
+                        break;
+                }
+            }
+
+            const internalTextureToImage = this._internalTextureToImage;
+            const internalTextureUniqueId = babylonTexture.getInternalTexture()!.uniqueId;
+            internalTextureToImage[internalTextureUniqueId] ||= {};
+            let imageIndexPromise = internalTextureToImage[internalTextureUniqueId][mimeType];
+            if (imageIndexPromise === undefined) {
+                const size = babylonTexture.getSize();
+                imageIndexPromise = (async () => {
+                    const data = await this._getImageDataAsync(pixels, size.width, size.height, mimeType);
+                    return this._exportImage(babylonTexture.name, mimeType, data);
+                })();
+                internalTextureToImage[internalTextureUniqueId][mimeType] = imageIndexPromise;
+            }
+
+            textureInfo = this._exportTextureInfo(await imageIndexPromise, samplerIndex, babylonTexture.coordinatesIndex);
+            this._textureMap.set(babylonTexture, textureInfo);
+            this._exporter._extensionsPostExportTextures("exporter", textureInfo, babylonTexture);
+        }
+
+        return textureInfo;
+    }
+
+    private _exportImage(name: string, mimeType: ImageMimeType, data: ArrayBuffer): number {
+        const images = this._exporter._images;
+
+        let image: IImage;
+        if (this._exporter._shouldUseGlb) {
+            image = {
+                name: name,
+                mimeType: mimeType,
+                bufferView: undefined, // Will be updated later by BufferManager
+            };
+            const bufferView = this._exporter._bufferManager.createBufferView(new Uint8Array(data));
+            this._exporter._bufferManager.setBufferView(image, bufferView);
+        } else {
+            // Build a unique URI
+            const baseName = name.replace(/\.\/|\/|\.\\|\\/g, "_");
+            const extension = GetFileExtensionFromMimeType(mimeType);
+            let fileName = baseName + extension;
+            if (images.some((image) => image.uri === fileName)) {
+                fileName = `${baseName}_${Tools.RandomId()}${extension}`;
+            }
+
+            image = {
+                name: name,
+                uri: fileName,
+            };
+            this._exporter._imageData[fileName] = { data: data, mimeType: mimeType }; // Save image data to be written to file later
+        }
+
+        images.push(image);
+
+        return images.length - 1;
+    }
+
+    private _exportTextureInfo(imageIndex: number, samplerIndex: number, coordinatesIndex?: number): ITextureInfo {
+        const textures = this._exporter._textures;
+        let textureIndex = textures.findIndex((t) => t.sampler == samplerIndex && t.source === imageIndex);
+        if (textureIndex === -1) {
+            textureIndex = textures.length;
+            textures.push({
+                source: imageIndex,
+                sampler: samplerIndex,
+            });
+        }
+
+        const textureInfo: ITextureInfo = { index: textureIndex };
+        if (coordinatesIndex) {
+            textureInfo.texCoord = coordinatesIndex;
+        }
+        return textureInfo;
+    }
+
+    private _exportTextureSampler(texture: Nullable<BaseTexture>): number {
+        const sampler = this._getTextureSampler(texture);
+
+        // if a pre-existing sampler with identical parameters exists, then reuse the previous sampler
+        const samplers = this._exporter._samplers;
+        const samplerIndex = samplers.findIndex(
+            (s) => s.minFilter === sampler.minFilter && s.magFilter === sampler.magFilter && s.wrapS === sampler.wrapS && s.wrapT === sampler.wrapT
+        );
+        if (samplerIndex !== -1) {
+            return samplerIndex;
+        }
+
+        samplers.push(sampler);
+        return samplers.length - 1;
+    }
+}