export * from "./KHR_texture_transform";
export * from "./KHR_lights_punctual";
export * from "./KHR_materials_clearcoat";
export * from "./KHR_materials_iridescence";
export * from "./KHR_materials_sheen";
export * from "./KHR_materials_unlit";
<<<<<<< HEAD
export * from "./KHR_materials_ior";

=======
export * from "./KHR_materials_specular";

>>>>>>> 2361788a
<|MERGE_RESOLUTION|>--- conflicted
+++ resolved
@@ -1,13 +1,8 @@
-export * from "./KHR_texture_transform";
-export * from "./KHR_lights_punctual";
-export * from "./KHR_materials_clearcoat";
-export * from "./KHR_materials_iridescence";
-export * from "./KHR_materials_sheen";
-export * from "./KHR_materials_unlit";
-<<<<<<< HEAD
-export * from "./KHR_materials_ior";
-
-=======
-export * from "./KHR_materials_specular";
-
->>>>>>> 2361788a
+export * from "./KHR_texture_transform";
+export * from "./KHR_lights_punctual";
+export * from "./KHR_materials_clearcoat";
+export * from "./KHR_materials_iridescence";
+export * from "./KHR_materials_sheen";
+export * from "./KHR_materials_unlit";
+export * from "./KHR_materials_ior";
+export * from "./KHR_materials_specular";