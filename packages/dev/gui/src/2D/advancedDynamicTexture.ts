--- conflicted
+++ resolved
@@ -1,1738 +1,1733 @@
-import type { Nullable } from "core/types";
-import type { Observer } from "core/Misc/observable";
-import { Observable } from "core/Misc/observable";
-import type { Matrix } from "core/Maths/math.vector";
-import { Vector2, Vector3, TmpVectors } from "core/Maths/math.vector";
-import { Tools } from "core/Misc/tools";
-import type { PointerInfoPre, PointerInfo, PointerInfoBase } from "core/Events/pointerEvents";
-import { PointerEventTypes } from "core/Events/pointerEvents";
-import { ClipboardEventTypes, ClipboardInfo } from "core/Events/clipboardEvents";
-import type { KeyboardInfoPre } from "core/Events/keyboardEvents";
-import { KeyboardEventTypes } from "core/Events/keyboardEvents";
-import type { Camera } from "core/Cameras/camera";
-import { Texture } from "core/Materials/Textures/texture";
-import type { IDynamicTextureOptions } from "core/Materials/Textures/dynamicTexture";
-import { DynamicTexture } from "core/Materials/Textures/dynamicTexture";
-import type { AbstractMesh } from "core/Meshes/abstractMesh";
-import { Layer } from "core/Layers/layer";
-import type { Scene } from "core/scene";
-
-import { Container } from "./controls/container";
-import { Control } from "./controls/control";
-import { Style } from "./style";
-import { Measure } from "./measure";
-import { Constants } from "core/Engines/constants";
-import { Viewport } from "core/Maths/math.viewport";
-import { Color3 } from "core/Maths/math.color";
-import { WebRequest } from "core/Misc/webRequest";
-import type { IPointerEvent, IWheelEvent } from "core/Events/deviceInputEvents";
-import { RandomGUID } from "core/Misc/guid";
-import { GetClass } from "core/Misc/typeStore";
-import { DecodeBase64ToBinary } from "core/Misc/stringTools";
-
-import type { StandardMaterial } from "core/Materials/standardMaterial";
-import type { AbstractEngine } from "core/Engines/abstractEngine";
-
-/**
- * Interface used to define options to create an AdvancedDynamicTexture
- */
-export interface IAdvancedDynamicTextureOptions extends IDynamicTextureOptions {
-    /**
-     * Indicates whether the ADT will be used autonomously. In this mode:
-     * - _checkUpdate() is not called
-     * - the layer is not rendered (so, the ADT is not visible)
-     * It's up to the user to perform the required calls manually to update the ADT.
-     */
-    useStandalone?: boolean;
-}
-
-/**
- * Class used to create texture to support 2D GUI elements
- * @see https://doc.babylonjs.com/features/featuresDeepDive/gui/gui
- */
-export class AdvancedDynamicTexture extends DynamicTexture {
-    /** Define the url to load snippets */
-    public static SnippetUrl = Constants.SnippetUrl;
-
-    /** Indicates if some optimizations can be performed in GUI GPU management (the downside is additional memory/GPU texture memory used) */
-    public static AllowGPUOptimizations = true;
-
-    /** Indicates whether the ADT is used autonomously */
-    public readonly useStandalone: boolean = false;
-
-    /** Snippet ID if the content was created from the snippet server */
-    public snippetId: string;
-
-    /** Observable that fires when the GUI is ready */
-    public onGuiReadyObservable = new Observable<AdvancedDynamicTexture>();
-
-    private _isDirty = false;
-    private _renderObserver: Nullable<Observer<Camera>>;
-    private _resizeObserver: Nullable<Observer<AbstractEngine>>;
-    private _preKeyboardObserver: Nullable<Observer<KeyboardInfoPre>>;
-    private _prePointerObserver: Nullable<Observer<PointerInfoPre>>;
-    private _sceneRenderObserver: Nullable<Observer<Scene>>;
-    private _pointerObserver: Nullable<Observer<PointerInfo>>;
-    private _canvasPointerOutObserver: Nullable<Observer<PointerEvent>>;
-    private _canvasBlurObserver: Nullable<Observer<AbstractEngine>>;
-    private _controlAddedObserver: Nullable<Observer<Nullable<Control>>>;
-    private _controlRemovedObserver: Nullable<Observer<Nullable<Control>>>;
-    private _background: string;
-    /** @internal */
-    public _rootContainer = new Container("root");
-    /** @internal */
-    public _lastPickedControl: Control;
-    /** @internal */
-    public _lastControlOver: { [pointerId: number]: Control } = {};
-    /** @internal */
-    public _lastControlDown: { [pointerId: number]: Control } = {};
-    /** @internal */
-    public _capturingControl: { [pointerId: number]: Control } = {};
-    /** @internal */
-    public _shouldBlockPointer: boolean;
-    /** @internal */
-    public _layerToDispose: Nullable<Layer>;
-    /** @internal */
-    public _linkedControls = new Array<Control>();
-    /** @internal */
-    public _isFullscreen = false;
-    private _fullscreenViewport = new Viewport(0, 0, 1, 1);
-    private _idealWidth = 0;
-    private _idealHeight = 0;
-    private _useSmallestIdeal: boolean = false;
-    private _renderAtIdealSize = false;
-    private _focusedControl: Nullable<Control>;
-    private _blockNextFocusCheck = false;
-    private _renderScale = 1;
-    private _rootElement: Nullable<HTMLElement>;
-    private _cursorChanged = false;
-    private _defaultMousePointerId = 0;
-    private _rootChildrenHaveChanged: boolean = false;
-    private _adjustToEngineHardwareScalingLevel = false;
-
-    /** @internal */
-    public _capturedPointerIds = new Set<number>();
-
-    /** @internal */
-    public _numLayoutCalls = 0;
-    /** Gets the number of layout calls made the last time the ADT has been rendered */
-    public get numLayoutCalls(): number {
-        return this._numLayoutCalls;
-    }
-
-    /** @internal */
-    public _numRenderCalls = 0;
-    /** Gets the number of render calls made the last time the ADT has been rendered */
-    public get numRenderCalls(): number {
-        return this._numRenderCalls;
-    }
-
-    /**
-     * Define type to string to ensure compatibility across browsers
-     * Safari doesn't support DataTransfer constructor
-     */
-    private _clipboardData: string = "";
-    /**
-     * Observable event triggered each time an clipboard event is received from the rendering canvas
-     */
-    public onClipboardObservable = new Observable<ClipboardInfo>();
-    /**
-     * Observable event triggered each time a pointer down is intercepted by a control
-     */
-    public onControlPickedObservable = new Observable<Control>();
-    /**
-     * Observable event triggered before layout is evaluated
-     */
-    public onBeginLayoutObservable = new Observable<AdvancedDynamicTexture>();
-    /**
-     * Observable event triggered after the layout was evaluated
-     */
-    public onEndLayoutObservable = new Observable<AdvancedDynamicTexture>();
-    /**
-     * Observable event triggered before the texture is rendered
-     */
-    public onBeginRenderObservable = new Observable<AdvancedDynamicTexture>();
-    /**
-     * Observable event triggered after the texture was rendered
-     */
-    public onEndRenderObservable = new Observable<AdvancedDynamicTexture>();
-    /**
-     * Gets or sets a boolean defining if alpha is stored as premultiplied
-     */
-    public premulAlpha = false;
-    /**
-     * Gets or sets a boolean indicating that the canvas must be reverted on Y when updating the texture
-     */
-    public applyYInversionOnUpdate = true;
-
-    /**
-     * A boolean indicating whether or not the elements can be navigated to using the tab key.
-     * Defaults to false.
-     */
-    public disableTabNavigation = false;
-
-    /**
-     * A boolean indicating whether controls can be picked/clicked on or not. Defaults to false.
-     */
-    public disablePicking = false;
-
-    /**
-     * If set to true, the POINTERTAP event type will be used for "click", instead of POINTERUP
-     */
-    public usePointerTapForClickEvent = false;
-
-    /**
-     * If set to true, the renderScale will be adjusted automatically to the engine's hardware scaling
-     * If this is set to true, manually setting the renderScale will be ignored
-     * This is useful when the engine's hardware scaling is set to a value other than 1
-     */
-    public get adjustToEngineHardwareScalingLevel(): boolean {
-        return this._adjustToEngineHardwareScalingLevel;
-    }
-
-    public set adjustToEngineHardwareScalingLevel(value: boolean) {
-        if (this._adjustToEngineHardwareScalingLevel === value) {
-            return;
-        }
-        this._adjustToEngineHardwareScalingLevel = value;
-        this._onResize();
-    }
-    /**
-     * Gets or sets a number used to scale rendering size (2 means that the texture will be twice bigger).
-     * Useful when you want more antialiasing
-     */
-    public get renderScale(): number {
-        return this._renderScale;
-    }
-    public set renderScale(value: number) {
-        if (value === this._renderScale) {
-            return;
-        }
-        this._renderScale = value;
-        this._onResize();
-    }
-    /** Gets or sets the background color */
-    public get background(): string {
-        return this._background;
-    }
-    public set background(value: string) {
-        if (this._background === value) {
-            return;
-        }
-        this._background = value;
-        this.markAsDirty();
-    }
-    /**
-     * Gets or sets the ideal width used to design controls.
-     * The GUI will then rescale everything accordingly
-     * @see https://doc.babylonjs.com/features/featuresDeepDive/gui/gui#adaptive-scaling
-     */
-    public get idealWidth(): number {
-        return this._idealWidth;
-    }
-    public set idealWidth(value: number) {
-        if (this._idealWidth === value) {
-            return;
-        }
-        this._idealWidth = value;
-        this.markAsDirty();
-        this._rootContainer._markAllAsDirty();
-    }
-    /**
-     * Gets or sets the ideal height used to design controls.
-     * The GUI will then rescale everything accordingly
-     * @see https://doc.babylonjs.com/features/featuresDeepDive/gui/gui#adaptive-scaling
-     */
-    public get idealHeight(): number {
-        return this._idealHeight;
-    }
-    public set idealHeight(value: number) {
-        if (this._idealHeight === value) {
-            return;
-        }
-        this._idealHeight = value;
-        this.markAsDirty();
-        this._rootContainer._markAllAsDirty();
-    }
-    /**
-     * Gets or sets a boolean indicating if the smallest ideal value must be used if idealWidth and idealHeight are both set
-     * @see https://doc.babylonjs.com/features/featuresDeepDive/gui/gui#adaptive-scaling
-     */
-    public get useSmallestIdeal(): boolean {
-        return this._useSmallestIdeal;
-    }
-    public set useSmallestIdeal(value: boolean) {
-        if (this._useSmallestIdeal === value) {
-            return;
-        }
-        this._useSmallestIdeal = value;
-        this.markAsDirty();
-        this._rootContainer._markAllAsDirty();
-    }
-    /**
-     * Gets or sets a boolean indicating if adaptive scaling must be used
-     * @see https://doc.babylonjs.com/features/featuresDeepDive/gui/gui#adaptive-scaling
-     */
-    public get renderAtIdealSize(): boolean {
-        return this._renderAtIdealSize;
-    }
-    public set renderAtIdealSize(value: boolean) {
-        if (this._renderAtIdealSize === value) {
-            return;
-        }
-        this._renderAtIdealSize = value;
-        this._onResize();
-    }
-
-    /**
-     * Gets the ratio used when in "ideal mode"
-     * @see https://doc.babylonjs.com/features/featuresDeepDive/gui/gui#adaptive-scaling
-     * */
-    public get idealRatio(): number {
-        let rwidth: number = 0;
-        let rheight: number = 0;
-
-        if (this._idealWidth) {
-            rwidth = this.getSize().width / this._idealWidth;
-        }
-
-        if (this._idealHeight) {
-            rheight = this.getSize().height / this._idealHeight;
-        }
-
-        if (this._useSmallestIdeal && this._idealWidth && this._idealHeight) {
-            return window.innerWidth < window.innerHeight ? rwidth : rheight;
-        }
-
-        if (this._idealWidth) {
-            // horizontal
-            return rwidth;
-        }
-
-        if (this._idealHeight) {
-            // vertical
-            return rheight;
-        }
-
-        return 1;
-    }
-
-    /**
-     * Gets the underlying layer used to render the texture when in fullscreen mode
-     */
-    public get layer(): Nullable<Layer> {
-        return this._layerToDispose;
-    }
-    /**
-     * Gets the root container control
-     */
-    public get rootContainer(): Container {
-        return this._rootContainer;
-    }
-    /**
-     * Returns an array containing the root container.
-     * This is mostly used to let the Inspector introspects the ADT
-     * @returns an array containing the rootContainer
-     */
-    public getChildren(): Array<Container> {
-        return [this._rootContainer];
-    }
-    /**
-     * Will return all controls that are inside this texture
-     * @param directDescendantsOnly defines if true only direct descendants of 'this' will be considered, if false direct and also indirect (children of children, an so on in a recursive manner) descendants of 'this' will be considered
-     * @param predicate defines an optional predicate that will be called on every evaluated child, the predicate must return true for a given child to be part of the result, otherwise it will be ignored
-     * @returns all child controls
-     */
-    public getDescendants(directDescendantsOnly?: boolean, predicate?: (control: Control) => boolean): Control[] {
-        return this._rootContainer.getDescendants(directDescendantsOnly, predicate);
-    }
-
-    /**
-     * Will return all controls with the given type name
-     * @param typeName defines the type name to search for
-     * @returns an array of all controls found
-     */
-    public getControlsByType(typeName: string): Control[] {
-        return this._rootContainer.getDescendants(false, (control) => control.typeName === typeName);
-    }
-
-    /**
-     * Will return the first control with the given name
-     * @param name defines the name to search for
-     * @returns the first control found or null
-     */
-    public getControlByName(name: string): Nullable<Control> {
-        return this._getControlByKey("name", name);
-    }
-
-    private _getControlByKey(key: string, value: any): Nullable<Control> {
-        return this._rootContainer.getDescendants().find((control) => control[key as keyof Control] === value) || null;
-    }
-
-    /**
-     * Gets or sets the current focused control
-     */
-    public get focusedControl(): Nullable<Control> {
-        return this._focusedControl;
-    }
-    public set focusedControl(control: Nullable<Control>) {
-        if (this._focusedControl == control) {
-            return;
-        }
-        if (this._focusedControl) {
-            this._focusedControl.onBlur();
-        }
-        if (control) {
-            control.onFocus();
-        }
-        this._focusedControl = control;
-    }
-    /**
-     * Gets or sets a boolean indicating if the texture must be rendered in background or foreground when in fullscreen mode
-     */
-    public get isForeground(): boolean {
-        if (!this.layer) {
-            return true;
-        }
-        return !this.layer.isBackground;
-    }
-    public set isForeground(value: boolean) {
-        if (!this.layer) {
-            return;
-        }
-        if (this.layer.isBackground === !value) {
-            return;
-        }
-        this.layer.isBackground = !value;
-    }
-    /**
-     * Gets or set information about clipboardData
-     */
-    public get clipboardData(): string {
-        return this._clipboardData;
-    }
-    public set clipboardData(value: string) {
-        this._clipboardData = value;
-    }
-
-    /**
-     * If this is set, even when a control is pointer blocker, some events can still be passed through to the scene.
-     * Options from values are PointerEventTypes
-     * POINTERDOWN, POINTERUP, POINTERMOVE, POINTERWHEEL, POINTERPICK, POINTERTAP, POINTERDOUBLETAP
-     */
-    public skipBlockEvents = 0;
-
-    /**
-     * If set to true, every scene render will trigger a pointer event for the GUI
-     * if it is linked to a mesh or has controls linked to a mesh. This will allow
-     * you to catch the pointer moving around the GUI due to camera or mesh movements,
-     * but it has a performance cost.
-     */
-    public checkPointerEveryFrame = false;
-
-    /**
-     * Creates a new AdvancedDynamicTexture
-     * @param name defines the name of the texture
-     * @param options The options to be used when constructing the ADT
-     */
-    constructor(name: string, options?: IAdvancedDynamicTextureOptions);
-
-    constructor(name: string, width?: number, height?: number, scene?: Nullable<Scene>, generateMipMaps?: boolean, samplingMode?: number, invertY?: boolean);
-
-    /** @internal */
-    constructor(
-        name: string,
-        widthOrOptions?: number | IAdvancedDynamicTextureOptions,
-        _height = 0,
-        scene?: Nullable<Scene>,
-        generateMipMaps = false,
-        samplingMode = Texture.NEAREST_SAMPLINGMODE,
-        invertY = true
-    ) {
-        widthOrOptions = widthOrOptions ?? 0;
-
-        const width = typeof widthOrOptions === "object" && widthOrOptions !== undefined ? (widthOrOptions.width ?? 0) : (widthOrOptions ?? 0);
-        const height = typeof widthOrOptions === "object" && widthOrOptions !== undefined ? (widthOrOptions.height ?? 0) : _height;
-
-        super(
-            name,
-            { width, height },
-            typeof widthOrOptions === "object" && widthOrOptions !== undefined ? widthOrOptions : scene,
-            generateMipMaps,
-            samplingMode,
-            Constants.TEXTUREFORMAT_RGBA,
-            invertY
-        );
-
-        scene = this.getScene();
-        if (!scene || !this._texture) {
-            return;
-        }
-        this.applyYInversionOnUpdate = invertY;
-        this._rootElement = scene.getEngine().getInputElement();
-
-        const adtOptions = widthOrOptions as IAdvancedDynamicTextureOptions;
-
-        this.useStandalone = !!adtOptions?.useStandalone;
-
-        if (!this.useStandalone) {
-            this._renderObserver = scene.onBeforeCameraRenderObservable.add((camera: Camera) => this._checkUpdate(camera));
-        }
-
-        /** Whenever a control is added or removed to the root, we have to recheck the camera projection as it can have changed  */
-        this._controlAddedObserver = this._rootContainer.onControlAddedObservable.add((control) => {
-            if (control) {
-                this._rootChildrenHaveChanged = true;
-            }
-        });
-        this._controlRemovedObserver = this._rootContainer.onControlRemovedObservable.add((control) => {
-            if (control) {
-                this._rootChildrenHaveChanged = true;
-            }
-        });
-        this._preKeyboardObserver = scene.onPreKeyboardObservable.add((info) => {
-            // check if tab is pressed
-            if (!this.disableTabNavigation && info.type === KeyboardEventTypes.KEYDOWN && info.event.code === "Tab") {
-                const forward = !info.event.shiftKey;
-                if (
-                    (forward && this._focusProperties.index === this._focusProperties.total - 1) ||
-                    (!forward && this._focusProperties.index === 0 && this._focusProperties.total > 0)
-                ) {
-                    this.focusedControl = null;
-                    this._focusProperties.index = 0;
-                    this._focusProperties.total = -1;
-                    return;
-                }
-                this._focusNextElement(forward);
-                info.event.preventDefault();
-                return;
-            }
-            if (!this._focusedControl) {
-                return;
-            }
-            if (info.type === KeyboardEventTypes.KEYDOWN) {
-                this._focusedControl.processKeyboard(info.event);
-            }
-            info.skipOnPointerObservable = true;
-        });
-        this._rootContainer._link(this);
-        this.hasAlpha = true;
-        if (!width || !height) {
-            this._resizeObserver = scene.getEngine().onResizeObservable.add(() => this._onResize());
-            this._onResize();
-        }
-        this._texture.isReady = true;
-    }
-    /**
-     * Get the current class name of the texture useful for serialization or dynamic coding.
-     * @returns "AdvancedDynamicTexture"
-     */
-    public override getClassName(): string {
-        return "AdvancedDynamicTexture";
-    }
-    /**
-     * Function used to execute a function on all controls
-     * @param func defines the function to execute
-     * @param container defines the container where controls belong. If null the root container will be used
-     */
-    public executeOnAllControls(func: (control: Control) => void, container?: Container) {
-        if (!container) {
-            container = this._rootContainer;
-        }
-        func(container);
-        for (const child of container.children) {
-            if ((<any>child).children) {
-                this.executeOnAllControls(func, <Container>child);
-                continue;
-            }
-            func(child);
-        }
-    }
-
-    private _useInvalidateRectOptimization = true;
-
-    /**
-     * Gets or sets a boolean indicating if the InvalidateRect optimization should be turned on
-     */
-    public get useInvalidateRectOptimization(): boolean {
-        return this._useInvalidateRectOptimization;
-    }
-
-    public set useInvalidateRectOptimization(value: boolean) {
-        this._useInvalidateRectOptimization = value;
-    }
-
-    // Invalidated rectangle which is the combination of all invalidated controls after they have been rotated into absolute position
-    private _invalidatedRectangle: Nullable<Measure> = null;
-    /**
-     * Invalidates a rectangle area on the gui texture
-     * @param invalidMinX left most position of the rectangle to invalidate in the texture
-     * @param invalidMinY top most position of the rectangle to invalidate in the texture
-     * @param invalidMaxX right most position of the rectangle to invalidate in the texture
-     * @param invalidMaxY bottom most position of the rectangle to invalidate in the texture
-     */
-    public invalidateRect(invalidMinX: number, invalidMinY: number, invalidMaxX: number, invalidMaxY: number) {
-        if (!this._useInvalidateRectOptimization) {
-            return;
-        }
-        if (!this._invalidatedRectangle) {
-            this._invalidatedRectangle = new Measure(invalidMinX, invalidMinY, invalidMaxX - invalidMinX + 1, invalidMaxY - invalidMinY + 1);
-        } else {
-            // Compute intersection
-            const maxX = Math.ceil(Math.max(this._invalidatedRectangle.left + this._invalidatedRectangle.width - 1, invalidMaxX));
-            const maxY = Math.ceil(Math.max(this._invalidatedRectangle.top + this._invalidatedRectangle.height - 1, invalidMaxY));
-            this._invalidatedRectangle.left = Math.floor(Math.min(this._invalidatedRectangle.left, invalidMinX));
-            this._invalidatedRectangle.top = Math.floor(Math.min(this._invalidatedRectangle.top, invalidMinY));
-            this._invalidatedRectangle.width = maxX - this._invalidatedRectangle.left + 1;
-            this._invalidatedRectangle.height = maxY - this._invalidatedRectangle.top + 1;
-        }
-    }
-    /**
-     * Marks the texture as dirty forcing a complete update
-     */
-    public markAsDirty() {
-        this._isDirty = true;
-    }
-    /**
-     * Helper function used to create a new style
-     * @returns a new style
-     * @see https://doc.babylonjs.com/features/featuresDeepDive/gui/gui#styles
-     */
-    public createStyle(): Style {
-        return new Style(this);
-    }
-    /**
-     * Adds a new control to the root container
-     * @param control defines the control to add
-     * @returns the current texture
-     */
-    public addControl(control: Control): AdvancedDynamicTexture {
-        this._rootContainer.addControl(control);
-        return this;
-    }
-    /**
-     * Removes a control from the root container
-     * @param control defines the control to remove
-     * @returns the current texture
-     */
-    public removeControl(control: Control): AdvancedDynamicTexture {
-        this._rootContainer.removeControl(control);
-        return this;
-    }
-    /**
-     * Moves overlapped controls towards a position where it is not overlapping anymore.
-     * Please note that this method alters linkOffsetXInPixels and linkOffsetYInPixels.
-     * @param overlapGroup the overlap group which will be processed or undefined to process all overlap groups
-     * @param deltaStep the step size (speed) to reach the target non overlapping position (default 0.1)
-     * @param repelFactor how much is the control repelled by other controls
-     */
-    public moveToNonOverlappedPosition(overlapGroup?: number | Control[], deltaStep = 1, repelFactor = 1) {
-        let controlsForGroup: Control[];
-        if (Array.isArray(overlapGroup)) {
-            controlsForGroup = overlapGroup;
-        } else {
-            const descendants = this.getDescendants(true);
-            // get only the controls with an overlapGroup property set
-            // if the overlapGroup parameter is set, filter the controls and get only the controls belonging to that overlapGroup
-            controlsForGroup = overlapGroup === undefined ? descendants.filter((c) => c.overlapGroup !== undefined) : descendants.filter((c) => c.overlapGroup === overlapGroup);
-        }
-
-        controlsForGroup.forEach((control1) => {
-            let velocity = Vector2.Zero();
-            const center = new Vector2(control1.centerX, control1.centerY);
-
-            controlsForGroup.forEach((control2) => {
-                if (control1 !== control2 && AdvancedDynamicTexture._Overlaps(control1, control2)) {
-                    // if the two controls overlaps get a direction vector from one control's center to another control's center
-                    const diff = center.subtract(new Vector2(control2.centerX, control2.centerY));
-                    const diffLength = diff.length();
-
-                    if (diffLength > 0) {
-                        // calculate the velocity
-                        velocity = velocity.add(diff.normalize().scale(repelFactor / diffLength));
-                    }
-                }
-            });
-
-            if (velocity.length() > 0) {
-                // move the control along the direction vector away from the overlapping control
-                velocity = velocity.normalize().scale(deltaStep * (control1.overlapDeltaMultiplier ?? 1));
-                control1.linkOffsetXInPixels += velocity.x;
-                control1.linkOffsetYInPixels += velocity.y;
-            }
-        });
-    }
-    /**
-     * Release all resources
-     */
-    public override dispose(): void {
-        const scene = this.getScene();
-        if (!scene) {
-            return;
-        }
-        this._rootElement = null;
-        scene.onBeforeCameraRenderObservable.remove(this._renderObserver);
-        if (this._resizeObserver) {
-            scene.getEngine().onResizeObservable.remove(this._resizeObserver);
-        }
-        if (this._prePointerObserver) {
-            scene.onPrePointerObservable.remove(this._prePointerObserver);
-        }
-        if (this._sceneRenderObserver) {
-            scene.onBeforeRenderObservable.remove(this._sceneRenderObserver);
-        }
-        if (this._pointerObserver) {
-            scene.onPointerObservable.remove(this._pointerObserver);
-        }
-        if (this._preKeyboardObserver) {
-            scene.onPreKeyboardObservable.remove(this._preKeyboardObserver);
-        }
-        if (this._canvasPointerOutObserver) {
-            scene.getEngine().onCanvasPointerOutObservable.remove(this._canvasPointerOutObserver);
-        }
-        if (this._canvasBlurObserver) {
-            scene.getEngine().onCanvasBlurObservable.remove(this._canvasBlurObserver);
-        }
-        if (this._controlAddedObserver) {
-            this._rootContainer.onControlAddedObservable.remove(this._controlAddedObserver);
-        }
-        if (this._controlRemovedObserver) {
-            this._rootContainer.onControlRemovedObservable.remove(this._controlRemovedObserver);
-        }
-        if (this._layerToDispose) {
-            this._layerToDispose.texture = null;
-            this._layerToDispose.dispose();
-            this._layerToDispose = null;
-        }
-        this._rootContainer.dispose();
-        this.onClipboardObservable.clear();
-        this.onControlPickedObservable.clear();
-        this.onBeginRenderObservable.clear();
-        this.onEndRenderObservable.clear();
-        this.onBeginLayoutObservable.clear();
-        this.onEndLayoutObservable.clear();
-        this.onGuiReadyObservable.clear();
-        super.dispose();
-    }
-
-    private _alreadyRegisteredForRender = false;
-    private _onResize(): void {
-        const scene = this.getScene();
-        if (!scene) {
-            return;
-        }
-        // Check size
-        const engine = scene.getEngine();
-        if (this.adjustToEngineHardwareScalingLevel) {
-            // force the renderScale to the engine's hardware scaling level
-            this._renderScale = engine.getHardwareScalingLevel();
-        }
-        const textureSize = this.getSize();
-        let renderWidth = engine.getRenderWidth() * this._renderScale;
-        let renderHeight = engine.getRenderHeight() * this._renderScale;
-
-        if (this._renderAtIdealSize) {
-            if (this._idealWidth) {
-                renderHeight = (renderHeight * this._idealWidth) / renderWidth;
-                renderWidth = this._idealWidth;
-            } else if (this._idealHeight) {
-                renderWidth = (renderWidth * this._idealHeight) / renderHeight;
-                renderHeight = this._idealHeight;
-            }
-        }
-        if (textureSize.width !== renderWidth || textureSize.height !== renderHeight) {
-            this.scaleTo(renderWidth, renderHeight);
-            this.markAsDirty();
-            if (this._idealWidth || this._idealHeight) {
-                this._rootContainer._markAllAsDirty();
-            }
-            if (!this._alreadyRegisteredForRender) {
-                this._alreadyRegisteredForRender = true;
-<<<<<<< HEAD
-                Tools.SetImmediate(() => {
-                    // We force an update so the texture can be set as ready
-=======
-                TimingTools.SetImmediate(() => {
-                    // We want to force an update so the texture can be set as ready
-
->>>>>>> b31f0a98
-                    this.update(this.applyYInversionOnUpdate, this.premulAlpha, AdvancedDynamicTexture.AllowGPUOptimizations);
-                    this._alreadyRegisteredForRender = false;
-                });
-            }
-        }
-        this.invalidateRect(0, 0, textureSize.width - 1, textureSize.height - 1);
-    }
-    /** @internal */
-    public _getGlobalViewport(): Viewport {
-        const size = this.getSize();
-        const globalViewPort = this._fullscreenViewport.toGlobal(size.width, size.height);
-
-        const targetX = Math.round(globalViewPort.width * (1 / this.rootContainer.scaleX));
-        const targetY = Math.round(globalViewPort.height * (1 / this.rootContainer.scaleY));
-
-        globalViewPort.x += (globalViewPort.width - targetX) / 2;
-        globalViewPort.y += (globalViewPort.height - targetY) / 2;
-
-        globalViewPort.width = targetX;
-        globalViewPort.height = targetY;
-
-        return globalViewPort;
-    }
-    /**
-     * Get screen coordinates for a vector3
-     * @param position defines the position to project
-     * @param worldMatrix defines the world matrix to use
-     * @returns the projected position
-     */
-    public getProjectedPosition(position: Vector3, worldMatrix: Matrix): Vector2 {
-        const result = this.getProjectedPositionWithZ(position, worldMatrix);
-        return new Vector2(result.x, result.y);
-    }
-
-    /**
-     * Get screen coordinates for a vector3
-     * @param position defines the position to project
-     * @param worldMatrix defines the world matrix to use
-     * @returns the projected position with Z
-     */
-    public getProjectedPositionWithZ(position: Vector3, worldMatrix: Matrix): Vector3 {
-        const scene = this.getScene();
-        if (!scene) {
-            return Vector3.Zero();
-        }
-        const globalViewport = this._getGlobalViewport();
-        const projectedPosition = Vector3.Project(position, worldMatrix, scene.getTransformMatrix(), globalViewport);
-        return new Vector3(projectedPosition.x, projectedPosition.y, projectedPosition.z);
-    }
-
-    /** @internal */
-    public _checkUpdate(camera: Nullable<Camera>, skipUpdate?: boolean): void {
-        if (this._layerToDispose && camera) {
-            if ((camera.layerMask & this._layerToDispose.layerMask) === 0) {
-                return;
-            }
-        }
-        if (this._isFullscreen && this._linkedControls.length) {
-            const scene = this.getScene();
-            if (!scene) {
-                return;
-            }
-            const globalViewport = this._getGlobalViewport();
-            for (const control of this._linkedControls) {
-                if (!control.isVisible) {
-                    continue;
-                }
-                const mesh = control._linkedMesh as AbstractMesh;
-                if (!mesh || mesh.isDisposed()) {
-                    Tools.SetImmediate(() => {
-                        control.linkWithMesh(null);
-                    });
-                    continue;
-                }
-                const position = mesh.getBoundingInfo ? mesh.getBoundingInfo().boundingSphere.center : (Vector3.ZeroReadOnly as Vector3);
-                const projectedPosition = Vector3.Project(position, mesh.getWorldMatrix(), scene.getTransformMatrix(), globalViewport);
-                if (projectedPosition.z < 0 || projectedPosition.z > 1) {
-                    control.notRenderable = true;
-                    continue;
-                }
-                control.notRenderable = false;
-                if (this.useInvalidateRectOptimization) {
-                    control.invalidateRect();
-                }
-
-                control._moveToProjectedPosition(projectedPosition);
-            }
-        }
-        if (!this._isDirty && !this._rootContainer.isDirty) {
-            return;
-        }
-        this._isDirty = false;
-        this._render(skipUpdate);
-        if (!skipUpdate) {
-            this.update(this.applyYInversionOnUpdate, this.premulAlpha, AdvancedDynamicTexture.AllowGPUOptimizations);
-        }
-    }
-
-    private _clearMeasure = new Measure(0, 0, 0, 0);
-
-    private _render(skipRender?: boolean): void {
-        const textureSize = this.getSize();
-        const renderWidth = textureSize.width;
-        const renderHeight = textureSize.height;
-
-        const context = this.getContext();
-        context.font = "18px Arial";
-        context.strokeStyle = "white";
-
-        if (this.onGuiReadyObservable.hasObservers()) {
-            this._checkGuiIsReady();
-        }
-
-        /** We have to recheck the camera projection in the case the root control's children have changed  */
-        if (this._rootChildrenHaveChanged) {
-            const camera = this.getScene()?.activeCamera;
-            if (camera) {
-                this._rootChildrenHaveChanged = false;
-                this._checkUpdate(camera, true);
-            }
-        }
-
-        // Layout
-        this.onBeginLayoutObservable.notifyObservers(this);
-        const measure = new Measure(0, 0, renderWidth, renderHeight);
-        this._numLayoutCalls = 0;
-        this._rootContainer._layout(measure, context);
-        this.onEndLayoutObservable.notifyObservers(this);
-        this._isDirty = false; // Restoring the dirty state that could have been set by controls during layout processing
-
-        if (skipRender) {
-            return;
-        }
-
-        // Clear
-        if (this._invalidatedRectangle) {
-            this._clearMeasure.copyFrom(this._invalidatedRectangle);
-        } else {
-            this._clearMeasure.copyFromFloats(0, 0, renderWidth, renderHeight);
-        }
-        context.clearRect(this._clearMeasure.left, this._clearMeasure.top, this._clearMeasure.width, this._clearMeasure.height);
-        if (this._background) {
-            context.save();
-            context.fillStyle = this._background;
-            context.fillRect(this._clearMeasure.left, this._clearMeasure.top, this._clearMeasure.width, this._clearMeasure.height);
-            context.restore();
-        }
-
-        // Render
-        this.onBeginRenderObservable.notifyObservers(this);
-        this._numRenderCalls = 0;
-        this._rootContainer._render(context, this._invalidatedRectangle);
-        this.onEndRenderObservable.notifyObservers(this);
-        this._invalidatedRectangle = null;
-    }
-    /**
-     * @internal
-     */
-    public _changeCursor(cursor: string) {
-        if (this._rootElement) {
-            this._rootElement.style.cursor = cursor;
-            this._cursorChanged = true;
-        }
-    }
-    /**
-     * @internal
-     */
-    public _registerLastControlDown(control: Control, pointerId: number) {
-        this._lastControlDown[pointerId] = control;
-        this.onControlPickedObservable.notifyObservers(control);
-    }
-    private _doPicking(x: number, y: number, pi: Nullable<PointerInfoBase>, type: number, pointerId: number, buttonIndex: number, deltaX?: number, deltaY?: number): void {
-        const scene = this.getScene();
-        if (!scene || this.disablePicking) {
-            return;
-        }
-        const engine = scene.getEngine();
-        const textureSize = this.getSize();
-        if (this._isFullscreen) {
-            const camera = scene.cameraToUseForPointers || scene.activeCamera;
-            if (!camera) {
-                return;
-            }
-            const viewport = camera.viewport;
-            x = x * (textureSize.width / (engine.getRenderWidth() * viewport.width));
-            y = y * (textureSize.height / (engine.getRenderHeight() * viewport.height));
-        }
-        if (this._capturingControl[pointerId]) {
-            if (this._capturingControl[pointerId].isPointerBlocker) {
-                this._shouldBlockPointer = true;
-            }
-            this._capturingControl[pointerId]._processObservables(type, x, y, pi, pointerId, buttonIndex);
-            return;
-        }
-
-        this._cursorChanged = false;
-        if (!this._rootContainer._processPicking(x, y, pi, type, pointerId, buttonIndex, deltaX, deltaY)) {
-            if (!scene.doNotHandleCursors) {
-                this._changeCursor("");
-            }
-            if (type === PointerEventTypes.POINTERMOVE) {
-                if (this._lastControlOver[pointerId]) {
-                    this._lastControlOver[pointerId]._onPointerOut(this._lastControlOver[pointerId], pi);
-                    delete this._lastControlOver[pointerId];
-                }
-            }
-        }
-
-        if (!this._cursorChanged && !scene.doNotHandleCursors) {
-            this._changeCursor("");
-        }
-        this._manageFocus();
-    }
-    /**
-     * @internal
-     */
-    public _cleanControlAfterRemovalFromList(list: { [pointerId: number]: Control }, control: Control) {
-        for (const pointerId in list) {
-            if (!Object.prototype.hasOwnProperty.call(list, pointerId)) {
-                continue;
-            }
-            const lastControlOver = list[pointerId];
-            if (lastControlOver === control) {
-                delete list[pointerId];
-            }
-        }
-    }
-    /**
-     * @internal
-     */
-    public _cleanControlAfterRemoval(control: Control) {
-        this._cleanControlAfterRemovalFromList(this._lastControlDown, control);
-        this._cleanControlAfterRemovalFromList(this._lastControlOver, control);
-    }
-
-    /**
-     * This function will run a pointer event on this ADT and will trigger any pointer events on any controls
-     * This will work on a fullscreen ADT only. For mesh based ADT, simulate pointer events using the scene directly.
-     * @param x pointer X on the canvas for the picking
-     * @param y pointer Y on the canvas for the picking
-     * @param pi optional pointer information
-     */
-    public pick(x: number, y: number, pi: Nullable<PointerInfoPre> = null) {
-        if (this._isFullscreen && this._scene) {
-            this._translateToPicking(this._scene, new Viewport(0, 0, 0, 0), pi, x, y);
-        }
-    }
-
-    private _translateToPicking(scene: Scene, tempViewport: Viewport, pi: Nullable<PointerInfoPre>, x: number = scene.pointerX, y: number = scene.pointerY) {
-        const camera = scene.cameraToUseForPointers || scene.activeCamera;
-        const engine = scene.getEngine();
-        const originalCameraToUseForPointers = scene.cameraToUseForPointers;
-
-        if (!camera) {
-            tempViewport.x = 0;
-            tempViewport.y = 0;
-            tempViewport.width = engine.getRenderWidth();
-            tempViewport.height = engine.getRenderHeight();
-        } else {
-            if (camera.rigCameras.length) {
-                // rig camera - we need to find the camera to use for this event
-                const rigViewport = new Viewport(0, 0, 1, 1);
-                camera.rigCameras.forEach((rigCamera) => {
-                    // generate the viewport of this camera
-                    rigCamera.viewport.toGlobalToRef(engine.getRenderWidth(), engine.getRenderHeight(), rigViewport);
-                    const transformedX = x / engine.getHardwareScalingLevel() - rigViewport.x;
-                    const transformedY = y / engine.getHardwareScalingLevel() - (engine.getRenderHeight() - rigViewport.y - rigViewport.height);
-                    // check if the pointer is in the camera's viewport
-                    if (transformedX < 0 || transformedY < 0 || x > rigViewport.width || y > rigViewport.height) {
-                        // out of viewport - don't use this camera
-                        return;
-                    }
-                    // set the camera to use for pointers until this pointer loop is over
-                    scene.cameraToUseForPointers = rigCamera;
-                    // set the viewport
-                    tempViewport.x = rigViewport.x;
-                    tempViewport.y = rigViewport.y;
-                    tempViewport.width = rigViewport.width;
-                    tempViewport.height = rigViewport.height;
-                });
-            } else {
-                camera.viewport.toGlobalToRef(engine.getRenderWidth(), engine.getRenderHeight(), tempViewport);
-            }
-        }
-
-        const transformedX = x / engine.getHardwareScalingLevel() - tempViewport.x;
-        const transformedY = y / engine.getHardwareScalingLevel() - (engine.getRenderHeight() - tempViewport.y - tempViewport.height);
-        this._shouldBlockPointer = false;
-        // Do picking modifies _shouldBlockPointer
-        if (pi) {
-            const pointerId = (pi.event as IPointerEvent).pointerId || this._defaultMousePointerId;
-            this._doPicking(transformedX, transformedY, pi, pi.type, pointerId, pi.event.button, (<IWheelEvent>pi.event).deltaX, (<IWheelEvent>pi.event).deltaY);
-            // Avoid overwriting a true skipOnPointerObservable to false
-            if ((this._shouldBlockPointer && !(pi.type & this.skipBlockEvents)) || this._capturingControl[pointerId]) {
-                pi.skipOnPointerObservable = true;
-            }
-        } else {
-            this._doPicking(transformedX, transformedY, null, PointerEventTypes.POINTERMOVE, this._defaultMousePointerId, 0);
-        }
-        // if overridden by a rig camera - reset back to the original value
-        scene.cameraToUseForPointers = originalCameraToUseForPointers;
-    }
-
-    /** Attach to all scene events required to support pointer events */
-    public attach(): void {
-        const scene = this.getScene();
-        if (!scene) {
-            return;
-        }
-
-        const tempViewport = new Viewport(0, 0, 0, 0);
-
-        this._prePointerObserver = scene.onPrePointerObservable.add((pi) => {
-            if (
-                scene.isPointerCaptured((<IPointerEvent>pi.event).pointerId) &&
-                pi.type === PointerEventTypes.POINTERUP &&
-                !this._capturedPointerIds.has((pi.event as IPointerEvent).pointerId)
-            ) {
-                return;
-            }
-            if (
-                pi.type !== PointerEventTypes.POINTERMOVE &&
-                pi.type !== PointerEventTypes.POINTERUP &&
-                pi.type !== PointerEventTypes.POINTERDOWN &&
-                pi.type !== PointerEventTypes.POINTERWHEEL &&
-                pi.type !== PointerEventTypes.POINTERTAP
-            ) {
-                return;
-            }
-
-            if (pi.type === PointerEventTypes.POINTERMOVE) {
-                // Avoid pointerMove events firing while the pointer is captured by the scene
-                if (scene.isPointerCaptured((<IPointerEvent>pi.event).pointerId)) {
-                    return;
-                }
-                if ((pi.event as IPointerEvent).pointerId) {
-                    this._defaultMousePointerId = (pi.event as IPointerEvent).pointerId; // This is required to make sure we have the correct pointer ID for wheel
-                }
-            }
-            this._translateToPicking(scene, tempViewport, pi);
-        });
-        this._attachPickingToSceneRender(scene, () => this._translateToPicking(scene, tempViewport, null), false);
-        this._attachToOnPointerOut(scene);
-        this._attachToOnBlur(scene);
-    }
-
-    private _focusProperties: { index: number; total: number } = { index: 0, total: -1 };
-
-    private _focusNextElement(forward: boolean = true): void {
-        // generate the order of tab-able controls
-        const sortedTabbableControls: Control[] = [];
-        this.executeOnAllControls((control) => {
-            if (control.isFocusInvisible || !control.isVisible || control.tabIndex < 0) {
-                return;
-            }
-            sortedTabbableControls.push(control);
-        });
-        // if no control is tab-able, return
-        if (sortedTabbableControls.length === 0) {
-            return;
-        }
-        sortedTabbableControls.sort((a, b) => {
-            // if tabIndex is 0, put it in the end of the list, otherwise sort by tabIndex
-            return a.tabIndex === 0 ? 1 : b.tabIndex === 0 ? -1 : a.tabIndex - b.tabIndex;
-        });
-        this._focusProperties.total = sortedTabbableControls.length;
-        // if no control is focused, focus the first one
-        let nextIndex = -1;
-        if (!this._focusedControl) {
-            nextIndex = forward ? 0 : sortedTabbableControls.length - 1;
-        } else {
-            const currentIndex = sortedTabbableControls.indexOf(this._focusedControl);
-            nextIndex = currentIndex + (forward ? 1 : -1);
-            if (nextIndex < 0) {
-                nextIndex = sortedTabbableControls.length - 1;
-            } else if (nextIndex >= sortedTabbableControls.length) {
-                nextIndex = 0;
-            }
-        }
-        sortedTabbableControls[nextIndex].focus();
-        this._focusProperties.index = nextIndex;
-    }
-
-    /**
-     * @internal
-     */
-    private _onClipboardCopy = (rawEvt: Event) => {
-        const evt = rawEvt as ClipboardEvent;
-        const ev = new ClipboardInfo(ClipboardEventTypes.COPY, evt);
-        this.onClipboardObservable.notifyObservers(ev);
-        evt.preventDefault();
-    };
-    /**
-     * @internal
-     */
-    private _onClipboardCut = (rawEvt: Event) => {
-        const evt = rawEvt as ClipboardEvent;
-        const ev = new ClipboardInfo(ClipboardEventTypes.CUT, evt);
-        this.onClipboardObservable.notifyObservers(ev);
-        evt.preventDefault();
-    };
-    /**
-     * @internal
-     */
-    private _onClipboardPaste = (rawEvt: Event) => {
-        const evt = rawEvt as ClipboardEvent;
-        const ev = new ClipboardInfo(ClipboardEventTypes.PASTE, evt);
-        this.onClipboardObservable.notifyObservers(ev);
-        evt.preventDefault();
-    };
-    /**
-     * Register the clipboard Events onto the canvas
-     */
-    public registerClipboardEvents(): void {
-        self.addEventListener("copy", this._onClipboardCopy, false);
-        self.addEventListener("cut", this._onClipboardCut, false);
-        self.addEventListener("paste", this._onClipboardPaste, false);
-    }
-    /**
-     * Unregister the clipboard Events from the canvas
-     */
-    public unRegisterClipboardEvents(): void {
-        self.removeEventListener("copy", this._onClipboardCopy);
-        self.removeEventListener("cut", this._onClipboardCut);
-        self.removeEventListener("paste", this._onClipboardPaste);
-    }
-
-    /**
-     * Transform uvs from mesh space to texture space, taking the texture into account
-     * @param uv the uvs in mesh space
-     * @returns the uvs in texture space
-     */
-    private _transformUvs(uv: Vector2): Vector2 {
-        const textureMatrix = this.getTextureMatrix();
-        let result;
-        if (textureMatrix.isIdentityAs3x2()) {
-            result = uv;
-        } else {
-            const homogeneousTextureMatrix = TmpVectors.Matrix[0];
-
-            textureMatrix.getRowToRef(0, TmpVectors.Vector4[0]);
-            textureMatrix.getRowToRef(1, TmpVectors.Vector4[1]);
-            textureMatrix.getRowToRef(2, TmpVectors.Vector4[2]);
-
-            const r0 = TmpVectors.Vector4[0];
-            const r1 = TmpVectors.Vector4[1];
-            const r2 = TmpVectors.Vector4[2];
-
-            homogeneousTextureMatrix.setRowFromFloats(0, r0.x, r0.y, 0, 0);
-            homogeneousTextureMatrix.setRowFromFloats(1, r1.x, r1.y, 0, 0);
-            homogeneousTextureMatrix.setRowFromFloats(2, 0, 0, 1, 0);
-            homogeneousTextureMatrix.setRowFromFloats(3, r2.x, r2.y, 0, 1);
-
-            result = TmpVectors.Vector2[0];
-            Vector2.TransformToRef(uv, homogeneousTextureMatrix, result);
-        }
-
-        // In wrap and mirror mode, the texture coordinate for coordinates more than 1 is the fractional part of the coordinate
-        if (this.wrapU === Texture.WRAP_ADDRESSMODE || this.wrapU === Texture.MIRROR_ADDRESSMODE) {
-            if (result.x > 1) {
-                let fX = result.x - Math.trunc(result.x);
-                // In mirror mode, the sign of the texture coordinate depends on the integer part -
-                // odd integers means it is mirrored from the original coordinate
-                if (this.wrapU === Texture.MIRROR_ADDRESSMODE && Math.trunc(result.x) % 2 === 1) {
-                    fX = 1 - fX;
-                }
-                result.x = fX;
-            }
-        }
-        if (this.wrapV === Texture.WRAP_ADDRESSMODE || this.wrapV === Texture.MIRROR_ADDRESSMODE) {
-            if (result.y > 1) {
-                let fY = result.y - Math.trunc(result.y);
-                if (this.wrapV === Texture.MIRROR_ADDRESSMODE && Math.trunc(result.x) % 2 === 1) {
-                    fY = 1 - fY;
-                }
-                result.y = fY;
-            }
-        }
-        return result;
-    }
-    /**
-     * Connect the texture to a hosting mesh to enable interactions
-     * @param mesh defines the mesh to attach to
-     * @param supportPointerMove defines a boolean indicating if pointer move events must be catched as well
-     */
-    public attachToMesh(mesh: AbstractMesh, supportPointerMove = true): void {
-        const scene = this.getScene();
-        if (!scene) {
-            return;
-        }
-
-        if (this._pointerObserver) {
-            scene.onPointerObservable.remove(this._pointerObserver);
-        }
-
-        this._pointerObserver = scene.onPointerObservable.add((pi) => {
-            if (
-                pi.type !== PointerEventTypes.POINTERMOVE &&
-                pi.type !== PointerEventTypes.POINTERUP &&
-                pi.type !== PointerEventTypes.POINTERDOWN &&
-                pi.type !== PointerEventTypes.POINTERWHEEL
-            ) {
-                return;
-            }
-
-            if (pi.type === PointerEventTypes.POINTERMOVE && (pi.event as IPointerEvent).pointerId) {
-                this._defaultMousePointerId = (pi.event as IPointerEvent).pointerId; // This is required to make sure we have the correct pointer ID for wheel
-            }
-
-            const pointerId = (pi.event as IPointerEvent).pointerId || this._defaultMousePointerId;
-            if (pi.pickInfo && pi.pickInfo.hit && pi.pickInfo.pickedMesh === mesh) {
-                let uv = pi.pickInfo.getTextureCoordinates();
-                if (uv) {
-                    uv = this._transformUvs(uv);
-                    const size = this.getSize();
-                    this._doPicking(
-                        uv.x * size.width,
-                        (this.applyYInversionOnUpdate ? 1.0 - uv.y : uv.y) * size.height,
-                        pi,
-                        pi.type,
-                        pointerId,
-                        pi.event.button,
-                        (<IWheelEvent>pi.event).deltaX,
-                        (<IWheelEvent>pi.event).deltaY
-                    );
-                }
-            } else if (pi.type === PointerEventTypes.POINTERUP) {
-                if (this._lastControlDown[pointerId]) {
-                    this._lastControlDown[pointerId]._forcePointerUp(pointerId);
-                }
-                delete this._lastControlDown[pointerId];
-                if (this.focusedControl) {
-                    const friendlyControls = this.focusedControl.keepsFocusWith();
-                    let canMoveFocus = true;
-                    if (friendlyControls) {
-                        for (const control of friendlyControls) {
-                            // Same host, no need to keep the focus
-                            if (this === control._host) {
-                                continue;
-                            }
-                            // Different hosts
-                            const otherHost = control._host;
-                            if (otherHost._lastControlOver[pointerId] && otherHost._lastControlOver[pointerId].isAscendant(control)) {
-                                canMoveFocus = false;
-                                break;
-                            }
-                        }
-                    }
-                    if (canMoveFocus) {
-                        this.focusedControl = null;
-                    }
-                }
-            } else if (pi.type === PointerEventTypes.POINTERMOVE) {
-                if (this._lastControlOver[pointerId]) {
-                    this._lastControlOver[pointerId]._onPointerOut(this._lastControlOver[pointerId], pi, true);
-                }
-                delete this._lastControlOver[pointerId];
-            }
-        });
-        mesh.enablePointerMoveEvents = supportPointerMove;
-        this._attachPickingToSceneRender(
-            scene,
-            () => {
-                const pointerId = this._defaultMousePointerId;
-                const pick = scene?.pick(scene.pointerX, scene.pointerY);
-                if (pick && pick.hit && pick.pickedMesh === mesh) {
-                    let uv = pick.getTextureCoordinates();
-                    if (uv) {
-                        uv = this._transformUvs(uv);
-                        const size = this.getSize();
-                        this._doPicking(uv.x * size.width, (this.applyYInversionOnUpdate ? 1.0 - uv.y : uv.y) * size.height, null, PointerEventTypes.POINTERMOVE, pointerId, 0);
-                    }
-                } else {
-                    if (this._lastControlOver[pointerId]) {
-                        this._lastControlOver[pointerId]._onPointerOut(this._lastControlOver[pointerId], null, true);
-                    }
-                    delete this._lastControlOver[pointerId];
-                }
-            },
-            true
-        );
-        this._attachToOnPointerOut(scene);
-        this._attachToOnBlur(scene);
-    }
-    /**
-     * Move the focus to a specific control
-     * @param control defines the control which will receive the focus
-     */
-    public moveFocusToControl(control: Control): void {
-        this.focusedControl = control;
-        this._lastPickedControl = <any>control;
-        this._blockNextFocusCheck = true;
-    }
-    private _manageFocus(): void {
-        if (this._blockNextFocusCheck) {
-            this._blockNextFocusCheck = false;
-            this._lastPickedControl = <any>this._focusedControl;
-            return;
-        }
-        // Focus management
-        if (this._focusedControl) {
-            if (this._focusedControl !== <any>this._lastPickedControl) {
-                if (this._lastPickedControl.isFocusInvisible) {
-                    return;
-                }
-                this.focusedControl = null;
-            }
-        }
-    }
-    private _attachPickingToSceneRender(scene: Scene, pickFunction: () => void, forcePicking: boolean) {
-        this._sceneRenderObserver = scene.onBeforeRenderObservable.add(() => {
-            if (!this.checkPointerEveryFrame) {
-                return;
-            }
-            if (this._linkedControls.length > 0 || forcePicking) {
-                pickFunction();
-            }
-        });
-    }
-    private _attachToOnPointerOut(scene: Scene): void {
-        this._canvasPointerOutObserver = scene.getEngine().onCanvasPointerOutObservable.add((pointerEvent) => {
-            if (this._lastControlOver[pointerEvent.pointerId]) {
-                this._lastControlOver[pointerEvent.pointerId]._onPointerOut(this._lastControlOver[pointerEvent.pointerId], null);
-            }
-            delete this._lastControlOver[pointerEvent.pointerId];
-            if (this._lastControlDown[pointerEvent.pointerId] && this._lastControlDown[pointerEvent.pointerId] !== this._capturingControl[pointerEvent.pointerId]) {
-                this._lastControlDown[pointerEvent.pointerId]._forcePointerUp(pointerEvent.pointerId);
-                delete this._lastControlDown[pointerEvent.pointerId];
-            }
-        });
-    }
-    private _attachToOnBlur(scene: Scene): void {
-        this._canvasBlurObserver = scene.getEngine().onCanvasBlurObservable.add(() => {
-            Object.entries(this._lastControlDown).forEach(([, value]) => {
-                value._onCanvasBlur();
-            });
-            this.focusedControl = null;
-            this._lastControlDown = {};
-        });
-    }
-
-    /**
-     * Serializes the entire GUI system
-     * @returns an object with the JSON serialized data
-     */
-    public serializeContent(): any {
-        const size = this.getSize();
-        const serializationObject = {
-            root: {},
-            width: size.width,
-            height: size.height,
-        };
-
-        this._rootContainer.serialize(serializationObject.root);
-
-        return serializationObject;
-    }
-
-    /**
-     * Recreate the content of the ADT from a JSON object
-     * @param serializedObject define the JSON serialized object to restore from
-     * @param scaleToSize defines whether to scale to texture to the saved size
-     * @param urlRewriter defines an url rewriter to update urls before sending them to the controls
-     */
-    public parseSerializedObject(serializedObject: any, scaleToSize?: boolean, urlRewriter?: (url: string) => string) {
-        this._rootContainer = Control.Parse(serializedObject.root, this, urlRewriter) as Container;
-        if (scaleToSize) {
-            const width = serializedObject.width;
-            const height = serializedObject.height;
-            if (typeof width === "number" && typeof height === "number" && width >= 0 && height >= 0) {
-                this.scaleTo(width, height);
-            } else {
-                // scales the GUI to a default size if none was available in the serialized content
-                this.scaleTo(1920, 1080);
-            }
-        }
-    }
-
-    /**
-     * Clones the ADT. If no mesh is defined, the GUI will be considered as a fullscreen GUI
-     * @param newName defines the name of the new ADT
-     * @param attachToMesh defines if the new ADT should be attached to a mesh
-     * @returns the clone of the ADT
-     */
-    public override clone(newName?: string, attachToMesh?: AbstractMesh): AdvancedDynamicTexture {
-        const scene = this.getScene();
-
-        if (!scene) {
-            return this;
-        }
-        const size = this.getSize();
-        const data = this.serializeContent();
-        let clone;
-        if (!this._isFullscreen) {
-            if (attachToMesh) {
-                clone = AdvancedDynamicTexture.CreateForMesh(attachToMesh, size.width, size.height);
-            } else {
-                clone = new AdvancedDynamicTexture(newName ?? "Clone of " + this.name, size.width, size.height, scene, !this.noMipmap, this.samplingMode);
-            }
-        } else {
-            clone = AdvancedDynamicTexture.CreateFullscreenUI(newName ?? "Clone of " + this.name);
-        }
-        clone.parseSerializedObject(data);
-
-        return clone;
-    }
-
-    /**
-     * Recreate the content of the ADT from a JSON object
-     * @param serializedObject define the JSON serialized object to restore from
-     * @param scaleToSize defines whether to scale to texture to the saved size
-     * @param urlRewriter defines an url rewriter to update urls before sending them to the controls
-     * @deprecated Please use parseSerializedObject instead
-     */
-    public parseContent = this.parseSerializedObject;
-
-    /**
-     * Recreate the content of the ADT from a snippet saved by the GUI editor
-     * @param snippetId defines the snippet to load
-     * @param scaleToSize defines whether to scale to texture to the saved size
-     * @param appendToAdt if provided the snippet will be appended to the adt. Otherwise a fullscreen ADT will be created.
-     * @param urlRewriter defines an url rewriter to update urls before sending them to the controls
-     * @returns a promise that will resolve on success
-     */
-    public static async ParseFromSnippetAsync(
-        snippetId: string,
-        scaleToSize?: boolean,
-        appendToAdt?: AdvancedDynamicTexture,
-        urlRewriter?: (url: string) => string
-    ): Promise<AdvancedDynamicTexture> {
-        const adt = appendToAdt ?? AdvancedDynamicTexture.CreateFullscreenUI("ADT from snippet");
-        if (snippetId === "_BLANK") {
-            return adt;
-        }
-
-        const serialized = await AdvancedDynamicTexture._LoadURLContentAsync(AdvancedDynamicTexture.SnippetUrl + "/" + snippetId.replace(/#/g, "/"), true);
-        adt.parseSerializedObject(serialized, scaleToSize, urlRewriter);
-        return adt;
-    }
-
-    /**
-     * Recreate the content of the ADT from a snippet saved by the GUI editor
-     * @param snippetId defines the snippet to load
-     * @param scaleToSize defines whether to scale to texture to the saved size
-     * @param urlRewriter defines an url rewriter to update urls before sending them to the controls
-     * @returns a promise that will resolve on success
-     */
-    public parseFromSnippetAsync(snippetId: string, scaleToSize?: boolean, urlRewriter?: (url: string) => string): Promise<AdvancedDynamicTexture> {
-        return AdvancedDynamicTexture.ParseFromSnippetAsync(snippetId, scaleToSize, this, urlRewriter);
-    }
-
-    /**
-     * Recreate the content of the ADT from a url json
-     * @param url defines the url to load
-     * @param scaleToSize defines whether to scale to texture to the saved size
-     * @param appendToAdt if provided the snippet will be appended to the adt. Otherwise a fullscreen ADT will be created.
-     * @param urlRewriter defines an url rewriter to update urls before sending them to the controls
-     * @returns a promise that will resolve on success
-     */
-    public static async ParseFromFileAsync(
-        url: string,
-        scaleToSize?: boolean,
-        appendToAdt?: AdvancedDynamicTexture,
-        urlRewriter?: (url: string) => string
-    ): Promise<AdvancedDynamicTexture> {
-        const adt = appendToAdt ?? AdvancedDynamicTexture.CreateFullscreenUI("ADT from URL");
-        const serialized = await AdvancedDynamicTexture._LoadURLContentAsync(url);
-        adt.parseSerializedObject(serialized, scaleToSize, urlRewriter);
-        return adt;
-    }
-
-    /**
-     * Recreate the content of the ADT from a url json
-     * @param url defines the url to load
-     * @param scaleToSize defines whether to scale to texture to the saved size
-     * @param urlRewriter defines an url rewriter to update urls before sending them to the controls
-     * @returns a promise that will resolve on success
-     */
-    public parseFromURLAsync(url: string, scaleToSize?: boolean, urlRewriter?: (url: string) => string): Promise<AdvancedDynamicTexture> {
-        return AdvancedDynamicTexture.ParseFromFileAsync(url, scaleToSize, this, urlRewriter);
-    }
-
-    private static _LoadURLContentAsync(url: string, snippet: boolean = false): Promise<any> {
-        if (url === "") {
-            return Promise.reject("No URL provided");
-        }
-
-        return new Promise((resolve, reject) => {
-            const request = new WebRequest();
-            request.addEventListener("readystatechange", () => {
-                if (request.readyState == 4) {
-                    if (request.status == 200) {
-                        let gui;
-                        if (snippet) {
-                            const payload = JSON.parse(JSON.parse(request.responseText).jsonPayload);
-                            gui = payload.encodedGui ? new TextDecoder("utf-8").decode(DecodeBase64ToBinary(payload.encodedGui)) : payload.gui;
-                        } else {
-                            gui = request.responseText;
-                        }
-                        const serializationObject = JSON.parse(gui);
-                        resolve(serializationObject);
-                    } else {
-                        reject("Unable to load");
-                    }
-                }
-            });
-            request.open("GET", url);
-            request.send();
-        });
-    }
-
-    // Statics
-    /**
-     * Compares two rectangle based controls for pixel overlap
-     * @param control1 The first control to compare
-     * @param control2 The second control to compare
-     * @returns true if overlaps, otherwise false
-     */
-    private static _Overlaps(control1: Control, control2: Control) {
-        return !(
-            control1.centerX > control2.centerX + control2.widthInPixels ||
-            control1.centerX + control1.widthInPixels < control2.centerX ||
-            control1.centerY + control1.heightInPixels < control2.centerY ||
-            control1.centerY > control2.centerY + control2.heightInPixels
-        );
-    }
-
-    /**
-     * Creates a new AdvancedDynamicTexture in projected mode (ie. attached to a mesh)
-     * @param mesh defines the mesh which will receive the texture
-     * @param width defines the texture width (1024 by default)
-     * @param height defines the texture height (1024 by default)
-     * @param supportPointerMove defines a boolean indicating if the texture must capture move events (true by default)
-     * @param onlyAlphaTesting defines a boolean indicating that alpha blending will not be used (only alpha testing) (false by default)
-     * @param invertY defines if the texture needs to be inverted on the y axis during loading (true by default)
-     * @param materialSetupCallback defines a custom way of creating and setting up the material on the mesh
-     * @param sampling defines the texture sampling mode (Texture.TRILINEAR_SAMPLINGMODE by default)
-     * @returns a new AdvancedDynamicTexture
-     */
-    public static CreateForMesh(
-        mesh: AbstractMesh,
-        width = 1024,
-        height = 1024,
-        supportPointerMove = true,
-        onlyAlphaTesting = false,
-        invertY?: boolean,
-        materialSetupCallback: (mesh: AbstractMesh, uniqueId: string, texture: AdvancedDynamicTexture, onlyAlphaTesting: boolean) => void = this._CreateMaterial,
-        sampling = Texture.TRILINEAR_SAMPLINGMODE
-    ): AdvancedDynamicTexture {
-        // use a unique ID in name so serialization will work even if you create two ADTs for a single mesh
-        const uniqueId = RandomGUID();
-        const result = new AdvancedDynamicTexture(`AdvancedDynamicTexture for ${mesh.name} [${uniqueId}]`, width, height, mesh.getScene(), true, sampling, invertY);
-
-        materialSetupCallback(mesh, uniqueId, result, onlyAlphaTesting);
-
-        result.attachToMesh(mesh, supportPointerMove);
-        return result;
-    }
-
-    private static _CreateMaterial(mesh: AbstractMesh, uniqueId: string, texture: AdvancedDynamicTexture, onlyAlphaTesting: boolean): void {
-        const internalClassType = GetClass("BABYLON.StandardMaterial");
-        if (!internalClassType) {
-            // eslint-disable-next-line no-throw-literal
-            throw "StandardMaterial needs to be imported before as it contains a side-effect required by your code.";
-        }
-
-        const material: StandardMaterial = new internalClassType(`AdvancedDynamicTextureMaterial for ${mesh.name} [${uniqueId}]`, mesh.getScene());
-        material.backFaceCulling = false;
-        material.diffuseColor = Color3.Black();
-        material.specularColor = Color3.Black();
-        if (onlyAlphaTesting) {
-            material.diffuseTexture = texture;
-            material.emissiveTexture = texture;
-            texture.hasAlpha = true;
-        } else {
-            material.emissiveTexture = texture;
-            material.opacityTexture = texture;
-        }
-        mesh.material = material;
-    }
-
-    /**
-     * Creates a new AdvancedDynamicTexture in projected mode (ie. attached to a mesh) BUT do not create a new material for the mesh. You will be responsible for connecting the texture
-     * @param mesh defines the mesh which will receive the texture
-     * @param width defines the texture width (1024 by default)
-     * @param height defines the texture height (1024 by default)
-     * @param supportPointerMove defines a boolean indicating if the texture must capture move events (true by default)
-     * @param invertY defines if the texture needs to be inverted on the y axis during loading (true by default)
-     * @param sampling defines the texture sampling mode (Texture.TRILINEAR_SAMPLINGMODE by default)
-     * @returns a new AdvancedDynamicTexture
-     */
-    public static CreateForMeshTexture(
-        mesh: AbstractMesh,
-        width = 1024,
-        height = 1024,
-        supportPointerMove = true,
-        invertY?: boolean,
-        sampling = Texture.TRILINEAR_SAMPLINGMODE
-    ): AdvancedDynamicTexture {
-        const result = new AdvancedDynamicTexture(mesh.name + " AdvancedDynamicTexture", width, height, mesh.getScene(), true, sampling, invertY);
-        result.attachToMesh(mesh, supportPointerMove);
-        return result;
-    }
-    /**
-     * Creates a new AdvancedDynamicTexture in fullscreen mode.
-     * In this mode the texture will rely on a layer for its rendering.
-     * This allows it to be treated like any other layer.
-     * As such, if you have a multi camera setup, you can set the layerMask on the GUI as well.
-     * LayerMask is set through advancedTexture.layer.layerMask
-     * @param name defines name for the texture
-     * @param foreground defines a boolean indicating if the texture must be rendered in foreground (default is true)
-     * @param sceneOrOptions defines the hosting scene or options (IAdvancedDynamicTextureOptions)
-     * @param sampling defines the texture sampling mode (Texture.BILINEAR_SAMPLINGMODE by default)
-     * @param adaptiveScaling defines whether to automatically scale root to match hardwarescaling (false by default)
-     * @returns a new AdvancedDynamicTexture
-     */
-    public static CreateFullscreenUI(
-        name: string,
-        foreground: boolean = true,
-        sceneOrOptions: Nullable<Scene> | IAdvancedDynamicTextureOptions = null,
-        sampling = Texture.BILINEAR_SAMPLINGMODE,
-        adaptiveScaling: boolean = false
-    ): AdvancedDynamicTexture {
-        const isScene = !sceneOrOptions || (sceneOrOptions as Scene)._isScene;
-        const result = isScene
-            ? new AdvancedDynamicTexture(name, 0, 0, sceneOrOptions as Scene, false, sampling)
-            : new AdvancedDynamicTexture(name, sceneOrOptions as IAdvancedDynamicTextureOptions);
-        // Display
-        const resultScene = result.getScene();
-        const layer = new Layer(name + "_layer", null, resultScene, !foreground);
-        layer.texture = result;
-        result._layerToDispose = layer;
-        result._isFullscreen = true;
-
-        if (result.useStandalone) {
-            // Make sure the layer is not rendered by the layer component!
-            layer.layerMask = 0;
-        }
-
-        result.adjustToEngineHardwareScalingLevel = adaptiveScaling;
-
-        // Attach
-        result.attach();
-        return result;
-    }
-
-    /**
-     * Scales the texture
-     * @param ratio the scale factor to apply to both width and height
-     */
-    public override scale(ratio: number): void {
-        super.scale(ratio);
-        this.markAsDirty();
-    }
-
-    /**
-     * Resizes the texture
-     * @param width the new width
-     * @param height the new height
-     */
-    public override scaleTo(width: number, height: number): void {
-        super.scaleTo(width, height);
-        this.markAsDirty();
-    }
-
-    private _checkGuiIsReady() {
-        if (this.guiIsReady()) {
-            this.onGuiReadyObservable.notifyObservers(this);
-
-            this.onGuiReadyObservable.clear();
-        }
-    }
-
-    /**
-     * @returns true if all the GUI components are ready to render
-     */
-    public guiIsReady(): boolean {
-        return this._rootContainer.isReady();
-    }
-}
+import type { Nullable } from "core/types";
+import type { Observer } from "core/Misc/observable";
+import { Observable } from "core/Misc/observable";
+import type { Matrix } from "core/Maths/math.vector";
+import { Vector2, Vector3, TmpVectors } from "core/Maths/math.vector";
+import { Tools } from "core/Misc/tools";
+import type { PointerInfoPre, PointerInfo, PointerInfoBase } from "core/Events/pointerEvents";
+import { PointerEventTypes } from "core/Events/pointerEvents";
+import { ClipboardEventTypes, ClipboardInfo } from "core/Events/clipboardEvents";
+import type { KeyboardInfoPre } from "core/Events/keyboardEvents";
+import { KeyboardEventTypes } from "core/Events/keyboardEvents";
+import type { Camera } from "core/Cameras/camera";
+import { Texture } from "core/Materials/Textures/texture";
+import type { IDynamicTextureOptions } from "core/Materials/Textures/dynamicTexture";
+import { DynamicTexture } from "core/Materials/Textures/dynamicTexture";
+import type { AbstractMesh } from "core/Meshes/abstractMesh";
+import { Layer } from "core/Layers/layer";
+import type { Scene } from "core/scene";
+
+import { Container } from "./controls/container";
+import { Control } from "./controls/control";
+import { Style } from "./style";
+import { Measure } from "./measure";
+import { Constants } from "core/Engines/constants";
+import { Viewport } from "core/Maths/math.viewport";
+import { Color3 } from "core/Maths/math.color";
+import { WebRequest } from "core/Misc/webRequest";
+import type { IPointerEvent, IWheelEvent } from "core/Events/deviceInputEvents";
+import { RandomGUID } from "core/Misc/guid";
+import { GetClass } from "core/Misc/typeStore";
+import { DecodeBase64ToBinary } from "core/Misc/stringTools";
+
+import type { StandardMaterial } from "core/Materials/standardMaterial";
+import type { AbstractEngine } from "core/Engines/abstractEngine";
+
+/**
+ * Interface used to define options to create an AdvancedDynamicTexture
+ */
+export interface IAdvancedDynamicTextureOptions extends IDynamicTextureOptions {
+    /**
+     * Indicates whether the ADT will be used autonomously. In this mode:
+     * - _checkUpdate() is not called
+     * - the layer is not rendered (so, the ADT is not visible)
+     * It's up to the user to perform the required calls manually to update the ADT.
+     */
+    useStandalone?: boolean;
+}
+
+/**
+ * Class used to create texture to support 2D GUI elements
+ * @see https://doc.babylonjs.com/features/featuresDeepDive/gui/gui
+ */
+export class AdvancedDynamicTexture extends DynamicTexture {
+    /** Define the url to load snippets */
+    public static SnippetUrl = Constants.SnippetUrl;
+
+    /** Indicates if some optimizations can be performed in GUI GPU management (the downside is additional memory/GPU texture memory used) */
+    public static AllowGPUOptimizations = true;
+
+    /** Indicates whether the ADT is used autonomously */
+    public readonly useStandalone: boolean = false;
+
+    /** Snippet ID if the content was created from the snippet server */
+    public snippetId: string;
+
+    /** Observable that fires when the GUI is ready */
+    public onGuiReadyObservable = new Observable<AdvancedDynamicTexture>();
+
+    private _isDirty = false;
+    private _renderObserver: Nullable<Observer<Camera>>;
+    private _resizeObserver: Nullable<Observer<AbstractEngine>>;
+    private _preKeyboardObserver: Nullable<Observer<KeyboardInfoPre>>;
+    private _prePointerObserver: Nullable<Observer<PointerInfoPre>>;
+    private _sceneRenderObserver: Nullable<Observer<Scene>>;
+    private _pointerObserver: Nullable<Observer<PointerInfo>>;
+    private _canvasPointerOutObserver: Nullable<Observer<PointerEvent>>;
+    private _canvasBlurObserver: Nullable<Observer<AbstractEngine>>;
+    private _controlAddedObserver: Nullable<Observer<Nullable<Control>>>;
+    private _controlRemovedObserver: Nullable<Observer<Nullable<Control>>>;
+    private _background: string;
+    /** @internal */
+    public _rootContainer = new Container("root");
+    /** @internal */
+    public _lastPickedControl: Control;
+    /** @internal */
+    public _lastControlOver: { [pointerId: number]: Control } = {};
+    /** @internal */
+    public _lastControlDown: { [pointerId: number]: Control } = {};
+    /** @internal */
+    public _capturingControl: { [pointerId: number]: Control } = {};
+    /** @internal */
+    public _shouldBlockPointer: boolean;
+    /** @internal */
+    public _layerToDispose: Nullable<Layer>;
+    /** @internal */
+    public _linkedControls = new Array<Control>();
+    /** @internal */
+    public _isFullscreen = false;
+    private _fullscreenViewport = new Viewport(0, 0, 1, 1);
+    private _idealWidth = 0;
+    private _idealHeight = 0;
+    private _useSmallestIdeal: boolean = false;
+    private _renderAtIdealSize = false;
+    private _focusedControl: Nullable<Control>;
+    private _blockNextFocusCheck = false;
+    private _renderScale = 1;
+    private _rootElement: Nullable<HTMLElement>;
+    private _cursorChanged = false;
+    private _defaultMousePointerId = 0;
+    private _rootChildrenHaveChanged: boolean = false;
+    private _adjustToEngineHardwareScalingLevel = false;
+
+    /** @internal */
+    public _capturedPointerIds = new Set<number>();
+
+    /** @internal */
+    public _numLayoutCalls = 0;
+    /** Gets the number of layout calls made the last time the ADT has been rendered */
+    public get numLayoutCalls(): number {
+        return this._numLayoutCalls;
+    }
+
+    /** @internal */
+    public _numRenderCalls = 0;
+    /** Gets the number of render calls made the last time the ADT has been rendered */
+    public get numRenderCalls(): number {
+        return this._numRenderCalls;
+    }
+
+    /**
+     * Define type to string to ensure compatibility across browsers
+     * Safari doesn't support DataTransfer constructor
+     */
+    private _clipboardData: string = "";
+    /**
+     * Observable event triggered each time an clipboard event is received from the rendering canvas
+     */
+    public onClipboardObservable = new Observable<ClipboardInfo>();
+    /**
+     * Observable event triggered each time a pointer down is intercepted by a control
+     */
+    public onControlPickedObservable = new Observable<Control>();
+    /**
+     * Observable event triggered before layout is evaluated
+     */
+    public onBeginLayoutObservable = new Observable<AdvancedDynamicTexture>();
+    /**
+     * Observable event triggered after the layout was evaluated
+     */
+    public onEndLayoutObservable = new Observable<AdvancedDynamicTexture>();
+    /**
+     * Observable event triggered before the texture is rendered
+     */
+    public onBeginRenderObservable = new Observable<AdvancedDynamicTexture>();
+    /**
+     * Observable event triggered after the texture was rendered
+     */
+    public onEndRenderObservable = new Observable<AdvancedDynamicTexture>();
+    /**
+     * Gets or sets a boolean defining if alpha is stored as premultiplied
+     */
+    public premulAlpha = false;
+    /**
+     * Gets or sets a boolean indicating that the canvas must be reverted on Y when updating the texture
+     */
+    public applyYInversionOnUpdate = true;
+
+    /**
+     * A boolean indicating whether or not the elements can be navigated to using the tab key.
+     * Defaults to false.
+     */
+    public disableTabNavigation = false;
+
+    /**
+     * A boolean indicating whether controls can be picked/clicked on or not. Defaults to false.
+     */
+    public disablePicking = false;
+
+    /**
+     * If set to true, the POINTERTAP event type will be used for "click", instead of POINTERUP
+     */
+    public usePointerTapForClickEvent = false;
+
+    /**
+     * If set to true, the renderScale will be adjusted automatically to the engine's hardware scaling
+     * If this is set to true, manually setting the renderScale will be ignored
+     * This is useful when the engine's hardware scaling is set to a value other than 1
+     */
+    public get adjustToEngineHardwareScalingLevel(): boolean {
+        return this._adjustToEngineHardwareScalingLevel;
+    }
+
+    public set adjustToEngineHardwareScalingLevel(value: boolean) {
+        if (this._adjustToEngineHardwareScalingLevel === value) {
+            return;
+        }
+        this._adjustToEngineHardwareScalingLevel = value;
+        this._onResize();
+    }
+    /**
+     * Gets or sets a number used to scale rendering size (2 means that the texture will be twice bigger).
+     * Useful when you want more antialiasing
+     */
+    public get renderScale(): number {
+        return this._renderScale;
+    }
+    public set renderScale(value: number) {
+        if (value === this._renderScale) {
+            return;
+        }
+        this._renderScale = value;
+        this._onResize();
+    }
+    /** Gets or sets the background color */
+    public get background(): string {
+        return this._background;
+    }
+    public set background(value: string) {
+        if (this._background === value) {
+            return;
+        }
+        this._background = value;
+        this.markAsDirty();
+    }
+    /**
+     * Gets or sets the ideal width used to design controls.
+     * The GUI will then rescale everything accordingly
+     * @see https://doc.babylonjs.com/features/featuresDeepDive/gui/gui#adaptive-scaling
+     */
+    public get idealWidth(): number {
+        return this._idealWidth;
+    }
+    public set idealWidth(value: number) {
+        if (this._idealWidth === value) {
+            return;
+        }
+        this._idealWidth = value;
+        this.markAsDirty();
+        this._rootContainer._markAllAsDirty();
+    }
+    /**
+     * Gets or sets the ideal height used to design controls.
+     * The GUI will then rescale everything accordingly
+     * @see https://doc.babylonjs.com/features/featuresDeepDive/gui/gui#adaptive-scaling
+     */
+    public get idealHeight(): number {
+        return this._idealHeight;
+    }
+    public set idealHeight(value: number) {
+        if (this._idealHeight === value) {
+            return;
+        }
+        this._idealHeight = value;
+        this.markAsDirty();
+        this._rootContainer._markAllAsDirty();
+    }
+    /**
+     * Gets or sets a boolean indicating if the smallest ideal value must be used if idealWidth and idealHeight are both set
+     * @see https://doc.babylonjs.com/features/featuresDeepDive/gui/gui#adaptive-scaling
+     */
+    public get useSmallestIdeal(): boolean {
+        return this._useSmallestIdeal;
+    }
+    public set useSmallestIdeal(value: boolean) {
+        if (this._useSmallestIdeal === value) {
+            return;
+        }
+        this._useSmallestIdeal = value;
+        this.markAsDirty();
+        this._rootContainer._markAllAsDirty();
+    }
+    /**
+     * Gets or sets a boolean indicating if adaptive scaling must be used
+     * @see https://doc.babylonjs.com/features/featuresDeepDive/gui/gui#adaptive-scaling
+     */
+    public get renderAtIdealSize(): boolean {
+        return this._renderAtIdealSize;
+    }
+    public set renderAtIdealSize(value: boolean) {
+        if (this._renderAtIdealSize === value) {
+            return;
+        }
+        this._renderAtIdealSize = value;
+        this._onResize();
+    }
+
+    /**
+     * Gets the ratio used when in "ideal mode"
+     * @see https://doc.babylonjs.com/features/featuresDeepDive/gui/gui#adaptive-scaling
+     * */
+    public get idealRatio(): number {
+        let rwidth: number = 0;
+        let rheight: number = 0;
+
+        if (this._idealWidth) {
+            rwidth = this.getSize().width / this._idealWidth;
+        }
+
+        if (this._idealHeight) {
+            rheight = this.getSize().height / this._idealHeight;
+        }
+
+        if (this._useSmallestIdeal && this._idealWidth && this._idealHeight) {
+            return window.innerWidth < window.innerHeight ? rwidth : rheight;
+        }
+
+        if (this._idealWidth) {
+            // horizontal
+            return rwidth;
+        }
+
+        if (this._idealHeight) {
+            // vertical
+            return rheight;
+        }
+
+        return 1;
+    }
+
+    /**
+     * Gets the underlying layer used to render the texture when in fullscreen mode
+     */
+    public get layer(): Nullable<Layer> {
+        return this._layerToDispose;
+    }
+    /**
+     * Gets the root container control
+     */
+    public get rootContainer(): Container {
+        return this._rootContainer;
+    }
+    /**
+     * Returns an array containing the root container.
+     * This is mostly used to let the Inspector introspects the ADT
+     * @returns an array containing the rootContainer
+     */
+    public getChildren(): Array<Container> {
+        return [this._rootContainer];
+    }
+    /**
+     * Will return all controls that are inside this texture
+     * @param directDescendantsOnly defines if true only direct descendants of 'this' will be considered, if false direct and also indirect (children of children, an so on in a recursive manner) descendants of 'this' will be considered
+     * @param predicate defines an optional predicate that will be called on every evaluated child, the predicate must return true for a given child to be part of the result, otherwise it will be ignored
+     * @returns all child controls
+     */
+    public getDescendants(directDescendantsOnly?: boolean, predicate?: (control: Control) => boolean): Control[] {
+        return this._rootContainer.getDescendants(directDescendantsOnly, predicate);
+    }
+
+    /**
+     * Will return all controls with the given type name
+     * @param typeName defines the type name to search for
+     * @returns an array of all controls found
+     */
+    public getControlsByType(typeName: string): Control[] {
+        return this._rootContainer.getDescendants(false, (control) => control.typeName === typeName);
+    }
+
+    /**
+     * Will return the first control with the given name
+     * @param name defines the name to search for
+     * @returns the first control found or null
+     */
+    public getControlByName(name: string): Nullable<Control> {
+        return this._getControlByKey("name", name);
+    }
+
+    private _getControlByKey(key: string, value: any): Nullable<Control> {
+        return this._rootContainer.getDescendants().find((control) => control[key as keyof Control] === value) || null;
+    }
+
+    /**
+     * Gets or sets the current focused control
+     */
+    public get focusedControl(): Nullable<Control> {
+        return this._focusedControl;
+    }
+    public set focusedControl(control: Nullable<Control>) {
+        if (this._focusedControl == control) {
+            return;
+        }
+        if (this._focusedControl) {
+            this._focusedControl.onBlur();
+        }
+        if (control) {
+            control.onFocus();
+        }
+        this._focusedControl = control;
+    }
+    /**
+     * Gets or sets a boolean indicating if the texture must be rendered in background or foreground when in fullscreen mode
+     */
+    public get isForeground(): boolean {
+        if (!this.layer) {
+            return true;
+        }
+        return !this.layer.isBackground;
+    }
+    public set isForeground(value: boolean) {
+        if (!this.layer) {
+            return;
+        }
+        if (this.layer.isBackground === !value) {
+            return;
+        }
+        this.layer.isBackground = !value;
+    }
+    /**
+     * Gets or set information about clipboardData
+     */
+    public get clipboardData(): string {
+        return this._clipboardData;
+    }
+    public set clipboardData(value: string) {
+        this._clipboardData = value;
+    }
+
+    /**
+     * If this is set, even when a control is pointer blocker, some events can still be passed through to the scene.
+     * Options from values are PointerEventTypes
+     * POINTERDOWN, POINTERUP, POINTERMOVE, POINTERWHEEL, POINTERPICK, POINTERTAP, POINTERDOUBLETAP
+     */
+    public skipBlockEvents = 0;
+
+    /**
+     * If set to true, every scene render will trigger a pointer event for the GUI
+     * if it is linked to a mesh or has controls linked to a mesh. This will allow
+     * you to catch the pointer moving around the GUI due to camera or mesh movements,
+     * but it has a performance cost.
+     */
+    public checkPointerEveryFrame = false;
+
+    /**
+     * Creates a new AdvancedDynamicTexture
+     * @param name defines the name of the texture
+     * @param options The options to be used when constructing the ADT
+     */
+    constructor(name: string, options?: IAdvancedDynamicTextureOptions);
+
+    constructor(name: string, width?: number, height?: number, scene?: Nullable<Scene>, generateMipMaps?: boolean, samplingMode?: number, invertY?: boolean);
+
+    /** @internal */
+    constructor(
+        name: string,
+        widthOrOptions?: number | IAdvancedDynamicTextureOptions,
+        _height = 0,
+        scene?: Nullable<Scene>,
+        generateMipMaps = false,
+        samplingMode = Texture.NEAREST_SAMPLINGMODE,
+        invertY = true
+    ) {
+        widthOrOptions = widthOrOptions ?? 0;
+
+        const width = typeof widthOrOptions === "object" && widthOrOptions !== undefined ? (widthOrOptions.width ?? 0) : (widthOrOptions ?? 0);
+        const height = typeof widthOrOptions === "object" && widthOrOptions !== undefined ? (widthOrOptions.height ?? 0) : _height;
+
+        super(
+            name,
+            { width, height },
+            typeof widthOrOptions === "object" && widthOrOptions !== undefined ? widthOrOptions : scene,
+            generateMipMaps,
+            samplingMode,
+            Constants.TEXTUREFORMAT_RGBA,
+            invertY
+        );
+
+        scene = this.getScene();
+        if (!scene || !this._texture) {
+            return;
+        }
+        this.applyYInversionOnUpdate = invertY;
+        this._rootElement = scene.getEngine().getInputElement();
+
+        const adtOptions = widthOrOptions as IAdvancedDynamicTextureOptions;
+
+        this.useStandalone = !!adtOptions?.useStandalone;
+
+        if (!this.useStandalone) {
+            this._renderObserver = scene.onBeforeCameraRenderObservable.add((camera: Camera) => this._checkUpdate(camera));
+        }
+
+        /** Whenever a control is added or removed to the root, we have to recheck the camera projection as it can have changed  */
+        this._controlAddedObserver = this._rootContainer.onControlAddedObservable.add((control) => {
+            if (control) {
+                this._rootChildrenHaveChanged = true;
+            }
+        });
+        this._controlRemovedObserver = this._rootContainer.onControlRemovedObservable.add((control) => {
+            if (control) {
+                this._rootChildrenHaveChanged = true;
+            }
+        });
+        this._preKeyboardObserver = scene.onPreKeyboardObservable.add((info) => {
+            // check if tab is pressed
+            if (!this.disableTabNavigation && info.type === KeyboardEventTypes.KEYDOWN && info.event.code === "Tab") {
+                const forward = !info.event.shiftKey;
+                if (
+                    (forward && this._focusProperties.index === this._focusProperties.total - 1) ||
+                    (!forward && this._focusProperties.index === 0 && this._focusProperties.total > 0)
+                ) {
+                    this.focusedControl = null;
+                    this._focusProperties.index = 0;
+                    this._focusProperties.total = -1;
+                    return;
+                }
+                this._focusNextElement(forward);
+                info.event.preventDefault();
+                return;
+            }
+            if (!this._focusedControl) {
+                return;
+            }
+            if (info.type === KeyboardEventTypes.KEYDOWN) {
+                this._focusedControl.processKeyboard(info.event);
+            }
+            info.skipOnPointerObservable = true;
+        });
+        this._rootContainer._link(this);
+        this.hasAlpha = true;
+        if (!width || !height) {
+            this._resizeObserver = scene.getEngine().onResizeObservable.add(() => this._onResize());
+            this._onResize();
+        }
+        this._texture.isReady = true;
+    }
+    /**
+     * Get the current class name of the texture useful for serialization or dynamic coding.
+     * @returns "AdvancedDynamicTexture"
+     */
+    public override getClassName(): string {
+        return "AdvancedDynamicTexture";
+    }
+    /**
+     * Function used to execute a function on all controls
+     * @param func defines the function to execute
+     * @param container defines the container where controls belong. If null the root container will be used
+     */
+    public executeOnAllControls(func: (control: Control) => void, container?: Container) {
+        if (!container) {
+            container = this._rootContainer;
+        }
+        func(container);
+        for (const child of container.children) {
+            if ((<any>child).children) {
+                this.executeOnAllControls(func, <Container>child);
+                continue;
+            }
+            func(child);
+        }
+    }
+
+    private _useInvalidateRectOptimization = true;
+
+    /**
+     * Gets or sets a boolean indicating if the InvalidateRect optimization should be turned on
+     */
+    public get useInvalidateRectOptimization(): boolean {
+        return this._useInvalidateRectOptimization;
+    }
+
+    public set useInvalidateRectOptimization(value: boolean) {
+        this._useInvalidateRectOptimization = value;
+    }
+
+    // Invalidated rectangle which is the combination of all invalidated controls after they have been rotated into absolute position
+    private _invalidatedRectangle: Nullable<Measure> = null;
+    /**
+     * Invalidates a rectangle area on the gui texture
+     * @param invalidMinX left most position of the rectangle to invalidate in the texture
+     * @param invalidMinY top most position of the rectangle to invalidate in the texture
+     * @param invalidMaxX right most position of the rectangle to invalidate in the texture
+     * @param invalidMaxY bottom most position of the rectangle to invalidate in the texture
+     */
+    public invalidateRect(invalidMinX: number, invalidMinY: number, invalidMaxX: number, invalidMaxY: number) {
+        if (!this._useInvalidateRectOptimization) {
+            return;
+        }
+        if (!this._invalidatedRectangle) {
+            this._invalidatedRectangle = new Measure(invalidMinX, invalidMinY, invalidMaxX - invalidMinX + 1, invalidMaxY - invalidMinY + 1);
+        } else {
+            // Compute intersection
+            const maxX = Math.ceil(Math.max(this._invalidatedRectangle.left + this._invalidatedRectangle.width - 1, invalidMaxX));
+            const maxY = Math.ceil(Math.max(this._invalidatedRectangle.top + this._invalidatedRectangle.height - 1, invalidMaxY));
+            this._invalidatedRectangle.left = Math.floor(Math.min(this._invalidatedRectangle.left, invalidMinX));
+            this._invalidatedRectangle.top = Math.floor(Math.min(this._invalidatedRectangle.top, invalidMinY));
+            this._invalidatedRectangle.width = maxX - this._invalidatedRectangle.left + 1;
+            this._invalidatedRectangle.height = maxY - this._invalidatedRectangle.top + 1;
+        }
+    }
+    /**
+     * Marks the texture as dirty forcing a complete update
+     */
+    public markAsDirty() {
+        this._isDirty = true;
+    }
+    /**
+     * Helper function used to create a new style
+     * @returns a new style
+     * @see https://doc.babylonjs.com/features/featuresDeepDive/gui/gui#styles
+     */
+    public createStyle(): Style {
+        return new Style(this);
+    }
+    /**
+     * Adds a new control to the root container
+     * @param control defines the control to add
+     * @returns the current texture
+     */
+    public addControl(control: Control): AdvancedDynamicTexture {
+        this._rootContainer.addControl(control);
+        return this;
+    }
+    /**
+     * Removes a control from the root container
+     * @param control defines the control to remove
+     * @returns the current texture
+     */
+    public removeControl(control: Control): AdvancedDynamicTexture {
+        this._rootContainer.removeControl(control);
+        return this;
+    }
+    /**
+     * Moves overlapped controls towards a position where it is not overlapping anymore.
+     * Please note that this method alters linkOffsetXInPixels and linkOffsetYInPixels.
+     * @param overlapGroup the overlap group which will be processed or undefined to process all overlap groups
+     * @param deltaStep the step size (speed) to reach the target non overlapping position (default 0.1)
+     * @param repelFactor how much is the control repelled by other controls
+     */
+    public moveToNonOverlappedPosition(overlapGroup?: number | Control[], deltaStep = 1, repelFactor = 1) {
+        let controlsForGroup: Control[];
+        if (Array.isArray(overlapGroup)) {
+            controlsForGroup = overlapGroup;
+        } else {
+            const descendants = this.getDescendants(true);
+            // get only the controls with an overlapGroup property set
+            // if the overlapGroup parameter is set, filter the controls and get only the controls belonging to that overlapGroup
+            controlsForGroup = overlapGroup === undefined ? descendants.filter((c) => c.overlapGroup !== undefined) : descendants.filter((c) => c.overlapGroup === overlapGroup);
+        }
+
+        controlsForGroup.forEach((control1) => {
+            let velocity = Vector2.Zero();
+            const center = new Vector2(control1.centerX, control1.centerY);
+
+            controlsForGroup.forEach((control2) => {
+                if (control1 !== control2 && AdvancedDynamicTexture._Overlaps(control1, control2)) {
+                    // if the two controls overlaps get a direction vector from one control's center to another control's center
+                    const diff = center.subtract(new Vector2(control2.centerX, control2.centerY));
+                    const diffLength = diff.length();
+
+                    if (diffLength > 0) {
+                        // calculate the velocity
+                        velocity = velocity.add(diff.normalize().scale(repelFactor / diffLength));
+                    }
+                }
+            });
+
+            if (velocity.length() > 0) {
+                // move the control along the direction vector away from the overlapping control
+                velocity = velocity.normalize().scale(deltaStep * (control1.overlapDeltaMultiplier ?? 1));
+                control1.linkOffsetXInPixels += velocity.x;
+                control1.linkOffsetYInPixels += velocity.y;
+            }
+        });
+    }
+    /**
+     * Release all resources
+     */
+    public override dispose(): void {
+        const scene = this.getScene();
+        if (!scene) {
+            return;
+        }
+        this._rootElement = null;
+        scene.onBeforeCameraRenderObservable.remove(this._renderObserver);
+        if (this._resizeObserver) {
+            scene.getEngine().onResizeObservable.remove(this._resizeObserver);
+        }
+        if (this._prePointerObserver) {
+            scene.onPrePointerObservable.remove(this._prePointerObserver);
+        }
+        if (this._sceneRenderObserver) {
+            scene.onBeforeRenderObservable.remove(this._sceneRenderObserver);
+        }
+        if (this._pointerObserver) {
+            scene.onPointerObservable.remove(this._pointerObserver);
+        }
+        if (this._preKeyboardObserver) {
+            scene.onPreKeyboardObservable.remove(this._preKeyboardObserver);
+        }
+        if (this._canvasPointerOutObserver) {
+            scene.getEngine().onCanvasPointerOutObservable.remove(this._canvasPointerOutObserver);
+        }
+        if (this._canvasBlurObserver) {
+            scene.getEngine().onCanvasBlurObservable.remove(this._canvasBlurObserver);
+        }
+        if (this._controlAddedObserver) {
+            this._rootContainer.onControlAddedObservable.remove(this._controlAddedObserver);
+        }
+        if (this._controlRemovedObserver) {
+            this._rootContainer.onControlRemovedObservable.remove(this._controlRemovedObserver);
+        }
+        if (this._layerToDispose) {
+            this._layerToDispose.texture = null;
+            this._layerToDispose.dispose();
+            this._layerToDispose = null;
+        }
+        this._rootContainer.dispose();
+        this.onClipboardObservable.clear();
+        this.onControlPickedObservable.clear();
+        this.onBeginRenderObservable.clear();
+        this.onEndRenderObservable.clear();
+        this.onBeginLayoutObservable.clear();
+        this.onEndLayoutObservable.clear();
+        this.onGuiReadyObservable.clear();
+        super.dispose();
+    }
+
+    private _alreadyRegisteredForRender = false;
+    private _onResize(): void {
+        const scene = this.getScene();
+        if (!scene) {
+            return;
+        }
+        // Check size
+        const engine = scene.getEngine();
+        if (this.adjustToEngineHardwareScalingLevel) {
+            // force the renderScale to the engine's hardware scaling level
+            this._renderScale = engine.getHardwareScalingLevel();
+        }
+        const textureSize = this.getSize();
+        let renderWidth = engine.getRenderWidth() * this._renderScale;
+        let renderHeight = engine.getRenderHeight() * this._renderScale;
+
+        if (this._renderAtIdealSize) {
+            if (this._idealWidth) {
+                renderHeight = (renderHeight * this._idealWidth) / renderWidth;
+                renderWidth = this._idealWidth;
+            } else if (this._idealHeight) {
+                renderWidth = (renderWidth * this._idealHeight) / renderHeight;
+                renderHeight = this._idealHeight;
+            }
+        }
+        if (textureSize.width !== renderWidth || textureSize.height !== renderHeight) {
+            this.scaleTo(renderWidth, renderHeight);
+            this.markAsDirty();
+            if (this._idealWidth || this._idealHeight) {
+                this._rootContainer._markAllAsDirty();
+            }
+            if (!this._alreadyRegisteredForRender) {
+                this._alreadyRegisteredForRender = true;
+                Tools.SetImmediate(() => {
+                    // We want to force an update so the texture can be set as ready
+
+                    this.update(this.applyYInversionOnUpdate, this.premulAlpha, AdvancedDynamicTexture.AllowGPUOptimizations);
+                    this._alreadyRegisteredForRender = false;
+                });
+            }
+        }
+        this.invalidateRect(0, 0, textureSize.width - 1, textureSize.height - 1);
+    }
+    /** @internal */
+    public _getGlobalViewport(): Viewport {
+        const size = this.getSize();
+        const globalViewPort = this._fullscreenViewport.toGlobal(size.width, size.height);
+
+        const targetX = Math.round(globalViewPort.width * (1 / this.rootContainer.scaleX));
+        const targetY = Math.round(globalViewPort.height * (1 / this.rootContainer.scaleY));
+
+        globalViewPort.x += (globalViewPort.width - targetX) / 2;
+        globalViewPort.y += (globalViewPort.height - targetY) / 2;
+
+        globalViewPort.width = targetX;
+        globalViewPort.height = targetY;
+
+        return globalViewPort;
+    }
+    /**
+     * Get screen coordinates for a vector3
+     * @param position defines the position to project
+     * @param worldMatrix defines the world matrix to use
+     * @returns the projected position
+     */
+    public getProjectedPosition(position: Vector3, worldMatrix: Matrix): Vector2 {
+        const result = this.getProjectedPositionWithZ(position, worldMatrix);
+        return new Vector2(result.x, result.y);
+    }
+
+    /**
+     * Get screen coordinates for a vector3
+     * @param position defines the position to project
+     * @param worldMatrix defines the world matrix to use
+     * @returns the projected position with Z
+     */
+    public getProjectedPositionWithZ(position: Vector3, worldMatrix: Matrix): Vector3 {
+        const scene = this.getScene();
+        if (!scene) {
+            return Vector3.Zero();
+        }
+        const globalViewport = this._getGlobalViewport();
+        const projectedPosition = Vector3.Project(position, worldMatrix, scene.getTransformMatrix(), globalViewport);
+        return new Vector3(projectedPosition.x, projectedPosition.y, projectedPosition.z);
+    }
+
+    /** @internal */
+    public _checkUpdate(camera: Nullable<Camera>, skipUpdate?: boolean): void {
+        if (this._layerToDispose && camera) {
+            if ((camera.layerMask & this._layerToDispose.layerMask) === 0) {
+                return;
+            }
+        }
+        if (this._isFullscreen && this._linkedControls.length) {
+            const scene = this.getScene();
+            if (!scene) {
+                return;
+            }
+            const globalViewport = this._getGlobalViewport();
+            for (const control of this._linkedControls) {
+                if (!control.isVisible) {
+                    continue;
+                }
+                const mesh = control._linkedMesh as AbstractMesh;
+                if (!mesh || mesh.isDisposed()) {
+                    Tools.SetImmediate(() => {
+                        control.linkWithMesh(null);
+                    });
+                    continue;
+                }
+                const position = mesh.getBoundingInfo ? mesh.getBoundingInfo().boundingSphere.center : (Vector3.ZeroReadOnly as Vector3);
+                const projectedPosition = Vector3.Project(position, mesh.getWorldMatrix(), scene.getTransformMatrix(), globalViewport);
+                if (projectedPosition.z < 0 || projectedPosition.z > 1) {
+                    control.notRenderable = true;
+                    continue;
+                }
+                control.notRenderable = false;
+                if (this.useInvalidateRectOptimization) {
+                    control.invalidateRect();
+                }
+
+                control._moveToProjectedPosition(projectedPosition);
+            }
+        }
+        if (!this._isDirty && !this._rootContainer.isDirty) {
+            return;
+        }
+        this._isDirty = false;
+        this._render(skipUpdate);
+        if (!skipUpdate) {
+            this.update(this.applyYInversionOnUpdate, this.premulAlpha, AdvancedDynamicTexture.AllowGPUOptimizations);
+        }
+    }
+
+    private _clearMeasure = new Measure(0, 0, 0, 0);
+
+    private _render(skipRender?: boolean): void {
+        const textureSize = this.getSize();
+        const renderWidth = textureSize.width;
+        const renderHeight = textureSize.height;
+
+        const context = this.getContext();
+        context.font = "18px Arial";
+        context.strokeStyle = "white";
+
+        if (this.onGuiReadyObservable.hasObservers()) {
+            this._checkGuiIsReady();
+        }
+
+        /** We have to recheck the camera projection in the case the root control's children have changed  */
+        if (this._rootChildrenHaveChanged) {
+            const camera = this.getScene()?.activeCamera;
+            if (camera) {
+                this._rootChildrenHaveChanged = false;
+                this._checkUpdate(camera, true);
+            }
+        }
+
+        // Layout
+        this.onBeginLayoutObservable.notifyObservers(this);
+        const measure = new Measure(0, 0, renderWidth, renderHeight);
+        this._numLayoutCalls = 0;
+        this._rootContainer._layout(measure, context);
+        this.onEndLayoutObservable.notifyObservers(this);
+        this._isDirty = false; // Restoring the dirty state that could have been set by controls during layout processing
+
+        if (skipRender) {
+            return;
+        }
+
+        // Clear
+        if (this._invalidatedRectangle) {
+            this._clearMeasure.copyFrom(this._invalidatedRectangle);
+        } else {
+            this._clearMeasure.copyFromFloats(0, 0, renderWidth, renderHeight);
+        }
+        context.clearRect(this._clearMeasure.left, this._clearMeasure.top, this._clearMeasure.width, this._clearMeasure.height);
+        if (this._background) {
+            context.save();
+            context.fillStyle = this._background;
+            context.fillRect(this._clearMeasure.left, this._clearMeasure.top, this._clearMeasure.width, this._clearMeasure.height);
+            context.restore();
+        }
+
+        // Render
+        this.onBeginRenderObservable.notifyObservers(this);
+        this._numRenderCalls = 0;
+        this._rootContainer._render(context, this._invalidatedRectangle);
+        this.onEndRenderObservable.notifyObservers(this);
+        this._invalidatedRectangle = null;
+    }
+    /**
+     * @internal
+     */
+    public _changeCursor(cursor: string) {
+        if (this._rootElement) {
+            this._rootElement.style.cursor = cursor;
+            this._cursorChanged = true;
+        }
+    }
+    /**
+     * @internal
+     */
+    public _registerLastControlDown(control: Control, pointerId: number) {
+        this._lastControlDown[pointerId] = control;
+        this.onControlPickedObservable.notifyObservers(control);
+    }
+    private _doPicking(x: number, y: number, pi: Nullable<PointerInfoBase>, type: number, pointerId: number, buttonIndex: number, deltaX?: number, deltaY?: number): void {
+        const scene = this.getScene();
+        if (!scene || this.disablePicking) {
+            return;
+        }
+        const engine = scene.getEngine();
+        const textureSize = this.getSize();
+        if (this._isFullscreen) {
+            const camera = scene.cameraToUseForPointers || scene.activeCamera;
+            if (!camera) {
+                return;
+            }
+            const viewport = camera.viewport;
+            x = x * (textureSize.width / (engine.getRenderWidth() * viewport.width));
+            y = y * (textureSize.height / (engine.getRenderHeight() * viewport.height));
+        }
+        if (this._capturingControl[pointerId]) {
+            if (this._capturingControl[pointerId].isPointerBlocker) {
+                this._shouldBlockPointer = true;
+            }
+            this._capturingControl[pointerId]._processObservables(type, x, y, pi, pointerId, buttonIndex);
+            return;
+        }
+
+        this._cursorChanged = false;
+        if (!this._rootContainer._processPicking(x, y, pi, type, pointerId, buttonIndex, deltaX, deltaY)) {
+            if (!scene.doNotHandleCursors) {
+                this._changeCursor("");
+            }
+            if (type === PointerEventTypes.POINTERMOVE) {
+                if (this._lastControlOver[pointerId]) {
+                    this._lastControlOver[pointerId]._onPointerOut(this._lastControlOver[pointerId], pi);
+                    delete this._lastControlOver[pointerId];
+                }
+            }
+        }
+
+        if (!this._cursorChanged && !scene.doNotHandleCursors) {
+            this._changeCursor("");
+        }
+        this._manageFocus();
+    }
+    /**
+     * @internal
+     */
+    public _cleanControlAfterRemovalFromList(list: { [pointerId: number]: Control }, control: Control) {
+        for (const pointerId in list) {
+            if (!Object.prototype.hasOwnProperty.call(list, pointerId)) {
+                continue;
+            }
+            const lastControlOver = list[pointerId];
+            if (lastControlOver === control) {
+                delete list[pointerId];
+            }
+        }
+    }
+    /**
+     * @internal
+     */
+    public _cleanControlAfterRemoval(control: Control) {
+        this._cleanControlAfterRemovalFromList(this._lastControlDown, control);
+        this._cleanControlAfterRemovalFromList(this._lastControlOver, control);
+    }
+
+    /**
+     * This function will run a pointer event on this ADT and will trigger any pointer events on any controls
+     * This will work on a fullscreen ADT only. For mesh based ADT, simulate pointer events using the scene directly.
+     * @param x pointer X on the canvas for the picking
+     * @param y pointer Y on the canvas for the picking
+     * @param pi optional pointer information
+     */
+    public pick(x: number, y: number, pi: Nullable<PointerInfoPre> = null) {
+        if (this._isFullscreen && this._scene) {
+            this._translateToPicking(this._scene, new Viewport(0, 0, 0, 0), pi, x, y);
+        }
+    }
+
+    private _translateToPicking(scene: Scene, tempViewport: Viewport, pi: Nullable<PointerInfoPre>, x: number = scene.pointerX, y: number = scene.pointerY) {
+        const camera = scene.cameraToUseForPointers || scene.activeCamera;
+        const engine = scene.getEngine();
+        const originalCameraToUseForPointers = scene.cameraToUseForPointers;
+
+        if (!camera) {
+            tempViewport.x = 0;
+            tempViewport.y = 0;
+            tempViewport.width = engine.getRenderWidth();
+            tempViewport.height = engine.getRenderHeight();
+        } else {
+            if (camera.rigCameras.length) {
+                // rig camera - we need to find the camera to use for this event
+                const rigViewport = new Viewport(0, 0, 1, 1);
+                camera.rigCameras.forEach((rigCamera) => {
+                    // generate the viewport of this camera
+                    rigCamera.viewport.toGlobalToRef(engine.getRenderWidth(), engine.getRenderHeight(), rigViewport);
+                    const transformedX = x / engine.getHardwareScalingLevel() - rigViewport.x;
+                    const transformedY = y / engine.getHardwareScalingLevel() - (engine.getRenderHeight() - rigViewport.y - rigViewport.height);
+                    // check if the pointer is in the camera's viewport
+                    if (transformedX < 0 || transformedY < 0 || x > rigViewport.width || y > rigViewport.height) {
+                        // out of viewport - don't use this camera
+                        return;
+                    }
+                    // set the camera to use for pointers until this pointer loop is over
+                    scene.cameraToUseForPointers = rigCamera;
+                    // set the viewport
+                    tempViewport.x = rigViewport.x;
+                    tempViewport.y = rigViewport.y;
+                    tempViewport.width = rigViewport.width;
+                    tempViewport.height = rigViewport.height;
+                });
+            } else {
+                camera.viewport.toGlobalToRef(engine.getRenderWidth(), engine.getRenderHeight(), tempViewport);
+            }
+        }
+
+        const transformedX = x / engine.getHardwareScalingLevel() - tempViewport.x;
+        const transformedY = y / engine.getHardwareScalingLevel() - (engine.getRenderHeight() - tempViewport.y - tempViewport.height);
+        this._shouldBlockPointer = false;
+        // Do picking modifies _shouldBlockPointer
+        if (pi) {
+            const pointerId = (pi.event as IPointerEvent).pointerId || this._defaultMousePointerId;
+            this._doPicking(transformedX, transformedY, pi, pi.type, pointerId, pi.event.button, (<IWheelEvent>pi.event).deltaX, (<IWheelEvent>pi.event).deltaY);
+            // Avoid overwriting a true skipOnPointerObservable to false
+            if ((this._shouldBlockPointer && !(pi.type & this.skipBlockEvents)) || this._capturingControl[pointerId]) {
+                pi.skipOnPointerObservable = true;
+            }
+        } else {
+            this._doPicking(transformedX, transformedY, null, PointerEventTypes.POINTERMOVE, this._defaultMousePointerId, 0);
+        }
+        // if overridden by a rig camera - reset back to the original value
+        scene.cameraToUseForPointers = originalCameraToUseForPointers;
+    }
+
+    /** Attach to all scene events required to support pointer events */
+    public attach(): void {
+        const scene = this.getScene();
+        if (!scene) {
+            return;
+        }
+
+        const tempViewport = new Viewport(0, 0, 0, 0);
+
+        this._prePointerObserver = scene.onPrePointerObservable.add((pi) => {
+            if (
+                scene.isPointerCaptured((<IPointerEvent>pi.event).pointerId) &&
+                pi.type === PointerEventTypes.POINTERUP &&
+                !this._capturedPointerIds.has((pi.event as IPointerEvent).pointerId)
+            ) {
+                return;
+            }
+            if (
+                pi.type !== PointerEventTypes.POINTERMOVE &&
+                pi.type !== PointerEventTypes.POINTERUP &&
+                pi.type !== PointerEventTypes.POINTERDOWN &&
+                pi.type !== PointerEventTypes.POINTERWHEEL &&
+                pi.type !== PointerEventTypes.POINTERTAP
+            ) {
+                return;
+            }
+
+            if (pi.type === PointerEventTypes.POINTERMOVE) {
+                // Avoid pointerMove events firing while the pointer is captured by the scene
+                if (scene.isPointerCaptured((<IPointerEvent>pi.event).pointerId)) {
+                    return;
+                }
+                if ((pi.event as IPointerEvent).pointerId) {
+                    this._defaultMousePointerId = (pi.event as IPointerEvent).pointerId; // This is required to make sure we have the correct pointer ID for wheel
+                }
+            }
+            this._translateToPicking(scene, tempViewport, pi);
+        });
+        this._attachPickingToSceneRender(scene, () => this._translateToPicking(scene, tempViewport, null), false);
+        this._attachToOnPointerOut(scene);
+        this._attachToOnBlur(scene);
+    }
+
+    private _focusProperties: { index: number; total: number } = { index: 0, total: -1 };
+
+    private _focusNextElement(forward: boolean = true): void {
+        // generate the order of tab-able controls
+        const sortedTabbableControls: Control[] = [];
+        this.executeOnAllControls((control) => {
+            if (control.isFocusInvisible || !control.isVisible || control.tabIndex < 0) {
+                return;
+            }
+            sortedTabbableControls.push(control);
+        });
+        // if no control is tab-able, return
+        if (sortedTabbableControls.length === 0) {
+            return;
+        }
+        sortedTabbableControls.sort((a, b) => {
+            // if tabIndex is 0, put it in the end of the list, otherwise sort by tabIndex
+            return a.tabIndex === 0 ? 1 : b.tabIndex === 0 ? -1 : a.tabIndex - b.tabIndex;
+        });
+        this._focusProperties.total = sortedTabbableControls.length;
+        // if no control is focused, focus the first one
+        let nextIndex = -1;
+        if (!this._focusedControl) {
+            nextIndex = forward ? 0 : sortedTabbableControls.length - 1;
+        } else {
+            const currentIndex = sortedTabbableControls.indexOf(this._focusedControl);
+            nextIndex = currentIndex + (forward ? 1 : -1);
+            if (nextIndex < 0) {
+                nextIndex = sortedTabbableControls.length - 1;
+            } else if (nextIndex >= sortedTabbableControls.length) {
+                nextIndex = 0;
+            }
+        }
+        sortedTabbableControls[nextIndex].focus();
+        this._focusProperties.index = nextIndex;
+    }
+
+    /**
+     * @internal
+     */
+    private _onClipboardCopy = (rawEvt: Event) => {
+        const evt = rawEvt as ClipboardEvent;
+        const ev = new ClipboardInfo(ClipboardEventTypes.COPY, evt);
+        this.onClipboardObservable.notifyObservers(ev);
+        evt.preventDefault();
+    };
+    /**
+     * @internal
+     */
+    private _onClipboardCut = (rawEvt: Event) => {
+        const evt = rawEvt as ClipboardEvent;
+        const ev = new ClipboardInfo(ClipboardEventTypes.CUT, evt);
+        this.onClipboardObservable.notifyObservers(ev);
+        evt.preventDefault();
+    };
+    /**
+     * @internal
+     */
+    private _onClipboardPaste = (rawEvt: Event) => {
+        const evt = rawEvt as ClipboardEvent;
+        const ev = new ClipboardInfo(ClipboardEventTypes.PASTE, evt);
+        this.onClipboardObservable.notifyObservers(ev);
+        evt.preventDefault();
+    };
+    /**
+     * Register the clipboard Events onto the canvas
+     */
+    public registerClipboardEvents(): void {
+        self.addEventListener("copy", this._onClipboardCopy, false);
+        self.addEventListener("cut", this._onClipboardCut, false);
+        self.addEventListener("paste", this._onClipboardPaste, false);
+    }
+    /**
+     * Unregister the clipboard Events from the canvas
+     */
+    public unRegisterClipboardEvents(): void {
+        self.removeEventListener("copy", this._onClipboardCopy);
+        self.removeEventListener("cut", this._onClipboardCut);
+        self.removeEventListener("paste", this._onClipboardPaste);
+    }
+
+    /**
+     * Transform uvs from mesh space to texture space, taking the texture into account
+     * @param uv the uvs in mesh space
+     * @returns the uvs in texture space
+     */
+    private _transformUvs(uv: Vector2): Vector2 {
+        const textureMatrix = this.getTextureMatrix();
+        let result;
+        if (textureMatrix.isIdentityAs3x2()) {
+            result = uv;
+        } else {
+            const homogeneousTextureMatrix = TmpVectors.Matrix[0];
+
+            textureMatrix.getRowToRef(0, TmpVectors.Vector4[0]);
+            textureMatrix.getRowToRef(1, TmpVectors.Vector4[1]);
+            textureMatrix.getRowToRef(2, TmpVectors.Vector4[2]);
+
+            const r0 = TmpVectors.Vector4[0];
+            const r1 = TmpVectors.Vector4[1];
+            const r2 = TmpVectors.Vector4[2];
+
+            homogeneousTextureMatrix.setRowFromFloats(0, r0.x, r0.y, 0, 0);
+            homogeneousTextureMatrix.setRowFromFloats(1, r1.x, r1.y, 0, 0);
+            homogeneousTextureMatrix.setRowFromFloats(2, 0, 0, 1, 0);
+            homogeneousTextureMatrix.setRowFromFloats(3, r2.x, r2.y, 0, 1);
+
+            result = TmpVectors.Vector2[0];
+            Vector2.TransformToRef(uv, homogeneousTextureMatrix, result);
+        }
+
+        // In wrap and mirror mode, the texture coordinate for coordinates more than 1 is the fractional part of the coordinate
+        if (this.wrapU === Texture.WRAP_ADDRESSMODE || this.wrapU === Texture.MIRROR_ADDRESSMODE) {
+            if (result.x > 1) {
+                let fX = result.x - Math.trunc(result.x);
+                // In mirror mode, the sign of the texture coordinate depends on the integer part -
+                // odd integers means it is mirrored from the original coordinate
+                if (this.wrapU === Texture.MIRROR_ADDRESSMODE && Math.trunc(result.x) % 2 === 1) {
+                    fX = 1 - fX;
+                }
+                result.x = fX;
+            }
+        }
+        if (this.wrapV === Texture.WRAP_ADDRESSMODE || this.wrapV === Texture.MIRROR_ADDRESSMODE) {
+            if (result.y > 1) {
+                let fY = result.y - Math.trunc(result.y);
+                if (this.wrapV === Texture.MIRROR_ADDRESSMODE && Math.trunc(result.x) % 2 === 1) {
+                    fY = 1 - fY;
+                }
+                result.y = fY;
+            }
+        }
+        return result;
+    }
+    /**
+     * Connect the texture to a hosting mesh to enable interactions
+     * @param mesh defines the mesh to attach to
+     * @param supportPointerMove defines a boolean indicating if pointer move events must be catched as well
+     */
+    public attachToMesh(mesh: AbstractMesh, supportPointerMove = true): void {
+        const scene = this.getScene();
+        if (!scene) {
+            return;
+        }
+
+        if (this._pointerObserver) {
+            scene.onPointerObservable.remove(this._pointerObserver);
+        }
+
+        this._pointerObserver = scene.onPointerObservable.add((pi) => {
+            if (
+                pi.type !== PointerEventTypes.POINTERMOVE &&
+                pi.type !== PointerEventTypes.POINTERUP &&
+                pi.type !== PointerEventTypes.POINTERDOWN &&
+                pi.type !== PointerEventTypes.POINTERWHEEL
+            ) {
+                return;
+            }
+
+            if (pi.type === PointerEventTypes.POINTERMOVE && (pi.event as IPointerEvent).pointerId) {
+                this._defaultMousePointerId = (pi.event as IPointerEvent).pointerId; // This is required to make sure we have the correct pointer ID for wheel
+            }
+
+            const pointerId = (pi.event as IPointerEvent).pointerId || this._defaultMousePointerId;
+            if (pi.pickInfo && pi.pickInfo.hit && pi.pickInfo.pickedMesh === mesh) {
+                let uv = pi.pickInfo.getTextureCoordinates();
+                if (uv) {
+                    uv = this._transformUvs(uv);
+                    const size = this.getSize();
+                    this._doPicking(
+                        uv.x * size.width,
+                        (this.applyYInversionOnUpdate ? 1.0 - uv.y : uv.y) * size.height,
+                        pi,
+                        pi.type,
+                        pointerId,
+                        pi.event.button,
+                        (<IWheelEvent>pi.event).deltaX,
+                        (<IWheelEvent>pi.event).deltaY
+                    );
+                }
+            } else if (pi.type === PointerEventTypes.POINTERUP) {
+                if (this._lastControlDown[pointerId]) {
+                    this._lastControlDown[pointerId]._forcePointerUp(pointerId);
+                }
+                delete this._lastControlDown[pointerId];
+                if (this.focusedControl) {
+                    const friendlyControls = this.focusedControl.keepsFocusWith();
+                    let canMoveFocus = true;
+                    if (friendlyControls) {
+                        for (const control of friendlyControls) {
+                            // Same host, no need to keep the focus
+                            if (this === control._host) {
+                                continue;
+                            }
+                            // Different hosts
+                            const otherHost = control._host;
+                            if (otherHost._lastControlOver[pointerId] && otherHost._lastControlOver[pointerId].isAscendant(control)) {
+                                canMoveFocus = false;
+                                break;
+                            }
+                        }
+                    }
+                    if (canMoveFocus) {
+                        this.focusedControl = null;
+                    }
+                }
+            } else if (pi.type === PointerEventTypes.POINTERMOVE) {
+                if (this._lastControlOver[pointerId]) {
+                    this._lastControlOver[pointerId]._onPointerOut(this._lastControlOver[pointerId], pi, true);
+                }
+                delete this._lastControlOver[pointerId];
+            }
+        });
+        mesh.enablePointerMoveEvents = supportPointerMove;
+        this._attachPickingToSceneRender(
+            scene,
+            () => {
+                const pointerId = this._defaultMousePointerId;
+                const pick = scene?.pick(scene.pointerX, scene.pointerY);
+                if (pick && pick.hit && pick.pickedMesh === mesh) {
+                    let uv = pick.getTextureCoordinates();
+                    if (uv) {
+                        uv = this._transformUvs(uv);
+                        const size = this.getSize();
+                        this._doPicking(uv.x * size.width, (this.applyYInversionOnUpdate ? 1.0 - uv.y : uv.y) * size.height, null, PointerEventTypes.POINTERMOVE, pointerId, 0);
+                    }
+                } else {
+                    if (this._lastControlOver[pointerId]) {
+                        this._lastControlOver[pointerId]._onPointerOut(this._lastControlOver[pointerId], null, true);
+                    }
+                    delete this._lastControlOver[pointerId];
+                }
+            },
+            true
+        );
+        this._attachToOnPointerOut(scene);
+        this._attachToOnBlur(scene);
+    }
+    /**
+     * Move the focus to a specific control
+     * @param control defines the control which will receive the focus
+     */
+    public moveFocusToControl(control: Control): void {
+        this.focusedControl = control;
+        this._lastPickedControl = <any>control;
+        this._blockNextFocusCheck = true;
+    }
+    private _manageFocus(): void {
+        if (this._blockNextFocusCheck) {
+            this._blockNextFocusCheck = false;
+            this._lastPickedControl = <any>this._focusedControl;
+            return;
+        }
+        // Focus management
+        if (this._focusedControl) {
+            if (this._focusedControl !== <any>this._lastPickedControl) {
+                if (this._lastPickedControl.isFocusInvisible) {
+                    return;
+                }
+                this.focusedControl = null;
+            }
+        }
+    }
+    private _attachPickingToSceneRender(scene: Scene, pickFunction: () => void, forcePicking: boolean) {
+        this._sceneRenderObserver = scene.onBeforeRenderObservable.add(() => {
+            if (!this.checkPointerEveryFrame) {
+                return;
+            }
+            if (this._linkedControls.length > 0 || forcePicking) {
+                pickFunction();
+            }
+        });
+    }
+    private _attachToOnPointerOut(scene: Scene): void {
+        this._canvasPointerOutObserver = scene.getEngine().onCanvasPointerOutObservable.add((pointerEvent) => {
+            if (this._lastControlOver[pointerEvent.pointerId]) {
+                this._lastControlOver[pointerEvent.pointerId]._onPointerOut(this._lastControlOver[pointerEvent.pointerId], null);
+            }
+            delete this._lastControlOver[pointerEvent.pointerId];
+            if (this._lastControlDown[pointerEvent.pointerId] && this._lastControlDown[pointerEvent.pointerId] !== this._capturingControl[pointerEvent.pointerId]) {
+                this._lastControlDown[pointerEvent.pointerId]._forcePointerUp(pointerEvent.pointerId);
+                delete this._lastControlDown[pointerEvent.pointerId];
+            }
+        });
+    }
+    private _attachToOnBlur(scene: Scene): void {
+        this._canvasBlurObserver = scene.getEngine().onCanvasBlurObservable.add(() => {
+            Object.entries(this._lastControlDown).forEach(([, value]) => {
+                value._onCanvasBlur();
+            });
+            this.focusedControl = null;
+            this._lastControlDown = {};
+        });
+    }
+
+    /**
+     * Serializes the entire GUI system
+     * @returns an object with the JSON serialized data
+     */
+    public serializeContent(): any {
+        const size = this.getSize();
+        const serializationObject = {
+            root: {},
+            width: size.width,
+            height: size.height,
+        };
+
+        this._rootContainer.serialize(serializationObject.root);
+
+        return serializationObject;
+    }
+
+    /**
+     * Recreate the content of the ADT from a JSON object
+     * @param serializedObject define the JSON serialized object to restore from
+     * @param scaleToSize defines whether to scale to texture to the saved size
+     * @param urlRewriter defines an url rewriter to update urls before sending them to the controls
+     */
+    public parseSerializedObject(serializedObject: any, scaleToSize?: boolean, urlRewriter?: (url: string) => string) {
+        this._rootContainer = Control.Parse(serializedObject.root, this, urlRewriter) as Container;
+        if (scaleToSize) {
+            const width = serializedObject.width;
+            const height = serializedObject.height;
+            if (typeof width === "number" && typeof height === "number" && width >= 0 && height >= 0) {
+                this.scaleTo(width, height);
+            } else {
+                // scales the GUI to a default size if none was available in the serialized content
+                this.scaleTo(1920, 1080);
+            }
+        }
+    }
+
+    /**
+     * Clones the ADT. If no mesh is defined, the GUI will be considered as a fullscreen GUI
+     * @param newName defines the name of the new ADT
+     * @param attachToMesh defines if the new ADT should be attached to a mesh
+     * @returns the clone of the ADT
+     */
+    public override clone(newName?: string, attachToMesh?: AbstractMesh): AdvancedDynamicTexture {
+        const scene = this.getScene();
+
+        if (!scene) {
+            return this;
+        }
+        const size = this.getSize();
+        const data = this.serializeContent();
+        let clone;
+        if (!this._isFullscreen) {
+            if (attachToMesh) {
+                clone = AdvancedDynamicTexture.CreateForMesh(attachToMesh, size.width, size.height);
+            } else {
+                clone = new AdvancedDynamicTexture(newName ?? "Clone of " + this.name, size.width, size.height, scene, !this.noMipmap, this.samplingMode);
+            }
+        } else {
+            clone = AdvancedDynamicTexture.CreateFullscreenUI(newName ?? "Clone of " + this.name);
+        }
+        clone.parseSerializedObject(data);
+
+        return clone;
+    }
+
+    /**
+     * Recreate the content of the ADT from a JSON object
+     * @param serializedObject define the JSON serialized object to restore from
+     * @param scaleToSize defines whether to scale to texture to the saved size
+     * @param urlRewriter defines an url rewriter to update urls before sending them to the controls
+     * @deprecated Please use parseSerializedObject instead
+     */
+    public parseContent = this.parseSerializedObject;
+
+    /**
+     * Recreate the content of the ADT from a snippet saved by the GUI editor
+     * @param snippetId defines the snippet to load
+     * @param scaleToSize defines whether to scale to texture to the saved size
+     * @param appendToAdt if provided the snippet will be appended to the adt. Otherwise a fullscreen ADT will be created.
+     * @param urlRewriter defines an url rewriter to update urls before sending them to the controls
+     * @returns a promise that will resolve on success
+     */
+    public static async ParseFromSnippetAsync(
+        snippetId: string,
+        scaleToSize?: boolean,
+        appendToAdt?: AdvancedDynamicTexture,
+        urlRewriter?: (url: string) => string
+    ): Promise<AdvancedDynamicTexture> {
+        const adt = appendToAdt ?? AdvancedDynamicTexture.CreateFullscreenUI("ADT from snippet");
+        if (snippetId === "_BLANK") {
+            return adt;
+        }
+
+        const serialized = await AdvancedDynamicTexture._LoadURLContentAsync(AdvancedDynamicTexture.SnippetUrl + "/" + snippetId.replace(/#/g, "/"), true);
+        adt.parseSerializedObject(serialized, scaleToSize, urlRewriter);
+        return adt;
+    }
+
+    /**
+     * Recreate the content of the ADT from a snippet saved by the GUI editor
+     * @param snippetId defines the snippet to load
+     * @param scaleToSize defines whether to scale to texture to the saved size
+     * @param urlRewriter defines an url rewriter to update urls before sending them to the controls
+     * @returns a promise that will resolve on success
+     */
+    public parseFromSnippetAsync(snippetId: string, scaleToSize?: boolean, urlRewriter?: (url: string) => string): Promise<AdvancedDynamicTexture> {
+        return AdvancedDynamicTexture.ParseFromSnippetAsync(snippetId, scaleToSize, this, urlRewriter);
+    }
+
+    /**
+     * Recreate the content of the ADT from a url json
+     * @param url defines the url to load
+     * @param scaleToSize defines whether to scale to texture to the saved size
+     * @param appendToAdt if provided the snippet will be appended to the adt. Otherwise a fullscreen ADT will be created.
+     * @param urlRewriter defines an url rewriter to update urls before sending them to the controls
+     * @returns a promise that will resolve on success
+     */
+    public static async ParseFromFileAsync(
+        url: string,
+        scaleToSize?: boolean,
+        appendToAdt?: AdvancedDynamicTexture,
+        urlRewriter?: (url: string) => string
+    ): Promise<AdvancedDynamicTexture> {
+        const adt = appendToAdt ?? AdvancedDynamicTexture.CreateFullscreenUI("ADT from URL");
+        const serialized = await AdvancedDynamicTexture._LoadURLContentAsync(url);
+        adt.parseSerializedObject(serialized, scaleToSize, urlRewriter);
+        return adt;
+    }
+
+    /**
+     * Recreate the content of the ADT from a url json
+     * @param url defines the url to load
+     * @param scaleToSize defines whether to scale to texture to the saved size
+     * @param urlRewriter defines an url rewriter to update urls before sending them to the controls
+     * @returns a promise that will resolve on success
+     */
+    public parseFromURLAsync(url: string, scaleToSize?: boolean, urlRewriter?: (url: string) => string): Promise<AdvancedDynamicTexture> {
+        return AdvancedDynamicTexture.ParseFromFileAsync(url, scaleToSize, this, urlRewriter);
+    }
+
+    private static _LoadURLContentAsync(url: string, snippet: boolean = false): Promise<any> {
+        if (url === "") {
+            return Promise.reject("No URL provided");
+        }
+
+        return new Promise((resolve, reject) => {
+            const request = new WebRequest();
+            request.addEventListener("readystatechange", () => {
+                if (request.readyState == 4) {
+                    if (request.status == 200) {
+                        let gui;
+                        if (snippet) {
+                            const payload = JSON.parse(JSON.parse(request.responseText).jsonPayload);
+                            gui = payload.encodedGui ? new TextDecoder("utf-8").decode(DecodeBase64ToBinary(payload.encodedGui)) : payload.gui;
+                        } else {
+                            gui = request.responseText;
+                        }
+                        const serializationObject = JSON.parse(gui);
+                        resolve(serializationObject);
+                    } else {
+                        reject("Unable to load");
+                    }
+                }
+            });
+            request.open("GET", url);
+            request.send();
+        });
+    }
+
+    // Statics
+    /**
+     * Compares two rectangle based controls for pixel overlap
+     * @param control1 The first control to compare
+     * @param control2 The second control to compare
+     * @returns true if overlaps, otherwise false
+     */
+    private static _Overlaps(control1: Control, control2: Control) {
+        return !(
+            control1.centerX > control2.centerX + control2.widthInPixels ||
+            control1.centerX + control1.widthInPixels < control2.centerX ||
+            control1.centerY + control1.heightInPixels < control2.centerY ||
+            control1.centerY > control2.centerY + control2.heightInPixels
+        );
+    }
+
+    /**
+     * Creates a new AdvancedDynamicTexture in projected mode (ie. attached to a mesh)
+     * @param mesh defines the mesh which will receive the texture
+     * @param width defines the texture width (1024 by default)
+     * @param height defines the texture height (1024 by default)
+     * @param supportPointerMove defines a boolean indicating if the texture must capture move events (true by default)
+     * @param onlyAlphaTesting defines a boolean indicating that alpha blending will not be used (only alpha testing) (false by default)
+     * @param invertY defines if the texture needs to be inverted on the y axis during loading (true by default)
+     * @param materialSetupCallback defines a custom way of creating and setting up the material on the mesh
+     * @param sampling defines the texture sampling mode (Texture.TRILINEAR_SAMPLINGMODE by default)
+     * @returns a new AdvancedDynamicTexture
+     */
+    public static CreateForMesh(
+        mesh: AbstractMesh,
+        width = 1024,
+        height = 1024,
+        supportPointerMove = true,
+        onlyAlphaTesting = false,
+        invertY?: boolean,
+        materialSetupCallback: (mesh: AbstractMesh, uniqueId: string, texture: AdvancedDynamicTexture, onlyAlphaTesting: boolean) => void = this._CreateMaterial,
+        sampling = Texture.TRILINEAR_SAMPLINGMODE
+    ): AdvancedDynamicTexture {
+        // use a unique ID in name so serialization will work even if you create two ADTs for a single mesh
+        const uniqueId = RandomGUID();
+        const result = new AdvancedDynamicTexture(`AdvancedDynamicTexture for ${mesh.name} [${uniqueId}]`, width, height, mesh.getScene(), true, sampling, invertY);
+
+        materialSetupCallback(mesh, uniqueId, result, onlyAlphaTesting);
+
+        result.attachToMesh(mesh, supportPointerMove);
+        return result;
+    }
+
+    private static _CreateMaterial(mesh: AbstractMesh, uniqueId: string, texture: AdvancedDynamicTexture, onlyAlphaTesting: boolean): void {
+        const internalClassType = GetClass("BABYLON.StandardMaterial");
+        if (!internalClassType) {
+            // eslint-disable-next-line no-throw-literal
+            throw "StandardMaterial needs to be imported before as it contains a side-effect required by your code.";
+        }
+
+        const material: StandardMaterial = new internalClassType(`AdvancedDynamicTextureMaterial for ${mesh.name} [${uniqueId}]`, mesh.getScene());
+        material.backFaceCulling = false;
+        material.diffuseColor = Color3.Black();
+        material.specularColor = Color3.Black();
+        if (onlyAlphaTesting) {
+            material.diffuseTexture = texture;
+            material.emissiveTexture = texture;
+            texture.hasAlpha = true;
+        } else {
+            material.emissiveTexture = texture;
+            material.opacityTexture = texture;
+        }
+        mesh.material = material;
+    }
+
+    /**
+     * Creates a new AdvancedDynamicTexture in projected mode (ie. attached to a mesh) BUT do not create a new material for the mesh. You will be responsible for connecting the texture
+     * @param mesh defines the mesh which will receive the texture
+     * @param width defines the texture width (1024 by default)
+     * @param height defines the texture height (1024 by default)
+     * @param supportPointerMove defines a boolean indicating if the texture must capture move events (true by default)
+     * @param invertY defines if the texture needs to be inverted on the y axis during loading (true by default)
+     * @param sampling defines the texture sampling mode (Texture.TRILINEAR_SAMPLINGMODE by default)
+     * @returns a new AdvancedDynamicTexture
+     */
+    public static CreateForMeshTexture(
+        mesh: AbstractMesh,
+        width = 1024,
+        height = 1024,
+        supportPointerMove = true,
+        invertY?: boolean,
+        sampling = Texture.TRILINEAR_SAMPLINGMODE
+    ): AdvancedDynamicTexture {
+        const result = new AdvancedDynamicTexture(mesh.name + " AdvancedDynamicTexture", width, height, mesh.getScene(), true, sampling, invertY);
+        result.attachToMesh(mesh, supportPointerMove);
+        return result;
+    }
+    /**
+     * Creates a new AdvancedDynamicTexture in fullscreen mode.
+     * In this mode the texture will rely on a layer for its rendering.
+     * This allows it to be treated like any other layer.
+     * As such, if you have a multi camera setup, you can set the layerMask on the GUI as well.
+     * LayerMask is set through advancedTexture.layer.layerMask
+     * @param name defines name for the texture
+     * @param foreground defines a boolean indicating if the texture must be rendered in foreground (default is true)
+     * @param sceneOrOptions defines the hosting scene or options (IAdvancedDynamicTextureOptions)
+     * @param sampling defines the texture sampling mode (Texture.BILINEAR_SAMPLINGMODE by default)
+     * @param adaptiveScaling defines whether to automatically scale root to match hardwarescaling (false by default)
+     * @returns a new AdvancedDynamicTexture
+     */
+    public static CreateFullscreenUI(
+        name: string,
+        foreground: boolean = true,
+        sceneOrOptions: Nullable<Scene> | IAdvancedDynamicTextureOptions = null,
+        sampling = Texture.BILINEAR_SAMPLINGMODE,
+        adaptiveScaling: boolean = false
+    ): AdvancedDynamicTexture {
+        const isScene = !sceneOrOptions || (sceneOrOptions as Scene)._isScene;
+        const result = isScene
+            ? new AdvancedDynamicTexture(name, 0, 0, sceneOrOptions as Scene, false, sampling)
+            : new AdvancedDynamicTexture(name, sceneOrOptions as IAdvancedDynamicTextureOptions);
+        // Display
+        const resultScene = result.getScene();
+        const layer = new Layer(name + "_layer", null, resultScene, !foreground);
+        layer.texture = result;
+        result._layerToDispose = layer;
+        result._isFullscreen = true;
+
+        if (result.useStandalone) {
+            // Make sure the layer is not rendered by the layer component!
+            layer.layerMask = 0;
+        }
+
+        result.adjustToEngineHardwareScalingLevel = adaptiveScaling;
+
+        // Attach
+        result.attach();
+        return result;
+    }
+
+    /**
+     * Scales the texture
+     * @param ratio the scale factor to apply to both width and height
+     */
+    public override scale(ratio: number): void {
+        super.scale(ratio);
+        this.markAsDirty();
+    }
+
+    /**
+     * Resizes the texture
+     * @param width the new width
+     * @param height the new height
+     */
+    public override scaleTo(width: number, height: number): void {
+        super.scaleTo(width, height);
+        this.markAsDirty();
+    }
+
+    private _checkGuiIsReady() {
+        if (this.guiIsReady()) {
+            this.onGuiReadyObservable.notifyObservers(this);
+
+            this.onGuiReadyObservable.clear();
+        }
+    }
+
+    /**
+     * @returns true if all the GUI components are ready to render
+     */
+    public guiIsReady(): boolean {
+        return this._rootContainer.isReady();
+    }
+}