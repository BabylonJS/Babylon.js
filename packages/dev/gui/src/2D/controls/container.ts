import type { Nullable } from "core/types";
import { Logger } from "core/Misc/logger";

import { Control } from "./control";
import { Measure } from "../measure";
import type { AdvancedDynamicTexture } from "../advancedDynamicTexture";
import { RegisterClass } from "core/Misc/typeStore";
import type { PointerInfoBase } from "core/Events/pointerEvents";
import { serialize } from "core/Misc/decorators";
import type { ICanvasRenderingContext } from "core/Engines/ICanvas";
import { DynamicTexture } from "core/Materials/Textures/dynamicTexture";
import { Texture } from "core/Materials/Textures/texture";
import { Constants } from "core/Engines/constants";
import { Observable } from "core/Misc/observable";

/**
 * Root class for 2D containers
 * @see https://doc.babylonjs.com/how_to/gui#containers
 */
export class Container extends Control {
    /** @internal */
    public _children = new Array<Control>();
    /** @internal */
    protected _measureForChildren = Measure.Empty();
    /** @internal */
    protected _background = "";
    /** @internal */
    protected _adaptWidthToChildren = false;
    /** @internal */
    protected _adaptHeightToChildren = false;
    /** @internal */
    protected _renderToIntermediateTexture: boolean = false;
    /** @internal */
    protected _intermediateTexture: Nullable<DynamicTexture> = null;

    /** Gets or sets boolean indicating if children should be rendered to an intermediate texture rather than directly to host, useful for alpha blending */
    @serialize()
    public get renderToIntermediateTexture(): boolean {
        return this._renderToIntermediateTexture;
    }
    public set renderToIntermediateTexture(value: boolean) {
        if (this._renderToIntermediateTexture === value) {
            return;
        }
        this._renderToIntermediateTexture = value;
        this._markAsDirty();
    }

    /**
     * Gets or sets a boolean indicating that layout cycle errors should be displayed on the console
     */
    public logLayoutCycleErrors = false;

    /**
     * Gets or sets the number of layout cycles (a change involved by a control while evaluating the layout) allowed
     */
    @serialize()
    public maxLayoutCycle = 3;

    /** Gets or sets a boolean indicating if the container should try to adapt to its children height */
    @serialize()
    public get adaptHeightToChildren(): boolean {
        return this._adaptHeightToChildren;
    }

    public set adaptHeightToChildren(value: boolean) {
        if (this._adaptHeightToChildren === value) {
            return;
        }

        this._adaptHeightToChildren = value;

        if (value) {
            this.height = "100%";
        }

        this._markAsDirty();
    }

    /** Gets or sets a boolean indicating if the container should try to adapt to its children width */
    @serialize()
    public get adaptWidthToChildren(): boolean {
        return this._adaptWidthToChildren;
    }

    public set adaptWidthToChildren(value: boolean) {
        if (this._adaptWidthToChildren === value) {
            return;
        }

        this._adaptWidthToChildren = value;

        if (value) {
            this.width = "100%";
        }

        this._markAsDirty();
    }

    /** Gets or sets background color */
    @serialize()
    public get background(): string {
        return this._background;
    }

    public set background(value: string) {
        if (this._background === value) {
            return;
        }

        this._background = value;
        this._markAsDirty();
    }

    /** Gets the list of children */
    public get children(): Control[] {
        return this._children;
    }

    public get isReadOnly() {
        return this._isReadOnly;
    }

    public set isReadOnly(value: boolean) {
        this._isReadOnly = value;

        for (const child of this._children) {
            child.isReadOnly = value;
        }
    }

    /**
     * Creates a new Container
     * @param name defines the name of the container
     */
    constructor(public name?: string) {
        super(name);
    }

    protected _getTypeName(): string {
        return "Container";
    }

    public _flagDescendantsAsMatrixDirty(): void {
        for (const child of this.children) {
            child._isClipped = false;
            child._markMatrixAsDirty();
        }
    }

    /**
     * Gets a child using its name
     * @param name defines the child name to look for
     * @returns the child control if found
     */
    public getChildByName(name: string): Nullable<Control> {
        for (const child of this.children) {
            if (child.name === name) {
                return child;
            }
        }

        return null;
    }

    /**
     * Gets a child using its type and its name
     * @param name defines the child name to look for
     * @param type defines the child type to look for
     * @returns the child control if found
     */
    public getChildByType(name: string, type: string): Nullable<Control> {
        for (const child of this.children) {
            if (child.typeName === type) {
                return child;
            }
        }

        return null;
    }

    /**
     * Search for a specific control in children
     * @param control defines the control to look for
     * @returns true if the control is in child list
     */
    public containsControl(control: Control): boolean {
        return this.children.indexOf(control) !== -1;
    }

    /**
     * Adds a new control to the current container
     * @param control defines the control to add
     * @returns the current container
     */
    public addControl(control: Nullable<Control>): Container {
        if (!control) {
            return this;
        }

        const index = this._children.indexOf(control);

        if (index !== -1) {
            return this;
        }
        control._link(this._host);

        control._markAllAsDirty();

        this._reOrderControl(control);

        this._markAsDirty();

        this.onControlAddedObservable.notifyObservers(control);

        return this;
    }

    /**
     * Removes all controls from the current container
     * @returns the current container
     */
    public clearControls(): Container {
        const children = this.children.slice();

        for (const child of children) {
            this.removeControl(child);
        }

        return this;
    }

    /**
     * Removes a control from the current container
     * @param control defines the control to remove
     * @returns the current container
     */
    public removeControl(control: Control): Container {
        const index = this._children.indexOf(control);

        if (index !== -1) {
            this._children.splice(index, 1);

            control.parent = null;
        }

        control.linkWithMesh(null);

        if (this._host) {
            this._host._cleanControlAfterRemoval(control);
        }

        this._markAsDirty();

        this.onControlRemovedObservable.notifyObservers(control);
        return this;
    }

    /**
<<<<<<< HEAD
     * An event triggered when any control is added to this container.
     */
    public onControlAddedObservable = new Observable<Nullable<Control>>();

    /**
     * An event triggered when any control is removed from this container.
     */
    public onControlRemovedObservable = new Observable<Nullable<Control>>();

    /**
     * @param control
     * @hidden
=======
     * @internal
>>>>>>> bea1b493
     */
    public _reOrderControl(control: Control): void {
        const linkedMesh = control.linkedMesh;

        this.removeControl(control);

        let wasAdded = false;
        for (let index = 0; index < this._children.length; index++) {
            if (this._children[index].zIndex > control.zIndex) {
                this._children.splice(index, 0, control);
                wasAdded = true;
                break;
            }
        }

        if (!wasAdded) {
            this._children.push(control);
        }

        control.parent = this;

        if (linkedMesh) {
            control.linkWithMesh(linkedMesh);
        }

        this._markAsDirty();
    }

    /**
     * @internal
     */
    public _offsetLeft(offset: number) {
        super._offsetLeft(offset);

        for (const child of this._children) {
            child._offsetLeft(offset);
        }
    }

    /**
     * @internal
     */
    public _offsetTop(offset: number) {
        super._offsetTop(offset);

        for (const child of this._children) {
            child._offsetTop(offset);
        }
    }

    /** @internal */
    public _markAllAsDirty(): void {
        super._markAllAsDirty();

        for (let index = 0; index < this._children.length; index++) {
            this._children[index]._markAllAsDirty();
        }
    }

    /**
     * @internal
     */
    protected _localDraw(context: ICanvasRenderingContext): void {
        if (this._background) {
            context.save();
            if (this.shadowBlur || this.shadowOffsetX || this.shadowOffsetY) {
                context.shadowColor = this.shadowColor;
                context.shadowBlur = this.shadowBlur;
                context.shadowOffsetX = this.shadowOffsetX;
                context.shadowOffsetY = this.shadowOffsetY;
            }

            context.fillStyle = this._background;
            context.fillRect(this._currentMeasure.left, this._currentMeasure.top, this._currentMeasure.width, this._currentMeasure.height);
            context.restore();
        }
    }

    /**
     * @internal
     */
    public _link(host: AdvancedDynamicTexture): void {
        super._link(host);

        for (const child of this._children) {
            child._link(host);
        }
    }

    /** @internal */
    protected _beforeLayout() {
        // Do nothing
    }

    /**
     * @internal
     */
    protected _processMeasures(parentMeasure: Measure, context: ICanvasRenderingContext): void {
        if (this._isDirty || !this._cachedParentMeasure.isEqualsTo(parentMeasure)) {
            super._processMeasures(parentMeasure, context);
            this._evaluateClippingState(parentMeasure);
            if (this._renderToIntermediateTexture) {
                if (this._intermediateTexture && this._host.getScene() != this._intermediateTexture.getScene()) {
                    this._intermediateTexture.dispose();
                    this._intermediateTexture = null;
                }
                if (!this._intermediateTexture) {
                    this._intermediateTexture = new DynamicTexture(
                        "",
                        { width: this._currentMeasure.width, height: this._currentMeasure.height },
                        this._host.getScene(),
                        false,
                        Texture.NEAREST_SAMPLINGMODE,
                        Constants.TEXTUREFORMAT_RGBA,
                        false
                    );
                    this._intermediateTexture.hasAlpha = true;
                } else {
                    this._intermediateTexture.scaleTo(this._currentMeasure.width, this._currentMeasure.height);
                }
            }
        }
    }

    /**
     * @internal
     */
    public _layout(parentMeasure: Measure, context: ICanvasRenderingContext): boolean {
        if (!this.isDirty && (!this.isVisible || this.notRenderable)) {
            return false;
        }

        this.host._numLayoutCalls++;

        if (this._isDirty) {
            this._currentMeasure.transformToRef(this._transformMatrix, this._prevCurrentMeasureTransformedIntoGlobalSpace);
        }

        let rebuildCount = 0;

        context.save();

        this._applyStates(context);

        this._beforeLayout();

        do {
            let computedWidth = -1;
            let computedHeight = -1;
            this._rebuildLayout = false;
            this._processMeasures(parentMeasure, context);

            if (!this._isClipped) {
                for (const child of this._children) {
                    child._tempParentMeasure.copyFrom(this._measureForChildren);

                    if (child._layout(this._measureForChildren, context)) {
                        if (child.isVisible && !child.notRenderable) {
                            if (this.adaptWidthToChildren && child._width.isPixel) {
                                computedWidth = Math.max(computedWidth, child._currentMeasure.width + child._paddingLeftInPixels + child._paddingRightInPixels);
                            }
                            if (this.adaptHeightToChildren && child._height.isPixel) {
                                computedHeight = Math.max(computedHeight, child._currentMeasure.height + child._paddingTopInPixels + child._paddingBottomInPixels);
                            }
                        }
                    }
                }

                if (this.adaptWidthToChildren && computedWidth >= 0) {
                    computedWidth += this.paddingLeftInPixels + this.paddingRightInPixels;
                    if (this.width !== computedWidth + "px") {
                        this.parent?._markAsDirty();
                        this.width = computedWidth + "px";
                        this._width.ignoreAdaptiveScaling = true;
                        this._rebuildLayout = true;
                    }
                }
                if (this.adaptHeightToChildren && computedHeight >= 0) {
                    computedHeight += this.paddingTopInPixels + this.paddingBottomInPixels;
                    if (this.height !== computedHeight + "px") {
                        this.parent?._markAsDirty();
                        this.height = computedHeight + "px";
                        this._height.ignoreAdaptiveScaling = true;
                        this._rebuildLayout = true;
                    }
                }

                this._postMeasure();
            }
            rebuildCount++;
        } while (this._rebuildLayout && rebuildCount < this.maxLayoutCycle);

        if (rebuildCount >= 3 && this.logLayoutCycleErrors) {
            Logger.Error(`Layout cycle detected in GUI (Container name=${this.name}, uniqueId=${this.uniqueId})`);
        }

        context.restore();

        if (this._isDirty) {
            this.invalidateRect();

            this._isDirty = false;
        }

        return true;
    }

    protected _postMeasure() {
        // Do nothing by default
    }

    /**
     * @internal
     */
    public _draw(context: ICanvasRenderingContext, invalidatedRectangle?: Measure): void {
        const renderToIntermediateTextureThisDraw = this._renderToIntermediateTexture && this._intermediateTexture;
        const contextToDrawTo = renderToIntermediateTextureThisDraw ? (<DynamicTexture>this._intermediateTexture).getContext() : context;

        if (renderToIntermediateTextureThisDraw) {
            contextToDrawTo.save();
            contextToDrawTo.translate(-this._currentMeasure.left, -this._currentMeasure.top);
            if (invalidatedRectangle) {
                contextToDrawTo.clearRect(invalidatedRectangle.left, invalidatedRectangle.top, invalidatedRectangle.width, invalidatedRectangle.height);
            } else {
                contextToDrawTo.clearRect(this._currentMeasure.left, this._currentMeasure.top, this._currentMeasure.width, this._currentMeasure.height);
            }
        }

        this._localDraw(contextToDrawTo);

        context.save();

        if (this.clipChildren) {
            this._clipForChildren(contextToDrawTo);
        }

        for (const child of this._children) {
            // Only redraw parts of the screen that are invalidated
            if (invalidatedRectangle) {
                if (!child._intersectsRect(invalidatedRectangle)) {
                    continue;
                }
            }
            child._render(contextToDrawTo, invalidatedRectangle);
        }

        if (renderToIntermediateTextureThisDraw) {
            contextToDrawTo.restore();
            context.save();
            context.globalAlpha = this.alpha;
            context.drawImage(contextToDrawTo.canvas, this._currentMeasure.left, this._currentMeasure.top);
            context.restore();
        }

        context.restore();
    }

    public getDescendantsToRef(results: Control[], directDescendantsOnly: boolean = false, predicate?: (control: Control) => boolean): void {
        if (!this.children) {
            return;
        }

        for (let index = 0; index < this.children.length; index++) {
            const item = this.children[index];

            if (!predicate || predicate(item)) {
                results.push(item);
            }

            if (!directDescendantsOnly) {
                item.getDescendantsToRef(results, false, predicate);
            }
        }
    }

    /**
     * @internal
     */
    public _processPicking(x: number, y: number, pi: Nullable<PointerInfoBase>, type: number, pointerId: number, buttonIndex: number, deltaX?: number, deltaY?: number): boolean {
        if (!this._isEnabled || !this.isVisible || this.notRenderable) {
            return false;
        }

        // checks if the picking position is within the container
        const contains = super.contains(x, y);

        // if clipChildren is off, we should still pass picking events to children even if we don't contain the pointer
        if (!contains && this.clipChildren) {
            return false;
        }

        // Checking backwards to pick closest first
        for (let index = this._children.length - 1; index >= 0; index--) {
            const child = this._children[index];
            if (child._processPicking(x, y, pi, type, pointerId, buttonIndex, deltaX, deltaY)) {
                if (child.hoverCursor) {
                    this._host._changeCursor(child.hoverCursor);
                }
                return true;
            }
        }

        if (!contains) {
            return false;
        }

        if (!this.isHitTestVisible) {
            return false;
        }

        return this._processObservables(type, x, y, pi, pointerId, buttonIndex, deltaX, deltaY);
    }

    /**
     * @internal
     */
    protected _additionalProcessing(parentMeasure: Measure, context: ICanvasRenderingContext): void {
        super._additionalProcessing(parentMeasure, context);

        this._measureForChildren.copyFrom(this._currentMeasure);
    }

    /**
     * Serializes the current control
     * @param serializationObject defined the JSON serialized object
     */
    public serialize(serializationObject: any) {
        super.serialize(serializationObject);
        if (!this.children.length) {
            return;
        }

        serializationObject.children = [];

        for (const child of this.children) {
            const childSerializationObject = {};
            child.serialize(childSerializationObject);
            serializationObject.children.push(childSerializationObject);
        }
    }

    /** Releases associated resources */
    public dispose() {
        super.dispose();

        for (let index = this.children.length - 1; index >= 0; index--) {
            this.children[index].dispose();
        }
        this._intermediateTexture?.dispose();
    }

    /**
     * @internal
     */
    public _parseFromContent(serializedObject: any, host: AdvancedDynamicTexture) {
        super._parseFromContent(serializedObject, host);
        this._link(host);

        if (!serializedObject.children) {
            return;
        }

        for (const childData of serializedObject.children) {
            this.addControl(Control.Parse(childData, host));
        }
    }
}
RegisterClass("BABYLON.GUI.Container", Container);
<|MERGE_RESOLUTION|>--- conflicted
+++ resolved
@@ -1,643 +1,638 @@
-import type { Nullable } from "core/types";
-import { Logger } from "core/Misc/logger";
-
-import { Control } from "./control";
-import { Measure } from "../measure";
-import type { AdvancedDynamicTexture } from "../advancedDynamicTexture";
-import { RegisterClass } from "core/Misc/typeStore";
-import type { PointerInfoBase } from "core/Events/pointerEvents";
-import { serialize } from "core/Misc/decorators";
-import type { ICanvasRenderingContext } from "core/Engines/ICanvas";
-import { DynamicTexture } from "core/Materials/Textures/dynamicTexture";
-import { Texture } from "core/Materials/Textures/texture";
-import { Constants } from "core/Engines/constants";
-import { Observable } from "core/Misc/observable";
-
-/**
- * Root class for 2D containers
- * @see https://doc.babylonjs.com/how_to/gui#containers
- */
-export class Container extends Control {
-    /** @internal */
-    public _children = new Array<Control>();
-    /** @internal */
-    protected _measureForChildren = Measure.Empty();
-    /** @internal */
-    protected _background = "";
-    /** @internal */
-    protected _adaptWidthToChildren = false;
-    /** @internal */
-    protected _adaptHeightToChildren = false;
-    /** @internal */
-    protected _renderToIntermediateTexture: boolean = false;
-    /** @internal */
-    protected _intermediateTexture: Nullable<DynamicTexture> = null;
-
-    /** Gets or sets boolean indicating if children should be rendered to an intermediate texture rather than directly to host, useful for alpha blending */
-    @serialize()
-    public get renderToIntermediateTexture(): boolean {
-        return this._renderToIntermediateTexture;
-    }
-    public set renderToIntermediateTexture(value: boolean) {
-        if (this._renderToIntermediateTexture === value) {
-            return;
-        }
-        this._renderToIntermediateTexture = value;
-        this._markAsDirty();
-    }
-
-    /**
-     * Gets or sets a boolean indicating that layout cycle errors should be displayed on the console
-     */
-    public logLayoutCycleErrors = false;
-
-    /**
-     * Gets or sets the number of layout cycles (a change involved by a control while evaluating the layout) allowed
-     */
-    @serialize()
-    public maxLayoutCycle = 3;
-
-    /** Gets or sets a boolean indicating if the container should try to adapt to its children height */
-    @serialize()
-    public get adaptHeightToChildren(): boolean {
-        return this._adaptHeightToChildren;
-    }
-
-    public set adaptHeightToChildren(value: boolean) {
-        if (this._adaptHeightToChildren === value) {
-            return;
-        }
-
-        this._adaptHeightToChildren = value;
-
-        if (value) {
-            this.height = "100%";
-        }
-
-        this._markAsDirty();
-    }
-
-    /** Gets or sets a boolean indicating if the container should try to adapt to its children width */
-    @serialize()
-    public get adaptWidthToChildren(): boolean {
-        return this._adaptWidthToChildren;
-    }
-
-    public set adaptWidthToChildren(value: boolean) {
-        if (this._adaptWidthToChildren === value) {
-            return;
-        }
-
-        this._adaptWidthToChildren = value;
-
-        if (value) {
-            this.width = "100%";
-        }
-
-        this._markAsDirty();
-    }
-
-    /** Gets or sets background color */
-    @serialize()
-    public get background(): string {
-        return this._background;
-    }
-
-    public set background(value: string) {
-        if (this._background === value) {
-            return;
-        }
-
-        this._background = value;
-        this._markAsDirty();
-    }
-
-    /** Gets the list of children */
-    public get children(): Control[] {
-        return this._children;
-    }
-
-    public get isReadOnly() {
-        return this._isReadOnly;
-    }
-
-    public set isReadOnly(value: boolean) {
-        this._isReadOnly = value;
-
-        for (const child of this._children) {
-            child.isReadOnly = value;
-        }
-    }
-
-    /**
-     * Creates a new Container
-     * @param name defines the name of the container
-     */
-    constructor(public name?: string) {
-        super(name);
-    }
-
-    protected _getTypeName(): string {
-        return "Container";
-    }
-
-    public _flagDescendantsAsMatrixDirty(): void {
-        for (const child of this.children) {
-            child._isClipped = false;
-            child._markMatrixAsDirty();
-        }
-    }
-
-    /**
-     * Gets a child using its name
-     * @param name defines the child name to look for
-     * @returns the child control if found
-     */
-    public getChildByName(name: string): Nullable<Control> {
-        for (const child of this.children) {
-            if (child.name === name) {
-                return child;
-            }
-        }
-
-        return null;
-    }
-
-    /**
-     * Gets a child using its type and its name
-     * @param name defines the child name to look for
-     * @param type defines the child type to look for
-     * @returns the child control if found
-     */
-    public getChildByType(name: string, type: string): Nullable<Control> {
-        for (const child of this.children) {
-            if (child.typeName === type) {
-                return child;
-            }
-        }
-
-        return null;
-    }
-
-    /**
-     * Search for a specific control in children
-     * @param control defines the control to look for
-     * @returns true if the control is in child list
-     */
-    public containsControl(control: Control): boolean {
-        return this.children.indexOf(control) !== -1;
-    }
-
-    /**
-     * Adds a new control to the current container
-     * @param control defines the control to add
-     * @returns the current container
-     */
-    public addControl(control: Nullable<Control>): Container {
-        if (!control) {
-            return this;
-        }
-
-        const index = this._children.indexOf(control);
-
-        if (index !== -1) {
-            return this;
-        }
-        control._link(this._host);
-
-        control._markAllAsDirty();
-
-        this._reOrderControl(control);
-
-        this._markAsDirty();
-
-        this.onControlAddedObservable.notifyObservers(control);
-
-        return this;
-    }
-
-    /**
-     * Removes all controls from the current container
-     * @returns the current container
-     */
-    public clearControls(): Container {
-        const children = this.children.slice();
-
-        for (const child of children) {
-            this.removeControl(child);
-        }
-
-        return this;
-    }
-
-    /**
-     * Removes a control from the current container
-     * @param control defines the control to remove
-     * @returns the current container
-     */
-    public removeControl(control: Control): Container {
-        const index = this._children.indexOf(control);
-
-        if (index !== -1) {
-            this._children.splice(index, 1);
-
-            control.parent = null;
-        }
-
-        control.linkWithMesh(null);
-
-        if (this._host) {
-            this._host._cleanControlAfterRemoval(control);
-        }
-
-        this._markAsDirty();
-
-        this.onControlRemovedObservable.notifyObservers(control);
-        return this;
-    }
-
-    /**
-<<<<<<< HEAD
-     * An event triggered when any control is added to this container.
-     */
-    public onControlAddedObservable = new Observable<Nullable<Control>>();
-
-    /**
-     * An event triggered when any control is removed from this container.
-     */
-    public onControlRemovedObservable = new Observable<Nullable<Control>>();
-
-    /**
-     * @param control
-     * @hidden
-=======
-     * @internal
->>>>>>> bea1b493
-     */
-    public _reOrderControl(control: Control): void {
-        const linkedMesh = control.linkedMesh;
-
-        this.removeControl(control);
-
-        let wasAdded = false;
-        for (let index = 0; index < this._children.length; index++) {
-            if (this._children[index].zIndex > control.zIndex) {
-                this._children.splice(index, 0, control);
-                wasAdded = true;
-                break;
-            }
-        }
-
-        if (!wasAdded) {
-            this._children.push(control);
-        }
-
-        control.parent = this;
-
-        if (linkedMesh) {
-            control.linkWithMesh(linkedMesh);
-        }
-
-        this._markAsDirty();
-    }
-
-    /**
-     * @internal
-     */
-    public _offsetLeft(offset: number) {
-        super._offsetLeft(offset);
-
-        for (const child of this._children) {
-            child._offsetLeft(offset);
-        }
-    }
-
-    /**
-     * @internal
-     */
-    public _offsetTop(offset: number) {
-        super._offsetTop(offset);
-
-        for (const child of this._children) {
-            child._offsetTop(offset);
-        }
-    }
-
-    /** @internal */
-    public _markAllAsDirty(): void {
-        super._markAllAsDirty();
-
-        for (let index = 0; index < this._children.length; index++) {
-            this._children[index]._markAllAsDirty();
-        }
-    }
-
-    /**
-     * @internal
-     */
-    protected _localDraw(context: ICanvasRenderingContext): void {
-        if (this._background) {
-            context.save();
-            if (this.shadowBlur || this.shadowOffsetX || this.shadowOffsetY) {
-                context.shadowColor = this.shadowColor;
-                context.shadowBlur = this.shadowBlur;
-                context.shadowOffsetX = this.shadowOffsetX;
-                context.shadowOffsetY = this.shadowOffsetY;
-            }
-
-            context.fillStyle = this._background;
-            context.fillRect(this._currentMeasure.left, this._currentMeasure.top, this._currentMeasure.width, this._currentMeasure.height);
-            context.restore();
-        }
-    }
-
-    /**
-     * @internal
-     */
-    public _link(host: AdvancedDynamicTexture): void {
-        super._link(host);
-
-        for (const child of this._children) {
-            child._link(host);
-        }
-    }
-
-    /** @internal */
-    protected _beforeLayout() {
-        // Do nothing
-    }
-
-    /**
-     * @internal
-     */
-    protected _processMeasures(parentMeasure: Measure, context: ICanvasRenderingContext): void {
-        if (this._isDirty || !this._cachedParentMeasure.isEqualsTo(parentMeasure)) {
-            super._processMeasures(parentMeasure, context);
-            this._evaluateClippingState(parentMeasure);
-            if (this._renderToIntermediateTexture) {
-                if (this._intermediateTexture && this._host.getScene() != this._intermediateTexture.getScene()) {
-                    this._intermediateTexture.dispose();
-                    this._intermediateTexture = null;
-                }
-                if (!this._intermediateTexture) {
-                    this._intermediateTexture = new DynamicTexture(
-                        "",
-                        { width: this._currentMeasure.width, height: this._currentMeasure.height },
-                        this._host.getScene(),
-                        false,
-                        Texture.NEAREST_SAMPLINGMODE,
-                        Constants.TEXTUREFORMAT_RGBA,
-                        false
-                    );
-                    this._intermediateTexture.hasAlpha = true;
-                } else {
-                    this._intermediateTexture.scaleTo(this._currentMeasure.width, this._currentMeasure.height);
-                }
-            }
-        }
-    }
-
-    /**
-     * @internal
-     */
-    public _layout(parentMeasure: Measure, context: ICanvasRenderingContext): boolean {
-        if (!this.isDirty && (!this.isVisible || this.notRenderable)) {
-            return false;
-        }
-
-        this.host._numLayoutCalls++;
-
-        if (this._isDirty) {
-            this._currentMeasure.transformToRef(this._transformMatrix, this._prevCurrentMeasureTransformedIntoGlobalSpace);
-        }
-
-        let rebuildCount = 0;
-
-        context.save();
-
-        this._applyStates(context);
-
-        this._beforeLayout();
-
-        do {
-            let computedWidth = -1;
-            let computedHeight = -1;
-            this._rebuildLayout = false;
-            this._processMeasures(parentMeasure, context);
-
-            if (!this._isClipped) {
-                for (const child of this._children) {
-                    child._tempParentMeasure.copyFrom(this._measureForChildren);
-
-                    if (child._layout(this._measureForChildren, context)) {
-                        if (child.isVisible && !child.notRenderable) {
-                            if (this.adaptWidthToChildren && child._width.isPixel) {
-                                computedWidth = Math.max(computedWidth, child._currentMeasure.width + child._paddingLeftInPixels + child._paddingRightInPixels);
-                            }
-                            if (this.adaptHeightToChildren && child._height.isPixel) {
-                                computedHeight = Math.max(computedHeight, child._currentMeasure.height + child._paddingTopInPixels + child._paddingBottomInPixels);
-                            }
-                        }
-                    }
-                }
-
-                if (this.adaptWidthToChildren && computedWidth >= 0) {
-                    computedWidth += this.paddingLeftInPixels + this.paddingRightInPixels;
-                    if (this.width !== computedWidth + "px") {
-                        this.parent?._markAsDirty();
-                        this.width = computedWidth + "px";
-                        this._width.ignoreAdaptiveScaling = true;
-                        this._rebuildLayout = true;
-                    }
-                }
-                if (this.adaptHeightToChildren && computedHeight >= 0) {
-                    computedHeight += this.paddingTopInPixels + this.paddingBottomInPixels;
-                    if (this.height !== computedHeight + "px") {
-                        this.parent?._markAsDirty();
-                        this.height = computedHeight + "px";
-                        this._height.ignoreAdaptiveScaling = true;
-                        this._rebuildLayout = true;
-                    }
-                }
-
-                this._postMeasure();
-            }
-            rebuildCount++;
-        } while (this._rebuildLayout && rebuildCount < this.maxLayoutCycle);
-
-        if (rebuildCount >= 3 && this.logLayoutCycleErrors) {
-            Logger.Error(`Layout cycle detected in GUI (Container name=${this.name}, uniqueId=${this.uniqueId})`);
-        }
-
-        context.restore();
-
-        if (this._isDirty) {
-            this.invalidateRect();
-
-            this._isDirty = false;
-        }
-
-        return true;
-    }
-
-    protected _postMeasure() {
-        // Do nothing by default
-    }
-
-    /**
-     * @internal
-     */
-    public _draw(context: ICanvasRenderingContext, invalidatedRectangle?: Measure): void {
-        const renderToIntermediateTextureThisDraw = this._renderToIntermediateTexture && this._intermediateTexture;
-        const contextToDrawTo = renderToIntermediateTextureThisDraw ? (<DynamicTexture>this._intermediateTexture).getContext() : context;
-
-        if (renderToIntermediateTextureThisDraw) {
-            contextToDrawTo.save();
-            contextToDrawTo.translate(-this._currentMeasure.left, -this._currentMeasure.top);
-            if (invalidatedRectangle) {
-                contextToDrawTo.clearRect(invalidatedRectangle.left, invalidatedRectangle.top, invalidatedRectangle.width, invalidatedRectangle.height);
-            } else {
-                contextToDrawTo.clearRect(this._currentMeasure.left, this._currentMeasure.top, this._currentMeasure.width, this._currentMeasure.height);
-            }
-        }
-
-        this._localDraw(contextToDrawTo);
-
-        context.save();
-
-        if (this.clipChildren) {
-            this._clipForChildren(contextToDrawTo);
-        }
-
-        for (const child of this._children) {
-            // Only redraw parts of the screen that are invalidated
-            if (invalidatedRectangle) {
-                if (!child._intersectsRect(invalidatedRectangle)) {
-                    continue;
-                }
-            }
-            child._render(contextToDrawTo, invalidatedRectangle);
-        }
-
-        if (renderToIntermediateTextureThisDraw) {
-            contextToDrawTo.restore();
-            context.save();
-            context.globalAlpha = this.alpha;
-            context.drawImage(contextToDrawTo.canvas, this._currentMeasure.left, this._currentMeasure.top);
-            context.restore();
-        }
-
-        context.restore();
-    }
-
-    public getDescendantsToRef(results: Control[], directDescendantsOnly: boolean = false, predicate?: (control: Control) => boolean): void {
-        if (!this.children) {
-            return;
-        }
-
-        for (let index = 0; index < this.children.length; index++) {
-            const item = this.children[index];
-
-            if (!predicate || predicate(item)) {
-                results.push(item);
-            }
-
-            if (!directDescendantsOnly) {
-                item.getDescendantsToRef(results, false, predicate);
-            }
-        }
-    }
-
-    /**
-     * @internal
-     */
-    public _processPicking(x: number, y: number, pi: Nullable<PointerInfoBase>, type: number, pointerId: number, buttonIndex: number, deltaX?: number, deltaY?: number): boolean {
-        if (!this._isEnabled || !this.isVisible || this.notRenderable) {
-            return false;
-        }
-
-        // checks if the picking position is within the container
-        const contains = super.contains(x, y);
-
-        // if clipChildren is off, we should still pass picking events to children even if we don't contain the pointer
-        if (!contains && this.clipChildren) {
-            return false;
-        }
-
-        // Checking backwards to pick closest first
-        for (let index = this._children.length - 1; index >= 0; index--) {
-            const child = this._children[index];
-            if (child._processPicking(x, y, pi, type, pointerId, buttonIndex, deltaX, deltaY)) {
-                if (child.hoverCursor) {
-                    this._host._changeCursor(child.hoverCursor);
-                }
-                return true;
-            }
-        }
-
-        if (!contains) {
-            return false;
-        }
-
-        if (!this.isHitTestVisible) {
-            return false;
-        }
-
-        return this._processObservables(type, x, y, pi, pointerId, buttonIndex, deltaX, deltaY);
-    }
-
-    /**
-     * @internal
-     */
-    protected _additionalProcessing(parentMeasure: Measure, context: ICanvasRenderingContext): void {
-        super._additionalProcessing(parentMeasure, context);
-
-        this._measureForChildren.copyFrom(this._currentMeasure);
-    }
-
-    /**
-     * Serializes the current control
-     * @param serializationObject defined the JSON serialized object
-     */
-    public serialize(serializationObject: any) {
-        super.serialize(serializationObject);
-        if (!this.children.length) {
-            return;
-        }
-
-        serializationObject.children = [];
-
-        for (const child of this.children) {
-            const childSerializationObject = {};
-            child.serialize(childSerializationObject);
-            serializationObject.children.push(childSerializationObject);
-        }
-    }
-
-    /** Releases associated resources */
-    public dispose() {
-        super.dispose();
-
-        for (let index = this.children.length - 1; index >= 0; index--) {
-            this.children[index].dispose();
-        }
-        this._intermediateTexture?.dispose();
-    }
-
-    /**
-     * @internal
-     */
-    public _parseFromContent(serializedObject: any, host: AdvancedDynamicTexture) {
-        super._parseFromContent(serializedObject, host);
-        this._link(host);
-
-        if (!serializedObject.children) {
-            return;
-        }
-
-        for (const childData of serializedObject.children) {
-            this.addControl(Control.Parse(childData, host));
-        }
-    }
-}
-RegisterClass("BABYLON.GUI.Container", Container);
+import type { Nullable } from "core/types";
+import { Logger } from "core/Misc/logger";
+
+import { Control } from "./control";
+import { Measure } from "../measure";
+import type { AdvancedDynamicTexture } from "../advancedDynamicTexture";
+import { RegisterClass } from "core/Misc/typeStore";
+import type { PointerInfoBase } from "core/Events/pointerEvents";
+import { serialize } from "core/Misc/decorators";
+import type { ICanvasRenderingContext } from "core/Engines/ICanvas";
+import { DynamicTexture } from "core/Materials/Textures/dynamicTexture";
+import { Texture } from "core/Materials/Textures/texture";
+import { Constants } from "core/Engines/constants";
+import { Observable } from "core/Misc/observable";
+
+/**
+ * Root class for 2D containers
+ * @see https://doc.babylonjs.com/how_to/gui#containers
+ */
+export class Container extends Control {
+    /** @internal */
+    public _children = new Array<Control>();
+    /** @internal */
+    protected _measureForChildren = Measure.Empty();
+    /** @internal */
+    protected _background = "";
+    /** @internal */
+    protected _adaptWidthToChildren = false;
+    /** @internal */
+    protected _adaptHeightToChildren = false;
+    /** @internal */
+    protected _renderToIntermediateTexture: boolean = false;
+    /** @internal */
+    protected _intermediateTexture: Nullable<DynamicTexture> = null;
+
+    /** Gets or sets boolean indicating if children should be rendered to an intermediate texture rather than directly to host, useful for alpha blending */
+    @serialize()
+    public get renderToIntermediateTexture(): boolean {
+        return this._renderToIntermediateTexture;
+    }
+    public set renderToIntermediateTexture(value: boolean) {
+        if (this._renderToIntermediateTexture === value) {
+            return;
+        }
+        this._renderToIntermediateTexture = value;
+        this._markAsDirty();
+    }
+
+    /**
+     * Gets or sets a boolean indicating that layout cycle errors should be displayed on the console
+     */
+    public logLayoutCycleErrors = false;
+
+    /**
+     * Gets or sets the number of layout cycles (a change involved by a control while evaluating the layout) allowed
+     */
+    @serialize()
+    public maxLayoutCycle = 3;
+
+    /** Gets or sets a boolean indicating if the container should try to adapt to its children height */
+    @serialize()
+    public get adaptHeightToChildren(): boolean {
+        return this._adaptHeightToChildren;
+    }
+
+    public set adaptHeightToChildren(value: boolean) {
+        if (this._adaptHeightToChildren === value) {
+            return;
+        }
+
+        this._adaptHeightToChildren = value;
+
+        if (value) {
+            this.height = "100%";
+        }
+
+        this._markAsDirty();
+    }
+
+    /** Gets or sets a boolean indicating if the container should try to adapt to its children width */
+    @serialize()
+    public get adaptWidthToChildren(): boolean {
+        return this._adaptWidthToChildren;
+    }
+
+    public set adaptWidthToChildren(value: boolean) {
+        if (this._adaptWidthToChildren === value) {
+            return;
+        }
+
+        this._adaptWidthToChildren = value;
+
+        if (value) {
+            this.width = "100%";
+        }
+
+        this._markAsDirty();
+    }
+
+    /** Gets or sets background color */
+    @serialize()
+    public get background(): string {
+        return this._background;
+    }
+
+    public set background(value: string) {
+        if (this._background === value) {
+            return;
+        }
+
+        this._background = value;
+        this._markAsDirty();
+    }
+
+    /** Gets the list of children */
+    public get children(): Control[] {
+        return this._children;
+    }
+
+    public get isReadOnly() {
+        return this._isReadOnly;
+    }
+
+    public set isReadOnly(value: boolean) {
+        this._isReadOnly = value;
+
+        for (const child of this._children) {
+            child.isReadOnly = value;
+        }
+    }
+
+    /**
+     * Creates a new Container
+     * @param name defines the name of the container
+     */
+    constructor(public name?: string) {
+        super(name);
+    }
+
+    protected _getTypeName(): string {
+        return "Container";
+    }
+
+    public _flagDescendantsAsMatrixDirty(): void {
+        for (const child of this.children) {
+            child._isClipped = false;
+            child._markMatrixAsDirty();
+        }
+    }
+
+    /**
+     * Gets a child using its name
+     * @param name defines the child name to look for
+     * @returns the child control if found
+     */
+    public getChildByName(name: string): Nullable<Control> {
+        for (const child of this.children) {
+            if (child.name === name) {
+                return child;
+            }
+        }
+
+        return null;
+    }
+
+    /**
+     * Gets a child using its type and its name
+     * @param name defines the child name to look for
+     * @param type defines the child type to look for
+     * @returns the child control if found
+     */
+    public getChildByType(name: string, type: string): Nullable<Control> {
+        for (const child of this.children) {
+            if (child.typeName === type) {
+                return child;
+            }
+        }
+
+        return null;
+    }
+
+    /**
+     * Search for a specific control in children
+     * @param control defines the control to look for
+     * @returns true if the control is in child list
+     */
+    public containsControl(control: Control): boolean {
+        return this.children.indexOf(control) !== -1;
+    }
+
+    /**
+     * Adds a new control to the current container
+     * @param control defines the control to add
+     * @returns the current container
+     */
+    public addControl(control: Nullable<Control>): Container {
+        if (!control) {
+            return this;
+        }
+
+        const index = this._children.indexOf(control);
+
+        if (index !== -1) {
+            return this;
+        }
+        control._link(this._host);
+
+        control._markAllAsDirty();
+
+        this._reOrderControl(control);
+
+        this._markAsDirty();
+
+        this.onControlAddedObservable.notifyObservers(control);
+
+        return this;
+    }
+
+    /**
+     * Removes all controls from the current container
+     * @returns the current container
+     */
+    public clearControls(): Container {
+        const children = this.children.slice();
+
+        for (const child of children) {
+            this.removeControl(child);
+        }
+
+        return this;
+    }
+
+    /**
+     * Removes a control from the current container
+     * @param control defines the control to remove
+     * @returns the current container
+     */
+    public removeControl(control: Control): Container {
+        const index = this._children.indexOf(control);
+
+        if (index !== -1) {
+            this._children.splice(index, 1);
+
+            control.parent = null;
+        }
+
+        control.linkWithMesh(null);
+
+        if (this._host) {
+            this._host._cleanControlAfterRemoval(control);
+        }
+
+        this._markAsDirty();
+
+        this.onControlRemovedObservable.notifyObservers(control);
+        return this;
+    }
+
+    /**
+     * An event triggered when any control is added to this container.
+     */
+    public onControlAddedObservable = new Observable<Nullable<Control>>();
+
+    /**
+     * An event triggered when any control is removed from this container.
+     */
+    public onControlRemovedObservable = new Observable<Nullable<Control>>();
+
+    /**
+     * @internal
+     */
+    public _reOrderControl(control: Control): void {
+        const linkedMesh = control.linkedMesh;
+
+        this.removeControl(control);
+
+        let wasAdded = false;
+        for (let index = 0; index < this._children.length; index++) {
+            if (this._children[index].zIndex > control.zIndex) {
+                this._children.splice(index, 0, control);
+                wasAdded = true;
+                break;
+            }
+        }
+
+        if (!wasAdded) {
+            this._children.push(control);
+        }
+
+        control.parent = this;
+
+        if (linkedMesh) {
+            control.linkWithMesh(linkedMesh);
+        }
+
+        this._markAsDirty();
+    }
+
+    /**
+     * @internal
+     */
+    public _offsetLeft(offset: number) {
+        super._offsetLeft(offset);
+
+        for (const child of this._children) {
+            child._offsetLeft(offset);
+        }
+    }
+
+    /**
+     * @internal
+     */
+    public _offsetTop(offset: number) {
+        super._offsetTop(offset);
+
+        for (const child of this._children) {
+            child._offsetTop(offset);
+        }
+    }
+
+    /** @internal */
+    public _markAllAsDirty(): void {
+        super._markAllAsDirty();
+
+        for (let index = 0; index < this._children.length; index++) {
+            this._children[index]._markAllAsDirty();
+        }
+    }
+
+    /**
+     * @internal
+     */
+    protected _localDraw(context: ICanvasRenderingContext): void {
+        if (this._background) {
+            context.save();
+            if (this.shadowBlur || this.shadowOffsetX || this.shadowOffsetY) {
+                context.shadowColor = this.shadowColor;
+                context.shadowBlur = this.shadowBlur;
+                context.shadowOffsetX = this.shadowOffsetX;
+                context.shadowOffsetY = this.shadowOffsetY;
+            }
+
+            context.fillStyle = this._background;
+            context.fillRect(this._currentMeasure.left, this._currentMeasure.top, this._currentMeasure.width, this._currentMeasure.height);
+            context.restore();
+        }
+    }
+
+    /**
+     * @internal
+     */
+    public _link(host: AdvancedDynamicTexture): void {
+        super._link(host);
+
+        for (const child of this._children) {
+            child._link(host);
+        }
+    }
+
+    /** @internal */
+    protected _beforeLayout() {
+        // Do nothing
+    }
+
+    /**
+     * @internal
+     */
+    protected _processMeasures(parentMeasure: Measure, context: ICanvasRenderingContext): void {
+        if (this._isDirty || !this._cachedParentMeasure.isEqualsTo(parentMeasure)) {
+            super._processMeasures(parentMeasure, context);
+            this._evaluateClippingState(parentMeasure);
+            if (this._renderToIntermediateTexture) {
+                if (this._intermediateTexture && this._host.getScene() != this._intermediateTexture.getScene()) {
+                    this._intermediateTexture.dispose();
+                    this._intermediateTexture = null;
+                }
+                if (!this._intermediateTexture) {
+                    this._intermediateTexture = new DynamicTexture(
+                        "",
+                        { width: this._currentMeasure.width, height: this._currentMeasure.height },
+                        this._host.getScene(),
+                        false,
+                        Texture.NEAREST_SAMPLINGMODE,
+                        Constants.TEXTUREFORMAT_RGBA,
+                        false
+                    );
+                    this._intermediateTexture.hasAlpha = true;
+                } else {
+                    this._intermediateTexture.scaleTo(this._currentMeasure.width, this._currentMeasure.height);
+                }
+            }
+        }
+    }
+
+    /**
+     * @internal
+     */
+    public _layout(parentMeasure: Measure, context: ICanvasRenderingContext): boolean {
+        if (!this.isDirty && (!this.isVisible || this.notRenderable)) {
+            return false;
+        }
+
+        this.host._numLayoutCalls++;
+
+        if (this._isDirty) {
+            this._currentMeasure.transformToRef(this._transformMatrix, this._prevCurrentMeasureTransformedIntoGlobalSpace);
+        }
+
+        let rebuildCount = 0;
+
+        context.save();
+
+        this._applyStates(context);
+
+        this._beforeLayout();
+
+        do {
+            let computedWidth = -1;
+            let computedHeight = -1;
+            this._rebuildLayout = false;
+            this._processMeasures(parentMeasure, context);
+
+            if (!this._isClipped) {
+                for (const child of this._children) {
+                    child._tempParentMeasure.copyFrom(this._measureForChildren);
+
+                    if (child._layout(this._measureForChildren, context)) {
+                        if (child.isVisible && !child.notRenderable) {
+                            if (this.adaptWidthToChildren && child._width.isPixel) {
+                                computedWidth = Math.max(computedWidth, child._currentMeasure.width + child._paddingLeftInPixels + child._paddingRightInPixels);
+                            }
+                            if (this.adaptHeightToChildren && child._height.isPixel) {
+                                computedHeight = Math.max(computedHeight, child._currentMeasure.height + child._paddingTopInPixels + child._paddingBottomInPixels);
+                            }
+                        }
+                    }
+                }
+
+                if (this.adaptWidthToChildren && computedWidth >= 0) {
+                    computedWidth += this.paddingLeftInPixels + this.paddingRightInPixels;
+                    if (this.width !== computedWidth + "px") {
+                        this.parent?._markAsDirty();
+                        this.width = computedWidth + "px";
+                        this._width.ignoreAdaptiveScaling = true;
+                        this._rebuildLayout = true;
+                    }
+                }
+                if (this.adaptHeightToChildren && computedHeight >= 0) {
+                    computedHeight += this.paddingTopInPixels + this.paddingBottomInPixels;
+                    if (this.height !== computedHeight + "px") {
+                        this.parent?._markAsDirty();
+                        this.height = computedHeight + "px";
+                        this._height.ignoreAdaptiveScaling = true;
+                        this._rebuildLayout = true;
+                    }
+                }
+
+                this._postMeasure();
+            }
+            rebuildCount++;
+        } while (this._rebuildLayout && rebuildCount < this.maxLayoutCycle);
+
+        if (rebuildCount >= 3 && this.logLayoutCycleErrors) {
+            Logger.Error(`Layout cycle detected in GUI (Container name=${this.name}, uniqueId=${this.uniqueId})`);
+        }
+
+        context.restore();
+
+        if (this._isDirty) {
+            this.invalidateRect();
+
+            this._isDirty = false;
+        }
+
+        return true;
+    }
+
+    protected _postMeasure() {
+        // Do nothing by default
+    }
+
+    /**
+     * @internal
+     */
+    public _draw(context: ICanvasRenderingContext, invalidatedRectangle?: Measure): void {
+        const renderToIntermediateTextureThisDraw = this._renderToIntermediateTexture && this._intermediateTexture;
+        const contextToDrawTo = renderToIntermediateTextureThisDraw ? (<DynamicTexture>this._intermediateTexture).getContext() : context;
+
+        if (renderToIntermediateTextureThisDraw) {
+            contextToDrawTo.save();
+            contextToDrawTo.translate(-this._currentMeasure.left, -this._currentMeasure.top);
+            if (invalidatedRectangle) {
+                contextToDrawTo.clearRect(invalidatedRectangle.left, invalidatedRectangle.top, invalidatedRectangle.width, invalidatedRectangle.height);
+            } else {
+                contextToDrawTo.clearRect(this._currentMeasure.left, this._currentMeasure.top, this._currentMeasure.width, this._currentMeasure.height);
+            }
+        }
+
+        this._localDraw(contextToDrawTo);
+
+        context.save();
+
+        if (this.clipChildren) {
+            this._clipForChildren(contextToDrawTo);
+        }
+
+        for (const child of this._children) {
+            // Only redraw parts of the screen that are invalidated
+            if (invalidatedRectangle) {
+                if (!child._intersectsRect(invalidatedRectangle)) {
+                    continue;
+                }
+            }
+            child._render(contextToDrawTo, invalidatedRectangle);
+        }
+
+        if (renderToIntermediateTextureThisDraw) {
+            contextToDrawTo.restore();
+            context.save();
+            context.globalAlpha = this.alpha;
+            context.drawImage(contextToDrawTo.canvas, this._currentMeasure.left, this._currentMeasure.top);
+            context.restore();
+        }
+
+        context.restore();
+    }
+
+    public getDescendantsToRef(results: Control[], directDescendantsOnly: boolean = false, predicate?: (control: Control) => boolean): void {
+        if (!this.children) {
+            return;
+        }
+
+        for (let index = 0; index < this.children.length; index++) {
+            const item = this.children[index];
+
+            if (!predicate || predicate(item)) {
+                results.push(item);
+            }
+
+            if (!directDescendantsOnly) {
+                item.getDescendantsToRef(results, false, predicate);
+            }
+        }
+    }
+
+    /**
+     * @internal
+     */
+    public _processPicking(x: number, y: number, pi: Nullable<PointerInfoBase>, type: number, pointerId: number, buttonIndex: number, deltaX?: number, deltaY?: number): boolean {
+        if (!this._isEnabled || !this.isVisible || this.notRenderable) {
+            return false;
+        }
+
+        // checks if the picking position is within the container
+        const contains = super.contains(x, y);
+
+        // if clipChildren is off, we should still pass picking events to children even if we don't contain the pointer
+        if (!contains && this.clipChildren) {
+            return false;
+        }
+
+        // Checking backwards to pick closest first
+        for (let index = this._children.length - 1; index >= 0; index--) {
+            const child = this._children[index];
+            if (child._processPicking(x, y, pi, type, pointerId, buttonIndex, deltaX, deltaY)) {
+                if (child.hoverCursor) {
+                    this._host._changeCursor(child.hoverCursor);
+                }
+                return true;
+            }
+        }
+
+        if (!contains) {
+            return false;
+        }
+
+        if (!this.isHitTestVisible) {
+            return false;
+        }
+
+        return this._processObservables(type, x, y, pi, pointerId, buttonIndex, deltaX, deltaY);
+    }
+
+    /**
+     * @internal
+     */
+    protected _additionalProcessing(parentMeasure: Measure, context: ICanvasRenderingContext): void {
+        super._additionalProcessing(parentMeasure, context);
+
+        this._measureForChildren.copyFrom(this._currentMeasure);
+    }
+
+    /**
+     * Serializes the current control
+     * @param serializationObject defined the JSON serialized object
+     */
+    public serialize(serializationObject: any) {
+        super.serialize(serializationObject);
+        if (!this.children.length) {
+            return;
+        }
+
+        serializationObject.children = [];
+
+        for (const child of this.children) {
+            const childSerializationObject = {};
+            child.serialize(childSerializationObject);
+            serializationObject.children.push(childSerializationObject);
+        }
+    }
+
+    /** Releases associated resources */
+    public dispose() {
+        super.dispose();
+
+        for (let index = this.children.length - 1; index >= 0; index--) {
+            this.children[index].dispose();
+        }
+        this._intermediateTexture?.dispose();
+    }
+
+    /**
+     * @internal
+     */
+    public _parseFromContent(serializedObject: any, host: AdvancedDynamicTexture) {
+        super._parseFromContent(serializedObject, host);
+        this._link(host);
+
+        if (!serializedObject.children) {
+            return;
+        }
+
+        for (const childData of serializedObject.children) {
+            this.addControl(Control.Parse(childData, host));
+        }
+    }
+}
+RegisterClass("BABYLON.GUI.Container", Container);