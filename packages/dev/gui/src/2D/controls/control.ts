--- conflicted
+++ resolved
@@ -1,2489 +1,2486 @@
-/* eslint-disable @typescript-eslint/naming-convention */
-/* eslint-disable @typescript-eslint/no-unused-vars */
-import type { Nullable } from "core/types";
-import type { Observer } from "core/Misc/observable";
-import { Observable } from "core/Misc/observable";
-import { Vector2, Vector3, Matrix } from "core/Maths/math.vector";
-import type { PointerInfoBase } from "core/Events/pointerEvents";
-import { PointerEventTypes } from "core/Events/pointerEvents";
-import { Logger } from "core/Misc/logger";
-import { Tools } from "core/Misc/tools";
-import type { TransformNode } from "core/Meshes/transformNode";
-import type { Scene } from "core/scene";
-
-import type { Container } from "./container";
-import type { AdvancedDynamicTexture } from "../advancedDynamicTexture";
-import { ValueAndUnit } from "../valueAndUnit";
-import { Measure } from "../measure";
-import type { Style } from "../style";
-import { Matrix2D, Vector2WithInfo } from "../math2D";
-import { RegisterClass } from "core/Misc/typeStore";
-import { SerializationHelper, serialize } from "core/Misc/decorators";
-import type { ICanvasRenderingContext } from "core/Engines/ICanvas";
-import { EngineStore } from "core/Engines/engineStore";
-<<<<<<< HEAD
-import type { IAccessibilityTag } from "core/IAccessibilityTag";
-=======
-import type { IPointerEvent } from "core/Events/deviceInputEvents";
->>>>>>> bea1b493
-
-/**
- * Root class used for all 2D controls
- * @see https://doc.babylonjs.com/how_to/gui#controls
- */
-export class Control {
-    /**
-     * Gets or sets a boolean indicating if alpha must be an inherited value (false by default)
-     */
-    public static AllowAlphaInheritance = false;
-
-    private _alpha = 1;
-    private _alphaSet = false;
-    private _zIndex = 0;
-    /** @internal */
-    public _host: AdvancedDynamicTexture;
-    /** Gets or sets the control parent */
-    public parent: Nullable<Container>;
-    /** @internal */
-    public _currentMeasure = Measure.Empty();
-    /** @internal */
-    public _tempPaddingMeasure = Measure.Empty();
-    private _fontFamily = "Arial";
-    private _fontStyle = "";
-    private _fontWeight = "";
-    private _fontSize = new ValueAndUnit(18, ValueAndUnit.UNITMODE_PIXEL, false);
-    private _font: string;
-    /** @internal */
-    public _width = new ValueAndUnit(1, ValueAndUnit.UNITMODE_PERCENTAGE, false);
-    /** @internal */
-    public _height = new ValueAndUnit(1, ValueAndUnit.UNITMODE_PERCENTAGE, false);
-    /** @internal */
-    protected _fontOffset: { ascent: number; height: number; descent: number };
-    private _color = "";
-    private _style: Nullable<Style> = null;
-    private _styleObserver: Nullable<Observer<Style>>;
-    /** @internal */
-    protected _horizontalAlignment = Control.HORIZONTAL_ALIGNMENT_CENTER;
-    /** @internal */
-    protected _verticalAlignment = Control.VERTICAL_ALIGNMENT_CENTER;
-    /** @internal */
-    protected _isDirty = true;
-    /** @internal */
-    protected _wasDirty = false;
-    /** @internal */
-    public _tempParentMeasure = Measure.Empty();
-    /** @internal */
-    public _prevCurrentMeasureTransformedIntoGlobalSpace = Measure.Empty();
-    /** @internal */
-    protected _cachedParentMeasure = Measure.Empty();
-    private _descendantsOnlyPadding = false;
-    private _paddingLeft = new ValueAndUnit(0);
-    private _paddingRight = new ValueAndUnit(0);
-    private _paddingTop = new ValueAndUnit(0);
-    private _paddingBottom = new ValueAndUnit(0);
-    /** @internal */
-    public _left = new ValueAndUnit(0);
-    /** @internal */
-    public _top = new ValueAndUnit(0);
-    private _scaleX = 1.0;
-    private _scaleY = 1.0;
-    private _rotation = 0;
-    private _transformCenterX = 0.5;
-    private _transformCenterY = 0.5;
-    /** @internal */
-    public _transformMatrix = Matrix2D.Identity();
-    /** @internal */
-    protected _invertTransformMatrix = Matrix2D.Identity();
-    /** @internal */
-    protected _transformedPosition = Vector2.Zero();
-    private _isMatrixDirty = true;
-    private _cachedOffsetX: number;
-    private _cachedOffsetY: number;
-    private _isVisible = true;
-    private _isHighlighted = false;
-    private _highlightColor = "#4affff";
-    protected _highlightLineWidth = 2;
-    /** @internal */
-    public _linkedMesh: Nullable<TransformNode>;
-    private _fontSet = false;
-    private _dummyVector2 = Vector2.Zero();
-    private _downCount = 0;
-    private _enterCount = -1;
-    private _doNotRender = false;
-    private _downPointerIds: { [id: number]: boolean } = {};
-    private _evaluatedMeasure = new Measure(0, 0, 0, 0);
-    private _evaluatedParentMeasure = new Measure(0, 0, 0, 0);
-    protected _isEnabled = true;
-    protected _disabledColor = "#9a9a9a";
-    protected _disabledColorItem = "#6a6a6a";
-    protected _isReadOnly = false;
-    /** @internal */
-    protected _rebuildLayout = false;
-
-    /** @internal */
-    public _customData: any = {};
-
-    /** @internal */
-    public _isClipped = false;
-
-    /** @internal */
-    public _automaticSize = false;
-
-    /** @internal */
-    public _tag: any;
-
-    /**
-     * Gets or sets the unique id of the node. Please note that this number will be updated when the control is added to a container
-     */
-    public uniqueId: number;
-
-    /**
-     * Gets or sets a boolean indicating if the control is readonly (default: false).
-     * A readonly control will still raise pointer events but will not react to them
-     */
-    public get isReadOnly() {
-        return this._isReadOnly;
-    }
-
-    public set isReadOnly(value: boolean) {
-        this._isReadOnly = value;
-    }
-
-    /**
-     * Gets the transformed measure, that is the bounding box of the control after applying all transformations
-     */
-    public get transformedMeasure(): Measure {
-        return this._evaluatedMeasure;
-    }
-
-    /**
-     * Gets or sets an object used to store user defined information for the node
-     */
-    @serialize()
-    public metadata: any = null;
-
-    /** Gets or sets a boolean indicating if the control can be hit with pointer events */
-    @serialize()
-    public isHitTestVisible = true;
-    /** Gets or sets a boolean indicating if the control can block pointer events. False by default except on the following controls:
-     * * Button controls (Button, RadioButton, ToggleButton)
-     * * Checkbox
-     * * ColorPicker
-     * * InputText
-     * * Slider
-     */
-    @serialize()
-    public isPointerBlocker = false;
-    /** Gets or sets a boolean indicating if the control can be focusable */
-    @serialize()
-    public isFocusInvisible = false;
-
-    /**
-     * Gets or sets a boolean indicating if the children are clipped to the current control bounds.
-     * Please note that not clipping children may generate issues with adt.useInvalidateRectOptimization so it is recommended to turn this optimization off if you want to use unclipped children
-     */
-    @serialize()
-    public clipChildren = true;
-
-    /**
-     * Gets or sets a boolean indicating that control content must be clipped
-     * Please note that not clipping children may generate issues with adt.useInvalidateRectOptimization so it is recommended to turn this optimization off if you want to use unclipped children
-     */
-    @serialize()
-    public clipContent = true;
-
-    /**
-     * Gets or sets a boolean indicating that the current control should cache its rendering (useful when the control does not change often)
-     */
-    @serialize()
-    public useBitmapCache = false;
-
-    private _cacheData: Nullable<ImageData>;
-
-    private _shadowOffsetX = 0;
-    /** Gets or sets a value indicating the offset to apply on X axis to render the shadow */
-    @serialize()
-    public get shadowOffsetX() {
-        return this._shadowOffsetX;
-    }
-
-    public set shadowOffsetX(value: number) {
-        if (this._shadowOffsetX === value) {
-            return;
-        }
-
-        this._shadowOffsetX = value;
-        this._markAsDirty();
-    }
-
-    private _shadowOffsetY = 0;
-    /** Gets or sets a value indicating the offset to apply on Y axis to render the shadow */
-    @serialize()
-    public get shadowOffsetY() {
-        return this._shadowOffsetY;
-    }
-
-    public set shadowOffsetY(value: number) {
-        if (this._shadowOffsetY === value) {
-            return;
-        }
-
-        this._shadowOffsetY = value;
-        this._markAsDirty();
-    }
-
-    private _shadowBlur = 0;
-    private _previousShadowBlur = 0;
-    /** Gets or sets a value indicating the amount of blur to use to render the shadow */
-    @serialize()
-    public get shadowBlur() {
-        return this._shadowBlur;
-    }
-
-    public set shadowBlur(value: number) {
-        if (this._shadowBlur === value) {
-            return;
-        }
-
-        this._previousShadowBlur = this._shadowBlur;
-
-        this._shadowBlur = value;
-        this._markAsDirty();
-    }
-
-    private _shadowColor = "black";
-    /** Gets or sets a value indicating the color of the shadow (black by default ie. "#000") */
-    @serialize()
-    public get shadowColor() {
-        return this._shadowColor;
-    }
-
-    public set shadowColor(value: string) {
-        if (this._shadowColor === value) {
-            return;
-        }
-
-        this._shadowColor = value;
-        this._markAsDirty();
-    }
-
-    /** Gets or sets the cursor to use when the control is hovered */
-    @serialize()
-    public hoverCursor = "";
-
-    /** @internal */
-    protected _linkOffsetX = new ValueAndUnit(0);
-    /** @internal */
-    protected _linkOffsetY = new ValueAndUnit(0);
-
-    // Properties
-
-    /** Gets the control type name */
-    public get typeName(): string {
-        return this._getTypeName();
-    }
-
-    /**
-     * Get the current class name of the control.
-     * @returns current class name
-     */
-    public getClassName(): string {
-        return this._getTypeName();
-    }
-
-    /**
-     * Gets or sets the accessibility tag to describe the control for accessibility purpose.
-     * By default, GUI controls already indicate accessibility info, but one can override the info using this tag.
-     */
-    public set accessibilityTag(value: Nullable<IAccessibilityTag>) {
-        this._accessibilityTag = value;
-        this.onAccessibilityTagChangedObservable.notifyObservers(value);
-    }
-
-    public get accessibilityTag() {
-        return this._accessibilityTag;
-    }
-
-    protected _accessibilityTag: Nullable<IAccessibilityTag> = null;
-
-    public onAccessibilityTagChangedObservable = new Observable<Nullable<IAccessibilityTag>>();
-
-    /**
-     * An event triggered when pointer wheel is scrolled
-     */
-    public onWheelObservable = new Observable<Vector2>();
-    /**
-     * An event triggered when the pointer moves over the control.
-     */
-    public onPointerMoveObservable = new Observable<Vector2>();
-
-    /**
-     * An event triggered when the pointer moves out of the control.
-     */
-    public onPointerOutObservable = new Observable<Control>();
-
-    /**
-     * An event triggered when the pointer taps the control
-     */
-    public onPointerDownObservable = new Observable<Vector2WithInfo>();
-
-    /**
-     * An event triggered when pointer up
-     */
-    public onPointerUpObservable = new Observable<Vector2WithInfo>();
-
-    /**
-     * An event triggered when a control is clicked on
-     */
-    public onPointerClickObservable = new Observable<Vector2WithInfo>();
-
-    /**
-     * An event triggered when pointer enters the control
-     */
-    public onPointerEnterObservable = new Observable<Control>();
-
-    /**
-     * An event triggered when the control is marked as dirty
-     */
-    public onDirtyObservable = new Observable<Control>();
-
-    /**
-     * An event triggered before drawing the control
-     */
-    public onBeforeDrawObservable = new Observable<Control>();
-
-    /**
-     * An event triggered after the control was drawn
-     */
-    public onAfterDrawObservable = new Observable<Control>();
-
-    /**
-     * An event triggered when the control has been disposed
-     */
-    public onDisposeObservable = new Observable<Control>();
-
-    /**
-     * An event triggered when the control isVisible is changed
-     */
-    public onIsVisibleChangedObservable = new Observable<boolean>();
-
-    /**
-     * Get the hosting AdvancedDynamicTexture
-     */
-    public get host(): AdvancedDynamicTexture {
-        return this._host;
-    }
-
-    /** Gets or set information about font offsets (used to render and align text) */
-    @serialize()
-    public get fontOffset(): { ascent: number; height: number; descent: number } {
-        return this._fontOffset;
-    }
-
-    public set fontOffset(offset: { ascent: number; height: number; descent: number }) {
-        this._fontOffset = offset;
-    }
-
-    /** Gets or sets alpha value for the control (1 means opaque and 0 means entirely transparent) */
-    @serialize()
-    public get alpha(): number {
-        return this._alpha;
-    }
-
-    public set alpha(value: number) {
-        if (this._alpha === value) {
-            return;
-        }
-        this._alphaSet = true;
-        this._alpha = value;
-        this._markAsDirty();
-    }
-
-    /**
-     * Gets or sets a number indicating size of stroke we want to highlight the control with (mostly for debugging purpose)
-     */
-    public get highlightLineWidth(): number {
-        return this._highlightLineWidth;
-    }
-
-    public set highlightLineWidth(value: number) {
-        if (this._highlightLineWidth === value) {
-            return;
-        }
-
-        this._highlightLineWidth = value;
-        this._markAsDirty();
-    }
-
-    /**
-     * Gets or sets a boolean indicating that we want to highlight the control (mostly for debugging purpose)
-     */
-    public get isHighlighted(): boolean {
-        return this._isHighlighted;
-    }
-
-    public set isHighlighted(value: boolean) {
-        if (this._isHighlighted === value) {
-            return;
-        }
-
-        this._isHighlighted = value;
-        this._markAsDirty();
-    }
-
-    /**
-     * Gets or sets a string defining the color to use for highlighting this control
-     */
-    public get highlightColor(): string {
-        return this._highlightColor;
-    }
-
-    public set highlightColor(value: string) {
-        if (this._highlightColor === value) {
-            return;
-        }
-
-        this._highlightColor = value;
-        this._markAsDirty();
-    }
-
-    /** Gets or sets a value indicating the scale factor on X axis (1 by default)
-     * @see https://doc.babylonjs.com/how_to/gui#rotation-and-scaling
-     */
-    @serialize()
-    public get scaleX(): number {
-        return this._scaleX;
-    }
-
-    public set scaleX(value: number) {
-        if (this._scaleX === value) {
-            return;
-        }
-
-        this._scaleX = value;
-        this._markAsDirty();
-        this._markMatrixAsDirty();
-    }
-
-    /** Gets or sets a value indicating the scale factor on Y axis (1 by default)
-     * @see https://doc.babylonjs.com/how_to/gui#rotation-and-scaling
-     */
-    @serialize()
-    public get scaleY(): number {
-        return this._scaleY;
-    }
-
-    public set scaleY(value: number) {
-        if (this._scaleY === value) {
-            return;
-        }
-
-        this._scaleY = value;
-        this._markAsDirty();
-        this._markMatrixAsDirty();
-    }
-
-    /** Gets or sets the rotation angle (0 by default)
-     * @see https://doc.babylonjs.com/how_to/gui#rotation-and-scaling
-     */
-    @serialize()
-    public get rotation(): number {
-        return this._rotation;
-    }
-
-    public set rotation(value: number) {
-        if (this._rotation === value) {
-            return;
-        }
-
-        this._rotation = value;
-        this._markAsDirty();
-        this._markMatrixAsDirty();
-    }
-
-    /** Gets or sets the transformation center on Y axis (0 by default)
-     * @see https://doc.babylonjs.com/how_to/gui#rotation-and-scaling
-     */
-    @serialize()
-    public get transformCenterY(): number {
-        return this._transformCenterY;
-    }
-
-    public set transformCenterY(value: number) {
-        if (this._transformCenterY === value) {
-            return;
-        }
-
-        this._transformCenterY = value;
-        this._markAsDirty();
-        this._markMatrixAsDirty();
-    }
-
-    /** Gets or sets the transformation center on X axis (0 by default)
-     * @see https://doc.babylonjs.com/how_to/gui#rotation-and-scaling
-     */
-    @serialize()
-    public get transformCenterX(): number {
-        return this._transformCenterX;
-    }
-
-    public set transformCenterX(value: number) {
-        if (this._transformCenterX === value) {
-            return;
-        }
-
-        this._transformCenterX = value;
-        this._markAsDirty();
-        this._markMatrixAsDirty();
-    }
-
-    /**
-     * Gets or sets the horizontal alignment
-     * @see https://doc.babylonjs.com/how_to/gui#alignments
-     */
-    @serialize()
-    public get horizontalAlignment(): number {
-        return this._horizontalAlignment;
-    }
-
-    public set horizontalAlignment(value: number) {
-        if (this._horizontalAlignment === value) {
-            return;
-        }
-
-        this._horizontalAlignment = value;
-        this._markAsDirty();
-    }
-
-    /**
-     * Gets or sets the vertical alignment
-     * @see https://doc.babylonjs.com/how_to/gui#alignments
-     */
-    @serialize()
-    public get verticalAlignment(): number {
-        return this._verticalAlignment;
-    }
-
-    public set verticalAlignment(value: number) {
-        if (this._verticalAlignment === value) {
-            return;
-        }
-
-        this._verticalAlignment = value;
-        this._markAsDirty();
-    }
-
-    /**
-     * Gets or sets a fixed ratio for this control.
-     * When different from 0, the ratio is used to compute the "second" dimension.
-     * The first dimension used in the computation is the last one set (by setting width / widthInPixels or height / heightInPixels), and the
-     * second dimension is computed as first dimension * fixedRatio
-     */
-    @serialize()
-    public fixedRatio = 0;
-
-    protected _fixedRatioMasterIsWidth = true;
-
-    /**
-     * Gets or sets control width
-     * @see https://doc.babylonjs.com/how_to/gui#position-and-size
-     */
-    @serialize()
-    public get width(): string | number {
-        return this._width.toString(this._host);
-    }
-
-    public set width(value: string | number) {
-        this._fixedRatioMasterIsWidth = true;
-
-        if (this._width.toString(this._host) === value) {
-            return;
-        }
-
-        if (this._width.fromString(value)) {
-            this._markAsDirty();
-        }
-    }
-
-    /**
-     * Gets or sets the control width in pixel
-     * @see https://doc.babylonjs.com/how_to/gui#position-and-size
-     */
-    public get widthInPixels(): number {
-        return this._width.getValueInPixel(this._host, this._cachedParentMeasure.width);
-    }
-
-    public set widthInPixels(value: number) {
-        if (isNaN(value)) {
-            return;
-        }
-        this._fixedRatioMasterIsWidth = true;
-        this.width = value + "px";
-    }
-
-    /**
-     * Gets or sets control height
-     * @see https://doc.babylonjs.com/how_to/gui#position-and-size
-     */
-    @serialize()
-    public get height(): string | number {
-        return this._height.toString(this._host);
-    }
-
-    public set height(value: string | number) {
-        this._fixedRatioMasterIsWidth = false;
-
-        if (this._height.toString(this._host) === value) {
-            return;
-        }
-
-        if (this._height.fromString(value)) {
-            this._markAsDirty();
-        }
-    }
-
-    /**
-     * Gets or sets control height in pixel
-     * @see https://doc.babylonjs.com/how_to/gui#position-and-size
-     */
-    public get heightInPixels(): number {
-        return this._height.getValueInPixel(this._host, this._cachedParentMeasure.height);
-    }
-
-    public set heightInPixels(value: number) {
-        if (isNaN(value)) {
-            return;
-        }
-        this._fixedRatioMasterIsWidth = false;
-        this.height = value + "px";
-    }
-
-    /** Gets or set font family */
-    public get fontFamily(): string {
-        return this._fontFamily;
-    }
-
-    public set fontFamily(value: string) {
-        if (this._fontFamily === value) {
-            return;
-        }
-
-        this._fontFamily = value;
-        this._resetFontCache();
-    }
-
-    /** Gets or sets font style */
-    public get fontStyle(): string {
-        return this._fontStyle;
-    }
-
-    public set fontStyle(value: string) {
-        if (this._fontStyle === value) {
-            return;
-        }
-
-        this._fontStyle = value;
-        this._resetFontCache();
-    }
-
-    /** Gets or sets font weight */
-    public get fontWeight(): string {
-        return this._fontWeight;
-    }
-
-    public set fontWeight(value: string) {
-        if (this._fontWeight === value) {
-            return;
-        }
-
-        this._fontWeight = value;
-        this._resetFontCache();
-    }
-
-    /**
-     * Gets or sets style
-     * @see https://doc.babylonjs.com/how_to/gui#styles
-     */
-    @serialize()
-    public get style(): Nullable<Style> {
-        return this._style;
-    }
-
-    public set style(value: Nullable<Style>) {
-        if (this._style) {
-            this._style.onChangedObservable.remove(this._styleObserver);
-            this._styleObserver = null;
-        }
-
-        this._style = value;
-
-        if (this._style) {
-            this._styleObserver = this._style.onChangedObservable.add(() => {
-                this._markAsDirty();
-                this._resetFontCache();
-            });
-        }
-
-        this._markAsDirty();
-        this._resetFontCache();
-    }
-
-    /** @internal */
-    public get _isFontSizeInPercentage(): boolean {
-        return this._fontSize.isPercentage;
-    }
-
-    /** Gets or sets font size in pixels */
-    public get fontSizeInPixels(): number {
-        const fontSizeToUse = this._style ? this._style._fontSize : this._fontSize;
-
-        if (fontSizeToUse.isPixel) {
-            return fontSizeToUse.getValue(this._host);
-        }
-
-        return fontSizeToUse.getValueInPixel(this._host, this._tempParentMeasure.height || this._cachedParentMeasure.height);
-    }
-
-    public set fontSizeInPixels(value: number) {
-        if (isNaN(value)) {
-            return;
-        }
-        this.fontSize = value + "px";
-    }
-
-    /** Gets or sets font size */
-    public get fontSize(): string | number {
-        return this._fontSize.toString(this._host);
-    }
-
-    public set fontSize(value: string | number) {
-        if (this._fontSize.toString(this._host) === value) {
-            return;
-        }
-
-        if (this._fontSize.fromString(value)) {
-            this._markAsDirty();
-            this._resetFontCache();
-        }
-    }
-
-    /** Gets or sets foreground color */
-    @serialize()
-    public get color(): string {
-        return this._color;
-    }
-
-    public set color(value: string) {
-        if (this._color === value) {
-            return;
-        }
-
-        this._color = value;
-        this._markAsDirty();
-    }
-
-    /** Gets or sets z index which is used to reorder controls on the z axis */
-    @serialize()
-    public get zIndex(): number {
-        return this._zIndex;
-    }
-
-    public set zIndex(value: number) {
-        if (this.zIndex === value) {
-            return;
-        }
-
-        this._zIndex = value;
-
-        if (this.parent) {
-            this.parent._reOrderControl(this);
-        }
-    }
-
-    /** Gets or sets a boolean indicating if the control can be rendered */
-    @serialize()
-    public get notRenderable(): boolean {
-        return this._doNotRender;
-    }
-
-    public set notRenderable(value: boolean) {
-        if (this._doNotRender === value) {
-            return;
-        }
-
-        this._doNotRender = value;
-        this._markAsDirty();
-    }
-
-    /** Gets or sets a boolean indicating if the control is visible */
-    @serialize()
-    public get isVisible(): boolean {
-        return this._isVisible;
-    }
-
-    public set isVisible(value: boolean) {
-        if (this._isVisible === value) {
-            return;
-        }
-
-        this._isVisible = value;
-        this._markAsDirty(true);
-
-        this.onIsVisibleChangedObservable.notifyObservers(value);
-    }
-
-    /** Gets a boolean indicating that the control needs to update its rendering */
-    public get isDirty(): boolean {
-        return this._isDirty;
-    }
-
-    /**
-     * Gets the current linked mesh (or null if none)
-     */
-    public get linkedMesh(): Nullable<TransformNode> {
-        return this._linkedMesh;
-    }
-
-    /**
-     * Gets or sets a value indicating the padding should work like in CSS.
-     * Basically, it will add the padding amount on each side of the parent control for its children.
-     */
-    @serialize()
-    public get descendantsOnlyPadding(): boolean {
-        return this._descendantsOnlyPadding;
-    }
-
-    public set descendantsOnlyPadding(value: boolean) {
-        if (this._descendantsOnlyPadding === value) {
-            return;
-        }
-
-        this._descendantsOnlyPadding = value;
-        this._markAsDirty();
-    }
-
-    /**
-     * Gets or sets a value indicating the padding to use on the left of the control
-     * @see https://doc.babylonjs.com/how_to/gui#position-and-size
-     */
-    @serialize()
-    public get paddingLeft(): string | number {
-        return this._paddingLeft.toString(this._host);
-    }
-
-    public set paddingLeft(value: string | number) {
-        if (this._paddingLeft.fromString(value)) {
-            this._markAsDirty();
-        }
-    }
-
-    /**
-     * Gets or sets a value indicating the padding in pixels to use on the left of the control
-     * @see https://doc.babylonjs.com/how_to/gui#position-and-size
-     */
-    public get paddingLeftInPixels(): number {
-        return this._paddingLeft.getValueInPixel(this._host, this._cachedParentMeasure.width);
-    }
-
-    public set paddingLeftInPixels(value: number) {
-        if (isNaN(value)) {
-            return;
-        }
-        this.paddingLeft = value + "px";
-    }
-
-    /** @internal */
-    public get _paddingLeftInPixels(): number {
-        if (this._descendantsOnlyPadding) {
-            return 0;
-        }
-
-        return this.paddingLeftInPixels;
-    }
-
-    /**
-     * Gets or sets a value indicating the padding to use on the right of the control
-     * @see https://doc.babylonjs.com/how_to/gui#position-and-size
-     */
-    @serialize()
-    public get paddingRight(): string | number {
-        return this._paddingRight.toString(this._host);
-    }
-
-    public set paddingRight(value: string | number) {
-        if (this._paddingRight.fromString(value)) {
-            this._markAsDirty();
-        }
-    }
-
-    /**
-     * Gets or sets a value indicating the padding in pixels to use on the right of the control
-     * @see https://doc.babylonjs.com/how_to/gui#position-and-size
-     */
-    public get paddingRightInPixels(): number {
-        return this._paddingRight.getValueInPixel(this._host, this._cachedParentMeasure.width);
-    }
-
-    public set paddingRightInPixels(value: number) {
-        if (isNaN(value)) {
-            return;
-        }
-        this.paddingRight = value + "px";
-    }
-
-    /** @internal */
-    public get _paddingRightInPixels(): number {
-        if (this._descendantsOnlyPadding) {
-            return 0;
-        }
-
-        return this.paddingRightInPixels;
-    }
-
-    /**
-     * Gets or sets a value indicating the padding to use on the top of the control
-     * @see https://doc.babylonjs.com/how_to/gui#position-and-size
-     */
-    @serialize()
-    public get paddingTop(): string | number {
-        return this._paddingTop.toString(this._host);
-    }
-
-    public set paddingTop(value: string | number) {
-        if (this._paddingTop.fromString(value)) {
-            this._markAsDirty();
-        }
-    }
-
-    /**
-     * Gets or sets a value indicating the padding in pixels to use on the top of the control
-     * @see https://doc.babylonjs.com/how_to/gui#position-and-size
-     */
-    public get paddingTopInPixels(): number {
-        return this._paddingTop.getValueInPixel(this._host, this._cachedParentMeasure.height);
-    }
-
-    public set paddingTopInPixels(value: number) {
-        if (isNaN(value)) {
-            return;
-        }
-        this.paddingTop = value + "px";
-    }
-
-    /** @internal */
-    public get _paddingTopInPixels(): number {
-        if (this._descendantsOnlyPadding) {
-            return 0;
-        }
-
-        return this.paddingTopInPixels;
-    }
-
-    /**
-     * Gets or sets a value indicating the padding to use on the bottom of the control
-     * @see https://doc.babylonjs.com/how_to/gui#position-and-size
-     */
-    @serialize()
-    public get paddingBottom(): string | number {
-        return this._paddingBottom.toString(this._host);
-    }
-
-    public set paddingBottom(value: string | number) {
-        if (this._paddingBottom.fromString(value)) {
-            this._markAsDirty();
-        }
-    }
-
-    /**
-     * Gets or sets a value indicating the padding in pixels to use on the bottom of the control
-     * @see https://doc.babylonjs.com/how_to/gui#position-and-size
-     */
-    public get paddingBottomInPixels(): number {
-        return this._paddingBottom.getValueInPixel(this._host, this._cachedParentMeasure.height);
-    }
-
-    public set paddingBottomInPixels(value: number) {
-        if (isNaN(value)) {
-            return;
-        }
-        this.paddingBottom = value + "px";
-    }
-
-    /** @internal */
-    public get _paddingBottomInPixels(): number {
-        if (this._descendantsOnlyPadding) {
-            return 0;
-        }
-
-        return this.paddingBottomInPixels;
-    }
-
-    /**
-     * Gets or sets a value indicating the left coordinate of the control
-     * @see https://doc.babylonjs.com/how_to/gui#position-and-size
-     */
-    @serialize()
-    public get left(): string | number {
-        return this._left.toString(this._host);
-    }
-
-    public set left(value: string | number) {
-        if (this._left.fromString(value)) {
-            this._markAsDirty();
-        }
-    }
-
-    /**
-     * Gets or sets a value indicating the left coordinate in pixels of the control
-     * @see https://doc.babylonjs.com/how_to/gui#position-and-size
-     */
-    public get leftInPixels(): number {
-        return this._left.getValueInPixel(this._host, this._cachedParentMeasure.width);
-    }
-
-    public set leftInPixels(value: number) {
-        if (isNaN(value)) {
-            return;
-        }
-        this.left = value + "px";
-    }
-
-    /**
-     * Gets or sets a value indicating the top coordinate of the control
-     * @see https://doc.babylonjs.com/how_to/gui#position-and-size
-     */
-    @serialize()
-    public get top(): string | number {
-        return this._top.toString(this._host);
-    }
-
-    public set top(value: string | number) {
-        if (this._top.fromString(value)) {
-            this._markAsDirty();
-        }
-    }
-
-    /**
-     * Gets or sets a value indicating the top coordinate in pixels of the control
-     * @see https://doc.babylonjs.com/how_to/gui#position-and-size
-     */
-    public get topInPixels(): number {
-        return this._top.getValueInPixel(this._host, this._cachedParentMeasure.height);
-    }
-
-    public set topInPixels(value: number) {
-        if (isNaN(value)) {
-            return;
-        }
-        this.top = value + "px";
-    }
-
-    /**
-     * Gets or sets a value indicating the offset on X axis to the linked mesh
-     * @see https://doc.babylonjs.com/how_to/gui#tracking-positions
-     */
-    @serialize()
-    public get linkOffsetX(): string | number {
-        return this._linkOffsetX.toString(this._host);
-    }
-
-    public set linkOffsetX(value: string | number) {
-        if (this._linkOffsetX.fromString(value)) {
-            this._markAsDirty();
-        }
-    }
-
-    /**
-     * Gets or sets a value indicating the offset in pixels on X axis to the linked mesh
-     * @see https://doc.babylonjs.com/how_to/gui#tracking-positions
-     */
-    public get linkOffsetXInPixels(): number {
-        return this._linkOffsetX.getValueInPixel(this._host, this._cachedParentMeasure.width);
-    }
-
-    public set linkOffsetXInPixels(value: number) {
-        if (isNaN(value)) {
-            return;
-        }
-        this.linkOffsetX = value + "px";
-    }
-
-    /**
-     * Gets or sets a value indicating the offset on Y axis to the linked mesh
-     * @see https://doc.babylonjs.com/how_to/gui#tracking-positions
-     */
-    @serialize()
-    public get linkOffsetY(): string | number {
-        return this._linkOffsetY.toString(this._host);
-    }
-
-    public set linkOffsetY(value: string | number) {
-        if (this._linkOffsetY.fromString(value)) {
-            this._markAsDirty();
-        }
-    }
-
-    /**
-     * Gets or sets a value indicating the offset in pixels on Y axis to the linked mesh
-     * @see https://doc.babylonjs.com/how_to/gui#tracking-positions
-     */
-    public get linkOffsetYInPixels(): number {
-        return this._linkOffsetY.getValueInPixel(this._host, this._cachedParentMeasure.height);
-    }
-
-    public set linkOffsetYInPixels(value: number) {
-        if (isNaN(value)) {
-            return;
-        }
-        this.linkOffsetY = value + "px";
-    }
-
-    /** Gets the center coordinate on X axis */
-    public get centerX(): number {
-        return this._currentMeasure.left + this._currentMeasure.width / 2;
-    }
-
-    /** Gets the center coordinate on Y axis */
-    public get centerY(): number {
-        return this._currentMeasure.top + this._currentMeasure.height / 2;
-    }
-
-    /** Gets or sets if control is Enabled */
-    @serialize()
-    public get isEnabled(): boolean {
-        return this._isEnabled;
-    }
-
-    public set isEnabled(value: boolean) {
-        if (this._isEnabled === value) {
-            return;
-        }
-
-        this._isEnabled = value;
-        this._markAsDirty();
-        // if this control or any of it's descendants are under a pointer, we need to fire a pointerOut event
-        const recursivelyFirePointerOut = (control: Control) => {
-            if (!control.host) {
-                return;
-            }
-            for (const pointer in control.host._lastControlOver) {
-                if (control === this.host._lastControlOver[pointer]) {
-                    control._onPointerOut(control, null, true);
-                    delete control.host._lastControlOver[pointer];
-                }
-            }
-            if ((control as Container).children !== undefined) {
-                (control as Container).children.forEach(recursivelyFirePointerOut);
-            }
-        };
-        recursivelyFirePointerOut(this);
-    }
-    /** Gets or sets background color of control if it's disabled. Only applies to Button class. */
-    @serialize()
-    public get disabledColor(): string {
-        return this._disabledColor;
-    }
-
-    public set disabledColor(value: string) {
-        if (this._disabledColor === value) {
-            return;
-        }
-
-        this._disabledColor = value;
-        this._markAsDirty();
-    }
-    /** Gets or sets front color of control if it's disabled. Only applies to Checkbox class. */
-    @serialize()
-    public get disabledColorItem(): string {
-        return this._disabledColorItem;
-    }
-
-    public set disabledColorItem(value: string) {
-        if (this._disabledColorItem === value) {
-            return;
-        }
-
-        this._disabledColorItem = value;
-        this._markAsDirty();
-    }
-
-    /**
-     * Gets/sets the overlap group of the control.
-     * Controls with overlapGroup set to a number can be deoverlapped.
-     * Controls with overlapGroup set to undefined are not deoverlapped.
-     * @see https://doc.babylonjs.com/how_to/gui#deoverlapping
-     */
-    @serialize()
-    public overlapGroup?: number;
-    /**
-     * Gets/sets the deoverlap movement multiplier
-     */
-    @serialize()
-    public overlapDeltaMultiplier?: number;
-
-    // Functions
-
-    /**
-     * Creates a new control
-     * @param name defines the name of the control
-     */
-    constructor(
-        /** defines the name of the control */
-        public name?: string
-    ) {}
-
-    /** @internal */
-    protected _getTypeName(): string {
-        return "Control";
-    }
-
-    /**
-     * Gets the first ascendant in the hierarchy of the given type
-     * @param className defines the required type
-     * @returns the ascendant or null if not found
-     */
-    public getAscendantOfClass(className: string): Nullable<Control> {
-        if (!this.parent) {
-            return null;
-        }
-
-        if (this.parent.getClassName() === className) {
-            return this.parent;
-        }
-
-        return this.parent.getAscendantOfClass(className);
-    }
-
-    /**
-     * Mark control element as dirty
-     * @param force force non visible elements to be marked too
-     */
-    public markAsDirty(force = false): void {
-        this._markAsDirty(force);
-    }
-
-    /**
-     * Mark the element and its children as dirty
-     */
-    public markAllAsDirty(): void {
-        this._markAllAsDirty();
-    }
-
-    /** @internal */
-    public _resetFontCache(): void {
-        this._fontSet = true;
-        this._markAsDirty();
-    }
-
-    /**
-     * Determines if a container is an ascendant of the current control
-     * @param container defines the container to look for
-     * @returns true if the container is one of the ascendant of the control
-     */
-    public isAscendant(container: Control): boolean {
-        if (!this.parent) {
-            return false;
-        }
-
-        if (this.parent === container) {
-            return true;
-        }
-
-        return this.parent.isAscendant(container);
-    }
-
-    /**
-     * Gets coordinates in local control space
-     * @param globalCoordinates defines the coordinates to transform
-     * @returns the new coordinates in local space
-     */
-    public getLocalCoordinates(globalCoordinates: Vector2): Vector2 {
-        const result = Vector2.Zero();
-
-        this.getLocalCoordinatesToRef(globalCoordinates, result);
-
-        return result;
-    }
-
-    /**
-     * Gets coordinates in local control space
-     * @param globalCoordinates defines the coordinates to transform
-     * @param result defines the target vector2 where to store the result
-     * @returns the current control
-     */
-    public getLocalCoordinatesToRef(globalCoordinates: Vector2, result: Vector2): Control {
-        result.x = globalCoordinates.x - this._currentMeasure.left;
-        result.y = globalCoordinates.y - this._currentMeasure.top;
-        return this;
-    }
-
-    /**
-     * Gets coordinates in parent local control space
-     * @param globalCoordinates defines the coordinates to transform
-     * @returns the new coordinates in parent local space
-     */
-    public getParentLocalCoordinates(globalCoordinates: Vector2): Vector2 {
-        const result = Vector2.Zero();
-
-        result.x = globalCoordinates.x - this._cachedParentMeasure.left;
-        result.y = globalCoordinates.y - this._cachedParentMeasure.top;
-
-        return result;
-    }
-
-    /**
-     * Move the current control to a vector3 position projected onto the screen.
-     * @param position defines the target position
-     * @param scene defines the hosting scene
-     */
-    public moveToVector3(position: Vector3, scene: Scene): void {
-        if (!this._host || this.parent !== this._host._rootContainer) {
-            Tools.Error("Cannot move a control to a vector3 if the control is not at root level");
-            return;
-        }
-
-        this.horizontalAlignment = Control.HORIZONTAL_ALIGNMENT_LEFT;
-        this.verticalAlignment = Control.VERTICAL_ALIGNMENT_TOP;
-
-        const globalViewport = this._host._getGlobalViewport();
-        const projectedPosition = Vector3.Project(position, Matrix.Identity(), scene.getTransformMatrix(), globalViewport);
-
-        this._moveToProjectedPosition(projectedPosition);
-
-        if (projectedPosition.z < 0 || projectedPosition.z > 1) {
-            this.notRenderable = true;
-            return;
-        }
-        this.notRenderable = false;
-    }
-
-    /**
-     * Will store all controls that have this control as ascendant in a given array
-     * @param results defines the array where to store the descendants
-     * @param directDescendantsOnly defines if true only direct descendants of 'this' will be considered, if false direct and also indirect (children of children, an so on in a recursive manner) descendants of 'this' will be considered
-     * @param predicate defines an optional predicate that will be called on every evaluated child, the predicate must return true for a given child to be part of the result, otherwise it will be ignored
-     */
-    public getDescendantsToRef(results: Control[], directDescendantsOnly: boolean = false, predicate?: (control: Control) => boolean): void {
-        // Do nothing by default
-    }
-
-    /**
-     * Will return all controls that have this control as ascendant
-     * @param directDescendantsOnly defines if true only direct descendants of 'this' will be considered, if false direct and also indirect (children of children, an so on in a recursive manner) descendants of 'this' will be considered
-     * @param predicate defines an optional predicate that will be called on every evaluated child, the predicate must return true for a given child to be part of the result, otherwise it will be ignored
-     * @returns all child controls
-     */
-    public getDescendants(directDescendantsOnly?: boolean, predicate?: (control: Control) => boolean): Control[] {
-        const results = new Array<Control>();
-
-        this.getDescendantsToRef(results, directDescendantsOnly, predicate);
-
-        return results;
-    }
-
-    /**
-     * Link current control with a target mesh
-     * @param mesh defines the mesh to link with
-     * @see https://doc.babylonjs.com/how_to/gui#tracking-positions
-     */
-    public linkWithMesh(mesh: Nullable<TransformNode>): void {
-        if (!this._host || (this.parent && this.parent !== this._host._rootContainer)) {
-            if (mesh) {
-                Tools.Error("Cannot link a control to a mesh if the control is not at root level");
-            }
-            return;
-        }
-
-        const index = this._host._linkedControls.indexOf(this);
-        if (index !== -1) {
-            this._linkedMesh = mesh;
-            if (!mesh) {
-                this._host._linkedControls.splice(index, 1);
-            }
-            return;
-        } else if (!mesh) {
-            return;
-        }
-
-        this.horizontalAlignment = Control.HORIZONTAL_ALIGNMENT_LEFT;
-        this.verticalAlignment = Control.VERTICAL_ALIGNMENT_TOP;
-        this._linkedMesh = mesh;
-        this._host._linkedControls.push(this);
-    }
-
-    /**
-     * Shorthand function to set the top, right, bottom, and left padding values on the control.
-     * @param { string | number} paddingTop - The value of the top padding.
-     * @param { string | number} paddingRight - The value of the right padding. If omitted, top is used.
-     * @param { string | number} paddingBottom - The value of the bottom padding. If omitted, top is used.
-     * @param { string | number} paddingLeft - The value of the left padding. If omitted, right is used.
-     * @see https://doc.babylonjs.com/how_to/gui#position-and-size
-     */
-    public setPadding(paddingTop: string | number, paddingRight?: string | number, paddingBottom?: string | number, paddingLeft?: string | number) {
-        const top = paddingTop;
-        const right = paddingRight ?? top;
-        const bottom = paddingBottom ?? top;
-        const left = paddingLeft ?? right;
-
-        this.paddingTop = top;
-        this.paddingRight = right;
-        this.paddingBottom = bottom;
-        this.paddingLeft = left;
-    }
-
-    /**
-     * Shorthand funtion to set the top, right, bottom, and left padding values in pixels on the control.
-     * @param { number} paddingTop - The value in pixels of the top padding.
-     * @param { number} paddingRight - The value in pixels of the right padding. If omitted, top is used.
-     * @param { number} paddingBottom - The value in pixels of the bottom padding. If omitted, top is used.
-     * @param { number} paddingLeft - The value in pixels of the left padding. If omitted, right is used.
-     * @see https://doc.babylonjs.com/how_to/gui#position-and-size
-     */
-    public setPaddingInPixels(paddingTop: number, paddingRight?: number, paddingBottom?: number, paddingLeft?: number) {
-        const top = paddingTop;
-        const right = paddingRight ?? top;
-        const bottom = paddingBottom ?? top;
-        const left = paddingLeft ?? right;
-
-        this.paddingTopInPixels = top;
-        this.paddingRightInPixels = right;
-        this.paddingBottomInPixels = bottom;
-        this.paddingLeftInPixels = left;
-    }
-
-    /**
-     * @internal
-     */
-    public _moveToProjectedPosition(projectedPosition: Vector3): void {
-        const oldLeft = this._left.getValue(this._host);
-        const oldTop = this._top.getValue(this._host);
-
-        const parentMeasure = this.parent?._currentMeasure;
-        if (parentMeasure) {
-            this._processMeasures(parentMeasure, this._host.getContext());
-        }
-
-        let newLeft = projectedPosition.x + this._linkOffsetX.getValue(this._host) - this._currentMeasure.width / 2;
-        let newTop = projectedPosition.y + this._linkOffsetY.getValue(this._host) - this._currentMeasure.height / 2;
-
-        if (this._left.ignoreAdaptiveScaling && this._top.ignoreAdaptiveScaling) {
-            if (Math.abs(newLeft - oldLeft) < 0.5) {
-                newLeft = oldLeft;
-            }
-
-            if (Math.abs(newTop - oldTop) < 0.5) {
-                newTop = oldTop;
-            }
-        }
-
-        this.left = newLeft + "px";
-        this.top = newTop + "px";
-
-        this._left.ignoreAdaptiveScaling = true;
-        this._top.ignoreAdaptiveScaling = true;
-        this._markAsDirty();
-    }
-
-    /**
-     * @internal
-     */
-    public _offsetLeft(offset: number) {
-        this._isDirty = true;
-        this._currentMeasure.left += offset;
-    }
-
-    /**
-     * @internal
-     */
-    public _offsetTop(offset: number) {
-        this._isDirty = true;
-        this._currentMeasure.top += offset;
-    }
-
-    /** @internal */
-    public _markMatrixAsDirty(): void {
-        this._isMatrixDirty = true;
-        this._flagDescendantsAsMatrixDirty();
-    }
-
-    /** @internal */
-    public _flagDescendantsAsMatrixDirty(): void {
-        // No child
-    }
-
-    /**
-     * @internal
-     */
-    public _intersectsRect(rect: Measure, context?: ICanvasRenderingContext) {
-        // make sure we are transformed correctly before checking intersections. no-op if nothing is dirty.
-        this._transform(context);
-        if (this._evaluatedMeasure.left >= rect.left + rect.width) {
-            return false;
-        }
-
-        if (this._evaluatedMeasure.top >= rect.top + rect.height) {
-            return false;
-        }
-
-        if (this._evaluatedMeasure.left + this._evaluatedMeasure.width <= rect.left) {
-            return false;
-        }
-
-        if (this._evaluatedMeasure.top + this._evaluatedMeasure.height <= rect.top) {
-            return false;
-        }
-
-        return true;
-    }
-
-    /** @internal */
-    protected _computeAdditionnalOffsetX() {
-        return 0;
-    }
-
-    /** @internal */
-    protected _computeAdditionnalOffsetY() {
-        return 0;
-    }
-
-    /** @internal */
-    // eslint-disable-next-line @typescript-eslint/naming-convention
-    protected invalidateRect() {
-        this._transform();
-        if (this.host && this.host.useInvalidateRectOptimization) {
-            // Rotate by transform to get the measure transformed to global space
-            this._currentMeasure.transformToRef(this._transformMatrix, this._tmpMeasureA);
-            // get the boudning box of the current measure and last frames measure in global space and invalidate it
-            // the previous measure is used to properly clear a control that is scaled down
-            Measure.CombineToRef(this._tmpMeasureA, this._prevCurrentMeasureTransformedIntoGlobalSpace, this._tmpMeasureA);
-
-            // Expand rect based on shadows
-            const shadowOffsetX = this.shadowOffsetX;
-            const shadowOffsetY = this.shadowOffsetY;
-            const shadowBlur = Math.max(this._previousShadowBlur, this.shadowBlur);
-
-            const leftShadowOffset = Math.min(Math.min(shadowOffsetX, 0) - shadowBlur * 2, 0);
-            const rightShadowOffset = Math.max(Math.max(shadowOffsetX, 0) + shadowBlur * 2, 0);
-            const topShadowOffset = Math.min(Math.min(shadowOffsetY, 0) - shadowBlur * 2, 0);
-            const bottomShadowOffset = Math.max(Math.max(shadowOffsetY, 0) + shadowBlur * 2, 0);
-
-            const offsetX = this._computeAdditionnalOffsetX();
-            const offsetY = this._computeAdditionnalOffsetY();
-
-            this.host.invalidateRect(
-                Math.floor(this._tmpMeasureA.left + leftShadowOffset - offsetX),
-                Math.floor(this._tmpMeasureA.top + topShadowOffset - offsetY),
-                Math.ceil(this._tmpMeasureA.left + this._tmpMeasureA.width + rightShadowOffset + offsetX),
-                Math.ceil(this._tmpMeasureA.top + this._tmpMeasureA.height + bottomShadowOffset + offsetY)
-            );
-        }
-    }
-
-    /**
-     * @internal
-     */
-    public _markAsDirty(force = false): void {
-        if (!this._isVisible && !force) {
-            return;
-        }
-
-        this._isDirty = true;
-        this._markMatrixAsDirty();
-
-        // Redraw only this rectangle
-        if (this._host) {
-            this._host.markAsDirty();
-        }
-    }
-
-    /** @internal */
-    public _markAllAsDirty(): void {
-        this._markAsDirty();
-
-        if (this._font) {
-            this._prepareFont();
-        }
-    }
-
-    /**
-     * @internal
-     */
-    public _link(host: AdvancedDynamicTexture): void {
-        this._host = host;
-        if (this._host) {
-            this.uniqueId = this._host.getScene()!.getUniqueId();
-        }
-    }
-
-    /**
-     * @internal
-     */
-    protected _transform(context?: ICanvasRenderingContext): void {
-        if (!this._isMatrixDirty && this._scaleX === 1 && this._scaleY === 1 && this._rotation === 0) {
-            return;
-        }
-
-        // postTranslate
-        const offsetX = this._currentMeasure.width * this._transformCenterX + this._currentMeasure.left;
-        const offsetY = this._currentMeasure.height * this._transformCenterY + this._currentMeasure.top;
-        if (context) {
-            context.translate(offsetX, offsetY);
-
-            // rotate
-            context.rotate(this._rotation);
-
-            // scale
-            context.scale(this._scaleX, this._scaleY);
-
-            // preTranslate
-            context.translate(-offsetX, -offsetY);
-        }
-        // Need to update matrices?
-        if (this._isMatrixDirty || this._cachedOffsetX !== offsetX || this._cachedOffsetY !== offsetY) {
-            this._cachedOffsetX = offsetX;
-            this._cachedOffsetY = offsetY;
-            this._isMatrixDirty = false;
-            this._flagDescendantsAsMatrixDirty();
-
-            Matrix2D.ComposeToRef(-offsetX, -offsetY, this._rotation, this._scaleX, this._scaleY, this.parent ? this.parent._transformMatrix : null, this._transformMatrix);
-
-            this._transformMatrix.invertToRef(this._invertTransformMatrix);
-            this._currentMeasure.transformToRef(this._transformMatrix, this._evaluatedMeasure);
-        }
-    }
-
-    /**
-     * @internal
-     */
-    public _renderHighlight(context: ICanvasRenderingContext): void {
-        if (!this.isHighlighted) {
-            return;
-        }
-
-        context.save();
-        context.strokeStyle = this._highlightColor;
-        context.lineWidth = this._highlightLineWidth;
-
-        this._renderHighlightSpecific(context);
-        context.restore();
-    }
-
-    /**
-     * @internal
-     */
-    public _renderHighlightSpecific(context: ICanvasRenderingContext): void {
-        context.strokeRect(this._currentMeasure.left, this._currentMeasure.top, this._currentMeasure.width, this._currentMeasure.height);
-    }
-
-    /**
-     * @internal
-     */
-    protected _applyStates(context: ICanvasRenderingContext): void {
-        if (this._isFontSizeInPercentage) {
-            this._fontSet = true;
-        }
-
-        if (this._host && this._host.useSmallestIdeal && !this._font) {
-            this._fontSet = true;
-        }
-
-        if (this._fontSet) {
-            this._prepareFont();
-            this._fontSet = false;
-        }
-
-        if (this._font) {
-            context.font = this._font;
-        }
-
-        if (this._color) {
-            context.fillStyle = this._color;
-        }
-
-        if (Control.AllowAlphaInheritance) {
-            context.globalAlpha *= this._alpha;
-        } else if (this._alphaSet) {
-            context.globalAlpha = this.parent && !this.parent.renderToIntermediateTexture ? this.parent.alpha * this._alpha : this._alpha;
-        }
-    }
-
-    /**
-     * @internal
-     */
-    public _layout(parentMeasure: Measure, context: ICanvasRenderingContext): boolean {
-        if (!this.isDirty && (!this.isVisible || this.notRenderable)) {
-            return false;
-        }
-
-        if (this._isDirty || !this._cachedParentMeasure.isEqualsTo(parentMeasure)) {
-            this.host._numLayoutCalls++;
-
-            this._currentMeasure.addAndTransformToRef(
-                this._transformMatrix,
-                -this._paddingLeftInPixels | 0,
-                -this._paddingTopInPixels | 0,
-                this._paddingRightInPixels | 0,
-                this._paddingBottomInPixels | 0,
-                this._prevCurrentMeasureTransformedIntoGlobalSpace
-            );
-
-            context.save();
-
-            this._applyStates(context);
-
-            let rebuildCount = 0;
-            do {
-                this._rebuildLayout = false;
-                this._processMeasures(parentMeasure, context);
-                rebuildCount++;
-            } while (this._rebuildLayout && rebuildCount < 3);
-
-            if (rebuildCount >= 3) {
-                Logger.Error(`Layout cycle detected in GUI (Control name=${this.name}, uniqueId=${this.uniqueId})`);
-            }
-
-            context.restore();
-            this.invalidateRect();
-            this._evaluateClippingState(parentMeasure);
-        }
-
-        this._wasDirty = this._isDirty;
-        this._isDirty = false;
-
-        return true;
-    }
-
-    /**
-     * @internal
-     */
-    protected _processMeasures(parentMeasure: Measure, context: ICanvasRenderingContext): void {
-        this._tempPaddingMeasure.copyFrom(parentMeasure);
-
-        // Apply padding if in correct mode
-        if (this.parent && this.parent.descendantsOnlyPadding) {
-            this._tempPaddingMeasure.left += this.parent.paddingLeftInPixels;
-            this._tempPaddingMeasure.top += this.parent.paddingTopInPixels;
-            this._tempPaddingMeasure.width -= this.parent.paddingLeftInPixels + this.parent.paddingRightInPixels;
-            this._tempPaddingMeasure.height -= this.parent.paddingTopInPixels + this.parent.paddingBottomInPixels;
-        }
-
-        this._currentMeasure.copyFrom(this._tempPaddingMeasure);
-
-        // Let children take some pre-measurement actions
-        this._preMeasure(this._tempPaddingMeasure, context);
-
-        this._measure();
-        this._computeAlignment(this._tempPaddingMeasure, context);
-
-        // Convert to int values
-        this._currentMeasure.left = this._currentMeasure.left | 0;
-        this._currentMeasure.top = this._currentMeasure.top | 0;
-        this._currentMeasure.width = this._currentMeasure.width | 0;
-        this._currentMeasure.height = this._currentMeasure.height | 0;
-
-        // Let children add more features
-        this._additionalProcessing(this._tempPaddingMeasure, context);
-
-        this._cachedParentMeasure.copyFrom(this._tempPaddingMeasure);
-
-        this._currentMeasure.transformToRef(this._transformMatrix, this._evaluatedMeasure);
-        if (this.onDirtyObservable.hasObservers()) {
-            this.onDirtyObservable.notifyObservers(this);
-        }
-    }
-
-    protected _evaluateClippingState(parentMeasure: Measure) {
-        this._currentMeasure.transformToRef(this._transformMatrix, this._evaluatedMeasure);
-        if (this.parent && this.parent.clipChildren) {
-            parentMeasure.transformToRef(this.parent._transformMatrix, this._evaluatedParentMeasure);
-            // Early clip
-            if (this._evaluatedMeasure.left > this._evaluatedParentMeasure.left + this._evaluatedParentMeasure.width) {
-                this._isClipped = true;
-                return;
-            }
-
-            if (this._evaluatedMeasure.left + this._evaluatedMeasure.width < this._evaluatedParentMeasure.left) {
-                this._isClipped = true;
-                return;
-            }
-
-            if (this._evaluatedMeasure.top > this._evaluatedParentMeasure.top + this._evaluatedParentMeasure.height) {
-                this._isClipped = true;
-                return;
-            }
-
-            if (this._evaluatedMeasure.top + this._evaluatedMeasure.height < this._evaluatedParentMeasure.top) {
-                this._isClipped = true;
-                return;
-            }
-        }
-
-        this._isClipped = false;
-    }
-
-    /** @internal */
-    public _measure(): void {
-        // Width / Height
-        if (this._width.isPixel) {
-            this._currentMeasure.width = this._width.getValue(this._host);
-        } else {
-            this._currentMeasure.width *= this._width.getValue(this._host);
-        }
-
-        if (this._height.isPixel) {
-            this._currentMeasure.height = this._height.getValue(this._host);
-        } else {
-            this._currentMeasure.height *= this._height.getValue(this._host);
-        }
-
-        if (this.fixedRatio !== 0) {
-            if (this._fixedRatioMasterIsWidth) {
-                this._currentMeasure.height = this._currentMeasure.width * this.fixedRatio;
-            } else {
-                this._currentMeasure.width = this._currentMeasure.height * this.fixedRatio;
-            }
-        }
-    }
-
-    /**
-     * @internal
-     */
-    protected _computeAlignment(parentMeasure: Measure, context: ICanvasRenderingContext): void {
-        const width = this._currentMeasure.width;
-        const height = this._currentMeasure.height;
-
-        const parentWidth = parentMeasure.width;
-        const parentHeight = parentMeasure.height;
-
-        // Left / top
-        let x = 0;
-        let y = 0;
-
-        switch (this.horizontalAlignment) {
-            case Control.HORIZONTAL_ALIGNMENT_LEFT:
-                x = 0;
-                break;
-            case Control.HORIZONTAL_ALIGNMENT_RIGHT:
-                x = parentWidth - width;
-                break;
-            case Control.HORIZONTAL_ALIGNMENT_CENTER:
-                x = (parentWidth - width) / 2;
-                break;
-        }
-
-        switch (this.verticalAlignment) {
-            case Control.VERTICAL_ALIGNMENT_TOP:
-                y = 0;
-                break;
-            case Control.VERTICAL_ALIGNMENT_BOTTOM:
-                y = parentHeight - height;
-                break;
-            case Control.VERTICAL_ALIGNMENT_CENTER:
-                y = (parentHeight - height) / 2;
-                break;
-        }
-
-        if (!this.descendantsOnlyPadding) {
-            if (this._paddingLeft.isPixel) {
-                this._currentMeasure.left += this._paddingLeft.getValue(this._host);
-                this._currentMeasure.width -= this._paddingLeft.getValue(this._host);
-            } else {
-                this._currentMeasure.left += parentWidth * this._paddingLeft.getValue(this._host);
-                this._currentMeasure.width -= parentWidth * this._paddingLeft.getValue(this._host);
-            }
-
-            if (this._paddingRight.isPixel) {
-                this._currentMeasure.width -= this._paddingRight.getValue(this._host);
-            } else {
-                this._currentMeasure.width -= parentWidth * this._paddingRight.getValue(this._host);
-            }
-
-            if (this._paddingTop.isPixel) {
-                this._currentMeasure.top += this._paddingTop.getValue(this._host);
-                this._currentMeasure.height -= this._paddingTop.getValue(this._host);
-            } else {
-                this._currentMeasure.top += parentHeight * this._paddingTop.getValue(this._host);
-                this._currentMeasure.height -= parentHeight * this._paddingTop.getValue(this._host);
-            }
-
-            if (this._paddingBottom.isPixel) {
-                this._currentMeasure.height -= this._paddingBottom.getValue(this._host);
-            } else {
-                this._currentMeasure.height -= parentHeight * this._paddingBottom.getValue(this._host);
-            }
-        }
-
-        if (this._left.isPixel) {
-            this._currentMeasure.left += this._left.getValue(this._host);
-        } else {
-            this._currentMeasure.left += parentWidth * this._left.getValue(this._host);
-        }
-
-        if (this._top.isPixel) {
-            this._currentMeasure.top += this._top.getValue(this._host);
-        } else {
-            this._currentMeasure.top += parentHeight * this._top.getValue(this._host);
-        }
-
-        this._currentMeasure.left += x;
-        this._currentMeasure.top += y;
-    }
-
-    /**
-     * @internal
-     */
-    protected _preMeasure(parentMeasure: Measure, context: ICanvasRenderingContext): void {
-        // Do nothing
-    }
-
-    /**
-     * @internal
-     */
-    protected _additionalProcessing(parentMeasure: Measure, context: ICanvasRenderingContext): void {
-        // Do nothing
-    }
-
-    /**
-     * @internal
-     */
-    protected _clipForChildren(context: ICanvasRenderingContext): void {
-        // DO nothing
-    }
-
-    private static _ClipMeasure = new Measure(0, 0, 0, 0);
-    private _tmpMeasureA = new Measure(0, 0, 0, 0);
-    private _clip(context: ICanvasRenderingContext, invalidatedRectangle?: Nullable<Measure>) {
-        context.beginPath();
-        Control._ClipMeasure.copyFrom(this._currentMeasure);
-        if (invalidatedRectangle) {
-            // Rotate the invalidated rect into the control's space
-            invalidatedRectangle.transformToRef(this._invertTransformMatrix, this._tmpMeasureA);
-
-            // Get the intersection of the rect in context space and the current context
-            const intersection = new Measure(0, 0, 0, 0);
-            intersection.left = Math.max(this._tmpMeasureA.left, this._currentMeasure.left);
-            intersection.top = Math.max(this._tmpMeasureA.top, this._currentMeasure.top);
-            intersection.width = Math.min(this._tmpMeasureA.left + this._tmpMeasureA.width, this._currentMeasure.left + this._currentMeasure.width) - intersection.left;
-            intersection.height = Math.min(this._tmpMeasureA.top + this._tmpMeasureA.height, this._currentMeasure.top + this._currentMeasure.height) - intersection.top;
-            Control._ClipMeasure.copyFrom(intersection);
-        }
-
-        if (this.shadowBlur || this.shadowOffsetX || this.shadowOffsetY) {
-            const shadowOffsetX = this.shadowOffsetX;
-            const shadowOffsetY = this.shadowOffsetY;
-            const shadowBlur = this.shadowBlur;
-
-            const leftShadowOffset = Math.min(Math.min(shadowOffsetX, 0) - shadowBlur * 2, 0);
-            const rightShadowOffset = Math.max(Math.max(shadowOffsetX, 0) + shadowBlur * 2, 0);
-            const topShadowOffset = Math.min(Math.min(shadowOffsetY, 0) - shadowBlur * 2, 0);
-            const bottomShadowOffset = Math.max(Math.max(shadowOffsetY, 0) + shadowBlur * 2, 0);
-
-            context.rect(
-                Control._ClipMeasure.left + leftShadowOffset,
-                Control._ClipMeasure.top + topShadowOffset,
-                Control._ClipMeasure.width + rightShadowOffset - leftShadowOffset,
-                Control._ClipMeasure.height + bottomShadowOffset - topShadowOffset
-            );
-        } else {
-            context.rect(Control._ClipMeasure.left, Control._ClipMeasure.top, Control._ClipMeasure.width, Control._ClipMeasure.height);
-        }
-
-        context.clip();
-    }
-
-    /**
-     * @internal
-     */
-    public _render(context: ICanvasRenderingContext, invalidatedRectangle?: Nullable<Measure>): boolean {
-        if (!this.isVisible || this.notRenderable || this._isClipped) {
-            this._isDirty = false;
-            return false;
-        }
-
-        this.host._numRenderCalls++;
-
-        context.save();
-
-        this._applyStates(context);
-
-        // Transform
-        this._transform(context);
-
-        // Clip
-        if (this.clipContent) {
-            this._clip(context, invalidatedRectangle);
-        }
-
-        if (this.onBeforeDrawObservable.hasObservers()) {
-            this.onBeforeDrawObservable.notifyObservers(this);
-        }
-
-        if (this.useBitmapCache && !this._wasDirty && this._cacheData) {
-            context.putImageData(this._cacheData, this._currentMeasure.left, this._currentMeasure.top);
-        } else {
-            this._draw(context, invalidatedRectangle);
-        }
-
-        if (this.useBitmapCache && this._wasDirty) {
-            this._cacheData = context.getImageData(this._currentMeasure.left, this._currentMeasure.top, this._currentMeasure.width, this._currentMeasure.height);
-        }
-
-        this._renderHighlight(context);
-
-        if (this.onAfterDrawObservable.hasObservers()) {
-            this.onAfterDrawObservable.notifyObservers(this);
-        }
-
-        context.restore();
-
-        return true;
-    }
-
-    /**
-     * @internal
-     */
-    public _draw(context: ICanvasRenderingContext, invalidatedRectangle?: Nullable<Measure>): void {
-        // Do nothing
-    }
-
-    /**
-     * Tests if a given coordinates belong to the current control
-     * @param x defines x coordinate to test
-     * @param y defines y coordinate to test
-     * @returns true if the coordinates are inside the control
-     */
-    public contains(x: number, y: number): boolean {
-        // Invert transform
-        this._invertTransformMatrix.transformCoordinates(x, y, this._transformedPosition);
-
-        x = this._transformedPosition.x;
-        y = this._transformedPosition.y;
-
-        // Check
-        if (x < this._currentMeasure.left) {
-            return false;
-        }
-
-        if (x > this._currentMeasure.left + this._currentMeasure.width) {
-            return false;
-        }
-
-        if (y < this._currentMeasure.top) {
-            return false;
-        }
-
-        if (y > this._currentMeasure.top + this._currentMeasure.height) {
-            return false;
-        }
-
-        if (this.isPointerBlocker) {
-            this._host._shouldBlockPointer = true;
-        }
-        return true;
-    }
-
-    /**
-     * @internal
-     */
-    public _processPicking(x: number, y: number, pi: Nullable<PointerInfoBase>, type: number, pointerId: number, buttonIndex: number, deltaX?: number, deltaY?: number): boolean {
-        if (!this._isEnabled) {
-            return false;
-        }
-        if (!this.isHitTestVisible || !this.isVisible || this._doNotRender) {
-            return false;
-        }
-
-        if (!this.contains(x, y)) {
-            return false;
-        }
-
-        this._processObservables(type, x, y, pi, pointerId, buttonIndex, deltaX, deltaY);
-
-        return true;
-    }
-
-    /**
-     * @internal
-     */
-    public _onPointerMove(target: Control, coordinates: Vector2, pointerId: number, pi: Nullable<PointerInfoBase>): void {
-        const canNotify: boolean = this.onPointerMoveObservable.notifyObservers(coordinates, -1, target, this, pi);
-
-        if (canNotify && this.parent != null && !this.isPointerBlocker) {
-            this.parent._onPointerMove(target, coordinates, pointerId, pi);
-        }
-    }
-
-    /**
-     * @internal
-     */
-    public _onPointerEnter(target: Control, pi: Nullable<PointerInfoBase>): boolean {
-        if (!this._isEnabled) {
-            return false;
-        }
-        if (this._enterCount > 0) {
-            return false;
-        }
-
-        if (this._enterCount === -1) {
-            // -1 is for touch input, we are now sure we are with a mouse or pencil
-            this._enterCount = 0;
-        }
-        this._enterCount++;
-
-        const canNotify: boolean = this.onPointerEnterObservable.notifyObservers(this, -1, target, this, pi);
-
-        if (canNotify && this.parent != null && !this.isPointerBlocker) {
-            this.parent._onPointerEnter(target, pi);
-        }
-
-        return true;
-    }
-
-    /**
-     * @internal
-     */
-    public _onPointerOut(target: Control, pi: Nullable<PointerInfoBase>, force = false): void {
-        if (!force && (!this._isEnabled || target === this)) {
-            return;
-        }
-        this._enterCount = 0;
-
-        let canNotify: boolean = true;
-
-        if (!target.isAscendant(this)) {
-            canNotify = this.onPointerOutObservable.notifyObservers(this, -1, target, this, pi);
-        }
-
-        if (canNotify && this.parent != null && !this.isPointerBlocker) {
-            this.parent._onPointerOut(target, pi, force);
-        }
-    }
-
-    /**
-     * @internal
-     */
-    public _onPointerDown(target: Control, coordinates: Vector2, pointerId: number, buttonIndex: number, pi: Nullable<PointerInfoBase>): boolean {
-        // Prevent pointerout to lose control context.
-        // Event redundancy is checked inside the function.
-        this._onPointerEnter(this, pi);
-
-        if (this._downCount !== 0) {
-            return false;
-        }
-
-        this._downCount++;
-
-        this._downPointerIds[pointerId] = true;
-
-        const canNotify: boolean = this.onPointerDownObservable.notifyObservers(new Vector2WithInfo(coordinates, buttonIndex), -1, target, this, pi);
-
-        if (canNotify && this.parent != null && !this.isPointerBlocker) {
-            this.parent._onPointerDown(target, coordinates, pointerId, buttonIndex, pi);
-        }
-
-        if (pi && this.uniqueId !== this._host.rootContainer.uniqueId) {
-            this._host._capturedPointerIds.add((pi.event as IPointerEvent).pointerId);
-        }
-
-        return true;
-    }
-
-    /**
-     * @internal
-     */
-    public _onPointerUp(target: Control, coordinates: Vector2, pointerId: number, buttonIndex: number, notifyClick: boolean, pi?: Nullable<PointerInfoBase>): void {
-        if (!this._isEnabled) {
-            return;
-        }
-        this._downCount = 0;
-
-        delete this._downPointerIds[pointerId];
-
-        let canNotifyClick: boolean = notifyClick;
-        if (notifyClick && (this._enterCount > 0 || this._enterCount === -1)) {
-            canNotifyClick = this.onPointerClickObservable.notifyObservers(new Vector2WithInfo(coordinates, buttonIndex), -1, target, this, pi);
-        }
-        const canNotify: boolean = this.onPointerUpObservable.notifyObservers(new Vector2WithInfo(coordinates, buttonIndex), -1, target, this, pi);
-
-        if (canNotify && this.parent != null && !this.isPointerBlocker) {
-            this.parent._onPointerUp(target, coordinates, pointerId, buttonIndex, canNotifyClick, pi);
-        }
-
-        if (pi && this.uniqueId !== this._host.rootContainer.uniqueId) {
-            this._host._capturedPointerIds.delete((pi.event as IPointerEvent).pointerId);
-        }
-    }
-
-    /**
-     * @internal
-     */
-    public _forcePointerUp(pointerId: Nullable<number> = null) {
-        if (pointerId !== null) {
-            this._onPointerUp(this, Vector2.Zero(), pointerId, 0, true);
-        } else {
-            for (const key in this._downPointerIds) {
-                this._onPointerUp(this, Vector2.Zero(), +key as number, 0, true);
-            }
-        }
-    }
-
-    /**
-     * @internal
-     */
-    public _onWheelScroll(deltaX?: number, deltaY?: number): void {
-        if (!this._isEnabled) {
-            return;
-        }
-        const canNotify: boolean = this.onWheelObservable.notifyObservers(new Vector2(deltaX, deltaY));
-
-        if (canNotify && this.parent != null) {
-            this.parent._onWheelScroll(deltaX, deltaY);
-        }
-    }
-
-    /** @internal */
-    public _onCanvasBlur(): void {}
-
-    /**
-     * @internal
-     */
-    public _processObservables(
-        type: number,
-        x: number,
-        y: number,
-        pi: Nullable<PointerInfoBase>,
-        pointerId: number,
-        buttonIndex: number,
-        deltaX?: number,
-        deltaY?: number
-    ): boolean {
-        if (!this._isEnabled) {
-            return false;
-        }
-        this._dummyVector2.copyFromFloats(x, y);
-        if (type === PointerEventTypes.POINTERMOVE) {
-            this._onPointerMove(this, this._dummyVector2, pointerId, pi);
-
-            const previousControlOver = this._host._lastControlOver[pointerId];
-            if (previousControlOver && previousControlOver !== this) {
-                previousControlOver._onPointerOut(this, pi);
-            }
-
-            if (previousControlOver !== this) {
-                this._onPointerEnter(this, pi);
-            }
-
-            this._host._lastControlOver[pointerId] = this;
-            return true;
-        }
-
-        if (type === PointerEventTypes.POINTERDOWN) {
-            this._onPointerDown(this, this._dummyVector2, pointerId, buttonIndex, pi);
-            this._host._registerLastControlDown(this, pointerId);
-            this._host._lastPickedControl = this;
-            return true;
-        }
-
-        if (type === PointerEventTypes.POINTERUP) {
-            if (this._host._lastControlDown[pointerId]) {
-                this._host._lastControlDown[pointerId]._onPointerUp(this, this._dummyVector2, pointerId, buttonIndex, true, pi);
-            }
-            delete this._host._lastControlDown[pointerId];
-            return true;
-        }
-
-        if (type === PointerEventTypes.POINTERWHEEL) {
-            if (this._host._lastControlOver[pointerId]) {
-                this._host._lastControlOver[pointerId]._onWheelScroll(deltaX, deltaY);
-                return true;
-            }
-        }
-
-        return false;
-    }
-
-    private _prepareFont() {
-        if (!this._font && !this._fontSet) {
-            return;
-        }
-
-        if (this._style) {
-            this._font = this._style.fontStyle + " " + this._style.fontWeight + " " + this.fontSizeInPixels + "px " + this._style.fontFamily;
-        } else {
-            this._font = this._fontStyle + " " + this._fontWeight + " " + this.fontSizeInPixels + "px " + this._fontFamily;
-        }
-
-        this._fontOffset = Control._GetFontOffset(this._font);
-
-        //children need to be refreshed
-        this.getDescendants().forEach((child) => child._markAllAsDirty());
-    }
-
-    /**
-     * Serializes the current control
-     * @param serializationObject defined the JSON serialized object
-     */
-    public serialize(serializationObject: any) {
-        SerializationHelper.Serialize(this, serializationObject);
-        serializationObject.name = this.name;
-        serializationObject.className = this.getClassName();
-
-        if (this._font) {
-            serializationObject.fontFamily = this._fontFamily;
-            serializationObject.fontSize = this.fontSize;
-            serializationObject.fontWeight = this.fontWeight;
-            serializationObject.fontStyle = this.fontStyle;
-        }
-    }
-
-    /**
-     * @internal
-     */
-    public _parseFromContent(serializedObject: any, host: AdvancedDynamicTexture) {
-        if (serializedObject.fontFamily) {
-            this.fontFamily = serializedObject.fontFamily;
-        }
-
-        if (serializedObject.fontSize) {
-            this.fontSize = serializedObject.fontSize;
-        }
-
-        if (serializedObject.fontWeight) {
-            this.fontWeight = serializedObject.fontWeight;
-        }
-
-        if (serializedObject.fontStyle) {
-            this.fontStyle = serializedObject.fontStyle;
-        }
-    }
-
-    /** Releases associated resources */
-    public dispose() {
-        this.onDirtyObservable.clear();
-        this.onBeforeDrawObservable.clear();
-        this.onAfterDrawObservable.clear();
-        this.onPointerDownObservable.clear();
-        this.onPointerEnterObservable.clear();
-        this.onPointerMoveObservable.clear();
-        this.onPointerOutObservable.clear();
-        this.onPointerUpObservable.clear();
-        this.onPointerClickObservable.clear();
-        this.onWheelObservable.clear();
-
-        if (this._styleObserver && this._style) {
-            this._style.onChangedObservable.remove(this._styleObserver);
-            this._styleObserver = null;
-        }
-
-        if (this.parent) {
-            this.parent.removeControl(this);
-            this.parent = null;
-        }
-
-        if (this._host) {
-            const index = this._host._linkedControls.indexOf(this);
-            if (index > -1) {
-                this.linkWithMesh(null);
-            }
-        }
-
-        // Callback
-        this.onDisposeObservable.notifyObservers(this);
-        this.onDisposeObservable.clear();
-    }
-
-    // Statics
-    private static _HORIZONTAL_ALIGNMENT_LEFT = 0;
-    private static _HORIZONTAL_ALIGNMENT_RIGHT = 1;
-    private static _HORIZONTAL_ALIGNMENT_CENTER = 2;
-
-    private static _VERTICAL_ALIGNMENT_TOP = 0;
-    private static _VERTICAL_ALIGNMENT_BOTTOM = 1;
-    private static _VERTICAL_ALIGNMENT_CENTER = 2;
-
-    /** HORIZONTAL_ALIGNMENT_LEFT */
-    public static get HORIZONTAL_ALIGNMENT_LEFT(): number {
-        return Control._HORIZONTAL_ALIGNMENT_LEFT;
-    }
-
-    /** HORIZONTAL_ALIGNMENT_RIGHT */
-    public static get HORIZONTAL_ALIGNMENT_RIGHT(): number {
-        return Control._HORIZONTAL_ALIGNMENT_RIGHT;
-    }
-
-    /** HORIZONTAL_ALIGNMENT_CENTER */
-    public static get HORIZONTAL_ALIGNMENT_CENTER(): number {
-        return Control._HORIZONTAL_ALIGNMENT_CENTER;
-    }
-
-    /** VERTICAL_ALIGNMENT_TOP */
-    public static get VERTICAL_ALIGNMENT_TOP(): number {
-        return Control._VERTICAL_ALIGNMENT_TOP;
-    }
-
-    /** VERTICAL_ALIGNMENT_BOTTOM */
-    public static get VERTICAL_ALIGNMENT_BOTTOM(): number {
-        return Control._VERTICAL_ALIGNMENT_BOTTOM;
-    }
-
-    /** VERTICAL_ALIGNMENT_CENTER */
-    public static get VERTICAL_ALIGNMENT_CENTER(): number {
-        return Control._VERTICAL_ALIGNMENT_CENTER;
-    }
-
-    private static _FontHeightSizes: { [key: string]: { ascent: number; height: number; descent: number } } = {};
-
-    /**
-     * @internal
-     */
-    public static _GetFontOffset(font: string): { ascent: number; height: number; descent: number } {
-        if (Control._FontHeightSizes[font]) {
-            return Control._FontHeightSizes[font];
-        }
-
-        const engine = EngineStore.LastCreatedEngine;
-        if (!engine) {
-            throw new Error("Invalid engine. Unable to create a canvas.");
-        }
-
-        const result = engine.getFontOffset(font);
-        Control._FontHeightSizes[font] = result;
-
-        return result;
-    }
-
-    /**
-     * Creates a Control from parsed data
-     * @param serializedObject defines parsed data
-     * @param host defines the hosting AdvancedDynamicTexture
-     * @returns a new Control
-     */
-    public static Parse(serializedObject: any, host: AdvancedDynamicTexture): Control {
-        const controlType = Tools.Instantiate("BABYLON.GUI." + serializedObject.className);
-        const control = SerializationHelper.Parse(() => new controlType(), serializedObject, null);
-
-        control.name = serializedObject.name;
-
-        control._parseFromContent(serializedObject, host);
-
-        return control;
-    }
-
-    public static AddHeader: (control: Control, text: string, size: string | number, options: { isHorizontal: boolean; controlFirst: boolean }) => any = () => {};
-
-    /**
-     * @internal
-     */
-    protected static drawEllipse(x: number, y: number, width: number, height: number, context: ICanvasRenderingContext): void {
-        context.translate(x, y);
-        context.scale(width, height);
-
-        context.beginPath();
-        context.arc(0, 0, 1, 0, 2 * Math.PI);
-        context.closePath();
-
-        context.scale(1 / width, 1 / height);
-        context.translate(-x, -y);
-    }
-}
-RegisterClass("BABYLON.GUI.Control", Control);
+/* eslint-disable @typescript-eslint/naming-convention */
+/* eslint-disable @typescript-eslint/no-unused-vars */
+import type { Nullable } from "core/types";
+import type { Observer } from "core/Misc/observable";
+import { Observable } from "core/Misc/observable";
+import { Vector2, Vector3, Matrix } from "core/Maths/math.vector";
+import type { PointerInfoBase } from "core/Events/pointerEvents";
+import { PointerEventTypes } from "core/Events/pointerEvents";
+import { Logger } from "core/Misc/logger";
+import { Tools } from "core/Misc/tools";
+import type { TransformNode } from "core/Meshes/transformNode";
+import type { Scene } from "core/scene";
+
+import type { Container } from "./container";
+import type { AdvancedDynamicTexture } from "../advancedDynamicTexture";
+import { ValueAndUnit } from "../valueAndUnit";
+import { Measure } from "../measure";
+import type { Style } from "../style";
+import { Matrix2D, Vector2WithInfo } from "../math2D";
+import { RegisterClass } from "core/Misc/typeStore";
+import { SerializationHelper, serialize } from "core/Misc/decorators";
+import type { ICanvasRenderingContext } from "core/Engines/ICanvas";
+import { EngineStore } from "core/Engines/engineStore";
+import type { IAccessibilityTag } from "core/IAccessibilityTag";
+import type { IPointerEvent } from "core/Events/deviceInputEvents";
+
+/**
+ * Root class used for all 2D controls
+ * @see https://doc.babylonjs.com/how_to/gui#controls
+ */
+export class Control {
+    /**
+     * Gets or sets a boolean indicating if alpha must be an inherited value (false by default)
+     */
+    public static AllowAlphaInheritance = false;
+
+    private _alpha = 1;
+    private _alphaSet = false;
+    private _zIndex = 0;
+    /** @internal */
+    public _host: AdvancedDynamicTexture;
+    /** Gets or sets the control parent */
+    public parent: Nullable<Container>;
+    /** @internal */
+    public _currentMeasure = Measure.Empty();
+    /** @internal */
+    public _tempPaddingMeasure = Measure.Empty();
+    private _fontFamily = "Arial";
+    private _fontStyle = "";
+    private _fontWeight = "";
+    private _fontSize = new ValueAndUnit(18, ValueAndUnit.UNITMODE_PIXEL, false);
+    private _font: string;
+    /** @internal */
+    public _width = new ValueAndUnit(1, ValueAndUnit.UNITMODE_PERCENTAGE, false);
+    /** @internal */
+    public _height = new ValueAndUnit(1, ValueAndUnit.UNITMODE_PERCENTAGE, false);
+    /** @internal */
+    protected _fontOffset: { ascent: number; height: number; descent: number };
+    private _color = "";
+    private _style: Nullable<Style> = null;
+    private _styleObserver: Nullable<Observer<Style>>;
+    /** @internal */
+    protected _horizontalAlignment = Control.HORIZONTAL_ALIGNMENT_CENTER;
+    /** @internal */
+    protected _verticalAlignment = Control.VERTICAL_ALIGNMENT_CENTER;
+    /** @internal */
+    protected _isDirty = true;
+    /** @internal */
+    protected _wasDirty = false;
+    /** @internal */
+    public _tempParentMeasure = Measure.Empty();
+    /** @internal */
+    public _prevCurrentMeasureTransformedIntoGlobalSpace = Measure.Empty();
+    /** @internal */
+    protected _cachedParentMeasure = Measure.Empty();
+    private _descendantsOnlyPadding = false;
+    private _paddingLeft = new ValueAndUnit(0);
+    private _paddingRight = new ValueAndUnit(0);
+    private _paddingTop = new ValueAndUnit(0);
+    private _paddingBottom = new ValueAndUnit(0);
+    /** @internal */
+    public _left = new ValueAndUnit(0);
+    /** @internal */
+    public _top = new ValueAndUnit(0);
+    private _scaleX = 1.0;
+    private _scaleY = 1.0;
+    private _rotation = 0;
+    private _transformCenterX = 0.5;
+    private _transformCenterY = 0.5;
+    /** @internal */
+    public _transformMatrix = Matrix2D.Identity();
+    /** @internal */
+    protected _invertTransformMatrix = Matrix2D.Identity();
+    /** @internal */
+    protected _transformedPosition = Vector2.Zero();
+    private _isMatrixDirty = true;
+    private _cachedOffsetX: number;
+    private _cachedOffsetY: number;
+    private _isVisible = true;
+    private _isHighlighted = false;
+    private _highlightColor = "#4affff";
+    protected _highlightLineWidth = 2;
+    /** @internal */
+    public _linkedMesh: Nullable<TransformNode>;
+    private _fontSet = false;
+    private _dummyVector2 = Vector2.Zero();
+    private _downCount = 0;
+    private _enterCount = -1;
+    private _doNotRender = false;
+    private _downPointerIds: { [id: number]: boolean } = {};
+    private _evaluatedMeasure = new Measure(0, 0, 0, 0);
+    private _evaluatedParentMeasure = new Measure(0, 0, 0, 0);
+    protected _isEnabled = true;
+    protected _disabledColor = "#9a9a9a";
+    protected _disabledColorItem = "#6a6a6a";
+    protected _isReadOnly = false;
+    /** @internal */
+    protected _rebuildLayout = false;
+
+    /** @internal */
+    public _customData: any = {};
+
+    /** @internal */
+    public _isClipped = false;
+
+    /** @internal */
+    public _automaticSize = false;
+
+    /** @internal */
+    public _tag: any;
+
+    /**
+     * Gets or sets the unique id of the node. Please note that this number will be updated when the control is added to a container
+     */
+    public uniqueId: number;
+
+    /**
+     * Gets or sets a boolean indicating if the control is readonly (default: false).
+     * A readonly control will still raise pointer events but will not react to them
+     */
+    public get isReadOnly() {
+        return this._isReadOnly;
+    }
+
+    public set isReadOnly(value: boolean) {
+        this._isReadOnly = value;
+    }
+
+    /**
+     * Gets the transformed measure, that is the bounding box of the control after applying all transformations
+     */
+    public get transformedMeasure(): Measure {
+        return this._evaluatedMeasure;
+    }
+
+    /**
+     * Gets or sets an object used to store user defined information for the node
+     */
+    @serialize()
+    public metadata: any = null;
+
+    /** Gets or sets a boolean indicating if the control can be hit with pointer events */
+    @serialize()
+    public isHitTestVisible = true;
+    /** Gets or sets a boolean indicating if the control can block pointer events. False by default except on the following controls:
+     * * Button controls (Button, RadioButton, ToggleButton)
+     * * Checkbox
+     * * ColorPicker
+     * * InputText
+     * * Slider
+     */
+    @serialize()
+    public isPointerBlocker = false;
+    /** Gets or sets a boolean indicating if the control can be focusable */
+    @serialize()
+    public isFocusInvisible = false;
+
+    /**
+     * Gets or sets a boolean indicating if the children are clipped to the current control bounds.
+     * Please note that not clipping children may generate issues with adt.useInvalidateRectOptimization so it is recommended to turn this optimization off if you want to use unclipped children
+     */
+    @serialize()
+    public clipChildren = true;
+
+    /**
+     * Gets or sets a boolean indicating that control content must be clipped
+     * Please note that not clipping children may generate issues with adt.useInvalidateRectOptimization so it is recommended to turn this optimization off if you want to use unclipped children
+     */
+    @serialize()
+    public clipContent = true;
+
+    /**
+     * Gets or sets a boolean indicating that the current control should cache its rendering (useful when the control does not change often)
+     */
+    @serialize()
+    public useBitmapCache = false;
+
+    private _cacheData: Nullable<ImageData>;
+
+    private _shadowOffsetX = 0;
+    /** Gets or sets a value indicating the offset to apply on X axis to render the shadow */
+    @serialize()
+    public get shadowOffsetX() {
+        return this._shadowOffsetX;
+    }
+
+    public set shadowOffsetX(value: number) {
+        if (this._shadowOffsetX === value) {
+            return;
+        }
+
+        this._shadowOffsetX = value;
+        this._markAsDirty();
+    }
+
+    private _shadowOffsetY = 0;
+    /** Gets or sets a value indicating the offset to apply on Y axis to render the shadow */
+    @serialize()
+    public get shadowOffsetY() {
+        return this._shadowOffsetY;
+    }
+
+    public set shadowOffsetY(value: number) {
+        if (this._shadowOffsetY === value) {
+            return;
+        }
+
+        this._shadowOffsetY = value;
+        this._markAsDirty();
+    }
+
+    private _shadowBlur = 0;
+    private _previousShadowBlur = 0;
+    /** Gets or sets a value indicating the amount of blur to use to render the shadow */
+    @serialize()
+    public get shadowBlur() {
+        return this._shadowBlur;
+    }
+
+    public set shadowBlur(value: number) {
+        if (this._shadowBlur === value) {
+            return;
+        }
+
+        this._previousShadowBlur = this._shadowBlur;
+
+        this._shadowBlur = value;
+        this._markAsDirty();
+    }
+
+    private _shadowColor = "black";
+    /** Gets or sets a value indicating the color of the shadow (black by default ie. "#000") */
+    @serialize()
+    public get shadowColor() {
+        return this._shadowColor;
+    }
+
+    public set shadowColor(value: string) {
+        if (this._shadowColor === value) {
+            return;
+        }
+
+        this._shadowColor = value;
+        this._markAsDirty();
+    }
+
+    /** Gets or sets the cursor to use when the control is hovered */
+    @serialize()
+    public hoverCursor = "";
+
+    /** @internal */
+    protected _linkOffsetX = new ValueAndUnit(0);
+    /** @internal */
+    protected _linkOffsetY = new ValueAndUnit(0);
+
+    // Properties
+
+    /** Gets the control type name */
+    public get typeName(): string {
+        return this._getTypeName();
+    }
+
+    /**
+     * Get the current class name of the control.
+     * @returns current class name
+     */
+    public getClassName(): string {
+        return this._getTypeName();
+    }
+
+    /**
+     * Gets or sets the accessibility tag to describe the control for accessibility purpose.
+     * By default, GUI controls already indicate accessibility info, but one can override the info using this tag.
+     */
+    public set accessibilityTag(value: Nullable<IAccessibilityTag>) {
+        this._accessibilityTag = value;
+        this.onAccessibilityTagChangedObservable.notifyObservers(value);
+    }
+
+    public get accessibilityTag() {
+        return this._accessibilityTag;
+    }
+
+    protected _accessibilityTag: Nullable<IAccessibilityTag> = null;
+
+    public onAccessibilityTagChangedObservable = new Observable<Nullable<IAccessibilityTag>>();
+
+    /**
+     * An event triggered when pointer wheel is scrolled
+     */
+    public onWheelObservable = new Observable<Vector2>();
+    /**
+     * An event triggered when the pointer moves over the control.
+     */
+    public onPointerMoveObservable = new Observable<Vector2>();
+
+    /**
+     * An event triggered when the pointer moves out of the control.
+     */
+    public onPointerOutObservable = new Observable<Control>();
+
+    /**
+     * An event triggered when the pointer taps the control
+     */
+    public onPointerDownObservable = new Observable<Vector2WithInfo>();
+
+    /**
+     * An event triggered when pointer up
+     */
+    public onPointerUpObservable = new Observable<Vector2WithInfo>();
+
+    /**
+     * An event triggered when a control is clicked on
+     */
+    public onPointerClickObservable = new Observable<Vector2WithInfo>();
+
+    /**
+     * An event triggered when pointer enters the control
+     */
+    public onPointerEnterObservable = new Observable<Control>();
+
+    /**
+     * An event triggered when the control is marked as dirty
+     */
+    public onDirtyObservable = new Observable<Control>();
+
+    /**
+     * An event triggered before drawing the control
+     */
+    public onBeforeDrawObservable = new Observable<Control>();
+
+    /**
+     * An event triggered after the control was drawn
+     */
+    public onAfterDrawObservable = new Observable<Control>();
+
+    /**
+     * An event triggered when the control has been disposed
+     */
+    public onDisposeObservable = new Observable<Control>();
+
+    /**
+     * An event triggered when the control isVisible is changed
+     */
+    public onIsVisibleChangedObservable = new Observable<boolean>();
+
+    /**
+     * Get the hosting AdvancedDynamicTexture
+     */
+    public get host(): AdvancedDynamicTexture {
+        return this._host;
+    }
+
+    /** Gets or set information about font offsets (used to render and align text) */
+    @serialize()
+    public get fontOffset(): { ascent: number; height: number; descent: number } {
+        return this._fontOffset;
+    }
+
+    public set fontOffset(offset: { ascent: number; height: number; descent: number }) {
+        this._fontOffset = offset;
+    }
+
+    /** Gets or sets alpha value for the control (1 means opaque and 0 means entirely transparent) */
+    @serialize()
+    public get alpha(): number {
+        return this._alpha;
+    }
+
+    public set alpha(value: number) {
+        if (this._alpha === value) {
+            return;
+        }
+        this._alphaSet = true;
+        this._alpha = value;
+        this._markAsDirty();
+    }
+
+    /**
+     * Gets or sets a number indicating size of stroke we want to highlight the control with (mostly for debugging purpose)
+     */
+    public get highlightLineWidth(): number {
+        return this._highlightLineWidth;
+    }
+
+    public set highlightLineWidth(value: number) {
+        if (this._highlightLineWidth === value) {
+            return;
+        }
+
+        this._highlightLineWidth = value;
+        this._markAsDirty();
+    }
+
+    /**
+     * Gets or sets a boolean indicating that we want to highlight the control (mostly for debugging purpose)
+     */
+    public get isHighlighted(): boolean {
+        return this._isHighlighted;
+    }
+
+    public set isHighlighted(value: boolean) {
+        if (this._isHighlighted === value) {
+            return;
+        }
+
+        this._isHighlighted = value;
+        this._markAsDirty();
+    }
+
+    /**
+     * Gets or sets a string defining the color to use for highlighting this control
+     */
+    public get highlightColor(): string {
+        return this._highlightColor;
+    }
+
+    public set highlightColor(value: string) {
+        if (this._highlightColor === value) {
+            return;
+        }
+
+        this._highlightColor = value;
+        this._markAsDirty();
+    }
+
+    /** Gets or sets a value indicating the scale factor on X axis (1 by default)
+     * @see https://doc.babylonjs.com/how_to/gui#rotation-and-scaling
+     */
+    @serialize()
+    public get scaleX(): number {
+        return this._scaleX;
+    }
+
+    public set scaleX(value: number) {
+        if (this._scaleX === value) {
+            return;
+        }
+
+        this._scaleX = value;
+        this._markAsDirty();
+        this._markMatrixAsDirty();
+    }
+
+    /** Gets or sets a value indicating the scale factor on Y axis (1 by default)
+     * @see https://doc.babylonjs.com/how_to/gui#rotation-and-scaling
+     */
+    @serialize()
+    public get scaleY(): number {
+        return this._scaleY;
+    }
+
+    public set scaleY(value: number) {
+        if (this._scaleY === value) {
+            return;
+        }
+
+        this._scaleY = value;
+        this._markAsDirty();
+        this._markMatrixAsDirty();
+    }
+
+    /** Gets or sets the rotation angle (0 by default)
+     * @see https://doc.babylonjs.com/how_to/gui#rotation-and-scaling
+     */
+    @serialize()
+    public get rotation(): number {
+        return this._rotation;
+    }
+
+    public set rotation(value: number) {
+        if (this._rotation === value) {
+            return;
+        }
+
+        this._rotation = value;
+        this._markAsDirty();
+        this._markMatrixAsDirty();
+    }
+
+    /** Gets or sets the transformation center on Y axis (0 by default)
+     * @see https://doc.babylonjs.com/how_to/gui#rotation-and-scaling
+     */
+    @serialize()
+    public get transformCenterY(): number {
+        return this._transformCenterY;
+    }
+
+    public set transformCenterY(value: number) {
+        if (this._transformCenterY === value) {
+            return;
+        }
+
+        this._transformCenterY = value;
+        this._markAsDirty();
+        this._markMatrixAsDirty();
+    }
+
+    /** Gets or sets the transformation center on X axis (0 by default)
+     * @see https://doc.babylonjs.com/how_to/gui#rotation-and-scaling
+     */
+    @serialize()
+    public get transformCenterX(): number {
+        return this._transformCenterX;
+    }
+
+    public set transformCenterX(value: number) {
+        if (this._transformCenterX === value) {
+            return;
+        }
+
+        this._transformCenterX = value;
+        this._markAsDirty();
+        this._markMatrixAsDirty();
+    }
+
+    /**
+     * Gets or sets the horizontal alignment
+     * @see https://doc.babylonjs.com/how_to/gui#alignments
+     */
+    @serialize()
+    public get horizontalAlignment(): number {
+        return this._horizontalAlignment;
+    }
+
+    public set horizontalAlignment(value: number) {
+        if (this._horizontalAlignment === value) {
+            return;
+        }
+
+        this._horizontalAlignment = value;
+        this._markAsDirty();
+    }
+
+    /**
+     * Gets or sets the vertical alignment
+     * @see https://doc.babylonjs.com/how_to/gui#alignments
+     */
+    @serialize()
+    public get verticalAlignment(): number {
+        return this._verticalAlignment;
+    }
+
+    public set verticalAlignment(value: number) {
+        if (this._verticalAlignment === value) {
+            return;
+        }
+
+        this._verticalAlignment = value;
+        this._markAsDirty();
+    }
+
+    /**
+     * Gets or sets a fixed ratio for this control.
+     * When different from 0, the ratio is used to compute the "second" dimension.
+     * The first dimension used in the computation is the last one set (by setting width / widthInPixels or height / heightInPixels), and the
+     * second dimension is computed as first dimension * fixedRatio
+     */
+    @serialize()
+    public fixedRatio = 0;
+
+    protected _fixedRatioMasterIsWidth = true;
+
+    /**
+     * Gets or sets control width
+     * @see https://doc.babylonjs.com/how_to/gui#position-and-size
+     */
+    @serialize()
+    public get width(): string | number {
+        return this._width.toString(this._host);
+    }
+
+    public set width(value: string | number) {
+        this._fixedRatioMasterIsWidth = true;
+
+        if (this._width.toString(this._host) === value) {
+            return;
+        }
+
+        if (this._width.fromString(value)) {
+            this._markAsDirty();
+        }
+    }
+
+    /**
+     * Gets or sets the control width in pixel
+     * @see https://doc.babylonjs.com/how_to/gui#position-and-size
+     */
+    public get widthInPixels(): number {
+        return this._width.getValueInPixel(this._host, this._cachedParentMeasure.width);
+    }
+
+    public set widthInPixels(value: number) {
+        if (isNaN(value)) {
+            return;
+        }
+        this._fixedRatioMasterIsWidth = true;
+        this.width = value + "px";
+    }
+
+    /**
+     * Gets or sets control height
+     * @see https://doc.babylonjs.com/how_to/gui#position-and-size
+     */
+    @serialize()
+    public get height(): string | number {
+        return this._height.toString(this._host);
+    }
+
+    public set height(value: string | number) {
+        this._fixedRatioMasterIsWidth = false;
+
+        if (this._height.toString(this._host) === value) {
+            return;
+        }
+
+        if (this._height.fromString(value)) {
+            this._markAsDirty();
+        }
+    }
+
+    /**
+     * Gets or sets control height in pixel
+     * @see https://doc.babylonjs.com/how_to/gui#position-and-size
+     */
+    public get heightInPixels(): number {
+        return this._height.getValueInPixel(this._host, this._cachedParentMeasure.height);
+    }
+
+    public set heightInPixels(value: number) {
+        if (isNaN(value)) {
+            return;
+        }
+        this._fixedRatioMasterIsWidth = false;
+        this.height = value + "px";
+    }
+
+    /** Gets or set font family */
+    public get fontFamily(): string {
+        return this._fontFamily;
+    }
+
+    public set fontFamily(value: string) {
+        if (this._fontFamily === value) {
+            return;
+        }
+
+        this._fontFamily = value;
+        this._resetFontCache();
+    }
+
+    /** Gets or sets font style */
+    public get fontStyle(): string {
+        return this._fontStyle;
+    }
+
+    public set fontStyle(value: string) {
+        if (this._fontStyle === value) {
+            return;
+        }
+
+        this._fontStyle = value;
+        this._resetFontCache();
+    }
+
+    /** Gets or sets font weight */
+    public get fontWeight(): string {
+        return this._fontWeight;
+    }
+
+    public set fontWeight(value: string) {
+        if (this._fontWeight === value) {
+            return;
+        }
+
+        this._fontWeight = value;
+        this._resetFontCache();
+    }
+
+    /**
+     * Gets or sets style
+     * @see https://doc.babylonjs.com/how_to/gui#styles
+     */
+    @serialize()
+    public get style(): Nullable<Style> {
+        return this._style;
+    }
+
+    public set style(value: Nullable<Style>) {
+        if (this._style) {
+            this._style.onChangedObservable.remove(this._styleObserver);
+            this._styleObserver = null;
+        }
+
+        this._style = value;
+
+        if (this._style) {
+            this._styleObserver = this._style.onChangedObservable.add(() => {
+                this._markAsDirty();
+                this._resetFontCache();
+            });
+        }
+
+        this._markAsDirty();
+        this._resetFontCache();
+    }
+
+    /** @internal */
+    public get _isFontSizeInPercentage(): boolean {
+        return this._fontSize.isPercentage;
+    }
+
+    /** Gets or sets font size in pixels */
+    public get fontSizeInPixels(): number {
+        const fontSizeToUse = this._style ? this._style._fontSize : this._fontSize;
+
+        if (fontSizeToUse.isPixel) {
+            return fontSizeToUse.getValue(this._host);
+        }
+
+        return fontSizeToUse.getValueInPixel(this._host, this._tempParentMeasure.height || this._cachedParentMeasure.height);
+    }
+
+    public set fontSizeInPixels(value: number) {
+        if (isNaN(value)) {
+            return;
+        }
+        this.fontSize = value + "px";
+    }
+
+    /** Gets or sets font size */
+    public get fontSize(): string | number {
+        return this._fontSize.toString(this._host);
+    }
+
+    public set fontSize(value: string | number) {
+        if (this._fontSize.toString(this._host) === value) {
+            return;
+        }
+
+        if (this._fontSize.fromString(value)) {
+            this._markAsDirty();
+            this._resetFontCache();
+        }
+    }
+
+    /** Gets or sets foreground color */
+    @serialize()
+    public get color(): string {
+        return this._color;
+    }
+
+    public set color(value: string) {
+        if (this._color === value) {
+            return;
+        }
+
+        this._color = value;
+        this._markAsDirty();
+    }
+
+    /** Gets or sets z index which is used to reorder controls on the z axis */
+    @serialize()
+    public get zIndex(): number {
+        return this._zIndex;
+    }
+
+    public set zIndex(value: number) {
+        if (this.zIndex === value) {
+            return;
+        }
+
+        this._zIndex = value;
+
+        if (this.parent) {
+            this.parent._reOrderControl(this);
+        }
+    }
+
+    /** Gets or sets a boolean indicating if the control can be rendered */
+    @serialize()
+    public get notRenderable(): boolean {
+        return this._doNotRender;
+    }
+
+    public set notRenderable(value: boolean) {
+        if (this._doNotRender === value) {
+            return;
+        }
+
+        this._doNotRender = value;
+        this._markAsDirty();
+    }
+
+    /** Gets or sets a boolean indicating if the control is visible */
+    @serialize()
+    public get isVisible(): boolean {
+        return this._isVisible;
+    }
+
+    public set isVisible(value: boolean) {
+        if (this._isVisible === value) {
+            return;
+        }
+
+        this._isVisible = value;
+        this._markAsDirty(true);
+
+        this.onIsVisibleChangedObservable.notifyObservers(value);
+    }
+
+    /** Gets a boolean indicating that the control needs to update its rendering */
+    public get isDirty(): boolean {
+        return this._isDirty;
+    }
+
+    /**
+     * Gets the current linked mesh (or null if none)
+     */
+    public get linkedMesh(): Nullable<TransformNode> {
+        return this._linkedMesh;
+    }
+
+    /**
+     * Gets or sets a value indicating the padding should work like in CSS.
+     * Basically, it will add the padding amount on each side of the parent control for its children.
+     */
+    @serialize()
+    public get descendantsOnlyPadding(): boolean {
+        return this._descendantsOnlyPadding;
+    }
+
+    public set descendantsOnlyPadding(value: boolean) {
+        if (this._descendantsOnlyPadding === value) {
+            return;
+        }
+
+        this._descendantsOnlyPadding = value;
+        this._markAsDirty();
+    }
+
+    /**
+     * Gets or sets a value indicating the padding to use on the left of the control
+     * @see https://doc.babylonjs.com/how_to/gui#position-and-size
+     */
+    @serialize()
+    public get paddingLeft(): string | number {
+        return this._paddingLeft.toString(this._host);
+    }
+
+    public set paddingLeft(value: string | number) {
+        if (this._paddingLeft.fromString(value)) {
+            this._markAsDirty();
+        }
+    }
+
+    /**
+     * Gets or sets a value indicating the padding in pixels to use on the left of the control
+     * @see https://doc.babylonjs.com/how_to/gui#position-and-size
+     */
+    public get paddingLeftInPixels(): number {
+        return this._paddingLeft.getValueInPixel(this._host, this._cachedParentMeasure.width);
+    }
+
+    public set paddingLeftInPixels(value: number) {
+        if (isNaN(value)) {
+            return;
+        }
+        this.paddingLeft = value + "px";
+    }
+
+    /** @internal */
+    public get _paddingLeftInPixels(): number {
+        if (this._descendantsOnlyPadding) {
+            return 0;
+        }
+
+        return this.paddingLeftInPixels;
+    }
+
+    /**
+     * Gets or sets a value indicating the padding to use on the right of the control
+     * @see https://doc.babylonjs.com/how_to/gui#position-and-size
+     */
+    @serialize()
+    public get paddingRight(): string | number {
+        return this._paddingRight.toString(this._host);
+    }
+
+    public set paddingRight(value: string | number) {
+        if (this._paddingRight.fromString(value)) {
+            this._markAsDirty();
+        }
+    }
+
+    /**
+     * Gets or sets a value indicating the padding in pixels to use on the right of the control
+     * @see https://doc.babylonjs.com/how_to/gui#position-and-size
+     */
+    public get paddingRightInPixels(): number {
+        return this._paddingRight.getValueInPixel(this._host, this._cachedParentMeasure.width);
+    }
+
+    public set paddingRightInPixels(value: number) {
+        if (isNaN(value)) {
+            return;
+        }
+        this.paddingRight = value + "px";
+    }
+
+    /** @internal */
+    public get _paddingRightInPixels(): number {
+        if (this._descendantsOnlyPadding) {
+            return 0;
+        }
+
+        return this.paddingRightInPixels;
+    }
+
+    /**
+     * Gets or sets a value indicating the padding to use on the top of the control
+     * @see https://doc.babylonjs.com/how_to/gui#position-and-size
+     */
+    @serialize()
+    public get paddingTop(): string | number {
+        return this._paddingTop.toString(this._host);
+    }
+
+    public set paddingTop(value: string | number) {
+        if (this._paddingTop.fromString(value)) {
+            this._markAsDirty();
+        }
+    }
+
+    /**
+     * Gets or sets a value indicating the padding in pixels to use on the top of the control
+     * @see https://doc.babylonjs.com/how_to/gui#position-and-size
+     */
+    public get paddingTopInPixels(): number {
+        return this._paddingTop.getValueInPixel(this._host, this._cachedParentMeasure.height);
+    }
+
+    public set paddingTopInPixels(value: number) {
+        if (isNaN(value)) {
+            return;
+        }
+        this.paddingTop = value + "px";
+    }
+
+    /** @internal */
+    public get _paddingTopInPixels(): number {
+        if (this._descendantsOnlyPadding) {
+            return 0;
+        }
+
+        return this.paddingTopInPixels;
+    }
+
+    /**
+     * Gets or sets a value indicating the padding to use on the bottom of the control
+     * @see https://doc.babylonjs.com/how_to/gui#position-and-size
+     */
+    @serialize()
+    public get paddingBottom(): string | number {
+        return this._paddingBottom.toString(this._host);
+    }
+
+    public set paddingBottom(value: string | number) {
+        if (this._paddingBottom.fromString(value)) {
+            this._markAsDirty();
+        }
+    }
+
+    /**
+     * Gets or sets a value indicating the padding in pixels to use on the bottom of the control
+     * @see https://doc.babylonjs.com/how_to/gui#position-and-size
+     */
+    public get paddingBottomInPixels(): number {
+        return this._paddingBottom.getValueInPixel(this._host, this._cachedParentMeasure.height);
+    }
+
+    public set paddingBottomInPixels(value: number) {
+        if (isNaN(value)) {
+            return;
+        }
+        this.paddingBottom = value + "px";
+    }
+
+    /** @internal */
+    public get _paddingBottomInPixels(): number {
+        if (this._descendantsOnlyPadding) {
+            return 0;
+        }
+
+        return this.paddingBottomInPixels;
+    }
+
+    /**
+     * Gets or sets a value indicating the left coordinate of the control
+     * @see https://doc.babylonjs.com/how_to/gui#position-and-size
+     */
+    @serialize()
+    public get left(): string | number {
+        return this._left.toString(this._host);
+    }
+
+    public set left(value: string | number) {
+        if (this._left.fromString(value)) {
+            this._markAsDirty();
+        }
+    }
+
+    /**
+     * Gets or sets a value indicating the left coordinate in pixels of the control
+     * @see https://doc.babylonjs.com/how_to/gui#position-and-size
+     */
+    public get leftInPixels(): number {
+        return this._left.getValueInPixel(this._host, this._cachedParentMeasure.width);
+    }
+
+    public set leftInPixels(value: number) {
+        if (isNaN(value)) {
+            return;
+        }
+        this.left = value + "px";
+    }
+
+    /**
+     * Gets or sets a value indicating the top coordinate of the control
+     * @see https://doc.babylonjs.com/how_to/gui#position-and-size
+     */
+    @serialize()
+    public get top(): string | number {
+        return this._top.toString(this._host);
+    }
+
+    public set top(value: string | number) {
+        if (this._top.fromString(value)) {
+            this._markAsDirty();
+        }
+    }
+
+    /**
+     * Gets or sets a value indicating the top coordinate in pixels of the control
+     * @see https://doc.babylonjs.com/how_to/gui#position-and-size
+     */
+    public get topInPixels(): number {
+        return this._top.getValueInPixel(this._host, this._cachedParentMeasure.height);
+    }
+
+    public set topInPixels(value: number) {
+        if (isNaN(value)) {
+            return;
+        }
+        this.top = value + "px";
+    }
+
+    /**
+     * Gets or sets a value indicating the offset on X axis to the linked mesh
+     * @see https://doc.babylonjs.com/how_to/gui#tracking-positions
+     */
+    @serialize()
+    public get linkOffsetX(): string | number {
+        return this._linkOffsetX.toString(this._host);
+    }
+
+    public set linkOffsetX(value: string | number) {
+        if (this._linkOffsetX.fromString(value)) {
+            this._markAsDirty();
+        }
+    }
+
+    /**
+     * Gets or sets a value indicating the offset in pixels on X axis to the linked mesh
+     * @see https://doc.babylonjs.com/how_to/gui#tracking-positions
+     */
+    public get linkOffsetXInPixels(): number {
+        return this._linkOffsetX.getValueInPixel(this._host, this._cachedParentMeasure.width);
+    }
+
+    public set linkOffsetXInPixels(value: number) {
+        if (isNaN(value)) {
+            return;
+        }
+        this.linkOffsetX = value + "px";
+    }
+
+    /**
+     * Gets or sets a value indicating the offset on Y axis to the linked mesh
+     * @see https://doc.babylonjs.com/how_to/gui#tracking-positions
+     */
+    @serialize()
+    public get linkOffsetY(): string | number {
+        return this._linkOffsetY.toString(this._host);
+    }
+
+    public set linkOffsetY(value: string | number) {
+        if (this._linkOffsetY.fromString(value)) {
+            this._markAsDirty();
+        }
+    }
+
+    /**
+     * Gets or sets a value indicating the offset in pixels on Y axis to the linked mesh
+     * @see https://doc.babylonjs.com/how_to/gui#tracking-positions
+     */
+    public get linkOffsetYInPixels(): number {
+        return this._linkOffsetY.getValueInPixel(this._host, this._cachedParentMeasure.height);
+    }
+
+    public set linkOffsetYInPixels(value: number) {
+        if (isNaN(value)) {
+            return;
+        }
+        this.linkOffsetY = value + "px";
+    }
+
+    /** Gets the center coordinate on X axis */
+    public get centerX(): number {
+        return this._currentMeasure.left + this._currentMeasure.width / 2;
+    }
+
+    /** Gets the center coordinate on Y axis */
+    public get centerY(): number {
+        return this._currentMeasure.top + this._currentMeasure.height / 2;
+    }
+
+    /** Gets or sets if control is Enabled */
+    @serialize()
+    public get isEnabled(): boolean {
+        return this._isEnabled;
+    }
+
+    public set isEnabled(value: boolean) {
+        if (this._isEnabled === value) {
+            return;
+        }
+
+        this._isEnabled = value;
+        this._markAsDirty();
+        // if this control or any of it's descendants are under a pointer, we need to fire a pointerOut event
+        const recursivelyFirePointerOut = (control: Control) => {
+            if (!control.host) {
+                return;
+            }
+            for (const pointer in control.host._lastControlOver) {
+                if (control === this.host._lastControlOver[pointer]) {
+                    control._onPointerOut(control, null, true);
+                    delete control.host._lastControlOver[pointer];
+                }
+            }
+            if ((control as Container).children !== undefined) {
+                (control as Container).children.forEach(recursivelyFirePointerOut);
+            }
+        };
+        recursivelyFirePointerOut(this);
+    }
+    /** Gets or sets background color of control if it's disabled. Only applies to Button class. */
+    @serialize()
+    public get disabledColor(): string {
+        return this._disabledColor;
+    }
+
+    public set disabledColor(value: string) {
+        if (this._disabledColor === value) {
+            return;
+        }
+
+        this._disabledColor = value;
+        this._markAsDirty();
+    }
+    /** Gets or sets front color of control if it's disabled. Only applies to Checkbox class. */
+    @serialize()
+    public get disabledColorItem(): string {
+        return this._disabledColorItem;
+    }
+
+    public set disabledColorItem(value: string) {
+        if (this._disabledColorItem === value) {
+            return;
+        }
+
+        this._disabledColorItem = value;
+        this._markAsDirty();
+    }
+
+    /**
+     * Gets/sets the overlap group of the control.
+     * Controls with overlapGroup set to a number can be deoverlapped.
+     * Controls with overlapGroup set to undefined are not deoverlapped.
+     * @see https://doc.babylonjs.com/how_to/gui#deoverlapping
+     */
+    @serialize()
+    public overlapGroup?: number;
+    /**
+     * Gets/sets the deoverlap movement multiplier
+     */
+    @serialize()
+    public overlapDeltaMultiplier?: number;
+
+    // Functions
+
+    /**
+     * Creates a new control
+     * @param name defines the name of the control
+     */
+    constructor(
+        /** defines the name of the control */
+        public name?: string
+    ) {}
+
+    /** @internal */
+    protected _getTypeName(): string {
+        return "Control";
+    }
+
+    /**
+     * Gets the first ascendant in the hierarchy of the given type
+     * @param className defines the required type
+     * @returns the ascendant or null if not found
+     */
+    public getAscendantOfClass(className: string): Nullable<Control> {
+        if (!this.parent) {
+            return null;
+        }
+
+        if (this.parent.getClassName() === className) {
+            return this.parent;
+        }
+
+        return this.parent.getAscendantOfClass(className);
+    }
+
+    /**
+     * Mark control element as dirty
+     * @param force force non visible elements to be marked too
+     */
+    public markAsDirty(force = false): void {
+        this._markAsDirty(force);
+    }
+
+    /**
+     * Mark the element and its children as dirty
+     */
+    public markAllAsDirty(): void {
+        this._markAllAsDirty();
+    }
+
+    /** @internal */
+    public _resetFontCache(): void {
+        this._fontSet = true;
+        this._markAsDirty();
+    }
+
+    /**
+     * Determines if a container is an ascendant of the current control
+     * @param container defines the container to look for
+     * @returns true if the container is one of the ascendant of the control
+     */
+    public isAscendant(container: Control): boolean {
+        if (!this.parent) {
+            return false;
+        }
+
+        if (this.parent === container) {
+            return true;
+        }
+
+        return this.parent.isAscendant(container);
+    }
+
+    /**
+     * Gets coordinates in local control space
+     * @param globalCoordinates defines the coordinates to transform
+     * @returns the new coordinates in local space
+     */
+    public getLocalCoordinates(globalCoordinates: Vector2): Vector2 {
+        const result = Vector2.Zero();
+
+        this.getLocalCoordinatesToRef(globalCoordinates, result);
+
+        return result;
+    }
+
+    /**
+     * Gets coordinates in local control space
+     * @param globalCoordinates defines the coordinates to transform
+     * @param result defines the target vector2 where to store the result
+     * @returns the current control
+     */
+    public getLocalCoordinatesToRef(globalCoordinates: Vector2, result: Vector2): Control {
+        result.x = globalCoordinates.x - this._currentMeasure.left;
+        result.y = globalCoordinates.y - this._currentMeasure.top;
+        return this;
+    }
+
+    /**
+     * Gets coordinates in parent local control space
+     * @param globalCoordinates defines the coordinates to transform
+     * @returns the new coordinates in parent local space
+     */
+    public getParentLocalCoordinates(globalCoordinates: Vector2): Vector2 {
+        const result = Vector2.Zero();
+
+        result.x = globalCoordinates.x - this._cachedParentMeasure.left;
+        result.y = globalCoordinates.y - this._cachedParentMeasure.top;
+
+        return result;
+    }
+
+    /**
+     * Move the current control to a vector3 position projected onto the screen.
+     * @param position defines the target position
+     * @param scene defines the hosting scene
+     */
+    public moveToVector3(position: Vector3, scene: Scene): void {
+        if (!this._host || this.parent !== this._host._rootContainer) {
+            Tools.Error("Cannot move a control to a vector3 if the control is not at root level");
+            return;
+        }
+
+        this.horizontalAlignment = Control.HORIZONTAL_ALIGNMENT_LEFT;
+        this.verticalAlignment = Control.VERTICAL_ALIGNMENT_TOP;
+
+        const globalViewport = this._host._getGlobalViewport();
+        const projectedPosition = Vector3.Project(position, Matrix.Identity(), scene.getTransformMatrix(), globalViewport);
+
+        this._moveToProjectedPosition(projectedPosition);
+
+        if (projectedPosition.z < 0 || projectedPosition.z > 1) {
+            this.notRenderable = true;
+            return;
+        }
+        this.notRenderable = false;
+    }
+
+    /**
+     * Will store all controls that have this control as ascendant in a given array
+     * @param results defines the array where to store the descendants
+     * @param directDescendantsOnly defines if true only direct descendants of 'this' will be considered, if false direct and also indirect (children of children, an so on in a recursive manner) descendants of 'this' will be considered
+     * @param predicate defines an optional predicate that will be called on every evaluated child, the predicate must return true for a given child to be part of the result, otherwise it will be ignored
+     */
+    public getDescendantsToRef(results: Control[], directDescendantsOnly: boolean = false, predicate?: (control: Control) => boolean): void {
+        // Do nothing by default
+    }
+
+    /**
+     * Will return all controls that have this control as ascendant
+     * @param directDescendantsOnly defines if true only direct descendants of 'this' will be considered, if false direct and also indirect (children of children, an so on in a recursive manner) descendants of 'this' will be considered
+     * @param predicate defines an optional predicate that will be called on every evaluated child, the predicate must return true for a given child to be part of the result, otherwise it will be ignored
+     * @returns all child controls
+     */
+    public getDescendants(directDescendantsOnly?: boolean, predicate?: (control: Control) => boolean): Control[] {
+        const results = new Array<Control>();
+
+        this.getDescendantsToRef(results, directDescendantsOnly, predicate);
+
+        return results;
+    }
+
+    /**
+     * Link current control with a target mesh
+     * @param mesh defines the mesh to link with
+     * @see https://doc.babylonjs.com/how_to/gui#tracking-positions
+     */
+    public linkWithMesh(mesh: Nullable<TransformNode>): void {
+        if (!this._host || (this.parent && this.parent !== this._host._rootContainer)) {
+            if (mesh) {
+                Tools.Error("Cannot link a control to a mesh if the control is not at root level");
+            }
+            return;
+        }
+
+        const index = this._host._linkedControls.indexOf(this);
+        if (index !== -1) {
+            this._linkedMesh = mesh;
+            if (!mesh) {
+                this._host._linkedControls.splice(index, 1);
+            }
+            return;
+        } else if (!mesh) {
+            return;
+        }
+
+        this.horizontalAlignment = Control.HORIZONTAL_ALIGNMENT_LEFT;
+        this.verticalAlignment = Control.VERTICAL_ALIGNMENT_TOP;
+        this._linkedMesh = mesh;
+        this._host._linkedControls.push(this);
+    }
+
+    /**
+     * Shorthand function to set the top, right, bottom, and left padding values on the control.
+     * @param { string | number} paddingTop - The value of the top padding.
+     * @param { string | number} paddingRight - The value of the right padding. If omitted, top is used.
+     * @param { string | number} paddingBottom - The value of the bottom padding. If omitted, top is used.
+     * @param { string | number} paddingLeft - The value of the left padding. If omitted, right is used.
+     * @see https://doc.babylonjs.com/how_to/gui#position-and-size
+     */
+    public setPadding(paddingTop: string | number, paddingRight?: string | number, paddingBottom?: string | number, paddingLeft?: string | number) {
+        const top = paddingTop;
+        const right = paddingRight ?? top;
+        const bottom = paddingBottom ?? top;
+        const left = paddingLeft ?? right;
+
+        this.paddingTop = top;
+        this.paddingRight = right;
+        this.paddingBottom = bottom;
+        this.paddingLeft = left;
+    }
+
+    /**
+     * Shorthand funtion to set the top, right, bottom, and left padding values in pixels on the control.
+     * @param { number} paddingTop - The value in pixels of the top padding.
+     * @param { number} paddingRight - The value in pixels of the right padding. If omitted, top is used.
+     * @param { number} paddingBottom - The value in pixels of the bottom padding. If omitted, top is used.
+     * @param { number} paddingLeft - The value in pixels of the left padding. If omitted, right is used.
+     * @see https://doc.babylonjs.com/how_to/gui#position-and-size
+     */
+    public setPaddingInPixels(paddingTop: number, paddingRight?: number, paddingBottom?: number, paddingLeft?: number) {
+        const top = paddingTop;
+        const right = paddingRight ?? top;
+        const bottom = paddingBottom ?? top;
+        const left = paddingLeft ?? right;
+
+        this.paddingTopInPixels = top;
+        this.paddingRightInPixels = right;
+        this.paddingBottomInPixels = bottom;
+        this.paddingLeftInPixels = left;
+    }
+
+    /**
+     * @internal
+     */
+    public _moveToProjectedPosition(projectedPosition: Vector3): void {
+        const oldLeft = this._left.getValue(this._host);
+        const oldTop = this._top.getValue(this._host);
+
+        const parentMeasure = this.parent?._currentMeasure;
+        if (parentMeasure) {
+            this._processMeasures(parentMeasure, this._host.getContext());
+        }
+
+        let newLeft = projectedPosition.x + this._linkOffsetX.getValue(this._host) - this._currentMeasure.width / 2;
+        let newTop = projectedPosition.y + this._linkOffsetY.getValue(this._host) - this._currentMeasure.height / 2;
+
+        if (this._left.ignoreAdaptiveScaling && this._top.ignoreAdaptiveScaling) {
+            if (Math.abs(newLeft - oldLeft) < 0.5) {
+                newLeft = oldLeft;
+            }
+
+            if (Math.abs(newTop - oldTop) < 0.5) {
+                newTop = oldTop;
+            }
+        }
+
+        this.left = newLeft + "px";
+        this.top = newTop + "px";
+
+        this._left.ignoreAdaptiveScaling = true;
+        this._top.ignoreAdaptiveScaling = true;
+        this._markAsDirty();
+    }
+
+    /**
+     * @internal
+     */
+    public _offsetLeft(offset: number) {
+        this._isDirty = true;
+        this._currentMeasure.left += offset;
+    }
+
+    /**
+     * @internal
+     */
+    public _offsetTop(offset: number) {
+        this._isDirty = true;
+        this._currentMeasure.top += offset;
+    }
+
+    /** @internal */
+    public _markMatrixAsDirty(): void {
+        this._isMatrixDirty = true;
+        this._flagDescendantsAsMatrixDirty();
+    }
+
+    /** @internal */
+    public _flagDescendantsAsMatrixDirty(): void {
+        // No child
+    }
+
+    /**
+     * @internal
+     */
+    public _intersectsRect(rect: Measure, context?: ICanvasRenderingContext) {
+        // make sure we are transformed correctly before checking intersections. no-op if nothing is dirty.
+        this._transform(context);
+        if (this._evaluatedMeasure.left >= rect.left + rect.width) {
+            return false;
+        }
+
+        if (this._evaluatedMeasure.top >= rect.top + rect.height) {
+            return false;
+        }
+
+        if (this._evaluatedMeasure.left + this._evaluatedMeasure.width <= rect.left) {
+            return false;
+        }
+
+        if (this._evaluatedMeasure.top + this._evaluatedMeasure.height <= rect.top) {
+            return false;
+        }
+
+        return true;
+    }
+
+    /** @internal */
+    protected _computeAdditionnalOffsetX() {
+        return 0;
+    }
+
+    /** @internal */
+    protected _computeAdditionnalOffsetY() {
+        return 0;
+    }
+
+    /** @internal */
+    // eslint-disable-next-line @typescript-eslint/naming-convention
+    protected invalidateRect() {
+        this._transform();
+        if (this.host && this.host.useInvalidateRectOptimization) {
+            // Rotate by transform to get the measure transformed to global space
+            this._currentMeasure.transformToRef(this._transformMatrix, this._tmpMeasureA);
+            // get the boudning box of the current measure and last frames measure in global space and invalidate it
+            // the previous measure is used to properly clear a control that is scaled down
+            Measure.CombineToRef(this._tmpMeasureA, this._prevCurrentMeasureTransformedIntoGlobalSpace, this._tmpMeasureA);
+
+            // Expand rect based on shadows
+            const shadowOffsetX = this.shadowOffsetX;
+            const shadowOffsetY = this.shadowOffsetY;
+            const shadowBlur = Math.max(this._previousShadowBlur, this.shadowBlur);
+
+            const leftShadowOffset = Math.min(Math.min(shadowOffsetX, 0) - shadowBlur * 2, 0);
+            const rightShadowOffset = Math.max(Math.max(shadowOffsetX, 0) + shadowBlur * 2, 0);
+            const topShadowOffset = Math.min(Math.min(shadowOffsetY, 0) - shadowBlur * 2, 0);
+            const bottomShadowOffset = Math.max(Math.max(shadowOffsetY, 0) + shadowBlur * 2, 0);
+
+            const offsetX = this._computeAdditionnalOffsetX();
+            const offsetY = this._computeAdditionnalOffsetY();
+
+            this.host.invalidateRect(
+                Math.floor(this._tmpMeasureA.left + leftShadowOffset - offsetX),
+                Math.floor(this._tmpMeasureA.top + topShadowOffset - offsetY),
+                Math.ceil(this._tmpMeasureA.left + this._tmpMeasureA.width + rightShadowOffset + offsetX),
+                Math.ceil(this._tmpMeasureA.top + this._tmpMeasureA.height + bottomShadowOffset + offsetY)
+            );
+        }
+    }
+
+    /**
+     * @internal
+     */
+    public _markAsDirty(force = false): void {
+        if (!this._isVisible && !force) {
+            return;
+        }
+
+        this._isDirty = true;
+        this._markMatrixAsDirty();
+
+        // Redraw only this rectangle
+        if (this._host) {
+            this._host.markAsDirty();
+        }
+    }
+
+    /** @internal */
+    public _markAllAsDirty(): void {
+        this._markAsDirty();
+
+        if (this._font) {
+            this._prepareFont();
+        }
+    }
+
+    /**
+     * @internal
+     */
+    public _link(host: AdvancedDynamicTexture): void {
+        this._host = host;
+        if (this._host) {
+            this.uniqueId = this._host.getScene()!.getUniqueId();
+        }
+    }
+
+    /**
+     * @internal
+     */
+    protected _transform(context?: ICanvasRenderingContext): void {
+        if (!this._isMatrixDirty && this._scaleX === 1 && this._scaleY === 1 && this._rotation === 0) {
+            return;
+        }
+
+        // postTranslate
+        const offsetX = this._currentMeasure.width * this._transformCenterX + this._currentMeasure.left;
+        const offsetY = this._currentMeasure.height * this._transformCenterY + this._currentMeasure.top;
+        if (context) {
+            context.translate(offsetX, offsetY);
+
+            // rotate
+            context.rotate(this._rotation);
+
+            // scale
+            context.scale(this._scaleX, this._scaleY);
+
+            // preTranslate
+            context.translate(-offsetX, -offsetY);
+        }
+        // Need to update matrices?
+        if (this._isMatrixDirty || this._cachedOffsetX !== offsetX || this._cachedOffsetY !== offsetY) {
+            this._cachedOffsetX = offsetX;
+            this._cachedOffsetY = offsetY;
+            this._isMatrixDirty = false;
+            this._flagDescendantsAsMatrixDirty();
+
+            Matrix2D.ComposeToRef(-offsetX, -offsetY, this._rotation, this._scaleX, this._scaleY, this.parent ? this.parent._transformMatrix : null, this._transformMatrix);
+
+            this._transformMatrix.invertToRef(this._invertTransformMatrix);
+            this._currentMeasure.transformToRef(this._transformMatrix, this._evaluatedMeasure);
+        }
+    }
+
+    /**
+     * @internal
+     */
+    public _renderHighlight(context: ICanvasRenderingContext): void {
+        if (!this.isHighlighted) {
+            return;
+        }
+
+        context.save();
+        context.strokeStyle = this._highlightColor;
+        context.lineWidth = this._highlightLineWidth;
+
+        this._renderHighlightSpecific(context);
+        context.restore();
+    }
+
+    /**
+     * @internal
+     */
+    public _renderHighlightSpecific(context: ICanvasRenderingContext): void {
+        context.strokeRect(this._currentMeasure.left, this._currentMeasure.top, this._currentMeasure.width, this._currentMeasure.height);
+    }
+
+    /**
+     * @internal
+     */
+    protected _applyStates(context: ICanvasRenderingContext): void {
+        if (this._isFontSizeInPercentage) {
+            this._fontSet = true;
+        }
+
+        if (this._host && this._host.useSmallestIdeal && !this._font) {
+            this._fontSet = true;
+        }
+
+        if (this._fontSet) {
+            this._prepareFont();
+            this._fontSet = false;
+        }
+
+        if (this._font) {
+            context.font = this._font;
+        }
+
+        if (this._color) {
+            context.fillStyle = this._color;
+        }
+
+        if (Control.AllowAlphaInheritance) {
+            context.globalAlpha *= this._alpha;
+        } else if (this._alphaSet) {
+            context.globalAlpha = this.parent && !this.parent.renderToIntermediateTexture ? this.parent.alpha * this._alpha : this._alpha;
+        }
+    }
+
+    /**
+     * @internal
+     */
+    public _layout(parentMeasure: Measure, context: ICanvasRenderingContext): boolean {
+        if (!this.isDirty && (!this.isVisible || this.notRenderable)) {
+            return false;
+        }
+
+        if (this._isDirty || !this._cachedParentMeasure.isEqualsTo(parentMeasure)) {
+            this.host._numLayoutCalls++;
+
+            this._currentMeasure.addAndTransformToRef(
+                this._transformMatrix,
+                -this._paddingLeftInPixels | 0,
+                -this._paddingTopInPixels | 0,
+                this._paddingRightInPixels | 0,
+                this._paddingBottomInPixels | 0,
+                this._prevCurrentMeasureTransformedIntoGlobalSpace
+            );
+
+            context.save();
+
+            this._applyStates(context);
+
+            let rebuildCount = 0;
+            do {
+                this._rebuildLayout = false;
+                this._processMeasures(parentMeasure, context);
+                rebuildCount++;
+            } while (this._rebuildLayout && rebuildCount < 3);
+
+            if (rebuildCount >= 3) {
+                Logger.Error(`Layout cycle detected in GUI (Control name=${this.name}, uniqueId=${this.uniqueId})`);
+            }
+
+            context.restore();
+            this.invalidateRect();
+            this._evaluateClippingState(parentMeasure);
+        }
+
+        this._wasDirty = this._isDirty;
+        this._isDirty = false;
+
+        return true;
+    }
+
+    /**
+     * @internal
+     */
+    protected _processMeasures(parentMeasure: Measure, context: ICanvasRenderingContext): void {
+        this._tempPaddingMeasure.copyFrom(parentMeasure);
+
+        // Apply padding if in correct mode
+        if (this.parent && this.parent.descendantsOnlyPadding) {
+            this._tempPaddingMeasure.left += this.parent.paddingLeftInPixels;
+            this._tempPaddingMeasure.top += this.parent.paddingTopInPixels;
+            this._tempPaddingMeasure.width -= this.parent.paddingLeftInPixels + this.parent.paddingRightInPixels;
+            this._tempPaddingMeasure.height -= this.parent.paddingTopInPixels + this.parent.paddingBottomInPixels;
+        }
+
+        this._currentMeasure.copyFrom(this._tempPaddingMeasure);
+
+        // Let children take some pre-measurement actions
+        this._preMeasure(this._tempPaddingMeasure, context);
+
+        this._measure();
+        this._computeAlignment(this._tempPaddingMeasure, context);
+
+        // Convert to int values
+        this._currentMeasure.left = this._currentMeasure.left | 0;
+        this._currentMeasure.top = this._currentMeasure.top | 0;
+        this._currentMeasure.width = this._currentMeasure.width | 0;
+        this._currentMeasure.height = this._currentMeasure.height | 0;
+
+        // Let children add more features
+        this._additionalProcessing(this._tempPaddingMeasure, context);
+
+        this._cachedParentMeasure.copyFrom(this._tempPaddingMeasure);
+
+        this._currentMeasure.transformToRef(this._transformMatrix, this._evaluatedMeasure);
+        if (this.onDirtyObservable.hasObservers()) {
+            this.onDirtyObservable.notifyObservers(this);
+        }
+    }
+
+    protected _evaluateClippingState(parentMeasure: Measure) {
+        this._currentMeasure.transformToRef(this._transformMatrix, this._evaluatedMeasure);
+        if (this.parent && this.parent.clipChildren) {
+            parentMeasure.transformToRef(this.parent._transformMatrix, this._evaluatedParentMeasure);
+            // Early clip
+            if (this._evaluatedMeasure.left > this._evaluatedParentMeasure.left + this._evaluatedParentMeasure.width) {
+                this._isClipped = true;
+                return;
+            }
+
+            if (this._evaluatedMeasure.left + this._evaluatedMeasure.width < this._evaluatedParentMeasure.left) {
+                this._isClipped = true;
+                return;
+            }
+
+            if (this._evaluatedMeasure.top > this._evaluatedParentMeasure.top + this._evaluatedParentMeasure.height) {
+                this._isClipped = true;
+                return;
+            }
+
+            if (this._evaluatedMeasure.top + this._evaluatedMeasure.height < this._evaluatedParentMeasure.top) {
+                this._isClipped = true;
+                return;
+            }
+        }
+
+        this._isClipped = false;
+    }
+
+    /** @internal */
+    public _measure(): void {
+        // Width / Height
+        if (this._width.isPixel) {
+            this._currentMeasure.width = this._width.getValue(this._host);
+        } else {
+            this._currentMeasure.width *= this._width.getValue(this._host);
+        }
+
+        if (this._height.isPixel) {
+            this._currentMeasure.height = this._height.getValue(this._host);
+        } else {
+            this._currentMeasure.height *= this._height.getValue(this._host);
+        }
+
+        if (this.fixedRatio !== 0) {
+            if (this._fixedRatioMasterIsWidth) {
+                this._currentMeasure.height = this._currentMeasure.width * this.fixedRatio;
+            } else {
+                this._currentMeasure.width = this._currentMeasure.height * this.fixedRatio;
+            }
+        }
+    }
+
+    /**
+     * @internal
+     */
+    protected _computeAlignment(parentMeasure: Measure, context: ICanvasRenderingContext): void {
+        const width = this._currentMeasure.width;
+        const height = this._currentMeasure.height;
+
+        const parentWidth = parentMeasure.width;
+        const parentHeight = parentMeasure.height;
+
+        // Left / top
+        let x = 0;
+        let y = 0;
+
+        switch (this.horizontalAlignment) {
+            case Control.HORIZONTAL_ALIGNMENT_LEFT:
+                x = 0;
+                break;
+            case Control.HORIZONTAL_ALIGNMENT_RIGHT:
+                x = parentWidth - width;
+                break;
+            case Control.HORIZONTAL_ALIGNMENT_CENTER:
+                x = (parentWidth - width) / 2;
+                break;
+        }
+
+        switch (this.verticalAlignment) {
+            case Control.VERTICAL_ALIGNMENT_TOP:
+                y = 0;
+                break;
+            case Control.VERTICAL_ALIGNMENT_BOTTOM:
+                y = parentHeight - height;
+                break;
+            case Control.VERTICAL_ALIGNMENT_CENTER:
+                y = (parentHeight - height) / 2;
+                break;
+        }
+
+        if (!this.descendantsOnlyPadding) {
+            if (this._paddingLeft.isPixel) {
+                this._currentMeasure.left += this._paddingLeft.getValue(this._host);
+                this._currentMeasure.width -= this._paddingLeft.getValue(this._host);
+            } else {
+                this._currentMeasure.left += parentWidth * this._paddingLeft.getValue(this._host);
+                this._currentMeasure.width -= parentWidth * this._paddingLeft.getValue(this._host);
+            }
+
+            if (this._paddingRight.isPixel) {
+                this._currentMeasure.width -= this._paddingRight.getValue(this._host);
+            } else {
+                this._currentMeasure.width -= parentWidth * this._paddingRight.getValue(this._host);
+            }
+
+            if (this._paddingTop.isPixel) {
+                this._currentMeasure.top += this._paddingTop.getValue(this._host);
+                this._currentMeasure.height -= this._paddingTop.getValue(this._host);
+            } else {
+                this._currentMeasure.top += parentHeight * this._paddingTop.getValue(this._host);
+                this._currentMeasure.height -= parentHeight * this._paddingTop.getValue(this._host);
+            }
+
+            if (this._paddingBottom.isPixel) {
+                this._currentMeasure.height -= this._paddingBottom.getValue(this._host);
+            } else {
+                this._currentMeasure.height -= parentHeight * this._paddingBottom.getValue(this._host);
+            }
+        }
+
+        if (this._left.isPixel) {
+            this._currentMeasure.left += this._left.getValue(this._host);
+        } else {
+            this._currentMeasure.left += parentWidth * this._left.getValue(this._host);
+        }
+
+        if (this._top.isPixel) {
+            this._currentMeasure.top += this._top.getValue(this._host);
+        } else {
+            this._currentMeasure.top += parentHeight * this._top.getValue(this._host);
+        }
+
+        this._currentMeasure.left += x;
+        this._currentMeasure.top += y;
+    }
+
+    /**
+     * @internal
+     */
+    protected _preMeasure(parentMeasure: Measure, context: ICanvasRenderingContext): void {
+        // Do nothing
+    }
+
+    /**
+     * @internal
+     */
+    protected _additionalProcessing(parentMeasure: Measure, context: ICanvasRenderingContext): void {
+        // Do nothing
+    }
+
+    /**
+     * @internal
+     */
+    protected _clipForChildren(context: ICanvasRenderingContext): void {
+        // DO nothing
+    }
+
+    private static _ClipMeasure = new Measure(0, 0, 0, 0);
+    private _tmpMeasureA = new Measure(0, 0, 0, 0);
+    private _clip(context: ICanvasRenderingContext, invalidatedRectangle?: Nullable<Measure>) {
+        context.beginPath();
+        Control._ClipMeasure.copyFrom(this._currentMeasure);
+        if (invalidatedRectangle) {
+            // Rotate the invalidated rect into the control's space
+            invalidatedRectangle.transformToRef(this._invertTransformMatrix, this._tmpMeasureA);
+
+            // Get the intersection of the rect in context space and the current context
+            const intersection = new Measure(0, 0, 0, 0);
+            intersection.left = Math.max(this._tmpMeasureA.left, this._currentMeasure.left);
+            intersection.top = Math.max(this._tmpMeasureA.top, this._currentMeasure.top);
+            intersection.width = Math.min(this._tmpMeasureA.left + this._tmpMeasureA.width, this._currentMeasure.left + this._currentMeasure.width) - intersection.left;
+            intersection.height = Math.min(this._tmpMeasureA.top + this._tmpMeasureA.height, this._currentMeasure.top + this._currentMeasure.height) - intersection.top;
+            Control._ClipMeasure.copyFrom(intersection);
+        }
+
+        if (this.shadowBlur || this.shadowOffsetX || this.shadowOffsetY) {
+            const shadowOffsetX = this.shadowOffsetX;
+            const shadowOffsetY = this.shadowOffsetY;
+            const shadowBlur = this.shadowBlur;
+
+            const leftShadowOffset = Math.min(Math.min(shadowOffsetX, 0) - shadowBlur * 2, 0);
+            const rightShadowOffset = Math.max(Math.max(shadowOffsetX, 0) + shadowBlur * 2, 0);
+            const topShadowOffset = Math.min(Math.min(shadowOffsetY, 0) - shadowBlur * 2, 0);
+            const bottomShadowOffset = Math.max(Math.max(shadowOffsetY, 0) + shadowBlur * 2, 0);
+
+            context.rect(
+                Control._ClipMeasure.left + leftShadowOffset,
+                Control._ClipMeasure.top + topShadowOffset,
+                Control._ClipMeasure.width + rightShadowOffset - leftShadowOffset,
+                Control._ClipMeasure.height + bottomShadowOffset - topShadowOffset
+            );
+        } else {
+            context.rect(Control._ClipMeasure.left, Control._ClipMeasure.top, Control._ClipMeasure.width, Control._ClipMeasure.height);
+        }
+
+        context.clip();
+    }
+
+    /**
+     * @internal
+     */
+    public _render(context: ICanvasRenderingContext, invalidatedRectangle?: Nullable<Measure>): boolean {
+        if (!this.isVisible || this.notRenderable || this._isClipped) {
+            this._isDirty = false;
+            return false;
+        }
+
+        this.host._numRenderCalls++;
+
+        context.save();
+
+        this._applyStates(context);
+
+        // Transform
+        this._transform(context);
+
+        // Clip
+        if (this.clipContent) {
+            this._clip(context, invalidatedRectangle);
+        }
+
+        if (this.onBeforeDrawObservable.hasObservers()) {
+            this.onBeforeDrawObservable.notifyObservers(this);
+        }
+
+        if (this.useBitmapCache && !this._wasDirty && this._cacheData) {
+            context.putImageData(this._cacheData, this._currentMeasure.left, this._currentMeasure.top);
+        } else {
+            this._draw(context, invalidatedRectangle);
+        }
+
+        if (this.useBitmapCache && this._wasDirty) {
+            this._cacheData = context.getImageData(this._currentMeasure.left, this._currentMeasure.top, this._currentMeasure.width, this._currentMeasure.height);
+        }
+
+        this._renderHighlight(context);
+
+        if (this.onAfterDrawObservable.hasObservers()) {
+            this.onAfterDrawObservable.notifyObservers(this);
+        }
+
+        context.restore();
+
+        return true;
+    }
+
+    /**
+     * @internal
+     */
+    public _draw(context: ICanvasRenderingContext, invalidatedRectangle?: Nullable<Measure>): void {
+        // Do nothing
+    }
+
+    /**
+     * Tests if a given coordinates belong to the current control
+     * @param x defines x coordinate to test
+     * @param y defines y coordinate to test
+     * @returns true if the coordinates are inside the control
+     */
+    public contains(x: number, y: number): boolean {
+        // Invert transform
+        this._invertTransformMatrix.transformCoordinates(x, y, this._transformedPosition);
+
+        x = this._transformedPosition.x;
+        y = this._transformedPosition.y;
+
+        // Check
+        if (x < this._currentMeasure.left) {
+            return false;
+        }
+
+        if (x > this._currentMeasure.left + this._currentMeasure.width) {
+            return false;
+        }
+
+        if (y < this._currentMeasure.top) {
+            return false;
+        }
+
+        if (y > this._currentMeasure.top + this._currentMeasure.height) {
+            return false;
+        }
+
+        if (this.isPointerBlocker) {
+            this._host._shouldBlockPointer = true;
+        }
+        return true;
+    }
+
+    /**
+     * @internal
+     */
+    public _processPicking(x: number, y: number, pi: Nullable<PointerInfoBase>, type: number, pointerId: number, buttonIndex: number, deltaX?: number, deltaY?: number): boolean {
+        if (!this._isEnabled) {
+            return false;
+        }
+        if (!this.isHitTestVisible || !this.isVisible || this._doNotRender) {
+            return false;
+        }
+
+        if (!this.contains(x, y)) {
+            return false;
+        }
+
+        this._processObservables(type, x, y, pi, pointerId, buttonIndex, deltaX, deltaY);
+
+        return true;
+    }
+
+    /**
+     * @internal
+     */
+    public _onPointerMove(target: Control, coordinates: Vector2, pointerId: number, pi: Nullable<PointerInfoBase>): void {
+        const canNotify: boolean = this.onPointerMoveObservable.notifyObservers(coordinates, -1, target, this, pi);
+
+        if (canNotify && this.parent != null && !this.isPointerBlocker) {
+            this.parent._onPointerMove(target, coordinates, pointerId, pi);
+        }
+    }
+
+    /**
+     * @internal
+     */
+    public _onPointerEnter(target: Control, pi: Nullable<PointerInfoBase>): boolean {
+        if (!this._isEnabled) {
+            return false;
+        }
+        if (this._enterCount > 0) {
+            return false;
+        }
+
+        if (this._enterCount === -1) {
+            // -1 is for touch input, we are now sure we are with a mouse or pencil
+            this._enterCount = 0;
+        }
+        this._enterCount++;
+
+        const canNotify: boolean = this.onPointerEnterObservable.notifyObservers(this, -1, target, this, pi);
+
+        if (canNotify && this.parent != null && !this.isPointerBlocker) {
+            this.parent._onPointerEnter(target, pi);
+        }
+
+        return true;
+    }
+
+    /**
+     * @internal
+     */
+    public _onPointerOut(target: Control, pi: Nullable<PointerInfoBase>, force = false): void {
+        if (!force && (!this._isEnabled || target === this)) {
+            return;
+        }
+        this._enterCount = 0;
+
+        let canNotify: boolean = true;
+
+        if (!target.isAscendant(this)) {
+            canNotify = this.onPointerOutObservable.notifyObservers(this, -1, target, this, pi);
+        }
+
+        if (canNotify && this.parent != null && !this.isPointerBlocker) {
+            this.parent._onPointerOut(target, pi, force);
+        }
+    }
+
+    /**
+     * @internal
+     */
+    public _onPointerDown(target: Control, coordinates: Vector2, pointerId: number, buttonIndex: number, pi: Nullable<PointerInfoBase>): boolean {
+        // Prevent pointerout to lose control context.
+        // Event redundancy is checked inside the function.
+        this._onPointerEnter(this, pi);
+
+        if (this._downCount !== 0) {
+            return false;
+        }
+
+        this._downCount++;
+
+        this._downPointerIds[pointerId] = true;
+
+        const canNotify: boolean = this.onPointerDownObservable.notifyObservers(new Vector2WithInfo(coordinates, buttonIndex), -1, target, this, pi);
+
+        if (canNotify && this.parent != null && !this.isPointerBlocker) {
+            this.parent._onPointerDown(target, coordinates, pointerId, buttonIndex, pi);
+        }
+
+        if (pi && this.uniqueId !== this._host.rootContainer.uniqueId) {
+            this._host._capturedPointerIds.add((pi.event as IPointerEvent).pointerId);
+        }
+
+        return true;
+    }
+
+    /**
+     * @internal
+     */
+    public _onPointerUp(target: Control, coordinates: Vector2, pointerId: number, buttonIndex: number, notifyClick: boolean, pi?: Nullable<PointerInfoBase>): void {
+        if (!this._isEnabled) {
+            return;
+        }
+        this._downCount = 0;
+
+        delete this._downPointerIds[pointerId];
+
+        let canNotifyClick: boolean = notifyClick;
+        if (notifyClick && (this._enterCount > 0 || this._enterCount === -1)) {
+            canNotifyClick = this.onPointerClickObservable.notifyObservers(new Vector2WithInfo(coordinates, buttonIndex), -1, target, this, pi);
+        }
+        const canNotify: boolean = this.onPointerUpObservable.notifyObservers(new Vector2WithInfo(coordinates, buttonIndex), -1, target, this, pi);
+
+        if (canNotify && this.parent != null && !this.isPointerBlocker) {
+            this.parent._onPointerUp(target, coordinates, pointerId, buttonIndex, canNotifyClick, pi);
+        }
+
+        if (pi && this.uniqueId !== this._host.rootContainer.uniqueId) {
+            this._host._capturedPointerIds.delete((pi.event as IPointerEvent).pointerId);
+        }
+    }
+
+    /**
+     * @internal
+     */
+    public _forcePointerUp(pointerId: Nullable<number> = null) {
+        if (pointerId !== null) {
+            this._onPointerUp(this, Vector2.Zero(), pointerId, 0, true);
+        } else {
+            for (const key in this._downPointerIds) {
+                this._onPointerUp(this, Vector2.Zero(), +key as number, 0, true);
+            }
+        }
+    }
+
+    /**
+     * @internal
+     */
+    public _onWheelScroll(deltaX?: number, deltaY?: number): void {
+        if (!this._isEnabled) {
+            return;
+        }
+        const canNotify: boolean = this.onWheelObservable.notifyObservers(new Vector2(deltaX, deltaY));
+
+        if (canNotify && this.parent != null) {
+            this.parent._onWheelScroll(deltaX, deltaY);
+        }
+    }
+
+    /** @internal */
+    public _onCanvasBlur(): void {}
+
+    /**
+     * @internal
+     */
+    public _processObservables(
+        type: number,
+        x: number,
+        y: number,
+        pi: Nullable<PointerInfoBase>,
+        pointerId: number,
+        buttonIndex: number,
+        deltaX?: number,
+        deltaY?: number
+    ): boolean {
+        if (!this._isEnabled) {
+            return false;
+        }
+        this._dummyVector2.copyFromFloats(x, y);
+        if (type === PointerEventTypes.POINTERMOVE) {
+            this._onPointerMove(this, this._dummyVector2, pointerId, pi);
+
+            const previousControlOver = this._host._lastControlOver[pointerId];
+            if (previousControlOver && previousControlOver !== this) {
+                previousControlOver._onPointerOut(this, pi);
+            }
+
+            if (previousControlOver !== this) {
+                this._onPointerEnter(this, pi);
+            }
+
+            this._host._lastControlOver[pointerId] = this;
+            return true;
+        }
+
+        if (type === PointerEventTypes.POINTERDOWN) {
+            this._onPointerDown(this, this._dummyVector2, pointerId, buttonIndex, pi);
+            this._host._registerLastControlDown(this, pointerId);
+            this._host._lastPickedControl = this;
+            return true;
+        }
+
+        if (type === PointerEventTypes.POINTERUP) {
+            if (this._host._lastControlDown[pointerId]) {
+                this._host._lastControlDown[pointerId]._onPointerUp(this, this._dummyVector2, pointerId, buttonIndex, true, pi);
+            }
+            delete this._host._lastControlDown[pointerId];
+            return true;
+        }
+
+        if (type === PointerEventTypes.POINTERWHEEL) {
+            if (this._host._lastControlOver[pointerId]) {
+                this._host._lastControlOver[pointerId]._onWheelScroll(deltaX, deltaY);
+                return true;
+            }
+        }
+
+        return false;
+    }
+
+    private _prepareFont() {
+        if (!this._font && !this._fontSet) {
+            return;
+        }
+
+        if (this._style) {
+            this._font = this._style.fontStyle + " " + this._style.fontWeight + " " + this.fontSizeInPixels + "px " + this._style.fontFamily;
+        } else {
+            this._font = this._fontStyle + " " + this._fontWeight + " " + this.fontSizeInPixels + "px " + this._fontFamily;
+        }
+
+        this._fontOffset = Control._GetFontOffset(this._font);
+
+        //children need to be refreshed
+        this.getDescendants().forEach((child) => child._markAllAsDirty());
+    }
+
+    /**
+     * Serializes the current control
+     * @param serializationObject defined the JSON serialized object
+     */
+    public serialize(serializationObject: any) {
+        SerializationHelper.Serialize(this, serializationObject);
+        serializationObject.name = this.name;
+        serializationObject.className = this.getClassName();
+
+        if (this._font) {
+            serializationObject.fontFamily = this._fontFamily;
+            serializationObject.fontSize = this.fontSize;
+            serializationObject.fontWeight = this.fontWeight;
+            serializationObject.fontStyle = this.fontStyle;
+        }
+    }
+
+    /**
+     * @internal
+     */
+    public _parseFromContent(serializedObject: any, host: AdvancedDynamicTexture) {
+        if (serializedObject.fontFamily) {
+            this.fontFamily = serializedObject.fontFamily;
+        }
+
+        if (serializedObject.fontSize) {
+            this.fontSize = serializedObject.fontSize;
+        }
+
+        if (serializedObject.fontWeight) {
+            this.fontWeight = serializedObject.fontWeight;
+        }
+
+        if (serializedObject.fontStyle) {
+            this.fontStyle = serializedObject.fontStyle;
+        }
+    }
+
+    /** Releases associated resources */
+    public dispose() {
+        this.onDirtyObservable.clear();
+        this.onBeforeDrawObservable.clear();
+        this.onAfterDrawObservable.clear();
+        this.onPointerDownObservable.clear();
+        this.onPointerEnterObservable.clear();
+        this.onPointerMoveObservable.clear();
+        this.onPointerOutObservable.clear();
+        this.onPointerUpObservable.clear();
+        this.onPointerClickObservable.clear();
+        this.onWheelObservable.clear();
+
+        if (this._styleObserver && this._style) {
+            this._style.onChangedObservable.remove(this._styleObserver);
+            this._styleObserver = null;
+        }
+
+        if (this.parent) {
+            this.parent.removeControl(this);
+            this.parent = null;
+        }
+
+        if (this._host) {
+            const index = this._host._linkedControls.indexOf(this);
+            if (index > -1) {
+                this.linkWithMesh(null);
+            }
+        }
+
+        // Callback
+        this.onDisposeObservable.notifyObservers(this);
+        this.onDisposeObservable.clear();
+    }
+
+    // Statics
+    private static _HORIZONTAL_ALIGNMENT_LEFT = 0;
+    private static _HORIZONTAL_ALIGNMENT_RIGHT = 1;
+    private static _HORIZONTAL_ALIGNMENT_CENTER = 2;
+
+    private static _VERTICAL_ALIGNMENT_TOP = 0;
+    private static _VERTICAL_ALIGNMENT_BOTTOM = 1;
+    private static _VERTICAL_ALIGNMENT_CENTER = 2;
+
+    /** HORIZONTAL_ALIGNMENT_LEFT */
+    public static get HORIZONTAL_ALIGNMENT_LEFT(): number {
+        return Control._HORIZONTAL_ALIGNMENT_LEFT;
+    }
+
+    /** HORIZONTAL_ALIGNMENT_RIGHT */
+    public static get HORIZONTAL_ALIGNMENT_RIGHT(): number {
+        return Control._HORIZONTAL_ALIGNMENT_RIGHT;
+    }
+
+    /** HORIZONTAL_ALIGNMENT_CENTER */
+    public static get HORIZONTAL_ALIGNMENT_CENTER(): number {
+        return Control._HORIZONTAL_ALIGNMENT_CENTER;
+    }
+
+    /** VERTICAL_ALIGNMENT_TOP */
+    public static get VERTICAL_ALIGNMENT_TOP(): number {
+        return Control._VERTICAL_ALIGNMENT_TOP;
+    }
+
+    /** VERTICAL_ALIGNMENT_BOTTOM */
+    public static get VERTICAL_ALIGNMENT_BOTTOM(): number {
+        return Control._VERTICAL_ALIGNMENT_BOTTOM;
+    }
+
+    /** VERTICAL_ALIGNMENT_CENTER */
+    public static get VERTICAL_ALIGNMENT_CENTER(): number {
+        return Control._VERTICAL_ALIGNMENT_CENTER;
+    }
+
+    private static _FontHeightSizes: { [key: string]: { ascent: number; height: number; descent: number } } = {};
+
+    /**
+     * @internal
+     */
+    public static _GetFontOffset(font: string): { ascent: number; height: number; descent: number } {
+        if (Control._FontHeightSizes[font]) {
+            return Control._FontHeightSizes[font];
+        }
+
+        const engine = EngineStore.LastCreatedEngine;
+        if (!engine) {
+            throw new Error("Invalid engine. Unable to create a canvas.");
+        }
+
+        const result = engine.getFontOffset(font);
+        Control._FontHeightSizes[font] = result;
+
+        return result;
+    }
+
+    /**
+     * Creates a Control from parsed data
+     * @param serializedObject defines parsed data
+     * @param host defines the hosting AdvancedDynamicTexture
+     * @returns a new Control
+     */
+    public static Parse(serializedObject: any, host: AdvancedDynamicTexture): Control {
+        const controlType = Tools.Instantiate("BABYLON.GUI." + serializedObject.className);
+        const control = SerializationHelper.Parse(() => new controlType(), serializedObject, null);
+
+        control.name = serializedObject.name;
+
+        control._parseFromContent(serializedObject, host);
+
+        return control;
+    }
+
+    public static AddHeader: (control: Control, text: string, size: string | number, options: { isHorizontal: boolean; controlFirst: boolean }) => any = () => {};
+
+    /**
+     * @internal
+     */
+    protected static drawEllipse(x: number, y: number, width: number, height: number, context: ICanvasRenderingContext): void {
+        context.translate(x, y);
+        context.scale(width, height);
+
+        context.beginPath();
+        context.arc(0, 0, 1, 0, 2 * Math.PI);
+        context.closePath();
+
+        context.scale(1 / width, 1 / height);
+        context.translate(-x, -y);
+    }
+}
+RegisterClass("BABYLON.GUI.Control", Control);