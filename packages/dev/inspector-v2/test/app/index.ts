--- conflicted
+++ resolved
@@ -1,161 +1,158 @@
-// NOTE: This app is an easy place to test Inspector v2.
-// Additionally, here are some PGs that are helpful for testing specific features:
-<<<<<<< HEAD
-// Animation groups: http://localhost:1338/?inspectorv2#FMAYKS
-=======
-// Frame graphs: http://localhost:1338/?inspectorv2#9YU4C5#23
->>>>>>> d9182ff7
-
-import HavokPhysics from "@babylonjs/havok";
-import type { Nullable } from "core/types";
-
-import { Engine } from "core/Engines/engine";
-import { LoadAssetContainerAsync } from "core/Loading/sceneLoader";
-import { ParticleHelper } from "core/Particles/particleHelper";
-import { Vector3 } from "core/Maths/math.vector";
-import { PhysicsAggregate, PhysicsMotionType, PhysicsShapeType } from "core/Physics/v2";
-import { HavokPlugin } from "core/Physics/v2/Plugins/havokPlugin";
-import { Scene } from "core/scene";
-import { registerBuiltInLoaders } from "loaders/dynamic";
-import { ImageProcessingPostProcess } from "core/PostProcesses/imageProcessingPostProcess";
-import "core/Helpers/sceneHelpers";
-import { Color3, Color4 } from "core/Maths/math.color";
-import { ArcRotateCamera } from "core/Cameras/arcRotateCamera";
-
-import { ShowInspector } from "../../src/inspector";
-import { PBRMaterial } from "core/Materials/PBR/pbrMaterial";
-import { MeshBuilder } from "core/Meshes/meshBuilder";
-import { StandardMaterial } from "core/Materials/standardMaterial";
-import { MultiMaterial } from "core/Materials/multiMaterial";
-import { Texture } from "core/Materials/Textures/texture";
-
-// Register scene loader plugins.
-registerBuiltInLoaders();
-
-const canvas = document.getElementById("canvas") as HTMLCanvasElement;
-
-const engine = new Engine(canvas, true, {
-    adaptToDeviceRatio: true,
-    antialias: true,
-});
-
-const scene = new Scene(engine);
-(globalThis as any).scene = scene; // For debugging purposes
-
-let camera: Nullable<ArcRotateCamera> = null;
-
-const newSystem = ParticleHelper.CreateDefault(Vector3.Zero(), 10000, scene);
-newSystem.name = "CPU particle system";
-newSystem.start();
-
-function createCamera() {
-    camera?.dispose();
-    scene.createDefaultCameraOrLight(true, true, true);
-    camera = scene.activeCamera as ArcRotateCamera;
-    camera.alpha = 1.8;
-    camera.beta = 1.3;
-
-    const camera2 = camera.clone("camera2") as ArcRotateCamera;
-    camera2.alpha += Math.PI;
-
-    const camera3 = camera.clone("camera3") as ArcRotateCamera;
-    camera3.alpha += Math.PI * 0.5;
-}
-
-function createPostProcess() {
-    const postProcess = new ImageProcessingPostProcess("skyPostProcess", 1.0, camera);
-    postProcess.vignetteWeight = 10;
-    postProcess.vignetteStretch = 2;
-    postProcess.vignetteColor = new Color4(0, 0, 1, 0);
-    postProcess.vignetteEnabled = true;
-}
-
-async function createPhysics() {
-    const havok = await HavokPhysics();
-    const hkPlugin = new HavokPlugin(true, havok);
-    scene.enablePhysics(new Vector3(0, -9.81, 0), hkPlugin);
-    // create kinematic convex hull for aerobatic plane
-    const plane = scene.getMeshByName("aerobatic_plane.2");
-    if (plane) {
-        const aggregate = new PhysicsAggregate(plane, PhysicsShapeType.CONVEX_HULL, { mass: 1, restitution: 0.75 }, scene);
-        aggregate.body.disablePreStep = false;
-        aggregate.body.setMotionType(PhysicsMotionType.ANIMATED);
-    }
-}
-
-function createTestPBRSphere() {
-    const sphere = MeshBuilder.CreateSphere("pbrSphere", { diameter: 0.15 }, scene);
-    sphere.position.x = -0.15;
-
-    const glass = new PBRMaterial("glass", scene);
-    glass.indexOfRefraction = 0.52;
-    glass.alpha = 0.5;
-    glass.directIntensity = 0.0;
-    glass.environmentIntensity = 0.7;
-    glass.cameraExposure = 0.66;
-    glass.cameraContrast = 1.66;
-    glass.microSurface = 1;
-    glass.reflectivityColor = new Color3(0.2, 0.2, 0.2);
-    glass.albedoColor = new Color3(0.95, 0.95, 0.95);
-
-    sphere.material = glass;
-}
-
-function createTestBoxes() {
-    const box = MeshBuilder.CreateBox("box1", { size: 0.15 }, scene);
-    const redMat = new StandardMaterial("redMat", scene);
-    redMat.emissiveColor = new Color3(1, 0, 0);
-    redMat.diffuseTexture = new Texture("https://i.imgur.com/Wk1cGEq.png", scene);
-    redMat.bumpTexture = new Texture("https://i.imgur.com/wGyk6os.png", scene);
-    box.material = redMat;
-    const boxInstance = box.createInstance("boxInstance");
-    boxInstance.position = new Vector3(0, 0, -0.5);
-}
-
-function createMaterials() {
-    const multiMaterial = new MultiMaterial("multi", scene);
-    multiMaterial.subMaterials.push(...scene.materials);
-}
-
-(async () => {
-    let assetContainer = await LoadAssetContainerAsync("https://assets.babylonjs.com/meshes/Demos/optimized/acrobaticPlane_variants.glb", scene);
-    assetContainer.addAllToScene();
-    createCamera();
-    createPostProcess();
-
-    await createPhysics();
-
-    createTestBoxes();
-    createTestPBRSphere();
-
-    createMaterials();
-
-    engine.runRenderLoop(() => {
-        scene.render();
-    });
-
-    canvas.addEventListener("dragover", (event) => {
-        event.preventDefault();
-    });
-
-    let isDropping = false;
-    canvas.addEventListener("drop", async (event) => {
-        if (!isDropping) {
-            const file = event.dataTransfer?.files[0];
-            if (file) {
-                event.preventDefault();
-                isDropping = true;
-                try {
-                    assetContainer.dispose();
-                    assetContainer = await LoadAssetContainerAsync(file, scene);
-                    assetContainer.addAllToScene();
-                    createCamera();
-                } finally {
-                    isDropping = false;
-                }
-            }
-        }
-    });
-})();
-
-ShowInspector(scene);
+// NOTE: This app is an easy place to test Inspector v2.
+// Additionally, here are some PGs that are helpful for testing specific features:
+// Frame graphs: http://localhost:1338/?inspectorv2#9YU4C5#23
+// Animation groups: http://localhost:1338/?inspectorv2#FMAYKS
+
+import HavokPhysics from "@babylonjs/havok";
+import type { Nullable } from "core/types";
+
+import { Engine } from "core/Engines/engine";
+import { LoadAssetContainerAsync } from "core/Loading/sceneLoader";
+import { ParticleHelper } from "core/Particles/particleHelper";
+import { Vector3 } from "core/Maths/math.vector";
+import { PhysicsAggregate, PhysicsMotionType, PhysicsShapeType } from "core/Physics/v2";
+import { HavokPlugin } from "core/Physics/v2/Plugins/havokPlugin";
+import { Scene } from "core/scene";
+import { registerBuiltInLoaders } from "loaders/dynamic";
+import { ImageProcessingPostProcess } from "core/PostProcesses/imageProcessingPostProcess";
+import "core/Helpers/sceneHelpers";
+import { Color3, Color4 } from "core/Maths/math.color";
+import { ArcRotateCamera } from "core/Cameras/arcRotateCamera";
+
+import { ShowInspector } from "../../src/inspector";
+import { PBRMaterial } from "core/Materials/PBR/pbrMaterial";
+import { MeshBuilder } from "core/Meshes/meshBuilder";
+import { StandardMaterial } from "core/Materials/standardMaterial";
+import { MultiMaterial } from "core/Materials/multiMaterial";
+import { Texture } from "core/Materials/Textures/texture";
+
+// Register scene loader plugins.
+registerBuiltInLoaders();
+
+const canvas = document.getElementById("canvas") as HTMLCanvasElement;
+
+const engine = new Engine(canvas, true, {
+    adaptToDeviceRatio: true,
+    antialias: true,
+});
+
+const scene = new Scene(engine);
+(globalThis as any).scene = scene; // For debugging purposes
+
+let camera: Nullable<ArcRotateCamera> = null;
+
+const newSystem = ParticleHelper.CreateDefault(Vector3.Zero(), 10000, scene);
+newSystem.name = "CPU particle system";
+newSystem.start();
+
+function createCamera() {
+    camera?.dispose();
+    scene.createDefaultCameraOrLight(true, true, true);
+    camera = scene.activeCamera as ArcRotateCamera;
+    camera.alpha = 1.8;
+    camera.beta = 1.3;
+
+    const camera2 = camera.clone("camera2") as ArcRotateCamera;
+    camera2.alpha += Math.PI;
+
+    const camera3 = camera.clone("camera3") as ArcRotateCamera;
+    camera3.alpha += Math.PI * 0.5;
+}
+
+function createPostProcess() {
+    const postProcess = new ImageProcessingPostProcess("skyPostProcess", 1.0, camera);
+    postProcess.vignetteWeight = 10;
+    postProcess.vignetteStretch = 2;
+    postProcess.vignetteColor = new Color4(0, 0, 1, 0);
+    postProcess.vignetteEnabled = true;
+}
+
+async function createPhysics() {
+    const havok = await HavokPhysics();
+    const hkPlugin = new HavokPlugin(true, havok);
+    scene.enablePhysics(new Vector3(0, -9.81, 0), hkPlugin);
+    // create kinematic convex hull for aerobatic plane
+    const plane = scene.getMeshByName("aerobatic_plane.2");
+    if (plane) {
+        const aggregate = new PhysicsAggregate(plane, PhysicsShapeType.CONVEX_HULL, { mass: 1, restitution: 0.75 }, scene);
+        aggregate.body.disablePreStep = false;
+        aggregate.body.setMotionType(PhysicsMotionType.ANIMATED);
+    }
+}
+
+function createTestPBRSphere() {
+    const sphere = MeshBuilder.CreateSphere("pbrSphere", { diameter: 0.15 }, scene);
+    sphere.position.x = -0.15;
+
+    const glass = new PBRMaterial("glass", scene);
+    glass.indexOfRefraction = 0.52;
+    glass.alpha = 0.5;
+    glass.directIntensity = 0.0;
+    glass.environmentIntensity = 0.7;
+    glass.cameraExposure = 0.66;
+    glass.cameraContrast = 1.66;
+    glass.microSurface = 1;
+    glass.reflectivityColor = new Color3(0.2, 0.2, 0.2);
+    glass.albedoColor = new Color3(0.95, 0.95, 0.95);
+
+    sphere.material = glass;
+}
+
+function createTestBoxes() {
+    const box = MeshBuilder.CreateBox("box1", { size: 0.15 }, scene);
+    const redMat = new StandardMaterial("redMat", scene);
+    redMat.emissiveColor = new Color3(1, 0, 0);
+    redMat.diffuseTexture = new Texture("https://i.imgur.com/Wk1cGEq.png", scene);
+    redMat.bumpTexture = new Texture("https://i.imgur.com/wGyk6os.png", scene);
+    box.material = redMat;
+    const boxInstance = box.createInstance("boxInstance");
+    boxInstance.position = new Vector3(0, 0, -0.5);
+}
+
+function createMaterials() {
+    const multiMaterial = new MultiMaterial("multi", scene);
+    multiMaterial.subMaterials.push(...scene.materials);
+}
+
+(async () => {
+    let assetContainer = await LoadAssetContainerAsync("https://assets.babylonjs.com/meshes/Demos/optimized/acrobaticPlane_variants.glb", scene);
+    assetContainer.addAllToScene();
+    createCamera();
+    createPostProcess();
+
+    await createPhysics();
+
+    createTestBoxes();
+    createTestPBRSphere();
+
+    createMaterials();
+
+    engine.runRenderLoop(() => {
+        scene.render();
+    });
+
+    canvas.addEventListener("dragover", (event) => {
+        event.preventDefault();
+    });
+
+    let isDropping = false;
+    canvas.addEventListener("drop", async (event) => {
+        if (!isDropping) {
+            const file = event.dataTransfer?.files[0];
+            if (file) {
+                event.preventDefault();
+                isDropping = true;
+                try {
+                    assetContainer.dispose();
+                    assetContainer = await LoadAssetContainerAsync(file, scene);
+                    assetContainer.addAllToScene();
+                    createCamera();
+                } finally {
+                    isDropping = false;
+                }
+            }
+        }
+    });
+})();
+
+ShowInspector(scene);