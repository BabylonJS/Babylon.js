import type { IExtensionFeed, ExtensionMetadata, IExtensionMetadataQuery, ExtensionModule } from "./extensionFeed";

<<<<<<< HEAD
// This file contains "built in" extensions. They are optional and installed/uninstalled by the user, but they are
// well-known at build time and the extension is "downloaded" by simply doing a dynamic import. This is different
// from future extension types that are built and published apart from the inspector, and are downloaded as an isolated script.

const CreateToolsExtensionMetadata = {
    name: "Creation Tools",
    description: "Adds new features to enable creating Babylon assets such as node materials, flow graphs, and more.",
    keywords: ["creation"],
} as const;

const Extensions: readonly ExtensionMetadata[] = [CreateToolsExtensionMetadata];
=======
export type BuiltInExtension = ExtensionMetadata & {
    /**
     * Gets the extension module, typically dynamically importing the extension.
     * @returns The extension module (e.g. a collection of ServiceDefinitions).
     */
    getExtensionModuleAsync(): Promise<ExtensionModule>;
};
>>>>>>> 2849d392

/**
 * A simple extension feed implementation that provides a fixed set of "built in" extensions.
 * "Built in" in this context means extensions that are known at bundling time, and included
 * in the bundle. Each extension can be dynamically imported so they are split into separate
 * bundle chunks and downloaded only when first installed.
 */
export class BuiltInsExtensionFeed implements IExtensionFeed {
    private readonly _extensions: readonly BuiltInExtension[];

    public constructor(
        public readonly name: string,
        extensions: Iterable<BuiltInExtension>
    ) {
        this._extensions = Array.from(extensions);
    }

    public async queryExtensionsAsync(filter?: string): Promise<IExtensionMetadataQuery> {
        const filteredExtensions = filter ? this._extensions.filter((extension) => extension.name.includes(filter)) : this._extensions;
        return {
            totalCount: filteredExtensions.length,
            getExtensionMetadataAsync: async (index: number, count: number) => {
                return filteredExtensions.slice(index, index + count);
            },
        };
    }

    public async getExtensionModuleAsync(name: string): Promise<ExtensionModule | undefined> {
<<<<<<< HEAD
        if (name === CreateToolsExtensionMetadata.name) {
            return await import("../services/JasonsCreateToolService");
        }
        return undefined;
=======
        const extension = this._extensions.find((ext) => ext.name === name);
        return extension ? await extension.getExtensionModuleAsync() : undefined;
>>>>>>> 2849d392
    }
}
<|MERGE_RESOLUTION|>--- conflicted
+++ resolved
@@ -1,62 +1,41 @@
-import type { IExtensionFeed, ExtensionMetadata, IExtensionMetadataQuery, ExtensionModule } from "./extensionFeed";
-
-<<<<<<< HEAD
-// This file contains "built in" extensions. They are optional and installed/uninstalled by the user, but they are
-// well-known at build time and the extension is "downloaded" by simply doing a dynamic import. This is different
-// from future extension types that are built and published apart from the inspector, and are downloaded as an isolated script.
-
-const CreateToolsExtensionMetadata = {
-    name: "Creation Tools",
-    description: "Adds new features to enable creating Babylon assets such as node materials, flow graphs, and more.",
-    keywords: ["creation"],
-} as const;
-
-const Extensions: readonly ExtensionMetadata[] = [CreateToolsExtensionMetadata];
-=======
-export type BuiltInExtension = ExtensionMetadata & {
-    /**
-     * Gets the extension module, typically dynamically importing the extension.
-     * @returns The extension module (e.g. a collection of ServiceDefinitions).
-     */
-    getExtensionModuleAsync(): Promise<ExtensionModule>;
-};
->>>>>>> 2849d392
-
-/**
- * A simple extension feed implementation that provides a fixed set of "built in" extensions.
- * "Built in" in this context means extensions that are known at bundling time, and included
- * in the bundle. Each extension can be dynamically imported so they are split into separate
- * bundle chunks and downloaded only when first installed.
- */
-export class BuiltInsExtensionFeed implements IExtensionFeed {
-    private readonly _extensions: readonly BuiltInExtension[];
-
-    public constructor(
-        public readonly name: string,
-        extensions: Iterable<BuiltInExtension>
-    ) {
-        this._extensions = Array.from(extensions);
-    }
-
-    public async queryExtensionsAsync(filter?: string): Promise<IExtensionMetadataQuery> {
-        const filteredExtensions = filter ? this._extensions.filter((extension) => extension.name.includes(filter)) : this._extensions;
-        return {
-            totalCount: filteredExtensions.length,
-            getExtensionMetadataAsync: async (index: number, count: number) => {
-                return filteredExtensions.slice(index, index + count);
-            },
-        };
-    }
-
-    public async getExtensionModuleAsync(name: string): Promise<ExtensionModule | undefined> {
-<<<<<<< HEAD
-        if (name === CreateToolsExtensionMetadata.name) {
-            return await import("../services/JasonsCreateToolService");
-        }
-        return undefined;
-=======
-        const extension = this._extensions.find((ext) => ext.name === name);
-        return extension ? await extension.getExtensionModuleAsync() : undefined;
->>>>>>> 2849d392
-    }
-}
+import type { IExtensionFeed, ExtensionMetadata, IExtensionMetadataQuery, ExtensionModule } from "./extensionFeed";
+
+export type BuiltInExtension = ExtensionMetadata & {
+    /**
+     * Gets the extension module, typically dynamically importing the extension.
+     * @returns The extension module (e.g. a collection of ServiceDefinitions).
+     */
+    getExtensionModuleAsync(): Promise<ExtensionModule>;
+};
+
+/**
+ * A simple extension feed implementation that provides a fixed set of "built in" extensions.
+ * "Built in" in this context means extensions that are known at bundling time, and included
+ * in the bundle. Each extension can be dynamically imported so they are split into separate
+ * bundle chunks and downloaded only when first installed.
+ */
+export class BuiltInsExtensionFeed implements IExtensionFeed {
+    private readonly _extensions: readonly BuiltInExtension[];
+
+    public constructor(
+        public readonly name: string,
+        extensions: Iterable<BuiltInExtension>
+    ) {
+        this._extensions = Array.from(extensions);
+    }
+
+    public async queryExtensionsAsync(filter?: string): Promise<IExtensionMetadataQuery> {
+        const filteredExtensions = filter ? this._extensions.filter((extension) => extension.name.includes(filter)) : this._extensions;
+        return {
+            totalCount: filteredExtensions.length,
+            getExtensionMetadataAsync: async (index: number, count: number) => {
+                return filteredExtensions.slice(index, index + count);
+            },
+        };
+    }
+
+    public async getExtensionModuleAsync(name: string): Promise<ExtensionModule | undefined> {
+        const extension = this._extensions.find((ext) => ext.name === name);
+        return extension ? await extension.getExtensionModuleAsync() : undefined;
+    }
+}