--- conflicted
+++ resolved
@@ -1,53 +1,40 @@
-import type { ServiceDefinition } from "../../../modularity/serviceDefinition";
-import type { IPropertiesService } from "./propertiesService";
-
-import { TransformNode } from "core/Meshes/transformNode";
-import { TransformProperties } from "../../../components/properties/transformProperties";
-import { SettingsContextIdentity, type ISettingsContext } from "../../../services/settingsContext";
-import { PropertiesServiceIdentity } from "./propertiesService";
-<<<<<<< HEAD
-import { TransformNodeTransformProperties } from "../../../components/properties/transformNodeTransformProperties";
-import { SettingsContextIdentity, type ISettingsContext } from "../../../services/settingsContext";
-=======
->>>>>>> 805f467a
-
-export const TransformPropertiesSectionIdentity = Symbol("Transform");
-
-export const TransformNodePropertiesServiceDefinition: ServiceDefinition<[], [IPropertiesService, ISettingsContext]> = {
-    friendlyName: "Transform Node Properties",
-    consumes: [PropertiesServiceIdentity, SettingsContextIdentity],
-    factory: (propertiesService, settingsContent) => {
-<<<<<<< HEAD
-        const transformsSectionRegistration = propertiesService.addSection({
-=======
-        const transformSectionRegistration = propertiesService.addSection({
->>>>>>> 805f467a
-            order: 1,
-            identity: TransformPropertiesSectionIdentity,
-        });
-
-        const contentRegistration = propertiesService.addSectionContent({
-            key: "Transform Properties",
-            predicate: (entity: unknown) => entity instanceof TransformNode,
-            content: [
-                // "TRANSFORM" section.
-                {
-                    section: TransformPropertiesSectionIdentity,
-                    order: 0,
-<<<<<<< HEAD
-                    component: ({ context }) => <TransformNodeTransformProperties node={context} settings={settingsContent} />,
-=======
-                    component: ({ context }) => <TransformProperties transform={context} settings={settingsContent} />,
->>>>>>> 805f467a
-                },
-            ],
-        });
-
-        return {
-            dispose: () => {
-                contentRegistration.dispose();
-                transformSectionRegistration.dispose();
-            },
-        };
-    },
-};
+import type { ServiceDefinition } from "../../../modularity/serviceDefinition";
+import type { IPropertiesService } from "./propertiesService";
+
+import { TransformNode } from "core/Meshes/transformNode";
+import { TransformProperties } from "../../../components/properties/transformProperties";
+import { SettingsContextIdentity, type ISettingsContext } from "../../../services/settingsContext";
+import { PropertiesServiceIdentity } from "./propertiesService";
+
+export const TransformPropertiesSectionIdentity = Symbol("Transform");
+
+export const TransformNodePropertiesServiceDefinition: ServiceDefinition<[], [IPropertiesService, ISettingsContext]> = {
+    friendlyName: "Transform Node Properties",
+    consumes: [PropertiesServiceIdentity, SettingsContextIdentity],
+    factory: (propertiesService, settingsContent) => {
+        const transformSectionRegistration = propertiesService.addSection({
+            order: 1,
+            identity: TransformPropertiesSectionIdentity,
+        });
+
+        const contentRegistration = propertiesService.addSectionContent({
+            key: "Transform Properties",
+            predicate: (entity: unknown) => entity instanceof TransformNode,
+            content: [
+                // "TRANSFORM" section.
+                {
+                    section: TransformPropertiesSectionIdentity,
+                    order: 0,
+                    component: ({ context }) => <TransformProperties transform={context} settings={settingsContent} />,
+                },
+            ],
+        });
+
+        return {
+            dispose: () => {
+                contentRegistration.dispose();
+                transformSectionRegistration.dispose();
+            },
+        };
+    },
+};