import type { ServiceDefinition } from "../../../modularity/serviceDefinition";
import type { IPropertiesService } from "./propertiesService";
import type { ISelectionService } from "../../selectionService";

import { PropertiesServiceIdentity } from "./propertiesService";
import { SelectionServiceIdentity } from "../../selectionService";

<<<<<<< HEAD
import { Material } from "core/Materials/material";
import { MaterialTransparencyProperties } from "../../../components/properties/materials/materialProperties";
import { StandardMaterial } from "core/Materials/standardMaterial";
import { StandardMaterialLightingAndColorProperties } from "../../../components/properties/materials/standardMaterialLightingAndColorProperties";
=======
import { Material } from "core/Materials";
import { MaterialGeneralProperties, MaterialStencilProperties, MaterialTransparencyProperties } from "../../../components/properties/materials/materialProperties";
>>>>>>> ab2ea6ac

export const MaterialPropertiesServiceDefinition: ServiceDefinition<[], [IPropertiesService, ISelectionService]> = {
    friendlyName: "Material Properties",
    consumes: [PropertiesServiceIdentity, SelectionServiceIdentity],
    factory: (propertiesService) => {
        const materialContentRegistration = propertiesService.addSectionContent({
            key: "Material Properties",
            predicate: (entity: unknown) => entity instanceof Material,
            content: [
                {
                    section: "General",
                    component: ({ context }) => <MaterialGeneralProperties material={context} />,
                },
                {
                    section: "Transparency",
                    component: ({ context }) => <MaterialTransparencyProperties material={context} />,
                },
                {
                    section: "Stencil",
                    component: ({ context }) => <MaterialStencilProperties material={context} />,
                },
            ],
        });

        const standardMaterialContentRegistration = propertiesService.addSectionContent({
            key: "Standard Material Properties",
            predicate: (entity: unknown) => entity instanceof StandardMaterial,
            content: [
                {
                    section: "Lighting & Colors",
                    component: ({ context }) => <StandardMaterialLightingAndColorProperties standardMaterial={context} />,
                },
            ],
        });

        return {
            dispose: () => {
                materialContentRegistration.dispose();
                standardMaterialContentRegistration.dispose();
            },
        };
    },
};
<|MERGE_RESOLUTION|>--- conflicted
+++ resolved
@@ -1,59 +1,54 @@
-import type { ServiceDefinition } from "../../../modularity/serviceDefinition";
-import type { IPropertiesService } from "./propertiesService";
-import type { ISelectionService } from "../../selectionService";
-
-import { PropertiesServiceIdentity } from "./propertiesService";
-import { SelectionServiceIdentity } from "../../selectionService";
-
-<<<<<<< HEAD
-import { Material } from "core/Materials/material";
-import { MaterialTransparencyProperties } from "../../../components/properties/materials/materialProperties";
-import { StandardMaterial } from "core/Materials/standardMaterial";
-import { StandardMaterialLightingAndColorProperties } from "../../../components/properties/materials/standardMaterialLightingAndColorProperties";
-=======
-import { Material } from "core/Materials";
-import { MaterialGeneralProperties, MaterialStencilProperties, MaterialTransparencyProperties } from "../../../components/properties/materials/materialProperties";
->>>>>>> ab2ea6ac
-
-export const MaterialPropertiesServiceDefinition: ServiceDefinition<[], [IPropertiesService, ISelectionService]> = {
-    friendlyName: "Material Properties",
-    consumes: [PropertiesServiceIdentity, SelectionServiceIdentity],
-    factory: (propertiesService) => {
-        const materialContentRegistration = propertiesService.addSectionContent({
-            key: "Material Properties",
-            predicate: (entity: unknown) => entity instanceof Material,
-            content: [
-                {
-                    section: "General",
-                    component: ({ context }) => <MaterialGeneralProperties material={context} />,
-                },
-                {
-                    section: "Transparency",
-                    component: ({ context }) => <MaterialTransparencyProperties material={context} />,
-                },
-                {
-                    section: "Stencil",
-                    component: ({ context }) => <MaterialStencilProperties material={context} />,
-                },
-            ],
-        });
-
-        const standardMaterialContentRegistration = propertiesService.addSectionContent({
-            key: "Standard Material Properties",
-            predicate: (entity: unknown) => entity instanceof StandardMaterial,
-            content: [
-                {
-                    section: "Lighting & Colors",
-                    component: ({ context }) => <StandardMaterialLightingAndColorProperties standardMaterial={context} />,
-                },
-            ],
-        });
-
-        return {
-            dispose: () => {
-                materialContentRegistration.dispose();
-                standardMaterialContentRegistration.dispose();
-            },
-        };
-    },
-};
+import type { ServiceDefinition } from "../../../modularity/serviceDefinition";
+import type { IPropertiesService } from "./propertiesService";
+import type { ISelectionService } from "../../selectionService";
+
+import { PropertiesServiceIdentity } from "./propertiesService";
+import { SelectionServiceIdentity } from "../../selectionService";
+
+import { Material } from "core/Materials/material";
+import { MaterialGeneralProperties, MaterialStencilProperties, MaterialTransparencyProperties } from "../../../components/properties/materials/materialProperties";
+import { StandardMaterial } from "core/Materials/standardMaterial";
+import { StandardMaterialLightingAndColorProperties } from "../../../components/properties/materials/standardMaterialLightingAndColorProperties";
+
+export const MaterialPropertiesServiceDefinition: ServiceDefinition<[], [IPropertiesService, ISelectionService]> = {
+    friendlyName: "Material Properties",
+    consumes: [PropertiesServiceIdentity, SelectionServiceIdentity],
+    factory: (propertiesService) => {
+        const materialContentRegistration = propertiesService.addSectionContent({
+            key: "Material Properties",
+            predicate: (entity: unknown) => entity instanceof Material,
+            content: [
+                {
+                    section: "General",
+                    component: ({ context }) => <MaterialGeneralProperties material={context} />,
+                },
+                {
+                    section: "Transparency",
+                    component: ({ context }) => <MaterialTransparencyProperties material={context} />,
+                },
+                {
+                    section: "Stencil",
+                    component: ({ context }) => <MaterialStencilProperties material={context} />,
+                },
+            ],
+        });
+
+        const standardMaterialContentRegistration = propertiesService.addSectionContent({
+            key: "Standard Material Properties",
+            predicate: (entity: unknown) => entity instanceof StandardMaterial,
+            content: [
+                {
+                    section: "Lighting & Colors",
+                    component: ({ context }) => <StandardMaterialLightingAndColorProperties standardMaterial={context} />,
+                },
+            ],
+        });
+
+        return {
+            dispose: () => {
+                materialContentRegistration.dispose();
+                standardMaterialContentRegistration.dispose();
+            },
+        };
+    },
+};