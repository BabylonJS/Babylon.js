--- conflicted
+++ resolved
@@ -1,74 +1,69 @@
-import type { ServiceDefinition } from "../../../modularity/serviceDefinition";
-import type { IPropertiesService } from "./propertiesService";
-import type { ISelectionService } from "../../selectionService";
-
-import { PropertiesServiceIdentity } from "./propertiesService";
-import { SelectionServiceIdentity } from "../../selectionService";
-
-<<<<<<< HEAD
-import { Material, MultiMaterial } from "core/Materials";
-import { MaterialGeneralProperties, MaterialStencilProperties, MaterialTransparencyProperties } from "../../../components/properties/materials/materialProperties";
-import { MultiMaterialChildrenProperties } from "../../../components/properties/materials/multiMaterialProperties";
-=======
-import { Material } from "core/Materials/material";
-import { MaterialGeneralProperties, MaterialStencilProperties, MaterialTransparencyProperties } from "../../../components/properties/materials/materialProperties";
-import { StandardMaterial } from "core/Materials/standardMaterial";
-import { StandardMaterialLightingAndColorProperties } from "../../../components/properties/materials/standardMaterialLightingAndColorProperties";
->>>>>>> e0d8abc2
-
-export const MaterialPropertiesServiceDefinition: ServiceDefinition<[], [IPropertiesService, ISelectionService]> = {
-    friendlyName: "Material Properties",
-    consumes: [PropertiesServiceIdentity, SelectionServiceIdentity],
-    factory: (propertiesService, selectionService) => {
-        const materialContentRegistration = propertiesService.addSectionContent({
-            key: "Material Properties",
-            predicate: (entity: unknown) => entity instanceof Material,
-            content: [
-                {
-                    section: "General",
-                    component: ({ context }) => <MaterialGeneralProperties material={context} />,
-                },
-                {
-                    section: "Transparency",
-                    component: ({ context }) => <MaterialTransparencyProperties material={context} />,
-                },
-                {
-                    section: "Stencil",
-                    component: ({ context }) => <MaterialStencilProperties material={context} />,
-                },
-            ],
-        });
-
-<<<<<<< HEAD
-        const multiMaterialContentRegistration = propertiesService.addSectionContent({
-            key: "Multi Material Properties",
-            predicate: (entity: unknown) => entity instanceof MultiMaterial,
-            content: [
-                {
-                    section: "Children",
-                    component: ({ context }) => <MultiMaterialChildrenProperties multiMaterial={context} selectionService={selectionService} />,
-=======
-        const standardMaterialContentRegistration = propertiesService.addSectionContent({
-            key: "Standard Material Properties",
-            predicate: (entity: unknown) => entity instanceof StandardMaterial,
-            content: [
-                {
-                    section: "Lighting & Colors",
-                    component: ({ context }) => <StandardMaterialLightingAndColorProperties standardMaterial={context} />,
->>>>>>> e0d8abc2
-                },
-            ],
-        });
-
-        return {
-            dispose: () => {
-                materialContentRegistration.dispose();
-<<<<<<< HEAD
-                multiMaterialContentRegistration.dispose();
-=======
-                standardMaterialContentRegistration.dispose();
->>>>>>> e0d8abc2
-            },
-        };
-    },
-};
+import type { ServiceDefinition } from "../../../modularity/serviceDefinition";
+import type { IPropertiesService } from "./propertiesService";
+import type { ISelectionService } from "../../selectionService";
+
+import { PropertiesServiceIdentity } from "./propertiesService";
+import { SelectionServiceIdentity } from "../../selectionService";
+
+import { Material, MultiMaterial } from "core/Materials";
+import { MaterialGeneralProperties, MaterialStencilProperties, MaterialTransparencyProperties } from "../../../components/properties/materials/materialProperties";
+import { MultiMaterialChildrenProperties } from "../../../components/properties/materials/multiMaterialProperties";
+import { MaterialGeneralProperties, MaterialStencilProperties, MaterialTransparencyProperties } from "../../../components/properties/materials/materialProperties";
+import { StandardMaterial } from "core/Materials/standardMaterial";
+import { StandardMaterialLightingAndColorProperties } from "../../../components/properties/materials/standardMaterialLightingAndColorProperties";
+
+export const MaterialPropertiesServiceDefinition: ServiceDefinition<[], [IPropertiesService, ISelectionService]> = {
+    friendlyName: "Material Properties",
+    consumes: [PropertiesServiceIdentity, SelectionServiceIdentity],
+    factory: (propertiesService, selectionService) => {
+        const materialContentRegistration = propertiesService.addSectionContent({
+            key: "Material Properties",
+            predicate: (entity: unknown) => entity instanceof Material,
+            content: [
+                {
+                    section: "General",
+                    component: ({ context }) => <MaterialGeneralProperties material={context} />,
+                },
+                {
+                    section: "Transparency",
+                    component: ({ context }) => <MaterialTransparencyProperties material={context} />,
+                },
+                {
+                    section: "Stencil",
+                    component: ({ context }) => <MaterialStencilProperties material={context} />,
+                },
+            ],
+        });
+
+
+        const standardMaterialContentRegistration = propertiesService.addSectionContent({
+            key: "Standard Material Properties",
+            predicate: (entity: unknown) => entity instanceof StandardMaterial,
+            content: [
+                {
+                    section: "Lighting & Colors",
+                    component: ({ context }) => <StandardMaterialLightingAndColorProperties standardMaterial={context} />,
+                },
+            ],
+        });
+
+        const multiMaterialContentRegistration = propertiesService.addSectionContent({
+            key: "Multi Material Properties",
+            predicate: (entity: unknown) => entity instanceof MultiMaterial,
+            content: [
+                {
+                    section: "Children",
+                    component: ({ context }) => <MultiMaterialChildrenProperties multiMaterial={context} selectionService={selectionService} />,
+                },
+            ],
+        });
+
+        return {
+            dispose: () => {
+                materialContentRegistration.dispose();
+                standardMaterialContentRegistration.dispose();
+                multiMaterialContentRegistration.dispose();
+            },
+        };
+    },
+};