--- conflicted
+++ resolved
@@ -1,124 +1,114 @@
-import type { ServiceDefinition } from "../../../modularity/serviceDefinition";
-import type { ISettingsContext } from "../../../services/settingsContext";
-import type { IPropertiesService } from "./propertiesService";
-
-import { Material } from "core/Materials/material";
-<<<<<<< HEAD
-import { MultiMaterial } from "core/Materials/multiMaterial";
-import { MultiMaterialChildrenProperties } from "../../../components/properties/materials/multiMaterialProperties";
-import { MaterialGeneralProperties, MaterialStencilProperties, MaterialTransparencyProperties } from "../../../components/properties/materials/materialProperties";
-=======
->>>>>>> d8edd0b4
-import { StandardMaterial } from "core/Materials/standardMaterial";
-import { SkyMaterial } from "materials/sky/skyMaterial";
-import { MaterialGeneralProperties, MaterialStencilProperties, MaterialTransparencyProperties } from "../../../components/properties/materials/materialProperties";
-import { SkyMaterialProperties } from "../../../components/properties/materials/skyMaterialProperties";
-import {
-    StandardMaterialLevelsProperties,
-    StandardMaterialLightingAndColorProperties,
-    StandardMaterialTexturesProperties,
-} from "../../../components/properties/materials/standardMaterialProperties";
-import { PBRBaseSimpleMaterial } from "core/Materials/PBR/pbrBaseSimpleMaterial";
-import { type MaterialWithNormalMaps, NormalMapProperties } from "../../../components/properties/materials/normalMapProperties";
-import { PBRMaterial } from "core/Materials/PBR/pbrMaterial";
-import { SettingsContextIdentity } from "../../settingsContext";
-import { PropertiesServiceIdentity } from "./propertiesService";
-
-export const MaterialPropertiesServiceDefinition: ServiceDefinition<[], [IPropertiesService, ISettingsContext]> = {
-    friendlyName: "Material Properties",
-<<<<<<< HEAD
-    consumes: [PropertiesServiceIdentity, SelectionServiceIdentity],
-    factory: (propertiesService, selectionService) => {
-=======
-    consumes: [PropertiesServiceIdentity, SettingsContextIdentity],
-    factory: (propertiesService, settingsContext) => {
->>>>>>> d8edd0b4
-        const materialContentRegistration = propertiesService.addSectionContent({
-            key: "Material Properties",
-            predicate: (entity: unknown) => entity instanceof Material,
-            content: [
-                {
-                    section: "General",
-                    component: ({ context }) => <MaterialGeneralProperties material={context} />,
-                },
-                {
-                    section: "Transparency",
-                    component: ({ context }) => <MaterialTransparencyProperties material={context} />,
-                },
-                {
-                    section: "Stencil",
-                    component: ({ context }) => <MaterialStencilProperties material={context} />,
-                },
-            ],
-        });
-
-        const standardMaterialContentRegistration = propertiesService.addSectionContent({
-            key: "Standard Material Properties",
-            predicate: (entity: unknown) => entity instanceof StandardMaterial,
-            content: [
-                {
-                    section: "Textures",
-                    component: ({ context }) => <StandardMaterialTexturesProperties standardMaterial={context} />,
-                },
-                {
-                    section: "Lighting & Colors",
-                    component: ({ context }) => <StandardMaterialLightingAndColorProperties standardMaterial={context} />,
-                },
-                {
-                    section: "Levels",
-                    component: ({ context }) => <StandardMaterialLevelsProperties standardMaterial={context} />,
-                },
-                {
-                    section: "Normal Map",
-                    component: ({ context }) => <NormalMapProperties material={context} />,
-                },
-            ],
-        });
-
-        const pbrMaterialNormalMapsContentRegistration = propertiesService.addSectionContent({
-            key: "PBR Material Normal Map Properties",
-            predicate: (entity: unknown): entity is MaterialWithNormalMaps => entity instanceof PBRMaterial || entity instanceof PBRBaseSimpleMaterial,
-            content: [
-                {
-                    section: "Normal Map",
-                    component: ({ context }) => <NormalMapProperties material={context} />,
-                },
-            ],
-        });
-
-        const skyMaterialRegistration = propertiesService.addSectionContent({
-            key: "Sky Material Properties",
-            predicate: (entity: unknown) => entity instanceof SkyMaterial,
-            content: [
-                {
-                    section: "Sky",
-                    component: ({ context }) => <SkyMaterialProperties material={context} settings={settingsContext} />,
-                },
-            ],
-        });
-
-        const multiMaterialContentRegistration = propertiesService.addSectionContent({
-            key: "Multi Material Properties",
-            predicate: (entity: unknown) => entity instanceof MultiMaterial,
-            content: [
-                {
-                    section: "Children",
-                    component: ({ context }) => <MultiMaterialChildrenProperties multiMaterial={context} selectionService={selectionService} />,
-                },
-            ],
-        });
-
-        return {
-            dispose: () => {
-                materialContentRegistration.dispose();
-                skyMaterialRegistration.dispose();
-                standardMaterialContentRegistration.dispose();
-<<<<<<< HEAD
-                multiMaterialContentRegistration.dispose();
-=======
-                pbrMaterialNormalMapsContentRegistration.dispose();
->>>>>>> d8edd0b4
-            },
-        };
-    },
-};
+import type { ServiceDefinition } from "../../../modularity/serviceDefinition";
+import type { ISettingsContext } from "../../../services/settingsContext";
+import type { ISelectionService } from "../../selectionService";
+import type { IPropertiesService } from "./propertiesService";
+
+import { Material } from "core/Materials/material";
+import { MultiMaterial } from "core/Materials/multiMaterial";
+import { PBRBaseSimpleMaterial } from "core/Materials/PBR/pbrBaseSimpleMaterial";
+import { PBRMaterial } from "core/Materials/PBR/pbrMaterial";
+import { StandardMaterial } from "core/Materials/standardMaterial";
+import { SkyMaterial } from "materials/sky/skyMaterial";
+import { MaterialGeneralProperties, MaterialStencilProperties, MaterialTransparencyProperties } from "../../../components/properties/materials/materialProperties";
+import { MultiMaterialChildrenProperties } from "../../../components/properties/materials/multiMaterialProperties";
+import { type MaterialWithNormalMaps, NormalMapProperties } from "../../../components/properties/materials/normalMapProperties";
+import { SkyMaterialProperties } from "../../../components/properties/materials/skyMaterialProperties";
+import {
+    StandardMaterialLevelsProperties,
+    StandardMaterialLightingAndColorProperties,
+    StandardMaterialTexturesProperties,
+} from "../../../components/properties/materials/standardMaterialProperties";
+import { SelectionServiceIdentity } from "../../selectionService";
+import { SettingsContextIdentity } from "../../settingsContext";
+import { PropertiesServiceIdentity } from "./propertiesService";
+
+export const MaterialPropertiesServiceDefinition: ServiceDefinition<[], [IPropertiesService, ISelectionService, ISettingsContext]> = {
+    friendlyName: "Material Properties",
+    consumes: [PropertiesServiceIdentity, SelectionServiceIdentity, SettingsContextIdentity],
+    factory: (propertiesService, selectionService, settingsContext) => {
+        const materialContentRegistration = propertiesService.addSectionContent({
+            key: "Material Properties",
+            predicate: (entity: unknown) => entity instanceof Material,
+            content: [
+                {
+                    section: "General",
+                    component: ({ context }) => <MaterialGeneralProperties material={context} />,
+                },
+                {
+                    section: "Transparency",
+                    component: ({ context }) => <MaterialTransparencyProperties material={context} />,
+                },
+                {
+                    section: "Stencil",
+                    component: ({ context }) => <MaterialStencilProperties material={context} />,
+                },
+            ],
+        });
+
+        const standardMaterialContentRegistration = propertiesService.addSectionContent({
+            key: "Standard Material Properties",
+            predicate: (entity: unknown) => entity instanceof StandardMaterial,
+            content: [
+                {
+                    section: "Textures",
+                    component: ({ context }) => <StandardMaterialTexturesProperties standardMaterial={context} />,
+                },
+                {
+                    section: "Lighting & Colors",
+                    component: ({ context }) => <StandardMaterialLightingAndColorProperties standardMaterial={context} />,
+                },
+                {
+                    section: "Levels",
+                    component: ({ context }) => <StandardMaterialLevelsProperties standardMaterial={context} />,
+                },
+                {
+                    section: "Normal Map",
+                    component: ({ context }) => <NormalMapProperties material={context} />,
+                },
+            ],
+        });
+
+        const pbrMaterialNormalMapsContentRegistration = propertiesService.addSectionContent({
+            key: "PBR Material Normal Map Properties",
+            predicate: (entity: unknown): entity is MaterialWithNormalMaps => entity instanceof PBRMaterial || entity instanceof PBRBaseSimpleMaterial,
+            content: [
+                {
+                    section: "Normal Map",
+                    component: ({ context }) => <NormalMapProperties material={context} />,
+                },
+            ],
+        });
+
+        const skyMaterialRegistration = propertiesService.addSectionContent({
+            key: "Sky Material Properties",
+            predicate: (entity: unknown) => entity instanceof SkyMaterial,
+            content: [
+                {
+                    section: "Sky",
+                    component: ({ context }) => <SkyMaterialProperties material={context} settings={settingsContext} />,
+                },
+            ],
+        });
+
+        const multiMaterialContentRegistration = propertiesService.addSectionContent({
+            key: "Multi Material Properties",
+            predicate: (entity: unknown) => entity instanceof MultiMaterial,
+            content: [
+                {
+                    section: "Children",
+                    component: ({ context }) => <MultiMaterialChildrenProperties multiMaterial={context} selectionService={selectionService} />,
+                },
+            ],
+        });
+
+        return {
+            dispose: () => {
+                materialContentRegistration.dispose();
+                standardMaterialContentRegistration.dispose();
+                pbrMaterialNormalMapsContentRegistration.dispose();
+                skyMaterialRegistration.dispose();
+                multiMaterialContentRegistration.dispose();
+            },
+        };
+    },
+};