import type { ServiceDefinition } from "../../../modularity/serviceDefinition";
import type { ISelectionService } from "../../selectionService";
import type { IPropertiesService } from "./propertiesService";

import { Node } from "core/node";
import { AbstractMesh } from "core/Meshes/abstractMesh";
import {
    AbstractMeshAdvancedProperties,
<<<<<<< HEAD
    AbstractMeshGeneralProperties,
    AbstractMeshOutlineOverlayProperties,
    AbstractMeshDebugProperties,
=======
    AbstractMeshDisplayProperties,
    AbstractMeshGeneralProperties,
    AbstractMeshOutlineOverlayProperties,
>>>>>>> a03f4e78
} from "../../../components/properties/nodes/abstractMeshProperties";
import { SelectionServiceIdentity } from "../../selectionService";
import { PropertiesServiceIdentity } from "./propertiesService";
import { NodeGeneralProperties } from "../../../components/properties/nodes/nodeProperties";
import { Mesh } from "core/Meshes/mesh";
import { MeshDisplayProperties } from "../../../components/properties/nodes/meshProperties";

export const NodePropertiesServiceDefinition: ServiceDefinition<[], [IPropertiesService, ISelectionService]> = {
    friendlyName: "Mesh Properties",
    consumes: [PropertiesServiceIdentity, SelectionServiceIdentity],
    factory: (propertiesService, selectionService) => {
        const nodeContentRegistration = propertiesService.addSectionContent({
            key: "Node Properties",
            predicate: (entity: unknown) => entity instanceof Node,
            content: [
                {
                    section: "General",
                    component: ({ context }) => <NodeGeneralProperties node={context} setSelectedEntity={(entity) => (selectionService.selectedEntity = entity)} />,
                },
            ],
        });

        const abstractMeshContentRegistration = propertiesService.addSectionContent({
            key: "Abstract Mesh Properties",
            // Meshes without vertices are effectively TransformNodes, so don't add mesh properties for them.
            predicate: (entity: unknown): entity is AbstractMesh => entity instanceof AbstractMesh && entity.getTotalVertices() > 0,
            content: [
                {
                    section: "General",
                    component: ({ context }) => <AbstractMeshGeneralProperties mesh={context} selectionService={selectionService} />,
                },
<<<<<<< HEAD
=======
                {
                    section: "Display",
                    component: ({ context }) => <AbstractMeshDisplayProperties mesh={context} />,
                },
>>>>>>> a03f4e78
                {
                    section: "Advanced",
                    component: ({ context }) => <AbstractMeshAdvancedProperties mesh={context} />,
                },
                {
                    section: "Outlines & Overlays",
                    component: ({ context }) => <AbstractMeshOutlineOverlayProperties mesh={context} />,
                },
                {
                    section: "Debug",
                    component: ({ context }) => <AbstractMeshDebugProperties mesh={context} />,
                },
            ],
        });

        const meshContentRegistration = propertiesService.addSectionContent({
            key: "Mesh Properties",
            predicate: (entity: unknown): entity is Mesh => entity instanceof Mesh && entity.getTotalVertices() > 0,
            content: [
                {
                    section: "Display",
                    component: ({ context }) => <MeshDisplayProperties mesh={context} />,
                },
            ],
        });

        return {
            dispose: () => {
                nodeContentRegistration.dispose();
                abstractMeshContentRegistration.dispose();
                meshContentRegistration.dispose();
            },
        };
    },
};
<|MERGE_RESOLUTION|>--- conflicted
+++ resolved
@@ -1,90 +1,82 @@
-import type { ServiceDefinition } from "../../../modularity/serviceDefinition";
-import type { ISelectionService } from "../../selectionService";
-import type { IPropertiesService } from "./propertiesService";
-
-import { Node } from "core/node";
-import { AbstractMesh } from "core/Meshes/abstractMesh";
-import {
-    AbstractMeshAdvancedProperties,
-<<<<<<< HEAD
-    AbstractMeshGeneralProperties,
-    AbstractMeshOutlineOverlayProperties,
-    AbstractMeshDebugProperties,
-=======
-    AbstractMeshDisplayProperties,
-    AbstractMeshGeneralProperties,
-    AbstractMeshOutlineOverlayProperties,
->>>>>>> a03f4e78
-} from "../../../components/properties/nodes/abstractMeshProperties";
-import { SelectionServiceIdentity } from "../../selectionService";
-import { PropertiesServiceIdentity } from "./propertiesService";
-import { NodeGeneralProperties } from "../../../components/properties/nodes/nodeProperties";
-import { Mesh } from "core/Meshes/mesh";
-import { MeshDisplayProperties } from "../../../components/properties/nodes/meshProperties";
-
-export const NodePropertiesServiceDefinition: ServiceDefinition<[], [IPropertiesService, ISelectionService]> = {
-    friendlyName: "Mesh Properties",
-    consumes: [PropertiesServiceIdentity, SelectionServiceIdentity],
-    factory: (propertiesService, selectionService) => {
-        const nodeContentRegistration = propertiesService.addSectionContent({
-            key: "Node Properties",
-            predicate: (entity: unknown) => entity instanceof Node,
-            content: [
-                {
-                    section: "General",
-                    component: ({ context }) => <NodeGeneralProperties node={context} setSelectedEntity={(entity) => (selectionService.selectedEntity = entity)} />,
-                },
-            ],
-        });
-
-        const abstractMeshContentRegistration = propertiesService.addSectionContent({
-            key: "Abstract Mesh Properties",
-            // Meshes without vertices are effectively TransformNodes, so don't add mesh properties for them.
-            predicate: (entity: unknown): entity is AbstractMesh => entity instanceof AbstractMesh && entity.getTotalVertices() > 0,
-            content: [
-                {
-                    section: "General",
-                    component: ({ context }) => <AbstractMeshGeneralProperties mesh={context} selectionService={selectionService} />,
-                },
-<<<<<<< HEAD
-=======
-                {
-                    section: "Display",
-                    component: ({ context }) => <AbstractMeshDisplayProperties mesh={context} />,
-                },
->>>>>>> a03f4e78
-                {
-                    section: "Advanced",
-                    component: ({ context }) => <AbstractMeshAdvancedProperties mesh={context} />,
-                },
-                {
-                    section: "Outlines & Overlays",
-                    component: ({ context }) => <AbstractMeshOutlineOverlayProperties mesh={context} />,
-                },
-                {
-                    section: "Debug",
-                    component: ({ context }) => <AbstractMeshDebugProperties mesh={context} />,
-                },
-            ],
-        });
-
-        const meshContentRegistration = propertiesService.addSectionContent({
-            key: "Mesh Properties",
-            predicate: (entity: unknown): entity is Mesh => entity instanceof Mesh && entity.getTotalVertices() > 0,
-            content: [
-                {
-                    section: "Display",
-                    component: ({ context }) => <MeshDisplayProperties mesh={context} />,
-                },
-            ],
-        });
-
-        return {
-            dispose: () => {
-                nodeContentRegistration.dispose();
-                abstractMeshContentRegistration.dispose();
-                meshContentRegistration.dispose();
-            },
-        };
-    },
-};
+import type { ServiceDefinition } from "../../../modularity/serviceDefinition";
+import type { ISelectionService } from "../../selectionService";
+import type { IPropertiesService } from "./propertiesService";
+
+import { Node } from "core/node";
+import { AbstractMesh } from "core/Meshes/abstractMesh";
+import {
+    AbstractMeshAdvancedProperties,
+    AbstractMeshGeneralProperties,
+    AbstractMeshOutlineOverlayProperties,
+    AbstractMeshDebugProperties,
+    AbstractMeshDisplayProperties,
+} from "../../../components/properties/nodes/abstractMeshProperties";
+import { SelectionServiceIdentity } from "../../selectionService";
+import { PropertiesServiceIdentity } from "./propertiesService";
+import { NodeGeneralProperties } from "../../../components/properties/nodes/nodeProperties";
+import { Mesh } from "core/Meshes/mesh";
+import { MeshDisplayProperties } from "../../../components/properties/nodes/meshProperties";
+
+export const NodePropertiesServiceDefinition: ServiceDefinition<[], [IPropertiesService, ISelectionService]> = {
+    friendlyName: "Mesh Properties",
+    consumes: [PropertiesServiceIdentity, SelectionServiceIdentity],
+    factory: (propertiesService, selectionService) => {
+        const nodeContentRegistration = propertiesService.addSectionContent({
+            key: "Node Properties",
+            predicate: (entity: unknown) => entity instanceof Node,
+            content: [
+                {
+                    section: "General",
+                    component: ({ context }) => <NodeGeneralProperties node={context} setSelectedEntity={(entity) => (selectionService.selectedEntity = entity)} />,
+                },
+            ],
+        });
+
+        const abstractMeshContentRegistration = propertiesService.addSectionContent({
+            key: "Abstract Mesh Properties",
+            // Meshes without vertices are effectively TransformNodes, so don't add mesh properties for them.
+            predicate: (entity: unknown): entity is AbstractMesh => entity instanceof AbstractMesh && entity.getTotalVertices() > 0,
+            content: [
+                {
+                    section: "General",
+                    component: ({ context }) => <AbstractMeshGeneralProperties mesh={context} selectionService={selectionService} />,
+                },
+                {
+                    section: "Display",
+                    component: ({ context }) => <AbstractMeshDisplayProperties mesh={context} />,
+                },
+                {
+                    section: "Advanced",
+                    component: ({ context }) => <AbstractMeshAdvancedProperties mesh={context} />,
+                },
+                {
+                    section: "Outlines & Overlays",
+                    component: ({ context }) => <AbstractMeshOutlineOverlayProperties mesh={context} />,
+                },
+                {
+                    section: "Debug",
+                    component: ({ context }) => <AbstractMeshDebugProperties mesh={context} />,
+                },
+            ],
+        });
+
+        const meshContentRegistration = propertiesService.addSectionContent({
+            key: "Mesh Properties",
+            predicate: (entity: unknown): entity is Mesh => entity instanceof Mesh && entity.getTotalVertices() > 0,
+            content: [
+                {
+                    section: "Display",
+                    component: ({ context }) => <MeshDisplayProperties mesh={context} />,
+                },
+            ],
+        });
+
+        return {
+            dispose: () => {
+                nodeContentRegistration.dispose();
+                abstractMeshContentRegistration.dispose();
+                meshContentRegistration.dispose();
+            },
+        };
+    },
+};