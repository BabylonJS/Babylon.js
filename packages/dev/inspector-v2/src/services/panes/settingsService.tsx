import type { IDisposable, Scene } from "core/index";

import type { AccordionSection, AccordionSectionContent } from "../../components/accordionPane";
import type { IService, ServiceDefinition } from "../../modularity/serviceDefinition";
import type { ISceneContext } from "../sceneContext";
import type { IShellService } from "../shellService";

import { SettingsRegular } from "@fluentui/react-icons";

import { DataStorage } from "core/Misc/dataStorage";
import { Observable } from "core/Misc/observable";
import { SwitchPropertyLine } from "shared-ui-components/fluent/hoc/switchPropertyLine";
import { AccordionPane, AccordionPaneSection } from "../../components/accordionPane";
import { useObservableCollection, useObservableState, useOrderedObservableCollection } from "../../hooks/observableHooks";
import { ObservableCollection } from "../../misc/observableCollection";
import { SceneContextIdentity } from "../sceneContext";
import { SettingsContextIdentity, type ISettingsContext } from "../settingsContext";
import { ShellServiceIdentity } from "../shellService";
import { SettingsContextIdentity, type ISettingsContext } from "../settingsContext";
import { Observable } from "core/Misc/observable";
import { SwitchPropertyLine } from "shared-ui-components/fluent/hoc/switchPropertyLine";
import { DataStorage } from "core/Misc/dataStorage";
import { Accordion, AccordionSection } from "shared-ui-components/fluent/primitives/accordion";

<<<<<<< HEAD
export const SettingsServiceDefinition: ServiceDefinition<[ISettingsContext], [IShellService]> = {
    friendlyName: "Settings",
    consumes: [ShellServiceIdentity],
    produces: [SettingsContextIdentity],
    factory: (shellService) => {
=======
export const SettingsServiceIdentity = Symbol("SettingsService");

/**
 * Allows new sections or content to be added to the Settings pane.
 */
export interface ISettingsService extends IService<typeof SettingsServiceIdentity> {
    /**
     * Adds a new section.
     * @param section A description of the section to add.
     */
    addSection(section: AccordionSection): IDisposable;

    /**
     * Adds content to one or more sections.
     * @param content A description of the content to add.
     */
    addSectionContent(content: AccordionSectionContent<Scene>): IDisposable;
}

export const SettingsServiceDefinition: ServiceDefinition<[ISettingsContext, ISettingsService], [IShellService, ISceneContext]> = {
    friendlyName: "Settings",
    consumes: [ShellServiceIdentity, SceneContextIdentity],
    produces: [SettingsContextIdentity, SettingsServiceIdentity],
    factory: (shellService, sceneContext) => {
        const sectionsCollection = new ObservableCollection<AccordionSection>();
        const sectionContentCollection = new ObservableCollection<AccordionSectionContent<Scene>>();

>>>>>>> 805f467a
        let useDegrees = DataStorage.ReadBoolean("settings_useDegrees", false);
        let ignoreBackfacesForPicking = DataStorage.ReadBoolean("settings_ignoreBackfacesForPicking", false);
        const settings = {
            get useDegrees() {
                return useDegrees;
            },
            set useDegrees(value: boolean) {
                if (useDegrees === value) {
                    return; // No change, no need to notify
                }
                useDegrees = value;

                DataStorage.WriteBoolean("settings_useDegrees", useDegrees);

                this.settingsChangedObservable.notifyObservers(this);
            },
            get ignoreBackfacesForPicking() {
                return ignoreBackfacesForPicking;
            },
            set ignoreBackfacesForPicking(value: boolean) {
                if (ignoreBackfacesForPicking === value) {
                    return; // No change, no need to notify
                }
                ignoreBackfacesForPicking = value;

                DataStorage.WriteBoolean("settings_ignoreBackfacesForPicking", ignoreBackfacesForPicking);
                this.settingsChangedObservable.notifyObservers(this);
            },
            settingsChangedObservable: new Observable<ISettingsContext>(),
<<<<<<< HEAD
=======
            addSection: (section: AccordionSection) => sectionsCollection.add(section),
            addSectionContent: (content: AccordionSectionContent<Scene>) => sectionContentCollection.add(content),
>>>>>>> 805f467a
            dispose: () => {},
        };

        const registration = shellService.addSidePane({
            key: "Settings",
            title: "Settings",
            icon: SettingsRegular,
            horizontalLocation: "right",
            order: 500,
            suppressTeachingMoment: true,
            content: () => {
<<<<<<< HEAD
                return (
                    <Accordion>
                        <AccordionSection title="User settings">
                            <SwitchPropertyLine
                                label="Use Degrees"
                                description="Using degrees instead of radians."
                                value={settings.useDegrees}
                                onChange={(checked) => {
                                    settings.useDegrees = checked;
                                }}
                            />
                            <SwitchPropertyLine
                                label="Ignore backfaces for picking"
                                description="Ignore backfaces when picking."
                                value={settings.ignoreBackfacesForPicking}
                                onChange={(checked) => {
                                    settings.ignoreBackfacesForPicking = checked;
                                }}
                            />
                        </AccordionSection>
                    </Accordion>
=======
                const sections = useOrderedObservableCollection(sectionsCollection);
                const sectionContent = useObservableCollection(sectionContentCollection);
                const scene = useObservableState(() => sceneContext.currentScene, sceneContext.currentSceneObservable);

                return (
                    <>
                        {scene && (
                            <AccordionPane sections={sections} sectionContent={sectionContent} context={scene}>
                                <AccordionPaneSection title="UI">
                                    <SwitchPropertyLine
                                        label="Use Degrees"
                                        description="Using degrees instead of radians."
                                        value={settings.useDegrees}
                                        onChange={(checked) => {
                                            settings.useDegrees = checked;
                                        }}
                                    />
                                    <SwitchPropertyLine
                                        label="Ignore backfaces for picking"
                                        description="Ignore backfaces when picking."
                                        value={settings.ignoreBackfacesForPicking}
                                        onChange={(checked) => {
                                            settings.ignoreBackfacesForPicking = checked;
                                        }}
                                    />
                                </AccordionPaneSection>
                            </AccordionPane>
                        )}
                    </>
>>>>>>> 805f467a
                );
            },
        });

        settings.dispose = () => registration.dispose();

        return settings;
    },
};
<|MERGE_RESOLUTION|>--- conflicted
+++ resolved
@@ -1,166 +1,126 @@
-import type { IDisposable, Scene } from "core/index";
-
-import type { AccordionSection, AccordionSectionContent } from "../../components/accordionPane";
-import type { IService, ServiceDefinition } from "../../modularity/serviceDefinition";
-import type { ISceneContext } from "../sceneContext";
-import type { IShellService } from "../shellService";
-
-import { SettingsRegular } from "@fluentui/react-icons";
-
-import { DataStorage } from "core/Misc/dataStorage";
-import { Observable } from "core/Misc/observable";
-import { SwitchPropertyLine } from "shared-ui-components/fluent/hoc/switchPropertyLine";
-import { AccordionPane, AccordionPaneSection } from "../../components/accordionPane";
-import { useObservableCollection, useObservableState, useOrderedObservableCollection } from "../../hooks/observableHooks";
-import { ObservableCollection } from "../../misc/observableCollection";
-import { SceneContextIdentity } from "../sceneContext";
-import { SettingsContextIdentity, type ISettingsContext } from "../settingsContext";
-import { ShellServiceIdentity } from "../shellService";
-import { SettingsContextIdentity, type ISettingsContext } from "../settingsContext";
-import { Observable } from "core/Misc/observable";
-import { SwitchPropertyLine } from "shared-ui-components/fluent/hoc/switchPropertyLine";
-import { DataStorage } from "core/Misc/dataStorage";
-import { Accordion, AccordionSection } from "shared-ui-components/fluent/primitives/accordion";
-
-<<<<<<< HEAD
-export const SettingsServiceDefinition: ServiceDefinition<[ISettingsContext], [IShellService]> = {
-    friendlyName: "Settings",
-    consumes: [ShellServiceIdentity],
-    produces: [SettingsContextIdentity],
-    factory: (shellService) => {
-=======
-export const SettingsServiceIdentity = Symbol("SettingsService");
-
-/**
- * Allows new sections or content to be added to the Settings pane.
- */
-export interface ISettingsService extends IService<typeof SettingsServiceIdentity> {
-    /**
-     * Adds a new section.
-     * @param section A description of the section to add.
-     */
-    addSection(section: AccordionSection): IDisposable;
-
-    /**
-     * Adds content to one or more sections.
-     * @param content A description of the content to add.
-     */
-    addSectionContent(content: AccordionSectionContent<Scene>): IDisposable;
-}
-
-export const SettingsServiceDefinition: ServiceDefinition<[ISettingsContext, ISettingsService], [IShellService, ISceneContext]> = {
-    friendlyName: "Settings",
-    consumes: [ShellServiceIdentity, SceneContextIdentity],
-    produces: [SettingsContextIdentity, SettingsServiceIdentity],
-    factory: (shellService, sceneContext) => {
-        const sectionsCollection = new ObservableCollection<AccordionSection>();
-        const sectionContentCollection = new ObservableCollection<AccordionSectionContent<Scene>>();
-
->>>>>>> 805f467a
-        let useDegrees = DataStorage.ReadBoolean("settings_useDegrees", false);
-        let ignoreBackfacesForPicking = DataStorage.ReadBoolean("settings_ignoreBackfacesForPicking", false);
-        const settings = {
-            get useDegrees() {
-                return useDegrees;
-            },
-            set useDegrees(value: boolean) {
-                if (useDegrees === value) {
-                    return; // No change, no need to notify
-                }
-                useDegrees = value;
-
-                DataStorage.WriteBoolean("settings_useDegrees", useDegrees);
-
-                this.settingsChangedObservable.notifyObservers(this);
-            },
-            get ignoreBackfacesForPicking() {
-                return ignoreBackfacesForPicking;
-            },
-            set ignoreBackfacesForPicking(value: boolean) {
-                if (ignoreBackfacesForPicking === value) {
-                    return; // No change, no need to notify
-                }
-                ignoreBackfacesForPicking = value;
-
-                DataStorage.WriteBoolean("settings_ignoreBackfacesForPicking", ignoreBackfacesForPicking);
-                this.settingsChangedObservable.notifyObservers(this);
-            },
-            settingsChangedObservable: new Observable<ISettingsContext>(),
-<<<<<<< HEAD
-=======
-            addSection: (section: AccordionSection) => sectionsCollection.add(section),
-            addSectionContent: (content: AccordionSectionContent<Scene>) => sectionContentCollection.add(content),
->>>>>>> 805f467a
-            dispose: () => {},
-        };
-
-        const registration = shellService.addSidePane({
-            key: "Settings",
-            title: "Settings",
-            icon: SettingsRegular,
-            horizontalLocation: "right",
-            order: 500,
-            suppressTeachingMoment: true,
-            content: () => {
-<<<<<<< HEAD
-                return (
-                    <Accordion>
-                        <AccordionSection title="User settings">
-                            <SwitchPropertyLine
-                                label="Use Degrees"
-                                description="Using degrees instead of radians."
-                                value={settings.useDegrees}
-                                onChange={(checked) => {
-                                    settings.useDegrees = checked;
-                                }}
-                            />
-                            <SwitchPropertyLine
-                                label="Ignore backfaces for picking"
-                                description="Ignore backfaces when picking."
-                                value={settings.ignoreBackfacesForPicking}
-                                onChange={(checked) => {
-                                    settings.ignoreBackfacesForPicking = checked;
-                                }}
-                            />
-                        </AccordionSection>
-                    </Accordion>
-=======
-                const sections = useOrderedObservableCollection(sectionsCollection);
-                const sectionContent = useObservableCollection(sectionContentCollection);
-                const scene = useObservableState(() => sceneContext.currentScene, sceneContext.currentSceneObservable);
-
-                return (
-                    <>
-                        {scene && (
-                            <AccordionPane sections={sections} sectionContent={sectionContent} context={scene}>
-                                <AccordionPaneSection title="UI">
-                                    <SwitchPropertyLine
-                                        label="Use Degrees"
-                                        description="Using degrees instead of radians."
-                                        value={settings.useDegrees}
-                                        onChange={(checked) => {
-                                            settings.useDegrees = checked;
-                                        }}
-                                    />
-                                    <SwitchPropertyLine
-                                        label="Ignore backfaces for picking"
-                                        description="Ignore backfaces when picking."
-                                        value={settings.ignoreBackfacesForPicking}
-                                        onChange={(checked) => {
-                                            settings.ignoreBackfacesForPicking = checked;
-                                        }}
-                                    />
-                                </AccordionPaneSection>
-                            </AccordionPane>
-                        )}
-                    </>
->>>>>>> 805f467a
-                );
-            },
-        });
-
-        settings.dispose = () => registration.dispose();
-
-        return settings;
-    },
-};
+import type { IDisposable, Scene } from "core/index";
+
+import type { AccordionSection, AccordionSectionContent } from "../../components/accordionPane";
+import type { IService, ServiceDefinition } from "../../modularity/serviceDefinition";
+import type { ISceneContext } from "../sceneContext";
+import type { IShellService } from "../shellService";
+
+import { SettingsRegular } from "@fluentui/react-icons";
+
+import { DataStorage } from "core/Misc/dataStorage";
+import { Observable } from "core/Misc/observable";
+import { SwitchPropertyLine } from "shared-ui-components/fluent/hoc/switchPropertyLine";
+import { AccordionPane, AccordionPaneSection } from "../../components/accordionPane";
+import { useObservableCollection, useObservableState, useOrderedObservableCollection } from "../../hooks/observableHooks";
+import { ObservableCollection } from "../../misc/observableCollection";
+import { SceneContextIdentity } from "../sceneContext";
+import { SettingsContextIdentity, type ISettingsContext } from "../settingsContext";
+import { ShellServiceIdentity } from "../shellService";
+
+export const SettingsServiceIdentity = Symbol("SettingsService");
+
+/**
+ * Allows new sections or content to be added to the Settings pane.
+ */
+export interface ISettingsService extends IService<typeof SettingsServiceIdentity> {
+    /**
+     * Adds a new section.
+     * @param section A description of the section to add.
+     */
+    addSection(section: AccordionSection): IDisposable;
+
+    /**
+     * Adds content to one or more sections.
+     * @param content A description of the content to add.
+     */
+    addSectionContent(content: AccordionSectionContent<Scene>): IDisposable;
+}
+
+export const SettingsServiceDefinition: ServiceDefinition<[ISettingsContext, ISettingsService], [IShellService, ISceneContext]> = {
+    friendlyName: "Settings",
+    consumes: [ShellServiceIdentity, SceneContextIdentity],
+    produces: [SettingsContextIdentity, SettingsServiceIdentity],
+    factory: (shellService, sceneContext) => {
+        const sectionsCollection = new ObservableCollection<AccordionSection>();
+        const sectionContentCollection = new ObservableCollection<AccordionSectionContent<Scene>>();
+
+        let useDegrees = DataStorage.ReadBoolean("settings_useDegrees", false);
+        let ignoreBackfacesForPicking = DataStorage.ReadBoolean("settings_ignoreBackfacesForPicking", false);
+        const settings = {
+            get useDegrees() {
+                return useDegrees;
+            },
+            set useDegrees(value: boolean) {
+                if (useDegrees === value) {
+                    return; // No change, no need to notify
+                }
+                useDegrees = value;
+
+                DataStorage.WriteBoolean("settings_useDegrees", useDegrees);
+
+                this.settingsChangedObservable.notifyObservers(this);
+            },
+            get ignoreBackfacesForPicking() {
+                return ignoreBackfacesForPicking;
+            },
+            set ignoreBackfacesForPicking(value: boolean) {
+                if (ignoreBackfacesForPicking === value) {
+                    return; // No change, no need to notify
+                }
+                ignoreBackfacesForPicking = value;
+
+                DataStorage.WriteBoolean("settings_ignoreBackfacesForPicking", ignoreBackfacesForPicking);
+                this.settingsChangedObservable.notifyObservers(this);
+            },
+            settingsChangedObservable: new Observable<ISettingsContext>(),
+            addSection: (section: AccordionSection) => sectionsCollection.add(section),
+            addSectionContent: (content: AccordionSectionContent<Scene>) => sectionContentCollection.add(content),
+            dispose: () => {},
+        };
+
+        const registration = shellService.addSidePane({
+            key: "Settings",
+            title: "Settings",
+            icon: SettingsRegular,
+            horizontalLocation: "right",
+            order: 500,
+            suppressTeachingMoment: true,
+            content: () => {
+                const sections = useOrderedObservableCollection(sectionsCollection);
+                const sectionContent = useObservableCollection(sectionContentCollection);
+                const scene = useObservableState(() => sceneContext.currentScene, sceneContext.currentSceneObservable);
+
+                return (
+                    <>
+                        {scene && (
+                            <AccordionPane sections={sections} sectionContent={sectionContent} context={scene}>
+                                <AccordionPaneSection title="UI">
+                                    <SwitchPropertyLine
+                                        label="Use Degrees"
+                                        description="Using degrees instead of radians."
+                                        value={settings.useDegrees}
+                                        onChange={(checked) => {
+                                            settings.useDegrees = checked;
+                                        }}
+                                    />
+                                    <SwitchPropertyLine
+                                        label="Ignore backfaces for picking"
+                                        description="Ignore backfaces when picking."
+                                        value={settings.ignoreBackfacesForPicking}
+                                        onChange={(checked) => {
+                                            settings.ignoreBackfacesForPicking = checked;
+                                        }}
+                                    />
+                                </AccordionPaneSection>
+                            </AccordionPane>
+                        )}
+                    </>
+                );
+            },
+        });
+
+        settings.dispose = () => registration.dispose();
+
+        return settings;
+    },
+};