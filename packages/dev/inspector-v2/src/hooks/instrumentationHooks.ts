<<<<<<< HEAD
=======
// eslint-disable-next-line import/no-internal-modules
>>>>>>> 84f491c1
import type { IDisposable, IReadonlyObservable, Nullable } from "core/index";

import { useEffect, useMemo } from "react";

import { Observable } from "core/Misc/observable";

import { InterceptFunction } from "../instrumentation/functionInstrumentation";
import { InterceptProperty } from "../instrumentation/propertyInstrumentation";

/**
 * Provides an observable that fires when a specified function/property is called/set.
 * @param type The type of the interceptor, either "function" or "property".
 * @param target The object containing the function/property to intercept.
 * @param propertyKey The key of the function/property to intercept.
 * @returns An observable that fires when the function/property is called/set.
 */
<<<<<<< HEAD
=======
// eslint-disable-next-line @typescript-eslint/naming-convention
>>>>>>> 84f491c1
export function useInterceptObservable<T extends object>(type: "function" | "property", target: T | null | undefined, propertyKey: keyof T): IReadonlyObservable<void> {
    // Create a cached observable. It effectively has the lifetime of the component that uses this hook.
    const observable = useMemo(() => new Observable<void>(), []);

    // Whenver the type, target, or property key changes, we need to set up a new interceptor.
    useEffect(() => {
        let interceptToken: Nullable<IDisposable> = null;

        if (target) {
            if (type === "function") {
                interceptToken = InterceptFunction(target, propertyKey, {
                    afterCall: () => {
                        observable.notifyObservers();
                    },
                });
            } else if (type === "property") {
                interceptToken = InterceptProperty(target, propertyKey, {
                    afterSet: () => {
                        observable.notifyObservers();
                    },
                });
            } else {
                throw new Error(`Unknown interceptor type: ${type}`);
            }
        }

        // When the effect is cleaned up, we need to dispose of the interceptor.
        return () => {
            interceptToken?.dispose();
        };
    }, [type, target, propertyKey, observable]);

    return observable;
}
<|MERGE_RESOLUTION|>--- conflicted
+++ resolved
@@ -1,58 +1,50 @@
-<<<<<<< HEAD
-=======
-// eslint-disable-next-line import/no-internal-modules
->>>>>>> 84f491c1
-import type { IDisposable, IReadonlyObservable, Nullable } from "core/index";
-
-import { useEffect, useMemo } from "react";
-
-import { Observable } from "core/Misc/observable";
-
-import { InterceptFunction } from "../instrumentation/functionInstrumentation";
-import { InterceptProperty } from "../instrumentation/propertyInstrumentation";
-
-/**
- * Provides an observable that fires when a specified function/property is called/set.
- * @param type The type of the interceptor, either "function" or "property".
- * @param target The object containing the function/property to intercept.
- * @param propertyKey The key of the function/property to intercept.
- * @returns An observable that fires when the function/property is called/set.
- */
-<<<<<<< HEAD
-=======
-// eslint-disable-next-line @typescript-eslint/naming-convention
->>>>>>> 84f491c1
-export function useInterceptObservable<T extends object>(type: "function" | "property", target: T | null | undefined, propertyKey: keyof T): IReadonlyObservable<void> {
-    // Create a cached observable. It effectively has the lifetime of the component that uses this hook.
-    const observable = useMemo(() => new Observable<void>(), []);
-
-    // Whenver the type, target, or property key changes, we need to set up a new interceptor.
-    useEffect(() => {
-        let interceptToken: Nullable<IDisposable> = null;
-
-        if (target) {
-            if (type === "function") {
-                interceptToken = InterceptFunction(target, propertyKey, {
-                    afterCall: () => {
-                        observable.notifyObservers();
-                    },
-                });
-            } else if (type === "property") {
-                interceptToken = InterceptProperty(target, propertyKey, {
-                    afterSet: () => {
-                        observable.notifyObservers();
-                    },
-                });
-            } else {
-                throw new Error(`Unknown interceptor type: ${type}`);
-            }
-        }
-
-        // When the effect is cleaned up, we need to dispose of the interceptor.
-        return () => {
-            interceptToken?.dispose();
-        };
-    }, [type, target, propertyKey, observable]);
-
-    return observable;
-}
+import type { IDisposable, IReadonlyObservable, Nullable } from "core/index";
+
+import { useEffect, useMemo } from "react";
+
+import { Observable } from "core/Misc/observable";
+
+import { InterceptFunction } from "../instrumentation/functionInstrumentation";
+import { InterceptProperty } from "../instrumentation/propertyInstrumentation";
+
+/**
+ * Provides an observable that fires when a specified function/property is called/set.
+ * @param type The type of the interceptor, either "function" or "property".
+ * @param target The object containing the function/property to intercept.
+ * @param propertyKey The key of the function/property to intercept.
+ * @returns An observable that fires when the function/property is called/set.
+ */
+export function useInterceptObservable<T extends object>(type: "function" | "property", target: T | null | undefined, propertyKey: keyof T): IReadonlyObservable<void> {
+    // Create a cached observable. It effectively has the lifetime of the component that uses this hook.
+    const observable = useMemo(() => new Observable<void>(), []);
+
+    // Whenever the type, target, or property key changes, we need to set up a new interceptor.
+    useEffect(() => {
+        let interceptToken: Nullable<IDisposable> = null;
+
+        if (target) {
+            if (type === "function") {
+                interceptToken = InterceptFunction(target, propertyKey, {
+                    afterCall: () => {
+                        observable.notifyObservers();
+                    },
+                });
+            } else if (type === "property") {
+                interceptToken = InterceptProperty(target, propertyKey, {
+                    afterSet: () => {
+                        observable.notifyObservers();
+                    },
+                });
+            } else {
+                throw new Error(`Unknown interceptor type: ${type}`);
+            }
+        }
+
+        // When the effect is cleaned up, we need to dispose of the interceptor.
+        return () => {
+            interceptToken?.dispose();
+        };
+    }, [type, target, propertyKey, observable]);
+
+    return observable;
+}