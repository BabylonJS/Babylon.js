--- conflicted
+++ resolved
@@ -16,28 +16,6 @@
 import { CamerasContent } from "./cameras";
 import { ParticlesContent } from "./particles";
 
-<<<<<<< HEAD
-const useStyles = makeStyles({
-    container: {
-        display: "flex",
-        flexDirection: "column",
-        height: "100%",
-    },
-    scrollArea: {
-        flex: 1,
-        overflowY: "auto",
-        paddingRight: tokens.spacingHorizontalS,
-        paddingBottom: tokens.spacingVerticalS,
-    },
-    section: {
-        display: "flex",
-        flexDirection: "column",
-        rowGap: tokens.spacingVerticalM,
-    },
-});
-
-=======
->>>>>>> c109ef44
 // TODO: This is just a placeholder for a dynamically installed extension that brings in asset creation tools (node materials, etc.).
 export const CreateToolsServiceDefinition: ServiceDefinition<[], [IShellService, ISceneContext]> = {
     friendlyName: "Creation Tools",
