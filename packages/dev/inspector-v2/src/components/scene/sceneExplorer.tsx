--- conflicted
+++ resolved
@@ -1,758 +1,751 @@
-import type { IDisposable, IReadonlyObservable, Nullable, Scene } from "core/index";
-
-import type { TreeItemValue, TreeOpenChangeData, TreeOpenChangeEvent } from "@fluentui/react-components";
-import type { ScrollToInterface } from "@fluentui/react-components/unstable";
-import type { ComponentType, FunctionComponent } from "react";
-<<<<<<< HEAD
-
-import { VirtualizerScrollView } from "@fluentui-contrib/react-virtualizer";
-import {
-    Body1,
-    Body1Strong,
-    Button,
-    FlatTree,
-    FlatTreeItem,
-    makeStyles,
-    Menu,
-    MenuItem,
-    MenuList,
-    MenuPopover,
-    MenuTrigger,
-    SearchBox,
-    ToggleButton,
-    tokens,
-    Tooltip,
-    TreeItemLayout,
-} from "@fluentui/react-components";
-=======
-import { ToggleButton } from "shared-ui-components/fluent/primitives/toggleButton";
-import { Body1, Body1Strong, Button, FlatTree, FlatTreeItem, makeStyles, SearchBox, tokens, Tooltip, TreeItemLayout } from "@fluentui/react-components";
-import { VirtualizerScrollView } from "@fluentui/react-components/unstable";
->>>>>>> ed6e4c9f
-import { FilterRegular, MoviesAndTvRegular } from "@fluentui/react-icons";
-import type { FluentIcon } from "@fluentui/react-icons";
-
-import { useCallback, useEffect, useMemo, useRef, useState } from "react";
-import { useObservableState } from "../../hooks/observableHooks";
-import { useResource } from "../../hooks/resourceHooks";
-import { TraverseGraph } from "../../misc/graphUtils";
-
-export type EntityBase = Readonly<{
-    uniqueId: number;
-    reservedDataStore?: Record<PropertyKey, unknown>;
-}>;
-
-export type EntityDisplayInfo = Partial<IDisposable> &
-    Readonly<{
-        /**
-         * The name of the entity to display in the Scene Explorer tree.
-         */
-        name: string;
-
-        /**
-         * An observable that notifies when the display info (such as the name) changes.
-         */
-        onChange?: IReadonlyObservable<void>;
-    }>;
-
-export type SceneExplorerSection<T extends EntityBase> = Readonly<{
-    /**
-     * The display name of the section (e.g. "Nodes", "Materials", etc.).
-     */
-    displayName: string;
-
-    /**
-     * An optional order for the section, relative to other sections.
-     * Defaults to 0.
-     */
-    order?: number;
-
-    /**
-     * A function that returns the root entities for this section.
-     */
-    getRootEntities: () => readonly T[];
-
-    /**
-     * An optional function that returns the children of a given entity.
-     */
-    getEntityChildren?: (entity: T) => readonly T[];
-
-    /**
-     * Gets the display information for a given entity.
-     * This is ideally "live" display info (e.g. updates to the display info are taken into account and communicated via the observable).
-     * This means in many cases the display info will need to be disposed when it is no longer needed so observable registrations can be removed.
-     */
-    getEntityDisplayInfo: (entity: T) => EntityDisplayInfo;
-
-    /**
-     * An optional icon component to render for the entity.
-     */
-    entityIcon?: ComponentType<{ entity: T }>;
-
-    /**
-     * A function that returns an array of observables for when entities are added to the scene.
-     */
-    getEntityAddedObservables: () => readonly IReadonlyObservable<T>[];
-
-    /**
-     * A function that returns an array of observables for when entities are removed from the scene.
-     */
-    getEntityRemovedObservables: () => readonly IReadonlyObservable<T>[];
-
-    /**
-     * A function that returns an array of observables for when entities are moved (e.g. re-parented) within the scene.
-     */
-    getEntityMovedObservables?: () => readonly IReadonlyObservable<T>[];
-}>;
-
-type Command = Partial<IDisposable> &
-    Readonly<{
-        /**
-         * The display name of the command (e.g. "Delete", "Rename", etc.).
-         */
-        displayName: string;
-
-        /**
-         * An icon component to render for the command.
-         */
-        icon: ComponentType;
-
-        /**
-         * An observable that notifies when the command state changes.
-         */
-        onChange?: IReadonlyObservable<unknown>;
-    }>;
-
-type ActionCommand = Command & {
-    readonly type: "action";
-
-    /**
-     * The function that executes the command.
-     */
-    execute(): void;
-};
-
-type ToggleCommand = Command & {
-    readonly type: "toggle";
-
-    /**
-     * A boolean indicating if the command is enabled.
-     */
-    isEnabled: boolean;
-};
-
-export type SceneExplorerCommand = ActionCommand | ToggleCommand;
-
-export type SceneExplorerCommandProvider<T extends EntityBase> = Readonly<{
-    /**
-     * An optional order for the section, relative to other commands.
-     * Defaults to 0.
-     */
-    order?: number;
-
-    /**
-     * A predicate function that determines if the command is applicable to the given entity.
-     */
-    predicate: (entity: unknown) => entity is T;
-
-    /**
-     * Gets the command information for the given entity.
-     */
-    getCommand: (entity: T) => SceneExplorerCommand;
-}>;
-
-type SceneTreeItemData = { type: "scene"; scene: Scene };
-
-type SectionTreeItemData = {
-    type: "section";
-    sectionName: string;
-    children: EntityTreeItemData[];
-};
-
-type EntityTreeItemData = {
-    type: "entity";
-    entity: EntityBase;
-    depth: number;
-    parent: SectionTreeItemData | EntityTreeItemData;
-    children?: EntityTreeItemData[];
-    icon?: ComponentType<{ entity: EntityBase }>;
-    getDisplayInfo: () => EntityDisplayInfo;
-};
-
-type TreeItemData = SceneTreeItemData | SectionTreeItemData | EntityTreeItemData;
-
-function ExpandOrCollapseAll(treeItem: SectionTreeItemData | EntityTreeItemData, open: boolean, openItems: Set<TreeItemValue>) {
-    const addOrRemove = open ? openItems.add.bind(openItems) : openItems.delete.bind(openItems);
-    TraverseGraph(
-        [treeItem],
-        (treeItem) => treeItem.children,
-        (treeItem) => addOrRemove(treeItem.type === "entity" ? treeItem.entity.uniqueId : treeItem.sectionName)
-    );
-}
-
-// eslint-disable-next-line @typescript-eslint/naming-convention
-const useStyles = makeStyles({
-    rootDiv: {
-        flex: 1,
-        overflow: "hidden",
-        display: "flex",
-        flexDirection: "column",
-        padding: `0 ${tokens.spacingHorizontalM}`,
-    },
-    searchBox: {
-        padding: 0,
-    },
-    tree: {
-        rowGap: 0,
-        overflow: "hidden",
-        flex: 1,
-    },
-    sceneTreeItemLayout: {
-        padding: 0,
-    },
-});
-
-const ActionCommand: FunctionComponent<{ command: ActionCommand }> = (props) => {
-    const { command } = props;
-
-    // eslint-disable-next-line @typescript-eslint/naming-convention
-    const [displayName, Icon, execute] = useObservableState(
-        useCallback(() => [command.displayName, command.icon, command.execute] as const, [command]),
-        command.onChange
-    );
-
-    return (
-        <Tooltip content={displayName} relationship="label" positioning={"after"}>
-            <Button icon={<Icon />} appearance="subtle" onClick={() => execute()} />
-        </Tooltip>
-    );
-};
-
-const ToggleCommand: FunctionComponent<{ command: ToggleCommand }> = (props) => {
-    const { command } = props;
-
-    // eslint-disable-next-line @typescript-eslint/naming-convention
-    const [displayName, Icon, isEnabled] = useObservableState(
-        useCallback(() => [command.displayName, command.icon, command.isEnabled] as const, [command]),
-        command.onChange
-    );
-
-    // TODO-iv2: Consolidate icon prop passing approach for inspector and shared components
-    return <ToggleButton title={displayName} enabledIcon={Icon as FluentIcon} value={isEnabled} onChange={(val: boolean) => (command.isEnabled = val)} />;
-};
-
-const SceneTreeItem: FunctionComponent<{
-    scene: Scene;
-    isSelected: boolean;
-    select: () => void;
-    isFiltering: boolean;
-}> = (props) => {
-    const { isSelected, select } = props;
-
-    const classes = useStyles();
-
-    return (
-        <FlatTreeItem key="scene" value="scene" itemType="leaf" parentValue={undefined} aria-level={1} aria-setsize={1} aria-posinset={1} onClick={select}>
-            <TreeItemLayout
-                iconBefore={<MoviesAndTvRegular />}
-                className={classes.sceneTreeItemLayout}
-                style={isSelected ? { backgroundColor: tokens.colorNeutralBackground1Selected } : undefined}
-            >
-                <Body1Strong wrap={false} truncate>
-                    Scene
-                </Body1Strong>
-            </TreeItemLayout>
-        </FlatTreeItem>
-    );
-};
-
-const SectionTreeItem: FunctionComponent<{
-    scene: Scene;
-    section: SectionTreeItemData;
-    isFiltering: boolean;
-    expandAll: () => void;
-    collapseAll: () => void;
-}> = (props) => {
-    const { section, isFiltering, expandAll, collapseAll } = props;
-
-    return (
-        <Menu openOnContext>
-            <MenuTrigger disableButtonEnhancement>
-                <FlatTreeItem
-                    key={section.sectionName}
-                    value={section.sectionName}
-                    // Disable manual expand/collapse when a filter is active.
-                    itemType={!isFiltering && section.children.length > 0 ? "branch" : "leaf"}
-                    parentValue={undefined}
-                    aria-level={1}
-                    aria-setsize={1}
-                    aria-posinset={1}
-                >
-                    <TreeItemLayout>
-                        <Body1Strong wrap={false} truncate>
-                            {section.sectionName.substring(0, 100)}
-                        </Body1Strong>
-                    </TreeItemLayout>
-                </FlatTreeItem>
-            </MenuTrigger>
-            <MenuPopover hidden={!section.children.length}>
-                <MenuList>
-                    <MenuItem onClick={expandAll}>
-                        <Body1>Expand All</Body1>
-                    </MenuItem>
-                    <MenuItem onClick={collapseAll}>
-                        <Body1>Collapse All</Body1>
-                    </MenuItem>
-                </MenuList>
-            </MenuPopover>
-        </Menu>
-    );
-};
-
-const EntityTreeItem: FunctionComponent<{
-    scene: Scene;
-    entityItem: EntityTreeItemData;
-    isSelected: boolean;
-    select: () => void;
-    isFiltering: boolean;
-    commandProviders: readonly SceneExplorerCommandProvider<EntityBase>[];
-    expandAll: () => void;
-    collapseAll: () => void;
-}> = (props) => {
-    const { entityItem, isSelected, select, isFiltering, commandProviders, expandAll, collapseAll } = props;
-
-    const displayInfo = useResource(
-        useCallback(() => {
-            const displayInfo = entityItem.getDisplayInfo();
-            if (!displayInfo.dispose) {
-                displayInfo.dispose = () => {
-                    /* No-op */
-                };
-            }
-            return displayInfo as typeof displayInfo & IDisposable;
-        }, [entityItem])
-    );
-
-    const name = useObservableState(() => displayInfo.name, displayInfo.onChange);
-
-    // Get the commands that apply to this entity.
-    const commands = useResource(
-        useCallback(() => {
-            const commands: readonly SceneExplorerCommand[] = commandProviders
-                .filter((provider) => provider.predicate(entityItem.entity))
-                .map((provider) => provider.getCommand(entityItem.entity));
-
-            return Object.assign(commands, {
-                dispose: () => commands.forEach((command) => command.dispose?.()),
-            });
-        }, [entityItem.entity, commandProviders])
-    );
-
-    const [enabledToggleCommands, setEnabledToggleCommands] = useState<readonly ToggleCommand[]>([]);
-
-    // For enabled/active toggle commands, we should always show them so the user knows this command is toggled on.
-    useEffect(() => {
-        const toggleCommands = commands.filter((command) => command.type === "toggle");
-
-        const updateEnabledToggleCommands = () => {
-            setEnabledToggleCommands(toggleCommands.filter((command) => command.isEnabled));
-        };
-
-        updateEnabledToggleCommands();
-
-        const observers = toggleCommands
-            .map((command) => command.onChange)
-            .filter((onChange) => !!onChange)
-            .map((onChange) => onChange.add(updateEnabledToggleCommands));
-
-        return () => {
-            for (const observer of observers) {
-                observer.remove();
-            }
-        };
-    }, [commands]);
-
-    return (
-        <Menu openOnContext>
-            <MenuTrigger disableButtonEnhancement>
-                <FlatTreeItem
-                    key={entityItem.entity.uniqueId}
-                    value={entityItem.entity.uniqueId}
-                    // Disable manual expand/collapse when a filter is active.
-                    itemType={!isFiltering && (entityItem.children?.length ?? 0) > 0 ? "branch" : "leaf"}
-                    parentValue={entityItem.parent.type === "section" ? entityItem.parent.sectionName : entityItem.entity.uniqueId}
-                    aria-level={entityItem.depth}
-                    aria-setsize={1}
-                    aria-posinset={1}
-                    onClick={select}
-                >
-                    <TreeItemLayout
-                        iconBefore={entityItem.icon ? <entityItem.icon entity={entityItem.entity} /> : null}
-                        style={isSelected ? { backgroundColor: tokens.colorNeutralBackground1Selected } : undefined}
-                        // Actions are only visible when the item is focused or has pointer hover.
-                        actions={commands.map((command) =>
-                            command.type === "action" ? (
-                                <ActionCommand key={command.displayName} command={command} />
-                            ) : (
-                                <ToggleCommand key={command.displayName} command={command} />
-                            )
-                        )}
-                        // Asides are always visible.
-                        aside={{
-                            // Match the gap and padding of the actions.
-                            style: { gap: 0, paddingRight: tokens.spacingHorizontalS },
-                            children: enabledToggleCommands.map((command) => <ToggleCommand key={command.displayName} command={command} />),
-                        }}
-                    >
-                        <Body1 wrap={false} truncate>
-                            {name.substring(0, 100)}
-                        </Body1>
-                    </TreeItemLayout>
-                </FlatTreeItem>
-            </MenuTrigger>
-            <MenuPopover hidden={!entityItem.children?.length}>
-                <MenuList>
-                    <MenuItem onClick={expandAll}>
-                        <Body1>Expand All</Body1>
-                    </MenuItem>
-                    <MenuItem onClick={collapseAll}>
-                        <Body1>Collapse All</Body1>
-                    </MenuItem>
-                </MenuList>
-            </MenuPopover>
-        </Menu>
-    );
-};
-
-export const SceneExplorer: FunctionComponent<{
-    sections: readonly SceneExplorerSection<EntityBase>[];
-    commandProviders: readonly SceneExplorerCommandProvider<EntityBase>[];
-    scene: Scene;
-    selectedEntity?: unknown;
-    setSelectedEntity?: (entity: unknown) => void;
-}> = (props) => {
-    const classes = useStyles();
-
-    const { sections, commandProviders, scene, selectedEntity } = props;
-
-    const [openItems, setOpenItems] = useState(new Set<TreeItemValue>());
-    const [sceneVersion, setSceneVersion] = useState(0);
-    const scrollViewRef = useRef<ScrollToInterface>(null);
-    // We only want to scroll to the selected item if it was externally selected (outside of SceneExplorer).
-    const previousSelectedEntity = useRef(selectedEntity);
-    const setSelectedEntity = (entity: unknown) => {
-        previousSelectedEntity.current = entity;
-        props.setSelectedEntity?.(entity);
-    };
-
-    const [itemsFilter, setItemsFilter] = useState("");
-
-    useEffect(() => {
-        setSceneVersion((version) => version + 1);
-    }, [scene]);
-
-    useEffect(() => {
-        const onSceneItemAdded = () => {
-            setSceneVersion((version) => version + 1);
-        };
-
-        const onSceneItemRemoved = (item: EntityBase) => {
-            setSceneVersion((version) => version + 1);
-
-            if (openItems.delete(item.uniqueId)) {
-                setOpenItems(new Set(openItems));
-            }
-
-            if (item === selectedEntity) {
-                setSelectedEntity?.(null);
-            }
-        };
-
-        const addObservers = sections.flatMap((section) => section.getEntityAddedObservables().map((observable) => observable.add(onSceneItemAdded)));
-        const removeObservers = sections.flatMap((section) => section.getEntityRemovedObservables().map((observable) => observable.add(onSceneItemRemoved)));
-        const moveObservers = sections
-            .map((section) => section.getEntityMovedObservables)
-            .filter((getEntityMovedObservable) => !!getEntityMovedObservable)
-            .flatMap((getEntityMovedObservable) => getEntityMovedObservable().map((observable) => observable.add(onSceneItemAdded)));
-
-        return () => {
-            for (const observer of addObservers) {
-                observer.remove();
-            }
-            for (const observer of removeObservers) {
-                observer.remove();
-            }
-            for (const observer of moveObservers) {
-                observer.remove();
-            }
-        };
-    }, [sections, openItems]);
-
-    const [sceneTreeItem, sectionTreeItems, allTreeItems] = useMemo(() => {
-        const sectionTreeItems: SectionTreeItemData[] = [];
-        const allTreeItems = new Map<TreeItemValue, SectionTreeItemData | EntityTreeItemData>();
-
-        const sceneTreeItem: SceneTreeItemData = {
-            type: "scene",
-            scene: scene,
-        };
-
-        for (const section of sections) {
-            const rootEntities = section.getRootEntities();
-
-            const sectionTreeItem = {
-                type: "section",
-                sectionName: section.displayName,
-                children: [],
-            } as const satisfies SectionTreeItemData;
-
-            sectionTreeItems.push(sectionTreeItem);
-            allTreeItems.set(sectionTreeItem.sectionName, sectionTreeItem);
-
-            let depth = 2;
-            const createEntityTreeItemData = (entity: EntityBase, parent: SectionTreeItemData | EntityTreeItemData) => {
-                const treeItemData = {
-                    type: "entity",
-                    entity,
-                    depth,
-                    parent,
-                    icon: section.entityIcon,
-                    getDisplayInfo: () => section.getEntityDisplayInfo(entity),
-                } as const satisfies EntityTreeItemData;
-
-                if (!parent.children) {
-                    parent.children = [];
-                }
-                parent.children.push(treeItemData);
-
-                allTreeItems.set(entity.uniqueId, treeItemData);
-                return treeItemData;
-            };
-
-            const rootEntityTreeItems = rootEntities.map((entity) => createEntityTreeItemData(entity, sectionTreeItem));
-
-            TraverseGraph(
-                rootEntityTreeItems,
-                // Get children
-                (treeItem) => {
-                    if (section.getEntityChildren) {
-                        const children = section.getEntityChildren(treeItem.entity);
-                        return children.filter((child) => !child.reservedDataStore?.hidden).map((child) => createEntityTreeItemData(child, treeItem));
-                    }
-                    return null;
-                },
-                // Before traverse
-                () => {
-                    depth++;
-                },
-                // After traverse
-                () => {
-                    depth--;
-                }
-            );
-        }
-
-        return [sceneTreeItem, sectionTreeItems, allTreeItems] as const;
-    }, [scene, sceneVersion, sections]);
-
-    const visibleItems = useMemo(() => {
-        // This will track the items in the order they were traversed (which is what the flat tree expects).
-        const traversedItems: TreeItemData[] = [];
-        // This will track the items that are visible based on either the open state or the filter.
-        const visibleItems = new Set<TreeItemData>();
-        const filter = itemsFilter.toLocaleLowerCase();
-
-        traversedItems.push(sceneTreeItem);
-        // The scene tree item is always visible.
-        visibleItems.add(sceneTreeItem);
-
-        for (const sectionTreeItem of sectionTreeItems) {
-            traversedItems.push(sectionTreeItem);
-            // Section tree items are always visible when not filtering.
-            if (!filter) {
-                visibleItems.add(sectionTreeItem);
-            }
-
-            // When an item filter is present, always traverse the full scene graph (e.g. ignore the open item state).
-            if (filter || openItems.has(sectionTreeItem.sectionName)) {
-                TraverseGraph(
-                    sectionTreeItem.children,
-                    // Get children
-                    (treeItem) => {
-                        if (filter || openItems.has(treeItem.entity.uniqueId)) {
-                            return treeItem.children ?? null;
-                        }
-                        return null;
-                    },
-                    // Before traverse
-                    (treeItem) => {
-                        traversedItems.push(treeItem);
-                        if (treeItem.entity.reservedDataStore?.hidden) {
-                            return; // Don't display the treeItem or its children if reservedDataStore.hidden is true
-                        }
-                        if (!filter) {
-                            // If there is no filter and we made it this far, then the item's parent is in an open state and this item is visible.
-                            visibleItems.add(treeItem);
-                        } else {
-                            // Otherwise we have an item filter and we need to check for a match.
-                            const displayInfo = treeItem.getDisplayInfo();
-                            if (displayInfo.name.toLocaleLowerCase().includes(filter)) {
-                                // The item is a match, add it to the set.
-                                visibleItems.add(treeItem);
-
-                                // Also add all ancestors as a match since we want to be able to see the tree structure up to the matched item.
-                                let currentItem: Nullable<SectionTreeItemData | EntityTreeItemData> = treeItem.parent;
-                                while (currentItem) {
-                                    // If this item is already in the matched set, then all its ancestors must also already be in the set.
-                                    if (visibleItems.has(currentItem)) {
-                                        break;
-                                    }
-
-                                    visibleItems.add(currentItem);
-
-                                    // If the parent is the section, then there are no more parents to traverse.
-                                    if (currentItem.type === "section") {
-                                        currentItem = null;
-                                    } else {
-                                        currentItem = currentItem.parent;
-                                    }
-                                }
-                            }
-                            displayInfo.dispose?.();
-                        }
-                    }
-                );
-            }
-        }
-
-        // Filter the traversal ordered items by those that should actually be visible.
-        return traversedItems.filter((item) => visibleItems.has(item));
-    }, [sceneTreeItem, sectionTreeItems, allTreeItems, openItems, itemsFilter]);
-
-    const getParentStack = useCallback(
-        (entity: EntityBase) => {
-            const parentStack: TreeItemValue[] = [];
-            for (let treeItem = allTreeItems.get(entity.uniqueId); treeItem; treeItem = treeItem?.type === "entity" ? treeItem.parent : undefined) {
-                parentStack.push(treeItem.type === "entity" ? treeItem.entity.uniqueId : treeItem.sectionName);
-            }
-            return parentStack;
-        },
-        [allTreeItems]
-    );
-
-    const [isScrollToPending, setIsScrollToPending] = useState(false);
-
-    useEffect(() => {
-        if (selectedEntity && selectedEntity !== previousSelectedEntity.current) {
-            const entity = selectedEntity as EntityBase;
-            if (entity.uniqueId != undefined) {
-                const parentStack = getParentStack(entity);
-                if (parentStack.length > 0) {
-                    const newOpenItems = new Set<TreeItemValue>(openItems);
-                    for (const parent of parentStack) {
-                        newOpenItems.add(parent);
-                    }
-                    setOpenItems(newOpenItems);
-                    setIsScrollToPending(true);
-                }
-            }
-        }
-
-        previousSelectedEntity.current = selectedEntity;
-    }, [selectedEntity]);
-
-    // We need to wait for a render to complete before we can scroll to the item, hence the isScrollToPending.
-    useEffect(() => {
-        if (isScrollToPending) {
-            const selectedItemIndex = visibleItems.findIndex((item) => item.type === "entity" && item.entity === selectedEntity);
-            if (selectedItemIndex >= 0 && scrollViewRef.current) {
-                scrollViewRef.current.scrollTo(selectedItemIndex, "smooth");
-                setIsScrollToPending(false);
-            }
-        }
-    }, [isScrollToPending, selectedEntity, visibleItems]);
-
-    const onOpenChange = useCallback(
-        (event: TreeOpenChangeEvent, data: TreeOpenChangeData) => {
-            // This makes it so we only consider a click on the chevron to be expanding/collapsing an item, not clicking anywhere on the item.
-            if (data.type !== "Click" && data.type !== "Enter") {
-                // Shift or Ctrl mean expand/collapse all descendants.
-                if (event.shiftKey || event.ctrlKey) {
-                    const treeItem = allTreeItems.get(data.value);
-                    if (treeItem) {
-                        ExpandOrCollapseAll(treeItem, data.open, data.openItems);
-                    }
-                }
-                setOpenItems(data.openItems);
-            }
-        },
-        [setOpenItems, allTreeItems]
-    );
-
-    const expandAll = (treeItem: SectionTreeItemData | EntityTreeItemData) => {
-        ExpandOrCollapseAll(treeItem, true, openItems);
-        setOpenItems(new Set(openItems));
-    };
-
-    const collapseAll = (treeItem: SectionTreeItemData | EntityTreeItemData) => {
-        ExpandOrCollapseAll(treeItem, false, openItems);
-        setOpenItems(new Set(openItems));
-    };
-
-    return (
-        <div className={classes.rootDiv}>
-            <SearchBox
-                className={classes.searchBox}
-                appearance="underline"
-                contentBefore={<FilterRegular />}
-                placeholder="Filter"
-                value={itemsFilter}
-                onChange={(_, data) => setItemsFilter(data.value)}
-            />
-            <FlatTree className={classes.tree} openItems={openItems} onOpenChange={onOpenChange} aria-label="Scene Explorer Tree">
-                <VirtualizerScrollView imperativeRef={scrollViewRef} numItems={visibleItems.length} itemSize={32} container={{ style: { overflowX: "hidden" } }}>
-                    {(index: number) => {
-                        const item = visibleItems[index];
-
-                        if (item.type === "scene") {
-                            return (
-                                <SceneTreeItem
-                                    key="scene"
-                                    scene={scene}
-                                    isSelected={selectedEntity === scene}
-                                    select={() => setSelectedEntity?.(scene)}
-                                    isFiltering={!!itemsFilter}
-                                />
-                            );
-                        } else if (item.type === "section") {
-                            return (
-                                <SectionTreeItem
-                                    key={item.sectionName}
-                                    scene={scene}
-                                    section={item}
-                                    isFiltering={!!itemsFilter}
-                                    expandAll={() => expandAll(item)}
-                                    collapseAll={() => collapseAll(item)}
-                                />
-                            );
-                        } else {
-                            return (
-                                <EntityTreeItem
-                                    key={item.entity.uniqueId}
-                                    scene={scene}
-                                    entityItem={item}
-                                    isSelected={selectedEntity === item.entity}
-                                    select={() => setSelectedEntity?.(item.entity)}
-                                    isFiltering={!!itemsFilter}
-                                    commandProviders={commandProviders}
-                                    expandAll={() => expandAll(item)}
-                                    collapseAll={() => collapseAll(item)}
-                                />
-                            );
-                        }
-                    }}
-                </VirtualizerScrollView>
-            </FlatTree>
-        </div>
-    );
-};
+import type { IDisposable, IReadonlyObservable, Nullable, Scene } from "core/index";
+
+import type { TreeItemValue, TreeOpenChangeData, TreeOpenChangeEvent } from "@fluentui/react-components";
+import type { ScrollToInterface } from "@fluentui/react-components/unstable";
+import type { ComponentType, FunctionComponent } from "react";
+import { ToggleButton } from "shared-ui-components/fluent/primitives/toggleButton";
+import { VirtualizerScrollView } from "@fluentui-contrib/react-virtualizer";
+import {
+    Body1,
+    Body1Strong,
+    Button,
+    FlatTree,
+    FlatTreeItem,
+    makeStyles,
+    Menu,
+    MenuItem,
+    MenuList,
+    MenuPopover,
+    MenuTrigger,
+    SearchBox,
+    tokens,
+    Tooltip,
+    TreeItemLayout,
+} from "@fluentui/react-components";
+import { FilterRegular, MoviesAndTvRegular } from "@fluentui/react-icons";
+import type { FluentIcon } from "@fluentui/react-icons";
+
+import { useCallback, useEffect, useMemo, useRef, useState } from "react";
+import { useObservableState } from "../../hooks/observableHooks";
+import { useResource } from "../../hooks/resourceHooks";
+import { TraverseGraph } from "../../misc/graphUtils";
+
+export type EntityBase = Readonly<{
+    uniqueId: number;
+    reservedDataStore?: Record<PropertyKey, unknown>;
+}>;
+
+export type EntityDisplayInfo = Partial<IDisposable> &
+    Readonly<{
+        /**
+         * The name of the entity to display in the Scene Explorer tree.
+         */
+        name: string;
+
+        /**
+         * An observable that notifies when the display info (such as the name) changes.
+         */
+        onChange?: IReadonlyObservable<void>;
+    }>;
+
+export type SceneExplorerSection<T extends EntityBase> = Readonly<{
+    /**
+     * The display name of the section (e.g. "Nodes", "Materials", etc.).
+     */
+    displayName: string;
+
+    /**
+     * An optional order for the section, relative to other sections.
+     * Defaults to 0.
+     */
+    order?: number;
+
+    /**
+     * A function that returns the root entities for this section.
+     */
+    getRootEntities: () => readonly T[];
+
+    /**
+     * An optional function that returns the children of a given entity.
+     */
+    getEntityChildren?: (entity: T) => readonly T[];
+
+    /**
+     * Gets the display information for a given entity.
+     * This is ideally "live" display info (e.g. updates to the display info are taken into account and communicated via the observable).
+     * This means in many cases the display info will need to be disposed when it is no longer needed so observable registrations can be removed.
+     */
+    getEntityDisplayInfo: (entity: T) => EntityDisplayInfo;
+
+    /**
+     * An optional icon component to render for the entity.
+     */
+    entityIcon?: ComponentType<{ entity: T }>;
+
+    /**
+     * A function that returns an array of observables for when entities are added to the scene.
+     */
+    getEntityAddedObservables: () => readonly IReadonlyObservable<T>[];
+
+    /**
+     * A function that returns an array of observables for when entities are removed from the scene.
+     */
+    getEntityRemovedObservables: () => readonly IReadonlyObservable<T>[];
+
+    /**
+     * A function that returns an array of observables for when entities are moved (e.g. re-parented) within the scene.
+     */
+    getEntityMovedObservables?: () => readonly IReadonlyObservable<T>[];
+}>;
+
+type Command = Partial<IDisposable> &
+    Readonly<{
+        /**
+         * The display name of the command (e.g. "Delete", "Rename", etc.).
+         */
+        displayName: string;
+
+        /**
+         * An icon component to render for the command.
+         */
+        icon: ComponentType;
+
+        /**
+         * An observable that notifies when the command state changes.
+         */
+        onChange?: IReadonlyObservable<unknown>;
+    }>;
+
+type ActionCommand = Command & {
+    readonly type: "action";
+
+    /**
+     * The function that executes the command.
+     */
+    execute(): void;
+};
+
+type ToggleCommand = Command & {
+    readonly type: "toggle";
+
+    /**
+     * A boolean indicating if the command is enabled.
+     */
+    isEnabled: boolean;
+};
+
+export type SceneExplorerCommand = ActionCommand | ToggleCommand;
+
+export type SceneExplorerCommandProvider<T extends EntityBase> = Readonly<{
+    /**
+     * An optional order for the section, relative to other commands.
+     * Defaults to 0.
+     */
+    order?: number;
+
+    /**
+     * A predicate function that determines if the command is applicable to the given entity.
+     */
+    predicate: (entity: unknown) => entity is T;
+
+    /**
+     * Gets the command information for the given entity.
+     */
+    getCommand: (entity: T) => SceneExplorerCommand;
+}>;
+
+type SceneTreeItemData = { type: "scene"; scene: Scene };
+
+type SectionTreeItemData = {
+    type: "section";
+    sectionName: string;
+    children: EntityTreeItemData[];
+};
+
+type EntityTreeItemData = {
+    type: "entity";
+    entity: EntityBase;
+    depth: number;
+    parent: SectionTreeItemData | EntityTreeItemData;
+    children?: EntityTreeItemData[];
+    icon?: ComponentType<{ entity: EntityBase }>;
+    getDisplayInfo: () => EntityDisplayInfo;
+};
+
+type TreeItemData = SceneTreeItemData | SectionTreeItemData | EntityTreeItemData;
+
+function ExpandOrCollapseAll(treeItem: SectionTreeItemData | EntityTreeItemData, open: boolean, openItems: Set<TreeItemValue>) {
+    const addOrRemove = open ? openItems.add.bind(openItems) : openItems.delete.bind(openItems);
+    TraverseGraph(
+        [treeItem],
+        (treeItem) => treeItem.children,
+        (treeItem) => addOrRemove(treeItem.type === "entity" ? treeItem.entity.uniqueId : treeItem.sectionName)
+    );
+}
+
+// eslint-disable-next-line @typescript-eslint/naming-convention
+const useStyles = makeStyles({
+    rootDiv: {
+        flex: 1,
+        overflow: "hidden",
+        display: "flex",
+        flexDirection: "column",
+        padding: `0 ${tokens.spacingHorizontalM}`,
+    },
+    searchBox: {
+        padding: 0,
+    },
+    tree: {
+        rowGap: 0,
+        overflow: "hidden",
+        flex: 1,
+    },
+    sceneTreeItemLayout: {
+        padding: 0,
+    },
+});
+
+const ActionCommand: FunctionComponent<{ command: ActionCommand }> = (props) => {
+    const { command } = props;
+
+    // eslint-disable-next-line @typescript-eslint/naming-convention
+    const [displayName, Icon, execute] = useObservableState(
+        useCallback(() => [command.displayName, command.icon, command.execute] as const, [command]),
+        command.onChange
+    );
+
+    return (
+        <Tooltip content={displayName} relationship="label" positioning={"after"}>
+            <Button icon={<Icon />} appearance="subtle" onClick={() => execute()} />
+        </Tooltip>
+    );
+};
+
+const ToggleCommand: FunctionComponent<{ command: ToggleCommand }> = (props) => {
+    const { command } = props;
+
+    // eslint-disable-next-line @typescript-eslint/naming-convention
+    const [displayName, Icon, isEnabled] = useObservableState(
+        useCallback(() => [command.displayName, command.icon, command.isEnabled] as const, [command]),
+        command.onChange
+    );
+
+    // TODO-iv2: Consolidate icon prop passing approach for inspector and shared components
+    return <ToggleButton title={displayName} enabledIcon={Icon as FluentIcon} value={isEnabled} onChange={(val: boolean) => (command.isEnabled = val)} />;
+};
+
+const SceneTreeItem: FunctionComponent<{
+    scene: Scene;
+    isSelected: boolean;
+    select: () => void;
+    isFiltering: boolean;
+}> = (props) => {
+    const { isSelected, select } = props;
+
+    const classes = useStyles();
+
+    return (
+        <FlatTreeItem key="scene" value="scene" itemType="leaf" parentValue={undefined} aria-level={1} aria-setsize={1} aria-posinset={1} onClick={select}>
+            <TreeItemLayout
+                iconBefore={<MoviesAndTvRegular />}
+                className={classes.sceneTreeItemLayout}
+                style={isSelected ? { backgroundColor: tokens.colorNeutralBackground1Selected } : undefined}
+            >
+                <Body1Strong wrap={false} truncate>
+                    Scene
+                </Body1Strong>
+            </TreeItemLayout>
+        </FlatTreeItem>
+    );
+};
+
+const SectionTreeItem: FunctionComponent<{
+    scene: Scene;
+    section: SectionTreeItemData;
+    isFiltering: boolean;
+    expandAll: () => void;
+    collapseAll: () => void;
+}> = (props) => {
+    const { section, isFiltering, expandAll, collapseAll } = props;
+
+    return (
+        <Menu openOnContext>
+            <MenuTrigger disableButtonEnhancement>
+                <FlatTreeItem
+                    key={section.sectionName}
+                    value={section.sectionName}
+                    // Disable manual expand/collapse when a filter is active.
+                    itemType={!isFiltering && section.children.length > 0 ? "branch" : "leaf"}
+                    parentValue={undefined}
+                    aria-level={1}
+                    aria-setsize={1}
+                    aria-posinset={1}
+                >
+                    <TreeItemLayout>
+                        <Body1Strong wrap={false} truncate>
+                            {section.sectionName.substring(0, 100)}
+                        </Body1Strong>
+                    </TreeItemLayout>
+                </FlatTreeItem>
+            </MenuTrigger>
+            <MenuPopover hidden={!section.children.length}>
+                <MenuList>
+                    <MenuItem onClick={expandAll}>
+                        <Body1>Expand All</Body1>
+                    </MenuItem>
+                    <MenuItem onClick={collapseAll}>
+                        <Body1>Collapse All</Body1>
+                    </MenuItem>
+                </MenuList>
+            </MenuPopover>
+        </Menu>
+    );
+};
+
+const EntityTreeItem: FunctionComponent<{
+    scene: Scene;
+    entityItem: EntityTreeItemData;
+    isSelected: boolean;
+    select: () => void;
+    isFiltering: boolean;
+    commandProviders: readonly SceneExplorerCommandProvider<EntityBase>[];
+    expandAll: () => void;
+    collapseAll: () => void;
+}> = (props) => {
+    const { entityItem, isSelected, select, isFiltering, commandProviders, expandAll, collapseAll } = props;
+
+    const displayInfo = useResource(
+        useCallback(() => {
+            const displayInfo = entityItem.getDisplayInfo();
+            if (!displayInfo.dispose) {
+                displayInfo.dispose = () => {
+                    /* No-op */
+                };
+            }
+            return displayInfo as typeof displayInfo & IDisposable;
+        }, [entityItem])
+    );
+
+    const name = useObservableState(() => displayInfo.name, displayInfo.onChange);
+
+    // Get the commands that apply to this entity.
+    const commands = useResource(
+        useCallback(() => {
+            const commands: readonly SceneExplorerCommand[] = commandProviders
+                .filter((provider) => provider.predicate(entityItem.entity))
+                .map((provider) => provider.getCommand(entityItem.entity));
+
+            return Object.assign(commands, {
+                dispose: () => commands.forEach((command) => command.dispose?.()),
+            });
+        }, [entityItem.entity, commandProviders])
+    );
+
+    const [enabledToggleCommands, setEnabledToggleCommands] = useState<readonly ToggleCommand[]>([]);
+
+    // For enabled/active toggle commands, we should always show them so the user knows this command is toggled on.
+    useEffect(() => {
+        const toggleCommands = commands.filter((command) => command.type === "toggle");
+
+        const updateEnabledToggleCommands = () => {
+            setEnabledToggleCommands(toggleCommands.filter((command) => command.isEnabled));
+        };
+
+        updateEnabledToggleCommands();
+
+        const observers = toggleCommands
+            .map((command) => command.onChange)
+            .filter((onChange) => !!onChange)
+            .map((onChange) => onChange.add(updateEnabledToggleCommands));
+
+        return () => {
+            for (const observer of observers) {
+                observer.remove();
+            }
+        };
+    }, [commands]);
+
+    return (
+        <Menu openOnContext>
+            <MenuTrigger disableButtonEnhancement>
+                <FlatTreeItem
+                    key={entityItem.entity.uniqueId}
+                    value={entityItem.entity.uniqueId}
+                    // Disable manual expand/collapse when a filter is active.
+                    itemType={!isFiltering && (entityItem.children?.length ?? 0) > 0 ? "branch" : "leaf"}
+                    parentValue={entityItem.parent.type === "section" ? entityItem.parent.sectionName : entityItem.entity.uniqueId}
+                    aria-level={entityItem.depth}
+                    aria-setsize={1}
+                    aria-posinset={1}
+                    onClick={select}
+                >
+                    <TreeItemLayout
+                        iconBefore={entityItem.icon ? <entityItem.icon entity={entityItem.entity} /> : null}
+                        style={isSelected ? { backgroundColor: tokens.colorNeutralBackground1Selected } : undefined}
+                        // Actions are only visible when the item is focused or has pointer hover.
+                        actions={commands.map((command) =>
+                            command.type === "action" ? (
+                                <ActionCommand key={command.displayName} command={command} />
+                            ) : (
+                                <ToggleCommand key={command.displayName} command={command} />
+                            )
+                        )}
+                        // Asides are always visible.
+                        aside={{
+                            // Match the gap and padding of the actions.
+                            style: { gap: 0, paddingRight: tokens.spacingHorizontalS },
+                            children: enabledToggleCommands.map((command) => <ToggleCommand key={command.displayName} command={command} />),
+                        }}
+                    >
+                        <Body1 wrap={false} truncate>
+                            {name.substring(0, 100)}
+                        </Body1>
+                    </TreeItemLayout>
+                </FlatTreeItem>
+            </MenuTrigger>
+            <MenuPopover hidden={!entityItem.children?.length}>
+                <MenuList>
+                    <MenuItem onClick={expandAll}>
+                        <Body1>Expand All</Body1>
+                    </MenuItem>
+                    <MenuItem onClick={collapseAll}>
+                        <Body1>Collapse All</Body1>
+                    </MenuItem>
+                </MenuList>
+            </MenuPopover>
+        </Menu>
+    );
+};
+
+export const SceneExplorer: FunctionComponent<{
+    sections: readonly SceneExplorerSection<EntityBase>[];
+    commandProviders: readonly SceneExplorerCommandProvider<EntityBase>[];
+    scene: Scene;
+    selectedEntity?: unknown;
+    setSelectedEntity?: (entity: unknown) => void;
+}> = (props) => {
+    const classes = useStyles();
+
+    const { sections, commandProviders, scene, selectedEntity } = props;
+
+    const [openItems, setOpenItems] = useState(new Set<TreeItemValue>());
+    const [sceneVersion, setSceneVersion] = useState(0);
+    const scrollViewRef = useRef<ScrollToInterface>(null);
+    // We only want to scroll to the selected item if it was externally selected (outside of SceneExplorer).
+    const previousSelectedEntity = useRef(selectedEntity);
+    const setSelectedEntity = (entity: unknown) => {
+        previousSelectedEntity.current = entity;
+        props.setSelectedEntity?.(entity);
+    };
+
+    const [itemsFilter, setItemsFilter] = useState("");
+
+    useEffect(() => {
+        setSceneVersion((version) => version + 1);
+    }, [scene]);
+
+    useEffect(() => {
+        const onSceneItemAdded = () => {
+            setSceneVersion((version) => version + 1);
+        };
+
+        const onSceneItemRemoved = (item: EntityBase) => {
+            setSceneVersion((version) => version + 1);
+
+            if (openItems.delete(item.uniqueId)) {
+                setOpenItems(new Set(openItems));
+            }
+
+            if (item === selectedEntity) {
+                setSelectedEntity?.(null);
+            }
+        };
+
+        const addObservers = sections.flatMap((section) => section.getEntityAddedObservables().map((observable) => observable.add(onSceneItemAdded)));
+        const removeObservers = sections.flatMap((section) => section.getEntityRemovedObservables().map((observable) => observable.add(onSceneItemRemoved)));
+        const moveObservers = sections
+            .map((section) => section.getEntityMovedObservables)
+            .filter((getEntityMovedObservable) => !!getEntityMovedObservable)
+            .flatMap((getEntityMovedObservable) => getEntityMovedObservable().map((observable) => observable.add(onSceneItemAdded)));
+
+        return () => {
+            for (const observer of addObservers) {
+                observer.remove();
+            }
+            for (const observer of removeObservers) {
+                observer.remove();
+            }
+            for (const observer of moveObservers) {
+                observer.remove();
+            }
+        };
+    }, [sections, openItems]);
+
+    const [sceneTreeItem, sectionTreeItems, allTreeItems] = useMemo(() => {
+        const sectionTreeItems: SectionTreeItemData[] = [];
+        const allTreeItems = new Map<TreeItemValue, SectionTreeItemData | EntityTreeItemData>();
+
+        const sceneTreeItem: SceneTreeItemData = {
+            type: "scene",
+            scene: scene,
+        };
+
+        for (const section of sections) {
+            const rootEntities = section.getRootEntities();
+
+            const sectionTreeItem = {
+                type: "section",
+                sectionName: section.displayName,
+                children: [],
+            } as const satisfies SectionTreeItemData;
+
+            sectionTreeItems.push(sectionTreeItem);
+            allTreeItems.set(sectionTreeItem.sectionName, sectionTreeItem);
+
+            let depth = 2;
+            const createEntityTreeItemData = (entity: EntityBase, parent: SectionTreeItemData | EntityTreeItemData) => {
+                const treeItemData = {
+                    type: "entity",
+                    entity,
+                    depth,
+                    parent,
+                    icon: section.entityIcon,
+                    getDisplayInfo: () => section.getEntityDisplayInfo(entity),
+                } as const satisfies EntityTreeItemData;
+
+                if (!parent.children) {
+                    parent.children = [];
+                }
+                parent.children.push(treeItemData);
+
+                allTreeItems.set(entity.uniqueId, treeItemData);
+                return treeItemData;
+            };
+
+            const rootEntityTreeItems = rootEntities.map((entity) => createEntityTreeItemData(entity, sectionTreeItem));
+
+            TraverseGraph(
+                rootEntityTreeItems,
+                // Get children
+                (treeItem) => {
+                    if (section.getEntityChildren) {
+                        const children = section.getEntityChildren(treeItem.entity);
+                        return children.filter((child) => !child.reservedDataStore?.hidden).map((child) => createEntityTreeItemData(child, treeItem));
+                    }
+                    return null;
+                },
+                // Before traverse
+                () => {
+                    depth++;
+                },
+                // After traverse
+                () => {
+                    depth--;
+                }
+            );
+        }
+
+        return [sceneTreeItem, sectionTreeItems, allTreeItems] as const;
+    }, [scene, sceneVersion, sections]);
+
+    const visibleItems = useMemo(() => {
+        // This will track the items in the order they were traversed (which is what the flat tree expects).
+        const traversedItems: TreeItemData[] = [];
+        // This will track the items that are visible based on either the open state or the filter.
+        const visibleItems = new Set<TreeItemData>();
+        const filter = itemsFilter.toLocaleLowerCase();
+
+        traversedItems.push(sceneTreeItem);
+        // The scene tree item is always visible.
+        visibleItems.add(sceneTreeItem);
+
+        for (const sectionTreeItem of sectionTreeItems) {
+            traversedItems.push(sectionTreeItem);
+            // Section tree items are always visible when not filtering.
+            if (!filter) {
+                visibleItems.add(sectionTreeItem);
+            }
+
+            // When an item filter is present, always traverse the full scene graph (e.g. ignore the open item state).
+            if (filter || openItems.has(sectionTreeItem.sectionName)) {
+                TraverseGraph(
+                    sectionTreeItem.children,
+                    // Get children
+                    (treeItem) => {
+                        if (filter || openItems.has(treeItem.entity.uniqueId)) {
+                            return treeItem.children ?? null;
+                        }
+                        return null;
+                    },
+                    // Before traverse
+                    (treeItem) => {
+                        traversedItems.push(treeItem);
+                        if (treeItem.entity.reservedDataStore?.hidden) {
+                            return; // Don't display the treeItem or its children if reservedDataStore.hidden is true
+                        }
+                        if (!filter) {
+                            // If there is no filter and we made it this far, then the item's parent is in an open state and this item is visible.
+                            visibleItems.add(treeItem);
+                        } else {
+                            // Otherwise we have an item filter and we need to check for a match.
+                            const displayInfo = treeItem.getDisplayInfo();
+                            if (displayInfo.name.toLocaleLowerCase().includes(filter)) {
+                                // The item is a match, add it to the set.
+                                visibleItems.add(treeItem);
+
+                                // Also add all ancestors as a match since we want to be able to see the tree structure up to the matched item.
+                                let currentItem: Nullable<SectionTreeItemData | EntityTreeItemData> = treeItem.parent;
+                                while (currentItem) {
+                                    // If this item is already in the matched set, then all its ancestors must also already be in the set.
+                                    if (visibleItems.has(currentItem)) {
+                                        break;
+                                    }
+
+                                    visibleItems.add(currentItem);
+
+                                    // If the parent is the section, then there are no more parents to traverse.
+                                    if (currentItem.type === "section") {
+                                        currentItem = null;
+                                    } else {
+                                        currentItem = currentItem.parent;
+                                    }
+                                }
+                            }
+                            displayInfo.dispose?.();
+                        }
+                    }
+                );
+            }
+        }
+
+        // Filter the traversal ordered items by those that should actually be visible.
+        return traversedItems.filter((item) => visibleItems.has(item));
+    }, [sceneTreeItem, sectionTreeItems, allTreeItems, openItems, itemsFilter]);
+
+    const getParentStack = useCallback(
+        (entity: EntityBase) => {
+            const parentStack: TreeItemValue[] = [];
+            for (let treeItem = allTreeItems.get(entity.uniqueId); treeItem; treeItem = treeItem?.type === "entity" ? treeItem.parent : undefined) {
+                parentStack.push(treeItem.type === "entity" ? treeItem.entity.uniqueId : treeItem.sectionName);
+            }
+            return parentStack;
+        },
+        [allTreeItems]
+    );
+
+    const [isScrollToPending, setIsScrollToPending] = useState(false);
+
+    useEffect(() => {
+        if (selectedEntity && selectedEntity !== previousSelectedEntity.current) {
+            const entity = selectedEntity as EntityBase;
+            if (entity.uniqueId != undefined) {
+                const parentStack = getParentStack(entity);
+                if (parentStack.length > 0) {
+                    const newOpenItems = new Set<TreeItemValue>(openItems);
+                    for (const parent of parentStack) {
+                        newOpenItems.add(parent);
+                    }
+                    setOpenItems(newOpenItems);
+                    setIsScrollToPending(true);
+                }
+            }
+        }
+
+        previousSelectedEntity.current = selectedEntity;
+    }, [selectedEntity]);
+
+    // We need to wait for a render to complete before we can scroll to the item, hence the isScrollToPending.
+    useEffect(() => {
+        if (isScrollToPending) {
+            const selectedItemIndex = visibleItems.findIndex((item) => item.type === "entity" && item.entity === selectedEntity);
+            if (selectedItemIndex >= 0 && scrollViewRef.current) {
+                scrollViewRef.current.scrollTo(selectedItemIndex, "smooth");
+                setIsScrollToPending(false);
+            }
+        }
+    }, [isScrollToPending, selectedEntity, visibleItems]);
+
+    const onOpenChange = useCallback(
+        (event: TreeOpenChangeEvent, data: TreeOpenChangeData) => {
+            // This makes it so we only consider a click on the chevron to be expanding/collapsing an item, not clicking anywhere on the item.
+            if (data.type !== "Click" && data.type !== "Enter") {
+                // Shift or Ctrl mean expand/collapse all descendants.
+                if (event.shiftKey || event.ctrlKey) {
+                    const treeItem = allTreeItems.get(data.value);
+                    if (treeItem) {
+                        ExpandOrCollapseAll(treeItem, data.open, data.openItems);
+                    }
+                }
+                setOpenItems(data.openItems);
+            }
+        },
+        [setOpenItems, allTreeItems]
+    );
+
+    const expandAll = (treeItem: SectionTreeItemData | EntityTreeItemData) => {
+        ExpandOrCollapseAll(treeItem, true, openItems);
+        setOpenItems(new Set(openItems));
+    };
+
+    const collapseAll = (treeItem: SectionTreeItemData | EntityTreeItemData) => {
+        ExpandOrCollapseAll(treeItem, false, openItems);
+        setOpenItems(new Set(openItems));
+    };
+
+    return (
+        <div className={classes.rootDiv}>
+            <SearchBox
+                className={classes.searchBox}
+                appearance="underline"
+                contentBefore={<FilterRegular />}
+                placeholder="Filter"
+                value={itemsFilter}
+                onChange={(_, data) => setItemsFilter(data.value)}
+            />
+            <FlatTree className={classes.tree} openItems={openItems} onOpenChange={onOpenChange} aria-label="Scene Explorer Tree">
+                <VirtualizerScrollView imperativeRef={scrollViewRef} numItems={visibleItems.length} itemSize={32} container={{ style: { overflowX: "hidden" } }}>
+                    {(index: number) => {
+                        const item = visibleItems[index];
+
+                        if (item.type === "scene") {
+                            return (
+                                <SceneTreeItem
+                                    key="scene"
+                                    scene={scene}
+                                    isSelected={selectedEntity === scene}
+                                    select={() => setSelectedEntity?.(scene)}
+                                    isFiltering={!!itemsFilter}
+                                />
+                            );
+                        } else if (item.type === "section") {
+                            return (
+                                <SectionTreeItem
+                                    key={item.sectionName}
+                                    scene={scene}
+                                    section={item}
+                                    isFiltering={!!itemsFilter}
+                                    expandAll={() => expandAll(item)}
+                                    collapseAll={() => collapseAll(item)}
+                                />
+                            );
+                        } else {
+                            return (
+                                <EntityTreeItem
+                                    key={item.entity.uniqueId}
+                                    scene={scene}
+                                    entityItem={item}
+                                    isSelected={selectedEntity === item.entity}
+                                    select={() => setSelectedEntity?.(item.entity)}
+                                    isFiltering={!!itemsFilter}
+                                    commandProviders={commandProviders}
+                                    expandAll={() => expandAll(item)}
+                                    collapseAll={() => collapseAll(item)}
+                                />
+                            );
+                        }
+                    }}
+                </VirtualizerScrollView>
+            </FlatTree>
+        </div>
+    );
+};