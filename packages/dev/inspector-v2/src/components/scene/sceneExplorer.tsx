import type { AbstractMesh, IDisposable, IReadonlyObservable, Nullable, Scene } from "core/index";

import type { TreeItemValue, TreeOpenChangeData, TreeOpenChangeEvent } from "@fluentui/react-components";
import type { ScrollToInterface } from "@fluentui/react-components/unstable";
import type { ComponentType, FunctionComponent } from "react";
<<<<<<< HEAD
import { ToggleButton } from "shared-ui-components/fluent/primitives/toggleButton";
import { Body1, Body1Strong, Button, FlatTree, FlatTreeItem, makeStyles, tokens, Tooltip, TreeItemLayout } from "@fluentui/react-components";
=======

import { Body1, Body1Strong, Button, FlatTree, FlatTreeItem, makeStyles, SearchBox, ToggleButton, tokens, Tooltip, TreeItemLayout } from "@fluentui/react-components";
>>>>>>> 0ce51849
import { VirtualizerScrollView } from "@fluentui/react-components/unstable";
import { FilterRegular, MoviesAndTvRegular } from "@fluentui/react-icons";

import { useCallback, useEffect, useMemo, useRef, useState } from "react";
import { useObservableState } from "../../hooks/observableHooks";
import { TraverseGraph } from "../../misc/graphUtils";

export type EntityBase = Readonly<{
    uniqueId: number;
}>;

export type EntityDisplayInfo = Readonly<
    {
        /**
         * The name of the entity to display in the Scene Explorer tree.
         */
        name: string;

        /**
         * An observable that notifies when the display info (such as the name) changes.
         */
        onChange?: IReadonlyObservable<void>;
    } & Partial<IDisposable>
>;

export type SceneExplorerSection<T extends EntityBase> = Readonly<{
    /**
     * The display name of the section (e.g. "Nodes", "Materials", etc.).
     */
    displayName: string;

    /**
     * An optional order for the section, relative to other sections.
     * Defaults to 0.
     */
    order?: number;

    /**
     * A predicate function that determines if the entity belongs to this section.
     */
    predicate: (entity: unknown) => entity is T;

    /**
     * A function that returns the root entities for this section.
     */
    getRootEntities: () => readonly T[];

    /**
     * An optional function that returns the children of a given entity.
     */
    getEntityChildren?: (entity: T) => readonly T[];

    /**
     * An optional function that returns the parent of a given entity.
     */
    getEntityParent?: (entity: T) => Nullable<T>;

    /**
     * Gets the display information for a given entity.
     * This is ideally "live" display info (e.g. updates to the display info are taken into account and communicated via the observable).
     * This means in many cases the display info will need to be disposed when it is no longer needed so observable registrations can be removed.
     */
    getEntityDisplayInfo: (entity: T) => EntityDisplayInfo;

    /**
     * An optional icon component to render for the entity.
     */
    entityIcon?: ComponentType<{ entity: T }>;

    /**
     * A function that returns an array of observables for when entities are added to the scene.
     */
    getEntityAddedObservables: () => readonly IReadonlyObservable<T>[];

    /**
     * A function that returns an array of observables for when entities are removed from the scene.
     */
    getEntityRemovedObservables: () => readonly IReadonlyObservable<T>[];

    /**
     * A function that returns an array of observables for when entities are moved (e.g. re-parented) within the scene.
     */
    getEntityMovedObservables?: () => readonly IReadonlyObservable<T>[];
}>;

type EntityCommandBase<T extends EntityBase> = Readonly<{
    /**
     * An optional order for the section, relative to other commands.
     * Defaults to 0.
     */
    order?: number;

    /**
     * A predicate function that determines if the command is applicable to the given entity.
     */
    predicate: (entity: unknown) => entity is T;

    /**
     * The display name of the command (e.g. "Delete", "Rename", etc.).
     */
    displayName: string;

    /**
     * An icon component to render for the command.
     */
    icon: ComponentType<{ entity: T }>;
}>;

type ActionCommand<T extends EntityBase> = EntityCommandBase<T> &
    Readonly<{
        type: "action";
        /**
         * The function that executes the command on the given entity.
         */
        execute: (scene: Scene, entity: T) => void;
    }>;

type ToggleCommand<T extends EntityBase> = EntityCommandBase<T> &
    Readonly<{
        type: "toggle";
        /**
         * A boolean indicating if the command is enabled.
         */
        isEnabled: (scene: Scene, entity: T) => boolean;

        /**
         * The function that sets the enabled state of the command on the given entity.
         */
        setEnabled: (scene: Scene, entity: T, enabled: boolean) => void;

        /**
         * An optional icon component to render when the command is disabled.
         */
        disabledIcon?: ComponentType<{ entity: T }>;
    }>;

export type SceneExplorerEntityCommand<T extends EntityBase> = ActionCommand<T> | ToggleCommand<T>;

type SceneTreeItemData = { type: "scene"; scene: Scene };

type SectionTreeItemData = {
    type: "section";
    sectionName: string;
    hasChildren: boolean;
};

type EntityTreeItemData = {
    type: "entity";
    entity: EntityBase;
    depth: number;
    parent: SectionTreeItemData | EntityTreeItemData;
    hasChildren: boolean;
    icon?: ComponentType<{ entity: EntityBase }>;
    getDisplayInfo: () => EntityDisplayInfo;
};

type TreeItemData = SceneTreeItemData | SectionTreeItemData | EntityTreeItemData;

// eslint-disable-next-line @typescript-eslint/naming-convention
const useStyles = makeStyles({
    rootDiv: {
        flex: 1,
        overflow: "hidden",
        display: "flex",
        flexDirection: "column",
        padding: `0 ${tokens.spacingHorizontalM}`,
    },
    searchBox: {
        padding: 0,
    },
    tree: {
        rowGap: 0,
        overflow: "hidden",
        flex: 1,
    },
    sceneTreeItemLayout: {
        padding: 0,
    },
});

const ActionCommand: FunctionComponent<{ command: ActionCommand<EntityBase>; entity: EntityBase; scene: Scene }> = (props) => {
    const { command, entity, scene } = props;

    return (
        <Tooltip key={command.displayName} content={command.displayName} relationship="label">
            <Button icon={<command.icon entity={entity} />} appearance="subtle" onClick={() => command.execute(scene, entity)} />
        </Tooltip>
    );
};

const ToggleCommand: FunctionComponent<{ command: ToggleCommand<EntityBase>; entity: EntityBase; scene: Scene }> = (props) => {
    const { command, entity, scene } = props;
    const [checked] = useState(command.isEnabled(scene, entity));

    return (
        <ToggleButton
            enabledIcon={<command.icon entity={entity} />}
            disabledIcon={command.disabledIcon ? <command.disabledIcon entity={entity} /> : undefined}
            value={checked}
            onChange={(enabled: boolean) => command.setEnabled(scene, entity, enabled)}
            title={command.displayName}
        />
    );
};

const EntityTreeItemComponent: FunctionComponent<{ item: EntityTreeItemData }> = (props) => {
    const { item } = props;

    const [displayInfo, setDisplayInfo] = useState<EntityDisplayInfo>();

    useEffect(() => {
        const displayInfo = item.getDisplayInfo();
        setDisplayInfo(displayInfo);
        return () => displayInfo.dispose?.();
    }, [item]);

    const name = useObservableState(() => displayInfo?.name, displayInfo?.onChange);

    return (
        <Body1 wrap={false} truncate>
            {name?.substring(0, 100)}
        </Body1>
    );
};

export const SceneExplorer: FunctionComponent<{
    sections: readonly SceneExplorerSection<EntityBase>[];
    commands: readonly SceneExplorerEntityCommand<EntityBase>[];
    scene: Scene;
    selectedEntity?: unknown;
    setSelectedEntity?: (entity: unknown) => void;
}> = (props) => {
    const classes = useStyles();

    const { sections, commands, scene, selectedEntity } = props;

    const [openItems, setOpenItems] = useState(new Set<TreeItemValue>());
    const [sceneVersion, setSceneVersion] = useState(0);
    const scrollViewRef = useRef<ScrollToInterface>(null);
    // We only want to scroll to the selected item if it was externally selected (outside of SceneExplorer).
    const previousSelectedEntity = useRef(selectedEntity);
    const setSelectedEntity = (entity: unknown) => {
        previousSelectedEntity.current = entity;
        props.setSelectedEntity?.(entity);
    };

    const [itemsFilter, setItemsFilter] = useState("");

    useEffect(() => {
        setSceneVersion((version) => version + 1);
    }, [scene]);

    useEffect(() => {
        const onSceneItemAdded = () => {
            setSceneVersion((version) => version + 1);
        };

        const onSceneItemRemoved = (item: EntityBase) => {
            setSceneVersion((version) => version + 1);

            if (openItems.delete(item.uniqueId)) {
                setOpenItems(new Set(openItems));
            }

            if (item === selectedEntity) {
                setSelectedEntity?.(null);
            }
        };

        const addObservers = sections.flatMap((section) => section.getEntityAddedObservables().map((observable) => observable.add(onSceneItemAdded)));
        const removeObservers = sections.flatMap((section) => section.getEntityRemovedObservables().map((observable) => observable.add(onSceneItemRemoved)));
        const moveObservers = sections
            .map((section) => section.getEntityMovedObservables)
            .filter((getEntityMovedObservable) => !!getEntityMovedObservable)
            .flatMap((getEntityMovedObservable) => getEntityMovedObservable().map((observable) => observable.add(onSceneItemAdded)));

        return () => {
            for (const observer of addObservers) {
                observer.remove();
            }
            for (const observer of removeObservers) {
                observer.remove();
            }
            for (const observer of moveObservers) {
                observer.remove();
            }
        };
    }, [sections, openItems]);

    const visibleItems = useMemo(() => {
        // This will track the items in the order they were traversed (which is what the flat tree expects).
        const traversedItems: TreeItemData[] = [];
        // This will track the items that are visible based on either the open state or the filter.
        const visibleItems = new Set<TreeItemData>();
        const filter = itemsFilter.toLocaleLowerCase();

        const sceneTreeItem = {
            type: "scene",
            scene: scene,
        } as const satisfies SceneTreeItemData;

        traversedItems.push(sceneTreeItem);
        // The scene tree item is always visible.
        visibleItems.add(sceneTreeItem);

        for (const section of sections) {
            const rootEntities = section.getRootEntities();

            const sectionTreeItem = {
                type: "section",
                sectionName: section.displayName,
                hasChildren: rootEntities.length > 0,
            } as const satisfies SectionTreeItemData;

            traversedItems.push(sectionTreeItem);
            // Section tree items are always visible when not filtering.
            if (!filter) {
                visibleItems.add(sectionTreeItem);
            }

            // When an item filter is present, always traverse the full scene graph (e.g. ignore the open item state).
            if (filter || openItems.has(section.displayName)) {
                let depth = 2;

                const createEntityTreeItemData = (entity: EntityBase, parent: SectionTreeItemData | EntityTreeItemData) => {
                    return {
                        type: "entity",
                        entity,
                        depth,
                        parent,
                        hasChildren: !!section.getEntityChildren && section.getEntityChildren(entity).length > 0,
                        icon: section.entityIcon,
                        getDisplayInfo: () => section.getEntityDisplayInfo(entity),
                    } as const satisfies EntityTreeItemData;
                };

                const rootEntityTreeItems = rootEntities.map((entity) => createEntityTreeItemData(entity, sectionTreeItem));

                TraverseGraph(
                    rootEntityTreeItems,
                    // Get children
                    (treeItem) => {
                        // When an item filter is present, always traverse the full scene graph (e.g. ignore the open item state).
                        if ((filter || openItems.has(treeItem.entity.uniqueId)) && section.getEntityChildren) {
                            const children = section.getEntityChildren(treeItem.entity);
                            return children.map((child) => createEntityTreeItemData(child, treeItem));
                        }
                        return null;
                    },
                    // Before traverse
                    (treeItem) => {
                        depth++;
<<<<<<< HEAD
                        !(entity as AbstractMesh).reservedDataStore?.hidden && // TODO-iv2: Determine how hidden nodes are hidden
                            visibleItems.push({
                                type: "entity",
                                entity,
                                depth,
                                parent: entityParents.get(entity.uniqueId) ?? section.displayName,
                                hasChildren: !!section.getEntityChildren && section.getEntityChildren(entity).length > 0,
                                icon: section.entityIcon,
                                getDisplayInfo: () => section.getEntityDisplayInfo(entity),
                            });
=======

                        traversedItems.push(treeItem);

                        if (!filter) {
                            // If there is no filter and we made it this far, then the item's parent is in an open state and this item is visible.
                            visibleItems.add(treeItem);
                        } else {
                            // Otherwise we have an item filter and we need to check for a match.
                            const displayInfo = treeItem.getDisplayInfo();
                            if (displayInfo.name.toLocaleLowerCase().includes(filter)) {
                                // The item is a match, add it to the set.
                                visibleItems.add(treeItem);

                                // Also add all ancestors as a match since we want to be able to see the tree structure up to the matched item.
                                let currentItem: Nullable<SectionTreeItemData | EntityTreeItemData> = treeItem.parent;
                                while (currentItem) {
                                    // If this item is already in the matched set, then all its ancestors must also already be in the set.
                                    if (visibleItems.has(currentItem)) {
                                        break;
                                    }

                                    visibleItems.add(currentItem);

                                    // If the parent is the section, then there are no more parents to traverse.
                                    if (currentItem.type === "section") {
                                        currentItem = null;
                                    } else {
                                        currentItem = currentItem.parent;
                                    }
                                }
                            }
                            displayInfo.dispose?.();
                        }
>>>>>>> 0ce51849
                    },
                    // After traverse
                    () => {
                        depth--;
                    }
                );
            }
        }

        // Filter the traversal ordered items by those that should actually be visible.
        return traversedItems.filter((item) => visibleItems.has(item));
    }, [scene, sceneVersion, sections, openItems, itemsFilter]);

    const getParentStack = useCallback(
        (entity: EntityBase) => {
            const parentStack: TreeItemValue[] = [];

            for (const section of sections) {
                if (section.predicate(entity)) {
                    for (let parent = section.getEntityParent?.(entity); parent; parent = section.getEntityParent?.(parent)) {
                        parentStack.push(parent.uniqueId);
                    }
                    parentStack.push(section.displayName);
                    break;
                }
            }

            return parentStack;
        },
        [scene, openItems, sections]
    );

    // We only want the effect below to execute when the selectedEntity changes, so we use a ref to keep the latest version of getParentStack.
    const getParentStackRef = useRef(getParentStack);
    getParentStackRef.current = getParentStack;

    const [isScrollToPending, setIsScrollToPending] = useState(false);

    useEffect(() => {
        if (selectedEntity && selectedEntity !== previousSelectedEntity.current) {
            const entity = selectedEntity as EntityBase;
            if (entity.uniqueId != undefined) {
                const parentStack = getParentStackRef.current(entity);
                if (parentStack.length > 0) {
                    const newOpenItems = new Set<TreeItemValue>(openItems);
                    for (const parent of parentStack) {
                        newOpenItems.add(parent);
                    }
                    setOpenItems(newOpenItems);
                    setIsScrollToPending(true);
                }
            }
        }

        previousSelectedEntity.current = selectedEntity;
    }, [selectedEntity, setOpenItems, setIsScrollToPending]);

    // We need to wait for a render to complete before we can scroll to the item, hence the isScrollToPending.
    useEffect(() => {
        if (isScrollToPending) {
            const selectedItemIndex = visibleItems.findIndex((item) => item.type === "entity" && item.entity === selectedEntity);
            if (selectedItemIndex >= 0 && scrollViewRef.current) {
                scrollViewRef.current.scrollTo(selectedItemIndex, "smooth");
                setIsScrollToPending(false);
            }
        }
    }, [isScrollToPending, selectedEntity, visibleItems]);

    const onOpenChange = useCallback(
        (event: TreeOpenChangeEvent, data: TreeOpenChangeData) => {
            // This makes it so we only consider a click on the chevron to be expanding/collapsing an item, not clicking anywhere on the item.
            if (data.type !== "Click" && data.type !== "Enter") {
                setOpenItems(data.openItems);
            }
        },
        [setOpenItems]
    );

    return (
        <div className={classes.rootDiv}>
            <SearchBox
                className={classes.searchBox}
                appearance="underline"
                contentBefore={<FilterRegular />}
                placeholder="Filter"
                value={itemsFilter}
                onChange={(_, data) => setItemsFilter(data.value)}
            />
            <FlatTree className={classes.tree} openItems={openItems} onOpenChange={onOpenChange} aria-label="Scene Explorer Tree">
                <VirtualizerScrollView imperativeRef={scrollViewRef} numItems={visibleItems.length} itemSize={32} container={{ style: { overflowX: "hidden" } }}>
                    {(index: number) => {
                        const item = visibleItems[index];

                        if (item.type === "scene") {
                            return (
                                <FlatTreeItem
                                    key="scene"
                                    value="scene"
                                    itemType="leaf"
                                    parentValue={undefined}
                                    aria-level={1}
                                    aria-setsize={1}
                                    aria-posinset={1}
                                    onClick={() => setSelectedEntity?.(scene)}
                                >
                                    <TreeItemLayout
                                        iconBefore={<MoviesAndTvRegular />}
                                        className={classes.sceneTreeItemLayout}
                                        style={scene === selectedEntity ? { backgroundColor: tokens.colorNeutralBackground1Selected } : undefined}
                                    >
                                        <Body1Strong wrap={false} truncate>
                                            Scene
                                        </Body1Strong>
                                    </TreeItemLayout>
                                </FlatTreeItem>
                            );
                        } else if (item.type === "section") {
                            return (
                                <FlatTreeItem
                                    key={item.sectionName}
                                    value={item.sectionName}
                                    // Disable manual expand/collapse when a filter is active.
                                    itemType={!itemsFilter && item.hasChildren ? "branch" : "leaf"}
                                    parentValue={undefined}
                                    aria-level={1}
                                    aria-setsize={1}
                                    aria-posinset={1}
                                >
                                    <TreeItemLayout>
                                        <Body1Strong wrap={false} truncate>
                                            {item.sectionName.substring(0, 100)}
                                        </Body1Strong>
                                    </TreeItemLayout>
                                </FlatTreeItem>
                            );
                        } else {
                            return (
                                <FlatTreeItem
                                    key={item.entity.uniqueId}
                                    value={item.entity.uniqueId}
                                    // Disable manual expand/collapse when a filter is active.
                                    itemType={!itemsFilter && item.hasChildren ? "branch" : "leaf"}
                                    parentValue={item.parent.type === "section" ? item.parent.sectionName : item.entity.uniqueId}
                                    aria-level={item.depth}
                                    aria-setsize={1}
                                    aria-posinset={1}
                                    onClick={() => setSelectedEntity?.(item.entity)}
                                >
                                    <TreeItemLayout
                                        iconBefore={item.icon ? <item.icon entity={item.entity} /> : null}
                                        style={item.entity === selectedEntity ? { backgroundColor: tokens.colorNeutralBackground1Selected } : undefined}
                                        actions={commands
                                            .filter((command) => command.predicate(item.entity))
                                            .map((command) =>
                                                command.type === "action" ? (
                                                    <ActionCommand key={command.displayName} command={command} entity={item.entity} scene={scene} />
                                                ) : (
                                                    <ToggleCommand key={command.displayName} command={command} entity={item.entity} scene={scene} />
                                                )
                                            )}
                                    >
                                        <EntityTreeItemComponent item={item} />
                                    </TreeItemLayout>
                                </FlatTreeItem>
                            );
                        }
                    }}
                </VirtualizerScrollView>
            </FlatTree>
        </div>
    );
};
<|MERGE_RESOLUTION|>--- conflicted
+++ resolved
@@ -1,582 +1,565 @@
-import type { AbstractMesh, IDisposable, IReadonlyObservable, Nullable, Scene } from "core/index";
-
-import type { TreeItemValue, TreeOpenChangeData, TreeOpenChangeEvent } from "@fluentui/react-components";
-import type { ScrollToInterface } from "@fluentui/react-components/unstable";
-import type { ComponentType, FunctionComponent } from "react";
-<<<<<<< HEAD
-import { ToggleButton } from "shared-ui-components/fluent/primitives/toggleButton";
-import { Body1, Body1Strong, Button, FlatTree, FlatTreeItem, makeStyles, tokens, Tooltip, TreeItemLayout } from "@fluentui/react-components";
-=======
-
-import { Body1, Body1Strong, Button, FlatTree, FlatTreeItem, makeStyles, SearchBox, ToggleButton, tokens, Tooltip, TreeItemLayout } from "@fluentui/react-components";
->>>>>>> 0ce51849
-import { VirtualizerScrollView } from "@fluentui/react-components/unstable";
-import { FilterRegular, MoviesAndTvRegular } from "@fluentui/react-icons";
-
-import { useCallback, useEffect, useMemo, useRef, useState } from "react";
-import { useObservableState } from "../../hooks/observableHooks";
-import { TraverseGraph } from "../../misc/graphUtils";
-
-export type EntityBase = Readonly<{
-    uniqueId: number;
-}>;
-
-export type EntityDisplayInfo = Readonly<
-    {
-        /**
-         * The name of the entity to display in the Scene Explorer tree.
-         */
-        name: string;
-
-        /**
-         * An observable that notifies when the display info (such as the name) changes.
-         */
-        onChange?: IReadonlyObservable<void>;
-    } & Partial<IDisposable>
->;
-
-export type SceneExplorerSection<T extends EntityBase> = Readonly<{
-    /**
-     * The display name of the section (e.g. "Nodes", "Materials", etc.).
-     */
-    displayName: string;
-
-    /**
-     * An optional order for the section, relative to other sections.
-     * Defaults to 0.
-     */
-    order?: number;
-
-    /**
-     * A predicate function that determines if the entity belongs to this section.
-     */
-    predicate: (entity: unknown) => entity is T;
-
-    /**
-     * A function that returns the root entities for this section.
-     */
-    getRootEntities: () => readonly T[];
-
-    /**
-     * An optional function that returns the children of a given entity.
-     */
-    getEntityChildren?: (entity: T) => readonly T[];
-
-    /**
-     * An optional function that returns the parent of a given entity.
-     */
-    getEntityParent?: (entity: T) => Nullable<T>;
-
-    /**
-     * Gets the display information for a given entity.
-     * This is ideally "live" display info (e.g. updates to the display info are taken into account and communicated via the observable).
-     * This means in many cases the display info will need to be disposed when it is no longer needed so observable registrations can be removed.
-     */
-    getEntityDisplayInfo: (entity: T) => EntityDisplayInfo;
-
-    /**
-     * An optional icon component to render for the entity.
-     */
-    entityIcon?: ComponentType<{ entity: T }>;
-
-    /**
-     * A function that returns an array of observables for when entities are added to the scene.
-     */
-    getEntityAddedObservables: () => readonly IReadonlyObservable<T>[];
-
-    /**
-     * A function that returns an array of observables for when entities are removed from the scene.
-     */
-    getEntityRemovedObservables: () => readonly IReadonlyObservable<T>[];
-
-    /**
-     * A function that returns an array of observables for when entities are moved (e.g. re-parented) within the scene.
-     */
-    getEntityMovedObservables?: () => readonly IReadonlyObservable<T>[];
-}>;
-
-type EntityCommandBase<T extends EntityBase> = Readonly<{
-    /**
-     * An optional order for the section, relative to other commands.
-     * Defaults to 0.
-     */
-    order?: number;
-
-    /**
-     * A predicate function that determines if the command is applicable to the given entity.
-     */
-    predicate: (entity: unknown) => entity is T;
-
-    /**
-     * The display name of the command (e.g. "Delete", "Rename", etc.).
-     */
-    displayName: string;
-
-    /**
-     * An icon component to render for the command.
-     */
-    icon: ComponentType<{ entity: T }>;
-}>;
-
-type ActionCommand<T extends EntityBase> = EntityCommandBase<T> &
-    Readonly<{
-        type: "action";
-        /**
-         * The function that executes the command on the given entity.
-         */
-        execute: (scene: Scene, entity: T) => void;
-    }>;
-
-type ToggleCommand<T extends EntityBase> = EntityCommandBase<T> &
-    Readonly<{
-        type: "toggle";
-        /**
-         * A boolean indicating if the command is enabled.
-         */
-        isEnabled: (scene: Scene, entity: T) => boolean;
-
-        /**
-         * The function that sets the enabled state of the command on the given entity.
-         */
-        setEnabled: (scene: Scene, entity: T, enabled: boolean) => void;
-
-        /**
-         * An optional icon component to render when the command is disabled.
-         */
-        disabledIcon?: ComponentType<{ entity: T }>;
-    }>;
-
-export type SceneExplorerEntityCommand<T extends EntityBase> = ActionCommand<T> | ToggleCommand<T>;
-
-type SceneTreeItemData = { type: "scene"; scene: Scene };
-
-type SectionTreeItemData = {
-    type: "section";
-    sectionName: string;
-    hasChildren: boolean;
-};
-
-type EntityTreeItemData = {
-    type: "entity";
-    entity: EntityBase;
-    depth: number;
-    parent: SectionTreeItemData | EntityTreeItemData;
-    hasChildren: boolean;
-    icon?: ComponentType<{ entity: EntityBase }>;
-    getDisplayInfo: () => EntityDisplayInfo;
-};
-
-type TreeItemData = SceneTreeItemData | SectionTreeItemData | EntityTreeItemData;
-
-// eslint-disable-next-line @typescript-eslint/naming-convention
-const useStyles = makeStyles({
-    rootDiv: {
-        flex: 1,
-        overflow: "hidden",
-        display: "flex",
-        flexDirection: "column",
-        padding: `0 ${tokens.spacingHorizontalM}`,
-    },
-    searchBox: {
-        padding: 0,
-    },
-    tree: {
-        rowGap: 0,
-        overflow: "hidden",
-        flex: 1,
-    },
-    sceneTreeItemLayout: {
-        padding: 0,
-    },
-});
-
-const ActionCommand: FunctionComponent<{ command: ActionCommand<EntityBase>; entity: EntityBase; scene: Scene }> = (props) => {
-    const { command, entity, scene } = props;
-
-    return (
-        <Tooltip key={command.displayName} content={command.displayName} relationship="label">
-            <Button icon={<command.icon entity={entity} />} appearance="subtle" onClick={() => command.execute(scene, entity)} />
-        </Tooltip>
-    );
-};
-
-const ToggleCommand: FunctionComponent<{ command: ToggleCommand<EntityBase>; entity: EntityBase; scene: Scene }> = (props) => {
-    const { command, entity, scene } = props;
-    const [checked] = useState(command.isEnabled(scene, entity));
-
-    return (
-        <ToggleButton
-            enabledIcon={<command.icon entity={entity} />}
-            disabledIcon={command.disabledIcon ? <command.disabledIcon entity={entity} /> : undefined}
-            value={checked}
-            onChange={(enabled: boolean) => command.setEnabled(scene, entity, enabled)}
-            title={command.displayName}
-        />
-    );
-};
-
-const EntityTreeItemComponent: FunctionComponent<{ item: EntityTreeItemData }> = (props) => {
-    const { item } = props;
-
-    const [displayInfo, setDisplayInfo] = useState<EntityDisplayInfo>();
-
-    useEffect(() => {
-        const displayInfo = item.getDisplayInfo();
-        setDisplayInfo(displayInfo);
-        return () => displayInfo.dispose?.();
-    }, [item]);
-
-    const name = useObservableState(() => displayInfo?.name, displayInfo?.onChange);
-
-    return (
-        <Body1 wrap={false} truncate>
-            {name?.substring(0, 100)}
-        </Body1>
-    );
-};
-
-export const SceneExplorer: FunctionComponent<{
-    sections: readonly SceneExplorerSection<EntityBase>[];
-    commands: readonly SceneExplorerEntityCommand<EntityBase>[];
-    scene: Scene;
-    selectedEntity?: unknown;
-    setSelectedEntity?: (entity: unknown) => void;
-}> = (props) => {
-    const classes = useStyles();
-
-    const { sections, commands, scene, selectedEntity } = props;
-
-    const [openItems, setOpenItems] = useState(new Set<TreeItemValue>());
-    const [sceneVersion, setSceneVersion] = useState(0);
-    const scrollViewRef = useRef<ScrollToInterface>(null);
-    // We only want to scroll to the selected item if it was externally selected (outside of SceneExplorer).
-    const previousSelectedEntity = useRef(selectedEntity);
-    const setSelectedEntity = (entity: unknown) => {
-        previousSelectedEntity.current = entity;
-        props.setSelectedEntity?.(entity);
-    };
-
-    const [itemsFilter, setItemsFilter] = useState("");
-
-    useEffect(() => {
-        setSceneVersion((version) => version + 1);
-    }, [scene]);
-
-    useEffect(() => {
-        const onSceneItemAdded = () => {
-            setSceneVersion((version) => version + 1);
-        };
-
-        const onSceneItemRemoved = (item: EntityBase) => {
-            setSceneVersion((version) => version + 1);
-
-            if (openItems.delete(item.uniqueId)) {
-                setOpenItems(new Set(openItems));
-            }
-
-            if (item === selectedEntity) {
-                setSelectedEntity?.(null);
-            }
-        };
-
-        const addObservers = sections.flatMap((section) => section.getEntityAddedObservables().map((observable) => observable.add(onSceneItemAdded)));
-        const removeObservers = sections.flatMap((section) => section.getEntityRemovedObservables().map((observable) => observable.add(onSceneItemRemoved)));
-        const moveObservers = sections
-            .map((section) => section.getEntityMovedObservables)
-            .filter((getEntityMovedObservable) => !!getEntityMovedObservable)
-            .flatMap((getEntityMovedObservable) => getEntityMovedObservable().map((observable) => observable.add(onSceneItemAdded)));
-
-        return () => {
-            for (const observer of addObservers) {
-                observer.remove();
-            }
-            for (const observer of removeObservers) {
-                observer.remove();
-            }
-            for (const observer of moveObservers) {
-                observer.remove();
-            }
-        };
-    }, [sections, openItems]);
-
-    const visibleItems = useMemo(() => {
-        // This will track the items in the order they were traversed (which is what the flat tree expects).
-        const traversedItems: TreeItemData[] = [];
-        // This will track the items that are visible based on either the open state or the filter.
-        const visibleItems = new Set<TreeItemData>();
-        const filter = itemsFilter.toLocaleLowerCase();
-
-        const sceneTreeItem = {
-            type: "scene",
-            scene: scene,
-        } as const satisfies SceneTreeItemData;
-
-        traversedItems.push(sceneTreeItem);
-        // The scene tree item is always visible.
-        visibleItems.add(sceneTreeItem);
-
-        for (const section of sections) {
-            const rootEntities = section.getRootEntities();
-
-            const sectionTreeItem = {
-                type: "section",
-                sectionName: section.displayName,
-                hasChildren: rootEntities.length > 0,
-            } as const satisfies SectionTreeItemData;
-
-            traversedItems.push(sectionTreeItem);
-            // Section tree items are always visible when not filtering.
-            if (!filter) {
-                visibleItems.add(sectionTreeItem);
-            }
-
-            // When an item filter is present, always traverse the full scene graph (e.g. ignore the open item state).
-            if (filter || openItems.has(section.displayName)) {
-                let depth = 2;
-
-                const createEntityTreeItemData = (entity: EntityBase, parent: SectionTreeItemData | EntityTreeItemData) => {
-                    return {
-                        type: "entity",
-                        entity,
-                        depth,
-                        parent,
-                        hasChildren: !!section.getEntityChildren && section.getEntityChildren(entity).length > 0,
-                        icon: section.entityIcon,
-                        getDisplayInfo: () => section.getEntityDisplayInfo(entity),
-                    } as const satisfies EntityTreeItemData;
-                };
-
-                const rootEntityTreeItems = rootEntities.map((entity) => createEntityTreeItemData(entity, sectionTreeItem));
-
-                TraverseGraph(
-                    rootEntityTreeItems,
-                    // Get children
-                    (treeItem) => {
-                        // When an item filter is present, always traverse the full scene graph (e.g. ignore the open item state).
-                        if ((filter || openItems.has(treeItem.entity.uniqueId)) && section.getEntityChildren) {
-                            const children = section.getEntityChildren(treeItem.entity);
-                            return children.map((child) => createEntityTreeItemData(child, treeItem));
-                        }
-                        return null;
-                    },
-                    // Before traverse
-                    (treeItem) => {
-                        depth++;
-<<<<<<< HEAD
-                        !(entity as AbstractMesh).reservedDataStore?.hidden && // TODO-iv2: Determine how hidden nodes are hidden
-                            visibleItems.push({
-                                type: "entity",
-                                entity,
-                                depth,
-                                parent: entityParents.get(entity.uniqueId) ?? section.displayName,
-                                hasChildren: !!section.getEntityChildren && section.getEntityChildren(entity).length > 0,
-                                icon: section.entityIcon,
-                                getDisplayInfo: () => section.getEntityDisplayInfo(entity),
-                            });
-=======
-
-                        traversedItems.push(treeItem);
-
-                        if (!filter) {
-                            // If there is no filter and we made it this far, then the item's parent is in an open state and this item is visible.
-                            visibleItems.add(treeItem);
-                        } else {
-                            // Otherwise we have an item filter and we need to check for a match.
-                            const displayInfo = treeItem.getDisplayInfo();
-                            if (displayInfo.name.toLocaleLowerCase().includes(filter)) {
-                                // The item is a match, add it to the set.
-                                visibleItems.add(treeItem);
-
-                                // Also add all ancestors as a match since we want to be able to see the tree structure up to the matched item.
-                                let currentItem: Nullable<SectionTreeItemData | EntityTreeItemData> = treeItem.parent;
-                                while (currentItem) {
-                                    // If this item is already in the matched set, then all its ancestors must also already be in the set.
-                                    if (visibleItems.has(currentItem)) {
-                                        break;
-                                    }
-
-                                    visibleItems.add(currentItem);
-
-                                    // If the parent is the section, then there are no more parents to traverse.
-                                    if (currentItem.type === "section") {
-                                        currentItem = null;
-                                    } else {
-                                        currentItem = currentItem.parent;
-                                    }
-                                }
-                            }
-                            displayInfo.dispose?.();
-                        }
->>>>>>> 0ce51849
-                    },
-                    // After traverse
-                    () => {
-                        depth--;
-                    }
-                );
-            }
-        }
-
-        // Filter the traversal ordered items by those that should actually be visible.
-        return traversedItems.filter((item) => visibleItems.has(item));
-    }, [scene, sceneVersion, sections, openItems, itemsFilter]);
-
-    const getParentStack = useCallback(
-        (entity: EntityBase) => {
-            const parentStack: TreeItemValue[] = [];
-
-            for (const section of sections) {
-                if (section.predicate(entity)) {
-                    for (let parent = section.getEntityParent?.(entity); parent; parent = section.getEntityParent?.(parent)) {
-                        parentStack.push(parent.uniqueId);
-                    }
-                    parentStack.push(section.displayName);
-                    break;
-                }
-            }
-
-            return parentStack;
-        },
-        [scene, openItems, sections]
-    );
-
-    // We only want the effect below to execute when the selectedEntity changes, so we use a ref to keep the latest version of getParentStack.
-    const getParentStackRef = useRef(getParentStack);
-    getParentStackRef.current = getParentStack;
-
-    const [isScrollToPending, setIsScrollToPending] = useState(false);
-
-    useEffect(() => {
-        if (selectedEntity && selectedEntity !== previousSelectedEntity.current) {
-            const entity = selectedEntity as EntityBase;
-            if (entity.uniqueId != undefined) {
-                const parentStack = getParentStackRef.current(entity);
-                if (parentStack.length > 0) {
-                    const newOpenItems = new Set<TreeItemValue>(openItems);
-                    for (const parent of parentStack) {
-                        newOpenItems.add(parent);
-                    }
-                    setOpenItems(newOpenItems);
-                    setIsScrollToPending(true);
-                }
-            }
-        }
-
-        previousSelectedEntity.current = selectedEntity;
-    }, [selectedEntity, setOpenItems, setIsScrollToPending]);
-
-    // We need to wait for a render to complete before we can scroll to the item, hence the isScrollToPending.
-    useEffect(() => {
-        if (isScrollToPending) {
-            const selectedItemIndex = visibleItems.findIndex((item) => item.type === "entity" && item.entity === selectedEntity);
-            if (selectedItemIndex >= 0 && scrollViewRef.current) {
-                scrollViewRef.current.scrollTo(selectedItemIndex, "smooth");
-                setIsScrollToPending(false);
-            }
-        }
-    }, [isScrollToPending, selectedEntity, visibleItems]);
-
-    const onOpenChange = useCallback(
-        (event: TreeOpenChangeEvent, data: TreeOpenChangeData) => {
-            // This makes it so we only consider a click on the chevron to be expanding/collapsing an item, not clicking anywhere on the item.
-            if (data.type !== "Click" && data.type !== "Enter") {
-                setOpenItems(data.openItems);
-            }
-        },
-        [setOpenItems]
-    );
-
-    return (
-        <div className={classes.rootDiv}>
-            <SearchBox
-                className={classes.searchBox}
-                appearance="underline"
-                contentBefore={<FilterRegular />}
-                placeholder="Filter"
-                value={itemsFilter}
-                onChange={(_, data) => setItemsFilter(data.value)}
-            />
-            <FlatTree className={classes.tree} openItems={openItems} onOpenChange={onOpenChange} aria-label="Scene Explorer Tree">
-                <VirtualizerScrollView imperativeRef={scrollViewRef} numItems={visibleItems.length} itemSize={32} container={{ style: { overflowX: "hidden" } }}>
-                    {(index: number) => {
-                        const item = visibleItems[index];
-
-                        if (item.type === "scene") {
-                            return (
-                                <FlatTreeItem
-                                    key="scene"
-                                    value="scene"
-                                    itemType="leaf"
-                                    parentValue={undefined}
-                                    aria-level={1}
-                                    aria-setsize={1}
-                                    aria-posinset={1}
-                                    onClick={() => setSelectedEntity?.(scene)}
-                                >
-                                    <TreeItemLayout
-                                        iconBefore={<MoviesAndTvRegular />}
-                                        className={classes.sceneTreeItemLayout}
-                                        style={scene === selectedEntity ? { backgroundColor: tokens.colorNeutralBackground1Selected } : undefined}
-                                    >
-                                        <Body1Strong wrap={false} truncate>
-                                            Scene
-                                        </Body1Strong>
-                                    </TreeItemLayout>
-                                </FlatTreeItem>
-                            );
-                        } else if (item.type === "section") {
-                            return (
-                                <FlatTreeItem
-                                    key={item.sectionName}
-                                    value={item.sectionName}
-                                    // Disable manual expand/collapse when a filter is active.
-                                    itemType={!itemsFilter && item.hasChildren ? "branch" : "leaf"}
-                                    parentValue={undefined}
-                                    aria-level={1}
-                                    aria-setsize={1}
-                                    aria-posinset={1}
-                                >
-                                    <TreeItemLayout>
-                                        <Body1Strong wrap={false} truncate>
-                                            {item.sectionName.substring(0, 100)}
-                                        </Body1Strong>
-                                    </TreeItemLayout>
-                                </FlatTreeItem>
-                            );
-                        } else {
-                            return (
-                                <FlatTreeItem
-                                    key={item.entity.uniqueId}
-                                    value={item.entity.uniqueId}
-                                    // Disable manual expand/collapse when a filter is active.
-                                    itemType={!itemsFilter && item.hasChildren ? "branch" : "leaf"}
-                                    parentValue={item.parent.type === "section" ? item.parent.sectionName : item.entity.uniqueId}
-                                    aria-level={item.depth}
-                                    aria-setsize={1}
-                                    aria-posinset={1}
-                                    onClick={() => setSelectedEntity?.(item.entity)}
-                                >
-                                    <TreeItemLayout
-                                        iconBefore={item.icon ? <item.icon entity={item.entity} /> : null}
-                                        style={item.entity === selectedEntity ? { backgroundColor: tokens.colorNeutralBackground1Selected } : undefined}
-                                        actions={commands
-                                            .filter((command) => command.predicate(item.entity))
-                                            .map((command) =>
-                                                command.type === "action" ? (
-                                                    <ActionCommand key={command.displayName} command={command} entity={item.entity} scene={scene} />
-                                                ) : (
-                                                    <ToggleCommand key={command.displayName} command={command} entity={item.entity} scene={scene} />
-                                                )
-                                            )}
-                                    >
-                                        <EntityTreeItemComponent item={item} />
-                                    </TreeItemLayout>
-                                </FlatTreeItem>
-                            );
-                        }
-                    }}
-                </VirtualizerScrollView>
-            </FlatTree>
-        </div>
-    );
-};
+import type { AbstractMesh, IDisposable, IReadonlyObservable, Nullable, Scene } from "core/index";
+
+import type { TreeItemValue, TreeOpenChangeData, TreeOpenChangeEvent } from "@fluentui/react-components";
+import type { ScrollToInterface } from "@fluentui/react-components/unstable";
+import type { ComponentType, FunctionComponent } from "react";
+import { ToggleButton } from "shared-ui-components/fluent/primitives/toggleButton";
+import { Body1, Body1Strong, Button, FlatTree, FlatTreeItem, makeStyles, SearchBox, tokens, Tooltip, TreeItemLayout } from "@fluentui/react-components";
+import { VirtualizerScrollView } from "@fluentui/react-components/unstable";
+import { FilterRegular, MoviesAndTvRegular } from "@fluentui/react-icons";
+
+import { useCallback, useEffect, useMemo, useRef, useState } from "react";
+import { useObservableState } from "../../hooks/observableHooks";
+import { TraverseGraph } from "../../misc/graphUtils";
+
+export type EntityBase = Readonly<{
+    uniqueId: number;
+}>;
+
+export type EntityDisplayInfo = Readonly<
+    {
+        /**
+         * The name of the entity to display in the Scene Explorer tree.
+         */
+        name: string;
+
+        /**
+         * An observable that notifies when the display info (such as the name) changes.
+         */
+        onChange?: IReadonlyObservable<void>;
+    } & Partial<IDisposable>
+>;
+
+export type SceneExplorerSection<T extends EntityBase> = Readonly<{
+    /**
+     * The display name of the section (e.g. "Nodes", "Materials", etc.).
+     */
+    displayName: string;
+
+    /**
+     * An optional order for the section, relative to other sections.
+     * Defaults to 0.
+     */
+    order?: number;
+
+    /**
+     * A predicate function that determines if the entity belongs to this section.
+     */
+    predicate: (entity: unknown) => entity is T;
+
+    /**
+     * A function that returns the root entities for this section.
+     */
+    getRootEntities: () => readonly T[];
+
+    /**
+     * An optional function that returns the children of a given entity.
+     */
+    getEntityChildren?: (entity: T) => readonly T[];
+
+    /**
+     * An optional function that returns the parent of a given entity.
+     */
+    getEntityParent?: (entity: T) => Nullable<T>;
+
+    /**
+     * Gets the display information for a given entity.
+     * This is ideally "live" display info (e.g. updates to the display info are taken into account and communicated via the observable).
+     * This means in many cases the display info will need to be disposed when it is no longer needed so observable registrations can be removed.
+     */
+    getEntityDisplayInfo: (entity: T) => EntityDisplayInfo;
+
+    /**
+     * An optional icon component to render for the entity.
+     */
+    entityIcon?: ComponentType<{ entity: T }>;
+
+    /**
+     * A function that returns an array of observables for when entities are added to the scene.
+     */
+    getEntityAddedObservables: () => readonly IReadonlyObservable<T>[];
+
+    /**
+     * A function that returns an array of observables for when entities are removed from the scene.
+     */
+    getEntityRemovedObservables: () => readonly IReadonlyObservable<T>[];
+
+    /**
+     * A function that returns an array of observables for when entities are moved (e.g. re-parented) within the scene.
+     */
+    getEntityMovedObservables?: () => readonly IReadonlyObservable<T>[];
+}>;
+
+type EntityCommandBase<T extends EntityBase> = Readonly<{
+    /**
+     * An optional order for the section, relative to other commands.
+     * Defaults to 0.
+     */
+    order?: number;
+
+    /**
+     * A predicate function that determines if the command is applicable to the given entity.
+     */
+    predicate: (entity: unknown) => entity is T;
+
+    /**
+     * The display name of the command (e.g. "Delete", "Rename", etc.).
+     */
+    displayName: string;
+
+    /**
+     * An icon component to render for the command.
+     */
+    icon: ComponentType<{ entity: T }>;
+}>;
+
+type ActionCommand<T extends EntityBase> = EntityCommandBase<T> &
+    Readonly<{
+        type: "action";
+        /**
+         * The function that executes the command on the given entity.
+         */
+        execute: (scene: Scene, entity: T) => void;
+    }>;
+
+type ToggleCommand<T extends EntityBase> = EntityCommandBase<T> &
+    Readonly<{
+        type: "toggle";
+        /**
+         * A boolean indicating if the command is enabled.
+         */
+        isEnabled: (scene: Scene, entity: T) => boolean;
+
+        /**
+         * The function that sets the enabled state of the command on the given entity.
+         */
+        setEnabled: (scene: Scene, entity: T, enabled: boolean) => void;
+
+        /**
+         * An optional icon component to render when the command is disabled.
+         */
+        disabledIcon?: ComponentType<{ entity: T }>;
+    }>;
+
+export type SceneExplorerEntityCommand<T extends EntityBase> = ActionCommand<T> | ToggleCommand<T>;
+
+type SceneTreeItemData = { type: "scene"; scene: Scene };
+
+type SectionTreeItemData = {
+    type: "section";
+    sectionName: string;
+    hasChildren: boolean;
+};
+
+type EntityTreeItemData = {
+    type: "entity";
+    entity: EntityBase;
+    depth: number;
+    parent: SectionTreeItemData | EntityTreeItemData;
+    hasChildren: boolean;
+    icon?: ComponentType<{ entity: EntityBase }>;
+    getDisplayInfo: () => EntityDisplayInfo;
+};
+
+type TreeItemData = SceneTreeItemData | SectionTreeItemData | EntityTreeItemData;
+
+// eslint-disable-next-line @typescript-eslint/naming-convention
+const useStyles = makeStyles({
+    rootDiv: {
+        flex: 1,
+        overflow: "hidden",
+        display: "flex",
+        flexDirection: "column",
+        padding: `0 ${tokens.spacingHorizontalM}`,
+    },
+    searchBox: {
+        padding: 0,
+    },
+    tree: {
+        rowGap: 0,
+        overflow: "hidden",
+        flex: 1,
+    },
+    sceneTreeItemLayout: {
+        padding: 0,
+    },
+});
+
+const ActionCommand: FunctionComponent<{ command: ActionCommand<EntityBase>; entity: EntityBase; scene: Scene }> = (props) => {
+    const { command, entity, scene } = props;
+
+    return (
+        <Tooltip key={command.displayName} content={command.displayName} relationship="label">
+            <Button icon={<command.icon entity={entity} />} appearance="subtle" onClick={() => command.execute(scene, entity)} />
+        </Tooltip>
+    );
+};
+
+const ToggleCommand: FunctionComponent<{ command: ToggleCommand<EntityBase>; entity: EntityBase; scene: Scene }> = (props) => {
+    const { command, entity, scene } = props;
+    const [checked] = useState(command.isEnabled(scene, entity));
+
+    return (
+        <ToggleButton
+            enabledIcon={<command.icon entity={entity} />}
+            disabledIcon={command.disabledIcon ? <command.disabledIcon entity={entity} /> : undefined}
+            value={checked}
+            onChange={(enabled: boolean) => command.setEnabled(scene, entity, enabled)}
+            title={command.displayName}
+        />
+    );
+};
+
+const EntityTreeItemComponent: FunctionComponent<{ item: EntityTreeItemData }> = (props) => {
+    const { item } = props;
+
+    const [displayInfo, setDisplayInfo] = useState<EntityDisplayInfo>();
+
+    useEffect(() => {
+        const displayInfo = item.getDisplayInfo();
+        setDisplayInfo(displayInfo);
+        return () => displayInfo.dispose?.();
+    }, [item]);
+
+    const name = useObservableState(() => displayInfo?.name, displayInfo?.onChange);
+
+    return (
+        <Body1 wrap={false} truncate>
+            {name?.substring(0, 100)}
+        </Body1>
+    );
+};
+
+export const SceneExplorer: FunctionComponent<{
+    sections: readonly SceneExplorerSection<EntityBase>[];
+    commands: readonly SceneExplorerEntityCommand<EntityBase>[];
+    scene: Scene;
+    selectedEntity?: unknown;
+    setSelectedEntity?: (entity: unknown) => void;
+}> = (props) => {
+    const classes = useStyles();
+
+    const { sections, commands, scene, selectedEntity } = props;
+
+    const [openItems, setOpenItems] = useState(new Set<TreeItemValue>());
+    const [sceneVersion, setSceneVersion] = useState(0);
+    const scrollViewRef = useRef<ScrollToInterface>(null);
+    // We only want to scroll to the selected item if it was externally selected (outside of SceneExplorer).
+    const previousSelectedEntity = useRef(selectedEntity);
+    const setSelectedEntity = (entity: unknown) => {
+        previousSelectedEntity.current = entity;
+        props.setSelectedEntity?.(entity);
+    };
+
+    const [itemsFilter, setItemsFilter] = useState("");
+
+    useEffect(() => {
+        setSceneVersion((version) => version + 1);
+    }, [scene]);
+
+    useEffect(() => {
+        const onSceneItemAdded = () => {
+            setSceneVersion((version) => version + 1);
+        };
+
+        const onSceneItemRemoved = (item: EntityBase) => {
+            setSceneVersion((version) => version + 1);
+
+            if (openItems.delete(item.uniqueId)) {
+                setOpenItems(new Set(openItems));
+            }
+
+            if (item === selectedEntity) {
+                setSelectedEntity?.(null);
+            }
+        };
+
+        const addObservers = sections.flatMap((section) => section.getEntityAddedObservables().map((observable) => observable.add(onSceneItemAdded)));
+        const removeObservers = sections.flatMap((section) => section.getEntityRemovedObservables().map((observable) => observable.add(onSceneItemRemoved)));
+        const moveObservers = sections
+            .map((section) => section.getEntityMovedObservables)
+            .filter((getEntityMovedObservable) => !!getEntityMovedObservable)
+            .flatMap((getEntityMovedObservable) => getEntityMovedObservable().map((observable) => observable.add(onSceneItemAdded)));
+
+        return () => {
+            for (const observer of addObservers) {
+                observer.remove();
+            }
+            for (const observer of removeObservers) {
+                observer.remove();
+            }
+            for (const observer of moveObservers) {
+                observer.remove();
+            }
+        };
+    }, [sections, openItems]);
+
+    const visibleItems = useMemo(() => {
+        // This will track the items in the order they were traversed (which is what the flat tree expects).
+        const traversedItems: TreeItemData[] = [];
+        // This will track the items that are visible based on either the open state or the filter.
+        const visibleItems = new Set<TreeItemData>();
+        const filter = itemsFilter.toLocaleLowerCase();
+
+        const sceneTreeItem = {
+            type: "scene",
+            scene: scene,
+        } as const satisfies SceneTreeItemData;
+
+        traversedItems.push(sceneTreeItem);
+        // The scene tree item is always visible.
+        visibleItems.add(sceneTreeItem);
+
+        for (const section of sections) {
+            const rootEntities = section.getRootEntities();
+
+            const sectionTreeItem = {
+                type: "section",
+                sectionName: section.displayName,
+                hasChildren: rootEntities.length > 0,
+            } as const satisfies SectionTreeItemData;
+
+            traversedItems.push(sectionTreeItem);
+            // Section tree items are always visible when not filtering.
+            if (!filter) {
+                visibleItems.add(sectionTreeItem);
+            }
+
+            // When an item filter is present, always traverse the full scene graph (e.g. ignore the open item state).
+            if (filter || openItems.has(section.displayName)) {
+                let depth = 2;
+
+                const createEntityTreeItemData = (entity: EntityBase, parent: SectionTreeItemData | EntityTreeItemData) => {
+                    return {
+                        type: "entity",
+                        entity,
+                        depth,
+                        parent,
+                        hasChildren: !!section.getEntityChildren && section.getEntityChildren(entity).length > 0,
+                        icon: section.entityIcon,
+                        getDisplayInfo: () => section.getEntityDisplayInfo(entity),
+                    } as const satisfies EntityTreeItemData;
+                };
+
+                const rootEntityTreeItems = rootEntities.map((entity) => createEntityTreeItemData(entity, sectionTreeItem));
+
+                TraverseGraph(
+                    rootEntityTreeItems,
+                    // Get children
+                    (treeItem) => {
+                        // When an item filter is present, always traverse the full scene graph (e.g. ignore the open item state).
+                        if ((filter || openItems.has(treeItem.entity.uniqueId)) && section.getEntityChildren) {
+                            const children = section.getEntityChildren(treeItem.entity);
+                            return children.map((child) => createEntityTreeItemData(child, treeItem));
+                        }
+                        return null;
+                    },
+                    // Before traverse
+                    (treeItem) => {
+                        depth++;
+
+                        traversedItems.push(treeItem);
+
+                        if (!filter) {
+                            // If there is no filter and we made it this far, then the item's parent is in an open state and this item is visible.
+                            //!(treeItem as AbstractMesh).reservedDataStore?.hidden &&
+                            visibleItems.add(treeItem);
+                        } else {
+                            // Otherwise we have an item filter and we need to check for a match.
+                            const displayInfo = treeItem.getDisplayInfo();
+                            if (displayInfo.name.toLocaleLowerCase().includes(filter)) {
+                                // The item is a match, add it to the set.
+                                visibleItems.add(treeItem);
+
+                                // Also add all ancestors as a match since we want to be able to see the tree structure up to the matched item.
+                                let currentItem: Nullable<SectionTreeItemData | EntityTreeItemData> = treeItem.parent;
+                                while (currentItem) {
+                                    // If this item is already in the matched set, then all its ancestors must also already be in the set.
+                                    if (visibleItems.has(currentItem)) {
+                                        break;
+                                    }
+
+                                    visibleItems.add(currentItem);
+
+                                    // If the parent is the section, then there are no more parents to traverse.
+                                    if (currentItem.type === "section") {
+                                        currentItem = null;
+                                    } else {
+                                        currentItem = currentItem.parent;
+                                    }
+                                }
+                            }
+                            displayInfo.dispose?.();
+                        }
+                    },
+                    // After traverse
+                    () => {
+                        depth--;
+                    }
+                );
+            }
+        }
+
+        // Filter the traversal ordered items by those that should actually be visible.
+        return traversedItems.filter((item) => visibleItems.has(item));
+    }, [scene, sceneVersion, sections, openItems, itemsFilter]);
+
+    const getParentStack = useCallback(
+        (entity: EntityBase) => {
+            const parentStack: TreeItemValue[] = [];
+
+            for (const section of sections) {
+                if (section.predicate(entity)) {
+                    for (let parent = section.getEntityParent?.(entity); parent; parent = section.getEntityParent?.(parent)) {
+                        parentStack.push(parent.uniqueId);
+                    }
+                    parentStack.push(section.displayName);
+                    break;
+                }
+            }
+
+            return parentStack;
+        },
+        [scene, openItems, sections]
+    );
+
+    // We only want the effect below to execute when the selectedEntity changes, so we use a ref to keep the latest version of getParentStack.
+    const getParentStackRef = useRef(getParentStack);
+    getParentStackRef.current = getParentStack;
+
+    const [isScrollToPending, setIsScrollToPending] = useState(false);
+
+    useEffect(() => {
+        if (selectedEntity && selectedEntity !== previousSelectedEntity.current) {
+            const entity = selectedEntity as EntityBase;
+            if (entity.uniqueId != undefined) {
+                const parentStack = getParentStackRef.current(entity);
+                if (parentStack.length > 0) {
+                    const newOpenItems = new Set<TreeItemValue>(openItems);
+                    for (const parent of parentStack) {
+                        newOpenItems.add(parent);
+                    }
+                    setOpenItems(newOpenItems);
+                    setIsScrollToPending(true);
+                }
+            }
+        }
+
+        previousSelectedEntity.current = selectedEntity;
+    }, [selectedEntity, setOpenItems, setIsScrollToPending]);
+
+    // We need to wait for a render to complete before we can scroll to the item, hence the isScrollToPending.
+    useEffect(() => {
+        if (isScrollToPending) {
+            const selectedItemIndex = visibleItems.findIndex((item) => item.type === "entity" && item.entity === selectedEntity);
+            if (selectedItemIndex >= 0 && scrollViewRef.current) {
+                scrollViewRef.current.scrollTo(selectedItemIndex, "smooth");
+                setIsScrollToPending(false);
+            }
+        }
+    }, [isScrollToPending, selectedEntity, visibleItems]);
+
+    const onOpenChange = useCallback(
+        (event: TreeOpenChangeEvent, data: TreeOpenChangeData) => {
+            // This makes it so we only consider a click on the chevron to be expanding/collapsing an item, not clicking anywhere on the item.
+            if (data.type !== "Click" && data.type !== "Enter") {
+                setOpenItems(data.openItems);
+            }
+        },
+        [setOpenItems]
+    );
+
+    return (
+        <div className={classes.rootDiv}>
+            <SearchBox
+                className={classes.searchBox}
+                appearance="underline"
+                contentBefore={<FilterRegular />}
+                placeholder="Filter"
+                value={itemsFilter}
+                onChange={(_, data) => setItemsFilter(data.value)}
+            />
+            <FlatTree className={classes.tree} openItems={openItems} onOpenChange={onOpenChange} aria-label="Scene Explorer Tree">
+                <VirtualizerScrollView imperativeRef={scrollViewRef} numItems={visibleItems.length} itemSize={32} container={{ style: { overflowX: "hidden" } }}>
+                    {(index: number) => {
+                        const item = visibleItems[index];
+
+                        if (item.type === "scene") {
+                            return (
+                                <FlatTreeItem
+                                    key="scene"
+                                    value="scene"
+                                    itemType="leaf"
+                                    parentValue={undefined}
+                                    aria-level={1}
+                                    aria-setsize={1}
+                                    aria-posinset={1}
+                                    onClick={() => setSelectedEntity?.(scene)}
+                                >
+                                    <TreeItemLayout
+                                        iconBefore={<MoviesAndTvRegular />}
+                                        className={classes.sceneTreeItemLayout}
+                                        style={scene === selectedEntity ? { backgroundColor: tokens.colorNeutralBackground1Selected } : undefined}
+                                    >
+                                        <Body1Strong wrap={false} truncate>
+                                            Scene
+                                        </Body1Strong>
+                                    </TreeItemLayout>
+                                </FlatTreeItem>
+                            );
+                        } else if (item.type === "section") {
+                            return (
+                                <FlatTreeItem
+                                    key={item.sectionName}
+                                    value={item.sectionName}
+                                    // Disable manual expand/collapse when a filter is active.
+                                    itemType={!itemsFilter && item.hasChildren ? "branch" : "leaf"}
+                                    parentValue={undefined}
+                                    aria-level={1}
+                                    aria-setsize={1}
+                                    aria-posinset={1}
+                                >
+                                    <TreeItemLayout>
+                                        <Body1Strong wrap={false} truncate>
+                                            {item.sectionName.substring(0, 100)}
+                                        </Body1Strong>
+                                    </TreeItemLayout>
+                                </FlatTreeItem>
+                            );
+                        } else {
+                            return (
+                                <FlatTreeItem
+                                    key={item.entity.uniqueId}
+                                    value={item.entity.uniqueId}
+                                    // Disable manual expand/collapse when a filter is active.
+                                    itemType={!itemsFilter && item.hasChildren ? "branch" : "leaf"}
+                                    parentValue={item.parent.type === "section" ? item.parent.sectionName : item.entity.uniqueId}
+                                    aria-level={item.depth}
+                                    aria-setsize={1}
+                                    aria-posinset={1}
+                                    onClick={() => setSelectedEntity?.(item.entity)}
+                                >
+                                    <TreeItemLayout
+                                        iconBefore={item.icon ? <item.icon entity={item.entity} /> : null}
+                                        style={item.entity === selectedEntity ? { backgroundColor: tokens.colorNeutralBackground1Selected } : undefined}
+                                        actions={commands
+                                            .filter((command) => command.predicate(item.entity))
+                                            .map((command) =>
+                                                command.type === "action" ? (
+                                                    <ActionCommand key={command.displayName} command={command} entity={item.entity} scene={scene} />
+                                                ) : (
+                                                    <ToggleCommand key={command.displayName} command={command} entity={item.entity} scene={scene} />
+                                                )
+                                            )}
+                                    >
+                                        <EntityTreeItemComponent item={item} />
+                                    </TreeItemLayout>
+                                </FlatTreeItem>
+                            );
+                        }
+                    }}
+                </VirtualizerScrollView>
+            </FlatTree>
+        </div>
+    );
+};