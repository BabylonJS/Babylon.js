import { Scene } from "core/scene";
import type { FunctionComponent } from "react";
import { Color3PropertyLine, Color4PropertyLine } from "shared-ui-components/fluent/hoc/propertyLines/colorPropertyLine";
import { NumberDropdownPropertyLine } from "shared-ui-components/fluent/hoc/propertyLines/dropdownPropertyLine";
import { BoundProperty } from "../properties/boundProperty";
import { SwitchPropertyLine } from "shared-ui-components/fluent/hoc/propertyLines/switchPropertyLine";
import type { BaseTexture } from "core/Materials/Textures/baseTexture";
import type { Nullable } from "core/types";
import { LinkPropertyLine } from "shared-ui-components/fluent/hoc/propertyLines/linkPropertyLine";
import type { ISelectionService } from "../../services/selectionService";
import { FileUploadLine } from "shared-ui-components/fluent/hoc/fileUploadLine";
import { Logger } from "core/Misc/logger";
import { Tools } from "core/Misc/tools";
import { CubeTexture } from "core/Materials/Textures/cubeTexture";
import { useProperty } from "../../hooks/compoundPropertyHooks";
import { SyncedSliderPropertyLine } from "shared-ui-components/fluent/hoc/propertyLines/syncedSliderPropertyLine";
import { NumberInputPropertyLine } from "shared-ui-components/fluent/hoc/propertyLines/inputPropertyLine";
import { ImageProcessingConfiguration } from "core/Materials/imageProcessingConfiguration";
import { Vector3PropertyLine } from "shared-ui-components/fluent/hoc/propertyLines/vectorPropertyLine";
import { MessageBar } from "shared-ui-components/fluent/primitives/messageBar";
import { ButtonLine } from "shared-ui-components/fluent/hoc/buttonLine";
import { Collapse } from "@fluentui/react-motion-components-preview";

let StoredEnvironmentTexture: Nullable<BaseTexture>;

export const SceneMaterialImageProcessingProperties: FunctionComponent<{ scene: Scene }> = (props) => {
    const { scene } = props;
    const imageProcessing = scene.imageProcessingConfiguration;

    return (
        <>
            <BoundProperty component={SyncedSliderPropertyLine} label="Contrast" min={0} max={4} step={0.1} target={imageProcessing} propertyKey="contrast" />
            <BoundProperty component={SyncedSliderPropertyLine} label="Exposure" min={0} max={4} step={0.1} target={imageProcessing} propertyKey="exposure" />
            <BoundProperty component={SwitchPropertyLine} label="Tone mapping" target={imageProcessing} propertyKey="toneMappingEnabled" />
<<<<<<< HEAD
            <Collapse visible={imageProcessing.toneMappingEnabled}>
                <BoundProperty
                    component={NumberDropdownPropertyLine}
                    options={
                        [
                            { label: "Standard", value: ImageProcessingConfiguration.TONEMAPPING_STANDARD },
                            { label: "ACES", value: ImageProcessingConfiguration.TONEMAPPING_ACES },
                            { label: "Khronos PBR Neutral", value: ImageProcessingConfiguration.TONEMAPPING_KHR_PBR_NEUTRAL },
                        ] as const
                    }
                    label="Tone mapping type"
                    target={imageProcessing}
                    propertyKey="toneMappingType"
                />
            </Collapse>
=======
            <BoundProperty
                component={NumberDropdownPropertyLine}
                options={
                    [
                        { label: "Standard", value: ImageProcessingConfiguration.TONEMAPPING_STANDARD },
                        { label: "ACES", value: ImageProcessingConfiguration.TONEMAPPING_ACES },
                        { label: "Khronos PBR Neutral", value: ImageProcessingConfiguration.TONEMAPPING_KHR_PBR_NEUTRAL },
                    ] as const
                }
                label="Tone Mapping Type"
                target={imageProcessing}
                propertyKey="toneMappingType"
            />
>>>>>>> e0725c39
            <BoundProperty component={SwitchPropertyLine} label="Vignette" target={imageProcessing} propertyKey="vignetteEnabled" />
            <BoundProperty component={SyncedSliderPropertyLine} label="Vignette FOV" min={0} max={Math.PI} step={0.1} target={imageProcessing} propertyKey="vignetteCameraFov" />
            <BoundProperty component={SyncedSliderPropertyLine} label="Vignette center X" min={0} max={1} step={0.1} target={imageProcessing} propertyKey="vignetteCenterX" />
            <BoundProperty component={SyncedSliderPropertyLine} label="Vignette center Y" min={0} max={1} step={0.1} target={imageProcessing} propertyKey="vignetteCenterY" />
            <BoundProperty component={Color4PropertyLine} label="Vignette color" target={imageProcessing} propertyKey="vignetteColor" />
            <BoundProperty
                component={NumberDropdownPropertyLine}
                options={
                    [
                        { label: "Multiply", value: ImageProcessingConfiguration.VIGNETTEMODE_MULTIPLY },
                        { label: "Opaque", value: ImageProcessingConfiguration.VIGNETTEMODE_OPAQUE },
                    ] as const
                }
                label="Vignette blend mode"
                target={imageProcessing}
                propertyKey="vignetteBlendMode"
            />
            <BoundProperty component={SwitchPropertyLine} label="Dithering" target={imageProcessing} propertyKey="ditheringEnabled" />
            <BoundProperty
                component={SyncedSliderPropertyLine}
                label="Dithering intensity"
                min={0}
                max={1}
                step={0.5 / 255.0}
                target={imageProcessing}
                propertyKey="ditheringIntensity"
            />
        </>
    );
};

export const ScenePhysicsProperties: FunctionComponent<{ scene: Scene }> = (props) => {
    const { scene } = props;

    const physicsEngine = scene.getPhysicsEngine();

    return (
        <>
            {physicsEngine !== null ? (
                <>
                    <NumberInputPropertyLine
                        label="Time step"
                        value={physicsEngine.getTimeStep()}
                        onChange={(value) => {
                            physicsEngine.setTimeStep(value);
                        }}
                    />
                    <Vector3PropertyLine
                        label="Gravity"
                        value={physicsEngine.gravity}
                        onChange={(value) => {
                            physicsEngine.setGravity(value);
                        }}
                    />
                </>
            ) : (
                <MessageBar
                    intent="info"
                    title="No physics engine"
                    message="There is no physics engine enabled on this scene."
                    docLink="https://doc.babylonjs.com/communityExtensions/editor/physics/usingPhysics/"
                />
            )}
        </>
    );
};

export const SceneCollisionsProperties: FunctionComponent<{ scene: Scene }> = (props) => {
    const { scene } = props;

    return (
        <>
            <BoundProperty component={Vector3PropertyLine} label="Gravity" target={scene} propertyKey="gravity" />
        </>
    );
};

export const SceneShadowsProperties: FunctionComponent<{ scene: Scene }> = (props) => {
    const { scene } = props;

    return (
        <>
            <ButtonLine
                label={"Normalize scene"}
                onClick={() => {
                    for (const mesh of scene.meshes) {
                        mesh.normalizeToUnitCube(true);
                        mesh.computeWorldMatrix(true);
                    }
                }}
            />
        </>
    );
};

export const SceneRenderingProperties: FunctionComponent<{ scene: Scene; selectionService: ISelectionService }> = (props) => {
    const { scene, selectionService } = props;

    const envTexture = useProperty(scene, "environmentTexture");
    const fogMode = useProperty(scene, "fogMode");

    return (
        <>
            <NumberDropdownPropertyLine
                options={
                    [
                        { label: "Point", value: 0 },
                        { label: "Wireframe", value: 1 },
                        { label: "Solid", value: 2 },
                    ] as const
                }
                label="Rendering mode"
                value={scene.forcePointsCloud ? 0 : scene.forceWireframe ? 1 : 2}
                onChange={(value) => {
                    switch (value) {
                        case 0:
                            scene.forcePointsCloud = true;
                            scene.forceWireframe = false;
                            break;
                        case 1:
                            scene.forcePointsCloud = false;
                            scene.forceWireframe = true;
                            break;
                        case 2:
                            scene.forcePointsCloud = false;
                            scene.forceWireframe = false;
                            break;
                    }
                }}
            />

            <BoundProperty component={Color4PropertyLine} label="Clear color" target={scene} propertyKey="clearColor" />

            <BoundProperty component={SwitchPropertyLine} label="Clear color enabled" target={scene} propertyKey="autoClear" />

            <BoundProperty component={Color3PropertyLine} label="Ambient color" target={scene} propertyKey="ambientColor" />

            <SwitchPropertyLine
                label="Environment texture (IBL)"
                value={envTexture ? true : false}
                onChange={() => {
                    if (envTexture) {
                        StoredEnvironmentTexture = envTexture;
                        scene.environmentTexture = null;
                    } else {
                        scene.environmentTexture = StoredEnvironmentTexture;
                        StoredEnvironmentTexture = null;
                    }
                }}
            />

            {scene.environmentTexture && (
                <LinkPropertyLine label="Env. texture" value={scene.environmentTexture.name} onLink={() => (selectionService.selectedEntity = scene.environmentTexture)} />
            )}

            <FileUploadLine
                label="Update environment texture"
                accept=".dds, .env"
                onClick={(files) => {
                    if (files.length > 0) {
                        const file = files[0];
                        const isFileDDS = file.name.toLowerCase().indexOf(".dds") > 0;
                        const isFileEnv = file.name.toLowerCase().indexOf(".env") > 0;
                        if (!isFileDDS && !isFileEnv) {
                            Logger.Error("Unable to update environment texture. Please select a dds or env file.");
                            return;
                        }

                        Tools.ReadFile(
                            file,
                            (data) => {
                                const blob = new Blob([data], { type: "octet/stream" });
                                const url = URL.createObjectURL(blob);
                                if (isFileDDS) {
                                    scene.environmentTexture = CubeTexture.CreateFromPrefilteredData(url, scene, ".dds");
                                } else {
                                    scene.environmentTexture = new CubeTexture(
                                        url,
                                        scene,
                                        undefined,
                                        undefined,
                                        undefined,
                                        () => {},
                                        (message) => {
                                            if (message) {
                                                Logger.Error(message);
                                            }
                                        },
                                        undefined,
                                        undefined,
                                        ".env"
                                    );
                                }
                            },
                            undefined,
                            true
                        );
                    }
                }}
            />

            <BoundProperty component={SyncedSliderPropertyLine} label="IBL Intensity" min={0} max={2} step={0.01} target={scene} propertyKey="iblIntensity" />

            <BoundProperty
                component={NumberDropdownPropertyLine}
                options={
                    [
                        { label: "None", value: Scene.FOGMODE_NONE },
                        { label: "Linear", value: Scene.FOGMODE_LINEAR },
                        { label: "Exp", value: Scene.FOGMODE_EXP },
                        { label: "Exp2", value: Scene.FOGMODE_EXP2 },
                    ] as const
                }
                label="Fog mode"
                target={scene}
                propertyKey="fogMode"
            />
            <Collapse visible={fogMode !== Scene.FOGMODE_NONE}>
                <>
                    {fogMode !== Scene.FOGMODE_NONE && <BoundProperty component={Color3PropertyLine} label="Fog color" target={scene} propertyKey="fogColor" />}
                    {(fogMode === Scene.FOGMODE_EXP || fogMode === Scene.FOGMODE_EXP2) && (
                        <BoundProperty component={NumberInputPropertyLine} label="Fog density" target={scene} propertyKey="fogDensity" step={0.1} />
                    )}
                    {fogMode === Scene.FOGMODE_LINEAR && <BoundProperty component={NumberInputPropertyLine} label="Fog start" target={scene} propertyKey="fogStart" step={0.1} />}
                    {fogMode === Scene.FOGMODE_LINEAR && <BoundProperty component={NumberInputPropertyLine} label="Fog end" target={scene} propertyKey="fogEnd" step={0.1} />}
                </>
            </Collapse>
        </>
    );
};
<|MERGE_RESOLUTION|>--- conflicted
+++ resolved
@@ -1,295 +1,279 @@
-import { Scene } from "core/scene";
-import type { FunctionComponent } from "react";
-import { Color3PropertyLine, Color4PropertyLine } from "shared-ui-components/fluent/hoc/propertyLines/colorPropertyLine";
-import { NumberDropdownPropertyLine } from "shared-ui-components/fluent/hoc/propertyLines/dropdownPropertyLine";
-import { BoundProperty } from "../properties/boundProperty";
-import { SwitchPropertyLine } from "shared-ui-components/fluent/hoc/propertyLines/switchPropertyLine";
-import type { BaseTexture } from "core/Materials/Textures/baseTexture";
-import type { Nullable } from "core/types";
-import { LinkPropertyLine } from "shared-ui-components/fluent/hoc/propertyLines/linkPropertyLine";
-import type { ISelectionService } from "../../services/selectionService";
-import { FileUploadLine } from "shared-ui-components/fluent/hoc/fileUploadLine";
-import { Logger } from "core/Misc/logger";
-import { Tools } from "core/Misc/tools";
-import { CubeTexture } from "core/Materials/Textures/cubeTexture";
-import { useProperty } from "../../hooks/compoundPropertyHooks";
-import { SyncedSliderPropertyLine } from "shared-ui-components/fluent/hoc/propertyLines/syncedSliderPropertyLine";
-import { NumberInputPropertyLine } from "shared-ui-components/fluent/hoc/propertyLines/inputPropertyLine";
-import { ImageProcessingConfiguration } from "core/Materials/imageProcessingConfiguration";
-import { Vector3PropertyLine } from "shared-ui-components/fluent/hoc/propertyLines/vectorPropertyLine";
-import { MessageBar } from "shared-ui-components/fluent/primitives/messageBar";
-import { ButtonLine } from "shared-ui-components/fluent/hoc/buttonLine";
-import { Collapse } from "@fluentui/react-motion-components-preview";
-
-let StoredEnvironmentTexture: Nullable<BaseTexture>;
-
-export const SceneMaterialImageProcessingProperties: FunctionComponent<{ scene: Scene }> = (props) => {
-    const { scene } = props;
-    const imageProcessing = scene.imageProcessingConfiguration;
-
-    return (
-        <>
-            <BoundProperty component={SyncedSliderPropertyLine} label="Contrast" min={0} max={4} step={0.1} target={imageProcessing} propertyKey="contrast" />
-            <BoundProperty component={SyncedSliderPropertyLine} label="Exposure" min={0} max={4} step={0.1} target={imageProcessing} propertyKey="exposure" />
-            <BoundProperty component={SwitchPropertyLine} label="Tone mapping" target={imageProcessing} propertyKey="toneMappingEnabled" />
-<<<<<<< HEAD
-            <Collapse visible={imageProcessing.toneMappingEnabled}>
-                <BoundProperty
-                    component={NumberDropdownPropertyLine}
-                    options={
-                        [
-                            { label: "Standard", value: ImageProcessingConfiguration.TONEMAPPING_STANDARD },
-                            { label: "ACES", value: ImageProcessingConfiguration.TONEMAPPING_ACES },
-                            { label: "Khronos PBR Neutral", value: ImageProcessingConfiguration.TONEMAPPING_KHR_PBR_NEUTRAL },
-                        ] as const
-                    }
-                    label="Tone mapping type"
-                    target={imageProcessing}
-                    propertyKey="toneMappingType"
-                />
-            </Collapse>
-=======
-            <BoundProperty
-                component={NumberDropdownPropertyLine}
-                options={
-                    [
-                        { label: "Standard", value: ImageProcessingConfiguration.TONEMAPPING_STANDARD },
-                        { label: "ACES", value: ImageProcessingConfiguration.TONEMAPPING_ACES },
-                        { label: "Khronos PBR Neutral", value: ImageProcessingConfiguration.TONEMAPPING_KHR_PBR_NEUTRAL },
-                    ] as const
-                }
-                label="Tone Mapping Type"
-                target={imageProcessing}
-                propertyKey="toneMappingType"
-            />
->>>>>>> e0725c39
-            <BoundProperty component={SwitchPropertyLine} label="Vignette" target={imageProcessing} propertyKey="vignetteEnabled" />
-            <BoundProperty component={SyncedSliderPropertyLine} label="Vignette FOV" min={0} max={Math.PI} step={0.1} target={imageProcessing} propertyKey="vignetteCameraFov" />
-            <BoundProperty component={SyncedSliderPropertyLine} label="Vignette center X" min={0} max={1} step={0.1} target={imageProcessing} propertyKey="vignetteCenterX" />
-            <BoundProperty component={SyncedSliderPropertyLine} label="Vignette center Y" min={0} max={1} step={0.1} target={imageProcessing} propertyKey="vignetteCenterY" />
-            <BoundProperty component={Color4PropertyLine} label="Vignette color" target={imageProcessing} propertyKey="vignetteColor" />
-            <BoundProperty
-                component={NumberDropdownPropertyLine}
-                options={
-                    [
-                        { label: "Multiply", value: ImageProcessingConfiguration.VIGNETTEMODE_MULTIPLY },
-                        { label: "Opaque", value: ImageProcessingConfiguration.VIGNETTEMODE_OPAQUE },
-                    ] as const
-                }
-                label="Vignette blend mode"
-                target={imageProcessing}
-                propertyKey="vignetteBlendMode"
-            />
-            <BoundProperty component={SwitchPropertyLine} label="Dithering" target={imageProcessing} propertyKey="ditheringEnabled" />
-            <BoundProperty
-                component={SyncedSliderPropertyLine}
-                label="Dithering intensity"
-                min={0}
-                max={1}
-                step={0.5 / 255.0}
-                target={imageProcessing}
-                propertyKey="ditheringIntensity"
-            />
-        </>
-    );
-};
-
-export const ScenePhysicsProperties: FunctionComponent<{ scene: Scene }> = (props) => {
-    const { scene } = props;
-
-    const physicsEngine = scene.getPhysicsEngine();
-
-    return (
-        <>
-            {physicsEngine !== null ? (
-                <>
-                    <NumberInputPropertyLine
-                        label="Time step"
-                        value={physicsEngine.getTimeStep()}
-                        onChange={(value) => {
-                            physicsEngine.setTimeStep(value);
-                        }}
-                    />
-                    <Vector3PropertyLine
-                        label="Gravity"
-                        value={physicsEngine.gravity}
-                        onChange={(value) => {
-                            physicsEngine.setGravity(value);
-                        }}
-                    />
-                </>
-            ) : (
-                <MessageBar
-                    intent="info"
-                    title="No physics engine"
-                    message="There is no physics engine enabled on this scene."
-                    docLink="https://doc.babylonjs.com/communityExtensions/editor/physics/usingPhysics/"
-                />
-            )}
-        </>
-    );
-};
-
-export const SceneCollisionsProperties: FunctionComponent<{ scene: Scene }> = (props) => {
-    const { scene } = props;
-
-    return (
-        <>
-            <BoundProperty component={Vector3PropertyLine} label="Gravity" target={scene} propertyKey="gravity" />
-        </>
-    );
-};
-
-export const SceneShadowsProperties: FunctionComponent<{ scene: Scene }> = (props) => {
-    const { scene } = props;
-
-    return (
-        <>
-            <ButtonLine
-                label={"Normalize scene"}
-                onClick={() => {
-                    for (const mesh of scene.meshes) {
-                        mesh.normalizeToUnitCube(true);
-                        mesh.computeWorldMatrix(true);
-                    }
-                }}
-            />
-        </>
-    );
-};
-
-export const SceneRenderingProperties: FunctionComponent<{ scene: Scene; selectionService: ISelectionService }> = (props) => {
-    const { scene, selectionService } = props;
-
-    const envTexture = useProperty(scene, "environmentTexture");
-    const fogMode = useProperty(scene, "fogMode");
-
-    return (
-        <>
-            <NumberDropdownPropertyLine
-                options={
-                    [
-                        { label: "Point", value: 0 },
-                        { label: "Wireframe", value: 1 },
-                        { label: "Solid", value: 2 },
-                    ] as const
-                }
-                label="Rendering mode"
-                value={scene.forcePointsCloud ? 0 : scene.forceWireframe ? 1 : 2}
-                onChange={(value) => {
-                    switch (value) {
-                        case 0:
-                            scene.forcePointsCloud = true;
-                            scene.forceWireframe = false;
-                            break;
-                        case 1:
-                            scene.forcePointsCloud = false;
-                            scene.forceWireframe = true;
-                            break;
-                        case 2:
-                            scene.forcePointsCloud = false;
-                            scene.forceWireframe = false;
-                            break;
-                    }
-                }}
-            />
-
-            <BoundProperty component={Color4PropertyLine} label="Clear color" target={scene} propertyKey="clearColor" />
-
-            <BoundProperty component={SwitchPropertyLine} label="Clear color enabled" target={scene} propertyKey="autoClear" />
-
-            <BoundProperty component={Color3PropertyLine} label="Ambient color" target={scene} propertyKey="ambientColor" />
-
-            <SwitchPropertyLine
-                label="Environment texture (IBL)"
-                value={envTexture ? true : false}
-                onChange={() => {
-                    if (envTexture) {
-                        StoredEnvironmentTexture = envTexture;
-                        scene.environmentTexture = null;
-                    } else {
-                        scene.environmentTexture = StoredEnvironmentTexture;
-                        StoredEnvironmentTexture = null;
-                    }
-                }}
-            />
-
-            {scene.environmentTexture && (
-                <LinkPropertyLine label="Env. texture" value={scene.environmentTexture.name} onLink={() => (selectionService.selectedEntity = scene.environmentTexture)} />
-            )}
-
-            <FileUploadLine
-                label="Update environment texture"
-                accept=".dds, .env"
-                onClick={(files) => {
-                    if (files.length > 0) {
-                        const file = files[0];
-                        const isFileDDS = file.name.toLowerCase().indexOf(".dds") > 0;
-                        const isFileEnv = file.name.toLowerCase().indexOf(".env") > 0;
-                        if (!isFileDDS && !isFileEnv) {
-                            Logger.Error("Unable to update environment texture. Please select a dds or env file.");
-                            return;
-                        }
-
-                        Tools.ReadFile(
-                            file,
-                            (data) => {
-                                const blob = new Blob([data], { type: "octet/stream" });
-                                const url = URL.createObjectURL(blob);
-                                if (isFileDDS) {
-                                    scene.environmentTexture = CubeTexture.CreateFromPrefilteredData(url, scene, ".dds");
-                                } else {
-                                    scene.environmentTexture = new CubeTexture(
-                                        url,
-                                        scene,
-                                        undefined,
-                                        undefined,
-                                        undefined,
-                                        () => {},
-                                        (message) => {
-                                            if (message) {
-                                                Logger.Error(message);
-                                            }
-                                        },
-                                        undefined,
-                                        undefined,
-                                        ".env"
-                                    );
-                                }
-                            },
-                            undefined,
-                            true
-                        );
-                    }
-                }}
-            />
-
-            <BoundProperty component={SyncedSliderPropertyLine} label="IBL Intensity" min={0} max={2} step={0.01} target={scene} propertyKey="iblIntensity" />
-
-            <BoundProperty
-                component={NumberDropdownPropertyLine}
-                options={
-                    [
-                        { label: "None", value: Scene.FOGMODE_NONE },
-                        { label: "Linear", value: Scene.FOGMODE_LINEAR },
-                        { label: "Exp", value: Scene.FOGMODE_EXP },
-                        { label: "Exp2", value: Scene.FOGMODE_EXP2 },
-                    ] as const
-                }
-                label="Fog mode"
-                target={scene}
-                propertyKey="fogMode"
-            />
-            <Collapse visible={fogMode !== Scene.FOGMODE_NONE}>
-                <>
-                    {fogMode !== Scene.FOGMODE_NONE && <BoundProperty component={Color3PropertyLine} label="Fog color" target={scene} propertyKey="fogColor" />}
-                    {(fogMode === Scene.FOGMODE_EXP || fogMode === Scene.FOGMODE_EXP2) && (
-                        <BoundProperty component={NumberInputPropertyLine} label="Fog density" target={scene} propertyKey="fogDensity" step={0.1} />
-                    )}
-                    {fogMode === Scene.FOGMODE_LINEAR && <BoundProperty component={NumberInputPropertyLine} label="Fog start" target={scene} propertyKey="fogStart" step={0.1} />}
-                    {fogMode === Scene.FOGMODE_LINEAR && <BoundProperty component={NumberInputPropertyLine} label="Fog end" target={scene} propertyKey="fogEnd" step={0.1} />}
-                </>
-            </Collapse>
-        </>
-    );
-};
+import { Scene } from "core/scene";
+import type { FunctionComponent } from "react";
+import { Color3PropertyLine, Color4PropertyLine } from "shared-ui-components/fluent/hoc/propertyLines/colorPropertyLine";
+import { NumberDropdownPropertyLine } from "shared-ui-components/fluent/hoc/propertyLines/dropdownPropertyLine";
+import { BoundProperty } from "../properties/boundProperty";
+import { SwitchPropertyLine } from "shared-ui-components/fluent/hoc/propertyLines/switchPropertyLine";
+import type { BaseTexture } from "core/Materials/Textures/baseTexture";
+import type { Nullable } from "core/types";
+import { LinkPropertyLine } from "shared-ui-components/fluent/hoc/propertyLines/linkPropertyLine";
+import type { ISelectionService } from "../../services/selectionService";
+import { FileUploadLine } from "shared-ui-components/fluent/hoc/fileUploadLine";
+import { Logger } from "core/Misc/logger";
+import { Tools } from "core/Misc/tools";
+import { CubeTexture } from "core/Materials/Textures/cubeTexture";
+import { useProperty } from "../../hooks/compoundPropertyHooks";
+import { SyncedSliderPropertyLine } from "shared-ui-components/fluent/hoc/propertyLines/syncedSliderPropertyLine";
+import { NumberInputPropertyLine } from "shared-ui-components/fluent/hoc/propertyLines/inputPropertyLine";
+import { ImageProcessingConfiguration } from "core/Materials/imageProcessingConfiguration";
+import { Vector3PropertyLine } from "shared-ui-components/fluent/hoc/propertyLines/vectorPropertyLine";
+import { MessageBar } from "shared-ui-components/fluent/primitives/messageBar";
+import { ButtonLine } from "shared-ui-components/fluent/hoc/buttonLine";
+import { Collapse } from "@fluentui/react-motion-components-preview";
+
+let StoredEnvironmentTexture: Nullable<BaseTexture>;
+
+export const SceneMaterialImageProcessingProperties: FunctionComponent<{ scene: Scene }> = (props) => {
+    const { scene } = props;
+    const imageProcessing = scene.imageProcessingConfiguration;
+
+    return (
+        <>
+            <BoundProperty component={SyncedSliderPropertyLine} label="Contrast" min={0} max={4} step={0.1} target={imageProcessing} propertyKey="contrast" />
+            <BoundProperty component={SyncedSliderPropertyLine} label="Exposure" min={0} max={4} step={0.1} target={imageProcessing} propertyKey="exposure" />
+            <BoundProperty component={SwitchPropertyLine} label="Tone mapping" target={imageProcessing} propertyKey="toneMappingEnabled" />
+            <Collapse visible={imageProcessing.toneMappingEnabled}>
+                <BoundProperty
+                    component={NumberDropdownPropertyLine}
+                    options={
+                        [
+                            { label: "Standard", value: ImageProcessingConfiguration.TONEMAPPING_STANDARD },
+                            { label: "ACES", value: ImageProcessingConfiguration.TONEMAPPING_ACES },
+                            { label: "Khronos PBR Neutral", value: ImageProcessingConfiguration.TONEMAPPING_KHR_PBR_NEUTRAL },
+                        ] as const
+                    }
+                    label="Tone mapping type"
+                    target={imageProcessing}
+                    propertyKey="toneMappingType"
+                />
+            </Collapse>
+            <BoundProperty component={SwitchPropertyLine} label="Vignette" target={imageProcessing} propertyKey="vignetteEnabled" />
+            <BoundProperty component={SyncedSliderPropertyLine} label="Vignette FOV" min={0} max={Math.PI} step={0.1} target={imageProcessing} propertyKey="vignetteCameraFov" />
+            <BoundProperty component={SyncedSliderPropertyLine} label="Vignette center X" min={0} max={1} step={0.1} target={imageProcessing} propertyKey="vignetteCenterX" />
+            <BoundProperty component={SyncedSliderPropertyLine} label="Vignette center Y" min={0} max={1} step={0.1} target={imageProcessing} propertyKey="vignetteCenterY" />
+            <BoundProperty component={Color4PropertyLine} label="Vignette color" target={imageProcessing} propertyKey="vignetteColor" />
+            <BoundProperty
+                component={NumberDropdownPropertyLine}
+                options={
+                    [
+                        { label: "Multiply", value: ImageProcessingConfiguration.VIGNETTEMODE_MULTIPLY },
+                        { label: "Opaque", value: ImageProcessingConfiguration.VIGNETTEMODE_OPAQUE },
+                    ] as const
+                }
+                label="Vignette blend mode"
+                target={imageProcessing}
+                propertyKey="vignetteBlendMode"
+            />
+            <BoundProperty component={SwitchPropertyLine} label="Dithering" target={imageProcessing} propertyKey="ditheringEnabled" />
+            <BoundProperty
+                component={SyncedSliderPropertyLine}
+                label="Dithering intensity"
+                min={0}
+                max={1}
+                step={0.5 / 255.0}
+                target={imageProcessing}
+                propertyKey="ditheringIntensity"
+            />
+        </>
+    );
+};
+
+export const ScenePhysicsProperties: FunctionComponent<{ scene: Scene }> = (props) => {
+    const { scene } = props;
+
+    const physicsEngine = scene.getPhysicsEngine();
+
+    return (
+        <>
+            {physicsEngine !== null ? (
+                <>
+                    <NumberInputPropertyLine
+                        label="Time step"
+                        value={physicsEngine.getTimeStep()}
+                        onChange={(value) => {
+                            physicsEngine.setTimeStep(value);
+                        }}
+                    />
+                    <Vector3PropertyLine
+                        label="Gravity"
+                        value={physicsEngine.gravity}
+                        onChange={(value) => {
+                            physicsEngine.setGravity(value);
+                        }}
+                    />
+                </>
+            ) : (
+                <MessageBar
+                    intent="info"
+                    title="No physics engine"
+                    message="There is no physics engine enabled on this scene."
+                    docLink="https://doc.babylonjs.com/communityExtensions/editor/physics/usingPhysics/"
+                />
+            )}
+        </>
+    );
+};
+
+export const SceneCollisionsProperties: FunctionComponent<{ scene: Scene }> = (props) => {
+    const { scene } = props;
+
+    return (
+        <>
+            <BoundProperty component={Vector3PropertyLine} label="Gravity" target={scene} propertyKey="gravity" />
+        </>
+    );
+};
+
+export const SceneShadowsProperties: FunctionComponent<{ scene: Scene }> = (props) => {
+    const { scene } = props;
+
+    return (
+        <>
+            <ButtonLine
+                label={"Normalize scene"}
+                onClick={() => {
+                    for (const mesh of scene.meshes) {
+                        mesh.normalizeToUnitCube(true);
+                        mesh.computeWorldMatrix(true);
+                    }
+                }}
+            />
+        </>
+    );
+};
+
+export const SceneRenderingProperties: FunctionComponent<{ scene: Scene; selectionService: ISelectionService }> = (props) => {
+    const { scene, selectionService } = props;
+
+    const envTexture = useProperty(scene, "environmentTexture");
+    const fogMode = useProperty(scene, "fogMode");
+
+    return (
+        <>
+            <NumberDropdownPropertyLine
+                options={
+                    [
+                        { label: "Point", value: 0 },
+                        { label: "Wireframe", value: 1 },
+                        { label: "Solid", value: 2 },
+                    ] as const
+                }
+                label="Rendering mode"
+                value={scene.forcePointsCloud ? 0 : scene.forceWireframe ? 1 : 2}
+                onChange={(value) => {
+                    switch (value) {
+                        case 0:
+                            scene.forcePointsCloud = true;
+                            scene.forceWireframe = false;
+                            break;
+                        case 1:
+                            scene.forcePointsCloud = false;
+                            scene.forceWireframe = true;
+                            break;
+                        case 2:
+                            scene.forcePointsCloud = false;
+                            scene.forceWireframe = false;
+                            break;
+                    }
+                }}
+            />
+
+            <BoundProperty component={Color4PropertyLine} label="Clear color" target={scene} propertyKey="clearColor" />
+
+            <BoundProperty component={SwitchPropertyLine} label="Clear color enabled" target={scene} propertyKey="autoClear" />
+
+            <BoundProperty component={Color3PropertyLine} label="Ambient color" target={scene} propertyKey="ambientColor" />
+
+            <SwitchPropertyLine
+                label="Environment texture (IBL)"
+                value={envTexture ? true : false}
+                onChange={() => {
+                    if (envTexture) {
+                        StoredEnvironmentTexture = envTexture;
+                        scene.environmentTexture = null;
+                    } else {
+                        scene.environmentTexture = StoredEnvironmentTexture;
+                        StoredEnvironmentTexture = null;
+                    }
+                }}
+            />
+
+            {scene.environmentTexture && (
+                <LinkPropertyLine label="Env. texture" value={scene.environmentTexture.name} onLink={() => (selectionService.selectedEntity = scene.environmentTexture)} />
+            )}
+
+            <FileUploadLine
+                label="Update environment texture"
+                accept=".dds, .env"
+                onClick={(files) => {
+                    if (files.length > 0) {
+                        const file = files[0];
+                        const isFileDDS = file.name.toLowerCase().indexOf(".dds") > 0;
+                        const isFileEnv = file.name.toLowerCase().indexOf(".env") > 0;
+                        if (!isFileDDS && !isFileEnv) {
+                            Logger.Error("Unable to update environment texture. Please select a dds or env file.");
+                            return;
+                        }
+
+                        Tools.ReadFile(
+                            file,
+                            (data) => {
+                                const blob = new Blob([data], { type: "octet/stream" });
+                                const url = URL.createObjectURL(blob);
+                                if (isFileDDS) {
+                                    scene.environmentTexture = CubeTexture.CreateFromPrefilteredData(url, scene, ".dds");
+                                } else {
+                                    scene.environmentTexture = new CubeTexture(
+                                        url,
+                                        scene,
+                                        undefined,
+                                        undefined,
+                                        undefined,
+                                        () => {},
+                                        (message) => {
+                                            if (message) {
+                                                Logger.Error(message);
+                                            }
+                                        },
+                                        undefined,
+                                        undefined,
+                                        ".env"
+                                    );
+                                }
+                            },
+                            undefined,
+                            true
+                        );
+                    }
+                }}
+            />
+
+            <BoundProperty component={SyncedSliderPropertyLine} label="IBL Intensity" min={0} max={2} step={0.01} target={scene} propertyKey="iblIntensity" />
+
+            <BoundProperty
+                component={NumberDropdownPropertyLine}
+                options={
+                    [
+                        { label: "None", value: Scene.FOGMODE_NONE },
+                        { label: "Linear", value: Scene.FOGMODE_LINEAR },
+                        { label: "Exp", value: Scene.FOGMODE_EXP },
+                        { label: "Exp2", value: Scene.FOGMODE_EXP2 },
+                    ] as const
+                }
+                label="Fog mode"
+                target={scene}
+                propertyKey="fogMode"
+            />
+            <Collapse visible={fogMode !== Scene.FOGMODE_NONE}>
+                <>
+                    {fogMode !== Scene.FOGMODE_NONE && <BoundProperty component={Color3PropertyLine} label="Fog color" target={scene} propertyKey="fogColor" />}
+                    {(fogMode === Scene.FOGMODE_EXP || fogMode === Scene.FOGMODE_EXP2) && (
+                        <BoundProperty component={NumberInputPropertyLine} label="Fog density" target={scene} propertyKey="fogDensity" step={0.1} />
+                    )}
+                    {fogMode === Scene.FOGMODE_LINEAR && <BoundProperty component={NumberInputPropertyLine} label="Fog start" target={scene} propertyKey="fogStart" step={0.1} />}
+                    {fogMode === Scene.FOGMODE_LINEAR && <BoundProperty component={NumberInputPropertyLine} label="Fog end" target={scene} propertyKey="fogEnd" step={0.1} />}
+                </>
+            </Collapse>
+        </>
+    );
+};