--- conflicted
+++ resolved
@@ -1,103 +1,98 @@
-import type { AnimationGroup } from "core/Animations/animationGroup";
-import { useCallback, type FunctionComponent } from "react";
-import { ButtonLine } from "shared-ui-components/fluent/hoc/buttonLine";
-import { SyncedSliderPropertyLine } from "shared-ui-components/fluent/hoc/propertyLines/syncedSliderPropertyLine";
-import { BoundProperty } from "../boundProperty";
-import { useObservableState } from "../../../hooks/observableHooks";
-import { SwitchPropertyLine } from "shared-ui-components/fluent/hoc/propertyLines/switchPropertyLine";
-import { Collapse } from "shared-ui-components/fluent/primitives/collapse";
-import { NumberInputPropertyLine } from "shared-ui-components/fluent/hoc/propertyLines/inputPropertyLine";
-import { useProperty } from "../../../hooks/compoundPropertyHooks";
-import { StringifiedPropertyLine } from "shared-ui-components/fluent/hoc/propertyLines/stringifiedPropertyLine";
-
-interface ICurrentFrameHolder {
-    currentFrame: number;
-}
-
-export const AnimationGroupControlProperties: FunctionComponent<{ animationGroup: AnimationGroup }> = (props) => {
-    const { animationGroup } = props;
-    const targetedAnimations = animationGroup.targetedAnimations;
-    let currentFrameHolder: ICurrentFrameHolder | undefined = undefined;
-
-    if (targetedAnimations.length > 0) {
-        currentFrameHolder = targetedAnimations[0].animation.runtimeAnimations.find((rA) => rA.target === targetedAnimations[0].target);
-    }
-
-    const isPlaying = useObservableState(
-        useCallback(() => {
-            return animationGroup.isPlaying;
-        }, [animationGroup]),
-        animationGroup.onAnimationGroupPlayObservable,
-        animationGroup.onAnimationGroupPauseObservable,
-        animationGroup.onAnimationGroupEndObservable
-    );
-
-    const currentFrame = useObservableState(
-        useCallback(() => {
-            return currentFrameHolder ? currentFrameHolder.currentFrame : undefined;
-        }, [currentFrameHolder]),
-        isPlaying ? animationGroup.getScene().onBeforeRenderObservable : null
-    );
-    const enableBlending = useProperty(animationGroup, "enableBlending");
-    return (
-        <>
-            <ButtonLine label={isPlaying ? "Pause" : "Play"} onClick={() => (isPlaying ? animationGroup.pause() : animationGroup.play(true))} />
-            <ButtonLine label="Stop" onClick={() => animationGroup.stop()} />
-            <BoundProperty component={SyncedSliderPropertyLine} label="Speed Ratio" min={0} max={10} step={0.1} target={animationGroup} propertyKey="speedRatio" />
-            {currentFrameHolder ? (
-                <SyncedSliderPropertyLine
-                    label="Current Frame"
-                    min={animationGroup.from}
-                    max={animationGroup.to}
-                    step={(animationGroup.to - animationGroup.from) / 1000.0}
-                    value={currentFrame!}
-                    onChange={(value) => {
-                        if (!animationGroup.isPlaying) {
-                            animationGroup.play(true);
-                            animationGroup.goToFrame(value);
-                            animationGroup.pause();
-                        } else {
-                            animationGroup.goToFrame(value);
-                        }
-                    }}
-                />
-            ) : null}
-            <BoundProperty component={SwitchPropertyLine} label="Blending" target={animationGroup} propertyKey="enableBlending" ignoreNullable defaultValue={false} />
-            <Collapse visible={!!enableBlending}>
-                <>
-                    <BoundProperty
-                        component={SyncedSliderPropertyLine}
-                        label="Blending Speed"
-                        min={0}
-                        max={1}
-                        step={0.01}
-                        target={animationGroup}
-                        propertyKey="blendingSpeed"
-                        ignoreNullable
-                        defaultValue={0}
-                    />
-                    <BoundProperty component={SwitchPropertyLine} label="Is Additive" target={animationGroup} propertyKey="isAdditive" />
-                    <BoundProperty component={NumberInputPropertyLine} label="Weight" target={animationGroup} propertyKey="weight" step={0.1} />
-<<<<<<< HEAD
-                    <BoundProperty component={NumberInputPropertyLine} label="Play order" target={animationGroup} propertyKey="playOrder" forceInt />
-=======
-                    <BoundProperty component={NumberInputPropertyLine} label="Play Order" target={animationGroup} propertyKey="playOrder" step={0} />
-                    {/* TODO: Hey georgie :<Play order> should be integer (even when typing)*/}
->>>>>>> 040ac663
-                </>
-            </Collapse>
-        </>
-    );
-};
-
-export const AnimationGroupInfoProperties: FunctionComponent<{ animationGroup: AnimationGroup }> = (props) => {
-    const { animationGroup } = props;
-    return (
-        <>
-            <StringifiedPropertyLine label="Animation Count" value={animationGroup.targetedAnimations.length} />
-            <StringifiedPropertyLine label="From" value={animationGroup.from} precision={2} />
-            <StringifiedPropertyLine label="To" value={animationGroup.to} precision={2} />
-            <StringifiedPropertyLine label="Unique ID" value={animationGroup.uniqueId} />
-        </>
-    );
-};
+import type { AnimationGroup } from "core/Animations/animationGroup";
+import { useCallback, type FunctionComponent } from "react";
+import { ButtonLine } from "shared-ui-components/fluent/hoc/buttonLine";
+import { SyncedSliderPropertyLine } from "shared-ui-components/fluent/hoc/propertyLines/syncedSliderPropertyLine";
+import { BoundProperty } from "../boundProperty";
+import { useObservableState } from "../../../hooks/observableHooks";
+import { SwitchPropertyLine } from "shared-ui-components/fluent/hoc/propertyLines/switchPropertyLine";
+import { Collapse } from "shared-ui-components/fluent/primitives/collapse";
+import { NumberInputPropertyLine } from "shared-ui-components/fluent/hoc/propertyLines/inputPropertyLine";
+import { useProperty } from "../../../hooks/compoundPropertyHooks";
+import { StringifiedPropertyLine } from "shared-ui-components/fluent/hoc/propertyLines/stringifiedPropertyLine";
+
+interface ICurrentFrameHolder {
+    currentFrame: number;
+}
+
+export const AnimationGroupControlProperties: FunctionComponent<{ animationGroup: AnimationGroup }> = (props) => {
+    const { animationGroup } = props;
+    const targetedAnimations = animationGroup.targetedAnimations;
+    let currentFrameHolder: ICurrentFrameHolder | undefined = undefined;
+
+    if (targetedAnimations.length > 0) {
+        currentFrameHolder = targetedAnimations[0].animation.runtimeAnimations.find((rA) => rA.target === targetedAnimations[0].target);
+    }
+
+    const isPlaying = useObservableState(
+        useCallback(() => {
+            return animationGroup.isPlaying;
+        }, [animationGroup]),
+        animationGroup.onAnimationGroupPlayObservable,
+        animationGroup.onAnimationGroupPauseObservable,
+        animationGroup.onAnimationGroupEndObservable
+    );
+
+    const currentFrame = useObservableState(
+        useCallback(() => {
+            return currentFrameHolder ? currentFrameHolder.currentFrame : undefined;
+        }, [currentFrameHolder]),
+        isPlaying ? animationGroup.getScene().onBeforeRenderObservable : null
+    );
+    const enableBlending = useProperty(animationGroup, "enableBlending");
+    return (
+        <>
+            <ButtonLine label={isPlaying ? "Pause" : "Play"} onClick={() => (isPlaying ? animationGroup.pause() : animationGroup.play(true))} />
+            <ButtonLine label="Stop" onClick={() => animationGroup.stop()} />
+            <BoundProperty component={SyncedSliderPropertyLine} label="Speed Ratio" min={0} max={10} step={0.1} target={animationGroup} propertyKey="speedRatio" />
+            {currentFrameHolder ? (
+                <SyncedSliderPropertyLine
+                    label="Current Frame"
+                    min={animationGroup.from}
+                    max={animationGroup.to}
+                    step={(animationGroup.to - animationGroup.from) / 1000.0}
+                    value={currentFrame!}
+                    onChange={(value) => {
+                        if (!animationGroup.isPlaying) {
+                            animationGroup.play(true);
+                            animationGroup.goToFrame(value);
+                            animationGroup.pause();
+                        } else {
+                            animationGroup.goToFrame(value);
+                        }
+                    }}
+                />
+            ) : null}
+            <BoundProperty component={SwitchPropertyLine} label="Blending" target={animationGroup} propertyKey="enableBlending" ignoreNullable defaultValue={false} />
+            <Collapse visible={!!enableBlending}>
+                <>
+                    <BoundProperty
+                        component={SyncedSliderPropertyLine}
+                        label="Blending Speed"
+                        min={0}
+                        max={1}
+                        step={0.01}
+                        target={animationGroup}
+                        propertyKey="blendingSpeed"
+                        ignoreNullable
+                        defaultValue={0}
+                    />
+                    <BoundProperty component={SwitchPropertyLine} label="Is Additive" target={animationGroup} propertyKey="isAdditive" />
+                    <BoundProperty component={NumberInputPropertyLine} label="Weight" target={animationGroup} propertyKey="weight" step={0.1} />
+                    <BoundProperty component={NumberInputPropertyLine} label="Play order" target={animationGroup} propertyKey="playOrder" forceInt />
+                </>
+            </Collapse>
+        </>
+    );
+};
+
+export const AnimationGroupInfoProperties: FunctionComponent<{ animationGroup: AnimationGroup }> = (props) => {
+    const { animationGroup } = props;
+    return (
+        <>
+            <StringifiedPropertyLine label="Animation Count" value={animationGroup.targetedAnimations.length} />
+            <StringifiedPropertyLine label="From" value={animationGroup.from} precision={2} />
+            <StringifiedPropertyLine label="To" value={animationGroup.to} precision={2} />
+            <StringifiedPropertyLine label="Unique ID" value={animationGroup.uniqueId} />
+        </>
+    );
+};