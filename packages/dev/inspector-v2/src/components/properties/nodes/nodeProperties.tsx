import type { Node } from "core/index";

import type { FunctionComponent } from "react";

import { useProperty } from "../../../hooks/compoundPropertyHooks";
import { useObservableState } from "../../../hooks/observableHooks";
import { SwitchPropertyLine } from "shared-ui-components/fluent/hoc/propertyLines/switchPropertyLine";
import type { ISelectionService } from "../../../services/selectionService";
import { LinkToNodePropertyLine } from "../linkToNodePropertyLine";

export const NodeGeneralProperties: FunctionComponent<{ node: Node; selectionService: ISelectionService }> = (props) => {
    const { node, selectionService } = props;

    const parent = useProperty(node, "parent");
    const isEnabled = useObservableState(() => node.isEnabled(false), node.onEnabledStateChangedObservable);

    return (
        <>
<<<<<<< HEAD
            <LinkToNodePropertyLine label="Parent" description={`The parent of this node.`} node={parent} selectionService={selectionService} />
            <SwitchPropertyLine label="Is enabled" description="Whether the node is enabled or not." value={isEnabled} onChange={(checked) => node.setEnabled(checked)} />
=======
            {parent && <LinkPropertyLine key="Parent" label="Parent" description={`The parent of this node.`} value={parent.name} onLink={() => setSelectedEntity(parent)} />}
            <SwitchPropertyLine
                key="NodeIsEnabled"
                label="Is Enabled"
                description="Whether the node is enabled or not."
                value={isEnabled}
                onChange={(checked) => node.setEnabled(checked)}
            />
>>>>>>> 1d2e4e34
        </>
    );
};
<|MERGE_RESOLUTION|>--- conflicted
+++ resolved
@@ -1,34 +1,23 @@
-import type { Node } from "core/index";
-
-import type { FunctionComponent } from "react";
-
-import { useProperty } from "../../../hooks/compoundPropertyHooks";
-import { useObservableState } from "../../../hooks/observableHooks";
-import { SwitchPropertyLine } from "shared-ui-components/fluent/hoc/propertyLines/switchPropertyLine";
-import type { ISelectionService } from "../../../services/selectionService";
-import { LinkToNodePropertyLine } from "../linkToNodePropertyLine";
-
-export const NodeGeneralProperties: FunctionComponent<{ node: Node; selectionService: ISelectionService }> = (props) => {
-    const { node, selectionService } = props;
-
-    const parent = useProperty(node, "parent");
-    const isEnabled = useObservableState(() => node.isEnabled(false), node.onEnabledStateChangedObservable);
-
-    return (
-        <>
-<<<<<<< HEAD
-            <LinkToNodePropertyLine label="Parent" description={`The parent of this node.`} node={parent} selectionService={selectionService} />
-            <SwitchPropertyLine label="Is enabled" description="Whether the node is enabled or not." value={isEnabled} onChange={(checked) => node.setEnabled(checked)} />
-=======
-            {parent && <LinkPropertyLine key="Parent" label="Parent" description={`The parent of this node.`} value={parent.name} onLink={() => setSelectedEntity(parent)} />}
-            <SwitchPropertyLine
-                key="NodeIsEnabled"
-                label="Is Enabled"
-                description="Whether the node is enabled or not."
-                value={isEnabled}
-                onChange={(checked) => node.setEnabled(checked)}
-            />
->>>>>>> 1d2e4e34
-        </>
-    );
-};
+import type { Node } from "core/index";
+
+import type { FunctionComponent } from "react";
+
+import { useProperty } from "../../../hooks/compoundPropertyHooks";
+import { useObservableState } from "../../../hooks/observableHooks";
+import { SwitchPropertyLine } from "shared-ui-components/fluent/hoc/propertyLines/switchPropertyLine";
+import type { ISelectionService } from "../../../services/selectionService";
+import { LinkToNodePropertyLine } from "../linkToNodePropertyLine";
+
+export const NodeGeneralProperties: FunctionComponent<{ node: Node; selectionService: ISelectionService }> = (props) => {
+    const { node, selectionService } = props;
+
+    const parent = useProperty(node, "parent");
+    const isEnabled = useObservableState(() => node.isEnabled(false), node.onEnabledStateChangedObservable);
+
+    return (
+        <>
+            <LinkToNodePropertyLine label="Parent" description="The parent of this node" node={parent} selectionService={selectionService} />
+            <SwitchPropertyLine label="Is Enabled" description="Whether the node is enabled or not." value={isEnabled} onChange={(checked) => node.setEnabled(checked)} />
+        </>
+    );
+};