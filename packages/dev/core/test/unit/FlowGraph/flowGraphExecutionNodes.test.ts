--- conflicted
+++ resolved
@@ -1,295 +1,289 @@
-import { ArcRotateCamera } from "core/Cameras";
-import type { Engine } from "core/Engines";
-import { NullEngine } from "core/Engines";
-import type { FlowGraphContext, FlowGraph } from "core/FlowGraph";
-import {
-    FlowGraphCoordinator,
-    FlowGraphDoNBlock,
-    FlowGraphFlipFlopBlock,
-    FlowGraphForLoopBlock,
-    FlowGraphLogBlock,
-    FlowGraphMultiGateBlock,
-    FlowGraphPath,
-    FlowGraphSceneReadyEventBlock,
-    FlowGraphSceneTickEventBlock,
-    FlowGraphSetPropertyBlock,
-    FlowGraphSwitchBlock,
-    FlowGraphThrottleBlock,
-    FlowGraphTimerBlock,
-} from "core/FlowGraph";
-import { FlowGraphBranchBlock } from "core/FlowGraph/Blocks/Execution/ControlFlow/flowGraphBranchBlock";
-import { Vector3 } from "core/Maths/math.vector";
-import { Mesh } from "core/Meshes";
-import { Scene } from "core/scene";
-
-describe("Flow Graph Execution Nodes", () => {
-    let engine: Engine;
-    let scene: Scene;
-    let flowGraphCoordinator: FlowGraphCoordinator;
-    let flowGraph: FlowGraph;
-    let flowGraphContext: FlowGraphContext;
-
-    beforeEach(() => {
-        console.log = jest.fn();
-        engine = new NullEngine({
-            renderHeight: 256,
-            renderWidth: 256,
-            textureSize: 256,
-            deterministicLockstep: false,
-            lockstepMaxSteps: 1,
-        });
-
-        scene = new Scene(engine);
-        flowGraphCoordinator = new FlowGraphCoordinator({ scene });
-        flowGraph = flowGraphCoordinator.createGraph();
-        flowGraphContext = flowGraph.createContext();
-        const cam = new ArcRotateCamera("cam", 0, 0, 0, new Vector3(0, 0, 0), scene);
-    });
-
-    it("Branch Block", () => {
-        const sceneReady = new FlowGraphSceneReadyEventBlock({ name: "SceneReady" });
-        flowGraph.addEventBlock(sceneReady);
-
-        const branch = new FlowGraphBranchBlock();
-        sceneReady.done.connectTo(branch.in);
-        branch.condition.setValue(true, flowGraphContext); // will execute onTrue
-
-        const onTrue = new FlowGraphLogBlock();
-        onTrue.message.setValue("onTrue", flowGraphContext);
-        branch.onTrue.connectTo(onTrue.in);
-        const onFalse = new FlowGraphLogBlock();
-        onFalse.message.setValue("onFalse", flowGraphContext);
-        branch.onFalse.connectTo(onFalse.in);
-
-        flowGraph.start();
-        scene.onReadyObservable.notifyObservers(scene);
-
-        expect(console.log).toHaveBeenCalledTimes(1);
-        expect(console.log).toHaveBeenCalledWith("onTrue");
-    });
-
-    it("DoN Block", () => {
-        const sceneReady = new FlowGraphSceneReadyEventBlock();
-        flowGraph.addEventBlock(sceneReady);
-
-        const doN = new FlowGraphDoNBlock();
-        sceneReady.done.connectTo(doN.in);
-
-        const nIsDone = new FlowGraphLogBlock();
-        doN.out.connectTo(nIsDone.in);
-        doN.value.connectTo(nIsDone.message);
-
-        flowGraph.start();
-
-        const numCalls = 5;
-        doN.n.setValue(numCalls, flowGraphContext);
-
-        const extraCalls = 2;
-
-        for (let i = 0; i < numCalls + extraCalls; i++) {
-            scene.onReadyObservable.notifyObservers(scene);
-        }
-
-        expect(console.log).toHaveBeenCalledTimes(numCalls);
-    });
-
-    it("ForLoop Block", () => {
-        const sceneReady = new FlowGraphSceneReadyEventBlock();
-        flowGraph.addEventBlock(sceneReady);
-
-        const forLoop = new FlowGraphForLoopBlock();
-        sceneReady.done.connectTo(forLoop.in);
-        forLoop.startIndex.setValue(1, flowGraphContext);
-        forLoop.endIndex.setValue(7, flowGraphContext);
-        forLoop.step.setValue(2, flowGraphContext);
-
-        const loop = new FlowGraphLogBlock();
-        forLoop.onLoop.connectTo(loop.in);
-        forLoop.index.connectTo(loop.message);
-
-        const done = new FlowGraphLogBlock();
-        forLoop.out.connectTo(done.in);
-        done.message.setValue("done", flowGraphContext);
-
-        flowGraph.start();
-        scene.onReadyObservable.notifyObservers(scene);
-
-        expect(console.log).toHaveBeenCalledTimes(4);
-        expect(console.log).toHaveBeenNthCalledWith(1, 1);
-        expect(console.log).toHaveBeenNthCalledWith(2, 3);
-        expect(console.log).toHaveBeenNthCalledWith(3, 5);
-        expect(console.log).toHaveBeenNthCalledWith(4, "done");
-    });
-
-    it("MultiGate Block", () => {
-        const sceneReady = new FlowGraphSceneReadyEventBlock();
-        flowGraph.addEventBlock(sceneReady);
-
-        const multiGate = new FlowGraphMultiGateBlock({ numberOutputFlows: 3, loop: true });
-        sceneReady.done.connectTo(multiGate.in);
-
-        const customFunction1 = new FlowGraphLogBlock();
-        customFunction1.message.setValue("custom1", flowGraphContext);
-        multiGate.outFlows[0].connectTo(customFunction1.in);
-        const customFunction2 = new FlowGraphLogBlock();
-        customFunction2.message.setValue("custom2", flowGraphContext);
-        multiGate.outFlows[1].connectTo(customFunction2.in);
-        const customFunction3 = new FlowGraphLogBlock();
-        customFunction3.message.setValue("custom3", flowGraphContext);
-        multiGate.outFlows[2].connectTo(customFunction3.in);
-
-        flowGraph.start();
-
-        // notify twice so two of the multi gate blocks will be activated
-        scene.onReadyObservable.notifyObservers(scene);
-        scene.onReadyObservable.notifyObservers(scene);
-        expect(console.log).toHaveBeenNthCalledWith(1, "custom1");
-        expect(console.log).toHaveBeenNthCalledWith(2, "custom2");
-
-        // activate the third gate
-        scene.onReadyObservable.notifyObservers(scene);
-        expect(console.log).toHaveBeenNthCalledWith(3, "custom3");
-
-        // activate the first gate again
-        scene.onReadyObservable.notifyObservers(scene);
-        expect(console.log).toHaveBeenNthCalledWith(4, "custom1");
-    });
-
-    it("Switch Block", () => {
-        const sceneReady = new FlowGraphSceneReadyEventBlock();
-        flowGraph.addEventBlock(sceneReady);
-
-        const switchBlock = new FlowGraphSwitchBlock({ cases: [1, 2, 3] });
-        sceneReady.done.connectTo(switchBlock.in);
-        switchBlock.selection.setValue(2, flowGraphContext);
-
-        const customFunctionBlock1 = new FlowGraphLogBlock();
-        customFunctionBlock1.message.setValue("custom1", flowGraphContext);
-        switchBlock.outputFlows[0].connectTo(customFunctionBlock1.in);
-        const customFunctionBlock2 = new FlowGraphLogBlock();
-        customFunctionBlock2.message.setValue("custom2", flowGraphContext);
-        switchBlock.outputFlows[1].connectTo(customFunctionBlock2.in);
-        const customFunctionBlock3 = new FlowGraphLogBlock();
-        customFunctionBlock3.message.setValue("custom3", flowGraphContext);
-        switchBlock.outputFlows[2].connectTo(customFunctionBlock3.in);
-
-        flowGraph.start();
-        scene.onReadyObservable.notifyObservers(scene);
-
-        expect(console.log).toHaveBeenNthCalledWith(1, "custom2");
-
-        switchBlock.selection.setValue(3, flowGraphContext);
-        scene.onReadyObservable.notifyObservers(scene);
-        expect(console.log).toHaveBeenNthCalledWith(2, "custom3");
-    });
-
-    it("Timer Block", () => {
-        const sceneReady = new FlowGraphSceneReadyEventBlock();
-        flowGraph.addEventBlock(sceneReady);
-
-        const timer = new FlowGraphTimerBlock();
-        sceneReady.done.connectTo(timer.in);
-        timer.timeout.setValue(0, flowGraphContext);
-
-        const customFunctionBlock = new FlowGraphLogBlock();
-        customFunctionBlock.message.setValue("custom", flowGraphContext);
-        timer.done.connectTo(customFunctionBlock.in);
-
-        const customFunctionBlock2 = new FlowGraphLogBlock();
-        customFunctionBlock2.message.setValue("custom2", flowGraphContext);
-        timer.done.connectTo(customFunctionBlock2.in);
-
-        flowGraph.start();
-        // this will run the onReadyObservable and the onBeforeRenderObservable
-        scene.render();
-
-        expect(console.log).toHaveBeenNthCalledWith(1, "custom");
-        expect(console.log).toHaveBeenNthCalledWith(2, "custom2");
-    });
-
-    it("Flip Flop Block", () => {
-        const sceneTick = new FlowGraphSceneTickEventBlock();
-        flowGraph.addEventBlock(sceneTick);
-
-        const flipFlop = new FlowGraphFlipFlopBlock();
-        sceneTick.done.connectTo(flipFlop.in);
-
-        const onTrue = new FlowGraphLogBlock();
-        onTrue.message.setValue("onTrue", flowGraphContext);
-        flipFlop.onOn.connectTo(onTrue.in);
-        const onFalse = new FlowGraphLogBlock();
-        onFalse.message.setValue("onFalse", flowGraphContext);
-        flipFlop.onOff.connectTo(onFalse.in);
-
-        flowGraph.start();
-        scene.render();
-
-        expect(console.log).toHaveBeenNthCalledWith(1, "onTrue");
-
-        scene.render();
-        expect(console.log).toHaveBeenNthCalledWith(2, "onFalse");
-    });
-
-    it("Throttle Block", () => {
-        const sceneTick = new FlowGraphSceneTickEventBlock();
-        flowGraph.addEventBlock(sceneTick);
-
-        const throttle = new FlowGraphThrottleBlock();
-        throttle.duration.setValue(1000, flowGraphContext);
-        sceneTick.done.connectTo(throttle.in);
-
-        const customFunction = new FlowGraphLogBlock();
-        throttle.out.connectTo(customFunction.in);
-
-        flowGraph.start();
-        scene.render();
-
-        expect(console.log).toHaveBeenCalledTimes(1);
-
-        // Check if the execution is throttled
-        scene.render();
-        expect(console.log).toHaveBeenCalledTimes(1);
-    });
-
-    it("SetPropertyBlock", () => {
-        const mesh0 = new Mesh("myMesh0", scene);
-        const mesh1 = new Mesh("myMesh1", scene);
-
-        const sceneReady = new FlowGraphSceneReadyEventBlock();
-        flowGraph.addEventBlock(sceneReady);
-
-        flowGraphContext._userVariables = {
-            0: mesh0,
-            1: mesh1,
-        };
-        const path = new FlowGraphPath("/{nodeIndex}/position");
-
-        const setProperty = new FlowGraphSetPropertyBlock<Vector3>({
-            path,
-        });
-<<<<<<< HEAD
-        sceneReady.done.connectTo(setProperty.in);
-        setProperty.getDataInput("nodeIndex")!.setValue(1, flowGraphContext);
-        setProperty.a.setValue(new Vector3(1, 2, 3), flowGraphContext);
-=======
-        sceneReady.onDone.connectTo(setProperty.onStart);
->>>>>>> 88bab35f
-
-        const nodeIndexInput = setProperty.getDataInput("nodeIndex");
-        expect(nodeIndexInput).toBeDefined();
-
-        nodeIndexInput!.setValue(1, flowGraphContext);
-        setProperty.value.setValue(new Vector3(1, 2, 3), flowGraphContext);
-
-        flowGraph.start();
-
-        scene.onReadyObservable.notifyObservers(scene);
-        expect(mesh0.position.asArray()).toEqual([0, 0, 0]);
-        expect(mesh1.position.asArray()).toEqual([1, 2, 3]);
-    });
-
-    afterEach(() => {
-        scene.dispose();
-        engine.dispose();
-    });
-});
+import { ArcRotateCamera } from "core/Cameras";
+import type { Engine } from "core/Engines";
+import { NullEngine } from "core/Engines";
+import type { FlowGraphContext, FlowGraph } from "core/FlowGraph";
+import {
+    FlowGraphCoordinator,
+    FlowGraphDoNBlock,
+    FlowGraphFlipFlopBlock,
+    FlowGraphForLoopBlock,
+    FlowGraphLogBlock,
+    FlowGraphMultiGateBlock,
+    FlowGraphPath,
+    FlowGraphSceneReadyEventBlock,
+    FlowGraphSceneTickEventBlock,
+    FlowGraphSetPropertyBlock,
+    FlowGraphSwitchBlock,
+    FlowGraphThrottleBlock,
+    FlowGraphTimerBlock,
+} from "core/FlowGraph";
+import { FlowGraphBranchBlock } from "core/FlowGraph/Blocks/Execution/ControlFlow/flowGraphBranchBlock";
+import { Vector3 } from "core/Maths/math.vector";
+import { Mesh } from "core/Meshes";
+import { Scene } from "core/scene";
+
+describe("Flow Graph Execution Nodes", () => {
+    let engine: Engine;
+    let scene: Scene;
+    let flowGraphCoordinator: FlowGraphCoordinator;
+    let flowGraph: FlowGraph;
+    let flowGraphContext: FlowGraphContext;
+
+    beforeEach(() => {
+        console.log = jest.fn();
+        engine = new NullEngine({
+            renderHeight: 256,
+            renderWidth: 256,
+            textureSize: 256,
+            deterministicLockstep: false,
+            lockstepMaxSteps: 1,
+        });
+
+        scene = new Scene(engine);
+        flowGraphCoordinator = new FlowGraphCoordinator({ scene });
+        flowGraph = flowGraphCoordinator.createGraph();
+        flowGraphContext = flowGraph.createContext();
+        const cam = new ArcRotateCamera("cam", 0, 0, 0, new Vector3(0, 0, 0), scene);
+    });
+
+    it("Branch Block", () => {
+        const sceneReady = new FlowGraphSceneReadyEventBlock({ name: "SceneReady" });
+        flowGraph.addEventBlock(sceneReady);
+
+        const branch = new FlowGraphBranchBlock();
+        sceneReady.done.connectTo(branch.in);
+        branch.condition.setValue(true, flowGraphContext); // will execute onTrue
+
+        const onTrue = new FlowGraphLogBlock();
+        onTrue.message.setValue("onTrue", flowGraphContext);
+        branch.onTrue.connectTo(onTrue.in);
+        const onFalse = new FlowGraphLogBlock();
+        onFalse.message.setValue("onFalse", flowGraphContext);
+        branch.onFalse.connectTo(onFalse.in);
+
+        flowGraph.start();
+        scene.onReadyObservable.notifyObservers(scene);
+
+        expect(console.log).toHaveBeenCalledTimes(1);
+        expect(console.log).toHaveBeenCalledWith("onTrue");
+    });
+
+    it("DoN Block", () => {
+        const sceneReady = new FlowGraphSceneReadyEventBlock();
+        flowGraph.addEventBlock(sceneReady);
+
+        const doN = new FlowGraphDoNBlock();
+        sceneReady.done.connectTo(doN.in);
+
+        const nIsDone = new FlowGraphLogBlock();
+        doN.out.connectTo(nIsDone.in);
+        doN.value.connectTo(nIsDone.message);
+
+        flowGraph.start();
+
+        const numCalls = 5;
+        doN.n.setValue(numCalls, flowGraphContext);
+
+        const extraCalls = 2;
+
+        for (let i = 0; i < numCalls + extraCalls; i++) {
+            scene.onReadyObservable.notifyObservers(scene);
+        }
+
+        expect(console.log).toHaveBeenCalledTimes(numCalls);
+    });
+
+    it("ForLoop Block", () => {
+        const sceneReady = new FlowGraphSceneReadyEventBlock();
+        flowGraph.addEventBlock(sceneReady);
+
+        const forLoop = new FlowGraphForLoopBlock();
+        sceneReady.done.connectTo(forLoop.in);
+        forLoop.startIndex.setValue(1, flowGraphContext);
+        forLoop.endIndex.setValue(7, flowGraphContext);
+        forLoop.step.setValue(2, flowGraphContext);
+
+        const loop = new FlowGraphLogBlock();
+        forLoop.onLoop.connectTo(loop.in);
+        forLoop.index.connectTo(loop.message);
+
+        const done = new FlowGraphLogBlock();
+        forLoop.out.connectTo(done.in);
+        done.message.setValue("done", flowGraphContext);
+
+        flowGraph.start();
+        scene.onReadyObservable.notifyObservers(scene);
+
+        expect(console.log).toHaveBeenCalledTimes(4);
+        expect(console.log).toHaveBeenNthCalledWith(1, 1);
+        expect(console.log).toHaveBeenNthCalledWith(2, 3);
+        expect(console.log).toHaveBeenNthCalledWith(3, 5);
+        expect(console.log).toHaveBeenNthCalledWith(4, "done");
+    });
+
+    it("MultiGate Block", () => {
+        const sceneReady = new FlowGraphSceneReadyEventBlock();
+        flowGraph.addEventBlock(sceneReady);
+
+        const multiGate = new FlowGraphMultiGateBlock({ numberOutputFlows: 3, loop: true });
+        sceneReady.done.connectTo(multiGate.in);
+
+        const customFunction1 = new FlowGraphLogBlock();
+        customFunction1.message.setValue("custom1", flowGraphContext);
+        multiGate.outFlows[0].connectTo(customFunction1.in);
+        const customFunction2 = new FlowGraphLogBlock();
+        customFunction2.message.setValue("custom2", flowGraphContext);
+        multiGate.outFlows[1].connectTo(customFunction2.in);
+        const customFunction3 = new FlowGraphLogBlock();
+        customFunction3.message.setValue("custom3", flowGraphContext);
+        multiGate.outFlows[2].connectTo(customFunction3.in);
+
+        flowGraph.start();
+
+        // notify twice so two of the multi gate blocks will be activated
+        scene.onReadyObservable.notifyObservers(scene);
+        scene.onReadyObservable.notifyObservers(scene);
+        expect(console.log).toHaveBeenNthCalledWith(1, "custom1");
+        expect(console.log).toHaveBeenNthCalledWith(2, "custom2");
+
+        // activate the third gate
+        scene.onReadyObservable.notifyObservers(scene);
+        expect(console.log).toHaveBeenNthCalledWith(3, "custom3");
+
+        // activate the first gate again
+        scene.onReadyObservable.notifyObservers(scene);
+        expect(console.log).toHaveBeenNthCalledWith(4, "custom1");
+    });
+
+    it("Switch Block", () => {
+        const sceneReady = new FlowGraphSceneReadyEventBlock();
+        flowGraph.addEventBlock(sceneReady);
+
+        const switchBlock = new FlowGraphSwitchBlock({ cases: [1, 2, 3] });
+        sceneReady.done.connectTo(switchBlock.in);
+        switchBlock.selection.setValue(2, flowGraphContext);
+
+        const customFunctionBlock1 = new FlowGraphLogBlock();
+        customFunctionBlock1.message.setValue("custom1", flowGraphContext);
+        switchBlock.outputFlows[0].connectTo(customFunctionBlock1.in);
+        const customFunctionBlock2 = new FlowGraphLogBlock();
+        customFunctionBlock2.message.setValue("custom2", flowGraphContext);
+        switchBlock.outputFlows[1].connectTo(customFunctionBlock2.in);
+        const customFunctionBlock3 = new FlowGraphLogBlock();
+        customFunctionBlock3.message.setValue("custom3", flowGraphContext);
+        switchBlock.outputFlows[2].connectTo(customFunctionBlock3.in);
+
+        flowGraph.start();
+        scene.onReadyObservable.notifyObservers(scene);
+
+        expect(console.log).toHaveBeenNthCalledWith(1, "custom2");
+
+        switchBlock.selection.setValue(3, flowGraphContext);
+        scene.onReadyObservable.notifyObservers(scene);
+        expect(console.log).toHaveBeenNthCalledWith(2, "custom3");
+    });
+
+    it("Timer Block", () => {
+        const sceneReady = new FlowGraphSceneReadyEventBlock();
+        flowGraph.addEventBlock(sceneReady);
+
+        const timer = new FlowGraphTimerBlock();
+        sceneReady.done.connectTo(timer.in);
+        timer.timeout.setValue(0, flowGraphContext);
+
+        const customFunctionBlock = new FlowGraphLogBlock();
+        customFunctionBlock.message.setValue("custom", flowGraphContext);
+        timer.done.connectTo(customFunctionBlock.in);
+
+        const customFunctionBlock2 = new FlowGraphLogBlock();
+        customFunctionBlock2.message.setValue("custom2", flowGraphContext);
+        timer.done.connectTo(customFunctionBlock2.in);
+
+        flowGraph.start();
+        // this will run the onReadyObservable and the onBeforeRenderObservable
+        scene.render();
+
+        expect(console.log).toHaveBeenNthCalledWith(1, "custom");
+        expect(console.log).toHaveBeenNthCalledWith(2, "custom2");
+    });
+
+    it("Flip Flop Block", () => {
+        const sceneTick = new FlowGraphSceneTickEventBlock();
+        flowGraph.addEventBlock(sceneTick);
+
+        const flipFlop = new FlowGraphFlipFlopBlock();
+        sceneTick.done.connectTo(flipFlop.in);
+
+        const onTrue = new FlowGraphLogBlock();
+        onTrue.message.setValue("onTrue", flowGraphContext);
+        flipFlop.onOn.connectTo(onTrue.in);
+        const onFalse = new FlowGraphLogBlock();
+        onFalse.message.setValue("onFalse", flowGraphContext);
+        flipFlop.onOff.connectTo(onFalse.in);
+
+        flowGraph.start();
+        scene.render();
+
+        expect(console.log).toHaveBeenNthCalledWith(1, "onTrue");
+
+        scene.render();
+        expect(console.log).toHaveBeenNthCalledWith(2, "onFalse");
+    });
+
+    it("Throttle Block", () => {
+        const sceneTick = new FlowGraphSceneTickEventBlock();
+        flowGraph.addEventBlock(sceneTick);
+
+        const throttle = new FlowGraphThrottleBlock();
+        throttle.duration.setValue(1000, flowGraphContext);
+        sceneTick.done.connectTo(throttle.in);
+
+        const customFunction = new FlowGraphLogBlock();
+        throttle.out.connectTo(customFunction.in);
+
+        flowGraph.start();
+        scene.render();
+
+        expect(console.log).toHaveBeenCalledTimes(1);
+
+        // Check if the execution is throttled
+        scene.render();
+        expect(console.log).toHaveBeenCalledTimes(1);
+    });
+
+    it("SetPropertyBlock", () => {
+        const mesh0 = new Mesh("myMesh0", scene);
+        const mesh1 = new Mesh("myMesh1", scene);
+
+        const sceneReady = new FlowGraphSceneReadyEventBlock();
+        flowGraph.addEventBlock(sceneReady);
+
+        flowGraphContext._userVariables = {
+            0: mesh0,
+            1: mesh1,
+        };
+        const path = new FlowGraphPath("/{nodeIndex}/position");
+
+        const setProperty = new FlowGraphSetPropertyBlock<Vector3>({
+            path,
+        });
+        sceneReady.done.connectTo(setProperty.in);
+
+        const nodeIndexInput = setProperty.getDataInput("nodeIndex");
+        expect(nodeIndexInput).toBeDefined();
+
+        nodeIndexInput!.setValue(1, flowGraphContext);
+        setProperty.a.setValue(new Vector3(1, 2, 3), flowGraphContext);
+
+        flowGraph.start();
+
+        scene.onReadyObservable.notifyObservers(scene);
+        expect(mesh0.position.asArray()).toEqual([0, 0, 0]);
+        expect(mesh1.position.asArray()).toEqual([1, 2, 3]);
+    });
+
+    afterEach(() => {
+        scene.dispose();
+        engine.dispose();
+    });
+});