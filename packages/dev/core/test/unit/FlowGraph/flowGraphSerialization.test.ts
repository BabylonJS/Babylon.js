--- conflicted
+++ resolved
@@ -1,235 +1,225 @@
-import type { Engine } from "core/Engines";
-import { NullEngine } from "core/Engines";
-import type { FlowGraphExecutionBlock } from "core/FlowGraph";
-import {
-    FlowGraph,
-    FlowGraphAddBlock,
-    FlowGraphBlock,
-    FlowGraphConstantBlock,
-    FlowGraphContext,
-    FlowGraphCoordinator,
-    FlowGraphGetVariableBlock,
-    FlowGraphLogBlock,
-    FlowGraphMultiGateBlock,
-    FlowGraphPlayAnimationBlock,
-    FlowGraphSceneReadyEventBlock,
-    FlowGraphSetPropertyBlock,
-    RichTypeNumber,
-    RichTypeVector3,
-} from "core/FlowGraph";
-import { FlowGraphConnectionType } from "core/FlowGraph/flowGraphConnection";
-import { FlowGraphDataConnection } from "core/FlowGraph/flowGraphDataConnection";
-import { Vector3 } from "core/Maths";
-import { Mesh } from "core/Meshes";
-import { Scene } from "core/scene";
-
-describe("Flow Graph Serialization", () => {
-    let engine: Engine;
-    let scene: Scene;
-    beforeEach(() => {
-        console.log = jest.fn();
-
-        engine = new NullEngine({
-            renderHeight: 256,
-            renderWidth: 256,
-            textureSize: 256,
-            deterministicLockstep: false,
-            lockstepMaxSteps: 1,
-        });
-
-        scene = new Scene(engine);
-    });
-    it("Serializes and Parses a connection", () => {
-        const block = jest.mock("core/FlowGraph/flowGraphBlock") as any;
-        block.uniqueId = "test";
-        const connection = new FlowGraphDataConnection("test", FlowGraphConnectionType.Input, block, RichTypeNumber);
-        const serialized: any = {};
-        connection.serialize(serialized);
-
-        expect(serialized.uniqueId).toBeDefined();
-        expect(serialized.name).toEqual("test");
-        expect(serialized._connectionType).toEqual(FlowGraphConnectionType.Input);
-        expect(serialized.connectedPointIds).toEqual([]);
-        expect(serialized.className).toEqual("FGDataConnection");
-        expect(serialized.richType.typeName).toEqual("number");
-        expect(serialized.richType.defaultValue).toEqual(0);
-
-        const parsed = FlowGraphDataConnection.Parse(serialized, block);
-        expect(parsed.uniqueId).toEqual(connection.uniqueId);
-        expect(parsed.name).toEqual("test");
-        expect(parsed._connectionType).toEqual(FlowGraphConnectionType.Input);
-        expect(parsed.getClassName()).toEqual("FGDataConnection");
-        expect(parsed.richType.typeName).toEqual("number");
-        expect(parsed.richType.defaultValue).toEqual(0);
-
-        const connection2 = new FlowGraphDataConnection("test2", FlowGraphConnectionType.Output, block, RichTypeNumber);
-        connection.connectTo(connection2);
-
-        const serialized2: any = {};
-        connection.serialize(serialized2);
-
-        expect(serialized2.connectedPointIds[0]).toBe(connection2.uniqueId);
-
-        const parsed2 = FlowGraphDataConnection.Parse(serialized2, block);
-        expect(parsed2.connectedPointIds[0]).toBe(connection2.uniqueId);
-
-        // Check if a more complex type is properly serialized and parsed.
-        const connection3 = new FlowGraphDataConnection("test3", FlowGraphConnectionType.Output, block, RichTypeVector3);
-        const serialized3: any = {};
-        connection3.serialize(serialized3);
-        expect(serialized3.richType.typeName).toEqual("Vector3");
-        expect(serialized3.richType.defaultValue._x).toEqual(0);
-        expect(serialized3.richType.defaultValue._y).toEqual(0);
-        expect(serialized3.richType.defaultValue._z).toEqual(0);
-
-        const parsed3 = FlowGraphDataConnection.Parse(serialized3, block);
-        expect(parsed3.richType.typeName).toEqual("Vector3");
-        expect(parsed3.richType.defaultValue.x).toEqual(0);
-        expect(parsed3.richType.defaultValue.y).toEqual(0);
-        expect(parsed3.richType.defaultValue.z).toEqual(0);
-    });
-
-    it("Serializes and parses a block", () => {
-        const block = new FlowGraphPlayAnimationBlock();
-
-        const serialized: any = {};
-        block.serialize(serialized);
-        // console.log("serialized block", serialized);
-        expect(serialized.uniqueId).toBeDefined();
-        expect(serialized.signalInputs.length).toEqual(1);
-        expect(serialized.signalOutputs.length).toEqual(2);
-        expect(serialized.dataInputs.length).toEqual(6);
-        expect(serialized.dataOutputs.length).toEqual(1);
-        expect(serialized.className).toEqual("FGPlayAnimationBlock");
-
-        const parsed = FlowGraphBlock.Parse(serialized, scene);
-        expect(parsed.uniqueId).toEqual(block.uniqueId);
-        expect(parsed.getClassName()).toEqual("FGPlayAnimationBlock");
-        expect(parsed.dataInputs.length).toEqual(6);
-        expect(parsed.dataOutputs.length).toEqual(1);
-        expect((parsed as FlowGraphExecutionBlock).signalInputs.length).toEqual(1);
-        expect((parsed as FlowGraphExecutionBlock).signalOutputs.length).toEqual(2);
-
-        // Serialize a block with configuration
-        const multiGateBlock = new FlowGraphMultiGateBlock({ numberOutputFlows: 3, name: "MultiGate" });
-        const serialized2: any = {};
-        multiGateBlock.serialize(serialized2);
-        const parsed2 = FlowGraphBlock.Parse(serialized2, scene) as any;
-        expect(parsed2.outFlows.length).toEqual(3);
-    });
-
-    it("Serializes and parses a context", () => {
-        const coordinator = new FlowGraphCoordinator({ scene });
-        const graph = coordinator.createGraph();
-        const context = graph.createContext();
-
-        const mesh = new Mesh("testMesh", scene);
-
-        context.setVariable("test", 42);
-        context.setVariable("test2", "hello");
-        context.setVariable("test3", new Vector3(1, 2, 3));
-        context.setVariable("test4", mesh);
-
-<<<<<<< HEAD
-        const flowGraphAddBlock = new FlowGraphAddBlock();
-=======
-        context.pathMap.set("testPath", mesh);
-
-        const flowGraphAddBlock = new FlowGraphAddNumberBlock();
->>>>>>> 78ab0d39
-
-        flowGraphAddBlock.a.setValue(1, context);
-        flowGraphAddBlock.b.setValue(2, context);
-
-        const serialized: any = {};
-        context.serialize(serialized);
-
-        expect(serialized._userVariables.test).toEqual(42);
-        expect(serialized._userVariables.test2).toEqual("hello");
-        expect(serialized._userVariables.test3.value).toEqual([1, 2, 3]);
-        expect(serialized._userVariables.test3.className).toEqual("Vector3");
-        expect(serialized._userVariables.test4.name).toEqual("testMesh");
-        expect(serialized._userVariables.test4.className).toEqual("Mesh");
-<<<<<<< HEAD
-        expect(serialized._connectionValues[flowGraphAddBlock.a.uniqueId]).toEqual(1);
-        expect(serialized._connectionValues[flowGraphAddBlock.b.uniqueId]).toEqual(2);
-=======
-        expect(serialized._connectionValues[flowGraphAddBlock.leftInput.uniqueId]).toEqual(1);
-        expect(serialized._connectionValues[flowGraphAddBlock.rightInput.uniqueId]).toEqual(2);
-        expect(serialized.pathMap.testPath.name).toEqual("testMesh");
-        expect(serialized.pathMap.testPath.className).toEqual("Mesh");
->>>>>>> 78ab0d39
-
-        const parsed = FlowGraphContext.Parse(serialized, graph);
-
-        expect(parsed.uniqueId).toEqual(context.uniqueId);
-        expect(parsed.getClassName()).toEqual("FGContext");
-        expect(parsed.getVariable("test")).toEqual(42);
-        expect(parsed.getVariable("test2")).toEqual("hello");
-        expect(parsed.getVariable("test3").x).toEqual(1);
-        expect(parsed.getVariable("test3").y).toEqual(2);
-        expect(parsed.getVariable("test3").z).toEqual(3);
-        expect(parsed._getConnectionValue(flowGraphAddBlock.a)).toEqual(1);
-        expect(parsed._getConnectionValue(flowGraphAddBlock.b)).toEqual(2);
-        expect(parsed.getVariable("test4").uniqueId).toEqual(mesh.uniqueId);
-        expect(parsed.pathMap.get("testPath").uniqueId).toEqual(mesh.uniqueId);
-    });
-
-    it("Serializes and parses a graph", () => {
-        const coordinator = new FlowGraphCoordinator({ scene });
-        const graph = coordinator.createGraph();
-        const context = graph.createContext();
-
-        context.setVariable("test", 42);
-
-        const flowGraphSceneReadyBlock = new FlowGraphSceneReadyEventBlock();
-        graph.addEventBlock(flowGraphSceneReadyBlock);
-
-        const logBlock = new FlowGraphLogBlock();
-        flowGraphSceneReadyBlock.onDone.connectTo(logBlock.in);
-
-        const getVariableBlock = new FlowGraphGetVariableBlock();
-        getVariableBlock.variableName.setValue("test", context);
-
-        logBlock.message.connectTo(getVariableBlock.output);
-
-        const serialized: any = {};
-        graph.serialize(serialized);
-
-        // Graph is serialized with all blocks
-        expect(serialized.allBlocks.length).toBe(3);
-
-        const parsed = FlowGraph.Parse(serialized, coordinator);
-        expect(parsed._eventBlocks.length).toBe(1);
-        parsed.start();
-
-        scene.onReadyObservable.notifyObservers(scene);
-        expect(console.log).toHaveBeenCalledWith(42);
-    });
-
-    it("Serializes and parses a graph with vector and mesh references", () => {
-        const coordinator = new FlowGraphCoordinator({ scene });
-        const graph = coordinator.createGraph();
-        const context = graph.createContext();
-
-        const mesh = new Mesh("testMesh", scene);
-
-        const flowGraphSceneReadyBlock = new FlowGraphSceneReadyEventBlock();
-        graph.addEventBlock(flowGraphSceneReadyBlock);
-
-        const setPropertyBlock = new FlowGraphSetPropertyBlock<Mesh, Vector3>({ target: mesh, path: "position" });
-        flowGraphSceneReadyBlock.onDone.connectTo(setPropertyBlock.in);
-
-        const constBlock = new FlowGraphConstantBlock<Vector3>({ value: new Vector3(1, 2, 3) });
-        constBlock.output.connectTo(setPropertyBlock.value);
-
-        const serialized: any = {};
-        graph.serialize(serialized);
-
-        const parsed = FlowGraph.Parse(serialized, coordinator);
-        parsed.start();
-
-        scene.onReadyObservable.notifyObservers(scene);
-        expect(mesh.position.asArray()).toEqual([1, 2, 3]);
-    });
-});
+import type { Engine } from "core/Engines";
+import { NullEngine } from "core/Engines";
+import type { FlowGraphExecutionBlock } from "core/FlowGraph";
+import {
+    FlowGraph,
+    FlowGraphAddBlock,
+    FlowGraphBlock,
+    FlowGraphConstantBlock,
+    FlowGraphContext,
+    FlowGraphCoordinator,
+    FlowGraphGetVariableBlock,
+    FlowGraphLogBlock,
+    FlowGraphMultiGateBlock,
+    FlowGraphPlayAnimationBlock,
+    FlowGraphSceneReadyEventBlock,
+    FlowGraphSetPropertyBlock,
+    RichTypeNumber,
+    RichTypeVector3,
+} from "core/FlowGraph";
+import { FlowGraphConnectionType } from "core/FlowGraph/flowGraphConnection";
+import { FlowGraphDataConnection } from "core/FlowGraph/flowGraphDataConnection";
+import { Vector3 } from "core/Maths";
+import { Mesh } from "core/Meshes";
+import { Scene } from "core/scene";
+
+describe("Flow Graph Serialization", () => {
+    let engine: Engine;
+    let scene: Scene;
+    beforeEach(() => {
+        console.log = jest.fn();
+
+        engine = new NullEngine({
+            renderHeight: 256,
+            renderWidth: 256,
+            textureSize: 256,
+            deterministicLockstep: false,
+            lockstepMaxSteps: 1,
+        });
+
+        scene = new Scene(engine);
+    });
+    it("Serializes and Parses a connection", () => {
+        const block = jest.mock("core/FlowGraph/flowGraphBlock") as any;
+        block.uniqueId = "test";
+        const connection = new FlowGraphDataConnection("test", FlowGraphConnectionType.Input, block, RichTypeNumber);
+        const serialized: any = {};
+        connection.serialize(serialized);
+
+        expect(serialized.uniqueId).toBeDefined();
+        expect(serialized.name).toEqual("test");
+        expect(serialized._connectionType).toEqual(FlowGraphConnectionType.Input);
+        expect(serialized.connectedPointIds).toEqual([]);
+        expect(serialized.className).toEqual("FGDataConnection");
+        expect(serialized.richType.typeName).toEqual("number");
+        expect(serialized.richType.defaultValue).toEqual(0);
+
+        const parsed = FlowGraphDataConnection.Parse(serialized, block);
+        expect(parsed.uniqueId).toEqual(connection.uniqueId);
+        expect(parsed.name).toEqual("test");
+        expect(parsed._connectionType).toEqual(FlowGraphConnectionType.Input);
+        expect(parsed.getClassName()).toEqual("FGDataConnection");
+        expect(parsed.richType.typeName).toEqual("number");
+        expect(parsed.richType.defaultValue).toEqual(0);
+
+        const connection2 = new FlowGraphDataConnection("test2", FlowGraphConnectionType.Output, block, RichTypeNumber);
+        connection.connectTo(connection2);
+
+        const serialized2: any = {};
+        connection.serialize(serialized2);
+
+        expect(serialized2.connectedPointIds[0]).toBe(connection2.uniqueId);
+
+        const parsed2 = FlowGraphDataConnection.Parse(serialized2, block);
+        expect(parsed2.connectedPointIds[0]).toBe(connection2.uniqueId);
+
+        // Check if a more complex type is properly serialized and parsed.
+        const connection3 = new FlowGraphDataConnection("test3", FlowGraphConnectionType.Output, block, RichTypeVector3);
+        const serialized3: any = {};
+        connection3.serialize(serialized3);
+        expect(serialized3.richType.typeName).toEqual("Vector3");
+        expect(serialized3.richType.defaultValue._x).toEqual(0);
+        expect(serialized3.richType.defaultValue._y).toEqual(0);
+        expect(serialized3.richType.defaultValue._z).toEqual(0);
+
+        const parsed3 = FlowGraphDataConnection.Parse(serialized3, block);
+        expect(parsed3.richType.typeName).toEqual("Vector3");
+        expect(parsed3.richType.defaultValue.x).toEqual(0);
+        expect(parsed3.richType.defaultValue.y).toEqual(0);
+        expect(parsed3.richType.defaultValue.z).toEqual(0);
+    });
+
+    it("Serializes and parses a block", () => {
+        const block = new FlowGraphPlayAnimationBlock();
+
+        const serialized: any = {};
+        block.serialize(serialized);
+        // console.log("serialized block", serialized);
+        expect(serialized.uniqueId).toBeDefined();
+        expect(serialized.signalInputs.length).toEqual(1);
+        expect(serialized.signalOutputs.length).toEqual(2);
+        expect(serialized.dataInputs.length).toEqual(6);
+        expect(serialized.dataOutputs.length).toEqual(1);
+        expect(serialized.className).toEqual("FGPlayAnimationBlock");
+
+        const parsed = FlowGraphBlock.Parse(serialized, scene);
+        expect(parsed.uniqueId).toEqual(block.uniqueId);
+        expect(parsed.getClassName()).toEqual("FGPlayAnimationBlock");
+        expect(parsed.dataInputs.length).toEqual(6);
+        expect(parsed.dataOutputs.length).toEqual(1);
+        expect((parsed as FlowGraphExecutionBlock).signalInputs.length).toEqual(1);
+        expect((parsed as FlowGraphExecutionBlock).signalOutputs.length).toEqual(2);
+
+        // Serialize a block with configuration
+        const multiGateBlock = new FlowGraphMultiGateBlock({ numberOutputFlows: 3, name: "MultiGate" });
+        const serialized2: any = {};
+        multiGateBlock.serialize(serialized2);
+        const parsed2 = FlowGraphBlock.Parse(serialized2, scene) as any;
+        expect(parsed2.outFlows.length).toEqual(3);
+    });
+
+    it("Serializes and parses a context", () => {
+        const coordinator = new FlowGraphCoordinator({ scene });
+        const graph = coordinator.createGraph();
+        const context = graph.createContext();
+
+        const mesh = new Mesh("testMesh", scene);
+
+        context.setVariable("test", 42);
+        context.setVariable("test2", "hello");
+        context.setVariable("test3", new Vector3(1, 2, 3));
+        context.setVariable("test4", mesh);
+
+        const flowGraphAddBlock = new FlowGraphAddBlock();
+        context.pathMap.set("testPath", mesh);
+
+        flowGraphAddBlock.a.setValue(1, context);
+        flowGraphAddBlock.b.setValue(2, context);
+
+        const serialized: any = {};
+        context.serialize(serialized);
+
+        expect(serialized._userVariables.test).toEqual(42);
+        expect(serialized._userVariables.test2).toEqual("hello");
+        expect(serialized._userVariables.test3.value).toEqual([1, 2, 3]);
+        expect(serialized._userVariables.test3.className).toEqual("Vector3");
+        expect(serialized._userVariables.test4.name).toEqual("testMesh");
+        expect(serialized._userVariables.test4.className).toEqual("Mesh");
+        expect(serialized._connectionValues[flowGraphAddBlock.a.uniqueId]).toEqual(1);
+        expect(serialized._connectionValues[flowGraphAddBlock.b.uniqueId]).toEqual(2);
+        expect(serialized.pathMap.testPath.name).toEqual("testMesh");
+        expect(serialized.pathMap.testPath.className).toEqual("Mesh");
+
+        const parsed = FlowGraphContext.Parse(serialized, graph);
+
+        expect(parsed.uniqueId).toEqual(context.uniqueId);
+        expect(parsed.getClassName()).toEqual("FGContext");
+        expect(parsed.getVariable("test")).toEqual(42);
+        expect(parsed.getVariable("test2")).toEqual("hello");
+        expect(parsed.getVariable("test3").x).toEqual(1);
+        expect(parsed.getVariable("test3").y).toEqual(2);
+        expect(parsed.getVariable("test3").z).toEqual(3);
+        expect(parsed._getConnectionValue(flowGraphAddBlock.a)).toEqual(1);
+        expect(parsed._getConnectionValue(flowGraphAddBlock.b)).toEqual(2);
+        expect(parsed.getVariable("test4").uniqueId).toEqual(mesh.uniqueId);
+        expect(parsed.pathMap.get("testPath").uniqueId).toEqual(mesh.uniqueId);
+    });
+
+    it("Serializes and parses a graph", () => {
+        const coordinator = new FlowGraphCoordinator({ scene });
+        const graph = coordinator.createGraph();
+        const context = graph.createContext();
+
+        context.setVariable("test", 42);
+
+        const flowGraphSceneReadyBlock = new FlowGraphSceneReadyEventBlock();
+        graph.addEventBlock(flowGraphSceneReadyBlock);
+
+        const logBlock = new FlowGraphLogBlock();
+        flowGraphSceneReadyBlock.onDone.connectTo(logBlock.in);
+
+        const getVariableBlock = new FlowGraphGetVariableBlock({ variableName: "test" });
+
+        logBlock.message.connectTo(getVariableBlock.output);
+
+        const serialized: any = {};
+        graph.serialize(serialized);
+
+        // Graph is serialized with all blocks
+        expect(serialized.allBlocks.length).toBe(3);
+
+        const parsed = FlowGraph.Parse(serialized, coordinator);
+        expect(parsed._eventBlocks.length).toBe(1);
+        parsed.start();
+
+        scene.onReadyObservable.notifyObservers(scene);
+        expect(console.log).toHaveBeenCalledWith(42);
+    });
+
+    it("Serializes and parses a graph with vector and mesh references", () => {
+        const coordinator = new FlowGraphCoordinator({ scene });
+        const graph = coordinator.createGraph();
+        const context = graph.createContext();
+
+        const mesh = new Mesh("testMesh", scene);
+        context.pathMap.set("testMesh", mesh);
+
+        const flowGraphSceneReadyBlock = new FlowGraphSceneReadyEventBlock();
+        graph.addEventBlock(flowGraphSceneReadyBlock);
+
+        const setPropertyBlock = new FlowGraphSetPropertyBlock<Vector3>({ path: "testMesh", property: "position" });
+        flowGraphSceneReadyBlock.onDone.connectTo(setPropertyBlock.in);
+
+        const constBlock = new FlowGraphConstantBlock<Vector3>({ value: new Vector3(1, 2, 3) });
+        constBlock.output.connectTo(setPropertyBlock.a);
+
+        const serialized: any = {};
+        graph.serialize(serialized);
+
+        const parsed = FlowGraph.Parse(serialized, coordinator);
+        parsed.start();
+
+        scene.onReadyObservable.notifyObservers(scene);
+        expect(mesh.position.asArray()).toEqual([1, 2, 3]);
+    });
+});