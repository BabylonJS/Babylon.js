--- conflicted
+++ resolved
@@ -1,118 +1,113 @@
-import { PickingInfo } from "core/Collisions";
-import type { Engine } from "core/Engines";
-import { NullEngine } from "core/Engines";
-import { PointerEventTypes, PointerInfo } from "core/Events";
-import type { FlowGraph, FlowGraphContext } from "core/FlowGraph";
-<<<<<<< HEAD
-import { FlowGraphCoordinator, FlowGraphConsoleLogBlock, FlowGraphReceiveCustomEventBlock, FlowGraphSceneReadyEventBlock, FlowGraphSendCustomEventBlock } from "core/FlowGraph";
-=======
-import {
-    FlowGraphCoordinator,
-    FlowGraphLogBlock,
-    FlowGraphMeshPickEventBlock,
-    FlowGraphPath,
-    FlowGraphReceiveCustomEventBlock,
-    FlowGraphSceneReadyEventBlock,
-    FlowGraphSendCustomEventBlock,
-} from "core/FlowGraph";
-import { Mesh } from "core/Meshes";
->>>>>>> 6a8a093d
-import { Scene } from "core/scene";
-
-describe("Flow Graph Event Nodes", () => {
-    let engine: Engine;
-    let scene: Scene;
-    let flowGraphCoordinator: FlowGraphCoordinator;
-    let flowGraph: FlowGraph;
-    let flowGraphContext: FlowGraphContext;
-
-    beforeEach(() => {
-        console.log = jest.fn();
-        engine = new NullEngine({
-            renderHeight: 256,
-            renderWidth: 256,
-            textureSize: 256,
-            deterministicLockstep: false,
-            lockstepMaxSteps: 1,
-        });
-
-        scene = new Scene(engine);
-        flowGraphCoordinator = new FlowGraphCoordinator({ scene });
-        flowGraph = flowGraphCoordinator.createGraph();
-        flowGraphContext = flowGraph.createContext();
-    });
-
-    it("Custom Event Block", () => {
-        const receiverGraph = flowGraphCoordinator.createGraph();
-
-        const sceneReady = new FlowGraphSceneReadyEventBlock({ name: "SceneReady" });
-        flowGraph.addEventBlock(sceneReady);
-
-        const sendEvent = new FlowGraphSendCustomEventBlock({ eventId: "testEvent", eventData: ["testData"] });
-        const sendEventDataNode = sendEvent.getDataInput("testData");
-        expect(sendEventDataNode).toBeDefined();
-        sendEventDataNode?.setValue(42, flowGraphContext);
-        sceneReady.out.connectTo(sendEvent.in);
-
-        const receiveEvent = new FlowGraphReceiveCustomEventBlock({ eventId: "testEvent", eventData: ["testData"] });
-        receiverGraph.addEventBlock(receiveEvent);
-
-        const consoleLogBlock = new FlowGraphConsoleLogBlock({ name: "Log" });
-        receiveEvent.out.connectTo(consoleLogBlock.in);
-        const receiveEventDataNode = receiveEvent.getDataOutput("testData");
-        expect(receiveEventDataNode).toBeDefined();
-        receiveEventDataNode?.connectTo(consoleLogBlock.message);
-
-        flowGraph.start();
-        receiverGraph.start();
-
-        // This will activate the sendEvent block and send the event to the receiverGraph
-        scene.onReadyObservable.notifyObservers(scene);
-
-        expect(console.log).toHaveBeenCalledWith(42);
-    });
-
-    it("Mesh Pick Event Bubbling", () => {
-        const graph = flowGraphCoordinator.createGraph();
-        const context = graph.createContext();
-
-        // We have three meshes, mesh1 is the parent of mesh2, which is the parent of mesh3
-        const mesh1 = new Mesh("mesh1", scene);
-        const mesh2 = new Mesh("mesh2", scene);
-        mesh2.parent = mesh1;
-        const mesh3 = new Mesh("mesh3", scene);
-        mesh3.parent = mesh2;
-
-        context.setVariable("meshes", [mesh1, mesh2, mesh3]);
-
-        // Create a mesh pick event on mesh1 and mesh3
-        const meshPick1 = new FlowGraphMeshPickEventBlock({ name: "MeshPick1", path: new FlowGraphPath("/meshes/0") });
-        graph.addEventBlock(meshPick1);
-        const meshPick3 = new FlowGraphMeshPickEventBlock({ name: "MeshPick3", path: new FlowGraphPath("/meshes/2") });
-        graph.addEventBlock(meshPick3);
-
-        // Create a console log block for each mesh pick
-        const meshLog1 = new FlowGraphLogBlock({ name: "MeshLog1" });
-        meshPick1.onDone.connectTo(meshLog1.onStart);
-        meshLog1.message.setValue("Mesh 1 was picked", context);
-        const meshLog3 = new FlowGraphLogBlock({ name: "MeshLog3" });
-        meshPick3.onDone.connectTo(meshLog3.onStart);
-        meshLog3.message.setValue("Mesh 3 was picked", context);
-
-        // Start the graph
-        graph.start();
-
-        // Notify that the mesh3 was picked
-        const pickInfo = new PickingInfo();
-        pickInfo.hit = true;
-        pickInfo.pickedMesh = mesh3;
-        // const mouseEvent = jest.mock("core/Events/") as any;
-        const mouseEvent = {} as any;
-        const pointerInfo = new PointerInfo(PointerEventTypes.POINTERPICK, mouseEvent, pickInfo);
-        scene.onPointerObservable.notifyObservers(pointerInfo);
-
-        // Mesh3 was picked, so we expect the pick to "bubble up" to mesh1
-        expect(console.log).toHaveBeenNthCalledWith(1, "Mesh 3 was picked");
-        expect(console.log).toHaveBeenNthCalledWith(2, "Mesh 1 was picked");
-    });
-});
+import { PickingInfo } from "core/Collisions";
+import type { Engine } from "core/Engines";
+import { NullEngine } from "core/Engines";
+import { PointerEventTypes, PointerInfo } from "core/Events";
+import type { FlowGraph, FlowGraphContext } from "core/FlowGraph";
+import {
+    FlowGraphCoordinator,
+    FlowGraphConsoleLogBlock,
+    FlowGraphMeshPickEventBlock,
+    FlowGraphPath,
+    FlowGraphReceiveCustomEventBlock,
+    FlowGraphSceneReadyEventBlock,
+    FlowGraphSendCustomEventBlock,
+} from "core/FlowGraph";
+import { Mesh } from "core/Meshes";
+import { Scene } from "core/scene";
+
+describe("Flow Graph Event Nodes", () => {
+    let engine: Engine;
+    let scene: Scene;
+    let flowGraphCoordinator: FlowGraphCoordinator;
+    let flowGraph: FlowGraph;
+    let flowGraphContext: FlowGraphContext;
+
+    beforeEach(() => {
+        console.log = jest.fn();
+        engine = new NullEngine({
+            renderHeight: 256,
+            renderWidth: 256,
+            textureSize: 256,
+            deterministicLockstep: false,
+            lockstepMaxSteps: 1,
+        });
+
+        scene = new Scene(engine);
+        flowGraphCoordinator = new FlowGraphCoordinator({ scene });
+        flowGraph = flowGraphCoordinator.createGraph();
+        flowGraphContext = flowGraph.createContext();
+    });
+
+    it("Custom Event Block", () => {
+        const receiverGraph = flowGraphCoordinator.createGraph();
+
+        const sceneReady = new FlowGraphSceneReadyEventBlock({ name: "SceneReady" });
+        flowGraph.addEventBlock(sceneReady);
+
+        const sendEvent = new FlowGraphSendCustomEventBlock({ eventId: "testEvent", eventData: ["testData"] });
+        const sendEventDataNode = sendEvent.getDataInput("testData");
+        expect(sendEventDataNode).toBeDefined();
+        sendEventDataNode?.setValue(42, flowGraphContext);
+        sceneReady.out.connectTo(sendEvent.in);
+
+        const receiveEvent = new FlowGraphReceiveCustomEventBlock({ eventId: "testEvent", eventData: ["testData"] });
+        receiverGraph.addEventBlock(receiveEvent);
+
+        const consoleLogBlock = new FlowGraphConsoleLogBlock({ name: "Log" });
+        receiveEvent.out.connectTo(consoleLogBlock.in);
+        const receiveEventDataNode = receiveEvent.getDataOutput("testData");
+        expect(receiveEventDataNode).toBeDefined();
+        receiveEventDataNode?.connectTo(consoleLogBlock.message);
+
+        flowGraph.start();
+        receiverGraph.start();
+
+        // This will activate the sendEvent block and send the event to the receiverGraph
+        scene.onReadyObservable.notifyObservers(scene);
+
+        expect(console.log).toHaveBeenCalledWith(42);
+    });
+
+    it("Mesh Pick Event Bubbling", () => {
+        const graph = flowGraphCoordinator.createGraph();
+        const context = graph.createContext();
+
+        // We have three meshes, mesh1 is the parent of mesh2, which is the parent of mesh3
+        const mesh1 = new Mesh("mesh1", scene);
+        const mesh2 = new Mesh("mesh2", scene);
+        mesh2.parent = mesh1;
+        const mesh3 = new Mesh("mesh3", scene);
+        mesh3.parent = mesh2;
+
+        context.setVariable("meshes", [mesh1, mesh2, mesh3]);
+
+        // Create a mesh pick event on mesh1 and mesh3
+        const meshPick1 = new FlowGraphMeshPickEventBlock({ name: "MeshPick1", path: new FlowGraphPath("/meshes/0") });
+        graph.addEventBlock(meshPick1);
+        const meshPick3 = new FlowGraphMeshPickEventBlock({ name: "MeshPick3", path: new FlowGraphPath("/meshes/2") });
+        graph.addEventBlock(meshPick3);
+
+        // Create a console log block for each mesh pick
+        const meshLog1 = new FlowGraphConsoleLogBlock({ name: "MeshLog1" });
+        meshPick1.out.connectTo(meshLog1.in);
+        meshLog1.message.setValue("Mesh 1 was picked", context);
+        const meshLog3 = new FlowGraphConsoleLogBlock({ name: "MeshLog3" });
+        meshPick3.out.connectTo(meshLog3.in);
+        meshLog3.message.setValue("Mesh 3 was picked", context);
+
+        // Start the graph
+        graph.start();
+
+        // Notify that the mesh3 was picked
+        const pickInfo = new PickingInfo();
+        pickInfo.hit = true;
+        pickInfo.pickedMesh = mesh3;
+        const mouseEvent = {} as any;
+        const pointerInfo = new PointerInfo(PointerEventTypes.POINTERPICK, mouseEvent, pickInfo);
+        scene.onPointerObservable.notifyObservers(pointerInfo);
+
+        // Mesh3 was picked, so we expect the pick to "bubble up" to mesh1
+        expect(console.log).toHaveBeenNthCalledWith(1, "Mesh 3 was picked");
+        expect(console.log).toHaveBeenNthCalledWith(2, "Mesh 1 was picked");
+    });
+});