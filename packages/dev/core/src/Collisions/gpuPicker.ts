--- conflicted
+++ resolved
@@ -1,612 +1,603 @@
-import { Constants } from "core/Engines/constants";
-import type { Engine } from "core/Engines/engine";
-import type { WebGPUEngine } from "core/Engines/webgpuEngine";
-import { RenderTargetTexture } from "core/Materials/Textures/renderTargetTexture";
-import { ShaderLanguage } from "core/Materials/shaderLanguage";
-import type { IShaderMaterialOptions } from "core/Materials/shaderMaterial";
-import { ShaderMaterial } from "core/Materials/shaderMaterial";
-import { Color3, Color4 } from "core/Maths/math.color";
-import type { AbstractMesh } from "core/Meshes/abstractMesh";
-import { VertexBuffer } from "core/Meshes/buffer";
-import type { Mesh } from "core/Meshes/mesh";
-import type { Scene } from "core/scene";
-import type { Nullable } from "core/types";
-
-/**
- * Class used to store the result of a GPU picking operation
- */
-export interface IGPUPickingInfo {
-    /**
-     * Picked mesh
-     */
-    mesh: AbstractMesh;
-    /**
-     * Picked thin instance index
-     */
-    thinInstanceIndex?: number;
-}
-
-/**
- *
- */
-export interface IGPUMultiPickingInfo {
-    /**
-     * Picked mesh
-     */
-    meshes: Nullable<AbstractMesh>[];
-    /**
-     * Picked thin instance index
-     */
-    thinInstanceIndexes?: number[];
-}
-
-/**
- * Class used to perform a picking operation using GPU
- * Please note that GPUPIcker cannot pick instances, only meshes
- */
-export class GPUPicker {
-    private _pickingTexture: Nullable<RenderTargetTexture> = null;
-    private _idMap: Array<number> = [];
-    private _thinIdMap: Array<{ meshId: number; thinId: number }> = [];
-    private _idColors: Array<Color3> = [];
-    private _cachedScene: Nullable<Scene>;
-    private _defaultRenderMaterial: Nullable<ShaderMaterial>;
-    private _pickableMeshes: Array<AbstractMesh>;
-    private _meshMaterialMap: Map<AbstractMesh, ShaderMaterial> = new Map();
-    private _readbuffer: Uint8Array;
-    private _meshRenderingCount: number = 0;
-    private readonly _attributeName = "instanceMeshID";
-
-    /** Shader language used by the generator */
-    protected _shaderLanguage = ShaderLanguage.GLSL;
-
-    /**
-     * Gets the shader language used in this generator.
-     */
-    public get shaderLanguage(): ShaderLanguage {
-        return this._shaderLanguage;
-    }
-
-    private _createRenderTarget(scene: Scene, width: number, height: number) {
-        if (this._pickingTexture) {
-            this._pickingTexture.dispose();
-        }
-        this._pickingTexture = new RenderTargetTexture(
-            "pickingTexure",
-            { width: width, height: height },
-            scene,
-            false,
-            undefined,
-            Constants.TEXTURETYPE_UNSIGNED_INT,
-            false,
-            Constants.TEXTURE_NEAREST_NEAREST
-        );
-    }
-
-    private async _createColorMaterialAsync(scene: Scene) {
-        if (this._defaultRenderMaterial) {
-            this._defaultRenderMaterial.dispose();
-        }
-
-        this._defaultRenderMaterial = null;
-
-        const engine = scene.getEngine();
-
-        if (engine.isWebGPU) {
-            this._shaderLanguage = ShaderLanguage.WGSL;
-        }
-
-        const defines: string[] = [];
-        const options: Partial<IShaderMaterialOptions> = {
-            attributes: [VertexBuffer.PositionKind, this._attributeName, "bakedVertexAnimationSettingsInstanced"],
-            uniforms: ["world", "viewProjection", "meshID"],
-            needAlphaBlending: false,
-            defines: defines,
-            useClipPlane: null,
-            shaderLanguage: this._shaderLanguage,
-            extraInitializationsAsync: async () => {
-                if (this.shaderLanguage === ShaderLanguage.WGSL) {
-                    await Promise.all([import("../ShadersWGSL/picking.fragment"), import("../ShadersWGSL/picking.vertex")]);
-                } else {
-                    await Promise.all([import("../Shaders/picking.fragment"), import("../Shaders/picking.vertex")]);
-                }
-            },
-        };
-
-        this._defaultRenderMaterial = new ShaderMaterial("pickingShader", scene, "picking", options, false);
-
-        this._defaultRenderMaterial.onBindObservable.add(this._materialBindCallback, undefined, undefined, this);
-    }
-
-    private _materialBindCallback(mesh: AbstractMesh | undefined) {
-        if (!mesh) {
-            return;
-        }
-
-        const material = this._meshMaterialMap.get(mesh)!;
-        const effect = material.getEffect()!;
-
-        if (!mesh.hasInstances && !mesh.isAnInstance && !mesh.hasThinInstances) {
-            effect.setColor4("meshID", this._idColors[mesh.uniqueId], 1);
-        }
-
-        this._meshRenderingCount++;
-    }
-
-    private _generateColorData(instanceCount: number, id: number, index: number, r: number, g: number, b: number, onInstance: (i: number, id: number) => void) {
-        const colorData = new Float32Array(4 * (instanceCount + 1));
-
-        colorData[0] = r / 255.0;
-        colorData[1] = g / 255.0;
-        colorData[2] = b / 255.0;
-        colorData[3] = 1.0;
-        for (let i = 0; i < instanceCount; i++) {
-            const r = (id & 0xff0000) >> 16;
-            const g = (id & 0x00ff00) >> 8;
-            const b = (id & 0x0000ff) >> 0;
-            onInstance(i, id);
-
-            colorData[(i + 1) * 4] = r / 255.0;
-            colorData[(i + 1) * 4 + 1] = g / 255.0;
-            colorData[(i + 1) * 4 + 2] = b / 255.0;
-            colorData[(i + 1) * 4 + 3] = 1.0;
-            id++;
-        }
-
-        return colorData;
-    }
-
-    private _generateThinInstanceColorData(instanceCount: number, id: number, onInstance: (i: number, id: number) => void) {
-        const colorData = new Float32Array(4 * instanceCount);
-
-        for (let i = 0; i < instanceCount; i++) {
-            const r = (id & 0xff0000) >> 16;
-            const g = (id & 0x00ff00) >> 8;
-            const b = (id & 0x0000ff) >> 0;
-            onInstance(i, id);
-
-            colorData[i * 4] = r / 255.0;
-            colorData[i * 4 + 1] = g / 255.0;
-            colorData[i * 4 + 2] = b / 255.0;
-            colorData[i * 4 + 3] = 1.0;
-            id++;
-        }
-
-        return colorData;
-    }
-
-    /**
-     * Set the list of meshes to pick from
-     * Set that value to null to clear the list (and avoid leaks)
-     * The module will read and delete from the array provided by reference. Disposing the module or setting the value to null will clear the array.
-     * @param list defines the list of meshes to pick from
-     */
-    public setPickingList(list: Nullable<Array<AbstractMesh | { mesh: AbstractMesh; material: ShaderMaterial }>>) {
-        if (this._pickableMeshes) {
-            // Cleanup
-            for (let index = 0; index < this._pickableMeshes.length; index++) {
-                const mesh = this._pickableMeshes[index];
-                if (mesh.hasInstances) {
-                    (mesh as Mesh).removeVerticesData(this._attributeName);
-                }
-                if (mesh.hasThinInstances) {
-                    (mesh as Mesh).thinInstanceSetBuffer(this._attributeName, null);
-                }
-                if (this._pickingTexture) {
-                    this._pickingTexture.setMaterialForRendering(mesh, undefined);
-                }
-
-                const material = this._meshMaterialMap.get(mesh)!;
-                if (material !== this._defaultRenderMaterial) {
-                    material.onBindObservable.removeCallback(this._materialBindCallback);
-                }
-            }
-            this._pickableMeshes.length = 0;
-            this._meshMaterialMap.clear();
-            this._idMap.length = 0;
-            this._thinIdMap.length = 0;
-            this._idColors.length = 0;
-            if (this._pickingTexture) {
-                this._pickingTexture.renderList = [];
-            }
-        }
-        if (!list || list.length === 0) {
-            return;
-        }
-
-        this._pickableMeshes = list as Array<AbstractMesh>;
-
-        // Prepare target
-        const scene = ("mesh" in list[0] ? list[0].mesh : list[0]).getScene();
-        const engine = scene.getEngine();
-        const rttSizeW = engine.getRenderWidth();
-        const rttSizeH = engine.getRenderHeight();
-        if (!this._pickingTexture) {
-            this._createRenderTarget(scene, rttSizeW, rttSizeH);
-        } else {
-            const size = this._pickingTexture.getSize();
-
-            if (size.width !== rttSizeW || size.height !== rttSizeH || this._cachedScene !== scene) {
-                this._createRenderTarget(scene, rttSizeW, rttSizeH);
-            }
-        }
-
-        if (!this._cachedScene || this._cachedScene !== scene) {
-            this._createColorMaterialAsync(scene);
-        }
-
-        this._cachedScene = scene;
-
-        for (let i = 0; i < list.length; i++) {
-            const item = list[i];
-            if ("mesh" in item) {
-                this._meshMaterialMap.set(item.mesh, item.material);
-                list[i] = item.mesh;
-            } else {
-                this._meshMaterialMap.set(item, this._defaultRenderMaterial!);
-            }
-        }
-
-        this._pickingTexture!.renderList = [];
-
-        // We will affect colors and create vertex color buffers
-        let id = 1;
-        for (let index = 0; index < this._pickableMeshes.length; index++) {
-            const mesh = this._pickableMeshes[index];
-            const material = this._meshMaterialMap.get(mesh)!;
-
-            if (material !== this._defaultRenderMaterial) {
-                material.onBindObservable.add(this._materialBindCallback, undefined, undefined, this);
-            }
-            this._pickingTexture!.setMaterialForRendering(mesh, material);
-            this._pickingTexture!.renderList.push(mesh);
-
-            if (mesh.isAnInstance) {
-                continue; // This will be handled by the source mesh
-            }
-
-            const r = (id & 0xff0000) >> 16;
-            const g = (id & 0x00ff00) >> 8;
-            const b = (id & 0x0000ff) >> 0;
-
-            if (mesh.hasThinInstances) {
-                const colorData = this._generateThinInstanceColorData((mesh as Mesh).thinInstanceCount, id, (i, id) => {
-                    this._thinIdMap[id] = { meshId: index, thinId: i };
-                });
-                id += (mesh as Mesh).thinInstanceCount;
-                (mesh as Mesh).thinInstanceSetBuffer(this._attributeName, colorData, 4);
-            } else {
-                this._idMap[id] = index;
-                id++;
-
-                if (mesh.hasInstances) {
-                    const instances = (mesh as Mesh).instances;
-                    const colorData = this._generateColorData(instances.length, id, index, r, g, b, (i, id) => {
-                        const instance = instances[i];
-                        this._idMap[id] = this._pickableMeshes.indexOf(instance);
-                    });
-                    id += instances.length;
-                    const engine = mesh.getEngine();
-
-                    const buffer = new VertexBuffer(engine, colorData, this._attributeName, false, false, 4, true);
-                    (mesh as Mesh).setVerticesBuffer(buffer, true);
-                } else {
-                    this._idColors[mesh.uniqueId] = Color3.FromInts(r, g, b);
-                }
-            }
-        }
-    }
-
-    /**
-     * Execute a picking operation
-     * @param x defines the X coordinates where to run the pick
-     * @param y defines the Y coordinates where to run the pick
-     * @param disposeWhenDone defines a boolean indicating we do not want to keep resources alive (false by default)
-     * @returns A promise with the picking results
-     */
-    public async pickAsync(x: number, y: number, disposeWhenDone = false): Promise<Nullable<IGPUPickingInfo>> {
-        if (!this._pickableMeshes || this._pickableMeshes.length === 0) {
-            return Promise.resolve(null);
-        }
-
-        const scene = this._cachedScene!;
-        const engine = scene.getEngine();
-        const rttSizeW = engine.getRenderWidth();
-        const rttSizeH = engine.getRenderHeight();
-        const devicePixelRatio = 1 / engine._hardwareScalingLevel;
-
-        this._meshRenderingCount = 0;
-
-        // Ensure ints and adapt to screen resolution
-        x = (devicePixelRatio * x) >> 0;
-        y = (devicePixelRatio * y) >> 0;
-
-        if (x < 0 || y < 0 || x >= rttSizeW || y >= rttSizeH) {
-            return Promise.resolve(null);
-        }
-
-        if (!this._readbuffer) {
-            this._readbuffer = new Uint8Array(engine.isWebGPU ? 256 : 4); // Because of block alignment in WebGPU
-        }
-
-        // Invert Y
-        y = rttSizeH - y - 1;
-
-        this._pickingTexture!.clearColor = new Color4(0, 0, 0, 0);
-
-        this._pickingTexture!.onBeforeRender = () => {
-            // Enable scissor
-            if ((engine as WebGPUEngine | Engine).enableScissor) {
-                (engine as WebGPUEngine | Engine).enableScissor(x, y, 1, 1);
-            }
-        };
-
-        scene.customRenderTargets.push(this._pickingTexture!);
-
-        // Do we need to rebuild the RTT?
-        const size = this._pickingTexture!.getSize();
-
-        if (size.width !== rttSizeW || size.height !== rttSizeH) {
-            this._createRenderTarget(scene, rttSizeW, rttSizeH);
-
-            this._pickingTexture!.renderList = [];
-            for (let index = 0; index < this._pickableMeshes.length; index++) {
-                const mesh = this._pickableMeshes[index];
-                this._pickingTexture!.setMaterialForRendering(mesh, this._meshMaterialMap.get(mesh)!);
-                this._pickingTexture!.renderList.push(mesh);
-            }
-        }
-
-        return new Promise((resolve, reject) => {
-            this._pickingTexture!.onAfterRender = async () => {
-                // Disable scissor
-                if ((engine as WebGPUEngine | Engine).disableScissor) {
-                    (engine as WebGPUEngine | Engine).disableScissor();
-                }
-
-                if (!this._pickingTexture) {
-                    reject();
-                }
-
-                let pickedMesh: Nullable<AbstractMesh> = null;
-                let thinInstanceIndex: number | undefined = undefined;
-                const wasSuccessfull = this._meshRenderingCount > 0;
-
-                if (wasSuccessfull) {
-                    // Remove from the active RTTs
-                    const index = scene.customRenderTargets.indexOf(this._pickingTexture!);
-                    if (index > -1) {
-                        scene.customRenderTargets.splice(index, 1);
-                    }
-
-                    // Do the actual picking
-                    if (await this._readTexturePixelsAsync(x, y)) {
-                        const r = this._readbuffer[0];
-                        const g = this._readbuffer[1];
-                        const b = this._readbuffer[2];
-                        const colorId = (r << 16) + (g << 8) + b;
-
-                        // Thin?
-                        if (this._thinIdMap[colorId]) {
-                            pickedMesh = this._pickableMeshes[this._thinIdMap[colorId].meshId];
-                            thinInstanceIndex = this._thinIdMap[colorId].thinId;
-                        } else {
-                            pickedMesh = this._pickableMeshes[this._idMap[colorId]];
-                        }
-                    }
-                }
-
-                // Clean-up
-                if (!wasSuccessfull) {
-                    this._meshRenderingCount = 0;
-                    return; // We need to wait for the shaders to be ready
-                } else {
-                    if (disposeWhenDone) {
-                        this.dispose();
-                    }
-                    if (pickedMesh) {
-                        resolve({ mesh: pickedMesh, thinInstanceIndex: thinInstanceIndex });
-                    } else {
-                        resolve(null);
-                    }
-                }
-            };
-        });
-    }
-
-<<<<<<< HEAD
-    /**
-     * Execute a picking operation on multiple coordinates
-     * @param xy defines the X,Y coordinates where to run the pick
-     * @param disposeWhenDone defines a boolean indicating we do not want to keep resources alive (false by default)
-     * @returns A promise with the picking results. Always returns an array with the same length as the number of coordinates. The mesh or null at the the index where no mesh was picked.
-     */
-    public async multiPickAsync(xy: { x: number; y: number }[], disposeWhenDone = false): Promise<Nullable<IGPUMultiPickingInfo>> {
-        if (!this._pickableMeshes || this._pickableMeshes.length === 0) {
-            return Promise.resolve(null);
-        }
-
-        if (xy.length === 0) {
-            Promise.resolve(null);
-        }
-
-        if (xy.length === 1) {
-            Promise.resolve([await this.pickAsync(xy[0].x, xy[0].y, disposeWhenDone)]);
-        }
-
-        // get min, max to do a partial cut
-        let minX = xy[0].x;
-        let maxX = xy[0].x;
-        let minY = xy[0].y;
-        let maxY = xy[0].y;
-
-        for (let i = 1; i < xy.length; i++) {
-            const point = xy[i];
-            if (point.x < minX) minX = point.x;
-            if (point.x > maxX) maxX = point.x;
-            if (point.y < minY) minY = point.y;
-            if (point.y > maxY) maxY = point.y;
-        }
-
-        const scene = this._cachedScene!;
-        const engine = scene.getEngine();
-        const devicePixelRatio = 1 / engine._hardwareScalingLevel;
-
-        // Ensure ints and adapt to screen resolution
-        minX = (devicePixelRatio * minX) >> 0;
-        maxX = (devicePixelRatio * maxX) >> 0;
-        minY = (devicePixelRatio * minY) >> 0;
-        maxY = (devicePixelRatio * maxY) >> 0;
-
-        let w = maxX - minX;
-        let h = maxY - minY;
-        w = w === 0 ? 1 : w;
-        h = h === 0 ? 1 : h;
-
-        const rttSizeW = engine.getRenderWidth();
-        const rttSizeH = engine.getRenderHeight();
-
-        const partialCutH = rttSizeH - maxY - 1;
-
-        if (!this._readbuffer || this._readbuffer.length < 4 * w * h) {
-            // TODO: calc webgpu Math.ceil(bytesPerRow / 256) * 256
-            this._readbuffer = new Uint8Array(engine.isWebGPU ? 256 : 4 * w * h); // Because of block alignment in WebGPU
-        }
-
-        // Do we need to rebuild the RTT?
-        const size = this._pickingTexure!.getSize();
-
-        if (size.width !== rttSizeW || size.height !== rttSizeH) {
-            this._createRenderTarget(scene, rttSizeW, rttSizeH);
-
-            this._pickingTexure!.renderList = [];
-            for (let index = 0; index < this._pickableMeshes.length; index++) {
-                const mesh = this._pickableMeshes[index];
-                this._pickingTexure!.setMaterialForRendering(mesh, this._meshMaterialMap.get(mesh)!);
-                this._pickingTexure!.renderList.push(mesh);
-            }
-        }
-
-        this._meshRenderingCount = 0;
-        this._pickingTexure!.clearColor = new Color4(0, 0, 0, 0);
-
-        scene.customRenderTargets.push(this._pickingTexure!);
-        this._pickingTexure!.onBeforeRender = () => {
-            // Enable scissor
-            if ((engine as WebGPUEngine | Engine).enableScissor) {
-                (engine as WebGPUEngine | Engine).enableScissor(minX, partialCutH, w, h);
-            }
-        };
-
-        return new Promise((resolve, reject) => {
-            this._pickingTexure!.onAfterRender = async () => {
-                // Disable scissor
-                if ((engine as WebGPUEngine | Engine).disableScissor) {
-                    (engine as WebGPUEngine | Engine).disableScissor();
-                }
-
-                if (!this._pickingTexure) {
-                    reject();
-                }
-
-                const pickedMeshes: Nullable<AbstractMesh>[] = [];
-                const thinInstanceIndexes: number[] = [];
-                const wasSuccessfull = this._meshRenderingCount > 0;
-
-                if (wasSuccessfull) {
-                    // Remove from the active RTTs
-                    const index = scene.customRenderTargets.indexOf(this._pickingTexure!);
-                    if (index > -1) {
-                        scene.customRenderTargets.splice(index, 1);
-                    }
-
-                    // Do the actual picking
-                    if (await this._readTexturePixelsAsync(minX, partialCutH, w, h)) {
-                        // if (await this._readTexturePixelsAsync(0, 0, rttSizeW, rttSizeH)) {
-                        const idxs = [];
-                        for (let i = 0; i < this._readbuffer.length; i++) {
-                            if (this._readbuffer[i] > 0) {
-                                idxs.push(i);
-                            }
-                        }
-
-                        for (let i = 0; i < xy.length; i++) {
-                            let x = xy[i].x;
-                            let y = xy[i].y;
-
-                            // Ensure ints and adapt to screen resolution
-                            x = (devicePixelRatio * x) >> 0;
-                            y = (devicePixelRatio * y) >> 0;
-
-                            if (x < 0 || y < 0 || x >= rttSizeW || y >= rttSizeH) {
-                                continue;
-                            }
-
-                            let offsetX = x - minX - 1;
-                            offsetX = offsetX < 0 ? 0 : offsetX;
-                            const offset = offsetX * 4 + (maxY - y) * w * 4;
-
-                            const r = this._readbuffer[offset];
-                            const g = this._readbuffer[offset + 1];
-                            const b = this._readbuffer[offset + 2];
-                            const colorId = (r << 16) + (g << 8) + b;
-
-                            // Thin?
-                            if (colorId > 0) {
-                                if (this._thinIdMap[colorId]) {
-                                    pickedMeshes.push(this._pickableMeshes[this._thinIdMap[colorId].meshId]);
-                                    thinInstanceIndexes.push(this._thinIdMap[colorId].thinId);
-                                } else {
-                                    pickedMeshes.push(this._pickableMeshes[this._idMap[colorId]]);
-                                }
-                            } else {
-                                pickedMeshes.push(null);
-                            }
-                        }
-                    }
-                }
-
-                // Clean-up
-                if (!wasSuccessfull) {
-                    this._meshRenderingCount = 0;
-                    return; // We need to wait for the shaders to be ready
-                } else {
-                    if (disposeWhenDone) {
-                        this.dispose();
-                    }
-                    resolve({ meshes: pickedMeshes, thinInstanceIndexes: thinInstanceIndexes });
-                }
-            };
-        });
-    }
-
-    private async _readTexturePixelsAsync(x: number, y: number, w = 1, h = 1) {
-        if (!this._cachedScene || !this._pickingTexure?._texture) {
-            return false;
-        }
-        const engine = this._cachedScene.getEngine();
-        await engine._readTexturePixels(this._pickingTexure._texture, w, h, -1, 0, this._readbuffer, true, true, x, y);
-=======
-    private async _readTexturePixelsAsync(x: number, y: number) {
-        if (!this._cachedScene || !this._pickingTexture?._texture) {
-            return false;
-        }
-        const engine = this._cachedScene.getEngine();
-        await engine._readTexturePixels(this._pickingTexture._texture, 1, 1, -1, 0, this._readbuffer, true, true, x, y);
->>>>>>> 614dce4e
-
-        return true;
-    }
-
-    /** Release the resources */
-    public dispose() {
-        this.setPickingList(null);
-        this._cachedScene = null;
-
-        // Cleaning up
-        this._pickingTexture?.dispose();
-        this._pickingTexture = null;
-        this._defaultRenderMaterial?.dispose();
-        this._defaultRenderMaterial = null;
-    }
-}
+import { Constants } from "core/Engines/constants";
+import type { Engine } from "core/Engines/engine";
+import type { WebGPUEngine } from "core/Engines/webgpuEngine";
+import { RenderTargetTexture } from "core/Materials/Textures/renderTargetTexture";
+import { ShaderLanguage } from "core/Materials/shaderLanguage";
+import type { IShaderMaterialOptions } from "core/Materials/shaderMaterial";
+import { ShaderMaterial } from "core/Materials/shaderMaterial";
+import { Color3, Color4 } from "core/Maths/math.color";
+import type { AbstractMesh } from "core/Meshes/abstractMesh";
+import { VertexBuffer } from "core/Meshes/buffer";
+import type { Mesh } from "core/Meshes/mesh";
+import type { Scene } from "core/scene";
+import type { Nullable } from "core/types";
+
+/**
+ * Class used to store the result of a GPU picking operation
+ */
+export interface IGPUPickingInfo {
+    /**
+     * Picked mesh
+     */
+    mesh: AbstractMesh;
+    /**
+     * Picked thin instance index
+     */
+    thinInstanceIndex?: number;
+}
+
+/**
+ *
+ */
+export interface IGPUMultiPickingInfo {
+    /**
+     * Picked mesh
+     */
+    meshes: Nullable<AbstractMesh>[];
+    /**
+     * Picked thin instance index
+     */
+    thinInstanceIndexes?: number[];
+}
+
+/**
+ * Class used to perform a picking operation using GPU
+ * Please note that GPUPIcker cannot pick instances, only meshes
+ */
+export class GPUPicker {
+    private _pickingTexture: Nullable<RenderTargetTexture> = null;
+    private _idMap: Array<number> = [];
+    private _thinIdMap: Array<{ meshId: number; thinId: number }> = [];
+    private _idColors: Array<Color3> = [];
+    private _cachedScene: Nullable<Scene>;
+    private _defaultRenderMaterial: Nullable<ShaderMaterial>;
+    private _pickableMeshes: Array<AbstractMesh>;
+    private _meshMaterialMap: Map<AbstractMesh, ShaderMaterial> = new Map();
+    private _readbuffer: Uint8Array;
+    private _meshRenderingCount: number = 0;
+    private readonly _attributeName = "instanceMeshID";
+
+    /** Shader language used by the generator */
+    protected _shaderLanguage = ShaderLanguage.GLSL;
+
+    /**
+     * Gets the shader language used in this generator.
+     */
+    public get shaderLanguage(): ShaderLanguage {
+        return this._shaderLanguage;
+    }
+
+    private _createRenderTarget(scene: Scene, width: number, height: number) {
+        if (this._pickingTexture) {
+            this._pickingTexture.dispose();
+        }
+        this._pickingTexture = new RenderTargetTexture(
+            "pickingTexure",
+            { width: width, height: height },
+            scene,
+            false,
+            undefined,
+            Constants.TEXTURETYPE_UNSIGNED_INT,
+            false,
+            Constants.TEXTURE_NEAREST_NEAREST
+        );
+    }
+
+    private async _createColorMaterialAsync(scene: Scene) {
+        if (this._defaultRenderMaterial) {
+            this._defaultRenderMaterial.dispose();
+        }
+
+        this._defaultRenderMaterial = null;
+
+        const engine = scene.getEngine();
+
+        if (engine.isWebGPU) {
+            this._shaderLanguage = ShaderLanguage.WGSL;
+        }
+
+        const defines: string[] = [];
+        const options: Partial<IShaderMaterialOptions> = {
+            attributes: [VertexBuffer.PositionKind, this._attributeName, "bakedVertexAnimationSettingsInstanced"],
+            uniforms: ["world", "viewProjection", "meshID"],
+            needAlphaBlending: false,
+            defines: defines,
+            useClipPlane: null,
+            shaderLanguage: this._shaderLanguage,
+            extraInitializationsAsync: async () => {
+                if (this.shaderLanguage === ShaderLanguage.WGSL) {
+                    await Promise.all([import("../ShadersWGSL/picking.fragment"), import("../ShadersWGSL/picking.vertex")]);
+                } else {
+                    await Promise.all([import("../Shaders/picking.fragment"), import("../Shaders/picking.vertex")]);
+                }
+            },
+        };
+
+        this._defaultRenderMaterial = new ShaderMaterial("pickingShader", scene, "picking", options, false);
+
+        this._defaultRenderMaterial.onBindObservable.add(this._materialBindCallback, undefined, undefined, this);
+    }
+
+    private _materialBindCallback(mesh: AbstractMesh | undefined) {
+        if (!mesh) {
+            return;
+        }
+
+        const material = this._meshMaterialMap.get(mesh)!;
+        const effect = material.getEffect()!;
+
+        if (!mesh.hasInstances && !mesh.isAnInstance && !mesh.hasThinInstances) {
+            effect.setColor4("meshID", this._idColors[mesh.uniqueId], 1);
+        }
+
+        this._meshRenderingCount++;
+    }
+
+    private _generateColorData(instanceCount: number, id: number, index: number, r: number, g: number, b: number, onInstance: (i: number, id: number) => void) {
+        const colorData = new Float32Array(4 * (instanceCount + 1));
+
+        colorData[0] = r / 255.0;
+        colorData[1] = g / 255.0;
+        colorData[2] = b / 255.0;
+        colorData[3] = 1.0;
+        for (let i = 0; i < instanceCount; i++) {
+            const r = (id & 0xff0000) >> 16;
+            const g = (id & 0x00ff00) >> 8;
+            const b = (id & 0x0000ff) >> 0;
+            onInstance(i, id);
+
+            colorData[(i + 1) * 4] = r / 255.0;
+            colorData[(i + 1) * 4 + 1] = g / 255.0;
+            colorData[(i + 1) * 4 + 2] = b / 255.0;
+            colorData[(i + 1) * 4 + 3] = 1.0;
+            id++;
+        }
+
+        return colorData;
+    }
+
+    private _generateThinInstanceColorData(instanceCount: number, id: number, onInstance: (i: number, id: number) => void) {
+        const colorData = new Float32Array(4 * instanceCount);
+
+        for (let i = 0; i < instanceCount; i++) {
+            const r = (id & 0xff0000) >> 16;
+            const g = (id & 0x00ff00) >> 8;
+            const b = (id & 0x0000ff) >> 0;
+            onInstance(i, id);
+
+            colorData[i * 4] = r / 255.0;
+            colorData[i * 4 + 1] = g / 255.0;
+            colorData[i * 4 + 2] = b / 255.0;
+            colorData[i * 4 + 3] = 1.0;
+            id++;
+        }
+
+        return colorData;
+    }
+
+    /**
+     * Set the list of meshes to pick from
+     * Set that value to null to clear the list (and avoid leaks)
+     * The module will read and delete from the array provided by reference. Disposing the module or setting the value to null will clear the array.
+     * @param list defines the list of meshes to pick from
+     */
+    public setPickingList(list: Nullable<Array<AbstractMesh | { mesh: AbstractMesh; material: ShaderMaterial }>>) {
+        if (this._pickableMeshes) {
+            // Cleanup
+            for (let index = 0; index < this._pickableMeshes.length; index++) {
+                const mesh = this._pickableMeshes[index];
+                if (mesh.hasInstances) {
+                    (mesh as Mesh).removeVerticesData(this._attributeName);
+                }
+                if (mesh.hasThinInstances) {
+                    (mesh as Mesh).thinInstanceSetBuffer(this._attributeName, null);
+                }
+                if (this._pickingTexture) {
+                    this._pickingTexture.setMaterialForRendering(mesh, undefined);
+                }
+
+                const material = this._meshMaterialMap.get(mesh)!;
+                if (material !== this._defaultRenderMaterial) {
+                    material.onBindObservable.removeCallback(this._materialBindCallback);
+                }
+            }
+            this._pickableMeshes.length = 0;
+            this._meshMaterialMap.clear();
+            this._idMap.length = 0;
+            this._thinIdMap.length = 0;
+            this._idColors.length = 0;
+            if (this._pickingTexture) {
+                this._pickingTexture.renderList = [];
+            }
+        }
+        if (!list || list.length === 0) {
+            return;
+        }
+
+        this._pickableMeshes = list as Array<AbstractMesh>;
+
+        // Prepare target
+        const scene = ("mesh" in list[0] ? list[0].mesh : list[0]).getScene();
+        const engine = scene.getEngine();
+        const rttSizeW = engine.getRenderWidth();
+        const rttSizeH = engine.getRenderHeight();
+        if (!this._pickingTexture) {
+            this._createRenderTarget(scene, rttSizeW, rttSizeH);
+        } else {
+            const size = this._pickingTexture.getSize();
+
+            if (size.width !== rttSizeW || size.height !== rttSizeH || this._cachedScene !== scene) {
+                this._createRenderTarget(scene, rttSizeW, rttSizeH);
+            }
+        }
+
+        if (!this._cachedScene || this._cachedScene !== scene) {
+            this._createColorMaterialAsync(scene);
+        }
+
+        this._cachedScene = scene;
+
+        for (let i = 0; i < list.length; i++) {
+            const item = list[i];
+            if ("mesh" in item) {
+                this._meshMaterialMap.set(item.mesh, item.material);
+                list[i] = item.mesh;
+            } else {
+                this._meshMaterialMap.set(item, this._defaultRenderMaterial!);
+            }
+        }
+
+        this._pickingTexture!.renderList = [];
+
+        // We will affect colors and create vertex color buffers
+        let id = 1;
+        for (let index = 0; index < this._pickableMeshes.length; index++) {
+            const mesh = this._pickableMeshes[index];
+            const material = this._meshMaterialMap.get(mesh)!;
+
+            if (material !== this._defaultRenderMaterial) {
+                material.onBindObservable.add(this._materialBindCallback, undefined, undefined, this);
+            }
+            this._pickingTexture!.setMaterialForRendering(mesh, material);
+            this._pickingTexture!.renderList.push(mesh);
+
+            if (mesh.isAnInstance) {
+                continue; // This will be handled by the source mesh
+            }
+
+            const r = (id & 0xff0000) >> 16;
+            const g = (id & 0x00ff00) >> 8;
+            const b = (id & 0x0000ff) >> 0;
+
+            if (mesh.hasThinInstances) {
+                const colorData = this._generateThinInstanceColorData((mesh as Mesh).thinInstanceCount, id, (i, id) => {
+                    this._thinIdMap[id] = { meshId: index, thinId: i };
+                });
+                id += (mesh as Mesh).thinInstanceCount;
+                (mesh as Mesh).thinInstanceSetBuffer(this._attributeName, colorData, 4);
+            } else {
+                this._idMap[id] = index;
+                id++;
+
+                if (mesh.hasInstances) {
+                    const instances = (mesh as Mesh).instances;
+                    const colorData = this._generateColorData(instances.length, id, index, r, g, b, (i, id) => {
+                        const instance = instances[i];
+                        this._idMap[id] = this._pickableMeshes.indexOf(instance);
+                    });
+                    id += instances.length;
+                    const engine = mesh.getEngine();
+
+                    const buffer = new VertexBuffer(engine, colorData, this._attributeName, false, false, 4, true);
+                    (mesh as Mesh).setVerticesBuffer(buffer, true);
+                } else {
+                    this._idColors[mesh.uniqueId] = Color3.FromInts(r, g, b);
+                }
+            }
+        }
+    }
+
+    /**
+     * Execute a picking operation
+     * @param x defines the X coordinates where to run the pick
+     * @param y defines the Y coordinates where to run the pick
+     * @param disposeWhenDone defines a boolean indicating we do not want to keep resources alive (false by default)
+     * @returns A promise with the picking results
+     */
+    public async pickAsync(x: number, y: number, disposeWhenDone = false): Promise<Nullable<IGPUPickingInfo>> {
+        if (!this._pickableMeshes || this._pickableMeshes.length === 0) {
+            return Promise.resolve(null);
+        }
+
+        const scene = this._cachedScene!;
+        const engine = scene.getEngine();
+        const rttSizeW = engine.getRenderWidth();
+        const rttSizeH = engine.getRenderHeight();
+        const devicePixelRatio = 1 / engine._hardwareScalingLevel;
+
+        this._meshRenderingCount = 0;
+
+        // Ensure ints and adapt to screen resolution
+        x = (devicePixelRatio * x) >> 0;
+        y = (devicePixelRatio * y) >> 0;
+
+        if (x < 0 || y < 0 || x >= rttSizeW || y >= rttSizeH) {
+            return Promise.resolve(null);
+        }
+
+        if (!this._readbuffer) {
+            this._readbuffer = new Uint8Array(engine.isWebGPU ? 256 : 4); // Because of block alignment in WebGPU
+        }
+
+        // Invert Y
+        y = rttSizeH - y - 1;
+
+        this._pickingTexture!.clearColor = new Color4(0, 0, 0, 0);
+
+        this._pickingTexture!.onBeforeRender = () => {
+            // Enable scissor
+            if ((engine as WebGPUEngine | Engine).enableScissor) {
+                (engine as WebGPUEngine | Engine).enableScissor(x, y, 1, 1);
+            }
+        };
+
+        scene.customRenderTargets.push(this._pickingTexture!);
+
+        // Do we need to rebuild the RTT?
+        const size = this._pickingTexture!.getSize();
+
+        if (size.width !== rttSizeW || size.height !== rttSizeH) {
+            this._createRenderTarget(scene, rttSizeW, rttSizeH);
+
+            this._pickingTexture!.renderList = [];
+            for (let index = 0; index < this._pickableMeshes.length; index++) {
+                const mesh = this._pickableMeshes[index];
+                this._pickingTexture!.setMaterialForRendering(mesh, this._meshMaterialMap.get(mesh)!);
+                this._pickingTexture!.renderList.push(mesh);
+            }
+        }
+
+        return new Promise((resolve, reject) => {
+            this._pickingTexture!.onAfterRender = async () => {
+                // Disable scissor
+                if ((engine as WebGPUEngine | Engine).disableScissor) {
+                    (engine as WebGPUEngine | Engine).disableScissor();
+                }
+
+                if (!this._pickingTexture) {
+                    reject();
+                }
+
+                let pickedMesh: Nullable<AbstractMesh> = null;
+                let thinInstanceIndex: number | undefined = undefined;
+                const wasSuccessfull = this._meshRenderingCount > 0;
+
+                if (wasSuccessfull) {
+                    // Remove from the active RTTs
+                    const index = scene.customRenderTargets.indexOf(this._pickingTexture!);
+                    if (index > -1) {
+                        scene.customRenderTargets.splice(index, 1);
+                    }
+
+                    // Do the actual picking
+                    if (await this._readTexturePixelsAsync(x, y)) {
+                        const r = this._readbuffer[0];
+                        const g = this._readbuffer[1];
+                        const b = this._readbuffer[2];
+                        const colorId = (r << 16) + (g << 8) + b;
+
+                        // Thin?
+                        if (this._thinIdMap[colorId]) {
+                            pickedMesh = this._pickableMeshes[this._thinIdMap[colorId].meshId];
+                            thinInstanceIndex = this._thinIdMap[colorId].thinId;
+                        } else {
+                            pickedMesh = this._pickableMeshes[this._idMap[colorId]];
+                        }
+                    }
+                }
+
+                // Clean-up
+                if (!wasSuccessfull) {
+                    this._meshRenderingCount = 0;
+                    return; // We need to wait for the shaders to be ready
+                } else {
+                    if (disposeWhenDone) {
+                        this.dispose();
+                    }
+                    if (pickedMesh) {
+                        resolve({ mesh: pickedMesh, thinInstanceIndex: thinInstanceIndex });
+                    } else {
+                        resolve(null);
+                    }
+                }
+            };
+        });
+    }
+
+    /**
+     * Execute a picking operation on multiple coordinates
+     * @param xy defines the X,Y coordinates where to run the pick
+     * @param disposeWhenDone defines a boolean indicating we do not want to keep resources alive (false by default)
+     * @returns A promise with the picking results. Always returns an array with the same length as the number of coordinates. The mesh or null at the the index where no mesh was picked.
+     */
+    public async multiPickAsync(xy: { x: number; y: number }[], disposeWhenDone = false): Promise<Nullable<IGPUMultiPickingInfo>> {
+        if (!this._pickableMeshes || this._pickableMeshes.length === 0) {
+            return Promise.resolve(null);
+        }
+
+        if (xy.length === 0) {
+            Promise.resolve(null);
+        }
+
+        if (xy.length === 1) {
+            Promise.resolve([await this.pickAsync(xy[0].x, xy[0].y, disposeWhenDone)]);
+        }
+
+        // get min, max to do a partial cut
+        let minX = xy[0].x;
+        let maxX = xy[0].x;
+        let minY = xy[0].y;
+        let maxY = xy[0].y;
+
+        for (let i = 1; i < xy.length; i++) {
+            const point = xy[i];
+            if (point.x < minX) minX = point.x;
+            if (point.x > maxX) maxX = point.x;
+            if (point.y < minY) minY = point.y;
+            if (point.y > maxY) maxY = point.y;
+        }
+
+        const scene = this._cachedScene!;
+        const engine = scene.getEngine();
+        const devicePixelRatio = 1 / engine._hardwareScalingLevel;
+
+        // Ensure ints and adapt to screen resolution
+        minX = (devicePixelRatio * minX) >> 0;
+        maxX = (devicePixelRatio * maxX) >> 0;
+        minY = (devicePixelRatio * minY) >> 0;
+        maxY = (devicePixelRatio * maxY) >> 0;
+
+        let w = maxX - minX;
+        let h = maxY - minY;
+        w = w === 0 ? 1 : w;
+        h = h === 0 ? 1 : h;
+
+        const rttSizeW = engine.getRenderWidth();
+        const rttSizeH = engine.getRenderHeight();
+
+        const partialCutH = rttSizeH - maxY - 1;
+
+        if (!this._readbuffer || this._readbuffer.length < 4 * w * h) {
+            // TODO: calc webgpu Math.ceil(bytesPerRow / 256) * 256
+            this._readbuffer = new Uint8Array(engine.isWebGPU ? 256 : 4 * w * h); // Because of block alignment in WebGPU
+        }
+
+        // Do we need to rebuild the RTT?
+        const size = this._pickingTexture!.getSize();
+
+        if (size.width !== rttSizeW || size.height !== rttSizeH) {
+            this._createRenderTarget(scene, rttSizeW, rttSizeH);
+
+            this._pickingTexture!.renderList = [];
+            for (let index = 0; index < this._pickableMeshes.length; index++) {
+                const mesh = this._pickableMeshes[index];
+                this._pickingTexture!.setMaterialForRendering(mesh, this._meshMaterialMap.get(mesh)!);
+                this._pickingTexture!.renderList.push(mesh);
+            }
+        }
+
+        this._meshRenderingCount = 0;
+        this._pickingTexture!.clearColor = new Color4(0, 0, 0, 0);
+
+        scene.customRenderTargets.push(this._pickingTexture!);
+        this._pickingTexture!.onBeforeRender = () => {
+            // Enable scissor
+            if ((engine as WebGPUEngine | Engine).enableScissor) {
+                (engine as WebGPUEngine | Engine).enableScissor(minX, partialCutH, w, h);
+            }
+        };
+
+        return new Promise((resolve, reject) => {
+            this._pickingTexture!.onAfterRender = async () => {
+                // Disable scissor
+                if ((engine as WebGPUEngine | Engine).disableScissor) {
+                    (engine as WebGPUEngine | Engine).disableScissor();
+                }
+
+                if (!this._pickingTexture) {
+                    reject();
+                }
+
+                const pickedMeshes: Nullable<AbstractMesh>[] = [];
+                const thinInstanceIndexes: number[] = [];
+                const wasSuccessfull = this._meshRenderingCount > 0;
+
+                if (wasSuccessfull) {
+                    // Remove from the active RTTs
+                    const index = scene.customRenderTargets.indexOf(this._pickingTexture!);
+                    if (index > -1) {
+                        scene.customRenderTargets.splice(index, 1);
+                    }
+
+                    // Do the actual picking
+                    if (await this._readTexturePixelsAsync(minX, partialCutH, w, h)) {
+                        // if (await this._readTexturePixelsAsync(0, 0, rttSizeW, rttSizeH)) {
+                        const idxs = [];
+                        for (let i = 0; i < this._readbuffer.length; i++) {
+                            if (this._readbuffer[i] > 0) {
+                                idxs.push(i);
+                            }
+                        }
+
+                        for (let i = 0; i < xy.length; i++) {
+                            let x = xy[i].x;
+                            let y = xy[i].y;
+
+                            // Ensure ints and adapt to screen resolution
+                            x = (devicePixelRatio * x) >> 0;
+                            y = (devicePixelRatio * y) >> 0;
+
+                            if (x < 0 || y < 0 || x >= rttSizeW || y >= rttSizeH) {
+                                continue;
+                            }
+
+                            let offsetX = x - minX - 1;
+                            offsetX = offsetX < 0 ? 0 : offsetX;
+                            const offset = offsetX * 4 + (maxY - y) * w * 4;
+
+                            const r = this._readbuffer[offset];
+                            const g = this._readbuffer[offset + 1];
+                            const b = this._readbuffer[offset + 2];
+                            const colorId = (r << 16) + (g << 8) + b;
+
+                            // Thin?
+                            if (colorId > 0) {
+                                if (this._thinIdMap[colorId]) {
+                                    pickedMeshes.push(this._pickableMeshes[this._thinIdMap[colorId].meshId]);
+                                    thinInstanceIndexes.push(this._thinIdMap[colorId].thinId);
+                                } else {
+                                    pickedMeshes.push(this._pickableMeshes[this._idMap[colorId]]);
+                                }
+                            } else {
+                                pickedMeshes.push(null);
+                            }
+                        }
+                    }
+                }
+
+                // Clean-up
+                if (!wasSuccessfull) {
+                    this._meshRenderingCount = 0;
+                    return; // We need to wait for the shaders to be ready
+                } else {
+                    if (disposeWhenDone) {
+                        this.dispose();
+                    }
+                    resolve({ meshes: pickedMeshes, thinInstanceIndexes: thinInstanceIndexes });
+                }
+            };
+        });
+    }
+
+    private async _readTexturePixelsAsync(x: number, y: number, w = 1, h = 1) {
+        if (!this._cachedScene || !this._pickingTexture?._texture) {
+            return false;
+        }
+        const engine = this._cachedScene.getEngine();
+        await engine._readTexturePixels(this._pickingTexture._texture, w, h, -1, 0, this._readbuffer, true, true, x, y);
+
+        return true;
+    }
+
+    /** Release the resources */
+    public dispose() {
+        this.setPickingList(null);
+        this._cachedScene = null;
+
+        // Cleaning up
+        this._pickingTexture?.dispose();
+        this._pickingTexture = null;
+        this._defaultRenderMaterial?.dispose();
+        this._defaultRenderMaterial = null;
+    }
+}