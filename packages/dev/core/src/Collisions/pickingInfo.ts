--- conflicted
+++ resolved
@@ -1,163 +1,160 @@
-import type { Nullable, FloatArray } from "../types";
-import { Vector3, Vector2, TmpVectors } from "../Maths/math.vector";
-import type { AbstractMesh } from "../Meshes/abstractMesh";
-import type { TransformNode } from "../Meshes/transformNode";
-import { VertexBuffer } from "../Buffers/buffer";
-import type { Sprite } from "../Sprites/sprite";
-
-declare type Ray = import("../Culling/ray").Ray;
-
-/**
- * Information about the result of picking within a scene
- * @see https://doc.babylonjs.com/divingDeeper/mesh/interactions/picking_collisions
- */
-export class PickingInfo {
-<<<<<<< HEAD
-=======
-    /** @internal */
-    public _pickingUnavailable = false;
-
->>>>>>> c82765aa
-    /**
-     * If the pick collided with an object
-     */
-    public hit = false;
-    /**
-     * Distance away where the pick collided
-     */
-    public distance = 0;
-    /**
-     * The location of pick collision
-     */
-    public pickedPoint: Nullable<Vector3> = null;
-    /**
-     * The mesh corresponding the the pick collision
-     */
-    public pickedMesh: Nullable<AbstractMesh> = null;
-    /** (See getTextureCoordinates) The barycentric U coordinate that is used when calculating the texture coordinates of the collision.*/
-    public bu = 0;
-    /** (See getTextureCoordinates) The barycentric V coordinate that is used when calculating the texture coordinates of the collision.*/
-    public bv = 0;
-    /** The index of the face on the mesh that was picked, or the index of the Line if the picked Mesh is a LinesMesh */
-    public faceId = -1;
-    /** The index of the face on the subMesh that was picked, or the index of the Line if the picked Mesh is a LinesMesh */
-    public subMeshFaceId = -1;
-    /** Id of the the submesh that was picked */
-    public subMeshId = 0;
-    /** If a sprite was picked, this will be the sprite the pick collided with */
-    public pickedSprite: Nullable<Sprite> = null;
-    /** If we are picking a mesh with thin instance, this will give you the picked thin instance */
-    public thinInstanceIndex = -1;
-    /**
-     * The ray that was used to perform the picking.
-     */
-    public ray: Nullable<Ray> = null;
-    /**
-     * If a mesh was used to do the picking (eg. 6dof controller) as a "near interaction", this will be populated.
-     */
-    public originMesh: Nullable<AbstractMesh> = null;
-    /**
-     * The aim-space transform of the input used for picking, if it is an XR input source.
-     */
-    public aimTransform: Nullable<TransformNode> = null;
-    /**
-     * The grip-space transform of the input used for picking, if it is an XR input source.
-     * Some XR sources, such as input coming from head mounted displays, do not have this.
-     */
-    public gripTransform: Nullable<TransformNode> = null;
-
-    /**
-     * Gets the normal corresponding to the face the pick collided with
-     * @param useWorldCoordinates If the resulting normal should be relative to the world (default: false)
-     * @param useVerticesNormals If the vertices normals should be used to calculate the normal instead of the normal map
-     * @returns The normal corresponding to the face the pick collided with
-     */
-    public getNormal(useWorldCoordinates = false, useVerticesNormals = true): Nullable<Vector3> {
-        if (!this.pickedMesh || !this.pickedMesh.isVerticesDataPresent(VertexBuffer.NormalKind)) {
-            return null;
-        }
-
-        const indices = this.pickedMesh.getIndices();
-
-        if (!indices) {
-            return null;
-        }
-
-        let result: Vector3;
-
-        if (useVerticesNormals) {
-            const normals = <FloatArray>this.pickedMesh.getVerticesData(VertexBuffer.NormalKind);
-
-            let normal0 = Vector3.FromArray(normals, indices[this.faceId * 3] * 3);
-            let normal1 = Vector3.FromArray(normals, indices[this.faceId * 3 + 1] * 3);
-            let normal2 = Vector3.FromArray(normals, indices[this.faceId * 3 + 2] * 3);
-
-            normal0 = normal0.scale(this.bu);
-            normal1 = normal1.scale(this.bv);
-            normal2 = normal2.scale(1.0 - this.bu - this.bv);
-
-            result = new Vector3(normal0.x + normal1.x + normal2.x, normal0.y + normal1.y + normal2.y, normal0.z + normal1.z + normal2.z);
-        } else {
-            const positions = <FloatArray>this.pickedMesh.getVerticesData(VertexBuffer.PositionKind);
-
-            const vertex1 = Vector3.FromArray(positions, indices[this.faceId * 3] * 3);
-            const vertex2 = Vector3.FromArray(positions, indices[this.faceId * 3 + 1] * 3);
-            const vertex3 = Vector3.FromArray(positions, indices[this.faceId * 3 + 2] * 3);
-
-            const p1p2 = vertex1.subtract(vertex2);
-            const p3p2 = vertex3.subtract(vertex2);
-
-            result = Vector3.Cross(p1p2, p3p2);
-        }
-
-        if (useWorldCoordinates) {
-            let wm = this.pickedMesh.getWorldMatrix();
-
-            if (this.pickedMesh.nonUniformScaling) {
-                TmpVectors.Matrix[0].copyFrom(wm);
-                wm = TmpVectors.Matrix[0];
-                wm.setTranslationFromFloats(0, 0, 0);
-                wm.invert();
-                wm.transposeToRef(TmpVectors.Matrix[1]);
-
-                wm = TmpVectors.Matrix[1];
-            }
-
-            result = Vector3.TransformNormal(result, wm);
-        }
-
-        result.normalize();
-
-        return result;
-    }
-
-    /**
-     * Gets the texture coordinates of where the pick occurred
-     * @returns the vector containing the coordinates of the texture
-     */
-    public getTextureCoordinates(): Nullable<Vector2> {
-        if (!this.pickedMesh || !this.pickedMesh.isVerticesDataPresent(VertexBuffer.UVKind)) {
-            return null;
-        }
-
-        const indices = this.pickedMesh.getIndices();
-        if (!indices) {
-            return null;
-        }
-
-        const uvs = this.pickedMesh.getVerticesData(VertexBuffer.UVKind);
-        if (!uvs) {
-            return null;
-        }
-
-        let uv0 = Vector2.FromArray(uvs, indices[this.faceId * 3] * 2);
-        let uv1 = Vector2.FromArray(uvs, indices[this.faceId * 3 + 1] * 2);
-        let uv2 = Vector2.FromArray(uvs, indices[this.faceId * 3 + 2] * 2);
-
-        uv0 = uv0.scale(this.bu);
-        uv1 = uv1.scale(this.bv);
-        uv2 = uv2.scale(1.0 - this.bu - this.bv);
-
-        return new Vector2(uv0.x + uv1.x + uv2.x, uv0.y + uv1.y + uv2.y);
-    }
-}
+import type { Nullable, FloatArray } from "../types";
+import { Vector3, Vector2, TmpVectors } from "../Maths/math.vector";
+import type { AbstractMesh } from "../Meshes/abstractMesh";
+import type { TransformNode } from "../Meshes/transformNode";
+import { VertexBuffer } from "../Buffers/buffer";
+import type { Sprite } from "../Sprites/sprite";
+
+declare type Ray = import("../Culling/ray").Ray;
+
+/**
+ * Information about the result of picking within a scene
+ * @see https://doc.babylonjs.com/divingDeeper/mesh/interactions/picking_collisions
+ */
+export class PickingInfo {
+    /** @internal */
+    public _pickingUnavailable = false;
+
+    /**
+     * If the pick collided with an object
+     */
+    public hit = false;
+    /**
+     * Distance away where the pick collided
+     */
+    public distance = 0;
+    /**
+     * The location of pick collision
+     */
+    public pickedPoint: Nullable<Vector3> = null;
+    /**
+     * The mesh corresponding the the pick collision
+     */
+    public pickedMesh: Nullable<AbstractMesh> = null;
+    /** (See getTextureCoordinates) The barycentric U coordinate that is used when calculating the texture coordinates of the collision.*/
+    public bu = 0;
+    /** (See getTextureCoordinates) The barycentric V coordinate that is used when calculating the texture coordinates of the collision.*/
+    public bv = 0;
+    /** The index of the face on the mesh that was picked, or the index of the Line if the picked Mesh is a LinesMesh */
+    public faceId = -1;
+    /** The index of the face on the subMesh that was picked, or the index of the Line if the picked Mesh is a LinesMesh */
+    public subMeshFaceId = -1;
+    /** Id of the the submesh that was picked */
+    public subMeshId = 0;
+    /** If a sprite was picked, this will be the sprite the pick collided with */
+    public pickedSprite: Nullable<Sprite> = null;
+    /** If we are picking a mesh with thin instance, this will give you the picked thin instance */
+    public thinInstanceIndex = -1;
+    /**
+     * The ray that was used to perform the picking.
+     */
+    public ray: Nullable<Ray> = null;
+    /**
+     * If a mesh was used to do the picking (eg. 6dof controller) as a "near interaction", this will be populated.
+     */
+    public originMesh: Nullable<AbstractMesh> = null;
+    /**
+     * The aim-space transform of the input used for picking, if it is an XR input source.
+     */
+    public aimTransform: Nullable<TransformNode> = null;
+    /**
+     * The grip-space transform of the input used for picking, if it is an XR input source.
+     * Some XR sources, such as input coming from head mounted displays, do not have this.
+     */
+    public gripTransform: Nullable<TransformNode> = null;
+
+    /**
+     * Gets the normal corresponding to the face the pick collided with
+     * @param useWorldCoordinates If the resulting normal should be relative to the world (default: false)
+     * @param useVerticesNormals If the vertices normals should be used to calculate the normal instead of the normal map
+     * @returns The normal corresponding to the face the pick collided with
+     */
+    public getNormal(useWorldCoordinates = false, useVerticesNormals = true): Nullable<Vector3> {
+        if (!this.pickedMesh || !this.pickedMesh.isVerticesDataPresent(VertexBuffer.NormalKind)) {
+            return null;
+        }
+
+        const indices = this.pickedMesh.getIndices();
+
+        if (!indices) {
+            return null;
+        }
+
+        let result: Vector3;
+
+        if (useVerticesNormals) {
+            const normals = <FloatArray>this.pickedMesh.getVerticesData(VertexBuffer.NormalKind);
+
+            let normal0 = Vector3.FromArray(normals, indices[this.faceId * 3] * 3);
+            let normal1 = Vector3.FromArray(normals, indices[this.faceId * 3 + 1] * 3);
+            let normal2 = Vector3.FromArray(normals, indices[this.faceId * 3 + 2] * 3);
+
+            normal0 = normal0.scale(this.bu);
+            normal1 = normal1.scale(this.bv);
+            normal2 = normal2.scale(1.0 - this.bu - this.bv);
+
+            result = new Vector3(normal0.x + normal1.x + normal2.x, normal0.y + normal1.y + normal2.y, normal0.z + normal1.z + normal2.z);
+        } else {
+            const positions = <FloatArray>this.pickedMesh.getVerticesData(VertexBuffer.PositionKind);
+
+            const vertex1 = Vector3.FromArray(positions, indices[this.faceId * 3] * 3);
+            const vertex2 = Vector3.FromArray(positions, indices[this.faceId * 3 + 1] * 3);
+            const vertex3 = Vector3.FromArray(positions, indices[this.faceId * 3 + 2] * 3);
+
+            const p1p2 = vertex1.subtract(vertex2);
+            const p3p2 = vertex3.subtract(vertex2);
+
+            result = Vector3.Cross(p1p2, p3p2);
+        }
+
+        if (useWorldCoordinates) {
+            let wm = this.pickedMesh.getWorldMatrix();
+
+            if (this.pickedMesh.nonUniformScaling) {
+                TmpVectors.Matrix[0].copyFrom(wm);
+                wm = TmpVectors.Matrix[0];
+                wm.setTranslationFromFloats(0, 0, 0);
+                wm.invert();
+                wm.transposeToRef(TmpVectors.Matrix[1]);
+
+                wm = TmpVectors.Matrix[1];
+            }
+
+            result = Vector3.TransformNormal(result, wm);
+        }
+
+        result.normalize();
+
+        return result;
+    }
+
+    /**
+     * Gets the texture coordinates of where the pick occurred
+     * @returns the vector containing the coordinates of the texture
+     */
+    public getTextureCoordinates(): Nullable<Vector2> {
+        if (!this.pickedMesh || !this.pickedMesh.isVerticesDataPresent(VertexBuffer.UVKind)) {
+            return null;
+        }
+
+        const indices = this.pickedMesh.getIndices();
+        if (!indices) {
+            return null;
+        }
+
+        const uvs = this.pickedMesh.getVerticesData(VertexBuffer.UVKind);
+        if (!uvs) {
+            return null;
+        }
+
+        let uv0 = Vector2.FromArray(uvs, indices[this.faceId * 3] * 2);
+        let uv1 = Vector2.FromArray(uvs, indices[this.faceId * 3 + 1] * 2);
+        let uv2 = Vector2.FromArray(uvs, indices[this.faceId * 3 + 2] * 2);
+
+        uv0 = uv0.scale(this.bu);
+        uv1 = uv1.scale(this.bv);
+        uv2 = uv2.scale(1.0 - this.bu - this.bv);
+
+        return new Vector2(uv0.x + uv1.x + uv2.x, uv0.y + uv1.y + uv2.y);
+    }
+}