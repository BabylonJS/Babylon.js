--- conflicted
+++ resolved
@@ -1,280 +1,271 @@
-import type { WebXRAbstractMotionController, IMotionControllerProfile } from "./webXRAbstractMotionController";
-import { WebXRGenericTriggerMotionController } from "./webXRGenericMotionController";
-import type { Scene } from "../../scene";
-import { Tools } from "../../Misc/tools";
-import { WebXRProfiledMotionController } from "./webXRProfiledMotionController";
-import type { Nullable } from "../../types";
-import type { AbstractMesh } from "../../Meshes/abstractMesh";
-
-/**
- * A construction function type to create a new controller based on an xrInput object
- */
-export type MotionControllerConstructor = (xrInput: XRInputSource, scene: Scene) => WebXRAbstractMotionController;
-
-/**
- * The MotionController Manager manages all registered motion controllers and loads the right one when needed.
- *
- * When this repository is complete: https://github.com/immersive-web/webxr-input-profiles/tree/master/packages/assets
- * it should be replaced with auto-loaded controllers.
- *
- * When using a model try to stay as generic as possible. Eventually there will be no need in any of the controller classes
- */
-
-const ControllerCache: Array<{
-    filename: string;
-    path: string;
-    meshes: AbstractMesh[];
-}> = [];
-
-/**
- * Motion controller manager is managing the different webxr profiles and makes sure the right
- * controller is being loaded.
- */
-export class WebXRMotionControllerManager {
-    private static _AvailableControllers: { [type: string]: MotionControllerConstructor } = {};
-    private static _Fallbacks: { [profileId: string]: string[] } = {};
-    // cache for loading
-    private static _ProfileLoadingPromises: { [profileName: string]: Promise<IMotionControllerProfile> } = {};
-    private static _ProfilesList: Nullable<Promise<{ [profile: string]: string }>>;
-
-    /**
-     * The base URL of the online controller repository. Can be changed at any time.
-     */
-    public static BaseRepositoryUrl = "https://immersive-web.github.io/webxr-input-profiles/packages/viewer/dist";
-    /**
-     * Which repository gets priority - local or online
-     */
-    public static PrioritizeOnlineRepository: boolean = true;
-    /**
-     * Use the online repository, or use only locally-defined controllers
-     */
-    public static UseOnlineRepository: boolean = true;
-
-    /**
-     * Disable the controller cache and load the models each time a new WebXRProfileMotionController is loaded.
-     * Defaults to true.
-     */
-    public static DisableControllerCache: boolean = true;
-
-    /**
-     * Clear the cache used for profile loading and reload when requested again
-     */
-    public static ClearProfilesCache() {
-        this._ProfilesList = null;
-        this._ProfileLoadingPromises = {};
-    }
-
-    /**
-     * Register the default fallbacks.
-     * This function is called automatically when this file is imported.
-     */
-    public static DefaultFallbacks() {
-        this.RegisterFallbacksForProfileId("google-daydream", ["generic-touchpad"]);
-        this.RegisterFallbacksForProfileId("htc-vive-focus", ["generic-trigger-touchpad"]);
-        this.RegisterFallbacksForProfileId("htc-vive", ["generic-trigger-squeeze-touchpad"]);
-        this.RegisterFallbacksForProfileId("magicleap-one", ["generic-trigger-squeeze-touchpad"]);
-        this.RegisterFallbacksForProfileId("windows-mixed-reality", ["generic-trigger-squeeze-touchpad-thumbstick"]);
-        this.RegisterFallbacksForProfileId("microsoft-mixed-reality", ["windows-mixed-reality", "generic-trigger-squeeze-touchpad-thumbstick"]);
-        this.RegisterFallbacksForProfileId("oculus-go", ["generic-trigger-touchpad"]);
-        this.RegisterFallbacksForProfileId("oculus-touch-v2", ["oculus-touch", "generic-trigger-squeeze-thumbstick"]);
-        this.RegisterFallbacksForProfileId("oculus-touch", ["generic-trigger-squeeze-thumbstick"]);
-        this.RegisterFallbacksForProfileId("samsung-gearvr", ["windows-mixed-reality", "generic-trigger-squeeze-touchpad-thumbstick"]);
-        this.RegisterFallbacksForProfileId("samsung-odyssey", ["generic-touchpad"]);
-        this.RegisterFallbacksForProfileId("valve-index", ["generic-trigger-squeeze-touchpad-thumbstick"]);
-        this.RegisterFallbacksForProfileId("generic-hand-select", ["generic-trigger"]);
-    }
-
-    /**
-     * Find a fallback profile if the profile was not found. There are a few predefined generic profiles.
-     * @param profileId the profile to which a fallback needs to be found
-     * @returns an array with corresponding fallback profiles
-     */
-    public static FindFallbackWithProfileId(profileId: string): string[] {
-        const returnArray = this._Fallbacks[profileId] || [];
-
-        returnArray.unshift(profileId);
-        return returnArray;
-    }
-
-    /**
-     * When acquiring a new xrInput object (usually by the WebXRInput class), match it with the correct profile.
-     * The order of search:
-     *
-     * 1) Iterate the profiles array of the xr input and try finding a corresponding motion controller
-     * 2) (If not found) search in the gamepad id and try using it (legacy versions only)
-     * 3) search for registered fallbacks (should be redundant, nonetheless it makes sense to check)
-     * 4) return the generic trigger controller if none were found
-     *
-     * @param xrInput the xrInput to which a new controller is initialized
-     * @param scene the scene to which the model will be added
-     * @param forceProfile force a certain profile for this controller
-     * @returns A promise that fulfils with the motion controller class for this profile id or the generic standard class if none was found
-     */
-    public static async GetMotionControllerWithXRInput(xrInput: XRInputSource, scene: Scene, forceProfile?: string): Promise<WebXRAbstractMotionController> {
-        const profileArray: string[] = [];
-        if (forceProfile) {
-            profileArray.push(forceProfile);
-        }
-        profileArray.push(...(xrInput.profiles || []));
-
-        // emulator support
-        if (profileArray.length && !profileArray[0]) {
-            // remove the first "undefined" that the emulator is adding
-            profileArray.pop();
-        }
-
-        // legacy support - try using the gamepad id
-        if (xrInput.gamepad && xrInput.gamepad.id) {
-            switch (xrInput.gamepad.id) {
-                case xrInput.gamepad.id.match(/oculus touch/gi) ? xrInput.gamepad.id : undefined:
-                    // oculus in gamepad id
-                    profileArray.push("oculus-touch-v2");
-                    break;
-            }
-        }
-
-        // make sure microsoft/windows mixed reality works correctly
-        const windowsMRIdx = profileArray.indexOf("windows-mixed-reality");
-        if (windowsMRIdx !== -1) {
-            profileArray.splice(windowsMRIdx, 0, "microsoft-mixed-reality");
-        }
-
-        if (!profileArray.length) {
-            profileArray.push("generic-trigger");
-        }
-
-        if (this.UseOnlineRepository) {
-            const firstFunction = this.PrioritizeOnlineRepository ? this._LoadProfileFromRepositoryAsync : this._LoadProfilesFromAvailableControllersAsync;
-            const secondFunction = this.PrioritizeOnlineRepository ? this._LoadProfilesFromAvailableControllersAsync : this._LoadProfileFromRepositoryAsync;
-
-            return firstFunction.call(this, profileArray, xrInput, scene).catch(() => {
-                return secondFunction.call(this, profileArray, xrInput, scene);
-            });
-        } else {
-            // use only available functions
-            return this._LoadProfilesFromAvailableControllersAsync(profileArray, xrInput, scene);
-        }
-    }
-
-    /**
-     * Register a new controller based on its profile. This function will be called by the controller classes themselves.
-     *
-     * If you are missing a profile, make sure it is imported in your source, otherwise it will not register.
-     *
-     * @param type the profile type to register
-     * @param constructFunction the function to be called when loading this profile
-     */
-    public static RegisterController(type: string, constructFunction: MotionControllerConstructor) {
-        this._AvailableControllers[type] = constructFunction;
-    }
-
-    /**
-     * Register a fallback to a specific profile.
-     * @param profileId the profileId that will receive the fallbacks
-     * @param fallbacks A list of fallback profiles
-     */
-    public static RegisterFallbacksForProfileId(profileId: string, fallbacks: string[]): void {
-        if (this._Fallbacks[profileId]) {
-            this._Fallbacks[profileId].push(...fallbacks);
-        } else {
-            this._Fallbacks[profileId] = fallbacks;
-        }
-    }
-
-    /**
-     * Will update the list of profiles available in the repository
-     * @returns a promise that resolves to a map of profiles available online
-     */
-    // eslint-disable-next-line @typescript-eslint/naming-convention
-    public static async UpdateProfilesList() {
-        this._ProfilesList = Tools.LoadFileAsync(this.BaseRepositoryUrl + "/profiles/profilesList.json", false).then((data) => {
-            return JSON.parse(data);
-        });
-        return this._ProfilesList;
-    }
-
-    /**
-     * Clear the controller's cache (usually happens at the end of a session)
-     */
-    public static ClearControllerCache() {
-<<<<<<< HEAD
-        ControllerCache.forEach((cacheItem) => {
-            cacheItem.meshes.forEach((mesh) => {
-                mesh.dispose(false, true);
-            });
-        });
-        ControllerCache.length = 0;
-=======
-        for (const cacheItem of controllerCache) {
-            for (const mesh of cacheItem.meshes) {
-                mesh.dispose(false, true);
-            }
-        }
-        controllerCache.length = 0;
->>>>>>> 89bf19c2
-    }
-
-    private static async _LoadProfileFromRepositoryAsync(profileArray: string[], xrInput: XRInputSource, scene: Scene): Promise<WebXRAbstractMotionController> {
-        return Promise.resolve()
-            .then(async () => {
-                if (!this._ProfilesList) {
-                    return this.UpdateProfilesList();
-                } else {
-                    return this._ProfilesList;
-                }
-            })
-            .then((profilesList: { [profile: string]: string }) => {
-                // load the right profile
-                for (let i = 0; i < profileArray.length; ++i) {
-                    // defensive
-                    if (!profileArray[i]) {
-                        continue;
-                    }
-                    if (profilesList[profileArray[i]]) {
-                        return profileArray[i];
-                    }
-                }
-
-                throw new Error(`neither controller ${profileArray[0]} nor all fallbacks were found in the repository,`);
-            })
-            .then(async (profileToLoad: string) => {
-                // load the profile
-                if (!this._ProfileLoadingPromises[profileToLoad]) {
-                    this._ProfileLoadingPromises[profileToLoad] = Tools.LoadFileAsync(`${this.BaseRepositoryUrl}/profiles/${profileToLoad}/profile.json`, false).then(
-                        (data) => <IMotionControllerProfile>JSON.parse(data)
-                    );
-                }
-                return this._ProfileLoadingPromises[profileToLoad];
-            })
-            .then((profile: IMotionControllerProfile) => {
-                return new WebXRProfiledMotionController(scene, xrInput, profile, this.BaseRepositoryUrl, this.DisableControllerCache ? undefined : ControllerCache);
-            });
-    }
-
-    private static async _LoadProfilesFromAvailableControllersAsync(profileArray: string[], xrInput: XRInputSource, scene: Scene) {
-        // check fallbacks
-        for (let i = 0; i < profileArray.length; ++i) {
-            // defensive
-            if (!profileArray[i]) {
-                continue;
-            }
-            const fallbacks = this.FindFallbackWithProfileId(profileArray[i]);
-            for (let j = 0; j < fallbacks.length; ++j) {
-                const constructionFunction = this._AvailableControllers[fallbacks[j]];
-                if (constructionFunction) {
-                    return constructionFunction(xrInput, scene);
-                }
-            }
-        }
-
-        throw new Error(`no controller requested was found in the available controllers list`);
-    }
-}
-
-// register the generic profile(s) here so we will at least have them
-WebXRMotionControllerManager.RegisterController(WebXRGenericTriggerMotionController.ProfileId, (xrInput: XRInputSource, scene: Scene) => {
-    return new WebXRGenericTriggerMotionController(scene, <any>xrInput.gamepad, xrInput.handedness);
-});
-
-// register fallbacks
-WebXRMotionControllerManager.DefaultFallbacks();
+import type { WebXRAbstractMotionController, IMotionControllerProfile } from "./webXRAbstractMotionController";
+import { WebXRGenericTriggerMotionController } from "./webXRGenericMotionController";
+import type { Scene } from "../../scene";
+import { Tools } from "../../Misc/tools";
+import { WebXRProfiledMotionController } from "./webXRProfiledMotionController";
+import type { Nullable } from "../../types";
+import type { AbstractMesh } from "../../Meshes/abstractMesh";
+
+/**
+ * A construction function type to create a new controller based on an xrInput object
+ */
+export type MotionControllerConstructor = (xrInput: XRInputSource, scene: Scene) => WebXRAbstractMotionController;
+
+/**
+ * The MotionController Manager manages all registered motion controllers and loads the right one when needed.
+ *
+ * When this repository is complete: https://github.com/immersive-web/webxr-input-profiles/tree/master/packages/assets
+ * it should be replaced with auto-loaded controllers.
+ *
+ * When using a model try to stay as generic as possible. Eventually there will be no need in any of the controller classes
+ */
+
+const ControllerCache: Array<{
+    filename: string;
+    path: string;
+    meshes: AbstractMesh[];
+}> = [];
+
+/**
+ * Motion controller manager is managing the different webxr profiles and makes sure the right
+ * controller is being loaded.
+ */
+export class WebXRMotionControllerManager {
+    private static _AvailableControllers: { [type: string]: MotionControllerConstructor } = {};
+    private static _Fallbacks: { [profileId: string]: string[] } = {};
+    // cache for loading
+    private static _ProfileLoadingPromises: { [profileName: string]: Promise<IMotionControllerProfile> } = {};
+    private static _ProfilesList: Nullable<Promise<{ [profile: string]: string }>>;
+
+    /**
+     * The base URL of the online controller repository. Can be changed at any time.
+     */
+    public static BaseRepositoryUrl = "https://immersive-web.github.io/webxr-input-profiles/packages/viewer/dist";
+    /**
+     * Which repository gets priority - local or online
+     */
+    public static PrioritizeOnlineRepository: boolean = true;
+    /**
+     * Use the online repository, or use only locally-defined controllers
+     */
+    public static UseOnlineRepository: boolean = true;
+
+    /**
+     * Disable the controller cache and load the models each time a new WebXRProfileMotionController is loaded.
+     * Defaults to true.
+     */
+    public static DisableControllerCache: boolean = true;
+
+    /**
+     * Clear the cache used for profile loading and reload when requested again
+     */
+    public static ClearProfilesCache() {
+        this._ProfilesList = null;
+        this._ProfileLoadingPromises = {};
+    }
+
+    /**
+     * Register the default fallbacks.
+     * This function is called automatically when this file is imported.
+     */
+    public static DefaultFallbacks() {
+        this.RegisterFallbacksForProfileId("google-daydream", ["generic-touchpad"]);
+        this.RegisterFallbacksForProfileId("htc-vive-focus", ["generic-trigger-touchpad"]);
+        this.RegisterFallbacksForProfileId("htc-vive", ["generic-trigger-squeeze-touchpad"]);
+        this.RegisterFallbacksForProfileId("magicleap-one", ["generic-trigger-squeeze-touchpad"]);
+        this.RegisterFallbacksForProfileId("windows-mixed-reality", ["generic-trigger-squeeze-touchpad-thumbstick"]);
+        this.RegisterFallbacksForProfileId("microsoft-mixed-reality", ["windows-mixed-reality", "generic-trigger-squeeze-touchpad-thumbstick"]);
+        this.RegisterFallbacksForProfileId("oculus-go", ["generic-trigger-touchpad"]);
+        this.RegisterFallbacksForProfileId("oculus-touch-v2", ["oculus-touch", "generic-trigger-squeeze-thumbstick"]);
+        this.RegisterFallbacksForProfileId("oculus-touch", ["generic-trigger-squeeze-thumbstick"]);
+        this.RegisterFallbacksForProfileId("samsung-gearvr", ["windows-mixed-reality", "generic-trigger-squeeze-touchpad-thumbstick"]);
+        this.RegisterFallbacksForProfileId("samsung-odyssey", ["generic-touchpad"]);
+        this.RegisterFallbacksForProfileId("valve-index", ["generic-trigger-squeeze-touchpad-thumbstick"]);
+        this.RegisterFallbacksForProfileId("generic-hand-select", ["generic-trigger"]);
+    }
+
+    /**
+     * Find a fallback profile if the profile was not found. There are a few predefined generic profiles.
+     * @param profileId the profile to which a fallback needs to be found
+     * @returns an array with corresponding fallback profiles
+     */
+    public static FindFallbackWithProfileId(profileId: string): string[] {
+        const returnArray = this._Fallbacks[profileId] || [];
+
+        returnArray.unshift(profileId);
+        return returnArray;
+    }
+
+    /**
+     * When acquiring a new xrInput object (usually by the WebXRInput class), match it with the correct profile.
+     * The order of search:
+     *
+     * 1) Iterate the profiles array of the xr input and try finding a corresponding motion controller
+     * 2) (If not found) search in the gamepad id and try using it (legacy versions only)
+     * 3) search for registered fallbacks (should be redundant, nonetheless it makes sense to check)
+     * 4) return the generic trigger controller if none were found
+     *
+     * @param xrInput the xrInput to which a new controller is initialized
+     * @param scene the scene to which the model will be added
+     * @param forceProfile force a certain profile for this controller
+     * @returns A promise that fulfils with the motion controller class for this profile id or the generic standard class if none was found
+     */
+    public static async GetMotionControllerWithXRInput(xrInput: XRInputSource, scene: Scene, forceProfile?: string): Promise<WebXRAbstractMotionController> {
+        const profileArray: string[] = [];
+        if (forceProfile) {
+            profileArray.push(forceProfile);
+        }
+        profileArray.push(...(xrInput.profiles || []));
+
+        // emulator support
+        if (profileArray.length && !profileArray[0]) {
+            // remove the first "undefined" that the emulator is adding
+            profileArray.pop();
+        }
+
+        // legacy support - try using the gamepad id
+        if (xrInput.gamepad && xrInput.gamepad.id) {
+            switch (xrInput.gamepad.id) {
+                case xrInput.gamepad.id.match(/oculus touch/gi) ? xrInput.gamepad.id : undefined:
+                    // oculus in gamepad id
+                    profileArray.push("oculus-touch-v2");
+                    break;
+            }
+        }
+
+        // make sure microsoft/windows mixed reality works correctly
+        const windowsMRIdx = profileArray.indexOf("windows-mixed-reality");
+        if (windowsMRIdx !== -1) {
+            profileArray.splice(windowsMRIdx, 0, "microsoft-mixed-reality");
+        }
+
+        if (!profileArray.length) {
+            profileArray.push("generic-trigger");
+        }
+
+        if (this.UseOnlineRepository) {
+            const firstFunction = this.PrioritizeOnlineRepository ? this._LoadProfileFromRepositoryAsync : this._LoadProfilesFromAvailableControllersAsync;
+            const secondFunction = this.PrioritizeOnlineRepository ? this._LoadProfilesFromAvailableControllersAsync : this._LoadProfileFromRepositoryAsync;
+
+            return firstFunction.call(this, profileArray, xrInput, scene).catch(() => {
+                return secondFunction.call(this, profileArray, xrInput, scene);
+            });
+        } else {
+            // use only available functions
+            return this._LoadProfilesFromAvailableControllersAsync(profileArray, xrInput, scene);
+        }
+    }
+
+    /**
+     * Register a new controller based on its profile. This function will be called by the controller classes themselves.
+     *
+     * If you are missing a profile, make sure it is imported in your source, otherwise it will not register.
+     *
+     * @param type the profile type to register
+     * @param constructFunction the function to be called when loading this profile
+     */
+    public static RegisterController(type: string, constructFunction: MotionControllerConstructor) {
+        this._AvailableControllers[type] = constructFunction;
+    }
+
+    /**
+     * Register a fallback to a specific profile.
+     * @param profileId the profileId that will receive the fallbacks
+     * @param fallbacks A list of fallback profiles
+     */
+    public static RegisterFallbacksForProfileId(profileId: string, fallbacks: string[]): void {
+        if (this._Fallbacks[profileId]) {
+            this._Fallbacks[profileId].push(...fallbacks);
+        } else {
+            this._Fallbacks[profileId] = fallbacks;
+        }
+    }
+
+    /**
+     * Will update the list of profiles available in the repository
+     * @returns a promise that resolves to a map of profiles available online
+     */
+    // eslint-disable-next-line @typescript-eslint/naming-convention
+    public static async UpdateProfilesList() {
+        this._ProfilesList = Tools.LoadFileAsync(this.BaseRepositoryUrl + "/profiles/profilesList.json", false).then((data) => {
+            return JSON.parse(data);
+        });
+        return this._ProfilesList;
+    }
+
+    /**
+     * Clear the controller's cache (usually happens at the end of a session)
+     */
+    public static ClearControllerCache() {
+        for (const cacheItem of ControllerCache) {
+            for (const mesh of cacheItem.meshes) {
+                mesh.dispose(false, true);
+            }
+        }
+        ControllerCache.length = 0;
+    }
+
+    private static async _LoadProfileFromRepositoryAsync(profileArray: string[], xrInput: XRInputSource, scene: Scene): Promise<WebXRAbstractMotionController> {
+        return Promise.resolve()
+            .then(async () => {
+                if (!this._ProfilesList) {
+                    return this.UpdateProfilesList();
+                } else {
+                    return this._ProfilesList;
+                }
+            })
+            .then((profilesList: { [profile: string]: string }) => {
+                // load the right profile
+                for (let i = 0; i < profileArray.length; ++i) {
+                    // defensive
+                    if (!profileArray[i]) {
+                        continue;
+                    }
+                    if (profilesList[profileArray[i]]) {
+                        return profileArray[i];
+                    }
+                }
+
+                throw new Error(`neither controller ${profileArray[0]} nor all fallbacks were found in the repository,`);
+            })
+            .then(async (profileToLoad: string) => {
+                // load the profile
+                if (!this._ProfileLoadingPromises[profileToLoad]) {
+                    this._ProfileLoadingPromises[profileToLoad] = Tools.LoadFileAsync(`${this.BaseRepositoryUrl}/profiles/${profileToLoad}/profile.json`, false).then(
+                        (data) => <IMotionControllerProfile>JSON.parse(data)
+                    );
+                }
+                return this._ProfileLoadingPromises[profileToLoad];
+            })
+            .then((profile: IMotionControllerProfile) => {
+                return new WebXRProfiledMotionController(scene, xrInput, profile, this.BaseRepositoryUrl, this.DisableControllerCache ? undefined : ControllerCache);
+            });
+    }
+
+    private static async _LoadProfilesFromAvailableControllersAsync(profileArray: string[], xrInput: XRInputSource, scene: Scene) {
+        // check fallbacks
+        for (let i = 0; i < profileArray.length; ++i) {
+            // defensive
+            if (!profileArray[i]) {
+                continue;
+            }
+            const fallbacks = this.FindFallbackWithProfileId(profileArray[i]);
+            for (let j = 0; j < fallbacks.length; ++j) {
+                const constructionFunction = this._AvailableControllers[fallbacks[j]];
+                if (constructionFunction) {
+                    return constructionFunction(xrInput, scene);
+                }
+            }
+        }
+
+        throw new Error(`no controller requested was found in the available controllers list`);
+    }
+}
+
+// register the generic profile(s) here so we will at least have them
+WebXRMotionControllerManager.RegisterController(WebXRGenericTriggerMotionController.ProfileId, (xrInput: XRInputSource, scene: Scene) => {
+    return new WebXRGenericTriggerMotionController(scene, <any>xrInput.gamepad, xrInput.handedness);
+});
+
+// register fallbacks
+WebXRMotionControllerManager.DefaultFallbacks();