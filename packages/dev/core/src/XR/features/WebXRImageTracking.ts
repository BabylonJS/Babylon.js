--- conflicted
+++ resolved
@@ -1,326 +1,295 @@
-import { WebXRFeaturesManager, WebXRFeatureName } from "../webXRFeaturesManager";
-import type { WebXRSessionManager } from "../webXRSessionManager";
-import { Observable } from "../../Misc/observable";
-import { WebXRAbstractFeature } from "./WebXRAbstractFeature";
-import { Matrix } from "../../Maths/math.vector";
-import type { Nullable } from "../../types";
-import { Tools } from "../../Misc/tools";
-
-/**
- * Options interface for the background remover plugin
- */
-export interface IWebXRImageTrackingOptions {
-    /**
-     * A required array with images to track
-     */
-    images: {
-        /**
-         * The source of the image. can be a URL or an image bitmap
-         */
-        src: string | ImageBitmap;
-        /**
-         * The estimated width in the real world (in meters)
-         */
-        estimatedRealWorldWidth: number; // In meters!
-    }[];
-}
-
-/**
- * An object representing an image tracked by the system
- */
-export interface IWebXRTrackedImage {
-    /**
-     * The ID of this image (which is the same as the position in the array that was used to initialize the feature)
-     */
-    id: number;
-    /**
-     * Is the transformation provided emulated. If it is, the system "guesses" its real position. Otherwise it can be considered as exact position.
-     */
-    emulated?: boolean;
-    /**
-     * Just in case it is needed - the image bitmap that is being tracked
-     */
-    originalBitmap: ImageBitmap;
-    /**
-     * The native XR result image tracking result, untouched
-     */
-    xrTrackingResult?: XRImageTrackingResult;
-    /**
-     * Width in real world (meters)
-     */
-    realWorldWidth?: number;
-    /**
-     * A transformation matrix of this current image in the current reference space.
-     */
-    transformationMatrix: Matrix;
-    /**
-     * The width/height ratio of this image. can be used to calculate the size of the detected object/image
-     */
-    ratio?: number;
-}
-
-enum ImageScoreStatus {
-    NotReceived,
-    Waiting,
-    Received
-};
-
-/**
- * Enum that describes the state of the image trackability score status for this session.
- */
-enum ImageTrackingScoreStatus {
-    // AR Session has not yet assessed image trackability scores.
-    NotReceived,
-    // A request to retrieve trackability scores has been sent, but no response has been received.
-    Waiting,
-    // Image trackability scores have been received for this session
-    Received,
-}
-
-/**
- * Image tracking for immersive AR sessions.
- * Providing a list of images and their estimated widths will enable tracking those images in the real world.
- */
-export class WebXRImageTracking extends WebXRAbstractFeature {
-    /**
-     * The module's name
-     */
-    public static readonly Name = WebXRFeatureName.IMAGE_TRACKING;
-    /**
-     * The (Babylon) version of this module.
-     * This is an integer representing the implementation version.
-     * This number does not correspond to the WebXR specs version
-     */
-    public static readonly Version = 1;
-
-    /**
-     * This will be triggered if the underlying system deems an image untrackable.
-     * The index is the index of the image from the array used to initialize the feature.
-     */
-    public onUntrackableImageFoundObservable: Observable<number> = new Observable();
-    /**
-     * An image was deemed trackable, and the system will start tracking it.
-     */
-    public onTrackableImageFoundObservable: Observable<IWebXRTrackedImage> = new Observable();
-    /**
-     * The image was found and its state was updated.
-     */
-    public onTrackedImageUpdatedObservable: Observable<IWebXRTrackedImage> = new Observable();
-
-<<<<<<< HEAD
-    private _trackableScoreStatus: ImageScoreStatus = ImageScoreStatus.NotReceived;
-=======
-    private _trackableScoreStatus: ImageTrackingScoreStatus = ImageTrackingScoreStatus.NotReceived;
->>>>>>> a65af1c9
-    private _trackedImages: IWebXRTrackedImage[] = [];
-
-    private _originalTrackingRequest: XRTrackedImageInit[];
-
-    /**
-     * constructs the image tracking feature
-     * @param _xrSessionManager the session manager for this module
-     * @param options read-only options to be used in this module
-     */
-    constructor(
-        _xrSessionManager: WebXRSessionManager,
-        /**
-         * read-only options to be used in this module
-         */
-        public readonly options: IWebXRImageTrackingOptions
-    ) {
-        super(_xrSessionManager);
-        this.xrNativeFeatureName = "image-tracking";
-    }
-
-    /**
-     * attach this feature
-     * Will usually be called by the features manager
-     *
-     * @returns true if successful.
-     */
-    public attach(): boolean {
-        return super.attach();
-    }
-
-    /**
-     * detach this feature.
-     * Will usually be called by the features manager
-     *
-     * @returns true if successful.
-     */
-    public detach(): boolean {
-        return super.detach();
-    }
-
-    /**
-     * Get a tracked image by its ID.
-     *
-     * @param id the id of the image to load (position in the init array)
-     * @returns a trackable image, if exists in this location
-     */
-    public getTrackedImageById(id: number): Nullable<IWebXRTrackedImage> {
-        return this._trackedImages[id] || null;
-    }
-
-    /**
-     * Dispose this feature and all of the resources attached
-     */
-    public dispose(): void {
-        super.dispose();
-        this._trackedImages.forEach((trackedImage) => {
-            trackedImage.originalBitmap.close();
-        });
-        this._trackedImages.length = 0;
-        this.onTrackableImageFoundObservable.clear();
-        this.onUntrackableImageFoundObservable.clear();
-        this.onTrackedImageUpdatedObservable.clear();
-    }
-
-    /**
-     * Extends the session init object if needed
-     * @returns augmentation object fo the xr session init object.
-     */
-    public async getXRSessionInitExtension(): Promise<Partial<XRSessionInit>> {
-        if (!this.options.images || !this.options.images.length) {
-            return {};
-        }
-        const promises = this.options.images.map((image) => {
-            if (typeof image.src === "string") {
-                return this._xrSessionManager.scene.getEngine()._createImageBitmapFromSource(image.src);
-            } else {
-                return Promise.resolve(image.src); // resolve is probably unneeded
-            }
-        });
-
-        try {
-            const images = await Promise.all(promises);
-
-            this._originalTrackingRequest = images.map((image, idx) => {
-                return {
-                    image,
-                    widthInMeters: this.options.images[idx].estimatedRealWorldWidth,
-                };
-            });
-
-            return {
-                trackedImages: this._originalTrackingRequest,
-            };
-        } catch (ex) {
-            Tools.Error("Error loading images for tracking, WebXRImageTracking disabled for this session.");
-            return {};
-        }
-    }
-
-    protected _onXRFrame(_xrFrame: XRFrame) {
-<<<<<<< HEAD
-        if (!_xrFrame.getImageTrackingResults || this._trackableScoreStatus === ImageScoreStatus.Waiting) {
-=======
-        if (!_xrFrame.getImageTrackingResults || this._trackableScoreStatus === ImageTrackingScoreStatus.Waiting) {
->>>>>>> a65af1c9
-            return;
-        }
-
-        // Image tracking scores may be generated a few frames after the XR Session initializes.
-<<<<<<< HEAD
-        // If we haven't received scores yet, then kick off the task to check scores and bail out if necessary.
-        if (this._trackableScoreStatus === ImageScoreStatus.NotReceived) {
-=======
-        // If we haven't received scores yet, then kick off the task to check scores and return immediately.
-        if (this._trackableScoreStatus === ImageTrackingScoreStatus.NotReceived) {
->>>>>>> a65af1c9
-            this._checkScoresAsync();
-            return;
-        }
-
-        const imageTrackedResults = _xrFrame.getImageTrackingResults();
-        for (const result of imageTrackedResults) {
-            let changed = false;
-            const imageIndex = result.index;
-
-            const imageObject = this._trackedImages[imageIndex];
-            if (!imageObject) {
-                // something went wrong!
-                continue;
-            }
-
-            imageObject.xrTrackingResult = result;
-            if (imageObject.realWorldWidth !== result.measuredWidthInMeters) {
-                imageObject.realWorldWidth = result.measuredWidthInMeters;
-                changed = true;
-            }
-
-            // Get the pose of the image relative to a reference space.
-            const pose = _xrFrame.getPose(result.imageSpace, this._xrSessionManager.referenceSpace);
-
-            if (pose) {
-                const mat = imageObject.transformationMatrix;
-                Matrix.FromArrayToRef(pose.transform.matrix, 0, mat);
-                if (!this._xrSessionManager.scene.useRightHandedSystem) {
-                    mat.toggleModelMatrixHandInPlace();
-                }
-                changed = true;
-            }
-
-            const state = result.trackingState;
-            const emulated = state === "emulated";
-
-            if (imageObject.emulated !== emulated) {
-                imageObject.emulated = emulated;
-                changed = true;
-            }
-            if (changed) {
-                this.onTrackedImageUpdatedObservable.notifyObservers(imageObject);
-            }
-        }
-    }
-
-    private async _checkScoresAsync(): Promise<void> {
-<<<<<<< HEAD
-        if (!this._xrSessionManager.session.getTrackedImageScores || this._trackableScoreStatus !== ImageScoreStatus.NotReceived) {
-            return;
-        }
-
-        this._trackableScoreStatus = ImageScoreStatus.Waiting;
-=======
-        if (!this._xrSessionManager.session.getTrackedImageScores || this._trackableScoreStatus !== ImageTrackingScoreStatus.NotReceived) {
-            return;
-        }
-
-        this._trackableScoreStatus = ImageTrackingScoreStatus.Waiting;
->>>>>>> a65af1c9
-        const imageScores = await this._xrSessionManager.session.getTrackedImageScores();
-
-        // check the scores for all
-        for (let idx = 0; idx < imageScores.length; ++idx) {
-            if (imageScores[idx] == "untrackable") {
-                this.onUntrackableImageFoundObservable.notifyObservers(idx);
-            } else {
-                const originalBitmap = this._originalTrackingRequest[idx].image;
-                const imageObject: IWebXRTrackedImage = {
-                    id: idx,
-                    originalBitmap,
-                    transformationMatrix: new Matrix(),
-                    ratio: originalBitmap.width / originalBitmap.height,
-                };
-                this._trackedImages[idx] = imageObject;
-                this.onTrackableImageFoundObservable.notifyObservers(imageObject);
-            }
-        }
-
-<<<<<<< HEAD
-        this._trackableScoreStatus = imageScores.length > 0 ? ImageScoreStatus.Received : ImageScoreStatus.NotReceived;
-=======
-        this._trackableScoreStatus = imageScores.length > 0 ? ImageTrackingScoreStatus.Received : ImageTrackingScoreStatus.NotReceived;
->>>>>>> a65af1c9
-    }
-}
-
-//register the plugin
-WebXRFeaturesManager.AddWebXRFeature(
-    WebXRImageTracking.Name,
-    (xrSessionManager, options) => {
-        return () => new WebXRImageTracking(xrSessionManager, options);
-    },
-    WebXRImageTracking.Version,
-    false
-);
+import { WebXRFeaturesManager, WebXRFeatureName } from "../webXRFeaturesManager";
+import type { WebXRSessionManager } from "../webXRSessionManager";
+import { Observable } from "../../Misc/observable";
+import { WebXRAbstractFeature } from "./WebXRAbstractFeature";
+import { Matrix } from "../../Maths/math.vector";
+import type { Nullable } from "../../types";
+import { Tools } from "../../Misc/tools";
+
+/**
+ * Options interface for the background remover plugin
+ */
+export interface IWebXRImageTrackingOptions {
+    /**
+     * A required array with images to track
+     */
+    images: {
+        /**
+         * The source of the image. can be a URL or an image bitmap
+         */
+        src: string | ImageBitmap;
+        /**
+         * The estimated width in the real world (in meters)
+         */
+        estimatedRealWorldWidth: number; // In meters!
+    }[];
+}
+
+/**
+ * An object representing an image tracked by the system
+ */
+export interface IWebXRTrackedImage {
+    /**
+     * The ID of this image (which is the same as the position in the array that was used to initialize the feature)
+     */
+    id: number;
+    /**
+     * Is the transformation provided emulated. If it is, the system "guesses" its real position. Otherwise it can be considered as exact position.
+     */
+    emulated?: boolean;
+    /**
+     * Just in case it is needed - the image bitmap that is being tracked
+     */
+    originalBitmap: ImageBitmap;
+    /**
+     * The native XR result image tracking result, untouched
+     */
+    xrTrackingResult?: XRImageTrackingResult;
+    /**
+     * Width in real world (meters)
+     */
+    realWorldWidth?: number;
+    /**
+     * A transformation matrix of this current image in the current reference space.
+     */
+    transformationMatrix: Matrix;
+    /**
+     * The width/height ratio of this image. can be used to calculate the size of the detected object/image
+     */
+    ratio?: number;
+}
+
+/**
+ * Enum that describes the state of the image trackability score status for this session.
+ */
+enum ImageTrackingScoreStatus {
+    // AR Session has not yet assessed image trackability scores.
+    NotReceived,
+    // A request to retrieve trackability scores has been sent, but no response has been received.
+    Waiting,
+    // Image trackability scores have been received for this session
+    Received,
+}
+
+/**
+ * Image tracking for immersive AR sessions.
+ * Providing a list of images and their estimated widths will enable tracking those images in the real world.
+ */
+export class WebXRImageTracking extends WebXRAbstractFeature {
+    /**
+     * The module's name
+     */
+    public static readonly Name = WebXRFeatureName.IMAGE_TRACKING;
+    /**
+     * The (Babylon) version of this module.
+     * This is an integer representing the implementation version.
+     * This number does not correspond to the WebXR specs version
+     */
+    public static readonly Version = 1;
+
+    /**
+     * This will be triggered if the underlying system deems an image untrackable.
+     * The index is the index of the image from the array used to initialize the feature.
+     */
+    public onUntrackableImageFoundObservable: Observable<number> = new Observable();
+    /**
+     * An image was deemed trackable, and the system will start tracking it.
+     */
+    public onTrackableImageFoundObservable: Observable<IWebXRTrackedImage> = new Observable();
+    /**
+     * The image was found and its state was updated.
+     */
+    public onTrackedImageUpdatedObservable: Observable<IWebXRTrackedImage> = new Observable();
+
+    private _trackableScoreStatus: ImageTrackingScoreStatus = ImageTrackingScoreStatus.NotReceived;
+    private _trackedImages: IWebXRTrackedImage[] = [];
+
+    private _originalTrackingRequest: XRTrackedImageInit[];
+
+    /**
+     * constructs the image tracking feature
+     * @param _xrSessionManager the session manager for this module
+     * @param options read-only options to be used in this module
+     */
+    constructor(
+        _xrSessionManager: WebXRSessionManager,
+        /**
+         * read-only options to be used in this module
+         */
+        public readonly options: IWebXRImageTrackingOptions
+    ) {
+        super(_xrSessionManager);
+        this.xrNativeFeatureName = "image-tracking";
+    }
+
+    /**
+     * attach this feature
+     * Will usually be called by the features manager
+     *
+     * @returns true if successful.
+     */
+    public attach(): boolean {
+        return super.attach();
+    }
+
+    /**
+     * detach this feature.
+     * Will usually be called by the features manager
+     *
+     * @returns true if successful.
+     */
+    public detach(): boolean {
+        return super.detach();
+    }
+
+    /**
+     * Get a tracked image by its ID.
+     *
+     * @param id the id of the image to load (position in the init array)
+     * @returns a trackable image, if exists in this location
+     */
+    public getTrackedImageById(id: number): Nullable<IWebXRTrackedImage> {
+        return this._trackedImages[id] || null;
+    }
+
+    /**
+     * Dispose this feature and all of the resources attached
+     */
+    public dispose(): void {
+        super.dispose();
+        this._trackedImages.forEach((trackedImage) => {
+            trackedImage.originalBitmap.close();
+        });
+        this._trackedImages.length = 0;
+        this.onTrackableImageFoundObservable.clear();
+        this.onUntrackableImageFoundObservable.clear();
+        this.onTrackedImageUpdatedObservable.clear();
+    }
+
+    /**
+     * Extends the session init object if needed
+     * @returns augmentation object fo the xr session init object.
+     */
+    public async getXRSessionInitExtension(): Promise<Partial<XRSessionInit>> {
+        if (!this.options.images || !this.options.images.length) {
+            return {};
+        }
+        const promises = this.options.images.map((image) => {
+            if (typeof image.src === "string") {
+                return this._xrSessionManager.scene.getEngine()._createImageBitmapFromSource(image.src);
+            } else {
+                return Promise.resolve(image.src); // resolve is probably unneeded
+            }
+        });
+
+        try {
+            const images = await Promise.all(promises);
+
+            this._originalTrackingRequest = images.map((image, idx) => {
+                return {
+                    image,
+                    widthInMeters: this.options.images[idx].estimatedRealWorldWidth,
+                };
+            });
+
+            return {
+                trackedImages: this._originalTrackingRequest,
+            };
+        } catch (ex) {
+            Tools.Error("Error loading images for tracking, WebXRImageTracking disabled for this session.");
+            return {};
+        }
+    }
+
+    protected _onXRFrame(_xrFrame: XRFrame) {
+        if (!_xrFrame.getImageTrackingResults || this._trackableScoreStatus === ImageTrackingScoreStatus.Waiting) {
+            return;
+        }
+
+        // Image tracking scores may be generated a few frames after the XR Session initializes.
+        // If we haven't received scores yet, then kick off the task to check scores and return immediately.
+        if (this._trackableScoreStatus === ImageTrackingScoreStatus.NotReceived) {
+            this._checkScoresAsync();
+            return;
+        }
+
+        const imageTrackedResults = _xrFrame.getImageTrackingResults();
+        for (const result of imageTrackedResults) {
+            let changed = false;
+            const imageIndex = result.index;
+
+            const imageObject = this._trackedImages[imageIndex];
+            if (!imageObject) {
+                // something went wrong!
+                continue;
+            }
+
+            imageObject.xrTrackingResult = result;
+            if (imageObject.realWorldWidth !== result.measuredWidthInMeters) {
+                imageObject.realWorldWidth = result.measuredWidthInMeters;
+                changed = true;
+            }
+
+            // Get the pose of the image relative to a reference space.
+            const pose = _xrFrame.getPose(result.imageSpace, this._xrSessionManager.referenceSpace);
+
+            if (pose) {
+                const mat = imageObject.transformationMatrix;
+                Matrix.FromArrayToRef(pose.transform.matrix, 0, mat);
+                if (!this._xrSessionManager.scene.useRightHandedSystem) {
+                    mat.toggleModelMatrixHandInPlace();
+                }
+                changed = true;
+            }
+
+            const state = result.trackingState;
+            const emulated = state === "emulated";
+
+            if (imageObject.emulated !== emulated) {
+                imageObject.emulated = emulated;
+                changed = true;
+            }
+            if (changed) {
+                this.onTrackedImageUpdatedObservable.notifyObservers(imageObject);
+            }
+        }
+    }
+
+    private async _checkScoresAsync(): Promise<void> {
+        if (!this._xrSessionManager.session.getTrackedImageScores || this._trackableScoreStatus !== ImageTrackingScoreStatus.NotReceived) {
+            return;
+        }
+
+        this._trackableScoreStatus = ImageTrackingScoreStatus.Waiting;
+        const imageScores = await this._xrSessionManager.session.getTrackedImageScores();
+
+        // check the scores for all
+        for (let idx = 0; idx < imageScores.length; ++idx) {
+            if (imageScores[idx] == "untrackable") {
+                this.onUntrackableImageFoundObservable.notifyObservers(idx);
+            } else {
+                const originalBitmap = this._originalTrackingRequest[idx].image;
+                const imageObject: IWebXRTrackedImage = {
+                    id: idx,
+                    originalBitmap,
+                    transformationMatrix: new Matrix(),
+                    ratio: originalBitmap.width / originalBitmap.height,
+                };
+                this._trackedImages[idx] = imageObject;
+                this.onTrackableImageFoundObservable.notifyObservers(imageObject);
+            }
+        }
+
+        this._trackableScoreStatus = imageScores.length > 0 ? ImageTrackingScoreStatus.Received : ImageTrackingScoreStatus.NotReceived;
+    }
+}
+
+//register the plugin
+WebXRFeaturesManager.AddWebXRFeature(
+    WebXRImageTracking.Name,
+    (xrSessionManager, options) => {
+        return () => new WebXRImageTracking(xrSessionManager, options);
+    },
+    WebXRImageTracking.Version,
+    false
+);