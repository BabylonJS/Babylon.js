--- conflicted
+++ resolved
@@ -1,375 +1,373 @@
-import type { Scene } from "core/scene";
-import type { NodeParticleConnectionPoint } from "./nodeParticleBlockConnectionPoint";
-import { NodeParticleContextualSources } from "./Enums/nodeParticleContextualSources";
-import { Particle } from "../particle";
-import type { Nullable } from "core/types";
-import { NodeParticleBlockConnectionPointTypes } from "./Enums/nodeParticleBlockConnectionPointTypes";
-import { Vector2, Vector3 } from "core/Maths/math.vector";
-import { SolidParticle } from "../solidParticle";
-import { ThinParticleSystem } from "../thinParticleSystem";
-import { Color4 } from "core/Maths/math.color";
-import { NodeParticleSystemSources } from "./Enums/nodeParticleSystemSources";
-import type { AbstractMesh } from "core/Meshes/abstractMesh";
-import { SolidParticleSystem } from "../solidParticleSystem";
-
-/**
- * Class used to store node based geometry build state
- */
-export class NodeParticleBuildState {
-    /**
-     * Gets the capactity of the particle system to build
-     */
-    public capacity: number;
-
-    /**
-     * Gets the scene where the particle system is built
-     */
-    public scene: Scene;
-
-    /** Gets or sets the build identifier */
-    public buildId: number;
-
-    /** Gets or sets the list of non connected mandatory inputs */
-    public notConnectedNonOptionalInputs: NodeParticleConnectionPoint[] = [];
-
-    /** Gets or sets a boolean indicating that verbose mode is on */
-    public verbose: boolean;
-
-    /**
-     * Gets or sets the particle context for contextual data
-     */
-    public particleContext: Nullable<Particle | SolidParticle> = null;
-
-    /**
-     * Gets or sets the system context for contextual data
-     * Can be either ThinParticleSystem or SolidParticleSystem
-     */
-    public systemContext: Nullable<ThinParticleSystem | SolidParticleSystem> = null;
-
-    /**
-     * Gets or sets the delta time for physics calculations
-     */
-    public deltaTime: number = 0.016; // 60 FPS default
-
-    /**
-     * Gets or sets the index of the gradient to use
-     */
-    public gradientIndex: number = 0;
-    /**
-     * Gets or sets next gradient in line
-     */
-    public nextGradientIndex: number = 0;
-    /**
-     * Gets or sets the next gradient value
-     */
-    public nextGradientValue: any;
-
-    /**
-     * Emits errors if any
-     */
-    public emitErrors() {
-        let errorMessage = "";
-
-        for (const notConnectedInput of this.notConnectedNonOptionalInputs) {
-            errorMessage += `input ${notConnectedInput.name} from block ${
-                notConnectedInput.ownerBlock.name
-            }[${notConnectedInput.ownerBlock.getClassName()}] is not connected and is not optional.\n`;
-        }
-
-        if (errorMessage) {
-            // eslint-disable-next-line no-throw-literal
-            throw "Build of Node Particle System Set failed:\n" + errorMessage;
-        }
-    }
-
-    /**
-     * Adapt a value to a target type
-     * @param source defines the value to adapt
-     * @param targetType defines the target type
-     * @returns the adapted value
-     */
-    adapt(source: NodeParticleConnectionPoint, targetType: NodeParticleBlockConnectionPointTypes) {
-        const value = source.getConnectedValue(this) || 0;
-
-        if (source.type === targetType) {
-            return value;
-        }
-
-        switch (targetType) {
-            case NodeParticleBlockConnectionPointTypes.Vector2:
-                return new Vector2(value, value);
-            case NodeParticleBlockConnectionPointTypes.Vector3:
-                return new Vector3(value, value, value);
-            case NodeParticleBlockConnectionPointTypes.Color4:
-                return new Color4(value, value, value, value);
-        }
-
-        return null;
-    }
-
-    /**
-     * Type guard to check if particle context is a Particle and system context is ThinParticleSystem
-     * @returns true when the contexts are Particle + ThinParticleSystem
-     */
-    private _isParticleWithThinSystem(): this is this & { particleContext: Particle; systemContext: ThinParticleSystem } {
-        return this.particleContext instanceof Particle && this.systemContext instanceof ThinParticleSystem;
-    }
-
-    /**
-     * Type guard to check if particle context is a Particle
-     * @returns true when the particle context is a Particle
-     */
-    private _isParticle(): this is this & { particleContext: Particle } {
-        return this.particleContext instanceof Particle;
-    }
-
-    /**
-     * Type guard to check if particle context is a SolidParticle
-     * @returns true when the particle context is a SolidParticle
-     */
-    private _isSolidParticle(): this is this & { particleContext: SolidParticle } {
-        return this.particleContext instanceof SolidParticle;
-    }
-
-    /**
-     * Type guard to check if system context is a ThinParticleSystem
-     * @returns true when the system context is a ThinParticleSystem
-     */
-    private _isThinParticleSystem(): this is this & { systemContext: ThinParticleSystem } {
-        return this.systemContext instanceof ThinParticleSystem;
-    }
-
-    /**
-     * Type guard to check if system context is a SolidParticleSystem
-     * @returns true when the system context is a SolidParticleSystem
-     */
-    private _isSolidParticleSystem(): this is this & { systemContext: SolidParticleSystem } {
-        return this.systemContext instanceof SolidParticleSystem;
-    }
-
-    /**
-     * Gets the value associated with a contextual source
-     * @param source Source of the contextual value
-     * @returns the value associated with the source
-     */
-    public getContextualValue(source: NodeParticleContextualSources) {
-        if (!this.particleContext) {
-            return null;
-        }
-
-        switch (source) {
-            // Common properties available on both Particle and SolidParticle
-            case NodeParticleContextualSources.Position:
-                return this.particleContext.position;
-            case NodeParticleContextualSources.Color:
-                return this.particleContext.color;
-            case NodeParticleContextualSources.Scale:
-                if (this._isParticle()) {
-                    return this.particleContext.scale;
-                }
-                if (this._isSolidParticle()) {
-                    // Convert Vector3 scaling to Vector2 for compatibility
-                    const scaling = this.particleContext.scaling;
-                    return new Vector2(scaling.x, scaling.y);
-                }
-                return null;
-
-            case NodeParticleContextualSources.Direction:
-                if (!this._isParticleWithThinSystem()) {
-                    return null;
-                }
-                return this.particleContext.direction;
-
-            case NodeParticleContextualSources.ScaledDirection:
-                if (!this._isParticleWithThinSystem()) {
-                    return null;
-                }
-                this.particleContext.direction.scaleToRef(this.systemContext._directionScale, this.systemContext._scaledDirection);
-                return this.systemContext._scaledDirection;
-
-            case NodeParticleContextualSources.InitialColor:
-                if (!this._isParticleWithThinSystem()) {
-                    return null;
-                }
-                return this.particleContext.initialColor;
-
-            case NodeParticleContextualSources.ColorDead:
-                if (!this._isParticleWithThinSystem()) {
-                    return null;
-                }
-                return this.particleContext.colorDead;
-
-            case NodeParticleContextualSources.Age:
-                if (!this._isParticleWithThinSystem()) {
-                    return null;
-                }
-                return this.particleContext.age;
-
-            case NodeParticleContextualSources.Lifetime:
-                if (!this._isParticleWithThinSystem()) {
-                    return null;
-                }
-                return this.particleContext.lifeTime;
-
-            case NodeParticleContextualSources.Angle:
-                if (!this._isParticleWithThinSystem()) {
-                    return null;
-                }
-                return this.particleContext.angle;
-<<<<<<< HEAD
-
-=======
-            case NodeParticleContextualSources.Scale:
-                return this.particleContext.scale;
-            case NodeParticleContextualSources.Size:
-                return this.particleContext.size;
->>>>>>> c3bf2116
-            case NodeParticleContextualSources.AgeGradient:
-                if (!this._isParticleWithThinSystem()) {
-                    return null;
-                }
-                return this.particleContext.age / this.particleContext.lifeTime;
-
-            case NodeParticleContextualSources.SpriteCellIndex:
-                if (!this._isParticleWithThinSystem()) {
-                    return null;
-                }
-                return this.particleContext.cellIndex;
-
-            case NodeParticleContextualSources.InitialDirection:
-                if (!this._isParticleWithThinSystem()) {
-                    return null;
-                }
-                return this.particleContext._initialDirection;
-
-            case NodeParticleContextualSources.ColorStep:
-                if (!this._isParticleWithThinSystem()) {
-                    return null;
-                }
-                return this.particleContext.colorStep;
-
-            case NodeParticleContextualSources.ScaledColorStep:
-                if (!this._isParticleWithThinSystem()) {
-                    return null;
-                }
-                this.particleContext.colorStep.scaleToRef(this.systemContext._scaledUpdateSpeed, this.systemContext._scaledColorStep);
-                return this.systemContext._scaledColorStep;
-
-            case NodeParticleContextualSources.LocalPositionUpdated:
-                if (!this._isParticleWithThinSystem()) {
-                    return null;
-                }
-                this.particleContext.direction.scaleToRef(this.systemContext._directionScale, this.systemContext._scaledDirection);
-                if (this.particleContext._localPosition) {
-                    this.particleContext._localPosition.addInPlace(this.systemContext._scaledDirection);
-                    Vector3.TransformCoordinatesToRef(this.particleContext._localPosition, this.systemContext._emitterWorldMatrix, this.particleContext.position);
-                }
-                return this.particleContext.position;
-
-            case NodeParticleContextualSources.SpriteCellEnd:
-                if (!this._isThinParticleSystem()) {
-                    return null;
-                }
-                return this.systemContext.endSpriteCellID;
-
-            case NodeParticleContextualSources.SpriteCellStart:
-                if (!this._isThinParticleSystem()) {
-                    return null;
-                }
-                return this.systemContext.startSpriteCellID;
-        }
-
-        return null;
-    }
-
-    /**
-     * Gets the emitter world matrix
-     */
-    public get emitterWorldMatrix() {
-        if (!this._isThinParticleSystem()) {
-            return null;
-        }
-        return this.systemContext._emitterWorldMatrix;
-    }
-
-    /**
-     * Gets the emitter inverse world matrix
-     */
-    public get emitterInverseWorldMatrix() {
-        if (!this._isThinParticleSystem()) {
-            return null;
-        }
-        return this.systemContext._emitterInverseWorldMatrix;
-    }
-
-    /**
-     * Gets the emitter position
-     */
-    public get emitterPosition(): Nullable<Vector3> {
-        if (!this.systemContext) {
-            return null;
-        }
-
-        if (this._isSolidParticleSystem()) {
-            return this.systemContext.mesh?.absolutePosition || Vector3.Zero();
-        }
-
-        if (!this._isThinParticleSystem()) {
-            return null;
-        }
-
-        if (!this.systemContext.emitter) {
-            return null;
-        }
-
-        if (this.systemContext.emitter instanceof Vector3) {
-            return this.systemContext.emitter;
-        }
-
-        return (this.systemContext.emitter as AbstractMesh).absolutePosition;
-    }
-
-    /**
-     * Gets the actual frame number
-     */
-    public get actualFrame() {
-        if (this._isThinParticleSystem()) {
-            return this.systemContext._actualFrame;
-        }
-        return this.scene.getFrameId() || 0;
-    }
-
-    /**
-     * Gets the delta time
-     */
-    public get delta() {
-        if (this._isThinParticleSystem()) {
-            return this.systemContext._scaledUpdateSpeed;
-        }
-        return this.scene.getEngine().getDeltaTime() || this.deltaTime;
-    }
-
-    /**
-     * Gets the value associated with a system source
-     * @param source Source of the system value
-     * @returns the value associated with the source
-     */
-    public getSystemValue(source: NodeParticleSystemSources) {
-        if (!this.particleContext || !this.systemContext) {
-            return null;
-        }
-
-        switch (source) {
-            case NodeParticleSystemSources.Time:
-                return this.actualFrame;
-            case NodeParticleSystemSources.Delta:
-                return this.delta;
-            case NodeParticleSystemSources.Emitter:
-                return this.emitterPosition;
-            case NodeParticleSystemSources.CameraPosition:
-                return this.scene.activeCamera?.globalPosition || Vector3.Zero();
-        }
-
-        return null;
-    }
-}
+import type { Scene } from "core/scene";
+import type { NodeParticleConnectionPoint } from "./nodeParticleBlockConnectionPoint";
+import { NodeParticleContextualSources } from "./Enums/nodeParticleContextualSources";
+import { Particle } from "../particle";
+import type { Nullable } from "core/types";
+import { NodeParticleBlockConnectionPointTypes } from "./Enums/nodeParticleBlockConnectionPointTypes";
+import { Vector2, Vector3 } from "core/Maths/math.vector";
+import { SolidParticle } from "../solidParticle";
+import { ThinParticleSystem } from "../thinParticleSystem";
+import { Color4 } from "core/Maths/math.color";
+import { NodeParticleSystemSources } from "./Enums/nodeParticleSystemSources";
+import type { AbstractMesh } from "core/Meshes/abstractMesh";
+import { SolidParticleSystem } from "../solidParticleSystem";
+
+/**
+ * Class used to store node based geometry build state
+ */
+export class NodeParticleBuildState {
+    /**
+     * Gets the capactity of the particle system to build
+     */
+    public capacity: number;
+
+    /**
+     * Gets the scene where the particle system is built
+     */
+    public scene: Scene;
+
+    /** Gets or sets the build identifier */
+    public buildId: number;
+
+    /** Gets or sets the list of non connected mandatory inputs */
+    public notConnectedNonOptionalInputs: NodeParticleConnectionPoint[] = [];
+
+    /** Gets or sets a boolean indicating that verbose mode is on */
+    public verbose: boolean;
+
+    /**
+     * Gets or sets the particle context for contextual data
+     */
+    public particleContext: Nullable<Particle | SolidParticle> = null;
+
+    /**
+     * Gets or sets the system context for contextual data
+     * Can be either ThinParticleSystem or SolidParticleSystem
+     */
+    public systemContext: Nullable<ThinParticleSystem | SolidParticleSystem> = null;
+
+    /**
+     * Gets or sets the delta time for physics calculations
+     */
+    public deltaTime: number = 0.016; // 60 FPS default
+
+    /**
+     * Gets or sets the index of the gradient to use
+     */
+    public gradientIndex: number = 0;
+    /**
+     * Gets or sets next gradient in line
+     */
+    public nextGradientIndex: number = 0;
+    /**
+     * Gets or sets the next gradient value
+     */
+    public nextGradientValue: any;
+
+    /**
+     * Emits errors if any
+     */
+    public emitErrors() {
+        let errorMessage = "";
+
+        for (const notConnectedInput of this.notConnectedNonOptionalInputs) {
+            errorMessage += `input ${notConnectedInput.name} from block ${
+                notConnectedInput.ownerBlock.name
+            }[${notConnectedInput.ownerBlock.getClassName()}] is not connected and is not optional.\n`;
+        }
+
+        if (errorMessage) {
+            // eslint-disable-next-line no-throw-literal
+            throw "Build of Node Particle System Set failed:\n" + errorMessage;
+        }
+    }
+
+    /**
+     * Adapt a value to a target type
+     * @param source defines the value to adapt
+     * @param targetType defines the target type
+     * @returns the adapted value
+     */
+    adapt(source: NodeParticleConnectionPoint, targetType: NodeParticleBlockConnectionPointTypes) {
+        const value = source.getConnectedValue(this) || 0;
+
+        if (source.type === targetType) {
+            return value;
+        }
+
+        switch (targetType) {
+            case NodeParticleBlockConnectionPointTypes.Vector2:
+                return new Vector2(value, value);
+            case NodeParticleBlockConnectionPointTypes.Vector3:
+                return new Vector3(value, value, value);
+            case NodeParticleBlockConnectionPointTypes.Color4:
+                return new Color4(value, value, value, value);
+        }
+
+        return null;
+    }
+
+    /**
+     * Type guard to check if particle context is a Particle and system context is ThinParticleSystem
+     * @returns true when the contexts are Particle + ThinParticleSystem
+     */
+    private _isParticleWithThinSystem(): this is this & { particleContext: Particle; systemContext: ThinParticleSystem } {
+        return this.particleContext instanceof Particle && this.systemContext instanceof ThinParticleSystem;
+    }
+
+    /**
+     * Type guard to check if particle context is a Particle
+     * @returns true when the particle context is a Particle
+     */
+    private _isParticle(): this is this & { particleContext: Particle } {
+        return this.particleContext instanceof Particle;
+    }
+
+    /**
+     * Type guard to check if particle context is a SolidParticle
+     * @returns true when the particle context is a SolidParticle
+     */
+    private _isSolidParticle(): this is this & { particleContext: SolidParticle } {
+        return this.particleContext instanceof SolidParticle;
+    }
+
+    /**
+     * Type guard to check if system context is a ThinParticleSystem
+     * @returns true when the system context is a ThinParticleSystem
+     */
+    private _isThinParticleSystem(): this is this & { systemContext: ThinParticleSystem } {
+        return this.systemContext instanceof ThinParticleSystem;
+    }
+
+    /**
+     * Type guard to check if system context is a SolidParticleSystem
+     * @returns true when the system context is a SolidParticleSystem
+     */
+    private _isSolidParticleSystem(): this is this & { systemContext: SolidParticleSystem } {
+        return this.systemContext instanceof SolidParticleSystem;
+    }
+
+    /**
+     * Gets the value associated with a contextual source
+     * @param source Source of the contextual value
+     * @returns the value associated with the source
+     */
+    public getContextualValue(source: NodeParticleContextualSources) {
+        if (!this.particleContext) {
+            return null;
+        }
+
+        switch (source) {
+            // Common properties available on both Particle and SolidParticle
+            case NodeParticleContextualSources.Position:
+                return this.particleContext.position;
+            case NodeParticleContextualSources.Color:
+                return this.particleContext.color;
+            case NodeParticleContextualSources.Scale:
+                if (this._isParticle()) {
+                    return this.particleContext.scale;
+                }
+                if (this._isSolidParticle()) {
+                    // Convert Vector3 scaling to Vector2 for compatibility
+                    const scaling = this.particleContext.scaling;
+                    return new Vector2(scaling.x, scaling.y);
+                }
+                return null;
+
+            case NodeParticleContextualSources.Direction:
+                if (!this._isParticleWithThinSystem()) {
+                    return null;
+                }
+                return this.particleContext.direction;
+
+            case NodeParticleContextualSources.ScaledDirection:
+                if (!this._isParticleWithThinSystem()) {
+                    return null;
+                }
+                this.particleContext.direction.scaleToRef(this.systemContext._directionScale, this.systemContext._scaledDirection);
+                return this.systemContext._scaledDirection;
+
+            case NodeParticleContextualSources.InitialColor:
+                if (!this._isParticleWithThinSystem()) {
+                    return null;
+                }
+                return this.particleContext.initialColor;
+
+            case NodeParticleContextualSources.ColorDead:
+                if (!this._isParticleWithThinSystem()) {
+                    return null;
+                }
+                return this.particleContext.colorDead;
+
+            case NodeParticleContextualSources.Age:
+                if (!this._isParticleWithThinSystem()) {
+                    return null;
+                }
+                return this.particleContext.age;
+
+            case NodeParticleContextualSources.Lifetime:
+                if (!this._isParticleWithThinSystem()) {
+                    return null;
+                }
+                return this.particleContext.lifeTime;
+
+            case NodeParticleContextualSources.Angle:
+                if (!this._isParticleWithThinSystem()) {
+                    return null;
+                }
+                return this.particleContext.angle;
+
+            case NodeParticleContextualSources.Size:
+                if (!this._isParticleWithThinSystem()) {
+                    return null;
+                }
+                return this.particleContext.size;
+            case NodeParticleContextualSources.AgeGradient:
+                if (!this._isParticleWithThinSystem()) {
+                    return null;
+                }
+                return this.particleContext.age / this.particleContext.lifeTime;
+
+            case NodeParticleContextualSources.SpriteCellIndex:
+                if (!this._isParticleWithThinSystem()) {
+                    return null;
+                }
+                return this.particleContext.cellIndex;
+
+            case NodeParticleContextualSources.InitialDirection:
+                if (!this._isParticleWithThinSystem()) {
+                    return null;
+                }
+                return this.particleContext._initialDirection;
+
+            case NodeParticleContextualSources.ColorStep:
+                if (!this._isParticleWithThinSystem()) {
+                    return null;
+                }
+                return this.particleContext.colorStep;
+
+            case NodeParticleContextualSources.ScaledColorStep:
+                if (!this._isParticleWithThinSystem()) {
+                    return null;
+                }
+                this.particleContext.colorStep.scaleToRef(this.systemContext._scaledUpdateSpeed, this.systemContext._scaledColorStep);
+                return this.systemContext._scaledColorStep;
+
+            case NodeParticleContextualSources.LocalPositionUpdated:
+                if (!this._isParticleWithThinSystem()) {
+                    return null;
+                }
+                this.particleContext.direction.scaleToRef(this.systemContext._directionScale, this.systemContext._scaledDirection);
+                if (this.particleContext._localPosition) {
+                    this.particleContext._localPosition.addInPlace(this.systemContext._scaledDirection);
+                    Vector3.TransformCoordinatesToRef(this.particleContext._localPosition, this.systemContext._emitterWorldMatrix, this.particleContext.position);
+                }
+                return this.particleContext.position;
+
+            case NodeParticleContextualSources.SpriteCellEnd:
+                if (!this._isThinParticleSystem()) {
+                    return null;
+                }
+                return this.systemContext.endSpriteCellID;
+
+            case NodeParticleContextualSources.SpriteCellStart:
+                if (!this._isThinParticleSystem()) {
+                    return null;
+                }
+                return this.systemContext.startSpriteCellID;
+        }
+
+        return null;
+    }
+
+    /**
+     * Gets the emitter world matrix
+     */
+    public get emitterWorldMatrix() {
+        if (!this._isThinParticleSystem()) {
+            return null;
+        }
+        return this.systemContext._emitterWorldMatrix;
+    }
+
+    /**
+     * Gets the emitter inverse world matrix
+     */
+    public get emitterInverseWorldMatrix() {
+        if (!this._isThinParticleSystem()) {
+            return null;
+        }
+        return this.systemContext._emitterInverseWorldMatrix;
+    }
+
+    /**
+     * Gets the emitter position
+     */
+    public get emitterPosition(): Nullable<Vector3> {
+        if (!this.systemContext) {
+            return null;
+        }
+
+        if (this._isSolidParticleSystem()) {
+            return this.systemContext.mesh?.absolutePosition || Vector3.Zero();
+        }
+
+        if (!this._isThinParticleSystem()) {
+            return null;
+        }
+
+        if (!this.systemContext.emitter) {
+            return null;
+        }
+
+        if (this.systemContext.emitter instanceof Vector3) {
+            return this.systemContext.emitter;
+        }
+
+        return (this.systemContext.emitter as AbstractMesh).absolutePosition;
+    }
+
+    /**
+     * Gets the actual frame number
+     */
+    public get actualFrame() {
+        if (this._isThinParticleSystem()) {
+            return this.systemContext._actualFrame;
+        }
+        return this.scene.getFrameId() || 0;
+    }
+
+    /**
+     * Gets the delta time
+     */
+    public get delta() {
+        if (this._isThinParticleSystem()) {
+            return this.systemContext._scaledUpdateSpeed;
+        }
+        return this.scene.getEngine().getDeltaTime() || this.deltaTime;
+    }
+
+    /**
+     * Gets the value associated with a system source
+     * @param source Source of the system value
+     * @returns the value associated with the source
+     */
+    public getSystemValue(source: NodeParticleSystemSources) {
+        if (!this.particleContext || !this.systemContext) {
+            return null;
+        }
+
+        switch (source) {
+            case NodeParticleSystemSources.Time:
+                return this.actualFrame;
+            case NodeParticleSystemSources.Delta:
+                return this.delta;
+            case NodeParticleSystemSources.Emitter:
+                return this.emitterPosition;
+            case NodeParticleSystemSources.CameraPosition:
+                return this.scene.activeCamera?.globalPosition || Vector3.Zero();
+        }
+
+        return null;
+    }
+}