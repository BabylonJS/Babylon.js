import type { Nullable } from "core/types";
import type { Color4 } from "core/Maths/math.color";
import type { Texture } from "core/Materials/Textures/texture";
import type { Mesh } from "core/Meshes/mesh";
import type { ColorGradient, FactorGradient } from "core/Misc";
import type { ParticleSystem } from "core/Particles/particleSystem";
import type { IParticleSystem } from "core/Particles/IParticleSystem";
import type { BoxParticleEmitter } from "core/Particles/EmitterTypes/boxParticleEmitter";
import type { ConeDirectedParticleEmitter, ConeParticleEmitter } from "core/Particles/EmitterTypes/coneParticleEmitter";
import type { CustomParticleEmitter } from "core/Particles/EmitterTypes/customParticleEmitter";
import type { CylinderDirectedParticleEmitter, CylinderParticleEmitter } from "core/Particles/EmitterTypes/cylinderParticleEmitter";
import type { HemisphericParticleEmitter } from "core/Particles/EmitterTypes/hemisphericParticleEmitter";
import type { MeshParticleEmitter } from "core/Particles/EmitterTypes/meshParticleEmitter";
import type { PointParticleEmitter } from "core/Particles/EmitterTypes/pointParticleEmitter";
import type { SphereDirectedParticleEmitter, SphereParticleEmitter } from "core/Particles/EmitterTypes/sphereParticleEmitter";
import type { NodeParticleConnectionPoint } from "core/Particles/Node/nodeParticleBlockConnectionPoint";
import type { IShapeBlock } from "core/Particles/Node/Blocks/Emitters/IShapeBlock";
import type { NodeParticleBlockConnectionPointTypes } from "core/Particles/Node/Enums/nodeParticleBlockConnectionPointTypes";

import { Vector2, Vector3 } from "core/Maths/math.vector";
import { NodeParticleSystemSet } from "./nodeParticleSystemSet";
import { NodeParticleContextualSources } from "./Enums/nodeParticleContextualSources";
import { NodeParticleSystemSources } from "./Enums/nodeParticleSystemSources";
import { ParticleConverterBlock } from "./Blocks/particleConverterBlock";
import { ParticleGradientBlock } from "./Blocks/particleGradientBlock";
import { ParticleGradientValueBlock } from "./Blocks/particleGradientValueBlock";
import { ParticleInputBlock } from "./Blocks/particleInputBlock";
import { ParticleMathBlock, ParticleMathBlockOperations } from "./Blocks/particleMathBlock";
import { ParticleRandomBlock, ParticleRandomBlockLocks } from "./Blocks/particleRandomBlock";
import { ParticleTextureSourceBlock } from "./Blocks/particleSourceTextureBlock";
import { SystemBlock } from "./Blocks/systemBlock";
import { ParticleVectorLengthBlock } from "./Blocks/particleVectorLengthBlock";
import { ParticleConditionBlock, ParticleConditionBlockTests } from "./Blocks/Conditions/particleConditionBlock";
import { CreateParticleBlock } from "./Blocks/Emitters/createParticleBlock";
import { BoxShapeBlock } from "./Blocks/Emitters/boxShapeBlock";
import { ConeShapeBlock } from "./Blocks/Emitters/coneShapeBlock";
import { CylinderShapeBlock } from "./Blocks/Emitters/cylinderShapeBlock";
import { CustomShapeBlock } from "./Blocks/Emitters/customShapeBlock";
import { MeshShapeBlock } from "./Blocks/Emitters/meshShapeBlock";
import { PointShapeBlock } from "./Blocks/Emitters/pointShapeBlock";
import { SphereShapeBlock } from "./Blocks/Emitters/sphereShapeBlock";
import { UpdateAngleBlock } from "./Blocks/Update/updateAngleBlock";
import { UpdateColorBlock } from "./Blocks/Update/updateColorBlock";
import { UpdateDirectionBlock } from "./Blocks/Update/updateDirectionBlock";
import { UpdatePositionBlock } from "./Blocks/Update/updatePositionBlock";
import { UpdateSizeBlock } from "./Blocks/Update/updateSizeBlock";

/** Represents blocks or groups of blocks that can be used in multiple places in the graph, so they are stored in this context to be reused */
type ConversionContext = {
    targetStopDurationBlockOutput: NodeParticleConnectionPoint;
    // Connections that represent calculated ratios values
    timeToStopTimeRatioBlockGroupOutput: NodeParticleConnectionPoint;
    ageToLifeTimeRatioBlockGroupOutput: NodeParticleConnectionPoint;
    // Connections for the start value of a gradient. These are stored so they can be reused for the Creation phase and the Update phase of the particle
    sizeGradientValue0Output: NodeParticleConnectionPoint;
    colorGradientValue0Output: NodeParticleConnectionPoint;
    // Updated scaled direction direction based on velocity and drag
    scaledDirection: NodeParticleConnectionPoint;
};

type RuntimeConversionContext = Partial<ConversionContext>;

/**
 * Converts a ParticleSystem to a NodeParticleSystemSet.
 * @param name The name of the node particle system set.
 * @param particleSystemsList The particle systems to convert.
 * @returns The converted node particle system set or null if conversion failed.
 */
export async function ConvertToNodeParticleSystemSetAsync(name: string, particleSystemsList: ParticleSystem[]): Promise<Nullable<NodeParticleSystemSet>> {
    if (!particleSystemsList || !particleSystemsList.length) {
        return null;
    }

    const nodeParticleSystemSet = new NodeParticleSystemSet(name);
    const promises: Promise<void>[] = [];

    for (const particleSystem of particleSystemsList) {
        promises.push(_ExtractDatafromParticleSystemAsync(nodeParticleSystemSet, particleSystem, {}));
    }

    await Promise.all(promises);
    return nodeParticleSystemSet;
}

async function _ExtractDatafromParticleSystemAsync(newSet: NodeParticleSystemSet, oldSystem: ParticleSystem, context: RuntimeConversionContext): Promise<void> {
    // CreateParticle block group
    const createParticleOutput = _CreateParticleBlockGroup(oldSystem, context);

    // Emitter Shape block
    const shapeOutput = _EmitterShapeBlock(oldSystem);
    createParticleOutput.particle.connectTo(shapeOutput.particle);

    // UpdateParticle block group
    const updateParticleOutput = _UpdateParticleBlockGroup(shapeOutput.output, oldSystem, context);

    // System block
    const newSystem = _SystemBlockGroup(oldSystem, context);
    updateParticleOutput.connectTo(newSystem.particle);

    // Register
    newSet.systemBlocks.push(newSystem);
}

// ------------- SYSTEM FUNCTIONS -------------

function _SystemBlockGroup(oldSystem: ParticleSystem, context: RuntimeConversionContext): SystemBlock {
    const newSystem = new SystemBlock(oldSystem.name);

    _CreateAndConnectInput("Translation pivot", oldSystem.translationPivot, newSystem.translationPivot);
    _CreateAndConnectInput("Texture mask", oldSystem.textureMask, newSystem.textureMask);
    _CreateTargetStopDurationInputBlock(oldSystem, context).connectTo(newSystem.targetStopDuration);

    newSystem.emitRate = oldSystem.emitRate;
    newSystem.manualEmitCount = oldSystem.manualEmitCount;
    newSystem.blendMode = oldSystem.blendMode;
    newSystem.capacity = oldSystem.getCapacity();
    newSystem.startDelay = oldSystem.startDelay;
    newSystem.updateSpeed = oldSystem.updateSpeed;
    newSystem.preWarmCycles = oldSystem.preWarmCycles;
    newSystem.preWarmStepOffset = oldSystem.preWarmStepOffset;
    newSystem.isBillboardBased = oldSystem.isBillboardBased;
    newSystem.isLocal = oldSystem.isLocal;
    newSystem.disposeOnStop = oldSystem.disposeOnStop;

    // Texture
    const textureBlock = new ParticleTextureSourceBlock("Texture");
    const url = (oldSystem.particleTexture as Texture).url || "";
    if (url) {
        textureBlock.url = url;
    } else {
        textureBlock.sourceTexture = oldSystem.particleTexture;
    }
    textureBlock.texture.connectTo(newSystem.texture);

    return newSystem;
}

// ------------- CREATE PARTICLE FUNCTIONS -------------

// The creation of the different properties follows the order they are added to the CreationQueue in ThinParticleSystem:
// Lifetime, Emit Power, Size, Scale/StartSize, Angle, Color, Drag, Noise, ColorDead, Ramp, Sheet
function _CreateParticleBlockGroup(oldSystem: ParticleSystem, context: RuntimeConversionContext): CreateParticleBlock {
    // Create particle block
    const createParticleBlock = new CreateParticleBlock("Create Particle");

    _CreateParticleLifetimeBlockGroup(oldSystem, context).connectTo(createParticleBlock.lifeTime);
    _CreateParticleEmitPowerBlockGroup(oldSystem).connectTo(createParticleBlock.emitPower);
    _CreateParticleSizeBlockGroup(oldSystem, context).connectTo(createParticleBlock.size);
    _CreateParticleScaleBlockGroup(oldSystem, context).connectTo(createParticleBlock.scale);
    _CreateParticleAngleBlockGroup(oldSystem).connectTo(createParticleBlock.angle);
    _CreateParticleColorBlockGroup(oldSystem, context).connectTo(createParticleBlock.color);

    // Dead color
    _CreateAndConnectInput("Dead Color", oldSystem.colorDead, createParticleBlock.colorDead);

    return createParticleBlock;
}

/**
 * Creates the group of blocks that represent the particle lifetime
 * @param oldSystem The old particle system to convert
 * @param context The context of the current conversion
 * @returns The output of the group of blocks that represent the particle lifetime
 */
function _CreateParticleLifetimeBlockGroup(oldSystem: ParticleSystem, context: RuntimeConversionContext): NodeParticleConnectionPoint {
    if (oldSystem.targetStopDuration && oldSystem._lifeTimeGradients && oldSystem._lifeTimeGradients.length > 0) {
        context.timeToStopTimeRatioBlockGroupOutput = _CreateTimeToStopTimeRatioBlockGroup(oldSystem, context);
        const gradientBlockGroupOutput = _CreateGradientBlockGroup(
            context.timeToStopTimeRatioBlockGroupOutput,
            oldSystem._lifeTimeGradients,
            ParticleRandomBlockLocks.PerParticle,
            "Lifetime"
        );
        return gradientBlockGroupOutput;
    } else {
        const randomLifetimeBlock = new ParticleRandomBlock("Random Lifetime");
        _CreateAndConnectInput("Min Lifetime", oldSystem.minLifeTime, randomLifetimeBlock.min);
        _CreateAndConnectInput("Max Lifetime", oldSystem.maxLifeTime, randomLifetimeBlock.max);
        return randomLifetimeBlock.output;
    }
}

/**
 * Creates the group of blocks that represent the particle emit power
 * @param oldSystem The old particle system to convert
 * @returns The output of the group of blocks that represent the particle emit power
 */
function _CreateParticleEmitPowerBlockGroup(oldSystem: ParticleSystem): NodeParticleConnectionPoint {
    const randomEmitPowerBlock = new ParticleRandomBlock("Random Emit Power");
    _CreateAndConnectInput("Min Emit Power", oldSystem.minEmitPower, randomEmitPowerBlock.min);
    _CreateAndConnectInput("Max Emit Power", oldSystem.maxEmitPower, randomEmitPowerBlock.max);
    return randomEmitPowerBlock.output;
}

/**
 * Creates the group of blocks that represent the particle size
 * @param oldSystem The old particle system to convert
 * @param context The context of the current conversion
 * @returns The output of the group of blocks that represent the particle size
 */
function _CreateParticleSizeBlockGroup(oldSystem: ParticleSystem, context: RuntimeConversionContext): NodeParticleConnectionPoint {
    if (oldSystem._sizeGradients && oldSystem._sizeGradients.length > 0) {
        context.sizeGradientValue0Output = _CreateParticleInitialValueFromGradient(oldSystem._sizeGradients);
        return context.sizeGradientValue0Output;
    } else {
        const randomSizeBlock = new ParticleRandomBlock("Random size");
        _CreateAndConnectInput("Min size", oldSystem.minSize, randomSizeBlock.min);
        _CreateAndConnectInput("Max size", oldSystem.maxSize, randomSizeBlock.max);
        return randomSizeBlock.output;
    }
}

/**
 * Creates the group of blocks that represent the particle scale
 * @param oldSystem The old particle system to convert
 * @param context The context of the current conversion
 * @returns The output of the group of blocks that represent the particle scale
 */
function _CreateParticleScaleBlockGroup(oldSystem: ParticleSystem, context: RuntimeConversionContext): NodeParticleConnectionPoint {
    // Create the random scale
    const randomScaleBlock = new ParticleRandomBlock("Random Scale");
    _CreateAndConnectInput("Min Scale", new Vector2(oldSystem.minScaleX, oldSystem.minScaleY), randomScaleBlock.min);
    _CreateAndConnectInput("Max Scale", new Vector2(oldSystem.maxScaleX, oldSystem.maxScaleY), randomScaleBlock.max);

    if (oldSystem.targetStopDuration && oldSystem._startSizeGradients && oldSystem._startSizeGradients.length > 0) {
        // Create the start size gradient
        context.timeToStopTimeRatioBlockGroupOutput = _CreateTimeToStopTimeRatioBlockGroup(oldSystem, context);
        const gradientBlockGroupOutput = _CreateGradientBlockGroup(
            context.timeToStopTimeRatioBlockGroupOutput,
            oldSystem._startSizeGradients,
            ParticleRandomBlockLocks.PerParticle,
            "Start Size"
        );

        // Multiply the initial random scale by the start size gradient
        const multiplyScaleBlock = new ParticleMathBlock("Multiply Scale by Start Size Gradient");
        multiplyScaleBlock.operation = ParticleMathBlockOperations.Multiply;
        randomScaleBlock.output.connectTo(multiplyScaleBlock.left);
        gradientBlockGroupOutput.connectTo(multiplyScaleBlock.right);

        return multiplyScaleBlock.output;
    } else {
        return randomScaleBlock.output;
    }
}

/**
 * Creates the group of blocks that represent the particle angle (rotation)
 * @param oldSystem The old particle system to convert
 * @returns The output of the group of blocks that represent the particle angle (rotation)
 */
function _CreateParticleAngleBlockGroup(oldSystem: ParticleSystem): NodeParticleConnectionPoint {
    const randomRotationBlock = new ParticleRandomBlock("Random Rotation");
    _CreateAndConnectInput("Min Rotation", oldSystem.minInitialRotation, randomRotationBlock.min);
    _CreateAndConnectInput("Max Rotation", oldSystem.maxInitialRotation, randomRotationBlock.max);
    return randomRotationBlock.output;
}

/**
 * Creates the group of blocks that represent the particle color
 * @param oldSystem The old particle system to convert
 * @param context The context of the current conversion
 * @returns The output of the group of blocks that represent the particle color
 */
function _CreateParticleColorBlockGroup(oldSystem: ParticleSystem, context: RuntimeConversionContext): NodeParticleConnectionPoint {
    if (oldSystem._colorGradients && oldSystem._colorGradients.length > 0) {
        context.colorGradientValue0Output = _CreateParticleInitialValueFromGradient(oldSystem._colorGradients);
        return context.colorGradientValue0Output;
    } else {
        const randomColorBlock = new ParticleRandomBlock("Random color");
        _CreateAndConnectInput("Color 1", oldSystem.color1, randomColorBlock.min);
        _CreateAndConnectInput("Color 2", oldSystem.color2, randomColorBlock.max);
        return randomColorBlock.output;
    }
}

function _CreateParticleInitialValueFromGradient(gradients: Array<FactorGradient> | Array<ColorGradient>): NodeParticleConnectionPoint {
    if (gradients.length === 0) {
        throw new Error("No gradients provided.");
    }

    const gradientStep = gradients[0];
    const value1 = (gradientStep as any).factor1 ?? (gradientStep as any).color1;
    const value2 = (gradientStep as any).factor2 ?? (gradientStep as any).color2;

    if (value2 !== undefined) {
        // Create a random between value1 and value2
        const randomBlock = new ParticleRandomBlock("Random Value 0");
        randomBlock.lockMode = ParticleRandomBlockLocks.OncePerParticle;
        _CreateAndConnectInput("Value 1", value1, randomBlock.min);
        _CreateAndConnectInput("Value 2", value2, randomBlock.max);
        return randomBlock.output;
    } else {
        // Single value
        const sizeBlock = new ParticleInputBlock("Value");
        sizeBlock.value = value1;
        return sizeBlock.output;
    }
}

// ------------- EMITTER SHAPE FUNCTIONS -------------

function _EmitterShapeBlock(oldSystem: IParticleSystem): IShapeBlock {
    const emitter = oldSystem.particleEmitterType;
    if (!emitter) {
        throw new Error("Particle system has no emitter type.");
    }

    let shapeBlock: Nullable<IShapeBlock> = null;
    switch (emitter.getClassName()) {
        case "BoxParticleEmitter": {
            const source = emitter as BoxParticleEmitter;
            shapeBlock = new BoxShapeBlock("Box Shape");

            const target = shapeBlock as BoxShapeBlock;
            _CreateAndConnectInput("Direction 1", source.direction1, target.direction1);
            _CreateAndConnectInput("Direction 2", source.direction2, target.direction2);
            _CreateAndConnectInput("Min Emit Box", source.minEmitBox, target.minEmitBox);
            _CreateAndConnectInput("Max Emit Box", source.maxEmitBox, target.maxEmitBox);
            break;
        }
        case "ConeParticleEmitter": {
            const source = emitter as ConeParticleEmitter;
            shapeBlock = new ConeShapeBlock("Cone Shape");

            const target = shapeBlock as ConeShapeBlock;
            target.emitFromSpawnPointOnly = source.emitFromSpawnPointOnly;
            _CreateAndConnectInput("Radius", source.radius, target.radius);
            _CreateAndConnectInput("Angle", source.angle, target.angle);
            _CreateAndConnectInput("Radius Range", source.radiusRange, target.radiusRange);
            _CreateAndConnectInput("Height Range", source.heightRange, target.heightRange);
            _CreateAndConnectInput("Direction Randomizer", source.directionRandomizer, target.directionRandomizer);
            break;
        }
        case "ConeDirectedParticleEmitter": {
            const source = emitter as ConeDirectedParticleEmitter;
            shapeBlock = new ConeShapeBlock("Cone Shape");

            const target = shapeBlock as ConeShapeBlock;
            target.emitFromSpawnPointOnly = source.emitFromSpawnPointOnly;
            _CreateAndConnectInput("Radius", source.radius, target.radius);
            _CreateAndConnectInput("Angle", source.angle, target.angle);
            _CreateAndConnectInput("Radius Range", source.radiusRange, target.radiusRange);
            _CreateAndConnectInput("Height Range", source.heightRange, target.heightRange);
            _CreateAndConnectInput("Direction 1", source.direction1, target.direction1);
            _CreateAndConnectInput("Direction 2", source.direction2, target.direction2);
            break;
        }
        case "CustomParticleEmitter": {
            const source = emitter as CustomParticleEmitter;
            shapeBlock = new CustomShapeBlock("Custom Shape");

            const target = shapeBlock as CustomShapeBlock;
            target.particlePositionGenerator = source.particlePositionGenerator;
            target.particleDestinationGenerator = source.particleDestinationGenerator;
            target.particleDirectionGenerator = source.particleDirectionGenerator;
            break;
        }
        case "CylinderParticleEmitter": {
            const source = emitter as CylinderParticleEmitter;
            shapeBlock = new CylinderShapeBlock("Cylinder Shape");

            const target = shapeBlock as CylinderShapeBlock;
            _CreateAndConnectInput("Height", source.height, target.height);
            _CreateAndConnectInput("Radius", source.radius, target.radius);
            _CreateAndConnectInput("Radius Range", source.radiusRange, target.radiusRange);
            _CreateAndConnectInput("Direction Randomizer", source.directionRandomizer, target.directionRandomizer);
            break;
        }
        case "CylinderDirectedParticleEmitter": {
            const source = emitter as CylinderDirectedParticleEmitter;
            shapeBlock = new CylinderShapeBlock("Cylinder Shape");

            const target = shapeBlock as CylinderShapeBlock;
            _CreateAndConnectInput("Height", source.height, target.height);
            _CreateAndConnectInput("Radius", source.radius, target.radius);
            _CreateAndConnectInput("Radius Range", source.radiusRange, target.radiusRange);
            _CreateAndConnectInput("Direction 1", source.direction1, target.direction1);
            _CreateAndConnectInput("Direction 2", source.direction2, target.direction2);
            break;
        }
        case "HemisphericParticleEmitter": {
            const source = emitter as HemisphericParticleEmitter;
            shapeBlock = new SphereShapeBlock("Sphere Shape");

            const target = shapeBlock as SphereShapeBlock;
            target.isHemispheric = true;
            _CreateAndConnectInput("Radius", source.radius, target.radius);
            _CreateAndConnectInput("Radius Range", source.radiusRange, target.radiusRange);
            _CreateAndConnectInput("Direction Randomizer", source.directionRandomizer, target.directionRandomizer);
            break;
        }
        case "MeshParticleEmitter": {
            const source = emitter as MeshParticleEmitter;
            shapeBlock = new MeshShapeBlock("Mesh Shape");

            const target = shapeBlock as MeshShapeBlock;
            target.useMeshNormalsForDirection = source.useMeshNormalsForDirection;
            _CreateAndConnectInput("Direction 1", source.direction1, target.direction1);
            _CreateAndConnectInput("Direction 2", source.direction2, target.direction2);

            target.mesh = source.mesh as Mesh;
            break;
        }
        case "PointParticleEmitter": {
            const source = emitter as PointParticleEmitter;
            shapeBlock = new PointShapeBlock("Point Shape");

            const target = shapeBlock as PointShapeBlock;
            _CreateAndConnectInput("Direction 1", source.direction1, target.direction1);
            _CreateAndConnectInput("Direction 2", source.direction2, target.direction2);
            break;
        }
        case "SphereParticleEmitter": {
            const source = emitter as SphereParticleEmitter;
            shapeBlock = new SphereShapeBlock("Sphere Shape");

            const target = shapeBlock as SphereShapeBlock;
            _CreateAndConnectInput("Radius", source.radius, target.radius);
            _CreateAndConnectInput("Radius Range", source.radiusRange, target.radiusRange);
            _CreateAndConnectInput("Direction Randomizer", source.directionRandomizer, target.directionRandomizer);
            break;
        }
        case "SphereDirectedParticleEmitter": {
            const source = emitter as SphereDirectedParticleEmitter;
            shapeBlock = new SphereShapeBlock("Sphere Shape");

            const target = shapeBlock as SphereShapeBlock;
            _CreateAndConnectInput("Radius", source.radius, target.radius);
            _CreateAndConnectInput("Radius Range", source.radiusRange, target.radiusRange);
            _CreateAndConnectInput("Direction1", source.direction1, target.direction1);
            _CreateAndConnectInput("Direction2", source.direction2, target.direction2);
            break;
        }
    }

    if (!shapeBlock) {
        throw new Error(`Unsupported particle emitter type: ${emitter.getClassName()}`);
    }

    return shapeBlock;
}

// ------------- UPDATE PARTICLE FUNCTIONS -------------

/**
 * Creates the group of blocks that represent the particle system update
 * The creation of the different properties follows the order they are added to the ProcessQueue in ThinParticleSystem:
 * Color, AngularSpeedGradients, AngularSpeed, VelocityGradients, Direction, LimitVelocityGradients, DragGradients, Position, Noise, SizeGradients, Gravity, RemapGradients
 * @param inputParticle The particle input connection point
 * @param oldSystem The old particle system to convert
 * @param context The runtime conversion context
 * @returns The output connection point after all updates have been applied
 */
function _UpdateParticleBlockGroup(inputParticle: NodeParticleConnectionPoint, oldSystem: ParticleSystem, context: RuntimeConversionContext): NodeParticleConnectionPoint {
    let updateBlockGroupOutput: NodeParticleConnectionPoint = inputParticle;

    updateBlockGroupOutput = _UpdateParticleColorBlockGroup(updateBlockGroupOutput, oldSystem._colorGradients, context);
    updateBlockGroupOutput = _UpdateParticleAngleBlockGroup(updateBlockGroupOutput, oldSystem, context);

    if (oldSystem._velocityGradients && oldSystem._velocityGradients.length > 0) {
        context.scaledDirection = _UpdateParticleVelocityGradientBlockGroup(oldSystem._velocityGradients, context);
    }

<<<<<<< HEAD
    if (oldSystem._dragGradients && oldSystem._dragGradients.length > 0) {
        context.scaledDirection = _UpdateParticleDragGradientBlockGroup(oldSystem._dragGradients, context);
    }

=======
>>>>>>> 01974db3
    updateBlockGroupOutput = _UpdateParticlePositionBlockGroup(updateBlockGroupOutput, oldSystem.isLocal, context);

    if (oldSystem._limitVelocityGradients && oldSystem._limitVelocityGradients.length > 0 && oldSystem.limitVelocityDamping !== 0) {
        updateBlockGroupOutput = _UpdateParticleVelocityLimitGradientBlockGroup(updateBlockGroupOutput, oldSystem._limitVelocityGradients, oldSystem.limitVelocityDamping, context);
    }

    if (oldSystem._sizeGradients && oldSystem._sizeGradients.length > 0) {
        updateBlockGroupOutput = _UpdateParticleSizeGradientBlockGroup(updateBlockGroupOutput, oldSystem._sizeGradients, context);
    }

    if (oldSystem.gravity.equalsToFloats(0, 0, 0) === false) {
        updateBlockGroupOutput = _UpdateParticleGravityBlockGroup(updateBlockGroupOutput, oldSystem.gravity);
    }

    return updateBlockGroupOutput;
}

/**
 * Creates the group of blocks that represent the particle color update
 * @param inputParticle The input particle to update
 * @param colorGradients The color gradients (if any)
 * @param context The context of the current conversion
 * @returns The output of the group of blocks that represent the particle color update
 */
function _UpdateParticleColorBlockGroup(
    inputParticle: NodeParticleConnectionPoint,
    colorGradients: Nullable<Array<ColorGradient>>,
    context: RuntimeConversionContext
): NodeParticleConnectionPoint {
    let colorCalculation: NodeParticleConnectionPoint | undefined = undefined;
    if (colorGradients && colorGradients.length > 0) {
        if (context.colorGradientValue0Output === undefined) {
            throw new Error("Initial color gradient values not found in context.");
        }

        context.ageToLifeTimeRatioBlockGroupOutput = _CreateAgeToLifeTimeRatioBlockGroup(context);
        colorCalculation = _CreateGradientBlockGroup(context.ageToLifeTimeRatioBlockGroupOutput, colorGradients, ParticleRandomBlockLocks.OncePerParticle, "Color", [
            context.colorGradientValue0Output,
        ]);
    } else {
        colorCalculation = _BasicColorUpdateBlockGroup();
    }

    // Create the color update block clamping alpha >= 0
    const colorUpdateBlock = new UpdateColorBlock("Color update");
    inputParticle.connectTo(colorUpdateBlock.particle);
    _ClampUpdateColorAlpha(colorCalculation).connectTo(colorUpdateBlock.color);

    return colorUpdateBlock.output;
}

/**
 * Creates the group of blocks that represent the particle angle update
 * @param inputParticle The input particle to update
 * @param oldSystem The old particle system to convert
 * @param context The context of the current conversion
 * @returns The output of the group of blocks that represent the particle color update
 */
function _UpdateParticleAngleBlockGroup(inputParticle: NodeParticleConnectionPoint, oldSystem: ParticleSystem, context: RuntimeConversionContext): NodeParticleConnectionPoint {
    // We will try to use gradients if they exist
    // If not, we will try to use min/max angular speed
    let angularSpeedCalculation = null;
    if (oldSystem._angularSpeedGradients && oldSystem._angularSpeedGradients.length > 0) {
        angularSpeedCalculation = _UpdateParticleAngularSpeedGradientBlockGroup(oldSystem._angularSpeedGradients, context);
    } else if (oldSystem.minAngularSpeed !== 0 || oldSystem.maxAngularSpeed !== 0) {
        angularSpeedCalculation = _UpdateParticleAngularSpeedBlockGroup(oldSystem.minAngularSpeed, oldSystem.maxAngularSpeed);
    }

    // If we have an angular speed calculation, then update the angle
    if (angularSpeedCalculation) {
        // Create the angular speed delta
        const angleSpeedDeltaOutput = _CreateDeltaModifiedInput("Angular Speed", angularSpeedCalculation);

        // Add it to the angle
        const addAngle = new ParticleMathBlock("Add Angular Speed to Angle");
        addAngle.operation = ParticleMathBlockOperations.Add;
        _CreateAndConnectContextualSource("Angle", NodeParticleContextualSources.Angle, addAngle.left);
        angleSpeedDeltaOutput.connectTo(addAngle.right);

        // Update the particle angle
        const updateAngle = new UpdateAngleBlock("Angle Update with Angular Speed");
        inputParticle.connectTo(updateAngle.particle);
        addAngle.output.connectTo(updateAngle.angle);

        return updateAngle.output;
    } else {
        return inputParticle;
    }
}

/**
 * Creates the group of blocks that represent the particle velocity update
 * @param velocityGradients The velocity gradients
 * @param context The context of the current conversion
 * @returns The output of the group of blocks that represent the particle velocity update
 */
function _UpdateParticleVelocityGradientBlockGroup(velocityGradients: Array<FactorGradient>, context: RuntimeConversionContext): NodeParticleConnectionPoint {
    context.ageToLifeTimeRatioBlockGroupOutput = _CreateAgeToLifeTimeRatioBlockGroup(context);

    // Generate the gradient
    const velocityValueOutput = _CreateGradientBlockGroup(context.ageToLifeTimeRatioBlockGroupOutput, velocityGradients, ParticleRandomBlockLocks.OncePerParticle, "Velocity");

    // Update the direction scale based on the velocity
    const multiplyScaleByVelocity = new ParticleMathBlock("Multiply Direction Scale by Velocity");
    multiplyScaleByVelocity.operation = ParticleMathBlockOperations.Multiply;
    velocityValueOutput.connectTo(multiplyScaleByVelocity.left);
    _CreateAndConnectContextualSource("Direction Scale", NodeParticleContextualSources.DirectionScale, multiplyScaleByVelocity.right);

    // Update the particle direction scale
    const multiplyDirection = new ParticleMathBlock("Scaled Direction");
    multiplyDirection.operation = ParticleMathBlockOperations.Multiply;
    multiplyScaleByVelocity.output.connectTo(multiplyDirection.left);
    _CreateAndConnectContextualSource("Direction", NodeParticleContextualSources.Direction, multiplyDirection.right);

    // Store the new calculation of the scaled direction in the context
    context.scaledDirection = multiplyDirection.output;
    return multiplyDirection.output;
}

/**
 * Creates the group of blocks that represent the particle velocity limit update
 * @param inputParticle The input particle to update
 * @param velocityLimitGradients The velocity limit gradients
 * @param limitVelocityDamping The limit velocity damping factor
 * @param context The context of the current conversion
 * @returns The output of the group of blocks that represent the particle velocity limit update
 */
function _UpdateParticleVelocityLimitGradientBlockGroup(
    inputParticle: NodeParticleConnectionPoint,
    velocityLimitGradients: Array<FactorGradient>,
    limitVelocityDamping: number,
    context: RuntimeConversionContext
): NodeParticleConnectionPoint {
    context.ageToLifeTimeRatioBlockGroupOutput = _CreateAgeToLifeTimeRatioBlockGroup(context);

    // Calculate the current speed
    const currentSpeedBlock = new ParticleVectorLengthBlock("Current Speed");
    _CreateAndConnectContextualSource("Direction", NodeParticleContextualSources.Direction, currentSpeedBlock.input);

    // Calculate the velocity limit from the gradient
    const velocityLimitValueOutput = _CreateGradientBlockGroup(
        context.ageToLifeTimeRatioBlockGroupOutput,
        velocityLimitGradients,
        ParticleRandomBlockLocks.OncePerParticle,
        "Velocity Limit"
    );
<<<<<<< HEAD

    // Blocks that will calculate the new velocity if over the limit
    const damped = new ParticleMathBlock("Damped Speed");
    damped.operation = ParticleMathBlockOperations.Multiply;
    _CreateAndConnectContextualSource("Direction", NodeParticleContextualSources.Direction, damped.left);
    _CreateAndConnectInput("Limit Velocity Damping", limitVelocityDamping, damped.right);

    // Compare current speed and limit
    const compareSpeed = new ParticleConditionBlock("Compare Speed to Limit");
    compareSpeed.test = ParticleConditionBlockTests.GreaterThan;
    currentSpeedBlock.output.connectTo(compareSpeed.left);
    velocityLimitValueOutput.connectTo(compareSpeed.right);
    damped.output.connectTo(compareSpeed.ifTrue);
    _CreateAndConnectContextualSource("Direction", NodeParticleContextualSources.Direction, compareSpeed.ifFalse);

    // Update the direction based on the calculted value
    const updateDirection = new UpdateDirectionBlock("Direction Update");
    inputParticle.connectTo(updateDirection.particle);
    compareSpeed.output.connectTo(updateDirection.direction);

    return updateDirection.output;
}

function _UpdateParticleDragGradientBlockGroup(dragGradients: Array<FactorGradient>, context: RuntimeConversionContext): NodeParticleConnectionPoint {
    context.ageToLifeTimeRatioBlockGroupOutput = _CreateAgeToLifeTimeRatioBlockGroup(context);

    // Generate the gradient
    const dragValueOutput = _CreateGradientBlockGroup(context.ageToLifeTimeRatioBlockGroupOutput, dragGradients, ParticleRandomBlockLocks.OncePerParticle, "Drag");

    // Calculate drag factor
    const oneMinusDragBlock = new ParticleMathBlock("1 - Drag");
    oneMinusDragBlock.operation = ParticleMathBlockOperations.Subtract;
    _CreateAndConnectInput("One", 1, oneMinusDragBlock.left);
    dragValueOutput.connectTo(oneMinusDragBlock.right);

    // Multiply the scaled direction by drag factor
    const multiplyDirection = new ParticleMathBlock("Scaled Direction with Drag");
    multiplyDirection.operation = ParticleMathBlockOperations.Multiply;
    oneMinusDragBlock.output.connectTo(multiplyDirection.left);
    if (context.scaledDirection === undefined) {
        _CreateAndConnectContextualSource("Scaled Direction", NodeParticleContextualSources.ScaledDirection, multiplyDirection.right);
    } else {
        context.scaledDirection.connectTo(multiplyDirection.right);
    }

    // Store the new calculation of the scaled direction in the context
    context.scaledDirection = multiplyDirection.output;
    return multiplyDirection.output;
=======

    // Blocks that will calculate the new velocity if over the limit
    const damped = new ParticleMathBlock("Damped Speed");
    damped.operation = ParticleMathBlockOperations.Multiply;
    _CreateAndConnectContextualSource("Direction", NodeParticleContextualSources.Direction, damped.left);
    _CreateAndConnectInput("Limit Velocity Damping", limitVelocityDamping, damped.right);

    // Compare current speed and limit
    const compareSpeed = new ParticleConditionBlock("Compare Speed to Limit");
    compareSpeed.test = ParticleConditionBlockTests.GreaterThan;
    currentSpeedBlock.output.connectTo(compareSpeed.left);
    velocityLimitValueOutput.connectTo(compareSpeed.right);
    damped.output.connectTo(compareSpeed.ifTrue);
    _CreateAndConnectContextualSource("Direction", NodeParticleContextualSources.Direction, compareSpeed.ifFalse);

    // Update the direction based on the calculted value
    const updateDirection = new UpdateDirectionBlock("Direction Update");
    inputParticle.connectTo(updateDirection.particle);
    compareSpeed.output.connectTo(updateDirection.direction);

    return updateDirection.output;
>>>>>>> 01974db3
}

/**
 * Creates the group of blocks that represent the particle position update
 * @param inputParticle The input particle to update
 * @param isLocal Whether the particle coordinate system is local or not
 * @param context The context of the current conversion
 * @returns The output of the group of blocks that represent the particle position update
 */
function _UpdateParticlePositionBlockGroup(inputParticle: NodeParticleConnectionPoint, isLocal: boolean, context: RuntimeConversionContext): NodeParticleConnectionPoint {
    // Update the particle position
    const updatePosition = new UpdatePositionBlock("Position Update");
    inputParticle.connectTo(updatePosition.particle);

    if (isLocal) {
        _CreateAndConnectContextualSource("Local Position Updated", NodeParticleContextualSources.LocalPositionUpdated, updatePosition.position);
    } else {
        // Calculate the new position
        const addPositionBlock = new ParticleMathBlock("Add Position");
        addPositionBlock.operation = ParticleMathBlockOperations.Add;
        _CreateAndConnectContextualSource("Position", NodeParticleContextualSources.Position, addPositionBlock.left);
        if (context.scaledDirection === undefined) {
            _CreateAndConnectContextualSource("Scaled Direction", NodeParticleContextualSources.ScaledDirection, addPositionBlock.right);
        } else {
            context.scaledDirection.connectTo(addPositionBlock.right);
        }

        addPositionBlock.output.connectTo(updatePosition.position);
    }

    return updatePosition.output;
}

/**
 * Creates the group of blocks that represent the particle size update
 * @param inputParticle The input particle to update
 * @param sizeGradients The size gradients (if any)
 * @param context The context of the current conversion
 * @returns The output of the group of blocks that represent the particle size update
 */
function _UpdateParticleSizeGradientBlockGroup(
    inputParticle: NodeParticleConnectionPoint,
    sizeGradients: Array<FactorGradient>,
    context: RuntimeConversionContext
): NodeParticleConnectionPoint {
    if (context.sizeGradientValue0Output === undefined) {
        throw new Error("Initial size gradient values not found in context.");
    }

    context.ageToLifeTimeRatioBlockGroupOutput = _CreateAgeToLifeTimeRatioBlockGroup(context);

    // Generate the gradient
    const sizeValueOutput = _CreateGradientBlockGroup(context.ageToLifeTimeRatioBlockGroupOutput, sizeGradients, ParticleRandomBlockLocks.OncePerParticle, "Size", [
        context.sizeGradientValue0Output,
    ]);

    // Create the update size
    const updateSizeBlock = new UpdateSizeBlock("Size Update");
    inputParticle.connectTo(updateSizeBlock.particle);
    sizeValueOutput.connectTo(updateSizeBlock.size);

    return updateSizeBlock.output;
}

/**
 * Creates the group of blocks that represent the particle gravity update
 * @param inputParticle The input particle to update
 * @param gravity The gravity vector to apply
 * @returns The output of the group of blocks that represent the particle gravity update
 */
function _UpdateParticleGravityBlockGroup(inputParticle: NodeParticleConnectionPoint, gravity: Vector3): NodeParticleConnectionPoint {
    // Create the gravity delta
    const gravityDeltaOutput = _CreateDeltaModifiedInput("Gravity", gravity);

    // Add it to the direction
    const addDirectionBlock = new ParticleMathBlock("Add Gravity to Direction");
    addDirectionBlock.operation = ParticleMathBlockOperations.Add;
    _CreateAndConnectContextualSource("Direction", NodeParticleContextualSources.Direction, addDirectionBlock.left);
    gravityDeltaOutput.connectTo(addDirectionBlock.right);

    // Update the particle direction
    const updateDirection = new UpdateDirectionBlock("Direction Update with Gravity");
    inputParticle.connectTo(updateDirection.particle);
    addDirectionBlock.output.connectTo(updateDirection.direction);

    return updateDirection.output;
}

function _UpdateParticleAngularSpeedGradientBlockGroup(angularSpeedGradients: Array<FactorGradient>, context: RuntimeConversionContext): NodeParticleConnectionPoint {
    context.ageToLifeTimeRatioBlockGroupOutput = _CreateAgeToLifeTimeRatioBlockGroup(context);

    // Generate the gradient
    const angularSpeedValueOutput = _CreateGradientBlockGroup(
        context.ageToLifeTimeRatioBlockGroupOutput,
        angularSpeedGradients,
        ParticleRandomBlockLocks.OncePerParticle,
        "Angular Speed"
    );
    return angularSpeedValueOutput;
}

function _UpdateParticleAngularSpeedBlockGroup(minAngularSpeed: number, maxAngularSpeed: number): NodeParticleConnectionPoint {
    // Random value between for the angular speed of the particle
    const randomAngularSpeedBlock = new ParticleRandomBlock("Random Angular Speed");
    randomAngularSpeedBlock.lockMode = ParticleRandomBlockLocks.OncePerParticle;
    _CreateAndConnectInput("Min Angular Speed", minAngularSpeed, randomAngularSpeedBlock.min);
    _CreateAndConnectInput("Max Angular Speed", maxAngularSpeed, randomAngularSpeedBlock.max);
    return randomAngularSpeedBlock.output;
}

function _BasicColorUpdateBlockGroup(): NodeParticleConnectionPoint {
    const addColorBlock = new ParticleMathBlock("Add Color");
    addColorBlock.operation = ParticleMathBlockOperations.Add;
    _CreateAndConnectContextualSource("Color", NodeParticleContextualSources.Color, addColorBlock.left);
    _CreateAndConnectContextualSource("Scaled Color Step", NodeParticleContextualSources.ScaledColorStep, addColorBlock.right);
    return addColorBlock.output;
}

function _ClampUpdateColorAlpha(colorCalculationOutput: NodeParticleConnectionPoint): NodeParticleConnectionPoint {
    // Decompose color to clamp alpha
    const decomposeColorBlock = new ParticleConverterBlock("Decompose Color");
    colorCalculationOutput.connectTo(decomposeColorBlock.colorIn);

    // Clamp alpha to be >= 0
    const maxAlphaBlock = new ParticleMathBlock("Alpha >= 0");
    maxAlphaBlock.operation = ParticleMathBlockOperations.Max;
    decomposeColorBlock.wOut.connectTo(maxAlphaBlock.left);
    _CreateAndConnectInput("Zero", 0, maxAlphaBlock.right);

    // Recompose color
    const composeColorBlock = new ParticleConverterBlock("Compose Color");
    decomposeColorBlock.xyzOut.connectTo(composeColorBlock.xyzIn);
    maxAlphaBlock.output.connectTo(composeColorBlock.wIn);

    return composeColorBlock.colorOut;
}

// ------------- UTILITY FUNCTIONS -------------

function _CreateDeltaModifiedInput(name: string, value: Vector3 | NodeParticleConnectionPoint): NodeParticleConnectionPoint {
    const multiplyBlock = new ParticleMathBlock("Multiply by Delta");
    multiplyBlock.operation = ParticleMathBlockOperations.Multiply;
    if (value instanceof Vector3) {
        _CreateAndConnectInput(name, value, multiplyBlock.left);
    } else {
        value.connectTo(multiplyBlock.left);
    }
    _CreateAndConnectSystemSource("Delta", NodeParticleSystemSources.Delta, multiplyBlock.right);

    return multiplyBlock.output;
}

function _CreateAndConnectInput(
    inputBlockName: string,
    value: number | Vector2 | Vector3 | Color4,
    targetToConnectTo: NodeParticleConnectionPoint,
    inputType?: NodeParticleBlockConnectionPointTypes
): void {
    const input = new ParticleInputBlock(inputBlockName, inputType);
    input.value = value;
    input.output.connectTo(targetToConnectTo);
}

function _CreateAndConnectContextualSource(contextualBlockName: string, contextSource: NodeParticleContextualSources, targetToConnectTo: NodeParticleConnectionPoint): void {
    const input = new ParticleInputBlock(contextualBlockName);
    input.contextualValue = contextSource;
    input.output.connectTo(targetToConnectTo);
}

function _CreateAndConnectSystemSource(systemBlockName: string, systemSource: NodeParticleSystemSources, targetToConnectTo: NodeParticleConnectionPoint): void {
    const input = new ParticleInputBlock(systemBlockName);
    input.systemSource = systemSource;
    input.output.connectTo(targetToConnectTo);
}

/**
 * Creates the target stop duration input block, as it can be shared in multiple places
 * This block is stored in the context so the same block is shared in the graph
 * @param oldSystem The old particle system to convert
 * @param context The context of the current conversion
 * @returns
 */
function _CreateTargetStopDurationInputBlock(oldSystem: ParticleSystem, context: RuntimeConversionContext): NodeParticleConnectionPoint {
    // If we have already created the target stop duration input block, return it
    if (context.targetStopDurationBlockOutput) {
        return context.targetStopDurationBlockOutput;
    }

    // Create the target stop duration input block if not already created
    const targetStopDurationInputBlock = new ParticleInputBlock("Target Stop Duration");
    targetStopDurationInputBlock.value = oldSystem.targetStopDuration;

    // Save the output in our context to avoid regenerating it again
    context.targetStopDurationBlockOutput = targetStopDurationInputBlock.output;
    return context.targetStopDurationBlockOutput;
}

/**
 * Create a group of blocks that calculates the ratio between the actual frame and the target stop duration, clamped between 0 and 1.
 * This is used to simulate the behavior of the old particle system where several particle gradient values are affected by the target stop duration.
 * This block group is stored in the context so the same group is shared in the graph
 * @param oldSystem The old particle system to convert
 * @param context The context of the current conversion
 * @returns The ratio block output connection point
 */
function _CreateTimeToStopTimeRatioBlockGroup(oldSystem: ParticleSystem, context: RuntimeConversionContext): NodeParticleConnectionPoint {
    // If we have already generated this group, return it
    if (context.timeToStopTimeRatioBlockGroupOutput) {
        return context.timeToStopTimeRatioBlockGroupOutput;
    }

    context.targetStopDurationBlockOutput = _CreateTargetStopDurationInputBlock(oldSystem, context);

    // Find the ratio between the actual frame and the target stop duration
    const ratio = new ParticleMathBlock("Frame/Stop Ratio");
    ratio.operation = ParticleMathBlockOperations.Divide;
    _CreateAndConnectSystemSource("Actual Frame", NodeParticleSystemSources.Time, ratio.left);
    context.targetStopDurationBlockOutput.connectTo(ratio.right);

    // Make sure values is >=0
    const clampMin = new ParticleMathBlock("Clamp Min 0");
    clampMin.operation = ParticleMathBlockOperations.Max;
    _CreateAndConnectInput("Zero", 0, clampMin.left);
    ratio.output.connectTo(clampMin.right);

    // Make sure values is <=1
    const clampMax = new ParticleMathBlock("Clamp Max 1");
    clampMax.operation = ParticleMathBlockOperations.Min;
    _CreateAndConnectInput("One", 1, clampMax.left);
    clampMin.output.connectTo(clampMax.right);

    // Save the group output in our context to avoid regenerating it again
    context.timeToStopTimeRatioBlockGroupOutput = clampMax.output;
    return context.timeToStopTimeRatioBlockGroupOutput;
}

function _CreateAgeToLifeTimeRatioBlockGroup(context: RuntimeConversionContext): NodeParticleConnectionPoint {
    // If we have already generated this group, return it
    if (context.ageToLifeTimeRatioBlockGroupOutput) {
        return context.ageToLifeTimeRatioBlockGroupOutput;
    }

    // Find the ratio between the age and the lifetime
    const ratio = new ParticleMathBlock("Age/LifeTime Ratio");
    ratio.operation = ParticleMathBlockOperations.Divide;
    _CreateAndConnectContextualSource("Age", NodeParticleContextualSources.Age, ratio.left);
    _CreateAndConnectContextualSource("LifeTime", NodeParticleContextualSources.Lifetime, ratio.right);

    // Save the group output in our context to avoid regenerating it again
    context.ageToLifeTimeRatioBlockGroupOutput = ratio.output;
    return ratio.output;
}

/**
 * Creates the blocks that represent a gradient
 * @param gradientSelector The value that determines which gradient to use
 * @param gradientValues The list of gradient values
 * @param randomLockMode The type of random to use for the gradient values
 * @param prefix The prefix to use for naming the blocks
 * @param initialValues Optional initial values to connect to the gradient inputs that were calculated during other steps of the conversion
 * @returns The output connection point of the gradient block
 */
function _CreateGradientBlockGroup(
    gradientSelector: NodeParticleConnectionPoint,
    gradientValues: Array<FactorGradient> | Array<ColorGradient>,
    randomLockMode: ParticleRandomBlockLocks,
    prefix: string,
    initialValues: NodeParticleConnectionPoint[] = []
): NodeParticleConnectionPoint {
    // Create the gradient block and connect the value that controls the gradient selection
    const gradientBlock = new ParticleGradientBlock(prefix + " Gradient Block");
    gradientSelector.connectTo(gradientBlock.gradient);

    // If initial values are provided, we use them instead of the values in the gradientValues array
    // These means this values were already transformed into blocks on a previous step of the conversion and we must reuse them
    for (let i = 0; i < initialValues.length; i++) {
        const reference = i < gradientValues.length ? gradientValues[i].gradient : 1;
        const gradientValueBlock = new ParticleGradientValueBlock(prefix + " Gradient Value " + i);
        gradientValueBlock.reference = reference;
        initialValues[i].connectTo(gradientValueBlock.value);
        gradientValueBlock.output.connectTo(gradientBlock.inputs[i + 1]);
    }

    // Create the gradient values
    for (let i = 0 + initialValues.length; i < gradientValues.length; i++) {
        const gradientValueBlockGroupOutput = _CreateGradientValueBlockGroup(gradientValues[i], randomLockMode, prefix, i);
        gradientValueBlockGroupOutput.connectTo(gradientBlock.inputs[i + 1]);
    }

    return gradientBlock.output;
}

/**
 * Creates the blocks that represent a gradient value
 * This can be either a single value or a random between two values
 * @param gradientStep The gradient step data
 * @param randomLockMode The lock mode to use for random values
 * @param prefix The prefix to use for naming the blocks
 * @param index The index of the gradient step
 * @returns The output connection point of the gradient value block
 */
function _CreateGradientValueBlockGroup(
    gradientStep: FactorGradient | ColorGradient,
    randomLockMode: ParticleRandomBlockLocks,
    prefix: string,
    index: number
): NodeParticleConnectionPoint {
    const gradientValueBlock = new ParticleGradientValueBlock(prefix + " Gradient Value " + index);
    gradientValueBlock.reference = gradientStep.gradient;

    const value1 = (gradientStep as any).factor1 ?? (gradientStep as any).color1;
    const value2 = (gradientStep as any).factor2 ?? (gradientStep as any).color2;

    if (value2 !== undefined) {
        // Create a random between value1 and value2
        const randomBlock = new ParticleRandomBlock("Random Value " + index);
        randomBlock.lockMode = randomLockMode;
        _CreateAndConnectInput("Value 1", value1, randomBlock.min);
        _CreateAndConnectInput("Value 2", value2, randomBlock.max);
        randomBlock.output.connectTo(gradientValueBlock.value);
    } else {
        // Single value
        _CreateAndConnectInput("Value", value1, gradientValueBlock.value);
    }

    return gradientValueBlock.output;
}
<|MERGE_RESOLUTION|>--- conflicted
+++ resolved
@@ -1,1016 +1,989 @@
-import type { Nullable } from "core/types";
-import type { Color4 } from "core/Maths/math.color";
-import type { Texture } from "core/Materials/Textures/texture";
-import type { Mesh } from "core/Meshes/mesh";
-import type { ColorGradient, FactorGradient } from "core/Misc";
-import type { ParticleSystem } from "core/Particles/particleSystem";
-import type { IParticleSystem } from "core/Particles/IParticleSystem";
-import type { BoxParticleEmitter } from "core/Particles/EmitterTypes/boxParticleEmitter";
-import type { ConeDirectedParticleEmitter, ConeParticleEmitter } from "core/Particles/EmitterTypes/coneParticleEmitter";
-import type { CustomParticleEmitter } from "core/Particles/EmitterTypes/customParticleEmitter";
-import type { CylinderDirectedParticleEmitter, CylinderParticleEmitter } from "core/Particles/EmitterTypes/cylinderParticleEmitter";
-import type { HemisphericParticleEmitter } from "core/Particles/EmitterTypes/hemisphericParticleEmitter";
-import type { MeshParticleEmitter } from "core/Particles/EmitterTypes/meshParticleEmitter";
-import type { PointParticleEmitter } from "core/Particles/EmitterTypes/pointParticleEmitter";
-import type { SphereDirectedParticleEmitter, SphereParticleEmitter } from "core/Particles/EmitterTypes/sphereParticleEmitter";
-import type { NodeParticleConnectionPoint } from "core/Particles/Node/nodeParticleBlockConnectionPoint";
-import type { IShapeBlock } from "core/Particles/Node/Blocks/Emitters/IShapeBlock";
-import type { NodeParticleBlockConnectionPointTypes } from "core/Particles/Node/Enums/nodeParticleBlockConnectionPointTypes";
-
-import { Vector2, Vector3 } from "core/Maths/math.vector";
-import { NodeParticleSystemSet } from "./nodeParticleSystemSet";
-import { NodeParticleContextualSources } from "./Enums/nodeParticleContextualSources";
-import { NodeParticleSystemSources } from "./Enums/nodeParticleSystemSources";
-import { ParticleConverterBlock } from "./Blocks/particleConverterBlock";
-import { ParticleGradientBlock } from "./Blocks/particleGradientBlock";
-import { ParticleGradientValueBlock } from "./Blocks/particleGradientValueBlock";
-import { ParticleInputBlock } from "./Blocks/particleInputBlock";
-import { ParticleMathBlock, ParticleMathBlockOperations } from "./Blocks/particleMathBlock";
-import { ParticleRandomBlock, ParticleRandomBlockLocks } from "./Blocks/particleRandomBlock";
-import { ParticleTextureSourceBlock } from "./Blocks/particleSourceTextureBlock";
-import { SystemBlock } from "./Blocks/systemBlock";
-import { ParticleVectorLengthBlock } from "./Blocks/particleVectorLengthBlock";
-import { ParticleConditionBlock, ParticleConditionBlockTests } from "./Blocks/Conditions/particleConditionBlock";
-import { CreateParticleBlock } from "./Blocks/Emitters/createParticleBlock";
-import { BoxShapeBlock } from "./Blocks/Emitters/boxShapeBlock";
-import { ConeShapeBlock } from "./Blocks/Emitters/coneShapeBlock";
-import { CylinderShapeBlock } from "./Blocks/Emitters/cylinderShapeBlock";
-import { CustomShapeBlock } from "./Blocks/Emitters/customShapeBlock";
-import { MeshShapeBlock } from "./Blocks/Emitters/meshShapeBlock";
-import { PointShapeBlock } from "./Blocks/Emitters/pointShapeBlock";
-import { SphereShapeBlock } from "./Blocks/Emitters/sphereShapeBlock";
-import { UpdateAngleBlock } from "./Blocks/Update/updateAngleBlock";
-import { UpdateColorBlock } from "./Blocks/Update/updateColorBlock";
-import { UpdateDirectionBlock } from "./Blocks/Update/updateDirectionBlock";
-import { UpdatePositionBlock } from "./Blocks/Update/updatePositionBlock";
-import { UpdateSizeBlock } from "./Blocks/Update/updateSizeBlock";
-
-/** Represents blocks or groups of blocks that can be used in multiple places in the graph, so they are stored in this context to be reused */
-type ConversionContext = {
-    targetStopDurationBlockOutput: NodeParticleConnectionPoint;
-    // Connections that represent calculated ratios values
-    timeToStopTimeRatioBlockGroupOutput: NodeParticleConnectionPoint;
-    ageToLifeTimeRatioBlockGroupOutput: NodeParticleConnectionPoint;
-    // Connections for the start value of a gradient. These are stored so they can be reused for the Creation phase and the Update phase of the particle
-    sizeGradientValue0Output: NodeParticleConnectionPoint;
-    colorGradientValue0Output: NodeParticleConnectionPoint;
-    // Updated scaled direction direction based on velocity and drag
-    scaledDirection: NodeParticleConnectionPoint;
-};
-
-type RuntimeConversionContext = Partial<ConversionContext>;
-
-/**
- * Converts a ParticleSystem to a NodeParticleSystemSet.
- * @param name The name of the node particle system set.
- * @param particleSystemsList The particle systems to convert.
- * @returns The converted node particle system set or null if conversion failed.
- */
-export async function ConvertToNodeParticleSystemSetAsync(name: string, particleSystemsList: ParticleSystem[]): Promise<Nullable<NodeParticleSystemSet>> {
-    if (!particleSystemsList || !particleSystemsList.length) {
-        return null;
-    }
-
-    const nodeParticleSystemSet = new NodeParticleSystemSet(name);
-    const promises: Promise<void>[] = [];
-
-    for (const particleSystem of particleSystemsList) {
-        promises.push(_ExtractDatafromParticleSystemAsync(nodeParticleSystemSet, particleSystem, {}));
-    }
-
-    await Promise.all(promises);
-    return nodeParticleSystemSet;
-}
-
-async function _ExtractDatafromParticleSystemAsync(newSet: NodeParticleSystemSet, oldSystem: ParticleSystem, context: RuntimeConversionContext): Promise<void> {
-    // CreateParticle block group
-    const createParticleOutput = _CreateParticleBlockGroup(oldSystem, context);
-
-    // Emitter Shape block
-    const shapeOutput = _EmitterShapeBlock(oldSystem);
-    createParticleOutput.particle.connectTo(shapeOutput.particle);
-
-    // UpdateParticle block group
-    const updateParticleOutput = _UpdateParticleBlockGroup(shapeOutput.output, oldSystem, context);
-
-    // System block
-    const newSystem = _SystemBlockGroup(oldSystem, context);
-    updateParticleOutput.connectTo(newSystem.particle);
-
-    // Register
-    newSet.systemBlocks.push(newSystem);
-}
-
-// ------------- SYSTEM FUNCTIONS -------------
-
-function _SystemBlockGroup(oldSystem: ParticleSystem, context: RuntimeConversionContext): SystemBlock {
-    const newSystem = new SystemBlock(oldSystem.name);
-
-    _CreateAndConnectInput("Translation pivot", oldSystem.translationPivot, newSystem.translationPivot);
-    _CreateAndConnectInput("Texture mask", oldSystem.textureMask, newSystem.textureMask);
-    _CreateTargetStopDurationInputBlock(oldSystem, context).connectTo(newSystem.targetStopDuration);
-
-    newSystem.emitRate = oldSystem.emitRate;
-    newSystem.manualEmitCount = oldSystem.manualEmitCount;
-    newSystem.blendMode = oldSystem.blendMode;
-    newSystem.capacity = oldSystem.getCapacity();
-    newSystem.startDelay = oldSystem.startDelay;
-    newSystem.updateSpeed = oldSystem.updateSpeed;
-    newSystem.preWarmCycles = oldSystem.preWarmCycles;
-    newSystem.preWarmStepOffset = oldSystem.preWarmStepOffset;
-    newSystem.isBillboardBased = oldSystem.isBillboardBased;
-    newSystem.isLocal = oldSystem.isLocal;
-    newSystem.disposeOnStop = oldSystem.disposeOnStop;
-
-    // Texture
-    const textureBlock = new ParticleTextureSourceBlock("Texture");
-    const url = (oldSystem.particleTexture as Texture).url || "";
-    if (url) {
-        textureBlock.url = url;
-    } else {
-        textureBlock.sourceTexture = oldSystem.particleTexture;
-    }
-    textureBlock.texture.connectTo(newSystem.texture);
-
-    return newSystem;
-}
-
-// ------------- CREATE PARTICLE FUNCTIONS -------------
-
-// The creation of the different properties follows the order they are added to the CreationQueue in ThinParticleSystem:
-// Lifetime, Emit Power, Size, Scale/StartSize, Angle, Color, Drag, Noise, ColorDead, Ramp, Sheet
-function _CreateParticleBlockGroup(oldSystem: ParticleSystem, context: RuntimeConversionContext): CreateParticleBlock {
-    // Create particle block
-    const createParticleBlock = new CreateParticleBlock("Create Particle");
-
-    _CreateParticleLifetimeBlockGroup(oldSystem, context).connectTo(createParticleBlock.lifeTime);
-    _CreateParticleEmitPowerBlockGroup(oldSystem).connectTo(createParticleBlock.emitPower);
-    _CreateParticleSizeBlockGroup(oldSystem, context).connectTo(createParticleBlock.size);
-    _CreateParticleScaleBlockGroup(oldSystem, context).connectTo(createParticleBlock.scale);
-    _CreateParticleAngleBlockGroup(oldSystem).connectTo(createParticleBlock.angle);
-    _CreateParticleColorBlockGroup(oldSystem, context).connectTo(createParticleBlock.color);
-
-    // Dead color
-    _CreateAndConnectInput("Dead Color", oldSystem.colorDead, createParticleBlock.colorDead);
-
-    return createParticleBlock;
-}
-
-/**
- * Creates the group of blocks that represent the particle lifetime
- * @param oldSystem The old particle system to convert
- * @param context The context of the current conversion
- * @returns The output of the group of blocks that represent the particle lifetime
- */
-function _CreateParticleLifetimeBlockGroup(oldSystem: ParticleSystem, context: RuntimeConversionContext): NodeParticleConnectionPoint {
-    if (oldSystem.targetStopDuration && oldSystem._lifeTimeGradients && oldSystem._lifeTimeGradients.length > 0) {
-        context.timeToStopTimeRatioBlockGroupOutput = _CreateTimeToStopTimeRatioBlockGroup(oldSystem, context);
-        const gradientBlockGroupOutput = _CreateGradientBlockGroup(
-            context.timeToStopTimeRatioBlockGroupOutput,
-            oldSystem._lifeTimeGradients,
-            ParticleRandomBlockLocks.PerParticle,
-            "Lifetime"
-        );
-        return gradientBlockGroupOutput;
-    } else {
-        const randomLifetimeBlock = new ParticleRandomBlock("Random Lifetime");
-        _CreateAndConnectInput("Min Lifetime", oldSystem.minLifeTime, randomLifetimeBlock.min);
-        _CreateAndConnectInput("Max Lifetime", oldSystem.maxLifeTime, randomLifetimeBlock.max);
-        return randomLifetimeBlock.output;
-    }
-}
-
-/**
- * Creates the group of blocks that represent the particle emit power
- * @param oldSystem The old particle system to convert
- * @returns The output of the group of blocks that represent the particle emit power
- */
-function _CreateParticleEmitPowerBlockGroup(oldSystem: ParticleSystem): NodeParticleConnectionPoint {
-    const randomEmitPowerBlock = new ParticleRandomBlock("Random Emit Power");
-    _CreateAndConnectInput("Min Emit Power", oldSystem.minEmitPower, randomEmitPowerBlock.min);
-    _CreateAndConnectInput("Max Emit Power", oldSystem.maxEmitPower, randomEmitPowerBlock.max);
-    return randomEmitPowerBlock.output;
-}
-
-/**
- * Creates the group of blocks that represent the particle size
- * @param oldSystem The old particle system to convert
- * @param context The context of the current conversion
- * @returns The output of the group of blocks that represent the particle size
- */
-function _CreateParticleSizeBlockGroup(oldSystem: ParticleSystem, context: RuntimeConversionContext): NodeParticleConnectionPoint {
-    if (oldSystem._sizeGradients && oldSystem._sizeGradients.length > 0) {
-        context.sizeGradientValue0Output = _CreateParticleInitialValueFromGradient(oldSystem._sizeGradients);
-        return context.sizeGradientValue0Output;
-    } else {
-        const randomSizeBlock = new ParticleRandomBlock("Random size");
-        _CreateAndConnectInput("Min size", oldSystem.minSize, randomSizeBlock.min);
-        _CreateAndConnectInput("Max size", oldSystem.maxSize, randomSizeBlock.max);
-        return randomSizeBlock.output;
-    }
-}
-
-/**
- * Creates the group of blocks that represent the particle scale
- * @param oldSystem The old particle system to convert
- * @param context The context of the current conversion
- * @returns The output of the group of blocks that represent the particle scale
- */
-function _CreateParticleScaleBlockGroup(oldSystem: ParticleSystem, context: RuntimeConversionContext): NodeParticleConnectionPoint {
-    // Create the random scale
-    const randomScaleBlock = new ParticleRandomBlock("Random Scale");
-    _CreateAndConnectInput("Min Scale", new Vector2(oldSystem.minScaleX, oldSystem.minScaleY), randomScaleBlock.min);
-    _CreateAndConnectInput("Max Scale", new Vector2(oldSystem.maxScaleX, oldSystem.maxScaleY), randomScaleBlock.max);
-
-    if (oldSystem.targetStopDuration && oldSystem._startSizeGradients && oldSystem._startSizeGradients.length > 0) {
-        // Create the start size gradient
-        context.timeToStopTimeRatioBlockGroupOutput = _CreateTimeToStopTimeRatioBlockGroup(oldSystem, context);
-        const gradientBlockGroupOutput = _CreateGradientBlockGroup(
-            context.timeToStopTimeRatioBlockGroupOutput,
-            oldSystem._startSizeGradients,
-            ParticleRandomBlockLocks.PerParticle,
-            "Start Size"
-        );
-
-        // Multiply the initial random scale by the start size gradient
-        const multiplyScaleBlock = new ParticleMathBlock("Multiply Scale by Start Size Gradient");
-        multiplyScaleBlock.operation = ParticleMathBlockOperations.Multiply;
-        randomScaleBlock.output.connectTo(multiplyScaleBlock.left);
-        gradientBlockGroupOutput.connectTo(multiplyScaleBlock.right);
-
-        return multiplyScaleBlock.output;
-    } else {
-        return randomScaleBlock.output;
-    }
-}
-
-/**
- * Creates the group of blocks that represent the particle angle (rotation)
- * @param oldSystem The old particle system to convert
- * @returns The output of the group of blocks that represent the particle angle (rotation)
- */
-function _CreateParticleAngleBlockGroup(oldSystem: ParticleSystem): NodeParticleConnectionPoint {
-    const randomRotationBlock = new ParticleRandomBlock("Random Rotation");
-    _CreateAndConnectInput("Min Rotation", oldSystem.minInitialRotation, randomRotationBlock.min);
-    _CreateAndConnectInput("Max Rotation", oldSystem.maxInitialRotation, randomRotationBlock.max);
-    return randomRotationBlock.output;
-}
-
-/**
- * Creates the group of blocks that represent the particle color
- * @param oldSystem The old particle system to convert
- * @param context The context of the current conversion
- * @returns The output of the group of blocks that represent the particle color
- */
-function _CreateParticleColorBlockGroup(oldSystem: ParticleSystem, context: RuntimeConversionContext): NodeParticleConnectionPoint {
-    if (oldSystem._colorGradients && oldSystem._colorGradients.length > 0) {
-        context.colorGradientValue0Output = _CreateParticleInitialValueFromGradient(oldSystem._colorGradients);
-        return context.colorGradientValue0Output;
-    } else {
-        const randomColorBlock = new ParticleRandomBlock("Random color");
-        _CreateAndConnectInput("Color 1", oldSystem.color1, randomColorBlock.min);
-        _CreateAndConnectInput("Color 2", oldSystem.color2, randomColorBlock.max);
-        return randomColorBlock.output;
-    }
-}
-
-function _CreateParticleInitialValueFromGradient(gradients: Array<FactorGradient> | Array<ColorGradient>): NodeParticleConnectionPoint {
-    if (gradients.length === 0) {
-        throw new Error("No gradients provided.");
-    }
-
-    const gradientStep = gradients[0];
-    const value1 = (gradientStep as any).factor1 ?? (gradientStep as any).color1;
-    const value2 = (gradientStep as any).factor2 ?? (gradientStep as any).color2;
-
-    if (value2 !== undefined) {
-        // Create a random between value1 and value2
-        const randomBlock = new ParticleRandomBlock("Random Value 0");
-        randomBlock.lockMode = ParticleRandomBlockLocks.OncePerParticle;
-        _CreateAndConnectInput("Value 1", value1, randomBlock.min);
-        _CreateAndConnectInput("Value 2", value2, randomBlock.max);
-        return randomBlock.output;
-    } else {
-        // Single value
-        const sizeBlock = new ParticleInputBlock("Value");
-        sizeBlock.value = value1;
-        return sizeBlock.output;
-    }
-}
-
-// ------------- EMITTER SHAPE FUNCTIONS -------------
-
-function _EmitterShapeBlock(oldSystem: IParticleSystem): IShapeBlock {
-    const emitter = oldSystem.particleEmitterType;
-    if (!emitter) {
-        throw new Error("Particle system has no emitter type.");
-    }
-
-    let shapeBlock: Nullable<IShapeBlock> = null;
-    switch (emitter.getClassName()) {
-        case "BoxParticleEmitter": {
-            const source = emitter as BoxParticleEmitter;
-            shapeBlock = new BoxShapeBlock("Box Shape");
-
-            const target = shapeBlock as BoxShapeBlock;
-            _CreateAndConnectInput("Direction 1", source.direction1, target.direction1);
-            _CreateAndConnectInput("Direction 2", source.direction2, target.direction2);
-            _CreateAndConnectInput("Min Emit Box", source.minEmitBox, target.minEmitBox);
-            _CreateAndConnectInput("Max Emit Box", source.maxEmitBox, target.maxEmitBox);
-            break;
-        }
-        case "ConeParticleEmitter": {
-            const source = emitter as ConeParticleEmitter;
-            shapeBlock = new ConeShapeBlock("Cone Shape");
-
-            const target = shapeBlock as ConeShapeBlock;
-            target.emitFromSpawnPointOnly = source.emitFromSpawnPointOnly;
-            _CreateAndConnectInput("Radius", source.radius, target.radius);
-            _CreateAndConnectInput("Angle", source.angle, target.angle);
-            _CreateAndConnectInput("Radius Range", source.radiusRange, target.radiusRange);
-            _CreateAndConnectInput("Height Range", source.heightRange, target.heightRange);
-            _CreateAndConnectInput("Direction Randomizer", source.directionRandomizer, target.directionRandomizer);
-            break;
-        }
-        case "ConeDirectedParticleEmitter": {
-            const source = emitter as ConeDirectedParticleEmitter;
-            shapeBlock = new ConeShapeBlock("Cone Shape");
-
-            const target = shapeBlock as ConeShapeBlock;
-            target.emitFromSpawnPointOnly = source.emitFromSpawnPointOnly;
-            _CreateAndConnectInput("Radius", source.radius, target.radius);
-            _CreateAndConnectInput("Angle", source.angle, target.angle);
-            _CreateAndConnectInput("Radius Range", source.radiusRange, target.radiusRange);
-            _CreateAndConnectInput("Height Range", source.heightRange, target.heightRange);
-            _CreateAndConnectInput("Direction 1", source.direction1, target.direction1);
-            _CreateAndConnectInput("Direction 2", source.direction2, target.direction2);
-            break;
-        }
-        case "CustomParticleEmitter": {
-            const source = emitter as CustomParticleEmitter;
-            shapeBlock = new CustomShapeBlock("Custom Shape");
-
-            const target = shapeBlock as CustomShapeBlock;
-            target.particlePositionGenerator = source.particlePositionGenerator;
-            target.particleDestinationGenerator = source.particleDestinationGenerator;
-            target.particleDirectionGenerator = source.particleDirectionGenerator;
-            break;
-        }
-        case "CylinderParticleEmitter": {
-            const source = emitter as CylinderParticleEmitter;
-            shapeBlock = new CylinderShapeBlock("Cylinder Shape");
-
-            const target = shapeBlock as CylinderShapeBlock;
-            _CreateAndConnectInput("Height", source.height, target.height);
-            _CreateAndConnectInput("Radius", source.radius, target.radius);
-            _CreateAndConnectInput("Radius Range", source.radiusRange, target.radiusRange);
-            _CreateAndConnectInput("Direction Randomizer", source.directionRandomizer, target.directionRandomizer);
-            break;
-        }
-        case "CylinderDirectedParticleEmitter": {
-            const source = emitter as CylinderDirectedParticleEmitter;
-            shapeBlock = new CylinderShapeBlock("Cylinder Shape");
-
-            const target = shapeBlock as CylinderShapeBlock;
-            _CreateAndConnectInput("Height", source.height, target.height);
-            _CreateAndConnectInput("Radius", source.radius, target.radius);
-            _CreateAndConnectInput("Radius Range", source.radiusRange, target.radiusRange);
-            _CreateAndConnectInput("Direction 1", source.direction1, target.direction1);
-            _CreateAndConnectInput("Direction 2", source.direction2, target.direction2);
-            break;
-        }
-        case "HemisphericParticleEmitter": {
-            const source = emitter as HemisphericParticleEmitter;
-            shapeBlock = new SphereShapeBlock("Sphere Shape");
-
-            const target = shapeBlock as SphereShapeBlock;
-            target.isHemispheric = true;
-            _CreateAndConnectInput("Radius", source.radius, target.radius);
-            _CreateAndConnectInput("Radius Range", source.radiusRange, target.radiusRange);
-            _CreateAndConnectInput("Direction Randomizer", source.directionRandomizer, target.directionRandomizer);
-            break;
-        }
-        case "MeshParticleEmitter": {
-            const source = emitter as MeshParticleEmitter;
-            shapeBlock = new MeshShapeBlock("Mesh Shape");
-
-            const target = shapeBlock as MeshShapeBlock;
-            target.useMeshNormalsForDirection = source.useMeshNormalsForDirection;
-            _CreateAndConnectInput("Direction 1", source.direction1, target.direction1);
-            _CreateAndConnectInput("Direction 2", source.direction2, target.direction2);
-
-            target.mesh = source.mesh as Mesh;
-            break;
-        }
-        case "PointParticleEmitter": {
-            const source = emitter as PointParticleEmitter;
-            shapeBlock = new PointShapeBlock("Point Shape");
-
-            const target = shapeBlock as PointShapeBlock;
-            _CreateAndConnectInput("Direction 1", source.direction1, target.direction1);
-            _CreateAndConnectInput("Direction 2", source.direction2, target.direction2);
-            break;
-        }
-        case "SphereParticleEmitter": {
-            const source = emitter as SphereParticleEmitter;
-            shapeBlock = new SphereShapeBlock("Sphere Shape");
-
-            const target = shapeBlock as SphereShapeBlock;
-            _CreateAndConnectInput("Radius", source.radius, target.radius);
-            _CreateAndConnectInput("Radius Range", source.radiusRange, target.radiusRange);
-            _CreateAndConnectInput("Direction Randomizer", source.directionRandomizer, target.directionRandomizer);
-            break;
-        }
-        case "SphereDirectedParticleEmitter": {
-            const source = emitter as SphereDirectedParticleEmitter;
-            shapeBlock = new SphereShapeBlock("Sphere Shape");
-
-            const target = shapeBlock as SphereShapeBlock;
-            _CreateAndConnectInput("Radius", source.radius, target.radius);
-            _CreateAndConnectInput("Radius Range", source.radiusRange, target.radiusRange);
-            _CreateAndConnectInput("Direction1", source.direction1, target.direction1);
-            _CreateAndConnectInput("Direction2", source.direction2, target.direction2);
-            break;
-        }
-    }
-
-    if (!shapeBlock) {
-        throw new Error(`Unsupported particle emitter type: ${emitter.getClassName()}`);
-    }
-
-    return shapeBlock;
-}
-
-// ------------- UPDATE PARTICLE FUNCTIONS -------------
-
-/**
- * Creates the group of blocks that represent the particle system update
- * The creation of the different properties follows the order they are added to the ProcessQueue in ThinParticleSystem:
- * Color, AngularSpeedGradients, AngularSpeed, VelocityGradients, Direction, LimitVelocityGradients, DragGradients, Position, Noise, SizeGradients, Gravity, RemapGradients
- * @param inputParticle The particle input connection point
- * @param oldSystem The old particle system to convert
- * @param context The runtime conversion context
- * @returns The output connection point after all updates have been applied
- */
-function _UpdateParticleBlockGroup(inputParticle: NodeParticleConnectionPoint, oldSystem: ParticleSystem, context: RuntimeConversionContext): NodeParticleConnectionPoint {
-    let updateBlockGroupOutput: NodeParticleConnectionPoint = inputParticle;
-
-    updateBlockGroupOutput = _UpdateParticleColorBlockGroup(updateBlockGroupOutput, oldSystem._colorGradients, context);
-    updateBlockGroupOutput = _UpdateParticleAngleBlockGroup(updateBlockGroupOutput, oldSystem, context);
-
-    if (oldSystem._velocityGradients && oldSystem._velocityGradients.length > 0) {
-        context.scaledDirection = _UpdateParticleVelocityGradientBlockGroup(oldSystem._velocityGradients, context);
-    }
-
-<<<<<<< HEAD
-    if (oldSystem._dragGradients && oldSystem._dragGradients.length > 0) {
-        context.scaledDirection = _UpdateParticleDragGradientBlockGroup(oldSystem._dragGradients, context);
-    }
-
-=======
->>>>>>> 01974db3
-    updateBlockGroupOutput = _UpdateParticlePositionBlockGroup(updateBlockGroupOutput, oldSystem.isLocal, context);
-
-    if (oldSystem._limitVelocityGradients && oldSystem._limitVelocityGradients.length > 0 && oldSystem.limitVelocityDamping !== 0) {
-        updateBlockGroupOutput = _UpdateParticleVelocityLimitGradientBlockGroup(updateBlockGroupOutput, oldSystem._limitVelocityGradients, oldSystem.limitVelocityDamping, context);
-    }
-
-    if (oldSystem._sizeGradients && oldSystem._sizeGradients.length > 0) {
-        updateBlockGroupOutput = _UpdateParticleSizeGradientBlockGroup(updateBlockGroupOutput, oldSystem._sizeGradients, context);
-    }
-
-    if (oldSystem.gravity.equalsToFloats(0, 0, 0) === false) {
-        updateBlockGroupOutput = _UpdateParticleGravityBlockGroup(updateBlockGroupOutput, oldSystem.gravity);
-    }
-
-    return updateBlockGroupOutput;
-}
-
-/**
- * Creates the group of blocks that represent the particle color update
- * @param inputParticle The input particle to update
- * @param colorGradients The color gradients (if any)
- * @param context The context of the current conversion
- * @returns The output of the group of blocks that represent the particle color update
- */
-function _UpdateParticleColorBlockGroup(
-    inputParticle: NodeParticleConnectionPoint,
-    colorGradients: Nullable<Array<ColorGradient>>,
-    context: RuntimeConversionContext
-): NodeParticleConnectionPoint {
-    let colorCalculation: NodeParticleConnectionPoint | undefined = undefined;
-    if (colorGradients && colorGradients.length > 0) {
-        if (context.colorGradientValue0Output === undefined) {
-            throw new Error("Initial color gradient values not found in context.");
-        }
-
-        context.ageToLifeTimeRatioBlockGroupOutput = _CreateAgeToLifeTimeRatioBlockGroup(context);
-        colorCalculation = _CreateGradientBlockGroup(context.ageToLifeTimeRatioBlockGroupOutput, colorGradients, ParticleRandomBlockLocks.OncePerParticle, "Color", [
-            context.colorGradientValue0Output,
-        ]);
-    } else {
-        colorCalculation = _BasicColorUpdateBlockGroup();
-    }
-
-    // Create the color update block clamping alpha >= 0
-    const colorUpdateBlock = new UpdateColorBlock("Color update");
-    inputParticle.connectTo(colorUpdateBlock.particle);
-    _ClampUpdateColorAlpha(colorCalculation).connectTo(colorUpdateBlock.color);
-
-    return colorUpdateBlock.output;
-}
-
-/**
- * Creates the group of blocks that represent the particle angle update
- * @param inputParticle The input particle to update
- * @param oldSystem The old particle system to convert
- * @param context The context of the current conversion
- * @returns The output of the group of blocks that represent the particle color update
- */
-function _UpdateParticleAngleBlockGroup(inputParticle: NodeParticleConnectionPoint, oldSystem: ParticleSystem, context: RuntimeConversionContext): NodeParticleConnectionPoint {
-    // We will try to use gradients if they exist
-    // If not, we will try to use min/max angular speed
-    let angularSpeedCalculation = null;
-    if (oldSystem._angularSpeedGradients && oldSystem._angularSpeedGradients.length > 0) {
-        angularSpeedCalculation = _UpdateParticleAngularSpeedGradientBlockGroup(oldSystem._angularSpeedGradients, context);
-    } else if (oldSystem.minAngularSpeed !== 0 || oldSystem.maxAngularSpeed !== 0) {
-        angularSpeedCalculation = _UpdateParticleAngularSpeedBlockGroup(oldSystem.minAngularSpeed, oldSystem.maxAngularSpeed);
-    }
-
-    // If we have an angular speed calculation, then update the angle
-    if (angularSpeedCalculation) {
-        // Create the angular speed delta
-        const angleSpeedDeltaOutput = _CreateDeltaModifiedInput("Angular Speed", angularSpeedCalculation);
-
-        // Add it to the angle
-        const addAngle = new ParticleMathBlock("Add Angular Speed to Angle");
-        addAngle.operation = ParticleMathBlockOperations.Add;
-        _CreateAndConnectContextualSource("Angle", NodeParticleContextualSources.Angle, addAngle.left);
-        angleSpeedDeltaOutput.connectTo(addAngle.right);
-
-        // Update the particle angle
-        const updateAngle = new UpdateAngleBlock("Angle Update with Angular Speed");
-        inputParticle.connectTo(updateAngle.particle);
-        addAngle.output.connectTo(updateAngle.angle);
-
-        return updateAngle.output;
-    } else {
-        return inputParticle;
-    }
-}
-
-/**
- * Creates the group of blocks that represent the particle velocity update
- * @param velocityGradients The velocity gradients
- * @param context The context of the current conversion
- * @returns The output of the group of blocks that represent the particle velocity update
- */
-function _UpdateParticleVelocityGradientBlockGroup(velocityGradients: Array<FactorGradient>, context: RuntimeConversionContext): NodeParticleConnectionPoint {
-    context.ageToLifeTimeRatioBlockGroupOutput = _CreateAgeToLifeTimeRatioBlockGroup(context);
-
-    // Generate the gradient
-    const velocityValueOutput = _CreateGradientBlockGroup(context.ageToLifeTimeRatioBlockGroupOutput, velocityGradients, ParticleRandomBlockLocks.OncePerParticle, "Velocity");
-
-    // Update the direction scale based on the velocity
-    const multiplyScaleByVelocity = new ParticleMathBlock("Multiply Direction Scale by Velocity");
-    multiplyScaleByVelocity.operation = ParticleMathBlockOperations.Multiply;
-    velocityValueOutput.connectTo(multiplyScaleByVelocity.left);
-    _CreateAndConnectContextualSource("Direction Scale", NodeParticleContextualSources.DirectionScale, multiplyScaleByVelocity.right);
-
-    // Update the particle direction scale
-    const multiplyDirection = new ParticleMathBlock("Scaled Direction");
-    multiplyDirection.operation = ParticleMathBlockOperations.Multiply;
-    multiplyScaleByVelocity.output.connectTo(multiplyDirection.left);
-    _CreateAndConnectContextualSource("Direction", NodeParticleContextualSources.Direction, multiplyDirection.right);
-
-    // Store the new calculation of the scaled direction in the context
-    context.scaledDirection = multiplyDirection.output;
-    return multiplyDirection.output;
-}
-
-/**
- * Creates the group of blocks that represent the particle velocity limit update
- * @param inputParticle The input particle to update
- * @param velocityLimitGradients The velocity limit gradients
- * @param limitVelocityDamping The limit velocity damping factor
- * @param context The context of the current conversion
- * @returns The output of the group of blocks that represent the particle velocity limit update
- */
-function _UpdateParticleVelocityLimitGradientBlockGroup(
-    inputParticle: NodeParticleConnectionPoint,
-    velocityLimitGradients: Array<FactorGradient>,
-    limitVelocityDamping: number,
-    context: RuntimeConversionContext
-): NodeParticleConnectionPoint {
-    context.ageToLifeTimeRatioBlockGroupOutput = _CreateAgeToLifeTimeRatioBlockGroup(context);
-
-    // Calculate the current speed
-    const currentSpeedBlock = new ParticleVectorLengthBlock("Current Speed");
-    _CreateAndConnectContextualSource("Direction", NodeParticleContextualSources.Direction, currentSpeedBlock.input);
-
-    // Calculate the velocity limit from the gradient
-    const velocityLimitValueOutput = _CreateGradientBlockGroup(
-        context.ageToLifeTimeRatioBlockGroupOutput,
-        velocityLimitGradients,
-        ParticleRandomBlockLocks.OncePerParticle,
-        "Velocity Limit"
-    );
-<<<<<<< HEAD
-
-    // Blocks that will calculate the new velocity if over the limit
-    const damped = new ParticleMathBlock("Damped Speed");
-    damped.operation = ParticleMathBlockOperations.Multiply;
-    _CreateAndConnectContextualSource("Direction", NodeParticleContextualSources.Direction, damped.left);
-    _CreateAndConnectInput("Limit Velocity Damping", limitVelocityDamping, damped.right);
-
-    // Compare current speed and limit
-    const compareSpeed = new ParticleConditionBlock("Compare Speed to Limit");
-    compareSpeed.test = ParticleConditionBlockTests.GreaterThan;
-    currentSpeedBlock.output.connectTo(compareSpeed.left);
-    velocityLimitValueOutput.connectTo(compareSpeed.right);
-    damped.output.connectTo(compareSpeed.ifTrue);
-    _CreateAndConnectContextualSource("Direction", NodeParticleContextualSources.Direction, compareSpeed.ifFalse);
-
-    // Update the direction based on the calculted value
-    const updateDirection = new UpdateDirectionBlock("Direction Update");
-    inputParticle.connectTo(updateDirection.particle);
-    compareSpeed.output.connectTo(updateDirection.direction);
-
-    return updateDirection.output;
-}
-
-function _UpdateParticleDragGradientBlockGroup(dragGradients: Array<FactorGradient>, context: RuntimeConversionContext): NodeParticleConnectionPoint {
-    context.ageToLifeTimeRatioBlockGroupOutput = _CreateAgeToLifeTimeRatioBlockGroup(context);
-
-    // Generate the gradient
-    const dragValueOutput = _CreateGradientBlockGroup(context.ageToLifeTimeRatioBlockGroupOutput, dragGradients, ParticleRandomBlockLocks.OncePerParticle, "Drag");
-
-    // Calculate drag factor
-    const oneMinusDragBlock = new ParticleMathBlock("1 - Drag");
-    oneMinusDragBlock.operation = ParticleMathBlockOperations.Subtract;
-    _CreateAndConnectInput("One", 1, oneMinusDragBlock.left);
-    dragValueOutput.connectTo(oneMinusDragBlock.right);
-
-    // Multiply the scaled direction by drag factor
-    const multiplyDirection = new ParticleMathBlock("Scaled Direction with Drag");
-    multiplyDirection.operation = ParticleMathBlockOperations.Multiply;
-    oneMinusDragBlock.output.connectTo(multiplyDirection.left);
-    if (context.scaledDirection === undefined) {
-        _CreateAndConnectContextualSource("Scaled Direction", NodeParticleContextualSources.ScaledDirection, multiplyDirection.right);
-    } else {
-        context.scaledDirection.connectTo(multiplyDirection.right);
-    }
-
-    // Store the new calculation of the scaled direction in the context
-    context.scaledDirection = multiplyDirection.output;
-    return multiplyDirection.output;
-=======
-
-    // Blocks that will calculate the new velocity if over the limit
-    const damped = new ParticleMathBlock("Damped Speed");
-    damped.operation = ParticleMathBlockOperations.Multiply;
-    _CreateAndConnectContextualSource("Direction", NodeParticleContextualSources.Direction, damped.left);
-    _CreateAndConnectInput("Limit Velocity Damping", limitVelocityDamping, damped.right);
-
-    // Compare current speed and limit
-    const compareSpeed = new ParticleConditionBlock("Compare Speed to Limit");
-    compareSpeed.test = ParticleConditionBlockTests.GreaterThan;
-    currentSpeedBlock.output.connectTo(compareSpeed.left);
-    velocityLimitValueOutput.connectTo(compareSpeed.right);
-    damped.output.connectTo(compareSpeed.ifTrue);
-    _CreateAndConnectContextualSource("Direction", NodeParticleContextualSources.Direction, compareSpeed.ifFalse);
-
-    // Update the direction based on the calculted value
-    const updateDirection = new UpdateDirectionBlock("Direction Update");
-    inputParticle.connectTo(updateDirection.particle);
-    compareSpeed.output.connectTo(updateDirection.direction);
-
-    return updateDirection.output;
->>>>>>> 01974db3
-}
-
-/**
- * Creates the group of blocks that represent the particle position update
- * @param inputParticle The input particle to update
- * @param isLocal Whether the particle coordinate system is local or not
- * @param context The context of the current conversion
- * @returns The output of the group of blocks that represent the particle position update
- */
-function _UpdateParticlePositionBlockGroup(inputParticle: NodeParticleConnectionPoint, isLocal: boolean, context: RuntimeConversionContext): NodeParticleConnectionPoint {
-    // Update the particle position
-    const updatePosition = new UpdatePositionBlock("Position Update");
-    inputParticle.connectTo(updatePosition.particle);
-
-    if (isLocal) {
-        _CreateAndConnectContextualSource("Local Position Updated", NodeParticleContextualSources.LocalPositionUpdated, updatePosition.position);
-    } else {
-        // Calculate the new position
-        const addPositionBlock = new ParticleMathBlock("Add Position");
-        addPositionBlock.operation = ParticleMathBlockOperations.Add;
-        _CreateAndConnectContextualSource("Position", NodeParticleContextualSources.Position, addPositionBlock.left);
-        if (context.scaledDirection === undefined) {
-            _CreateAndConnectContextualSource("Scaled Direction", NodeParticleContextualSources.ScaledDirection, addPositionBlock.right);
-        } else {
-            context.scaledDirection.connectTo(addPositionBlock.right);
-        }
-
-        addPositionBlock.output.connectTo(updatePosition.position);
-    }
-
-    return updatePosition.output;
-}
-
-/**
- * Creates the group of blocks that represent the particle size update
- * @param inputParticle The input particle to update
- * @param sizeGradients The size gradients (if any)
- * @param context The context of the current conversion
- * @returns The output of the group of blocks that represent the particle size update
- */
-function _UpdateParticleSizeGradientBlockGroup(
-    inputParticle: NodeParticleConnectionPoint,
-    sizeGradients: Array<FactorGradient>,
-    context: RuntimeConversionContext
-): NodeParticleConnectionPoint {
-    if (context.sizeGradientValue0Output === undefined) {
-        throw new Error("Initial size gradient values not found in context.");
-    }
-
-    context.ageToLifeTimeRatioBlockGroupOutput = _CreateAgeToLifeTimeRatioBlockGroup(context);
-
-    // Generate the gradient
-    const sizeValueOutput = _CreateGradientBlockGroup(context.ageToLifeTimeRatioBlockGroupOutput, sizeGradients, ParticleRandomBlockLocks.OncePerParticle, "Size", [
-        context.sizeGradientValue0Output,
-    ]);
-
-    // Create the update size
-    const updateSizeBlock = new UpdateSizeBlock("Size Update");
-    inputParticle.connectTo(updateSizeBlock.particle);
-    sizeValueOutput.connectTo(updateSizeBlock.size);
-
-    return updateSizeBlock.output;
-}
-
-/**
- * Creates the group of blocks that represent the particle gravity update
- * @param inputParticle The input particle to update
- * @param gravity The gravity vector to apply
- * @returns The output of the group of blocks that represent the particle gravity update
- */
-function _UpdateParticleGravityBlockGroup(inputParticle: NodeParticleConnectionPoint, gravity: Vector3): NodeParticleConnectionPoint {
-    // Create the gravity delta
-    const gravityDeltaOutput = _CreateDeltaModifiedInput("Gravity", gravity);
-
-    // Add it to the direction
-    const addDirectionBlock = new ParticleMathBlock("Add Gravity to Direction");
-    addDirectionBlock.operation = ParticleMathBlockOperations.Add;
-    _CreateAndConnectContextualSource("Direction", NodeParticleContextualSources.Direction, addDirectionBlock.left);
-    gravityDeltaOutput.connectTo(addDirectionBlock.right);
-
-    // Update the particle direction
-    const updateDirection = new UpdateDirectionBlock("Direction Update with Gravity");
-    inputParticle.connectTo(updateDirection.particle);
-    addDirectionBlock.output.connectTo(updateDirection.direction);
-
-    return updateDirection.output;
-}
-
-function _UpdateParticleAngularSpeedGradientBlockGroup(angularSpeedGradients: Array<FactorGradient>, context: RuntimeConversionContext): NodeParticleConnectionPoint {
-    context.ageToLifeTimeRatioBlockGroupOutput = _CreateAgeToLifeTimeRatioBlockGroup(context);
-
-    // Generate the gradient
-    const angularSpeedValueOutput = _CreateGradientBlockGroup(
-        context.ageToLifeTimeRatioBlockGroupOutput,
-        angularSpeedGradients,
-        ParticleRandomBlockLocks.OncePerParticle,
-        "Angular Speed"
-    );
-    return angularSpeedValueOutput;
-}
-
-function _UpdateParticleAngularSpeedBlockGroup(minAngularSpeed: number, maxAngularSpeed: number): NodeParticleConnectionPoint {
-    // Random value between for the angular speed of the particle
-    const randomAngularSpeedBlock = new ParticleRandomBlock("Random Angular Speed");
-    randomAngularSpeedBlock.lockMode = ParticleRandomBlockLocks.OncePerParticle;
-    _CreateAndConnectInput("Min Angular Speed", minAngularSpeed, randomAngularSpeedBlock.min);
-    _CreateAndConnectInput("Max Angular Speed", maxAngularSpeed, randomAngularSpeedBlock.max);
-    return randomAngularSpeedBlock.output;
-}
-
-function _BasicColorUpdateBlockGroup(): NodeParticleConnectionPoint {
-    const addColorBlock = new ParticleMathBlock("Add Color");
-    addColorBlock.operation = ParticleMathBlockOperations.Add;
-    _CreateAndConnectContextualSource("Color", NodeParticleContextualSources.Color, addColorBlock.left);
-    _CreateAndConnectContextualSource("Scaled Color Step", NodeParticleContextualSources.ScaledColorStep, addColorBlock.right);
-    return addColorBlock.output;
-}
-
-function _ClampUpdateColorAlpha(colorCalculationOutput: NodeParticleConnectionPoint): NodeParticleConnectionPoint {
-    // Decompose color to clamp alpha
-    const decomposeColorBlock = new ParticleConverterBlock("Decompose Color");
-    colorCalculationOutput.connectTo(decomposeColorBlock.colorIn);
-
-    // Clamp alpha to be >= 0
-    const maxAlphaBlock = new ParticleMathBlock("Alpha >= 0");
-    maxAlphaBlock.operation = ParticleMathBlockOperations.Max;
-    decomposeColorBlock.wOut.connectTo(maxAlphaBlock.left);
-    _CreateAndConnectInput("Zero", 0, maxAlphaBlock.right);
-
-    // Recompose color
-    const composeColorBlock = new ParticleConverterBlock("Compose Color");
-    decomposeColorBlock.xyzOut.connectTo(composeColorBlock.xyzIn);
-    maxAlphaBlock.output.connectTo(composeColorBlock.wIn);
-
-    return composeColorBlock.colorOut;
-}
-
-// ------------- UTILITY FUNCTIONS -------------
-
-function _CreateDeltaModifiedInput(name: string, value: Vector3 | NodeParticleConnectionPoint): NodeParticleConnectionPoint {
-    const multiplyBlock = new ParticleMathBlock("Multiply by Delta");
-    multiplyBlock.operation = ParticleMathBlockOperations.Multiply;
-    if (value instanceof Vector3) {
-        _CreateAndConnectInput(name, value, multiplyBlock.left);
-    } else {
-        value.connectTo(multiplyBlock.left);
-    }
-    _CreateAndConnectSystemSource("Delta", NodeParticleSystemSources.Delta, multiplyBlock.right);
-
-    return multiplyBlock.output;
-}
-
-function _CreateAndConnectInput(
-    inputBlockName: string,
-    value: number | Vector2 | Vector3 | Color4,
-    targetToConnectTo: NodeParticleConnectionPoint,
-    inputType?: NodeParticleBlockConnectionPointTypes
-): void {
-    const input = new ParticleInputBlock(inputBlockName, inputType);
-    input.value = value;
-    input.output.connectTo(targetToConnectTo);
-}
-
-function _CreateAndConnectContextualSource(contextualBlockName: string, contextSource: NodeParticleContextualSources, targetToConnectTo: NodeParticleConnectionPoint): void {
-    const input = new ParticleInputBlock(contextualBlockName);
-    input.contextualValue = contextSource;
-    input.output.connectTo(targetToConnectTo);
-}
-
-function _CreateAndConnectSystemSource(systemBlockName: string, systemSource: NodeParticleSystemSources, targetToConnectTo: NodeParticleConnectionPoint): void {
-    const input = new ParticleInputBlock(systemBlockName);
-    input.systemSource = systemSource;
-    input.output.connectTo(targetToConnectTo);
-}
-
-/**
- * Creates the target stop duration input block, as it can be shared in multiple places
- * This block is stored in the context so the same block is shared in the graph
- * @param oldSystem The old particle system to convert
- * @param context The context of the current conversion
- * @returns
- */
-function _CreateTargetStopDurationInputBlock(oldSystem: ParticleSystem, context: RuntimeConversionContext): NodeParticleConnectionPoint {
-    // If we have already created the target stop duration input block, return it
-    if (context.targetStopDurationBlockOutput) {
-        return context.targetStopDurationBlockOutput;
-    }
-
-    // Create the target stop duration input block if not already created
-    const targetStopDurationInputBlock = new ParticleInputBlock("Target Stop Duration");
-    targetStopDurationInputBlock.value = oldSystem.targetStopDuration;
-
-    // Save the output in our context to avoid regenerating it again
-    context.targetStopDurationBlockOutput = targetStopDurationInputBlock.output;
-    return context.targetStopDurationBlockOutput;
-}
-
-/**
- * Create a group of blocks that calculates the ratio between the actual frame and the target stop duration, clamped between 0 and 1.
- * This is used to simulate the behavior of the old particle system where several particle gradient values are affected by the target stop duration.
- * This block group is stored in the context so the same group is shared in the graph
- * @param oldSystem The old particle system to convert
- * @param context The context of the current conversion
- * @returns The ratio block output connection point
- */
-function _CreateTimeToStopTimeRatioBlockGroup(oldSystem: ParticleSystem, context: RuntimeConversionContext): NodeParticleConnectionPoint {
-    // If we have already generated this group, return it
-    if (context.timeToStopTimeRatioBlockGroupOutput) {
-        return context.timeToStopTimeRatioBlockGroupOutput;
-    }
-
-    context.targetStopDurationBlockOutput = _CreateTargetStopDurationInputBlock(oldSystem, context);
-
-    // Find the ratio between the actual frame and the target stop duration
-    const ratio = new ParticleMathBlock("Frame/Stop Ratio");
-    ratio.operation = ParticleMathBlockOperations.Divide;
-    _CreateAndConnectSystemSource("Actual Frame", NodeParticleSystemSources.Time, ratio.left);
-    context.targetStopDurationBlockOutput.connectTo(ratio.right);
-
-    // Make sure values is >=0
-    const clampMin = new ParticleMathBlock("Clamp Min 0");
-    clampMin.operation = ParticleMathBlockOperations.Max;
-    _CreateAndConnectInput("Zero", 0, clampMin.left);
-    ratio.output.connectTo(clampMin.right);
-
-    // Make sure values is <=1
-    const clampMax = new ParticleMathBlock("Clamp Max 1");
-    clampMax.operation = ParticleMathBlockOperations.Min;
-    _CreateAndConnectInput("One", 1, clampMax.left);
-    clampMin.output.connectTo(clampMax.right);
-
-    // Save the group output in our context to avoid regenerating it again
-    context.timeToStopTimeRatioBlockGroupOutput = clampMax.output;
-    return context.timeToStopTimeRatioBlockGroupOutput;
-}
-
-function _CreateAgeToLifeTimeRatioBlockGroup(context: RuntimeConversionContext): NodeParticleConnectionPoint {
-    // If we have already generated this group, return it
-    if (context.ageToLifeTimeRatioBlockGroupOutput) {
-        return context.ageToLifeTimeRatioBlockGroupOutput;
-    }
-
-    // Find the ratio between the age and the lifetime
-    const ratio = new ParticleMathBlock("Age/LifeTime Ratio");
-    ratio.operation = ParticleMathBlockOperations.Divide;
-    _CreateAndConnectContextualSource("Age", NodeParticleContextualSources.Age, ratio.left);
-    _CreateAndConnectContextualSource("LifeTime", NodeParticleContextualSources.Lifetime, ratio.right);
-
-    // Save the group output in our context to avoid regenerating it again
-    context.ageToLifeTimeRatioBlockGroupOutput = ratio.output;
-    return ratio.output;
-}
-
-/**
- * Creates the blocks that represent a gradient
- * @param gradientSelector The value that determines which gradient to use
- * @param gradientValues The list of gradient values
- * @param randomLockMode The type of random to use for the gradient values
- * @param prefix The prefix to use for naming the blocks
- * @param initialValues Optional initial values to connect to the gradient inputs that were calculated during other steps of the conversion
- * @returns The output connection point of the gradient block
- */
-function _CreateGradientBlockGroup(
-    gradientSelector: NodeParticleConnectionPoint,
-    gradientValues: Array<FactorGradient> | Array<ColorGradient>,
-    randomLockMode: ParticleRandomBlockLocks,
-    prefix: string,
-    initialValues: NodeParticleConnectionPoint[] = []
-): NodeParticleConnectionPoint {
-    // Create the gradient block and connect the value that controls the gradient selection
-    const gradientBlock = new ParticleGradientBlock(prefix + " Gradient Block");
-    gradientSelector.connectTo(gradientBlock.gradient);
-
-    // If initial values are provided, we use them instead of the values in the gradientValues array
-    // These means this values were already transformed into blocks on a previous step of the conversion and we must reuse them
-    for (let i = 0; i < initialValues.length; i++) {
-        const reference = i < gradientValues.length ? gradientValues[i].gradient : 1;
-        const gradientValueBlock = new ParticleGradientValueBlock(prefix + " Gradient Value " + i);
-        gradientValueBlock.reference = reference;
-        initialValues[i].connectTo(gradientValueBlock.value);
-        gradientValueBlock.output.connectTo(gradientBlock.inputs[i + 1]);
-    }
-
-    // Create the gradient values
-    for (let i = 0 + initialValues.length; i < gradientValues.length; i++) {
-        const gradientValueBlockGroupOutput = _CreateGradientValueBlockGroup(gradientValues[i], randomLockMode, prefix, i);
-        gradientValueBlockGroupOutput.connectTo(gradientBlock.inputs[i + 1]);
-    }
-
-    return gradientBlock.output;
-}
-
-/**
- * Creates the blocks that represent a gradient value
- * This can be either a single value or a random between two values
- * @param gradientStep The gradient step data
- * @param randomLockMode The lock mode to use for random values
- * @param prefix The prefix to use for naming the blocks
- * @param index The index of the gradient step
- * @returns The output connection point of the gradient value block
- */
-function _CreateGradientValueBlockGroup(
-    gradientStep: FactorGradient | ColorGradient,
-    randomLockMode: ParticleRandomBlockLocks,
-    prefix: string,
-    index: number
-): NodeParticleConnectionPoint {
-    const gradientValueBlock = new ParticleGradientValueBlock(prefix + " Gradient Value " + index);
-    gradientValueBlock.reference = gradientStep.gradient;
-
-    const value1 = (gradientStep as any).factor1 ?? (gradientStep as any).color1;
-    const value2 = (gradientStep as any).factor2 ?? (gradientStep as any).color2;
-
-    if (value2 !== undefined) {
-        // Create a random between value1 and value2
-        const randomBlock = new ParticleRandomBlock("Random Value " + index);
-        randomBlock.lockMode = randomLockMode;
-        _CreateAndConnectInput("Value 1", value1, randomBlock.min);
-        _CreateAndConnectInput("Value 2", value2, randomBlock.max);
-        randomBlock.output.connectTo(gradientValueBlock.value);
-    } else {
-        // Single value
-        _CreateAndConnectInput("Value", value1, gradientValueBlock.value);
-    }
-
-    return gradientValueBlock.output;
-}
+import type { Nullable } from "core/types";
+import type { Color4 } from "core/Maths/math.color";
+import type { Texture } from "core/Materials/Textures/texture";
+import type { Mesh } from "core/Meshes/mesh";
+import type { ColorGradient, FactorGradient } from "core/Misc";
+import type { ParticleSystem } from "core/Particles/particleSystem";
+import type { IParticleSystem } from "core/Particles/IParticleSystem";
+import type { BoxParticleEmitter } from "core/Particles/EmitterTypes/boxParticleEmitter";
+import type { ConeDirectedParticleEmitter, ConeParticleEmitter } from "core/Particles/EmitterTypes/coneParticleEmitter";
+import type { CustomParticleEmitter } from "core/Particles/EmitterTypes/customParticleEmitter";
+import type { CylinderDirectedParticleEmitter, CylinderParticleEmitter } from "core/Particles/EmitterTypes/cylinderParticleEmitter";
+import type { HemisphericParticleEmitter } from "core/Particles/EmitterTypes/hemisphericParticleEmitter";
+import type { MeshParticleEmitter } from "core/Particles/EmitterTypes/meshParticleEmitter";
+import type { PointParticleEmitter } from "core/Particles/EmitterTypes/pointParticleEmitter";
+import type { SphereDirectedParticleEmitter, SphereParticleEmitter } from "core/Particles/EmitterTypes/sphereParticleEmitter";
+import type { NodeParticleConnectionPoint } from "core/Particles/Node/nodeParticleBlockConnectionPoint";
+import type { IShapeBlock } from "core/Particles/Node/Blocks/Emitters/IShapeBlock";
+import type { NodeParticleBlockConnectionPointTypes } from "core/Particles/Node/Enums/nodeParticleBlockConnectionPointTypes";
+
+import { Vector2, Vector3 } from "core/Maths/math.vector";
+import { NodeParticleSystemSet } from "./nodeParticleSystemSet";
+import { NodeParticleContextualSources } from "./Enums/nodeParticleContextualSources";
+import { NodeParticleSystemSources } from "./Enums/nodeParticleSystemSources";
+import { ParticleConverterBlock } from "./Blocks/particleConverterBlock";
+import { ParticleGradientBlock } from "./Blocks/particleGradientBlock";
+import { ParticleGradientValueBlock } from "./Blocks/particleGradientValueBlock";
+import { ParticleInputBlock } from "./Blocks/particleInputBlock";
+import { ParticleMathBlock, ParticleMathBlockOperations } from "./Blocks/particleMathBlock";
+import { ParticleRandomBlock, ParticleRandomBlockLocks } from "./Blocks/particleRandomBlock";
+import { ParticleTextureSourceBlock } from "./Blocks/particleSourceTextureBlock";
+import { SystemBlock } from "./Blocks/systemBlock";
+import { ParticleVectorLengthBlock } from "./Blocks/particleVectorLengthBlock";
+import { ParticleConditionBlock, ParticleConditionBlockTests } from "./Blocks/Conditions/particleConditionBlock";
+import { CreateParticleBlock } from "./Blocks/Emitters/createParticleBlock";
+import { BoxShapeBlock } from "./Blocks/Emitters/boxShapeBlock";
+import { ConeShapeBlock } from "./Blocks/Emitters/coneShapeBlock";
+import { CylinderShapeBlock } from "./Blocks/Emitters/cylinderShapeBlock";
+import { CustomShapeBlock } from "./Blocks/Emitters/customShapeBlock";
+import { MeshShapeBlock } from "./Blocks/Emitters/meshShapeBlock";
+import { PointShapeBlock } from "./Blocks/Emitters/pointShapeBlock";
+import { SphereShapeBlock } from "./Blocks/Emitters/sphereShapeBlock";
+import { UpdateAngleBlock } from "./Blocks/Update/updateAngleBlock";
+import { UpdateColorBlock } from "./Blocks/Update/updateColorBlock";
+import { UpdateDirectionBlock } from "./Blocks/Update/updateDirectionBlock";
+import { UpdatePositionBlock } from "./Blocks/Update/updatePositionBlock";
+import { UpdateSizeBlock } from "./Blocks/Update/updateSizeBlock";
+
+/** Represents blocks or groups of blocks that can be used in multiple places in the graph, so they are stored in this context to be reused */
+type ConversionContext = {
+    targetStopDurationBlockOutput: NodeParticleConnectionPoint;
+    // Connections that represent calculated ratios values
+    timeToStopTimeRatioBlockGroupOutput: NodeParticleConnectionPoint;
+    ageToLifeTimeRatioBlockGroupOutput: NodeParticleConnectionPoint;
+    // Connections for the start value of a gradient. These are stored so they can be reused for the Creation phase and the Update phase of the particle
+    sizeGradientValue0Output: NodeParticleConnectionPoint;
+    colorGradientValue0Output: NodeParticleConnectionPoint;
+    // Updated scaled direction direction based on velocity and drag
+    scaledDirection: NodeParticleConnectionPoint;
+};
+
+type RuntimeConversionContext = Partial<ConversionContext>;
+
+/**
+ * Converts a ParticleSystem to a NodeParticleSystemSet.
+ * @param name The name of the node particle system set.
+ * @param particleSystemsList The particle systems to convert.
+ * @returns The converted node particle system set or null if conversion failed.
+ */
+export async function ConvertToNodeParticleSystemSetAsync(name: string, particleSystemsList: ParticleSystem[]): Promise<Nullable<NodeParticleSystemSet>> {
+    if (!particleSystemsList || !particleSystemsList.length) {
+        return null;
+    }
+
+    const nodeParticleSystemSet = new NodeParticleSystemSet(name);
+    const promises: Promise<void>[] = [];
+
+    for (const particleSystem of particleSystemsList) {
+        promises.push(_ExtractDatafromParticleSystemAsync(nodeParticleSystemSet, particleSystem, {}));
+    }
+
+    await Promise.all(promises);
+    return nodeParticleSystemSet;
+}
+
+async function _ExtractDatafromParticleSystemAsync(newSet: NodeParticleSystemSet, oldSystem: ParticleSystem, context: RuntimeConversionContext): Promise<void> {
+    // CreateParticle block group
+    const createParticleOutput = _CreateParticleBlockGroup(oldSystem, context);
+
+    // Emitter Shape block
+    const shapeOutput = _EmitterShapeBlock(oldSystem);
+    createParticleOutput.particle.connectTo(shapeOutput.particle);
+
+    // UpdateParticle block group
+    const updateParticleOutput = _UpdateParticleBlockGroup(shapeOutput.output, oldSystem, context);
+
+    // System block
+    const newSystem = _SystemBlockGroup(oldSystem, context);
+    updateParticleOutput.connectTo(newSystem.particle);
+
+    // Register
+    newSet.systemBlocks.push(newSystem);
+}
+
+// ------------- SYSTEM FUNCTIONS -------------
+
+function _SystemBlockGroup(oldSystem: ParticleSystem, context: RuntimeConversionContext): SystemBlock {
+    const newSystem = new SystemBlock(oldSystem.name);
+
+    _CreateAndConnectInput("Translation pivot", oldSystem.translationPivot, newSystem.translationPivot);
+    _CreateAndConnectInput("Texture mask", oldSystem.textureMask, newSystem.textureMask);
+    _CreateTargetStopDurationInputBlock(oldSystem, context).connectTo(newSystem.targetStopDuration);
+
+    newSystem.emitRate = oldSystem.emitRate;
+    newSystem.manualEmitCount = oldSystem.manualEmitCount;
+    newSystem.blendMode = oldSystem.blendMode;
+    newSystem.capacity = oldSystem.getCapacity();
+    newSystem.startDelay = oldSystem.startDelay;
+    newSystem.updateSpeed = oldSystem.updateSpeed;
+    newSystem.preWarmCycles = oldSystem.preWarmCycles;
+    newSystem.preWarmStepOffset = oldSystem.preWarmStepOffset;
+    newSystem.isBillboardBased = oldSystem.isBillboardBased;
+    newSystem.isLocal = oldSystem.isLocal;
+    newSystem.disposeOnStop = oldSystem.disposeOnStop;
+
+    // Texture
+    const textureBlock = new ParticleTextureSourceBlock("Texture");
+    const url = (oldSystem.particleTexture as Texture).url || "";
+    if (url) {
+        textureBlock.url = url;
+    } else {
+        textureBlock.sourceTexture = oldSystem.particleTexture;
+    }
+    textureBlock.texture.connectTo(newSystem.texture);
+
+    return newSystem;
+}
+
+// ------------- CREATE PARTICLE FUNCTIONS -------------
+
+// The creation of the different properties follows the order they are added to the CreationQueue in ThinParticleSystem:
+// Lifetime, Emit Power, Size, Scale/StartSize, Angle, Color, Noise, ColorDead, Ramp, Sheet
+function _CreateParticleBlockGroup(oldSystem: ParticleSystem, context: RuntimeConversionContext): CreateParticleBlock {
+    // Create particle block
+    const createParticleBlock = new CreateParticleBlock("Create Particle");
+
+    _CreateParticleLifetimeBlockGroup(oldSystem, context).connectTo(createParticleBlock.lifeTime);
+    _CreateParticleEmitPowerBlockGroup(oldSystem).connectTo(createParticleBlock.emitPower);
+    _CreateParticleSizeBlockGroup(oldSystem, context).connectTo(createParticleBlock.size);
+    _CreateParticleScaleBlockGroup(oldSystem, context).connectTo(createParticleBlock.scale);
+    _CreateParticleAngleBlockGroup(oldSystem).connectTo(createParticleBlock.angle);
+    _CreateParticleColorBlockGroup(oldSystem, context).connectTo(createParticleBlock.color);
+
+    // Dead color
+    _CreateAndConnectInput("Dead Color", oldSystem.colorDead, createParticleBlock.colorDead);
+
+    return createParticleBlock;
+}
+
+/**
+ * Creates the group of blocks that represent the particle lifetime
+ * @param oldSystem The old particle system to convert
+ * @param context The context of the current conversion
+ * @returns The output of the group of blocks that represent the particle lifetime
+ */
+function _CreateParticleLifetimeBlockGroup(oldSystem: ParticleSystem, context: RuntimeConversionContext): NodeParticleConnectionPoint {
+    if (oldSystem.targetStopDuration && oldSystem._lifeTimeGradients && oldSystem._lifeTimeGradients.length > 0) {
+        context.timeToStopTimeRatioBlockGroupOutput = _CreateTimeToStopTimeRatioBlockGroup(oldSystem, context);
+        const gradientBlockGroupOutput = _CreateGradientBlockGroup(
+            context.timeToStopTimeRatioBlockGroupOutput,
+            oldSystem._lifeTimeGradients,
+            ParticleRandomBlockLocks.PerParticle,
+            "Lifetime"
+        );
+        return gradientBlockGroupOutput;
+    } else {
+        const randomLifetimeBlock = new ParticleRandomBlock("Random Lifetime");
+        _CreateAndConnectInput("Min Lifetime", oldSystem.minLifeTime, randomLifetimeBlock.min);
+        _CreateAndConnectInput("Max Lifetime", oldSystem.maxLifeTime, randomLifetimeBlock.max);
+        return randomLifetimeBlock.output;
+    }
+}
+
+/**
+ * Creates the group of blocks that represent the particle emit power
+ * @param oldSystem The old particle system to convert
+ * @returns The output of the group of blocks that represent the particle emit power
+ */
+function _CreateParticleEmitPowerBlockGroup(oldSystem: ParticleSystem): NodeParticleConnectionPoint {
+    const randomEmitPowerBlock = new ParticleRandomBlock("Random Emit Power");
+    _CreateAndConnectInput("Min Emit Power", oldSystem.minEmitPower, randomEmitPowerBlock.min);
+    _CreateAndConnectInput("Max Emit Power", oldSystem.maxEmitPower, randomEmitPowerBlock.max);
+    return randomEmitPowerBlock.output;
+}
+
+/**
+ * Creates the group of blocks that represent the particle size
+ * @param oldSystem The old particle system to convert
+ * @param context The context of the current conversion
+ * @returns The output of the group of blocks that represent the particle size
+ */
+function _CreateParticleSizeBlockGroup(oldSystem: ParticleSystem, context: RuntimeConversionContext): NodeParticleConnectionPoint {
+    if (oldSystem._sizeGradients && oldSystem._sizeGradients.length > 0) {
+        context.sizeGradientValue0Output = _CreateParticleInitialValueFromGradient(oldSystem._sizeGradients);
+        return context.sizeGradientValue0Output;
+    } else {
+        const randomSizeBlock = new ParticleRandomBlock("Random size");
+        _CreateAndConnectInput("Min size", oldSystem.minSize, randomSizeBlock.min);
+        _CreateAndConnectInput("Max size", oldSystem.maxSize, randomSizeBlock.max);
+        return randomSizeBlock.output;
+    }
+}
+
+/**
+ * Creates the group of blocks that represent the particle scale
+ * @param oldSystem The old particle system to convert
+ * @param context The context of the current conversion
+ * @returns The output of the group of blocks that represent the particle scale
+ */
+function _CreateParticleScaleBlockGroup(oldSystem: ParticleSystem, context: RuntimeConversionContext): NodeParticleConnectionPoint {
+    // Create the random scale
+    const randomScaleBlock = new ParticleRandomBlock("Random Scale");
+    _CreateAndConnectInput("Min Scale", new Vector2(oldSystem.minScaleX, oldSystem.minScaleY), randomScaleBlock.min);
+    _CreateAndConnectInput("Max Scale", new Vector2(oldSystem.maxScaleX, oldSystem.maxScaleY), randomScaleBlock.max);
+
+    if (oldSystem.targetStopDuration && oldSystem._startSizeGradients && oldSystem._startSizeGradients.length > 0) {
+        // Create the start size gradient
+        context.timeToStopTimeRatioBlockGroupOutput = _CreateTimeToStopTimeRatioBlockGroup(oldSystem, context);
+        const gradientBlockGroupOutput = _CreateGradientBlockGroup(
+            context.timeToStopTimeRatioBlockGroupOutput,
+            oldSystem._startSizeGradients,
+            ParticleRandomBlockLocks.PerParticle,
+            "Start Size"
+        );
+
+        // Multiply the initial random scale by the start size gradient
+        const multiplyScaleBlock = new ParticleMathBlock("Multiply Scale by Start Size Gradient");
+        multiplyScaleBlock.operation = ParticleMathBlockOperations.Multiply;
+        randomScaleBlock.output.connectTo(multiplyScaleBlock.left);
+        gradientBlockGroupOutput.connectTo(multiplyScaleBlock.right);
+
+        return multiplyScaleBlock.output;
+    } else {
+        return randomScaleBlock.output;
+    }
+}
+
+/**
+ * Creates the group of blocks that represent the particle angle (rotation)
+ * @param oldSystem The old particle system to convert
+ * @returns The output of the group of blocks that represent the particle angle (rotation)
+ */
+function _CreateParticleAngleBlockGroup(oldSystem: ParticleSystem): NodeParticleConnectionPoint {
+    const randomRotationBlock = new ParticleRandomBlock("Random Rotation");
+    _CreateAndConnectInput("Min Rotation", oldSystem.minInitialRotation, randomRotationBlock.min);
+    _CreateAndConnectInput("Max Rotation", oldSystem.maxInitialRotation, randomRotationBlock.max);
+    return randomRotationBlock.output;
+}
+
+/**
+ * Creates the group of blocks that represent the particle color
+ * @param oldSystem The old particle system to convert
+ * @param context The context of the current conversion
+ * @returns The output of the group of blocks that represent the particle color
+ */
+function _CreateParticleColorBlockGroup(oldSystem: ParticleSystem, context: RuntimeConversionContext): NodeParticleConnectionPoint {
+    if (oldSystem._colorGradients && oldSystem._colorGradients.length > 0) {
+        context.colorGradientValue0Output = _CreateParticleInitialValueFromGradient(oldSystem._colorGradients);
+        return context.colorGradientValue0Output;
+    } else {
+        const randomColorBlock = new ParticleRandomBlock("Random color");
+        _CreateAndConnectInput("Color 1", oldSystem.color1, randomColorBlock.min);
+        _CreateAndConnectInput("Color 2", oldSystem.color2, randomColorBlock.max);
+        return randomColorBlock.output;
+    }
+}
+
+function _CreateParticleInitialValueFromGradient(gradients: Array<FactorGradient> | Array<ColorGradient>): NodeParticleConnectionPoint {
+    if (gradients.length === 0) {
+        throw new Error("No gradients provided.");
+    }
+
+    const gradientStep = gradients[0];
+    const value1 = (gradientStep as any).factor1 ?? (gradientStep as any).color1;
+    const value2 = (gradientStep as any).factor2 ?? (gradientStep as any).color2;
+
+    if (value2 !== undefined) {
+        // Create a random between value1 and value2
+        const randomBlock = new ParticleRandomBlock("Random Value 0");
+        randomBlock.lockMode = ParticleRandomBlockLocks.OncePerParticle;
+        _CreateAndConnectInput("Value 1", value1, randomBlock.min);
+        _CreateAndConnectInput("Value 2", value2, randomBlock.max);
+        return randomBlock.output;
+    } else {
+        // Single value
+        const sizeBlock = new ParticleInputBlock("Value");
+        sizeBlock.value = value1;
+        return sizeBlock.output;
+    }
+}
+
+// ------------- EMITTER SHAPE FUNCTIONS -------------
+
+function _EmitterShapeBlock(oldSystem: IParticleSystem): IShapeBlock {
+    const emitter = oldSystem.particleEmitterType;
+    if (!emitter) {
+        throw new Error("Particle system has no emitter type.");
+    }
+
+    let shapeBlock: Nullable<IShapeBlock> = null;
+    switch (emitter.getClassName()) {
+        case "BoxParticleEmitter": {
+            const source = emitter as BoxParticleEmitter;
+            shapeBlock = new BoxShapeBlock("Box Shape");
+
+            const target = shapeBlock as BoxShapeBlock;
+            _CreateAndConnectInput("Direction 1", source.direction1, target.direction1);
+            _CreateAndConnectInput("Direction 2", source.direction2, target.direction2);
+            _CreateAndConnectInput("Min Emit Box", source.minEmitBox, target.minEmitBox);
+            _CreateAndConnectInput("Max Emit Box", source.maxEmitBox, target.maxEmitBox);
+            break;
+        }
+        case "ConeParticleEmitter": {
+            const source = emitter as ConeParticleEmitter;
+            shapeBlock = new ConeShapeBlock("Cone Shape");
+
+            const target = shapeBlock as ConeShapeBlock;
+            target.emitFromSpawnPointOnly = source.emitFromSpawnPointOnly;
+            _CreateAndConnectInput("Radius", source.radius, target.radius);
+            _CreateAndConnectInput("Angle", source.angle, target.angle);
+            _CreateAndConnectInput("Radius Range", source.radiusRange, target.radiusRange);
+            _CreateAndConnectInput("Height Range", source.heightRange, target.heightRange);
+            _CreateAndConnectInput("Direction Randomizer", source.directionRandomizer, target.directionRandomizer);
+            break;
+        }
+        case "ConeDirectedParticleEmitter": {
+            const source = emitter as ConeDirectedParticleEmitter;
+            shapeBlock = new ConeShapeBlock("Cone Shape");
+
+            const target = shapeBlock as ConeShapeBlock;
+            target.emitFromSpawnPointOnly = source.emitFromSpawnPointOnly;
+            _CreateAndConnectInput("Radius", source.radius, target.radius);
+            _CreateAndConnectInput("Angle", source.angle, target.angle);
+            _CreateAndConnectInput("Radius Range", source.radiusRange, target.radiusRange);
+            _CreateAndConnectInput("Height Range", source.heightRange, target.heightRange);
+            _CreateAndConnectInput("Direction 1", source.direction1, target.direction1);
+            _CreateAndConnectInput("Direction 2", source.direction2, target.direction2);
+            break;
+        }
+        case "CustomParticleEmitter": {
+            const source = emitter as CustomParticleEmitter;
+            shapeBlock = new CustomShapeBlock("Custom Shape");
+
+            const target = shapeBlock as CustomShapeBlock;
+            target.particlePositionGenerator = source.particlePositionGenerator;
+            target.particleDestinationGenerator = source.particleDestinationGenerator;
+            target.particleDirectionGenerator = source.particleDirectionGenerator;
+            break;
+        }
+        case "CylinderParticleEmitter": {
+            const source = emitter as CylinderParticleEmitter;
+            shapeBlock = new CylinderShapeBlock("Cylinder Shape");
+
+            const target = shapeBlock as CylinderShapeBlock;
+            _CreateAndConnectInput("Height", source.height, target.height);
+            _CreateAndConnectInput("Radius", source.radius, target.radius);
+            _CreateAndConnectInput("Radius Range", source.radiusRange, target.radiusRange);
+            _CreateAndConnectInput("Direction Randomizer", source.directionRandomizer, target.directionRandomizer);
+            break;
+        }
+        case "CylinderDirectedParticleEmitter": {
+            const source = emitter as CylinderDirectedParticleEmitter;
+            shapeBlock = new CylinderShapeBlock("Cylinder Shape");
+
+            const target = shapeBlock as CylinderShapeBlock;
+            _CreateAndConnectInput("Height", source.height, target.height);
+            _CreateAndConnectInput("Radius", source.radius, target.radius);
+            _CreateAndConnectInput("Radius Range", source.radiusRange, target.radiusRange);
+            _CreateAndConnectInput("Direction 1", source.direction1, target.direction1);
+            _CreateAndConnectInput("Direction 2", source.direction2, target.direction2);
+            break;
+        }
+        case "HemisphericParticleEmitter": {
+            const source = emitter as HemisphericParticleEmitter;
+            shapeBlock = new SphereShapeBlock("Sphere Shape");
+
+            const target = shapeBlock as SphereShapeBlock;
+            target.isHemispheric = true;
+            _CreateAndConnectInput("Radius", source.radius, target.radius);
+            _CreateAndConnectInput("Radius Range", source.radiusRange, target.radiusRange);
+            _CreateAndConnectInput("Direction Randomizer", source.directionRandomizer, target.directionRandomizer);
+            break;
+        }
+        case "MeshParticleEmitter": {
+            const source = emitter as MeshParticleEmitter;
+            shapeBlock = new MeshShapeBlock("Mesh Shape");
+
+            const target = shapeBlock as MeshShapeBlock;
+            target.useMeshNormalsForDirection = source.useMeshNormalsForDirection;
+            _CreateAndConnectInput("Direction 1", source.direction1, target.direction1);
+            _CreateAndConnectInput("Direction 2", source.direction2, target.direction2);
+
+            target.mesh = source.mesh as Mesh;
+            break;
+        }
+        case "PointParticleEmitter": {
+            const source = emitter as PointParticleEmitter;
+            shapeBlock = new PointShapeBlock("Point Shape");
+
+            const target = shapeBlock as PointShapeBlock;
+            _CreateAndConnectInput("Direction 1", source.direction1, target.direction1);
+            _CreateAndConnectInput("Direction 2", source.direction2, target.direction2);
+            break;
+        }
+        case "SphereParticleEmitter": {
+            const source = emitter as SphereParticleEmitter;
+            shapeBlock = new SphereShapeBlock("Sphere Shape");
+
+            const target = shapeBlock as SphereShapeBlock;
+            _CreateAndConnectInput("Radius", source.radius, target.radius);
+            _CreateAndConnectInput("Radius Range", source.radiusRange, target.radiusRange);
+            _CreateAndConnectInput("Direction Randomizer", source.directionRandomizer, target.directionRandomizer);
+            break;
+        }
+        case "SphereDirectedParticleEmitter": {
+            const source = emitter as SphereDirectedParticleEmitter;
+            shapeBlock = new SphereShapeBlock("Sphere Shape");
+
+            const target = shapeBlock as SphereShapeBlock;
+            _CreateAndConnectInput("Radius", source.radius, target.radius);
+            _CreateAndConnectInput("Radius Range", source.radiusRange, target.radiusRange);
+            _CreateAndConnectInput("Direction1", source.direction1, target.direction1);
+            _CreateAndConnectInput("Direction2", source.direction2, target.direction2);
+            break;
+        }
+    }
+
+    if (!shapeBlock) {
+        throw new Error(`Unsupported particle emitter type: ${emitter.getClassName()}`);
+    }
+
+    return shapeBlock;
+}
+
+// ------------- UPDATE PARTICLE FUNCTIONS -------------
+
+/**
+ * Creates the group of blocks that represent the particle system update
+ * The creation of the different properties follows the order they are added to the ProcessQueue in ThinParticleSystem:
+ * Color, AngularSpeedGradients, AngularSpeed, VelocityGradients, Direction, LimitVelocityGradients, DragGradients, Position, Noise, SizeGradients, Gravity, RemapGradients
+ * @param inputParticle The particle input connection point
+ * @param oldSystem The old particle system to convert
+ * @param context The runtime conversion context
+ * @returns The output connection point after all updates have been applied
+ */
+function _UpdateParticleBlockGroup(inputParticle: NodeParticleConnectionPoint, oldSystem: ParticleSystem, context: RuntimeConversionContext): NodeParticleConnectionPoint {
+    let updateBlockGroupOutput: NodeParticleConnectionPoint = inputParticle;
+
+    updateBlockGroupOutput = _UpdateParticleColorBlockGroup(updateBlockGroupOutput, oldSystem._colorGradients, context);
+    updateBlockGroupOutput = _UpdateParticleAngleBlockGroup(updateBlockGroupOutput, oldSystem, context);
+
+    if (oldSystem._velocityGradients && oldSystem._velocityGradients.length > 0) {
+        context.scaledDirection = _UpdateParticleVelocityGradientBlockGroup(oldSystem._velocityGradients, context);
+    }
+
+    if (oldSystem._dragGradients && oldSystem._dragGradients.length > 0) {
+        context.scaledDirection = _UpdateParticleDragGradientBlockGroup(oldSystem._dragGradients, context);
+    }
+
+    updateBlockGroupOutput = _UpdateParticlePositionBlockGroup(updateBlockGroupOutput, oldSystem.isLocal, context);
+
+    if (oldSystem._limitVelocityGradients && oldSystem._limitVelocityGradients.length > 0 && oldSystem.limitVelocityDamping !== 0) {
+        updateBlockGroupOutput = _UpdateParticleVelocityLimitGradientBlockGroup(updateBlockGroupOutput, oldSystem._limitVelocityGradients, oldSystem.limitVelocityDamping, context);
+    }
+
+    if (oldSystem._sizeGradients && oldSystem._sizeGradients.length > 0) {
+        updateBlockGroupOutput = _UpdateParticleSizeGradientBlockGroup(updateBlockGroupOutput, oldSystem._sizeGradients, context);
+    }
+
+    if (oldSystem.gravity.equalsToFloats(0, 0, 0) === false) {
+        updateBlockGroupOutput = _UpdateParticleGravityBlockGroup(updateBlockGroupOutput, oldSystem.gravity);
+    }
+
+    return updateBlockGroupOutput;
+}
+
+/**
+ * Creates the group of blocks that represent the particle color update
+ * @param inputParticle The input particle to update
+ * @param colorGradients The color gradients (if any)
+ * @param context The context of the current conversion
+ * @returns The output of the group of blocks that represent the particle color update
+ */
+function _UpdateParticleColorBlockGroup(
+    inputParticle: NodeParticleConnectionPoint,
+    colorGradients: Nullable<Array<ColorGradient>>,
+    context: RuntimeConversionContext
+): NodeParticleConnectionPoint {
+    let colorCalculation: NodeParticleConnectionPoint | undefined = undefined;
+    if (colorGradients && colorGradients.length > 0) {
+        if (context.colorGradientValue0Output === undefined) {
+            throw new Error("Initial color gradient values not found in context.");
+        }
+
+        context.ageToLifeTimeRatioBlockGroupOutput = _CreateAgeToLifeTimeRatioBlockGroup(context);
+        colorCalculation = _CreateGradientBlockGroup(context.ageToLifeTimeRatioBlockGroupOutput, colorGradients, ParticleRandomBlockLocks.OncePerParticle, "Color", [
+            context.colorGradientValue0Output,
+        ]);
+    } else {
+        colorCalculation = _BasicColorUpdateBlockGroup();
+    }
+
+    // Create the color update block clamping alpha >= 0
+    const colorUpdateBlock = new UpdateColorBlock("Color update");
+    inputParticle.connectTo(colorUpdateBlock.particle);
+    _ClampUpdateColorAlpha(colorCalculation).connectTo(colorUpdateBlock.color);
+
+    return colorUpdateBlock.output;
+}
+
+/**
+ * Creates the group of blocks that represent the particle angle update
+ * @param inputParticle The input particle to update
+ * @param oldSystem The old particle system to convert
+ * @param context The context of the current conversion
+ * @returns The output of the group of blocks that represent the particle color update
+ */
+function _UpdateParticleAngleBlockGroup(inputParticle: NodeParticleConnectionPoint, oldSystem: ParticleSystem, context: RuntimeConversionContext): NodeParticleConnectionPoint {
+    // We will try to use gradients if they exist
+    // If not, we will try to use min/max angular speed
+    let angularSpeedCalculation = null;
+    if (oldSystem._angularSpeedGradients && oldSystem._angularSpeedGradients.length > 0) {
+        angularSpeedCalculation = _UpdateParticleAngularSpeedGradientBlockGroup(oldSystem._angularSpeedGradients, context);
+    } else if (oldSystem.minAngularSpeed !== 0 || oldSystem.maxAngularSpeed !== 0) {
+        angularSpeedCalculation = _UpdateParticleAngularSpeedBlockGroup(oldSystem.minAngularSpeed, oldSystem.maxAngularSpeed);
+    }
+
+    // If we have an angular speed calculation, then update the angle
+    if (angularSpeedCalculation) {
+        // Create the angular speed delta
+        const angleSpeedDeltaOutput = _CreateDeltaModifiedInput("Angular Speed", angularSpeedCalculation);
+
+        // Add it to the angle
+        const addAngle = new ParticleMathBlock("Add Angular Speed to Angle");
+        addAngle.operation = ParticleMathBlockOperations.Add;
+        _CreateAndConnectContextualSource("Angle", NodeParticleContextualSources.Angle, addAngle.left);
+        angleSpeedDeltaOutput.connectTo(addAngle.right);
+
+        // Update the particle angle
+        const updateAngle = new UpdateAngleBlock("Angle Update with Angular Speed");
+        inputParticle.connectTo(updateAngle.particle);
+        addAngle.output.connectTo(updateAngle.angle);
+
+        return updateAngle.output;
+    } else {
+        return inputParticle;
+    }
+}
+
+/**
+ * Creates the group of blocks that represent the particle velocity update
+ * @param velocityGradients The velocity gradients
+ * @param context The context of the current conversion
+ * @returns The output of the group of blocks that represent the particle velocity update
+ */
+function _UpdateParticleVelocityGradientBlockGroup(velocityGradients: Array<FactorGradient>, context: RuntimeConversionContext): NodeParticleConnectionPoint {
+    context.ageToLifeTimeRatioBlockGroupOutput = _CreateAgeToLifeTimeRatioBlockGroup(context);
+
+    // Generate the gradient
+    const velocityValueOutput = _CreateGradientBlockGroup(context.ageToLifeTimeRatioBlockGroupOutput, velocityGradients, ParticleRandomBlockLocks.OncePerParticle, "Velocity");
+
+    // Update the direction scale based on the velocity
+    const multiplyScaleByVelocity = new ParticleMathBlock("Multiply Direction Scale by Velocity");
+    multiplyScaleByVelocity.operation = ParticleMathBlockOperations.Multiply;
+    velocityValueOutput.connectTo(multiplyScaleByVelocity.left);
+    _CreateAndConnectContextualSource("Direction Scale", NodeParticleContextualSources.DirectionScale, multiplyScaleByVelocity.right);
+
+    // Update the particle direction scale
+    const multiplyDirection = new ParticleMathBlock("Scaled Direction");
+    multiplyDirection.operation = ParticleMathBlockOperations.Multiply;
+    multiplyScaleByVelocity.output.connectTo(multiplyDirection.left);
+    _CreateAndConnectContextualSource("Direction", NodeParticleContextualSources.Direction, multiplyDirection.right);
+
+    // Store the new calculation of the scaled direction in the context
+    context.scaledDirection = multiplyDirection.output;
+    return multiplyDirection.output;
+}
+
+/**
+ * Creates the group of blocks that represent the particle velocity limit update
+ * @param inputParticle The input particle to update
+ * @param velocityLimitGradients The velocity limit gradients
+ * @param limitVelocityDamping The limit velocity damping factor
+ * @param context The context of the current conversion
+ * @returns The output of the group of blocks that represent the particle velocity limit update
+ */
+function _UpdateParticleVelocityLimitGradientBlockGroup(
+    inputParticle: NodeParticleConnectionPoint,
+    velocityLimitGradients: Array<FactorGradient>,
+    limitVelocityDamping: number,
+    context: RuntimeConversionContext
+): NodeParticleConnectionPoint {
+    context.ageToLifeTimeRatioBlockGroupOutput = _CreateAgeToLifeTimeRatioBlockGroup(context);
+
+    // Calculate the current speed
+    const currentSpeedBlock = new ParticleVectorLengthBlock("Current Speed");
+    _CreateAndConnectContextualSource("Direction", NodeParticleContextualSources.Direction, currentSpeedBlock.input);
+
+    // Calculate the velocity limit from the gradient
+    const velocityLimitValueOutput = _CreateGradientBlockGroup(
+        context.ageToLifeTimeRatioBlockGroupOutput,
+        velocityLimitGradients,
+        ParticleRandomBlockLocks.OncePerParticle,
+        "Velocity Limit"
+    );
+
+    // Blocks that will calculate the new velocity if over the limit
+    const damped = new ParticleMathBlock("Damped Speed");
+    damped.operation = ParticleMathBlockOperations.Multiply;
+    _CreateAndConnectContextualSource("Direction", NodeParticleContextualSources.Direction, damped.left);
+    _CreateAndConnectInput("Limit Velocity Damping", limitVelocityDamping, damped.right);
+
+    // Compare current speed and limit
+    const compareSpeed = new ParticleConditionBlock("Compare Speed to Limit");
+    compareSpeed.test = ParticleConditionBlockTests.GreaterThan;
+    currentSpeedBlock.output.connectTo(compareSpeed.left);
+    velocityLimitValueOutput.connectTo(compareSpeed.right);
+    damped.output.connectTo(compareSpeed.ifTrue);
+    _CreateAndConnectContextualSource("Direction", NodeParticleContextualSources.Direction, compareSpeed.ifFalse);
+
+    // Update the direction based on the calculted value
+    const updateDirection = new UpdateDirectionBlock("Direction Update");
+    inputParticle.connectTo(updateDirection.particle);
+    compareSpeed.output.connectTo(updateDirection.direction);
+
+    return updateDirection.output;
+}
+
+function _UpdateParticleDragGradientBlockGroup(dragGradients: Array<FactorGradient>, context: RuntimeConversionContext): NodeParticleConnectionPoint {
+    context.ageToLifeTimeRatioBlockGroupOutput = _CreateAgeToLifeTimeRatioBlockGroup(context);
+
+    // Generate the gradient
+    const dragValueOutput = _CreateGradientBlockGroup(context.ageToLifeTimeRatioBlockGroupOutput, dragGradients, ParticleRandomBlockLocks.OncePerParticle, "Drag");
+
+    // Calculate drag factor
+    const oneMinusDragBlock = new ParticleMathBlock("1 - Drag");
+    oneMinusDragBlock.operation = ParticleMathBlockOperations.Subtract;
+    _CreateAndConnectInput("One", 1, oneMinusDragBlock.left);
+    dragValueOutput.connectTo(oneMinusDragBlock.right);
+
+    // Multiply the scaled direction by drag factor
+    const multiplyDirection = new ParticleMathBlock("Scaled Direction with Drag");
+    multiplyDirection.operation = ParticleMathBlockOperations.Multiply;
+    oneMinusDragBlock.output.connectTo(multiplyDirection.left);
+    if (context.scaledDirection === undefined) {
+        _CreateAndConnectContextualSource("Scaled Direction", NodeParticleContextualSources.ScaledDirection, multiplyDirection.right);
+    } else {
+        context.scaledDirection.connectTo(multiplyDirection.right);
+    }
+
+    // Store the new calculation of the scaled direction in the context
+    context.scaledDirection = multiplyDirection.output;
+    return multiplyDirection.output;
+}
+
+/**
+ * Creates the group of blocks that represent the particle position update
+ * @param inputParticle The input particle to update
+ * @param isLocal Whether the particle coordinate system is local or not
+ * @param context The context of the current conversion
+ * @returns The output of the group of blocks that represent the particle position update
+ */
+function _UpdateParticlePositionBlockGroup(inputParticle: NodeParticleConnectionPoint, isLocal: boolean, context: RuntimeConversionContext): NodeParticleConnectionPoint {
+    // Update the particle position
+    const updatePosition = new UpdatePositionBlock("Position Update");
+    inputParticle.connectTo(updatePosition.particle);
+
+    if (isLocal) {
+        _CreateAndConnectContextualSource("Local Position Updated", NodeParticleContextualSources.LocalPositionUpdated, updatePosition.position);
+    } else {
+        // Calculate the new position
+        const addPositionBlock = new ParticleMathBlock("Add Position");
+        addPositionBlock.operation = ParticleMathBlockOperations.Add;
+        _CreateAndConnectContextualSource("Position", NodeParticleContextualSources.Position, addPositionBlock.left);
+        if (context.scaledDirection === undefined) {
+            _CreateAndConnectContextualSource("Scaled Direction", NodeParticleContextualSources.ScaledDirection, addPositionBlock.right);
+        } else {
+            context.scaledDirection.connectTo(addPositionBlock.right);
+        }
+
+        addPositionBlock.output.connectTo(updatePosition.position);
+    }
+
+    return updatePosition.output;
+}
+
+/**
+ * Creates the group of blocks that represent the particle size update
+ * @param inputParticle The input particle to update
+ * @param sizeGradients The size gradients (if any)
+ * @param context The context of the current conversion
+ * @returns The output of the group of blocks that represent the particle size update
+ */
+function _UpdateParticleSizeGradientBlockGroup(
+    inputParticle: NodeParticleConnectionPoint,
+    sizeGradients: Array<FactorGradient>,
+    context: RuntimeConversionContext
+): NodeParticleConnectionPoint {
+    if (context.sizeGradientValue0Output === undefined) {
+        throw new Error("Initial size gradient values not found in context.");
+    }
+
+    context.ageToLifeTimeRatioBlockGroupOutput = _CreateAgeToLifeTimeRatioBlockGroup(context);
+
+    // Generate the gradient
+    const sizeValueOutput = _CreateGradientBlockGroup(context.ageToLifeTimeRatioBlockGroupOutput, sizeGradients, ParticleRandomBlockLocks.OncePerParticle, "Size", [
+        context.sizeGradientValue0Output,
+    ]);
+
+    // Create the update size
+    const updateSizeBlock = new UpdateSizeBlock("Size Update");
+    inputParticle.connectTo(updateSizeBlock.particle);
+    sizeValueOutput.connectTo(updateSizeBlock.size);
+
+    return updateSizeBlock.output;
+}
+
+/**
+ * Creates the group of blocks that represent the particle gravity update
+ * @param inputParticle The input particle to update
+ * @param gravity The gravity vector to apply
+ * @returns The output of the group of blocks that represent the particle gravity update
+ */
+function _UpdateParticleGravityBlockGroup(inputParticle: NodeParticleConnectionPoint, gravity: Vector3): NodeParticleConnectionPoint {
+    // Create the gravity delta
+    const gravityDeltaOutput = _CreateDeltaModifiedInput("Gravity", gravity);
+
+    // Add it to the direction
+    const addDirectionBlock = new ParticleMathBlock("Add Gravity to Direction");
+    addDirectionBlock.operation = ParticleMathBlockOperations.Add;
+    _CreateAndConnectContextualSource("Direction", NodeParticleContextualSources.Direction, addDirectionBlock.left);
+    gravityDeltaOutput.connectTo(addDirectionBlock.right);
+
+    // Update the particle direction
+    const updateDirection = new UpdateDirectionBlock("Direction Update with Gravity");
+    inputParticle.connectTo(updateDirection.particle);
+    addDirectionBlock.output.connectTo(updateDirection.direction);
+
+    return updateDirection.output;
+}
+
+function _UpdateParticleAngularSpeedGradientBlockGroup(angularSpeedGradients: Array<FactorGradient>, context: RuntimeConversionContext): NodeParticleConnectionPoint {
+    context.ageToLifeTimeRatioBlockGroupOutput = _CreateAgeToLifeTimeRatioBlockGroup(context);
+
+    // Generate the gradient
+    const angularSpeedValueOutput = _CreateGradientBlockGroup(
+        context.ageToLifeTimeRatioBlockGroupOutput,
+        angularSpeedGradients,
+        ParticleRandomBlockLocks.OncePerParticle,
+        "Angular Speed"
+    );
+    return angularSpeedValueOutput;
+}
+
+function _UpdateParticleAngularSpeedBlockGroup(minAngularSpeed: number, maxAngularSpeed: number): NodeParticleConnectionPoint {
+    // Random value between for the angular speed of the particle
+    const randomAngularSpeedBlock = new ParticleRandomBlock("Random Angular Speed");
+    randomAngularSpeedBlock.lockMode = ParticleRandomBlockLocks.OncePerParticle;
+    _CreateAndConnectInput("Min Angular Speed", minAngularSpeed, randomAngularSpeedBlock.min);
+    _CreateAndConnectInput("Max Angular Speed", maxAngularSpeed, randomAngularSpeedBlock.max);
+    return randomAngularSpeedBlock.output;
+}
+
+function _BasicColorUpdateBlockGroup(): NodeParticleConnectionPoint {
+    const addColorBlock = new ParticleMathBlock("Add Color");
+    addColorBlock.operation = ParticleMathBlockOperations.Add;
+    _CreateAndConnectContextualSource("Color", NodeParticleContextualSources.Color, addColorBlock.left);
+    _CreateAndConnectContextualSource("Scaled Color Step", NodeParticleContextualSources.ScaledColorStep, addColorBlock.right);
+    return addColorBlock.output;
+}
+
+function _ClampUpdateColorAlpha(colorCalculationOutput: NodeParticleConnectionPoint): NodeParticleConnectionPoint {
+    // Decompose color to clamp alpha
+    const decomposeColorBlock = new ParticleConverterBlock("Decompose Color");
+    colorCalculationOutput.connectTo(decomposeColorBlock.colorIn);
+
+    // Clamp alpha to be >= 0
+    const maxAlphaBlock = new ParticleMathBlock("Alpha >= 0");
+    maxAlphaBlock.operation = ParticleMathBlockOperations.Max;
+    decomposeColorBlock.wOut.connectTo(maxAlphaBlock.left);
+    _CreateAndConnectInput("Zero", 0, maxAlphaBlock.right);
+
+    // Recompose color
+    const composeColorBlock = new ParticleConverterBlock("Compose Color");
+    decomposeColorBlock.xyzOut.connectTo(composeColorBlock.xyzIn);
+    maxAlphaBlock.output.connectTo(composeColorBlock.wIn);
+
+    return composeColorBlock.colorOut;
+}
+
+// ------------- UTILITY FUNCTIONS -------------
+
+function _CreateDeltaModifiedInput(name: string, value: Vector3 | NodeParticleConnectionPoint): NodeParticleConnectionPoint {
+    const multiplyBlock = new ParticleMathBlock("Multiply by Delta");
+    multiplyBlock.operation = ParticleMathBlockOperations.Multiply;
+    if (value instanceof Vector3) {
+        _CreateAndConnectInput(name, value, multiplyBlock.left);
+    } else {
+        value.connectTo(multiplyBlock.left);
+    }
+    _CreateAndConnectSystemSource("Delta", NodeParticleSystemSources.Delta, multiplyBlock.right);
+
+    return multiplyBlock.output;
+}
+
+function _CreateAndConnectInput(
+    inputBlockName: string,
+    value: number | Vector2 | Vector3 | Color4,
+    targetToConnectTo: NodeParticleConnectionPoint,
+    inputType?: NodeParticleBlockConnectionPointTypes
+): void {
+    const input = new ParticleInputBlock(inputBlockName, inputType);
+    input.value = value;
+    input.output.connectTo(targetToConnectTo);
+}
+
+function _CreateAndConnectContextualSource(contextualBlockName: string, contextSource: NodeParticleContextualSources, targetToConnectTo: NodeParticleConnectionPoint): void {
+    const input = new ParticleInputBlock(contextualBlockName);
+    input.contextualValue = contextSource;
+    input.output.connectTo(targetToConnectTo);
+}
+
+function _CreateAndConnectSystemSource(systemBlockName: string, systemSource: NodeParticleSystemSources, targetToConnectTo: NodeParticleConnectionPoint): void {
+    const input = new ParticleInputBlock(systemBlockName);
+    input.systemSource = systemSource;
+    input.output.connectTo(targetToConnectTo);
+}
+
+/**
+ * Creates the target stop duration input block, as it can be shared in multiple places
+ * This block is stored in the context so the same block is shared in the graph
+ * @param oldSystem The old particle system to convert
+ * @param context The context of the current conversion
+ * @returns
+ */
+function _CreateTargetStopDurationInputBlock(oldSystem: ParticleSystem, context: RuntimeConversionContext): NodeParticleConnectionPoint {
+    // If we have already created the target stop duration input block, return it
+    if (context.targetStopDurationBlockOutput) {
+        return context.targetStopDurationBlockOutput;
+    }
+
+    // Create the target stop duration input block if not already created
+    const targetStopDurationInputBlock = new ParticleInputBlock("Target Stop Duration");
+    targetStopDurationInputBlock.value = oldSystem.targetStopDuration;
+
+    // Save the output in our context to avoid regenerating it again
+    context.targetStopDurationBlockOutput = targetStopDurationInputBlock.output;
+    return context.targetStopDurationBlockOutput;
+}
+
+/**
+ * Create a group of blocks that calculates the ratio between the actual frame and the target stop duration, clamped between 0 and 1.
+ * This is used to simulate the behavior of the old particle system where several particle gradient values are affected by the target stop duration.
+ * This block group is stored in the context so the same group is shared in the graph
+ * @param oldSystem The old particle system to convert
+ * @param context The context of the current conversion
+ * @returns The ratio block output connection point
+ */
+function _CreateTimeToStopTimeRatioBlockGroup(oldSystem: ParticleSystem, context: RuntimeConversionContext): NodeParticleConnectionPoint {
+    // If we have already generated this group, return it
+    if (context.timeToStopTimeRatioBlockGroupOutput) {
+        return context.timeToStopTimeRatioBlockGroupOutput;
+    }
+
+    context.targetStopDurationBlockOutput = _CreateTargetStopDurationInputBlock(oldSystem, context);
+
+    // Find the ratio between the actual frame and the target stop duration
+    const ratio = new ParticleMathBlock("Frame/Stop Ratio");
+    ratio.operation = ParticleMathBlockOperations.Divide;
+    _CreateAndConnectSystemSource("Actual Frame", NodeParticleSystemSources.Time, ratio.left);
+    context.targetStopDurationBlockOutput.connectTo(ratio.right);
+
+    // Make sure values is >=0
+    const clampMin = new ParticleMathBlock("Clamp Min 0");
+    clampMin.operation = ParticleMathBlockOperations.Max;
+    _CreateAndConnectInput("Zero", 0, clampMin.left);
+    ratio.output.connectTo(clampMin.right);
+
+    // Make sure values is <=1
+    const clampMax = new ParticleMathBlock("Clamp Max 1");
+    clampMax.operation = ParticleMathBlockOperations.Min;
+    _CreateAndConnectInput("One", 1, clampMax.left);
+    clampMin.output.connectTo(clampMax.right);
+
+    // Save the group output in our context to avoid regenerating it again
+    context.timeToStopTimeRatioBlockGroupOutput = clampMax.output;
+    return context.timeToStopTimeRatioBlockGroupOutput;
+}
+
+function _CreateAgeToLifeTimeRatioBlockGroup(context: RuntimeConversionContext): NodeParticleConnectionPoint {
+    // If we have already generated this group, return it
+    if (context.ageToLifeTimeRatioBlockGroupOutput) {
+        return context.ageToLifeTimeRatioBlockGroupOutput;
+    }
+
+    // Find the ratio between the age and the lifetime
+    const ratio = new ParticleMathBlock("Age/LifeTime Ratio");
+    ratio.operation = ParticleMathBlockOperations.Divide;
+    _CreateAndConnectContextualSource("Age", NodeParticleContextualSources.Age, ratio.left);
+    _CreateAndConnectContextualSource("LifeTime", NodeParticleContextualSources.Lifetime, ratio.right);
+
+    // Save the group output in our context to avoid regenerating it again
+    context.ageToLifeTimeRatioBlockGroupOutput = ratio.output;
+    return ratio.output;
+}
+
+/**
+ * Creates the blocks that represent a gradient
+ * @param gradientSelector The value that determines which gradient to use
+ * @param gradientValues The list of gradient values
+ * @param randomLockMode The type of random to use for the gradient values
+ * @param prefix The prefix to use for naming the blocks
+ * @param initialValues Optional initial values to connect to the gradient inputs that were calculated during other steps of the conversion
+ * @returns The output connection point of the gradient block
+ */
+function _CreateGradientBlockGroup(
+    gradientSelector: NodeParticleConnectionPoint,
+    gradientValues: Array<FactorGradient> | Array<ColorGradient>,
+    randomLockMode: ParticleRandomBlockLocks,
+    prefix: string,
+    initialValues: NodeParticleConnectionPoint[] = []
+): NodeParticleConnectionPoint {
+    // Create the gradient block and connect the value that controls the gradient selection
+    const gradientBlock = new ParticleGradientBlock(prefix + " Gradient Block");
+    gradientSelector.connectTo(gradientBlock.gradient);
+
+    // If initial values are provided, we use them instead of the values in the gradientValues array
+    // These means this values were already transformed into blocks on a previous step of the conversion and we must reuse them
+    for (let i = 0; i < initialValues.length; i++) {
+        const reference = i < gradientValues.length ? gradientValues[i].gradient : 1;
+        const gradientValueBlock = new ParticleGradientValueBlock(prefix + " Gradient Value " + i);
+        gradientValueBlock.reference = reference;
+        initialValues[i].connectTo(gradientValueBlock.value);
+        gradientValueBlock.output.connectTo(gradientBlock.inputs[i + 1]);
+    }
+
+    // Create the gradient values
+    for (let i = 0 + initialValues.length; i < gradientValues.length; i++) {
+        const gradientValueBlockGroupOutput = _CreateGradientValueBlockGroup(gradientValues[i], randomLockMode, prefix, i);
+        gradientValueBlockGroupOutput.connectTo(gradientBlock.inputs[i + 1]);
+    }
+
+    return gradientBlock.output;
+}
+
+/**
+ * Creates the blocks that represent a gradient value
+ * This can be either a single value or a random between two values
+ * @param gradientStep The gradient step data
+ * @param randomLockMode The lock mode to use for random values
+ * @param prefix The prefix to use for naming the blocks
+ * @param index The index of the gradient step
+ * @returns The output connection point of the gradient value block
+ */
+function _CreateGradientValueBlockGroup(
+    gradientStep: FactorGradient | ColorGradient,
+    randomLockMode: ParticleRandomBlockLocks,
+    prefix: string,
+    index: number
+): NodeParticleConnectionPoint {
+    const gradientValueBlock = new ParticleGradientValueBlock(prefix + " Gradient Value " + index);
+    gradientValueBlock.reference = gradientStep.gradient;
+
+    const value1 = (gradientStep as any).factor1 ?? (gradientStep as any).color1;
+    const value2 = (gradientStep as any).factor2 ?? (gradientStep as any).color2;
+
+    if (value2 !== undefined) {
+        // Create a random between value1 and value2
+        const randomBlock = new ParticleRandomBlock("Random Value " + index);
+        randomBlock.lockMode = randomLockMode;
+        _CreateAndConnectInput("Value 1", value1, randomBlock.min);
+        _CreateAndConnectInput("Value 2", value2, randomBlock.max);
+        randomBlock.output.connectTo(gradientValueBlock.value);
+    } else {
+        // Single value
+        _CreateAndConnectInput("Value", value1, gradientValueBlock.value);
+    }
+
+    return gradientValueBlock.output;
+}