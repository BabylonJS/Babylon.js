import type { Nullable } from "core/types";
import type { Color4 } from "core/Maths/math.color";
import type { Texture } from "core/Materials/Textures/texture";
import type { Mesh } from "core/Meshes/mesh";
import type { ColorGradient } from "core/Misc";
import type { ParticleSystem } from "core/Particles/particleSystem";
import type { IParticleSystem } from "core/Particles/IParticleSystem";
import type { BoxParticleEmitter } from "core/Particles/EmitterTypes/boxParticleEmitter";
<<<<<<< HEAD
import type { ConeDirectedParticleEmitter, ConeParticleEmitter } from "core/Particles/EmitterTypes/coneParticleEmitter";
=======
import type { ConeParticleEmitter } from "core/Particles/EmitterTypes/coneParticleEmitter";
import type { CustomParticleEmitter } from "core/Particles/EmitterTypes/customParticleEmitter";
>>>>>>> 29a553ed
import type { CylinderDirectedParticleEmitter, CylinderParticleEmitter } from "core/Particles/EmitterTypes/cylinderParticleEmitter";
import type { HemisphericParticleEmitter } from "core/Particles/EmitterTypes/hemisphericParticleEmitter";
import type { MeshParticleEmitter } from "core/Particles/EmitterTypes/meshParticleEmitter";
import type { PointParticleEmitter } from "core/Particles/EmitterTypes/pointParticleEmitter";
import type { SphereDirectedParticleEmitter, SphereParticleEmitter } from "core/Particles/EmitterTypes/sphereParticleEmitter";
import type { NodeParticleConnectionPoint } from "core/Particles/Node/nodeParticleBlockConnectionPoint";
import type { IShapeBlock } from "core/Particles/Node/Blocks/Emitters/IShapeBlock";
import type { NodeParticleBlockConnectionPointTypes } from "core/Particles/Node/Enums/nodeParticleBlockConnectionPointTypes";

import { Vector2, Vector3 } from "core/Maths/math.vector";
import { NodeParticleSystemSet } from "./nodeParticleSystemSet";
import { NodeParticleContextualSources } from "./Enums/nodeParticleContextualSources";
import { NodeParticleSystemSources } from "./Enums/nodeParticleSystemSources";
import { ParticleConverterBlock } from "./Blocks/particleConverterBlock";
import { ParticleGradientBlock } from "./Blocks/particleGradientBlock";
import { ParticleGradientValueBlock } from "./Blocks/particleGradientValueBlock";
import { ParticleInputBlock } from "./Blocks/particleInputBlock";
import { ParticleMathBlock, ParticleMathBlockOperations } from "./Blocks/particleMathBlock";
import { ParticleRandomBlock, ParticleRandomBlockLocks } from "./Blocks/particleRandomBlock";
import { ParticleTextureSourceBlock } from "./Blocks/particleSourceTextureBlock";
import { SystemBlock } from "./Blocks/systemBlock";
import { CreateParticleBlock } from "./Blocks/Emitters/createParticleBlock";
import { BoxShapeBlock } from "./Blocks/Emitters/boxShapeBlock";
import { ConeShapeBlock } from "./Blocks/Emitters/coneShapeBlock";
import { CylinderShapeBlock } from "./Blocks/Emitters/cylinderShapeBlock";
import { CustomShapeBlock } from "./Blocks/Emitters/customShapeBlock";
import { MeshShapeBlock } from "./Blocks/Emitters/meshShapeBlock";
import { PointShapeBlock } from "./Blocks/Emitters/pointShapeBlock";
import { SphereShapeBlock } from "./Blocks/Emitters/sphereShapeBlock";
import { UpdateAngleBlock } from "./Blocks/Update/updateAngleBlock";
import { UpdateColorBlock } from "./Blocks/Update/updateColorBlock";
import { UpdateDirectionBlock } from "./Blocks/Update/updateDirectionBlock";
import { UpdatePositionBlock } from "./Blocks/Update/updatePositionBlock";

/**
 * Converts a ParticleSystem to a NodeParticleSystemSet.
 * @param name The name of the node particle system set.
 * @param particleSystemsList The particle systems to convert.
 * @returns The converted node particle system set or null if conversion failed.
 * #0K3AQ2#3672
 * #7J0NXA#4
 */
export async function ConvertToNodeParticleSystemSetAsync(name: string, particleSystemsList: ParticleSystem[]): Promise<Nullable<NodeParticleSystemSet>> {
    if (!particleSystemsList || !particleSystemsList.length) {
        return null;
    }

    const nodeParticleSystemSet = new NodeParticleSystemSet(name);
    const promises: Promise<void>[] = [];

    for (const particleSystem of particleSystemsList) {
        promises.push(_ExtractDatafromParticleSystemAsync(nodeParticleSystemSet, particleSystem));
    }

    await Promise.all(promises);
    return nodeParticleSystemSet;
}

async function _ExtractDatafromParticleSystemAsync(newSet: NodeParticleSystemSet, oldSystem: ParticleSystem): Promise<void> {
    // CreateParticle block
    const createParticleBlock = _CreateCreateParticleBlock(oldSystem);

    // Emitter Shape block
    const shapeBlock = _CreateEmitterShapeBlock(oldSystem);
    createParticleBlock.particle.connectTo(shapeBlock.particle);

    // Update the particle position
    const positionUpdatedParticle = _CreateUpdateSystem(shapeBlock.output, oldSystem);

    // Color update
    const colorUpdateBlock = _CreateColorUpdateBlock(oldSystem, createParticleBlock);
    positionUpdatedParticle.connectTo(colorUpdateBlock.particle);

    // System block
    const newSystem = _CreateSystemBlock(oldSystem);
    colorUpdateBlock.output.connectTo(newSystem.particle);

    // Register
    newSet.systemBlocks.push(newSystem);
}

function _CreateSystemBlock(oldSystem: ParticleSystem): SystemBlock {
    const newSystem = new SystemBlock(oldSystem.name);

    _CreateAndConnectInput("Translation pivot", oldSystem.translationPivot, newSystem.translationPivot);
    _CreateAndConnectInput("Texture mask", oldSystem.textureMask, newSystem.textureMask);

    newSystem.emitRate = oldSystem.emitRate;
    newSystem.manualEmitCount = oldSystem.manualEmitCount;

    newSystem.blendMode = oldSystem.blendMode;
    newSystem.capacity = oldSystem.getCapacity();
    newSystem.targetStopDuration = oldSystem.targetStopDuration;
    newSystem.startDelay = oldSystem.startDelay;
    newSystem.targetStopDuration = oldSystem.targetStopDuration;
    newSystem.updateSpeed = oldSystem.updateSpeed;
    newSystem.preWarmCycles = oldSystem.preWarmCycles;
    newSystem.preWarmStepOffset = oldSystem.preWarmStepOffset;
    newSystem.isBillboardBased = oldSystem.isBillboardBased;
    newSystem.isLocal = oldSystem.isLocal;
    newSystem.disposeOnStop = oldSystem.disposeOnStop;

    // Texture
    const textureBlock = new ParticleTextureSourceBlock("Texture");
    const url = (oldSystem.particleTexture as Texture).url || "";
    if (url) {
        textureBlock.url = url;
    } else {
        textureBlock.sourceTexture = oldSystem.particleTexture;
    }
    textureBlock.texture.connectTo(newSystem.texture);

    return newSystem;
}

function _CreateCreateParticleBlock(oldSystem: ParticleSystem): CreateParticleBlock {
    // Create particle
    const createParticleBlock = new CreateParticleBlock("Create Particle");

    // Size
    const randomSizeBlock = new ParticleRandomBlock("Random size");
    _CreateAndConnectInput("Min size", oldSystem.minSize, randomSizeBlock.min);
    _CreateAndConnectInput("Max size", oldSystem.maxSize, randomSizeBlock.max);
    randomSizeBlock.output.connectTo(createParticleBlock.size);

    // Scale
    const randomScaleBlock = new ParticleRandomBlock("Random Scale");
    _CreateAndConnectInput("Min Scale", new Vector2(oldSystem.minScaleX, oldSystem.minScaleY), randomScaleBlock.min);
    _CreateAndConnectInput("Max Scale", new Vector2(oldSystem.maxScaleX, oldSystem.maxScaleY), randomScaleBlock.max);
    randomScaleBlock.output.connectTo(createParticleBlock.scale);

    // Color is handled when we do the color update block to manage gradients

    // Dead color
    _CreateAndConnectInput("Dead Color", oldSystem.colorDead, createParticleBlock.colorDead);

    // Emit power (Speed)
    const randomEmitPowerBlock = new ParticleRandomBlock("Random Emit Power");
    _CreateAndConnectInput("Min Emit Power", oldSystem.minEmitPower, randomEmitPowerBlock.min);
    _CreateAndConnectInput("Max Emit Power", oldSystem.maxEmitPower, randomEmitPowerBlock.max);
    randomEmitPowerBlock.output.connectTo(createParticleBlock.emitPower);

    // Angle (rotation)
    const randomRotationBlock = new ParticleRandomBlock("Random Rotation");
    _CreateAndConnectInput("Min Rotation", oldSystem.minInitialRotation, randomRotationBlock.min);
    _CreateAndConnectInput("Max Rotation", oldSystem.maxInitialRotation, randomRotationBlock.max);
    randomRotationBlock.output.connectTo(createParticleBlock.angle);

    // Lifetime
    const randomLifetimeBlock = new ParticleRandomBlock("Random Lifetime");
    _CreateAndConnectInput("Min Lifetime", oldSystem.minLifeTime, randomLifetimeBlock.min);
    _CreateAndConnectInput("Max Lifetime", oldSystem.maxLifeTime, randomLifetimeBlock.max);
    randomLifetimeBlock.output.connectTo(createParticleBlock.lifeTime);

    return createParticleBlock;
}

function _CreateEmitterShapeBlock(oldSystem: IParticleSystem): IShapeBlock {
    const emitter = oldSystem.particleEmitterType;
    if (!emitter) {
        throw new Error("Particle system has no emitter type.");
    }

    let shapeBlock: Nullable<IShapeBlock> = null;
    switch (emitter.getClassName()) {
        case "BoxParticleEmitter": {
            const source = emitter as BoxParticleEmitter;
            shapeBlock = new BoxShapeBlock("Box Shape");

            const target = shapeBlock as BoxShapeBlock;
            _CreateAndConnectInput("Direction 1", source.direction1, target.direction1);
            _CreateAndConnectInput("Direction 2", source.direction2, target.direction2);
            _CreateAndConnectInput("Min Emit Box", source.minEmitBox, target.minEmitBox);
            _CreateAndConnectInput("Max Emit Box", source.maxEmitBox, target.maxEmitBox);
            break;
        }
        case "ConeParticleEmitter": {
            const source = emitter as ConeParticleEmitter;
            shapeBlock = new ConeShapeBlock("Cone Shape");

            const target = shapeBlock as ConeShapeBlock;
            target.emitFromSpawnPointOnly = source.emitFromSpawnPointOnly;
            _CreateAndConnectInput("Radius", source.radius, target.radius);
            _CreateAndConnectInput("Angle", source.angle, target.angle);
            _CreateAndConnectInput("Radius Range", source.radiusRange, target.radiusRange);
            _CreateAndConnectInput("Height Range", source.heightRange, target.heightRange);
            _CreateAndConnectInput("Direction Randomizer", source.directionRandomizer, target.directionRandomizer);
            break;
        }
        case "ConeDirectedParticleEmitter": {
            const source = emitter as ConeDirectedParticleEmitter;
            shapeBlock = new ConeShapeBlock("Cone Shape");

            const target = shapeBlock as ConeShapeBlock;
            target.emitFromSpawnPointOnly = source.emitFromSpawnPointOnly;
            _CreateAndConnectInput("Radius", source.radius, target.radius);
            _CreateAndConnectInput("Angle", source.angle, target.angle);
            _CreateAndConnectInput("Radius Range", source.radiusRange, target.radiusRange);
            _CreateAndConnectInput("Height Range", source.heightRange, target.heightRange);
            _CreateAndConnectInput("Direction 1", source.direction1, target.direction1);
            _CreateAndConnectInput("Direction 2", source.direction2, target.direction2);
            break;
        }
        case "CustomParticleEmitter": {
            const source = emitter as CustomParticleEmitter;
            shapeBlock = new CustomShapeBlock("Custom Shape");

            const target = shapeBlock as CustomShapeBlock;
            target.particlePositionGenerator = source.particlePositionGenerator;
            target.particleDestinationGenerator = source.particleDestinationGenerator;
            target.particleDirectionGenerator = source.particleDirectionGenerator;
            break;
        }
        case "CylinderParticleEmitter": {
            const source = emitter as CylinderParticleEmitter;
            shapeBlock = new CylinderShapeBlock("Cylinder Shape");

            const target = shapeBlock as CylinderShapeBlock;
            _CreateAndConnectInput("Height", source.height, target.height);
            _CreateAndConnectInput("Radius", source.radius, target.radius);
            _CreateAndConnectInput("Radius Range", source.radiusRange, target.radiusRange);
            _CreateAndConnectInput("Direction Randomizer", source.directionRandomizer, target.directionRandomizer);
            break;
        }
        case "CylinderDirectedParticleEmitter": {
            const source = emitter as CylinderDirectedParticleEmitter;
            shapeBlock = new CylinderShapeBlock("Cylinder Shape");

            const target = shapeBlock as CylinderShapeBlock;
            _CreateAndConnectInput("Height", source.height, target.height);
            _CreateAndConnectInput("Radius", source.radius, target.radius);
            _CreateAndConnectInput("Radius Range", source.radiusRange, target.radiusRange);
            _CreateAndConnectInput("Direction 1", source.direction1, target.direction1);
            _CreateAndConnectInput("Direction 2", source.direction2, target.direction2);
            break;
        }
        case "HemisphericParticleEmitter": {
            const source = emitter as HemisphericParticleEmitter;
            shapeBlock = new SphereShapeBlock("Sphere Shape");

            const target = shapeBlock as SphereShapeBlock;
            target.isHemispheric = true;
            _CreateAndConnectInput("Radius", source.radius, target.radius);
            _CreateAndConnectInput("Radius Range", source.radiusRange, target.radiusRange);
            _CreateAndConnectInput("Direction Randomizer", source.directionRandomizer, target.directionRandomizer);
            break;
        }
        case "MeshParticleEmitter": {
            const source = emitter as MeshParticleEmitter;
            shapeBlock = new MeshShapeBlock("Mesh Shape");

            const target = shapeBlock as MeshShapeBlock;
            target.useMeshNormalsForDirection = source.useMeshNormalsForDirection;
            _CreateAndConnectInput("Direction 1", source.direction1, target.direction1);
            _CreateAndConnectInput("Direction 2", source.direction2, target.direction2);

            target.mesh = source.mesh as Mesh;
            break;
        }
        case "PointParticleEmitter": {
            const source = emitter as PointParticleEmitter;
            shapeBlock = new PointShapeBlock("Point Shape");

            const target = shapeBlock as PointShapeBlock;
            _CreateAndConnectInput("Direction 1", source.direction1, target.direction1);
            _CreateAndConnectInput("Direction 2", source.direction2, target.direction2);
            break;
        }
        case "SphereParticleEmitter": {
            const source = emitter as SphereParticleEmitter;
            shapeBlock = new SphereShapeBlock("Sphere Shape");

            const target = shapeBlock as SphereShapeBlock;
            _CreateAndConnectInput("Radius", source.radius, target.radius);
            _CreateAndConnectInput("Radius Range", source.radiusRange, target.radiusRange);
            _CreateAndConnectInput("Direction Randomizer", source.directionRandomizer, target.directionRandomizer);
            break;
        }
        case "SphereDirectedParticleEmitter": {
            const source = emitter as SphereDirectedParticleEmitter;
            shapeBlock = new SphereShapeBlock("Sphere Shape");

            const target = shapeBlock as SphereShapeBlock;
            _CreateAndConnectInput("Radius", source.radius, target.radius);
            _CreateAndConnectInput("Radius Range", source.radiusRange, target.radiusRange);
            _CreateAndConnectInput("Direction1", source.direction1, target.direction1);
            _CreateAndConnectInput("Direction2", source.direction2, target.direction2);
            break;
        }
    }

    if (!shapeBlock) {
        throw new Error(`Unsupported particle emitter type: ${emitter.getClassName()}`);
    }

    return shapeBlock;
}

function _CreateUpdateSystem(inputParticle: NodeParticleConnectionPoint, oldSystem: IParticleSystem): NodeParticleConnectionPoint {
    let outputUpdate: NodeParticleConnectionPoint = inputParticle;

    if (oldSystem.minAngularSpeed !== 0 || oldSystem.maxAngularSpeed !== 0) {
        outputUpdate = _CreateAngularSpeedUpdate(outputUpdate, oldSystem.minAngularSpeed, oldSystem.maxAngularSpeed);
    }

    outputUpdate = _CreatePositionUpdate(outputUpdate, oldSystem.isLocal);

    if (oldSystem.gravity.equalsToFloats(0, 0, 0) === false) {
        outputUpdate = _CreateGravityUpdate(outputUpdate, oldSystem.gravity);
    }

    return outputUpdate;
}

function _CreateAngularSpeedUpdate(inputParticle: NodeParticleConnectionPoint, minAngularSpeed: number, maxAngularSpeed: number): NodeParticleConnectionPoint {
    // Random value between for the angular speed of the particle
    const randomAngularSpeedBlock = new ParticleRandomBlock("Random Angular Speed");
    _CreateAndConnectInput("Min Angular Speed", minAngularSpeed, randomAngularSpeedBlock.min);
    _CreateAndConnectInput("Max Angular Speed", maxAngularSpeed, randomAngularSpeedBlock.max);

    // Create the angular speed delta
    const angleSpeedDeltaOutput = _CreateDeltaModifiedInput("Angular Speed", randomAngularSpeedBlock.output);

    // Add it to the angle
    const addAngle = new ParticleMathBlock("Add Angular Speed to Angle");
    addAngle.operation = ParticleMathBlockOperations.Add;
    _CreateAndConnectContextualSource("Angle", NodeParticleContextualSources.Angle, addAngle.left);
    angleSpeedDeltaOutput.connectTo(addAngle.right);

    // Update the particle angle
    const updateAngle = new UpdateAngleBlock("Angle Update with Angular Speed");
    inputParticle.connectTo(updateAngle.particle);
    addAngle.output.connectTo(updateAngle.angle);

    return updateAngle.output;
}

function _CreatePositionUpdate(inputParticle: NodeParticleConnectionPoint, isLocal: boolean): NodeParticleConnectionPoint {
    // Update the particle position
    const updatePosition = new UpdatePositionBlock("Position Update");
    inputParticle.connectTo(updatePosition.particle);

    if (isLocal) {
        _CreateAndConnectContextualSource("Local Position Updated", NodeParticleContextualSources.LocalPositionUpdated, updatePosition.position);
    } else {
        // Calculate the new position
        const addPositionBlock = new ParticleMathBlock("Add Position");
        addPositionBlock.operation = ParticleMathBlockOperations.Add;
        _CreateAndConnectContextualSource("Position", NodeParticleContextualSources.Position, addPositionBlock.left);
        _CreateAndConnectContextualSource("Scaled Direction", NodeParticleContextualSources.ScaledDirection, addPositionBlock.right);
        addPositionBlock.output.connectTo(updatePosition.position);
    }

    return updatePosition.output;
}

function _CreateGravityUpdate(inputParticle: NodeParticleConnectionPoint, gravity: Vector3): NodeParticleConnectionPoint {
    // Create the gravity delta
    const gravityDeltaOutput = _CreateDeltaModifiedInput("Gravity", gravity);

    // Add it to the direction
    const addDirectionBlock = new ParticleMathBlock("Add Gravity to Direction");
    addDirectionBlock.operation = ParticleMathBlockOperations.Add;
    _CreateAndConnectContextualSource("Direction", NodeParticleContextualSources.Direction, addDirectionBlock.left);
    gravityDeltaOutput.connectTo(addDirectionBlock.right);

    // Update the particle direction
    const updateDirection = new UpdateDirectionBlock("Direction Update with Gravity");
    inputParticle.connectTo(updateDirection.particle);
    addDirectionBlock.output.connectTo(updateDirection.direction);

    return updateDirection.output;
}

function _CreateColorUpdateBlock(oldSystem: IParticleSystem, createParticleBlock: CreateParticleBlock): UpdateColorBlock {
    if (!oldSystem) {
        throw new Error("Invalid particle system");
    }

    // Calculate the color
    const colorGradients = oldSystem.getColorGradients();
    let colorBlock: Nullable<ParticleGradientBlock | ParticleMathBlock> = null;
    if (colorGradients && colorGradients.length > 0) {
        colorBlock = _CreateGradientColorUpdate(oldSystem, colorGradients, createParticleBlock);
    } else {
        colorBlock = _CreateBasicColorUpdate(oldSystem, createParticleBlock);
    }

    // Clamp alpha >= 0
    const clampedColor = _ClampUpdateColorAlpha(colorBlock);

    // Create the color update block
    const colorUpdateBlock = new UpdateColorBlock("Color update");
    clampedColor.colorOut.connectTo(colorUpdateBlock.color);

    return colorUpdateBlock;
}

function _CreateGradientColorUpdate(oldSystem: IParticleSystem, gradient: Array<ColorGradient>, createParticleBlock: CreateParticleBlock): ParticleGradientBlock {
    const colorGradientBlock = new ParticleGradientBlock("Color Gradient");
    _CreateAndConnectContextualSource("gradient", NodeParticleContextualSources.Age, colorGradientBlock.gradient);

    let tempColor: Nullable<ParticleInputBlock | ParticleRandomBlock> = null;
    let colorStart: Nullable<ParticleInputBlock | ParticleRandomBlock> = null;
    let colorEnd: Nullable<ParticleInputBlock | ParticleRandomBlock> = null;
    for (let i = 0; i < gradient.length; i++) {
        const gradientStep = gradient[i];
        const gradientValueBlock = new ParticleGradientValueBlock("Color Gradient Value " + i);
        gradientValueBlock.reference = gradientStep.gradient;

        if (gradientStep.color2) {
            // Create a random between color1 and color2
            const randomColorBlock = new ParticleRandomBlock("Random Color for Gradient " + i);
            randomColorBlock.lockMode = ParticleRandomBlockLocks.PerSystem;
            _CreateAndConnectInput("Color 1", gradientStep.color1, randomColorBlock.min);
            _CreateAndConnectInput("Color 2", gradientStep.color2, randomColorBlock.max);
            randomColorBlock.output.connectTo(gradientValueBlock.value);
            tempColor = randomColorBlock;
        } else {
            // Single color
            const input = new ParticleInputBlock("Color " + i);
            input.value = gradientStep.color1;
            input.output.connectTo(gradientValueBlock.value);
            tempColor = input;
        }

        if (gradientStep.gradient === 0) {
            colorStart = tempColor;
        } else if (gradientStep.gradient === 1) {
            colorEnd = tempColor;
        }

        gradientValueBlock.output.connectTo(colorGradientBlock.inputs[i + 1]);
    }

    _UpdateCreateParticleColor(oldSystem, colorStart, colorEnd, createParticleBlock);

    return colorGradientBlock;
}

function _CreateBasicColorUpdate(oldSystem: IParticleSystem, createParticleBlock: CreateParticleBlock): ParticleMathBlock {
    const addColorBlock = new ParticleMathBlock("Add Color");
    addColorBlock.operation = ParticleMathBlockOperations.Add;
    _CreateAndConnectContextualSource("Color", NodeParticleContextualSources.Color, addColorBlock.left);
    _CreateAndConnectContextualSource("Scaled Color Step", NodeParticleContextualSources.ScaledColorStep, addColorBlock.right);

    _UpdateCreateParticleColor(oldSystem, null, null, createParticleBlock);

    return addColorBlock;
}

function _UpdateCreateParticleColor(
    oldSystem: IParticleSystem,
    colorStart: Nullable<ParticleInputBlock | ParticleRandomBlock>,
    colorEnd: Nullable<ParticleInputBlock | ParticleRandomBlock>,
    createParticleBlock: CreateParticleBlock
): void {
    if (colorStart === null) {
        colorStart = new ParticleInputBlock("Color Start");
        colorStart.value = oldSystem.color1;
    }

    if (colorEnd === null) {
        colorEnd = new ParticleInputBlock("Color End");
        colorEnd.value = oldSystem.color2;
    }

    const randomColorBlock = new ParticleRandomBlock("Random color");
    randomColorBlock.lockMode = ParticleRandomBlockLocks.PerParticle;
    colorStart.output.connectTo(randomColorBlock.min);
    colorEnd.output.connectTo(randomColorBlock.max);
    randomColorBlock.output.connectTo(createParticleBlock.color);
}

function _ClampUpdateColorAlpha(colorBlock: ParticleMathBlock | ParticleGradientBlock): ParticleConverterBlock {
    // Decompose color to clamp alpha
    const decomposeColorBlock = new ParticleConverterBlock("Decompose Color");
    colorBlock.outputs[0].connectTo(decomposeColorBlock.colorIn);

    // Clamp alpha to be >= 0
    const maxAlphaBlock = new ParticleMathBlock("Alpha >= 0");
    maxAlphaBlock.operation = ParticleMathBlockOperations.Max;
    decomposeColorBlock.wOut.connectTo(maxAlphaBlock.left);
    _CreateAndConnectInput("Zero", 0, maxAlphaBlock.right);

    // Recompose color
    const composeColorBlock = new ParticleConverterBlock("Compose Color");
    decomposeColorBlock.xyzOut.connectTo(composeColorBlock.xyzIn);
    maxAlphaBlock.output.connectTo(composeColorBlock.wIn);

    return composeColorBlock;
}

function _CreateDeltaModifiedInput(name: string, value: Vector3 | NodeParticleConnectionPoint): NodeParticleConnectionPoint {
    const multiplyBlock = new ParticleMathBlock("Multiply by Delta");
    multiplyBlock.operation = ParticleMathBlockOperations.Multiply;
    if (value instanceof Vector3) {
        _CreateAndConnectInput(name, value, multiplyBlock.left);
    } else {
        value.connectTo(multiplyBlock.left);
    }
    _CreateAndConnectSystemSource("Delta", NodeParticleSystemSources.Delta, multiplyBlock.right);

    return multiplyBlock.output;
}

function _CreateAndConnectInput(
    inputBlockName: string,
    value: number | Vector2 | Vector3 | Color4,
    targetToConnectTo: NodeParticleConnectionPoint,
    inputType?: NodeParticleBlockConnectionPointTypes
): void {
    const input = new ParticleInputBlock(inputBlockName, inputType);
    input.value = value;
    input.output.connectTo(targetToConnectTo);
}

function _CreateAndConnectContextualSource(contextualBlockName: string, contextSource: NodeParticleContextualSources, targetToConnectTo: NodeParticleConnectionPoint): void {
    const input = new ParticleInputBlock(contextualBlockName);
    input.contextualValue = contextSource;
    input.output.connectTo(targetToConnectTo);
}

function _CreateAndConnectSystemSource(systemBlockName: string, systemSource: NodeParticleSystemSources, targetToConnectTo: NodeParticleConnectionPoint): void {
    const input = new ParticleInputBlock(systemBlockName);
    input.systemSource = systemSource;
    input.output.connectTo(targetToConnectTo);
}
<|MERGE_RESOLUTION|>--- conflicted
+++ resolved
@@ -1,542 +1,538 @@
-import type { Nullable } from "core/types";
-import type { Color4 } from "core/Maths/math.color";
-import type { Texture } from "core/Materials/Textures/texture";
-import type { Mesh } from "core/Meshes/mesh";
-import type { ColorGradient } from "core/Misc";
-import type { ParticleSystem } from "core/Particles/particleSystem";
-import type { IParticleSystem } from "core/Particles/IParticleSystem";
-import type { BoxParticleEmitter } from "core/Particles/EmitterTypes/boxParticleEmitter";
-<<<<<<< HEAD
-import type { ConeDirectedParticleEmitter, ConeParticleEmitter } from "core/Particles/EmitterTypes/coneParticleEmitter";
-=======
-import type { ConeParticleEmitter } from "core/Particles/EmitterTypes/coneParticleEmitter";
-import type { CustomParticleEmitter } from "core/Particles/EmitterTypes/customParticleEmitter";
->>>>>>> 29a553ed
-import type { CylinderDirectedParticleEmitter, CylinderParticleEmitter } from "core/Particles/EmitterTypes/cylinderParticleEmitter";
-import type { HemisphericParticleEmitter } from "core/Particles/EmitterTypes/hemisphericParticleEmitter";
-import type { MeshParticleEmitter } from "core/Particles/EmitterTypes/meshParticleEmitter";
-import type { PointParticleEmitter } from "core/Particles/EmitterTypes/pointParticleEmitter";
-import type { SphereDirectedParticleEmitter, SphereParticleEmitter } from "core/Particles/EmitterTypes/sphereParticleEmitter";
-import type { NodeParticleConnectionPoint } from "core/Particles/Node/nodeParticleBlockConnectionPoint";
-import type { IShapeBlock } from "core/Particles/Node/Blocks/Emitters/IShapeBlock";
-import type { NodeParticleBlockConnectionPointTypes } from "core/Particles/Node/Enums/nodeParticleBlockConnectionPointTypes";
-
-import { Vector2, Vector3 } from "core/Maths/math.vector";
-import { NodeParticleSystemSet } from "./nodeParticleSystemSet";
-import { NodeParticleContextualSources } from "./Enums/nodeParticleContextualSources";
-import { NodeParticleSystemSources } from "./Enums/nodeParticleSystemSources";
-import { ParticleConverterBlock } from "./Blocks/particleConverterBlock";
-import { ParticleGradientBlock } from "./Blocks/particleGradientBlock";
-import { ParticleGradientValueBlock } from "./Blocks/particleGradientValueBlock";
-import { ParticleInputBlock } from "./Blocks/particleInputBlock";
-import { ParticleMathBlock, ParticleMathBlockOperations } from "./Blocks/particleMathBlock";
-import { ParticleRandomBlock, ParticleRandomBlockLocks } from "./Blocks/particleRandomBlock";
-import { ParticleTextureSourceBlock } from "./Blocks/particleSourceTextureBlock";
-import { SystemBlock } from "./Blocks/systemBlock";
-import { CreateParticleBlock } from "./Blocks/Emitters/createParticleBlock";
-import { BoxShapeBlock } from "./Blocks/Emitters/boxShapeBlock";
-import { ConeShapeBlock } from "./Blocks/Emitters/coneShapeBlock";
-import { CylinderShapeBlock } from "./Blocks/Emitters/cylinderShapeBlock";
-import { CustomShapeBlock } from "./Blocks/Emitters/customShapeBlock";
-import { MeshShapeBlock } from "./Blocks/Emitters/meshShapeBlock";
-import { PointShapeBlock } from "./Blocks/Emitters/pointShapeBlock";
-import { SphereShapeBlock } from "./Blocks/Emitters/sphereShapeBlock";
-import { UpdateAngleBlock } from "./Blocks/Update/updateAngleBlock";
-import { UpdateColorBlock } from "./Blocks/Update/updateColorBlock";
-import { UpdateDirectionBlock } from "./Blocks/Update/updateDirectionBlock";
-import { UpdatePositionBlock } from "./Blocks/Update/updatePositionBlock";
-
-/**
- * Converts a ParticleSystem to a NodeParticleSystemSet.
- * @param name The name of the node particle system set.
- * @param particleSystemsList The particle systems to convert.
- * @returns The converted node particle system set or null if conversion failed.
- * #0K3AQ2#3672
- * #7J0NXA#4
- */
-export async function ConvertToNodeParticleSystemSetAsync(name: string, particleSystemsList: ParticleSystem[]): Promise<Nullable<NodeParticleSystemSet>> {
-    if (!particleSystemsList || !particleSystemsList.length) {
-        return null;
-    }
-
-    const nodeParticleSystemSet = new NodeParticleSystemSet(name);
-    const promises: Promise<void>[] = [];
-
-    for (const particleSystem of particleSystemsList) {
-        promises.push(_ExtractDatafromParticleSystemAsync(nodeParticleSystemSet, particleSystem));
-    }
-
-    await Promise.all(promises);
-    return nodeParticleSystemSet;
-}
-
-async function _ExtractDatafromParticleSystemAsync(newSet: NodeParticleSystemSet, oldSystem: ParticleSystem): Promise<void> {
-    // CreateParticle block
-    const createParticleBlock = _CreateCreateParticleBlock(oldSystem);
-
-    // Emitter Shape block
-    const shapeBlock = _CreateEmitterShapeBlock(oldSystem);
-    createParticleBlock.particle.connectTo(shapeBlock.particle);
-
-    // Update the particle position
-    const positionUpdatedParticle = _CreateUpdateSystem(shapeBlock.output, oldSystem);
-
-    // Color update
-    const colorUpdateBlock = _CreateColorUpdateBlock(oldSystem, createParticleBlock);
-    positionUpdatedParticle.connectTo(colorUpdateBlock.particle);
-
-    // System block
-    const newSystem = _CreateSystemBlock(oldSystem);
-    colorUpdateBlock.output.connectTo(newSystem.particle);
-
-    // Register
-    newSet.systemBlocks.push(newSystem);
-}
-
-function _CreateSystemBlock(oldSystem: ParticleSystem): SystemBlock {
-    const newSystem = new SystemBlock(oldSystem.name);
-
-    _CreateAndConnectInput("Translation pivot", oldSystem.translationPivot, newSystem.translationPivot);
-    _CreateAndConnectInput("Texture mask", oldSystem.textureMask, newSystem.textureMask);
-
-    newSystem.emitRate = oldSystem.emitRate;
-    newSystem.manualEmitCount = oldSystem.manualEmitCount;
-
-    newSystem.blendMode = oldSystem.blendMode;
-    newSystem.capacity = oldSystem.getCapacity();
-    newSystem.targetStopDuration = oldSystem.targetStopDuration;
-    newSystem.startDelay = oldSystem.startDelay;
-    newSystem.targetStopDuration = oldSystem.targetStopDuration;
-    newSystem.updateSpeed = oldSystem.updateSpeed;
-    newSystem.preWarmCycles = oldSystem.preWarmCycles;
-    newSystem.preWarmStepOffset = oldSystem.preWarmStepOffset;
-    newSystem.isBillboardBased = oldSystem.isBillboardBased;
-    newSystem.isLocal = oldSystem.isLocal;
-    newSystem.disposeOnStop = oldSystem.disposeOnStop;
-
-    // Texture
-    const textureBlock = new ParticleTextureSourceBlock("Texture");
-    const url = (oldSystem.particleTexture as Texture).url || "";
-    if (url) {
-        textureBlock.url = url;
-    } else {
-        textureBlock.sourceTexture = oldSystem.particleTexture;
-    }
-    textureBlock.texture.connectTo(newSystem.texture);
-
-    return newSystem;
-}
-
-function _CreateCreateParticleBlock(oldSystem: ParticleSystem): CreateParticleBlock {
-    // Create particle
-    const createParticleBlock = new CreateParticleBlock("Create Particle");
-
-    // Size
-    const randomSizeBlock = new ParticleRandomBlock("Random size");
-    _CreateAndConnectInput("Min size", oldSystem.minSize, randomSizeBlock.min);
-    _CreateAndConnectInput("Max size", oldSystem.maxSize, randomSizeBlock.max);
-    randomSizeBlock.output.connectTo(createParticleBlock.size);
-
-    // Scale
-    const randomScaleBlock = new ParticleRandomBlock("Random Scale");
-    _CreateAndConnectInput("Min Scale", new Vector2(oldSystem.minScaleX, oldSystem.minScaleY), randomScaleBlock.min);
-    _CreateAndConnectInput("Max Scale", new Vector2(oldSystem.maxScaleX, oldSystem.maxScaleY), randomScaleBlock.max);
-    randomScaleBlock.output.connectTo(createParticleBlock.scale);
-
-    // Color is handled when we do the color update block to manage gradients
-
-    // Dead color
-    _CreateAndConnectInput("Dead Color", oldSystem.colorDead, createParticleBlock.colorDead);
-
-    // Emit power (Speed)
-    const randomEmitPowerBlock = new ParticleRandomBlock("Random Emit Power");
-    _CreateAndConnectInput("Min Emit Power", oldSystem.minEmitPower, randomEmitPowerBlock.min);
-    _CreateAndConnectInput("Max Emit Power", oldSystem.maxEmitPower, randomEmitPowerBlock.max);
-    randomEmitPowerBlock.output.connectTo(createParticleBlock.emitPower);
-
-    // Angle (rotation)
-    const randomRotationBlock = new ParticleRandomBlock("Random Rotation");
-    _CreateAndConnectInput("Min Rotation", oldSystem.minInitialRotation, randomRotationBlock.min);
-    _CreateAndConnectInput("Max Rotation", oldSystem.maxInitialRotation, randomRotationBlock.max);
-    randomRotationBlock.output.connectTo(createParticleBlock.angle);
-
-    // Lifetime
-    const randomLifetimeBlock = new ParticleRandomBlock("Random Lifetime");
-    _CreateAndConnectInput("Min Lifetime", oldSystem.minLifeTime, randomLifetimeBlock.min);
-    _CreateAndConnectInput("Max Lifetime", oldSystem.maxLifeTime, randomLifetimeBlock.max);
-    randomLifetimeBlock.output.connectTo(createParticleBlock.lifeTime);
-
-    return createParticleBlock;
-}
-
-function _CreateEmitterShapeBlock(oldSystem: IParticleSystem): IShapeBlock {
-    const emitter = oldSystem.particleEmitterType;
-    if (!emitter) {
-        throw new Error("Particle system has no emitter type.");
-    }
-
-    let shapeBlock: Nullable<IShapeBlock> = null;
-    switch (emitter.getClassName()) {
-        case "BoxParticleEmitter": {
-            const source = emitter as BoxParticleEmitter;
-            shapeBlock = new BoxShapeBlock("Box Shape");
-
-            const target = shapeBlock as BoxShapeBlock;
-            _CreateAndConnectInput("Direction 1", source.direction1, target.direction1);
-            _CreateAndConnectInput("Direction 2", source.direction2, target.direction2);
-            _CreateAndConnectInput("Min Emit Box", source.minEmitBox, target.minEmitBox);
-            _CreateAndConnectInput("Max Emit Box", source.maxEmitBox, target.maxEmitBox);
-            break;
-        }
-        case "ConeParticleEmitter": {
-            const source = emitter as ConeParticleEmitter;
-            shapeBlock = new ConeShapeBlock("Cone Shape");
-
-            const target = shapeBlock as ConeShapeBlock;
-            target.emitFromSpawnPointOnly = source.emitFromSpawnPointOnly;
-            _CreateAndConnectInput("Radius", source.radius, target.radius);
-            _CreateAndConnectInput("Angle", source.angle, target.angle);
-            _CreateAndConnectInput("Radius Range", source.radiusRange, target.radiusRange);
-            _CreateAndConnectInput("Height Range", source.heightRange, target.heightRange);
-            _CreateAndConnectInput("Direction Randomizer", source.directionRandomizer, target.directionRandomizer);
-            break;
-        }
-        case "ConeDirectedParticleEmitter": {
-            const source = emitter as ConeDirectedParticleEmitter;
-            shapeBlock = new ConeShapeBlock("Cone Shape");
-
-            const target = shapeBlock as ConeShapeBlock;
-            target.emitFromSpawnPointOnly = source.emitFromSpawnPointOnly;
-            _CreateAndConnectInput("Radius", source.radius, target.radius);
-            _CreateAndConnectInput("Angle", source.angle, target.angle);
-            _CreateAndConnectInput("Radius Range", source.radiusRange, target.radiusRange);
-            _CreateAndConnectInput("Height Range", source.heightRange, target.heightRange);
-            _CreateAndConnectInput("Direction 1", source.direction1, target.direction1);
-            _CreateAndConnectInput("Direction 2", source.direction2, target.direction2);
-            break;
-        }
-        case "CustomParticleEmitter": {
-            const source = emitter as CustomParticleEmitter;
-            shapeBlock = new CustomShapeBlock("Custom Shape");
-
-            const target = shapeBlock as CustomShapeBlock;
-            target.particlePositionGenerator = source.particlePositionGenerator;
-            target.particleDestinationGenerator = source.particleDestinationGenerator;
-            target.particleDirectionGenerator = source.particleDirectionGenerator;
-            break;
-        }
-        case "CylinderParticleEmitter": {
-            const source = emitter as CylinderParticleEmitter;
-            shapeBlock = new CylinderShapeBlock("Cylinder Shape");
-
-            const target = shapeBlock as CylinderShapeBlock;
-            _CreateAndConnectInput("Height", source.height, target.height);
-            _CreateAndConnectInput("Radius", source.radius, target.radius);
-            _CreateAndConnectInput("Radius Range", source.radiusRange, target.radiusRange);
-            _CreateAndConnectInput("Direction Randomizer", source.directionRandomizer, target.directionRandomizer);
-            break;
-        }
-        case "CylinderDirectedParticleEmitter": {
-            const source = emitter as CylinderDirectedParticleEmitter;
-            shapeBlock = new CylinderShapeBlock("Cylinder Shape");
-
-            const target = shapeBlock as CylinderShapeBlock;
-            _CreateAndConnectInput("Height", source.height, target.height);
-            _CreateAndConnectInput("Radius", source.radius, target.radius);
-            _CreateAndConnectInput("Radius Range", source.radiusRange, target.radiusRange);
-            _CreateAndConnectInput("Direction 1", source.direction1, target.direction1);
-            _CreateAndConnectInput("Direction 2", source.direction2, target.direction2);
-            break;
-        }
-        case "HemisphericParticleEmitter": {
-            const source = emitter as HemisphericParticleEmitter;
-            shapeBlock = new SphereShapeBlock("Sphere Shape");
-
-            const target = shapeBlock as SphereShapeBlock;
-            target.isHemispheric = true;
-            _CreateAndConnectInput("Radius", source.radius, target.radius);
-            _CreateAndConnectInput("Radius Range", source.radiusRange, target.radiusRange);
-            _CreateAndConnectInput("Direction Randomizer", source.directionRandomizer, target.directionRandomizer);
-            break;
-        }
-        case "MeshParticleEmitter": {
-            const source = emitter as MeshParticleEmitter;
-            shapeBlock = new MeshShapeBlock("Mesh Shape");
-
-            const target = shapeBlock as MeshShapeBlock;
-            target.useMeshNormalsForDirection = source.useMeshNormalsForDirection;
-            _CreateAndConnectInput("Direction 1", source.direction1, target.direction1);
-            _CreateAndConnectInput("Direction 2", source.direction2, target.direction2);
-
-            target.mesh = source.mesh as Mesh;
-            break;
-        }
-        case "PointParticleEmitter": {
-            const source = emitter as PointParticleEmitter;
-            shapeBlock = new PointShapeBlock("Point Shape");
-
-            const target = shapeBlock as PointShapeBlock;
-            _CreateAndConnectInput("Direction 1", source.direction1, target.direction1);
-            _CreateAndConnectInput("Direction 2", source.direction2, target.direction2);
-            break;
-        }
-        case "SphereParticleEmitter": {
-            const source = emitter as SphereParticleEmitter;
-            shapeBlock = new SphereShapeBlock("Sphere Shape");
-
-            const target = shapeBlock as SphereShapeBlock;
-            _CreateAndConnectInput("Radius", source.radius, target.radius);
-            _CreateAndConnectInput("Radius Range", source.radiusRange, target.radiusRange);
-            _CreateAndConnectInput("Direction Randomizer", source.directionRandomizer, target.directionRandomizer);
-            break;
-        }
-        case "SphereDirectedParticleEmitter": {
-            const source = emitter as SphereDirectedParticleEmitter;
-            shapeBlock = new SphereShapeBlock("Sphere Shape");
-
-            const target = shapeBlock as SphereShapeBlock;
-            _CreateAndConnectInput("Radius", source.radius, target.radius);
-            _CreateAndConnectInput("Radius Range", source.radiusRange, target.radiusRange);
-            _CreateAndConnectInput("Direction1", source.direction1, target.direction1);
-            _CreateAndConnectInput("Direction2", source.direction2, target.direction2);
-            break;
-        }
-    }
-
-    if (!shapeBlock) {
-        throw new Error(`Unsupported particle emitter type: ${emitter.getClassName()}`);
-    }
-
-    return shapeBlock;
-}
-
-function _CreateUpdateSystem(inputParticle: NodeParticleConnectionPoint, oldSystem: IParticleSystem): NodeParticleConnectionPoint {
-    let outputUpdate: NodeParticleConnectionPoint = inputParticle;
-
-    if (oldSystem.minAngularSpeed !== 0 || oldSystem.maxAngularSpeed !== 0) {
-        outputUpdate = _CreateAngularSpeedUpdate(outputUpdate, oldSystem.minAngularSpeed, oldSystem.maxAngularSpeed);
-    }
-
-    outputUpdate = _CreatePositionUpdate(outputUpdate, oldSystem.isLocal);
-
-    if (oldSystem.gravity.equalsToFloats(0, 0, 0) === false) {
-        outputUpdate = _CreateGravityUpdate(outputUpdate, oldSystem.gravity);
-    }
-
-    return outputUpdate;
-}
-
-function _CreateAngularSpeedUpdate(inputParticle: NodeParticleConnectionPoint, minAngularSpeed: number, maxAngularSpeed: number): NodeParticleConnectionPoint {
-    // Random value between for the angular speed of the particle
-    const randomAngularSpeedBlock = new ParticleRandomBlock("Random Angular Speed");
-    _CreateAndConnectInput("Min Angular Speed", minAngularSpeed, randomAngularSpeedBlock.min);
-    _CreateAndConnectInput("Max Angular Speed", maxAngularSpeed, randomAngularSpeedBlock.max);
-
-    // Create the angular speed delta
-    const angleSpeedDeltaOutput = _CreateDeltaModifiedInput("Angular Speed", randomAngularSpeedBlock.output);
-
-    // Add it to the angle
-    const addAngle = new ParticleMathBlock("Add Angular Speed to Angle");
-    addAngle.operation = ParticleMathBlockOperations.Add;
-    _CreateAndConnectContextualSource("Angle", NodeParticleContextualSources.Angle, addAngle.left);
-    angleSpeedDeltaOutput.connectTo(addAngle.right);
-
-    // Update the particle angle
-    const updateAngle = new UpdateAngleBlock("Angle Update with Angular Speed");
-    inputParticle.connectTo(updateAngle.particle);
-    addAngle.output.connectTo(updateAngle.angle);
-
-    return updateAngle.output;
-}
-
-function _CreatePositionUpdate(inputParticle: NodeParticleConnectionPoint, isLocal: boolean): NodeParticleConnectionPoint {
-    // Update the particle position
-    const updatePosition = new UpdatePositionBlock("Position Update");
-    inputParticle.connectTo(updatePosition.particle);
-
-    if (isLocal) {
-        _CreateAndConnectContextualSource("Local Position Updated", NodeParticleContextualSources.LocalPositionUpdated, updatePosition.position);
-    } else {
-        // Calculate the new position
-        const addPositionBlock = new ParticleMathBlock("Add Position");
-        addPositionBlock.operation = ParticleMathBlockOperations.Add;
-        _CreateAndConnectContextualSource("Position", NodeParticleContextualSources.Position, addPositionBlock.left);
-        _CreateAndConnectContextualSource("Scaled Direction", NodeParticleContextualSources.ScaledDirection, addPositionBlock.right);
-        addPositionBlock.output.connectTo(updatePosition.position);
-    }
-
-    return updatePosition.output;
-}
-
-function _CreateGravityUpdate(inputParticle: NodeParticleConnectionPoint, gravity: Vector3): NodeParticleConnectionPoint {
-    // Create the gravity delta
-    const gravityDeltaOutput = _CreateDeltaModifiedInput("Gravity", gravity);
-
-    // Add it to the direction
-    const addDirectionBlock = new ParticleMathBlock("Add Gravity to Direction");
-    addDirectionBlock.operation = ParticleMathBlockOperations.Add;
-    _CreateAndConnectContextualSource("Direction", NodeParticleContextualSources.Direction, addDirectionBlock.left);
-    gravityDeltaOutput.connectTo(addDirectionBlock.right);
-
-    // Update the particle direction
-    const updateDirection = new UpdateDirectionBlock("Direction Update with Gravity");
-    inputParticle.connectTo(updateDirection.particle);
-    addDirectionBlock.output.connectTo(updateDirection.direction);
-
-    return updateDirection.output;
-}
-
-function _CreateColorUpdateBlock(oldSystem: IParticleSystem, createParticleBlock: CreateParticleBlock): UpdateColorBlock {
-    if (!oldSystem) {
-        throw new Error("Invalid particle system");
-    }
-
-    // Calculate the color
-    const colorGradients = oldSystem.getColorGradients();
-    let colorBlock: Nullable<ParticleGradientBlock | ParticleMathBlock> = null;
-    if (colorGradients && colorGradients.length > 0) {
-        colorBlock = _CreateGradientColorUpdate(oldSystem, colorGradients, createParticleBlock);
-    } else {
-        colorBlock = _CreateBasicColorUpdate(oldSystem, createParticleBlock);
-    }
-
-    // Clamp alpha >= 0
-    const clampedColor = _ClampUpdateColorAlpha(colorBlock);
-
-    // Create the color update block
-    const colorUpdateBlock = new UpdateColorBlock("Color update");
-    clampedColor.colorOut.connectTo(colorUpdateBlock.color);
-
-    return colorUpdateBlock;
-}
-
-function _CreateGradientColorUpdate(oldSystem: IParticleSystem, gradient: Array<ColorGradient>, createParticleBlock: CreateParticleBlock): ParticleGradientBlock {
-    const colorGradientBlock = new ParticleGradientBlock("Color Gradient");
-    _CreateAndConnectContextualSource("gradient", NodeParticleContextualSources.Age, colorGradientBlock.gradient);
-
-    let tempColor: Nullable<ParticleInputBlock | ParticleRandomBlock> = null;
-    let colorStart: Nullable<ParticleInputBlock | ParticleRandomBlock> = null;
-    let colorEnd: Nullable<ParticleInputBlock | ParticleRandomBlock> = null;
-    for (let i = 0; i < gradient.length; i++) {
-        const gradientStep = gradient[i];
-        const gradientValueBlock = new ParticleGradientValueBlock("Color Gradient Value " + i);
-        gradientValueBlock.reference = gradientStep.gradient;
-
-        if (gradientStep.color2) {
-            // Create a random between color1 and color2
-            const randomColorBlock = new ParticleRandomBlock("Random Color for Gradient " + i);
-            randomColorBlock.lockMode = ParticleRandomBlockLocks.PerSystem;
-            _CreateAndConnectInput("Color 1", gradientStep.color1, randomColorBlock.min);
-            _CreateAndConnectInput("Color 2", gradientStep.color2, randomColorBlock.max);
-            randomColorBlock.output.connectTo(gradientValueBlock.value);
-            tempColor = randomColorBlock;
-        } else {
-            // Single color
-            const input = new ParticleInputBlock("Color " + i);
-            input.value = gradientStep.color1;
-            input.output.connectTo(gradientValueBlock.value);
-            tempColor = input;
-        }
-
-        if (gradientStep.gradient === 0) {
-            colorStart = tempColor;
-        } else if (gradientStep.gradient === 1) {
-            colorEnd = tempColor;
-        }
-
-        gradientValueBlock.output.connectTo(colorGradientBlock.inputs[i + 1]);
-    }
-
-    _UpdateCreateParticleColor(oldSystem, colorStart, colorEnd, createParticleBlock);
-
-    return colorGradientBlock;
-}
-
-function _CreateBasicColorUpdate(oldSystem: IParticleSystem, createParticleBlock: CreateParticleBlock): ParticleMathBlock {
-    const addColorBlock = new ParticleMathBlock("Add Color");
-    addColorBlock.operation = ParticleMathBlockOperations.Add;
-    _CreateAndConnectContextualSource("Color", NodeParticleContextualSources.Color, addColorBlock.left);
-    _CreateAndConnectContextualSource("Scaled Color Step", NodeParticleContextualSources.ScaledColorStep, addColorBlock.right);
-
-    _UpdateCreateParticleColor(oldSystem, null, null, createParticleBlock);
-
-    return addColorBlock;
-}
-
-function _UpdateCreateParticleColor(
-    oldSystem: IParticleSystem,
-    colorStart: Nullable<ParticleInputBlock | ParticleRandomBlock>,
-    colorEnd: Nullable<ParticleInputBlock | ParticleRandomBlock>,
-    createParticleBlock: CreateParticleBlock
-): void {
-    if (colorStart === null) {
-        colorStart = new ParticleInputBlock("Color Start");
-        colorStart.value = oldSystem.color1;
-    }
-
-    if (colorEnd === null) {
-        colorEnd = new ParticleInputBlock("Color End");
-        colorEnd.value = oldSystem.color2;
-    }
-
-    const randomColorBlock = new ParticleRandomBlock("Random color");
-    randomColorBlock.lockMode = ParticleRandomBlockLocks.PerParticle;
-    colorStart.output.connectTo(randomColorBlock.min);
-    colorEnd.output.connectTo(randomColorBlock.max);
-    randomColorBlock.output.connectTo(createParticleBlock.color);
-}
-
-function _ClampUpdateColorAlpha(colorBlock: ParticleMathBlock | ParticleGradientBlock): ParticleConverterBlock {
-    // Decompose color to clamp alpha
-    const decomposeColorBlock = new ParticleConverterBlock("Decompose Color");
-    colorBlock.outputs[0].connectTo(decomposeColorBlock.colorIn);
-
-    // Clamp alpha to be >= 0
-    const maxAlphaBlock = new ParticleMathBlock("Alpha >= 0");
-    maxAlphaBlock.operation = ParticleMathBlockOperations.Max;
-    decomposeColorBlock.wOut.connectTo(maxAlphaBlock.left);
-    _CreateAndConnectInput("Zero", 0, maxAlphaBlock.right);
-
-    // Recompose color
-    const composeColorBlock = new ParticleConverterBlock("Compose Color");
-    decomposeColorBlock.xyzOut.connectTo(composeColorBlock.xyzIn);
-    maxAlphaBlock.output.connectTo(composeColorBlock.wIn);
-
-    return composeColorBlock;
-}
-
-function _CreateDeltaModifiedInput(name: string, value: Vector3 | NodeParticleConnectionPoint): NodeParticleConnectionPoint {
-    const multiplyBlock = new ParticleMathBlock("Multiply by Delta");
-    multiplyBlock.operation = ParticleMathBlockOperations.Multiply;
-    if (value instanceof Vector3) {
-        _CreateAndConnectInput(name, value, multiplyBlock.left);
-    } else {
-        value.connectTo(multiplyBlock.left);
-    }
-    _CreateAndConnectSystemSource("Delta", NodeParticleSystemSources.Delta, multiplyBlock.right);
-
-    return multiplyBlock.output;
-}
-
-function _CreateAndConnectInput(
-    inputBlockName: string,
-    value: number | Vector2 | Vector3 | Color4,
-    targetToConnectTo: NodeParticleConnectionPoint,
-    inputType?: NodeParticleBlockConnectionPointTypes
-): void {
-    const input = new ParticleInputBlock(inputBlockName, inputType);
-    input.value = value;
-    input.output.connectTo(targetToConnectTo);
-}
-
-function _CreateAndConnectContextualSource(contextualBlockName: string, contextSource: NodeParticleContextualSources, targetToConnectTo: NodeParticleConnectionPoint): void {
-    const input = new ParticleInputBlock(contextualBlockName);
-    input.contextualValue = contextSource;
-    input.output.connectTo(targetToConnectTo);
-}
-
-function _CreateAndConnectSystemSource(systemBlockName: string, systemSource: NodeParticleSystemSources, targetToConnectTo: NodeParticleConnectionPoint): void {
-    const input = new ParticleInputBlock(systemBlockName);
-    input.systemSource = systemSource;
-    input.output.connectTo(targetToConnectTo);
-}
+import type { Nullable } from "core/types";
+import type { Color4 } from "core/Maths/math.color";
+import type { Texture } from "core/Materials/Textures/texture";
+import type { Mesh } from "core/Meshes/mesh";
+import type { ColorGradient } from "core/Misc";
+import type { ParticleSystem } from "core/Particles/particleSystem";
+import type { IParticleSystem } from "core/Particles/IParticleSystem";
+import type { BoxParticleEmitter } from "core/Particles/EmitterTypes/boxParticleEmitter";
+import type { ConeDirectedParticleEmitter, ConeParticleEmitter } from "core/Particles/EmitterTypes/coneParticleEmitter";
+import type { CustomParticleEmitter } from "core/Particles/EmitterTypes/customParticleEmitter";
+import type { CylinderDirectedParticleEmitter, CylinderParticleEmitter } from "core/Particles/EmitterTypes/cylinderParticleEmitter";
+import type { HemisphericParticleEmitter } from "core/Particles/EmitterTypes/hemisphericParticleEmitter";
+import type { MeshParticleEmitter } from "core/Particles/EmitterTypes/meshParticleEmitter";
+import type { PointParticleEmitter } from "core/Particles/EmitterTypes/pointParticleEmitter";
+import type { SphereDirectedParticleEmitter, SphereParticleEmitter } from "core/Particles/EmitterTypes/sphereParticleEmitter";
+import type { NodeParticleConnectionPoint } from "core/Particles/Node/nodeParticleBlockConnectionPoint";
+import type { IShapeBlock } from "core/Particles/Node/Blocks/Emitters/IShapeBlock";
+import type { NodeParticleBlockConnectionPointTypes } from "core/Particles/Node/Enums/nodeParticleBlockConnectionPointTypes";
+
+import { Vector2, Vector3 } from "core/Maths/math.vector";
+import { NodeParticleSystemSet } from "./nodeParticleSystemSet";
+import { NodeParticleContextualSources } from "./Enums/nodeParticleContextualSources";
+import { NodeParticleSystemSources } from "./Enums/nodeParticleSystemSources";
+import { ParticleConverterBlock } from "./Blocks/particleConverterBlock";
+import { ParticleGradientBlock } from "./Blocks/particleGradientBlock";
+import { ParticleGradientValueBlock } from "./Blocks/particleGradientValueBlock";
+import { ParticleInputBlock } from "./Blocks/particleInputBlock";
+import { ParticleMathBlock, ParticleMathBlockOperations } from "./Blocks/particleMathBlock";
+import { ParticleRandomBlock, ParticleRandomBlockLocks } from "./Blocks/particleRandomBlock";
+import { ParticleTextureSourceBlock } from "./Blocks/particleSourceTextureBlock";
+import { SystemBlock } from "./Blocks/systemBlock";
+import { CreateParticleBlock } from "./Blocks/Emitters/createParticleBlock";
+import { BoxShapeBlock } from "./Blocks/Emitters/boxShapeBlock";
+import { ConeShapeBlock } from "./Blocks/Emitters/coneShapeBlock";
+import { CylinderShapeBlock } from "./Blocks/Emitters/cylinderShapeBlock";
+import { CustomShapeBlock } from "./Blocks/Emitters/customShapeBlock";
+import { MeshShapeBlock } from "./Blocks/Emitters/meshShapeBlock";
+import { PointShapeBlock } from "./Blocks/Emitters/pointShapeBlock";
+import { SphereShapeBlock } from "./Blocks/Emitters/sphereShapeBlock";
+import { UpdateAngleBlock } from "./Blocks/Update/updateAngleBlock";
+import { UpdateColorBlock } from "./Blocks/Update/updateColorBlock";
+import { UpdateDirectionBlock } from "./Blocks/Update/updateDirectionBlock";
+import { UpdatePositionBlock } from "./Blocks/Update/updatePositionBlock";
+
+/**
+ * Converts a ParticleSystem to a NodeParticleSystemSet.
+ * @param name The name of the node particle system set.
+ * @param particleSystemsList The particle systems to convert.
+ * @returns The converted node particle system set or null if conversion failed.
+ * #0K3AQ2#3672
+ * #7J0NXA#4
+ */
+export async function ConvertToNodeParticleSystemSetAsync(name: string, particleSystemsList: ParticleSystem[]): Promise<Nullable<NodeParticleSystemSet>> {
+    if (!particleSystemsList || !particleSystemsList.length) {
+        return null;
+    }
+
+    const nodeParticleSystemSet = new NodeParticleSystemSet(name);
+    const promises: Promise<void>[] = [];
+
+    for (const particleSystem of particleSystemsList) {
+        promises.push(_ExtractDatafromParticleSystemAsync(nodeParticleSystemSet, particleSystem));
+    }
+
+    await Promise.all(promises);
+    return nodeParticleSystemSet;
+}
+
+async function _ExtractDatafromParticleSystemAsync(newSet: NodeParticleSystemSet, oldSystem: ParticleSystem): Promise<void> {
+    // CreateParticle block
+    const createParticleBlock = _CreateCreateParticleBlock(oldSystem);
+
+    // Emitter Shape block
+    const shapeBlock = _CreateEmitterShapeBlock(oldSystem);
+    createParticleBlock.particle.connectTo(shapeBlock.particle);
+
+    // Update the particle position
+    const positionUpdatedParticle = _CreateUpdateSystem(shapeBlock.output, oldSystem);
+
+    // Color update
+    const colorUpdateBlock = _CreateColorUpdateBlock(oldSystem, createParticleBlock);
+    positionUpdatedParticle.connectTo(colorUpdateBlock.particle);
+
+    // System block
+    const newSystem = _CreateSystemBlock(oldSystem);
+    colorUpdateBlock.output.connectTo(newSystem.particle);
+
+    // Register
+    newSet.systemBlocks.push(newSystem);
+}
+
+function _CreateSystemBlock(oldSystem: ParticleSystem): SystemBlock {
+    const newSystem = new SystemBlock(oldSystem.name);
+
+    _CreateAndConnectInput("Translation pivot", oldSystem.translationPivot, newSystem.translationPivot);
+    _CreateAndConnectInput("Texture mask", oldSystem.textureMask, newSystem.textureMask);
+
+    newSystem.emitRate = oldSystem.emitRate;
+    newSystem.manualEmitCount = oldSystem.manualEmitCount;
+
+    newSystem.blendMode = oldSystem.blendMode;
+    newSystem.capacity = oldSystem.getCapacity();
+    newSystem.targetStopDuration = oldSystem.targetStopDuration;
+    newSystem.startDelay = oldSystem.startDelay;
+    newSystem.targetStopDuration = oldSystem.targetStopDuration;
+    newSystem.updateSpeed = oldSystem.updateSpeed;
+    newSystem.preWarmCycles = oldSystem.preWarmCycles;
+    newSystem.preWarmStepOffset = oldSystem.preWarmStepOffset;
+    newSystem.isBillboardBased = oldSystem.isBillboardBased;
+    newSystem.isLocal = oldSystem.isLocal;
+    newSystem.disposeOnStop = oldSystem.disposeOnStop;
+
+    // Texture
+    const textureBlock = new ParticleTextureSourceBlock("Texture");
+    const url = (oldSystem.particleTexture as Texture).url || "";
+    if (url) {
+        textureBlock.url = url;
+    } else {
+        textureBlock.sourceTexture = oldSystem.particleTexture;
+    }
+    textureBlock.texture.connectTo(newSystem.texture);
+
+    return newSystem;
+}
+
+function _CreateCreateParticleBlock(oldSystem: ParticleSystem): CreateParticleBlock {
+    // Create particle
+    const createParticleBlock = new CreateParticleBlock("Create Particle");
+
+    // Size
+    const randomSizeBlock = new ParticleRandomBlock("Random size");
+    _CreateAndConnectInput("Min size", oldSystem.minSize, randomSizeBlock.min);
+    _CreateAndConnectInput("Max size", oldSystem.maxSize, randomSizeBlock.max);
+    randomSizeBlock.output.connectTo(createParticleBlock.size);
+
+    // Scale
+    const randomScaleBlock = new ParticleRandomBlock("Random Scale");
+    _CreateAndConnectInput("Min Scale", new Vector2(oldSystem.minScaleX, oldSystem.minScaleY), randomScaleBlock.min);
+    _CreateAndConnectInput("Max Scale", new Vector2(oldSystem.maxScaleX, oldSystem.maxScaleY), randomScaleBlock.max);
+    randomScaleBlock.output.connectTo(createParticleBlock.scale);
+
+    // Color is handled when we do the color update block to manage gradients
+
+    // Dead color
+    _CreateAndConnectInput("Dead Color", oldSystem.colorDead, createParticleBlock.colorDead);
+
+    // Emit power (Speed)
+    const randomEmitPowerBlock = new ParticleRandomBlock("Random Emit Power");
+    _CreateAndConnectInput("Min Emit Power", oldSystem.minEmitPower, randomEmitPowerBlock.min);
+    _CreateAndConnectInput("Max Emit Power", oldSystem.maxEmitPower, randomEmitPowerBlock.max);
+    randomEmitPowerBlock.output.connectTo(createParticleBlock.emitPower);
+
+    // Angle (rotation)
+    const randomRotationBlock = new ParticleRandomBlock("Random Rotation");
+    _CreateAndConnectInput("Min Rotation", oldSystem.minInitialRotation, randomRotationBlock.min);
+    _CreateAndConnectInput("Max Rotation", oldSystem.maxInitialRotation, randomRotationBlock.max);
+    randomRotationBlock.output.connectTo(createParticleBlock.angle);
+
+    // Lifetime
+    const randomLifetimeBlock = new ParticleRandomBlock("Random Lifetime");
+    _CreateAndConnectInput("Min Lifetime", oldSystem.minLifeTime, randomLifetimeBlock.min);
+    _CreateAndConnectInput("Max Lifetime", oldSystem.maxLifeTime, randomLifetimeBlock.max);
+    randomLifetimeBlock.output.connectTo(createParticleBlock.lifeTime);
+
+    return createParticleBlock;
+}
+
+function _CreateEmitterShapeBlock(oldSystem: IParticleSystem): IShapeBlock {
+    const emitter = oldSystem.particleEmitterType;
+    if (!emitter) {
+        throw new Error("Particle system has no emitter type.");
+    }
+
+    let shapeBlock: Nullable<IShapeBlock> = null;
+    switch (emitter.getClassName()) {
+        case "BoxParticleEmitter": {
+            const source = emitter as BoxParticleEmitter;
+            shapeBlock = new BoxShapeBlock("Box Shape");
+
+            const target = shapeBlock as BoxShapeBlock;
+            _CreateAndConnectInput("Direction 1", source.direction1, target.direction1);
+            _CreateAndConnectInput("Direction 2", source.direction2, target.direction2);
+            _CreateAndConnectInput("Min Emit Box", source.minEmitBox, target.minEmitBox);
+            _CreateAndConnectInput("Max Emit Box", source.maxEmitBox, target.maxEmitBox);
+            break;
+        }
+        case "ConeParticleEmitter": {
+            const source = emitter as ConeParticleEmitter;
+            shapeBlock = new ConeShapeBlock("Cone Shape");
+
+            const target = shapeBlock as ConeShapeBlock;
+            target.emitFromSpawnPointOnly = source.emitFromSpawnPointOnly;
+            _CreateAndConnectInput("Radius", source.radius, target.radius);
+            _CreateAndConnectInput("Angle", source.angle, target.angle);
+            _CreateAndConnectInput("Radius Range", source.radiusRange, target.radiusRange);
+            _CreateAndConnectInput("Height Range", source.heightRange, target.heightRange);
+            _CreateAndConnectInput("Direction Randomizer", source.directionRandomizer, target.directionRandomizer);
+            break;
+        }
+        case "ConeDirectedParticleEmitter": {
+            const source = emitter as ConeDirectedParticleEmitter;
+            shapeBlock = new ConeShapeBlock("Cone Shape");
+
+            const target = shapeBlock as ConeShapeBlock;
+            target.emitFromSpawnPointOnly = source.emitFromSpawnPointOnly;
+            _CreateAndConnectInput("Radius", source.radius, target.radius);
+            _CreateAndConnectInput("Angle", source.angle, target.angle);
+            _CreateAndConnectInput("Radius Range", source.radiusRange, target.radiusRange);
+            _CreateAndConnectInput("Height Range", source.heightRange, target.heightRange);
+            _CreateAndConnectInput("Direction 1", source.direction1, target.direction1);
+            _CreateAndConnectInput("Direction 2", source.direction2, target.direction2);
+            break;
+        }
+        case "CustomParticleEmitter": {
+            const source = emitter as CustomParticleEmitter;
+            shapeBlock = new CustomShapeBlock("Custom Shape");
+
+            const target = shapeBlock as CustomShapeBlock;
+            target.particlePositionGenerator = source.particlePositionGenerator;
+            target.particleDestinationGenerator = source.particleDestinationGenerator;
+            target.particleDirectionGenerator = source.particleDirectionGenerator;
+            break;
+        }
+        case "CylinderParticleEmitter": {
+            const source = emitter as CylinderParticleEmitter;
+            shapeBlock = new CylinderShapeBlock("Cylinder Shape");
+
+            const target = shapeBlock as CylinderShapeBlock;
+            _CreateAndConnectInput("Height", source.height, target.height);
+            _CreateAndConnectInput("Radius", source.radius, target.radius);
+            _CreateAndConnectInput("Radius Range", source.radiusRange, target.radiusRange);
+            _CreateAndConnectInput("Direction Randomizer", source.directionRandomizer, target.directionRandomizer);
+            break;
+        }
+        case "CylinderDirectedParticleEmitter": {
+            const source = emitter as CylinderDirectedParticleEmitter;
+            shapeBlock = new CylinderShapeBlock("Cylinder Shape");
+
+            const target = shapeBlock as CylinderShapeBlock;
+            _CreateAndConnectInput("Height", source.height, target.height);
+            _CreateAndConnectInput("Radius", source.radius, target.radius);
+            _CreateAndConnectInput("Radius Range", source.radiusRange, target.radiusRange);
+            _CreateAndConnectInput("Direction 1", source.direction1, target.direction1);
+            _CreateAndConnectInput("Direction 2", source.direction2, target.direction2);
+            break;
+        }
+        case "HemisphericParticleEmitter": {
+            const source = emitter as HemisphericParticleEmitter;
+            shapeBlock = new SphereShapeBlock("Sphere Shape");
+
+            const target = shapeBlock as SphereShapeBlock;
+            target.isHemispheric = true;
+            _CreateAndConnectInput("Radius", source.radius, target.radius);
+            _CreateAndConnectInput("Radius Range", source.radiusRange, target.radiusRange);
+            _CreateAndConnectInput("Direction Randomizer", source.directionRandomizer, target.directionRandomizer);
+            break;
+        }
+        case "MeshParticleEmitter": {
+            const source = emitter as MeshParticleEmitter;
+            shapeBlock = new MeshShapeBlock("Mesh Shape");
+
+            const target = shapeBlock as MeshShapeBlock;
+            target.useMeshNormalsForDirection = source.useMeshNormalsForDirection;
+            _CreateAndConnectInput("Direction 1", source.direction1, target.direction1);
+            _CreateAndConnectInput("Direction 2", source.direction2, target.direction2);
+
+            target.mesh = source.mesh as Mesh;
+            break;
+        }
+        case "PointParticleEmitter": {
+            const source = emitter as PointParticleEmitter;
+            shapeBlock = new PointShapeBlock("Point Shape");
+
+            const target = shapeBlock as PointShapeBlock;
+            _CreateAndConnectInput("Direction 1", source.direction1, target.direction1);
+            _CreateAndConnectInput("Direction 2", source.direction2, target.direction2);
+            break;
+        }
+        case "SphereParticleEmitter": {
+            const source = emitter as SphereParticleEmitter;
+            shapeBlock = new SphereShapeBlock("Sphere Shape");
+
+            const target = shapeBlock as SphereShapeBlock;
+            _CreateAndConnectInput("Radius", source.radius, target.radius);
+            _CreateAndConnectInput("Radius Range", source.radiusRange, target.radiusRange);
+            _CreateAndConnectInput("Direction Randomizer", source.directionRandomizer, target.directionRandomizer);
+            break;
+        }
+        case "SphereDirectedParticleEmitter": {
+            const source = emitter as SphereDirectedParticleEmitter;
+            shapeBlock = new SphereShapeBlock("Sphere Shape");
+
+            const target = shapeBlock as SphereShapeBlock;
+            _CreateAndConnectInput("Radius", source.radius, target.radius);
+            _CreateAndConnectInput("Radius Range", source.radiusRange, target.radiusRange);
+            _CreateAndConnectInput("Direction1", source.direction1, target.direction1);
+            _CreateAndConnectInput("Direction2", source.direction2, target.direction2);
+            break;
+        }
+    }
+
+    if (!shapeBlock) {
+        throw new Error(`Unsupported particle emitter type: ${emitter.getClassName()}`);
+    }
+
+    return shapeBlock;
+}
+
+function _CreateUpdateSystem(inputParticle: NodeParticleConnectionPoint, oldSystem: IParticleSystem): NodeParticleConnectionPoint {
+    let outputUpdate: NodeParticleConnectionPoint = inputParticle;
+
+    if (oldSystem.minAngularSpeed !== 0 || oldSystem.maxAngularSpeed !== 0) {
+        outputUpdate = _CreateAngularSpeedUpdate(outputUpdate, oldSystem.minAngularSpeed, oldSystem.maxAngularSpeed);
+    }
+
+    outputUpdate = _CreatePositionUpdate(outputUpdate, oldSystem.isLocal);
+
+    if (oldSystem.gravity.equalsToFloats(0, 0, 0) === false) {
+        outputUpdate = _CreateGravityUpdate(outputUpdate, oldSystem.gravity);
+    }
+
+    return outputUpdate;
+}
+
+function _CreateAngularSpeedUpdate(inputParticle: NodeParticleConnectionPoint, minAngularSpeed: number, maxAngularSpeed: number): NodeParticleConnectionPoint {
+    // Random value between for the angular speed of the particle
+    const randomAngularSpeedBlock = new ParticleRandomBlock("Random Angular Speed");
+    _CreateAndConnectInput("Min Angular Speed", minAngularSpeed, randomAngularSpeedBlock.min);
+    _CreateAndConnectInput("Max Angular Speed", maxAngularSpeed, randomAngularSpeedBlock.max);
+
+    // Create the angular speed delta
+    const angleSpeedDeltaOutput = _CreateDeltaModifiedInput("Angular Speed", randomAngularSpeedBlock.output);
+
+    // Add it to the angle
+    const addAngle = new ParticleMathBlock("Add Angular Speed to Angle");
+    addAngle.operation = ParticleMathBlockOperations.Add;
+    _CreateAndConnectContextualSource("Angle", NodeParticleContextualSources.Angle, addAngle.left);
+    angleSpeedDeltaOutput.connectTo(addAngle.right);
+
+    // Update the particle angle
+    const updateAngle = new UpdateAngleBlock("Angle Update with Angular Speed");
+    inputParticle.connectTo(updateAngle.particle);
+    addAngle.output.connectTo(updateAngle.angle);
+
+    return updateAngle.output;
+}
+
+function _CreatePositionUpdate(inputParticle: NodeParticleConnectionPoint, isLocal: boolean): NodeParticleConnectionPoint {
+    // Update the particle position
+    const updatePosition = new UpdatePositionBlock("Position Update");
+    inputParticle.connectTo(updatePosition.particle);
+
+    if (isLocal) {
+        _CreateAndConnectContextualSource("Local Position Updated", NodeParticleContextualSources.LocalPositionUpdated, updatePosition.position);
+    } else {
+        // Calculate the new position
+        const addPositionBlock = new ParticleMathBlock("Add Position");
+        addPositionBlock.operation = ParticleMathBlockOperations.Add;
+        _CreateAndConnectContextualSource("Position", NodeParticleContextualSources.Position, addPositionBlock.left);
+        _CreateAndConnectContextualSource("Scaled Direction", NodeParticleContextualSources.ScaledDirection, addPositionBlock.right);
+        addPositionBlock.output.connectTo(updatePosition.position);
+    }
+
+    return updatePosition.output;
+}
+
+function _CreateGravityUpdate(inputParticle: NodeParticleConnectionPoint, gravity: Vector3): NodeParticleConnectionPoint {
+    // Create the gravity delta
+    const gravityDeltaOutput = _CreateDeltaModifiedInput("Gravity", gravity);
+
+    // Add it to the direction
+    const addDirectionBlock = new ParticleMathBlock("Add Gravity to Direction");
+    addDirectionBlock.operation = ParticleMathBlockOperations.Add;
+    _CreateAndConnectContextualSource("Direction", NodeParticleContextualSources.Direction, addDirectionBlock.left);
+    gravityDeltaOutput.connectTo(addDirectionBlock.right);
+
+    // Update the particle direction
+    const updateDirection = new UpdateDirectionBlock("Direction Update with Gravity");
+    inputParticle.connectTo(updateDirection.particle);
+    addDirectionBlock.output.connectTo(updateDirection.direction);
+
+    return updateDirection.output;
+}
+
+function _CreateColorUpdateBlock(oldSystem: IParticleSystem, createParticleBlock: CreateParticleBlock): UpdateColorBlock {
+    if (!oldSystem) {
+        throw new Error("Invalid particle system");
+    }
+
+    // Calculate the color
+    const colorGradients = oldSystem.getColorGradients();
+    let colorBlock: Nullable<ParticleGradientBlock | ParticleMathBlock> = null;
+    if (colorGradients && colorGradients.length > 0) {
+        colorBlock = _CreateGradientColorUpdate(oldSystem, colorGradients, createParticleBlock);
+    } else {
+        colorBlock = _CreateBasicColorUpdate(oldSystem, createParticleBlock);
+    }
+
+    // Clamp alpha >= 0
+    const clampedColor = _ClampUpdateColorAlpha(colorBlock);
+
+    // Create the color update block
+    const colorUpdateBlock = new UpdateColorBlock("Color update");
+    clampedColor.colorOut.connectTo(colorUpdateBlock.color);
+
+    return colorUpdateBlock;
+}
+
+function _CreateGradientColorUpdate(oldSystem: IParticleSystem, gradient: Array<ColorGradient>, createParticleBlock: CreateParticleBlock): ParticleGradientBlock {
+    const colorGradientBlock = new ParticleGradientBlock("Color Gradient");
+    _CreateAndConnectContextualSource("gradient", NodeParticleContextualSources.Age, colorGradientBlock.gradient);
+
+    let tempColor: Nullable<ParticleInputBlock | ParticleRandomBlock> = null;
+    let colorStart: Nullable<ParticleInputBlock | ParticleRandomBlock> = null;
+    let colorEnd: Nullable<ParticleInputBlock | ParticleRandomBlock> = null;
+    for (let i = 0; i < gradient.length; i++) {
+        const gradientStep = gradient[i];
+        const gradientValueBlock = new ParticleGradientValueBlock("Color Gradient Value " + i);
+        gradientValueBlock.reference = gradientStep.gradient;
+
+        if (gradientStep.color2) {
+            // Create a random between color1 and color2
+            const randomColorBlock = new ParticleRandomBlock("Random Color for Gradient " + i);
+            randomColorBlock.lockMode = ParticleRandomBlockLocks.PerSystem;
+            _CreateAndConnectInput("Color 1", gradientStep.color1, randomColorBlock.min);
+            _CreateAndConnectInput("Color 2", gradientStep.color2, randomColorBlock.max);
+            randomColorBlock.output.connectTo(gradientValueBlock.value);
+            tempColor = randomColorBlock;
+        } else {
+            // Single color
+            const input = new ParticleInputBlock("Color " + i);
+            input.value = gradientStep.color1;
+            input.output.connectTo(gradientValueBlock.value);
+            tempColor = input;
+        }
+
+        if (gradientStep.gradient === 0) {
+            colorStart = tempColor;
+        } else if (gradientStep.gradient === 1) {
+            colorEnd = tempColor;
+        }
+
+        gradientValueBlock.output.connectTo(colorGradientBlock.inputs[i + 1]);
+    }
+
+    _UpdateCreateParticleColor(oldSystem, colorStart, colorEnd, createParticleBlock);
+
+    return colorGradientBlock;
+}
+
+function _CreateBasicColorUpdate(oldSystem: IParticleSystem, createParticleBlock: CreateParticleBlock): ParticleMathBlock {
+    const addColorBlock = new ParticleMathBlock("Add Color");
+    addColorBlock.operation = ParticleMathBlockOperations.Add;
+    _CreateAndConnectContextualSource("Color", NodeParticleContextualSources.Color, addColorBlock.left);
+    _CreateAndConnectContextualSource("Scaled Color Step", NodeParticleContextualSources.ScaledColorStep, addColorBlock.right);
+
+    _UpdateCreateParticleColor(oldSystem, null, null, createParticleBlock);
+
+    return addColorBlock;
+}
+
+function _UpdateCreateParticleColor(
+    oldSystem: IParticleSystem,
+    colorStart: Nullable<ParticleInputBlock | ParticleRandomBlock>,
+    colorEnd: Nullable<ParticleInputBlock | ParticleRandomBlock>,
+    createParticleBlock: CreateParticleBlock
+): void {
+    if (colorStart === null) {
+        colorStart = new ParticleInputBlock("Color Start");
+        colorStart.value = oldSystem.color1;
+    }
+
+    if (colorEnd === null) {
+        colorEnd = new ParticleInputBlock("Color End");
+        colorEnd.value = oldSystem.color2;
+    }
+
+    const randomColorBlock = new ParticleRandomBlock("Random color");
+    randomColorBlock.lockMode = ParticleRandomBlockLocks.PerParticle;
+    colorStart.output.connectTo(randomColorBlock.min);
+    colorEnd.output.connectTo(randomColorBlock.max);
+    randomColorBlock.output.connectTo(createParticleBlock.color);
+}
+
+function _ClampUpdateColorAlpha(colorBlock: ParticleMathBlock | ParticleGradientBlock): ParticleConverterBlock {
+    // Decompose color to clamp alpha
+    const decomposeColorBlock = new ParticleConverterBlock("Decompose Color");
+    colorBlock.outputs[0].connectTo(decomposeColorBlock.colorIn);
+
+    // Clamp alpha to be >= 0
+    const maxAlphaBlock = new ParticleMathBlock("Alpha >= 0");
+    maxAlphaBlock.operation = ParticleMathBlockOperations.Max;
+    decomposeColorBlock.wOut.connectTo(maxAlphaBlock.left);
+    _CreateAndConnectInput("Zero", 0, maxAlphaBlock.right);
+
+    // Recompose color
+    const composeColorBlock = new ParticleConverterBlock("Compose Color");
+    decomposeColorBlock.xyzOut.connectTo(composeColorBlock.xyzIn);
+    maxAlphaBlock.output.connectTo(composeColorBlock.wIn);
+
+    return composeColorBlock;
+}
+
+function _CreateDeltaModifiedInput(name: string, value: Vector3 | NodeParticleConnectionPoint): NodeParticleConnectionPoint {
+    const multiplyBlock = new ParticleMathBlock("Multiply by Delta");
+    multiplyBlock.operation = ParticleMathBlockOperations.Multiply;
+    if (value instanceof Vector3) {
+        _CreateAndConnectInput(name, value, multiplyBlock.left);
+    } else {
+        value.connectTo(multiplyBlock.left);
+    }
+    _CreateAndConnectSystemSource("Delta", NodeParticleSystemSources.Delta, multiplyBlock.right);
+
+    return multiplyBlock.output;
+}
+
+function _CreateAndConnectInput(
+    inputBlockName: string,
+    value: number | Vector2 | Vector3 | Color4,
+    targetToConnectTo: NodeParticleConnectionPoint,
+    inputType?: NodeParticleBlockConnectionPointTypes
+): void {
+    const input = new ParticleInputBlock(inputBlockName, inputType);
+    input.value = value;
+    input.output.connectTo(targetToConnectTo);
+}
+
+function _CreateAndConnectContextualSource(contextualBlockName: string, contextSource: NodeParticleContextualSources, targetToConnectTo: NodeParticleConnectionPoint): void {
+    const input = new ParticleInputBlock(contextualBlockName);
+    input.contextualValue = contextSource;
+    input.output.connectTo(targetToConnectTo);
+}
+
+function _CreateAndConnectSystemSource(systemBlockName: string, systemSource: NodeParticleSystemSources, targetToConnectTo: NodeParticleConnectionPoint): void {
+    const input = new ParticleInputBlock(systemBlockName);
+    input.systemSource = systemSource;
+    input.output.connectTo(targetToConnectTo);
+}