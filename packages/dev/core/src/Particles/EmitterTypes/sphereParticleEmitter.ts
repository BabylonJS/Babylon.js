--- conflicted
+++ resolved
@@ -1,280 +1,274 @@
-import type { Matrix } from "../../Maths/math.vector";
-import { Vector3 } from "../../Maths/math.vector";
-import { RandomRange } from "../../Maths/math.scalar.functions";
-import type { Particle } from "../../Particles/particle";
-import type { IParticleEmitterType } from "./IParticleEmitterType";
-import { DeepCopier } from "../../Misc/deepCopier";
-import type { UniformBufferEffectCommonAccessor } from "../../Materials/uniformBufferEffectCommonAccessor";
-import type { UniformBuffer } from "../../Materials/uniformBuffer";
-/**
- * Particle emitter emitting particles from the inside of a sphere.
- * It emits the particles alongside the sphere radius. The emission direction might be randomized.
- */
-export class SphereParticleEmitter implements IParticleEmitterType {
-    /**
-     * Creates a new instance SphereParticleEmitter
-     * @param radius the radius of the emission sphere (1 by default)
-     * @param radiusRange the range of the emission sphere [0-1] 0 Surface only, 1 Entire Radius (1 by default)
-     * @param directionRandomizer defines how much to randomize the particle direction [0-1]
-     */
-    constructor(
-        /**
-         * [1] The radius of the emission sphere.
-         */
-        public radius = 1,
-        /**
-         * [1] The range of emission [0-1] 0 Surface only, 1 Entire Radius.
-         */
-        public radiusRange = 1,
-        /**
-         * [0] How much to randomize the particle direction [0-1].
-         */
-        public directionRandomizer = 0
-    ) {}
-
-    /**
-     * Called by the particle System when the direction is computed for the created particle.
-     * @param worldMatrix is the world matrix of the particle system
-     * @param directionToUpdate is the direction vector to update with the result
-     * @param particle is the particle we are computed the direction for
-     * @param isLocal defines if the direction should be set in local space
-     */
-    public startDirectionFunction(worldMatrix: Matrix, directionToUpdate: Vector3, particle: Particle, isLocal: boolean): void {
-        const direction = particle.position.subtract(worldMatrix.getTranslation()).normalize();
-        const randX = RandomRange(0, this.directionRandomizer);
-        const randY = RandomRange(0, this.directionRandomizer);
-        const randZ = RandomRange(0, this.directionRandomizer);
-        direction.x += randX;
-        direction.y += randY;
-        direction.z += randZ;
-        direction.normalize();
-
-        if (isLocal) {
-            directionToUpdate.copyFrom(direction);
-            return;
-        }
-
-        Vector3.TransformNormalFromFloatsToRef(direction.x, direction.y, direction.z, worldMatrix, directionToUpdate);
-    }
-
-    /**
-     * Called by the particle System when the position is computed for the created particle.
-     * @param worldMatrix is the world matrix of the particle system
-     * @param positionToUpdate is the position vector to update with the result
-     * @param particle is the particle we are computed the position for
-     * @param isLocal defines if the position should be set in local space
-     */
-    public startPositionFunction(worldMatrix: Matrix, positionToUpdate: Vector3, particle: Particle, isLocal: boolean): void {
-        const randRadius = this.radius - RandomRange(0, this.radius * this.radiusRange);
-        const v = RandomRange(0, 1.0);
-        const phi = RandomRange(0, 2 * Math.PI);
-        const theta = Math.acos(2 * v - 1);
-        const randX = randRadius * Math.cos(phi) * Math.sin(theta);
-        const randY = randRadius * Math.cos(theta);
-        const randZ = randRadius * Math.sin(phi) * Math.sin(theta);
-
-        if (isLocal) {
-            positionToUpdate.copyFromFloats(randX, randY, randZ);
-            return;
-        }
-
-        Vector3.TransformCoordinatesFromFloatsToRef(randX, randY, randZ, worldMatrix, positionToUpdate);
-    }
-
-    /**
-     * Clones the current emitter and returns a copy of it
-     * @returns the new emitter
-     */
-    public clone(): SphereParticleEmitter {
-        const newOne = new SphereParticleEmitter(this.radius, this.directionRandomizer);
-
-        DeepCopier.DeepCopy(this, newOne);
-
-        return newOne;
-    }
-
-    /**
-     * Called by the GPUParticleSystem to setup the update shader
-     * @param uboOrEffect defines the update shader
-     */
-    public applyToShader(uboOrEffect: UniformBufferEffectCommonAccessor): void {
-        uboOrEffect.setFloat("radius", this.radius);
-        uboOrEffect.setFloat("radiusRange", this.radiusRange);
-        uboOrEffect.setFloat("directionRandomizer", this.directionRandomizer);
-    }
-
-    /**
-     * Creates the structure of the ubo for this particle emitter
-     * @param ubo ubo to create the structure for
-     */
-    public buildUniformLayout(ubo: UniformBuffer): void {
-        ubo.addUniform("radius", 1);
-        ubo.addUniform("radiusRange", 1);
-        ubo.addUniform("directionRandomizer", 1);
-    }
-
-    /**
-     * Returns a string to use to update the GPU particles update shader
-     * @returns a string containing the defines string
-     */
-    public getEffectDefines(): string {
-        return "#define SPHEREEMITTER";
-    }
-
-    /**
-     * Returns the string "SphereParticleEmitter"
-     * @returns a string containing the class name
-     */
-    public getClassName(): string {
-        return "SphereParticleEmitter";
-    }
-
-    /**
-     * Serializes the particle system to a JSON object.
-     * @returns the JSON object
-     */
-    public serialize(): any {
-        const serializationObject: any = {};
-        serializationObject.type = this.getClassName();
-        serializationObject.radius = this.radius;
-        serializationObject.radiusRange = this.radiusRange;
-        serializationObject.directionRandomizer = this.directionRandomizer;
-
-        return serializationObject;
-    }
-
-    /**
-     * Parse properties from a JSON object
-     * @param serializationObject defines the JSON object
-     */
-    public parse(serializationObject: any): void {
-        this.radius = serializationObject.radius;
-        this.radiusRange = serializationObject.radiusRange;
-        this.directionRandomizer = serializationObject.directionRandomizer;
-    }
-}
-
-/**
- * Particle emitter emitting particles from the inside of a sphere.
- * It emits the particles randomly between two vectors.
- */
-export class SphereDirectedParticleEmitter extends SphereParticleEmitter {
-    /**
-     * Creates a new instance SphereDirectedParticleEmitter
-     * @param radius the radius of the emission sphere (1 by default)
-     * @param direction1 the min limit of the emission direction (up vector by default)
-     * @param direction2 the max limit of the emission direction (up vector by default)
-     */
-    constructor(
-        radius = 1,
-        /**
-         * [Up vector] The min limit of the emission direction.
-         */
-        public direction1 = new Vector3(0, 1, 0),
-        /**
-         * [Up vector] The max limit of the emission direction.
-         */
-        public direction2 = new Vector3(0, 1, 0)
-    ) {
-        super(radius);
-    }
-
-    /**
-     * Called by the particle System when the direction is computed for the created particle.
-     * @param worldMatrix is the world matrix of the particle system
-     * @param directionToUpdate is the direction vector to update with the result
-     * @param particle is the particle we are computed the position for
-     * @param isLocal defines if the direction should be set in local space
-     */
-    public override startDirectionFunction(worldMatrix: Matrix, directionToUpdate: Vector3, particle: Particle, isLocal: boolean): void {
-        const randX = RandomRange(this.direction1.x, this.direction2.x);
-        const randY = RandomRange(this.direction1.y, this.direction2.y);
-        const randZ = RandomRange(this.direction1.z, this.direction2.z);
-
-        if (isLocal) {
-<<<<<<< HEAD
-            directionToUpdate.x = randX;
-            directionToUpdate.y = randY;
-            directionToUpdate.z = randZ;
-=======
-            directionToUpdate.copyFromFloats(randX, randY, randZ);
->>>>>>> 370b0c74
-            return;
-        }
-
-        Vector3.TransformNormalFromFloatsToRef(randX, randY, randZ, worldMatrix, directionToUpdate);
-    }
-
-    /**
-     * Clones the current emitter and returns a copy of it
-     * @returns the new emitter
-     */
-    public override clone(): SphereDirectedParticleEmitter {
-        const newOne = new SphereDirectedParticleEmitter(this.radius, this.direction1, this.direction2);
-
-        DeepCopier.DeepCopy(this, newOne);
-
-        return newOne;
-    }
-
-    /**
-     * Called by the GPUParticleSystem to setup the update shader
-     * @param uboOrEffect defines the update shader
-     */
-    public override applyToShader(uboOrEffect: UniformBufferEffectCommonAccessor): void {
-        uboOrEffect.setFloat("radius", this.radius);
-        uboOrEffect.setFloat("radiusRange", this.radiusRange);
-        uboOrEffect.setVector3("direction1", this.direction1);
-        uboOrEffect.setVector3("direction2", this.direction2);
-    }
-
-    /**
-     * Creates the structure of the ubo for this particle emitter
-     * @param ubo ubo to create the structure for
-     */
-    public override buildUniformLayout(ubo: UniformBuffer): void {
-        ubo.addUniform("radius", 1);
-        ubo.addUniform("radiusRange", 1);
-        ubo.addUniform("direction1", 3);
-        ubo.addUniform("direction2", 3);
-    }
-
-    /**
-     * Returns a string to use to update the GPU particles update shader
-     * @returns a string containing the defines string
-     */
-    public override getEffectDefines(): string {
-        return "#define SPHEREEMITTER\n#define DIRECTEDSPHEREEMITTER";
-    }
-
-    /**
-     * Returns the string "SphereDirectedParticleEmitter"
-     * @returns a string containing the class name
-     */
-    public override getClassName(): string {
-        return "SphereDirectedParticleEmitter";
-    }
-
-    /**
-     * Serializes the particle system to a JSON object.
-     * @returns the JSON object
-     */
-    public override serialize(): any {
-        const serializationObject = super.serialize();
-
-        serializationObject.direction1 = this.direction1.asArray();
-        serializationObject.direction2 = this.direction2.asArray();
-
-        return serializationObject;
-    }
-
-    /**
-     * Parse properties from a JSON object
-     * @param serializationObject defines the JSON object
-     */
-    public override parse(serializationObject: any): void {
-        super.parse(serializationObject);
-        this.direction1.copyFrom(serializationObject.direction1);
-        this.direction2.copyFrom(serializationObject.direction2);
-    }
-}
+import type { Matrix } from "../../Maths/math.vector";
+import { Vector3 } from "../../Maths/math.vector";
+import { RandomRange } from "../../Maths/math.scalar.functions";
+import type { Particle } from "../../Particles/particle";
+import type { IParticleEmitterType } from "./IParticleEmitterType";
+import { DeepCopier } from "../../Misc/deepCopier";
+import type { UniformBufferEffectCommonAccessor } from "../../Materials/uniformBufferEffectCommonAccessor";
+import type { UniformBuffer } from "../../Materials/uniformBuffer";
+/**
+ * Particle emitter emitting particles from the inside of a sphere.
+ * It emits the particles alongside the sphere radius. The emission direction might be randomized.
+ */
+export class SphereParticleEmitter implements IParticleEmitterType {
+    /**
+     * Creates a new instance SphereParticleEmitter
+     * @param radius the radius of the emission sphere (1 by default)
+     * @param radiusRange the range of the emission sphere [0-1] 0 Surface only, 1 Entire Radius (1 by default)
+     * @param directionRandomizer defines how much to randomize the particle direction [0-1]
+     */
+    constructor(
+        /**
+         * [1] The radius of the emission sphere.
+         */
+        public radius = 1,
+        /**
+         * [1] The range of emission [0-1] 0 Surface only, 1 Entire Radius.
+         */
+        public radiusRange = 1,
+        /**
+         * [0] How much to randomize the particle direction [0-1].
+         */
+        public directionRandomizer = 0
+    ) {}
+
+    /**
+     * Called by the particle System when the direction is computed for the created particle.
+     * @param worldMatrix is the world matrix of the particle system
+     * @param directionToUpdate is the direction vector to update with the result
+     * @param particle is the particle we are computed the direction for
+     * @param isLocal defines if the direction should be set in local space
+     */
+    public startDirectionFunction(worldMatrix: Matrix, directionToUpdate: Vector3, particle: Particle, isLocal: boolean): void {
+        const direction = particle.position.subtract(worldMatrix.getTranslation()).normalize();
+        const randX = RandomRange(0, this.directionRandomizer);
+        const randY = RandomRange(0, this.directionRandomizer);
+        const randZ = RandomRange(0, this.directionRandomizer);
+        direction.x += randX;
+        direction.y += randY;
+        direction.z += randZ;
+        direction.normalize();
+
+        if (isLocal) {
+            directionToUpdate.copyFrom(direction);
+            return;
+        }
+
+        Vector3.TransformNormalFromFloatsToRef(direction.x, direction.y, direction.z, worldMatrix, directionToUpdate);
+    }
+
+    /**
+     * Called by the particle System when the position is computed for the created particle.
+     * @param worldMatrix is the world matrix of the particle system
+     * @param positionToUpdate is the position vector to update with the result
+     * @param particle is the particle we are computed the position for
+     * @param isLocal defines if the position should be set in local space
+     */
+    public startPositionFunction(worldMatrix: Matrix, positionToUpdate: Vector3, particle: Particle, isLocal: boolean): void {
+        const randRadius = this.radius - RandomRange(0, this.radius * this.radiusRange);
+        const v = RandomRange(0, 1.0);
+        const phi = RandomRange(0, 2 * Math.PI);
+        const theta = Math.acos(2 * v - 1);
+        const randX = randRadius * Math.cos(phi) * Math.sin(theta);
+        const randY = randRadius * Math.cos(theta);
+        const randZ = randRadius * Math.sin(phi) * Math.sin(theta);
+
+        if (isLocal) {
+            positionToUpdate.copyFromFloats(randX, randY, randZ);
+            return;
+        }
+
+        Vector3.TransformCoordinatesFromFloatsToRef(randX, randY, randZ, worldMatrix, positionToUpdate);
+    }
+
+    /**
+     * Clones the current emitter and returns a copy of it
+     * @returns the new emitter
+     */
+    public clone(): SphereParticleEmitter {
+        const newOne = new SphereParticleEmitter(this.radius, this.directionRandomizer);
+
+        DeepCopier.DeepCopy(this, newOne);
+
+        return newOne;
+    }
+
+    /**
+     * Called by the GPUParticleSystem to setup the update shader
+     * @param uboOrEffect defines the update shader
+     */
+    public applyToShader(uboOrEffect: UniformBufferEffectCommonAccessor): void {
+        uboOrEffect.setFloat("radius", this.radius);
+        uboOrEffect.setFloat("radiusRange", this.radiusRange);
+        uboOrEffect.setFloat("directionRandomizer", this.directionRandomizer);
+    }
+
+    /**
+     * Creates the structure of the ubo for this particle emitter
+     * @param ubo ubo to create the structure for
+     */
+    public buildUniformLayout(ubo: UniformBuffer): void {
+        ubo.addUniform("radius", 1);
+        ubo.addUniform("radiusRange", 1);
+        ubo.addUniform("directionRandomizer", 1);
+    }
+
+    /**
+     * Returns a string to use to update the GPU particles update shader
+     * @returns a string containing the defines string
+     */
+    public getEffectDefines(): string {
+        return "#define SPHEREEMITTER";
+    }
+
+    /**
+     * Returns the string "SphereParticleEmitter"
+     * @returns a string containing the class name
+     */
+    public getClassName(): string {
+        return "SphereParticleEmitter";
+    }
+
+    /**
+     * Serializes the particle system to a JSON object.
+     * @returns the JSON object
+     */
+    public serialize(): any {
+        const serializationObject: any = {};
+        serializationObject.type = this.getClassName();
+        serializationObject.radius = this.radius;
+        serializationObject.radiusRange = this.radiusRange;
+        serializationObject.directionRandomizer = this.directionRandomizer;
+
+        return serializationObject;
+    }
+
+    /**
+     * Parse properties from a JSON object
+     * @param serializationObject defines the JSON object
+     */
+    public parse(serializationObject: any): void {
+        this.radius = serializationObject.radius;
+        this.radiusRange = serializationObject.radiusRange;
+        this.directionRandomizer = serializationObject.directionRandomizer;
+    }
+}
+
+/**
+ * Particle emitter emitting particles from the inside of a sphere.
+ * It emits the particles randomly between two vectors.
+ */
+export class SphereDirectedParticleEmitter extends SphereParticleEmitter {
+    /**
+     * Creates a new instance SphereDirectedParticleEmitter
+     * @param radius the radius of the emission sphere (1 by default)
+     * @param direction1 the min limit of the emission direction (up vector by default)
+     * @param direction2 the max limit of the emission direction (up vector by default)
+     */
+    constructor(
+        radius = 1,
+        /**
+         * [Up vector] The min limit of the emission direction.
+         */
+        public direction1 = new Vector3(0, 1, 0),
+        /**
+         * [Up vector] The max limit of the emission direction.
+         */
+        public direction2 = new Vector3(0, 1, 0)
+    ) {
+        super(radius);
+    }
+
+    /**
+     * Called by the particle System when the direction is computed for the created particle.
+     * @param worldMatrix is the world matrix of the particle system
+     * @param directionToUpdate is the direction vector to update with the result
+     * @param particle is the particle we are computed the position for
+     * @param isLocal defines if the direction should be set in local space
+     */
+    public override startDirectionFunction(worldMatrix: Matrix, directionToUpdate: Vector3, particle: Particle, isLocal: boolean): void {
+        const randX = RandomRange(this.direction1.x, this.direction2.x);
+        const randY = RandomRange(this.direction1.y, this.direction2.y);
+        const randZ = RandomRange(this.direction1.z, this.direction2.z);
+
+        if (isLocal) {
+            directionToUpdate.copyFromFloats(randX, randY, randZ);
+            return;
+        }
+
+        Vector3.TransformNormalFromFloatsToRef(randX, randY, randZ, worldMatrix, directionToUpdate);
+    }
+
+    /**
+     * Clones the current emitter and returns a copy of it
+     * @returns the new emitter
+     */
+    public override clone(): SphereDirectedParticleEmitter {
+        const newOne = new SphereDirectedParticleEmitter(this.radius, this.direction1, this.direction2);
+
+        DeepCopier.DeepCopy(this, newOne);
+
+        return newOne;
+    }
+
+    /**
+     * Called by the GPUParticleSystem to setup the update shader
+     * @param uboOrEffect defines the update shader
+     */
+    public override applyToShader(uboOrEffect: UniformBufferEffectCommonAccessor): void {
+        uboOrEffect.setFloat("radius", this.radius);
+        uboOrEffect.setFloat("radiusRange", this.radiusRange);
+        uboOrEffect.setVector3("direction1", this.direction1);
+        uboOrEffect.setVector3("direction2", this.direction2);
+    }
+
+    /**
+     * Creates the structure of the ubo for this particle emitter
+     * @param ubo ubo to create the structure for
+     */
+    public override buildUniformLayout(ubo: UniformBuffer): void {
+        ubo.addUniform("radius", 1);
+        ubo.addUniform("radiusRange", 1);
+        ubo.addUniform("direction1", 3);
+        ubo.addUniform("direction2", 3);
+    }
+
+    /**
+     * Returns a string to use to update the GPU particles update shader
+     * @returns a string containing the defines string
+     */
+    public override getEffectDefines(): string {
+        return "#define SPHEREEMITTER\n#define DIRECTEDSPHEREEMITTER";
+    }
+
+    /**
+     * Returns the string "SphereDirectedParticleEmitter"
+     * @returns a string containing the class name
+     */
+    public override getClassName(): string {
+        return "SphereDirectedParticleEmitter";
+    }
+
+    /**
+     * Serializes the particle system to a JSON object.
+     * @returns the JSON object
+     */
+    public override serialize(): any {
+        const serializationObject = super.serialize();
+
+        serializationObject.direction1 = this.direction1.asArray();
+        serializationObject.direction2 = this.direction2.asArray();
+
+        return serializationObject;
+    }
+
+    /**
+     * Parse properties from a JSON object
+     * @param serializationObject defines the JSON object
+     */
+    public override parse(serializationObject: any): void {
+        super.parse(serializationObject);
+        this.direction1.copyFrom(serializationObject.direction1);
+        this.direction2.copyFrom(serializationObject.direction2);
+    }
+}