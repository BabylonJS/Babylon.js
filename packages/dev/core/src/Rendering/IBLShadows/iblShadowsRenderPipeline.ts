--- conflicted
+++ resolved
@@ -1,1103 +1,1100 @@
-import { Constants } from "../../Engines/constants";
-import { EngineStore } from "../../Engines/engineStore";
-import type { AbstractMesh } from "../../Meshes/abstractMesh";
-import { Matrix, Vector3, Vector4, Quaternion } from "../../Maths/math.vector";
-import { Mesh } from "../../Meshes/mesh";
-import type { Scene } from "../../scene";
-import type { BaseTexture } from "../../Materials/Textures/baseTexture";
-import { Texture } from "../../Materials/Textures/texture";
-import type { PrePassEffectConfiguration } from "../prePassEffectConfiguration";
-import { PrePassRenderer } from "../prePassRenderer";
-import { Logger } from "../../Misc/logger";
-import { _IblShadowsVoxelRenderer } from "./iblShadowsVoxelRenderer";
-import { _IblShadowsVoxelTracingPass } from "./iblShadowsVoxelTracingPass";
-
-import { PostProcess } from "../../PostProcesses/postProcess";
-import type { PostProcessOptions } from "../../PostProcesses/postProcess";
-import { _IblShadowsImportanceSamplingRenderer } from "./iblShadowsImportanceSamplingRenderer";
-import { _IblShadowsSpatialBlurPass } from "./iblShadowsSpatialBlurPass";
-import { _IblShadowsAccumulationPass } from "./iblShadowsAccumulationPass";
-import { ArcRotateCamera } from "../../Cameras/arcRotateCamera";
-import { FreeCamera } from "../../Cameras/freeCamera";
-import { PostProcessRenderPipeline } from "../../PostProcesses/RenderPipeline/postProcessRenderPipeline";
-import { PostProcessRenderEffect } from "core/PostProcesses/RenderPipeline/postProcessRenderEffect";
-import type { Camera } from "core/Cameras/camera";
-import { ShaderLanguage } from "core/Materials/shaderLanguage";
-
-interface IblShadowsSettings {
-    /**
-     * The exponent of the resolution of the voxel shadow grid. Higher resolutions will result in sharper
-     * shadows but are more expensive to compute and require more memory.
-     * The resolution is calculated as 2 to the power of this number.
-     */
-    resolutionExp: number;
-
-    /**
-     * The number of different directions to sample during the voxel tracing pass. Higher
-     * values will result in better quality, more stable shadows but are more expensive to compute.
-     */
-    sampleDirections: number;
-
-    /**
-     * How dark the shadows are. 1.0 is full opacity, 0.0 is no shadows.
-     */
-    shadowOpacity: number;
-
-    /**
-     * How long the shadows remain in the scene. 0.0 is no persistence, 1.0 is full persistence.
-     */
-    shadowRemenance: number;
-
-    /**
-     * Render the voxel grid from 3 different axis. This will result in better quality shadows with fewer
-     * bits of missing geometry.
-     */
-    triPlanarVoxelization: boolean;
-
-    /**
-     * Separate control for the opacity of the voxel shadows.
-     */
-    voxelShadowOpacity: number;
-
-    /**
-     * Include screen-space shadows in the IBL shadow pipeline. This adds sharp shadows to small details
-     * but only applies close to a shadow-casting object.
-     */
-    ssShadowsEnabled: boolean;
-
-    /**
-     * The number of samples used in the screen space shadow pass.
-     */
-    ssShadowSampleCount: number;
-
-    /**
-     * The stride of the screen-space shadow pass. This controls the distance between samples.
-     */
-    ssShadowStride: number;
-
-    /**
-     * The maximum distance a shadow can be cast in screen space. This should usually be kept small
-     * as screenspace shadows are mostly useful for small details.
-     */
-    ssShadowMaxDist: number;
-
-    /**
-     * Screen-space shadow thickness. This value controls the perceived thickness of the SS shadows.
-     */
-    ssShadowThickness: number;
-}
-
-class IblShadowsPrepassConfiguration implements PrePassEffectConfiguration {
-    /**
-     * Is this effect enabled
-     */
-    public enabled = true;
-
-    /**
-     * Name of the configuration
-     */
-    public name = "iblShadows";
-
-    /**
-     * Textures that should be present in the MRT for this effect to work
-     */
-    public readonly texturesRequired: number[] = [
-        Constants.PREPASS_DEPTH_TEXTURE_TYPE,
-        Constants.PREPASS_NDC_DEPTH_TEXTURE_TYPE,
-        Constants.PREPASS_WORLD_NORMAL_TEXTURE_TYPE,
-        // Constants.PREPASS_NORMAL_TEXTURE_TYPE, // TODO - don't need this for IBL shadows
-        Constants.PREPASS_VELOCITY_LINEAR_TEXTURE_TYPE,
-        // Local positions used for shadow accumulation pass
-        Constants.PREPASS_POSITION_TEXTURE_TYPE,
-        Constants.PREPASS_LOCAL_POSITION_TEXTURE_TYPE,
-    ];
-}
-
-/**
- * Voxel-based shadow rendering for IBL's.
- * This should not be instanciated directly, as it is part of a scene component
- */
-export class IblShadowsRenderPipeline extends PostProcessRenderPipeline {
-    /**
-     * The scene that this pipeline is attached to
-     */
-    public scene: Scene;
-
-    private _voxelizationDirty: boolean = true;
-    private _boundsNeedUpdate: boolean = true;
-
-    private _allowDebugPasses: boolean = false;
-    private _debugPasses: { pass: PostProcess; enabled: boolean }[] = [];
-
-    private _shadowCompositePP: PostProcess;
-    private _prePassEffectConfiguration: IblShadowsPrepassConfiguration;
-
-    private _excludedMeshes: number[] = [];
-
-    private _voxelRenderer: _IblShadowsVoxelRenderer;
-    private _importanceSamplingRenderer: _IblShadowsImportanceSamplingRenderer;
-    private _voxelTracingPass: _IblShadowsVoxelTracingPass;
-    private _spatialBlurPass: _IblShadowsSpatialBlurPass;
-    private _accumulationPass: _IblShadowsAccumulationPass;
-    private _noiseTexture: Texture;
-    private _shadowOpacity: number = 0.75;
-    private _enabled: boolean = true;
-
-    /**
-     * The current world-space size of that the voxel grid covers in the scene.
-     */
-    public voxelGridSize: number = 1.0;
-
-    /**
-     * How dark the shadows appear. 1.0 is full opacity, 0.0 is no shadows.
-     */
-    public get shadowOpacity(): number {
-        return this._shadowOpacity;
-    }
-
-    /**
-     * How dark the shadows appear. 1.0 is full opacity, 0.0 is no shadows.
-     */
-    public set shadowOpacity(value: number) {
-        this._shadowOpacity = value;
-    }
-
-    /**
-     * How dark the voxel shadows appear. 1.0 is full opacity, 0.0 is no shadows.
-     */
-    public get voxelShadowOpacity() {
-        return this._voxelTracingPass?.voxelShadowOpacity;
-    }
-
-    /**
-     * How dark the voxel shadows appear. 1.0 is full opacity, 0.0 is no shadows.
-     */
-    public set voxelShadowOpacity(value: number) {
-        if (!this._voxelTracingPass) return;
-        this._voxelTracingPass.voxelShadowOpacity = value;
-    }
-
-    /**
-     * How dark the screen-space shadows appear. 1.0 is full opacity, 0.0 is no shadows.
-     */
-    public get ssShadowOpacity(): number {
-        return this._voxelTracingPass?.ssShadowOpacity;
-    }
-
-    /**
-     * How dark the screen-space shadows appear. 1.0 is full opacity, 0.0 is no shadows.
-     */
-    public set ssShadowOpacity(value: number) {
-        if (!this._voxelTracingPass) return;
-        this._voxelTracingPass.ssShadowOpacity = value;
-    }
-
-    /**
-     * The number of samples used in the screen space shadow pass.
-     */
-    public get ssShadowSamples(): number {
-        return this._voxelTracingPass?.sssSamples;
-    }
-
-    /**
-     * The number of samples used in the screen space shadow pass.
-     */
-    public set ssShadowSamples(value: number) {
-        if (!this._voxelTracingPass) return;
-        this._voxelTracingPass.sssSamples = value;
-    }
-
-    /**
-     * The stride of the screen-space shadow pass. This controls the distance between samples.
-     */
-    public get ssShadowStride(): number {
-        return this._voxelTracingPass?.sssStride;
-    }
-
-    /**
-     * The stride of the screen-space shadow pass. This controls the distance between samples.
-     */
-    public set ssShadowStride(value: number) {
-        if (!this._voxelTracingPass) return;
-        this._voxelTracingPass.sssStride = value;
-    }
-
-    /**
-     * The maximum distance a shadow can be cast in screen space. This should usually be kept small
-     * as screenspace shadows are mostly useful for small details.
-     */
-    public get ssShadowMaxDist(): number {
-        return this._voxelTracingPass?.sssMaxDist;
-    }
-
-    /**
-     * The maximum distance a shadow can be cast in screen space. This should usually be kept small
-     * as screenspace shadows are mostly useful for small details.
-     */
-    public set ssShadowMaxDist(value: number) {
-        if (!this._voxelTracingPass) return;
-        this._voxelTracingPass.sssMaxDist = value;
-    }
-
-    /**
-     * Screen-space shadow thickness. This value controls the perceived thickness of the SS shadows.
-     */
-    public get ssShadowThickness(): number {
-        return this._voxelTracingPass?.sssThickness;
-    }
-
-    /**
-     * Screen-space shadow thickness. This value controls the perceived thickness of the SS shadows.
-     */
-    public set ssShadowThickness(value: number) {
-        if (!this._voxelTracingPass) return;
-        this._voxelTracingPass.sssThickness = value;
-    }
-
-    /**
-     * Set the IBL image to be used for shadowing. It can be either a cubemap
-     * or a 2D equirectangular texture.
-     * @param iblSource The texture to use for IBL shadowing
-     */
-    public setIblTexture(iblSource: BaseTexture) {
-        if (!this._importanceSamplingRenderer) return;
-        this._importanceSamplingRenderer.iblSource = iblSource;
-    }
-
-    /**
-     * Returns the texture containing the voxel grid data
-     * @returns The texture containing the voxel grid data
-     */
-    public getVoxelGridTexture(): Texture {
-        return this._voxelRenderer?.getVoxelGrid();
-    }
-
-    /**
-     * Returns the texture containing the importance sampling CDF data for the IBL shadow pipeline
-     * @returns The texture containing the importance sampling CDF data for the IBL shadow pipeline
-     */
-    public getIcdfyTexture(): Texture {
-        return this._importanceSamplingRenderer!.getIcdfyTexture();
-    }
-
-    /**
-     * Returns the texture containing the importance sampling CDF data for the IBL shadow pipeline
-     * @returns The texture containing the importance sampling CDF data for the IBL shadow pipeline
-     */
-    public getIcdfxTexture(): Texture {
-        return this._importanceSamplingRenderer!.getIcdfxTexture();
-    }
-
-    private _gbufferDebugPass: PostProcess;
-    private _gbufferDebugEnabled: boolean = false;
-    private _gBufferDebugSizeParams: Vector4 = new Vector4(0.0, 0.0, 0.0, 0.0);
-
-    /**
-     * Is the debug view of the G-Buffer enabled?
-     */
-    public get gbufferDebugEnabled(): boolean {
-        return this._gbufferDebugEnabled;
-    }
-
-    /**
-     * Turn on or off the debug view of the G-Buffer
-     */
-    public set gbufferDebugEnabled(enabled: boolean) {
-        if (enabled && !this.allowDebugPasses) {
-            Logger.Warn("Can't enable G-Buffer debug view without setting allowDebugPasses to true.");
-            return;
-        }
-        this._gbufferDebugEnabled = enabled;
-        if (enabled) {
-            this._enableEffect(this._getGBufferDebugPass().name, this.cameras);
-        } else {
-            this._disableEffect(this._getGBufferDebugPass().name, this.cameras);
-        }
-    }
-
-    /**
-     * Turn on or off the debug view of the CDF importance sampling data
-     */
-    public get importanceSamplingDebugEnabled(): boolean {
-        return this._importanceSamplingRenderer?.debugEnabled;
-    }
-
-    /**
-     * Turn on or off the debug view of the CDF importance sampling data
-     */
-    public set importanceSamplingDebugEnabled(enabled: boolean) {
-        if (!this._importanceSamplingRenderer) return;
-        if (enabled && !this.allowDebugPasses) {
-            Logger.Warn("Can't enable importance sampling debug view without setting allowDebugPasses to true.");
-            return;
-        }
-        if (enabled === this._importanceSamplingRenderer.debugEnabled) return;
-        this._importanceSamplingRenderer.debugEnabled = enabled;
-        if (enabled) {
-            this._enableEffect(this._importanceSamplingRenderer.debugPassName, this.cameras);
-        } else {
-            this._disableEffect(this._importanceSamplingRenderer.debugPassName, this.cameras);
-        }
-    }
-
-    /**
-     * Turn on or off the debug view of the voxel grid
-     */
-    public get voxelDebugEnabled(): boolean {
-        return this._voxelRenderer?.voxelDebugEnabled;
-    }
-
-    /**
-     * Turn on or off the debug view of the voxel grid
-     */
-    public set voxelDebugEnabled(enabled: boolean) {
-        if (!this._voxelRenderer) return;
-        if (enabled && !this.allowDebugPasses) {
-            Logger.Warn("Can't enable voxel debug view without setting allowDebugPasses to true.");
-            return;
-        }
-        this._voxelRenderer.voxelDebugEnabled = enabled;
-        if (enabled) {
-            this._enableEffect(this._voxelRenderer.debugPassName, this.cameras);
-        } else {
-            this._disableEffect(this._voxelRenderer.debugPassName, this.cameras);
-        }
-    }
-
-    /**
-     * Set the axis to display for the voxel grid debug view
-     * When using tri-axis voxelization, this will display the voxel grid for the specified axis
-     */
-    public get voxelDebugAxis(): number {
-        return this._voxelRenderer?.voxelDebugAxis;
-    }
-
-    /**
-     * Set the axis to display for the voxel grid debug view
-     * When using tri-axis voxelization, this will display the voxel grid for the specified axis
-     */
-    public set voxelDebugAxis(axisNum: number) {
-        if (!this._voxelRenderer) return;
-        this._voxelRenderer.voxelDebugAxis = axisNum;
-    }
-
-    /**
-     * Set the mip level to display for the voxel grid debug view
-     */
-    public set voxelDebugDisplayMip(mipNum: number) {
-        if (!this._voxelRenderer) return;
-        this._voxelRenderer.setDebugMipNumber(mipNum);
-    }
-
-    /**
-     * Display the debug view for the voxel tracing pass
-     */
-    public get voxelTracingDebugEnabled(): boolean {
-        return this._voxelTracingPass?.debugEnabled;
-    }
-
-    /**
-     * Display the debug view for the voxel tracing pass
-     */
-    public set voxelTracingDebugEnabled(enabled: boolean) {
-        if (!this._voxelTracingPass) return;
-        if (enabled && !this.allowDebugPasses) {
-            Logger.Warn("Can't enable voxel tracing debug view without setting allowDebugPasses to true.");
-            return;
-        }
-        if (enabled === this._voxelTracingPass.debugEnabled) return;
-        this._voxelTracingPass.debugEnabled = enabled;
-        if (enabled) {
-            this._enableEffect(this._voxelTracingPass.debugPassName, this.cameras);
-        } else {
-            this._disableEffect(this._voxelTracingPass.debugPassName, this.cameras);
-        }
-    }
-
-    /**
-     * Display the debug view for the spatial blur pass
-     */
-    public get spatialBlurPassDebugEnabled(): boolean {
-        return this._spatialBlurPass?.debugEnabled;
-    }
-
-    /**
-     * Display the debug view for the spatial blur pass
-     */
-    public set spatialBlurPassDebugEnabled(enabled: boolean) {
-        if (!this._spatialBlurPass) return;
-        if (enabled && !this.allowDebugPasses) {
-            Logger.Warn("Can't enable spatial blur debug view without setting allowDebugPasses to true.");
-            return;
-        }
-        if (enabled === this._spatialBlurPass.debugEnabled) return;
-        this._spatialBlurPass.debugEnabled = enabled;
-        if (enabled) {
-            this._enableEffect(this._spatialBlurPass.debugPassName, this.cameras);
-        } else {
-            this._disableEffect(this._spatialBlurPass.debugPassName, this.cameras);
-        }
-    }
-
-    /**
-     * Display the debug view for the accumulation pass
-     */
-    public get accumulationPassDebugEnabled(): boolean {
-        return this._accumulationPass?.debugEnabled;
-    }
-
-    /**
-     * Display the debug view for the accumulation pass
-     */
-    public set accumulationPassDebugEnabled(enabled: boolean) {
-        if (!this._accumulationPass) return;
-        if (enabled && !this.allowDebugPasses) {
-            Logger.Warn("Can't enable accumulation pass debug view without setting allowDebugPasses to true.");
-            return;
-        }
-        if (enabled === this._accumulationPass.debugEnabled) return;
-        this._accumulationPass.debugEnabled = enabled;
-        if (enabled) {
-            this._enableEffect(this._accumulationPass.debugPassName, this.cameras);
-        } else {
-            this._disableEffect(this._accumulationPass.debugPassName, this.cameras);
-        }
-    }
-
-    /**
-     * Add a mesh in the exclusion list to prevent it to be handled by the IBL shadow pipeline
-     * @param mesh The mesh to exclude from the IBL shadow pipeline
-     */
-    public addExcludedMesh(mesh: AbstractMesh): void {
-        if (this._excludedMeshes.indexOf(mesh.uniqueId) === -1) {
-            this._excludedMeshes.push(mesh.uniqueId);
-        }
-    }
-
-    /**
-     * Remove a mesh from the exclusion list of the IBL shadow pipeline
-     * @param mesh The mesh to remove
-     */
-    public removeExcludedMesh(mesh: AbstractMesh): void {
-        const index = this._excludedMeshes.indexOf(mesh.uniqueId);
-        if (index !== -1) {
-            this._excludedMeshes.splice(index, 1);
-        }
-    }
-
-    /**
-     * The exponent of the resolution of the voxel shadow grid. Higher resolutions will result in sharper
-     * shadows but are more expensive to compute and require more memory.
-     * The resolution is calculated as 2 to the power of this number.
-     */
-    public get resolutionExp() {
-        return this._voxelRenderer.voxelResolutionExp;
-    }
-
-    /**
-     * The exponent of the resolution of the voxel shadow grid. Higher resolutions will result in sharper
-     * shadows but are more expensive to compute and require more memory.
-     * The resolution is calculated as 2 to the power of this number.
-     */
-    public set resolutionExp(newResolution: number) {
-        if (newResolution === this._voxelRenderer.voxelResolutionExp) return;
-        if (this._voxelRenderer.isVoxelizationInProgress()) {
-            Logger.Warn("Can't change the resolution of the voxel grid while voxelization is in progress.");
-            return;
-        }
-        this._voxelRenderer.voxelResolutionExp = newResolution;
-        this.updateVoxelization();
-        this._accumulationPass.reset = true;
-    }
-
-    /**
-     * The number of different directions to sample during the voxel tracing pass
-     */
-    public get sampleDirections() {
-        return this._voxelTracingPass?.sampleDirections;
-    }
-
-    /**
-     * The number of different directions to sample during the voxel tracing pass
-     */
-    public set sampleDirections(value: number) {
-        if (!this._voxelTracingPass) return;
-        this._voxelTracingPass.sampleDirections = value;
-    }
-
-    /**
-     * The decree to which the shadows persist between frames. 0.0 is no persistence, 1.0 is full persistence.
-     **/
-    public get shadowRemenance(): number {
-        return this._accumulationPass?.remenance;
-    }
-
-    /**
-     * The decree to which the shadows persist between frames. 0.0 is no persistence, 1.0 is full persistence.
-     **/
-    public set shadowRemenance(value: number) {
-        if (!this._accumulationPass) return;
-        this._accumulationPass.remenance = value;
-    }
-
-    /**
-     * The global rotation of the IBL for shadows
-     */
-    public get envRotation() {
-        return this._voxelTracingPass?.envRotation;
-    }
-
-    /**
-     * The global rotation of the IBL for shadows
-     */
-    public set envRotation(value: number) {
-        if (!this._voxelTracingPass) return;
-        this._voxelTracingPass.envRotation = value;
-    }
-
-    /**
-     * Allow debug passes to be enabled. Default is false.
-     */
-    public get allowDebugPasses(): boolean {
-        return this._allowDebugPasses;
-    }
-
-    /**
-     * Allow debug passes to be enabled. Default is false.
-     */
-    public set allowDebugPasses(value: boolean) {
-        if (this._allowDebugPasses === value) return;
-        this._allowDebugPasses = value;
-        if (value) {
-            if (this._importanceSamplingRenderer.isReady()) {
-                this._createDebugPasses();
-            } else {
-                this._importanceSamplingRenderer.onReadyObservable.addOnce(() => {
-                    this._createDebugPasses();
-                });
-            }
-        } else {
-            this._disposeDebugPasses();
-        }
-    }
-
-    /**
-     *  Support test.
-     */
-    public static get IsSupported(): boolean {
-        const engine = EngineStore.LastCreatedEngine;
-        if (!engine) {
-            return false;
-        }
-        return engine._features.supportIBLShadows;
-    }
-
-    /**
-     * @param name The rendering pipeline name
-     * @param scene The scene linked to this pipeline
-     * @param options Options to configure the pipeline
-     * @param cameras Cameras to apply the pipeline to.
-     */
-    constructor(name: string, scene: Scene, options: Partial<IblShadowsSettings> = {}, cameras?: Camera[]) {
-        super(scene.getEngine(), name);
-        this.scene = scene;
-        //  We need a depth texture for opaque
-        if (!scene.enablePrePassRenderer()) {
-            Logger.Warn("IBL Shadows Render Pipeline could not enable PrePass, aborting.");
-            return;
-        }
-        this.shadowOpacity = options.shadowOpacity || 0.75;
-        this._prePassEffectConfiguration = new IblShadowsPrepassConfiguration();
-        this._voxelRenderer = new _IblShadowsVoxelRenderer(
-            this.scene,
-            this,
-            options ? options.resolutionExp : 6,
-            options.triPlanarVoxelization !== undefined ? options.triPlanarVoxelization : true
-        );
-        this._importanceSamplingRenderer = new _IblShadowsImportanceSamplingRenderer(this.scene);
-        this._voxelTracingPass = new _IblShadowsVoxelTracingPass(this.scene, this);
-        this.sampleDirections = options.sampleDirections || 2;
-        this.voxelShadowOpacity = options.voxelShadowOpacity || 1.0;
-        this.ssShadowOpacity = options.ssShadowsEnabled === undefined || options.ssShadowsEnabled ? 1.0 : 0.0;
-        this.ssShadowMaxDist = options.ssShadowMaxDist || 0.05;
-        this.ssShadowSamples = options.ssShadowSampleCount || 16;
-        this.ssShadowStride = options.ssShadowStride || 8;
-        this.ssShadowThickness = options.ssShadowThickness || 0.5;
-        this._spatialBlurPass = new _IblShadowsSpatialBlurPass(this.scene);
-        this._accumulationPass = new _IblShadowsAccumulationPass(this.scene);
-        this.shadowRemenance = options.shadowRemenance || 0.75;
-        this._noiseTexture = new Texture("https://assets.babylonjs.com/textures/blue_noise/blue_noise_rgb.png", this.scene, false, true, Constants.TEXTURE_NEAREST_SAMPLINGMODE);
-        if (this.scene.environmentTexture) {
-            this._importanceSamplingRenderer.iblSource = this.scene.environmentTexture;
-        }
-
-        // Create post process that applies the shadows to the scene
-        this._createShadowCombinePostProcess();
-
-        scene.postProcessRenderPipelineManager.addPipeline(this);
-
-        this.scene.onNewMeshAddedObservable.add(this.updateSceneBounds.bind(this));
-        this.scene.onMeshRemovedObservable.add(this.updateSceneBounds.bind(this));
-        this.scene.onActiveCameraChanged.add(this._listenForCameraChanges.bind(this));
-        this.scene.onBeforeRenderObservable.add(this._updateBeforeRender.bind(this));
-
-        this._listenForCameraChanges();
-        this.scene.getEngine().onResizeObservable.add(this._handleResize.bind(this));
-
-        // Only turn on the pipeline if the importance sampling RT's are ready
-        this._importanceSamplingRenderer.onReadyObservable.add(() => {
-<<<<<<< HEAD
-=======
-            this._createEffectPasses(cameras);
->>>>>>> 85966f5a
-            const checkVoxelRendererReady = () => {
-                if (this._voxelRenderer.isReady()) {
-                    this.toggleShadow(this._enabled);
-                    if (this._enabled) {
-                        this._voxelizationDirty = true;
-                    }
-                } else {
-                    setTimeout(() => {
-                        checkVoxelRendererReady();
-                    }, 16);
-                }
-            };
-
-            checkVoxelRendererReady();
-        });
-    }
-
-    /**
-     * Toggle the shadow tracing on or off
-     * @param enabled Toggle the shadow tracing on or off
-     */
-    public toggleShadow(enabled: boolean) {
-        this._enabled = enabled;
-        if (enabled) {
-            this._enableEffect("IBLShadowVoxelTracingPass", this.cameras);
-            this._enableEffect("IBLShadowSpatialBlurPass", this.cameras);
-            this._enableEffect("IBLShadowAccumulationBlurPass", this.cameras);
-            this._enableEffect("IBLShadowCompositePass", this.cameras);
-        } else {
-            this._disableEffect("IBLShadowVoxelTracingPass", null);
-            this._disableEffect("IBLShadowSpatialBlurPass", null);
-            this._disableEffect("IBLShadowAccumulationBlurPass", null);
-            this._disableEffect("IBLShadowCompositePass", null);
-        }
-    }
-
-    private _handleResize() {
-        this._voxelRenderer.resize();
-        this._accumulationPass?.resize();
-    }
-
-    private _createShadowCombinePostProcess() {
-        const isWebGPU = this.engine.isWebGPU;
-        const compositeOptions: PostProcessOptions = {
-            width: this.scene.getEngine().getRenderWidth(),
-            height: this.scene.getEngine().getRenderHeight(),
-            uniforms: ["shadowOpacity"],
-            samplers: ["sceneTexture"],
-            samplingMode: Constants.TEXTURE_BILINEAR_SAMPLINGMODE,
-            engine: this.scene.getEngine(),
-            textureType: Constants.TEXTURETYPE_UNSIGNED_BYTE,
-            reusable: false,
-            shaderLanguage: isWebGPU ? ShaderLanguage.WGSL : ShaderLanguage.GLSL,
-            extraInitializations: (useWebGPU: boolean, list: Promise<any>[]) => {
-                if (useWebGPU) {
-                    list.push(import("../../ShadersWGSL/iblShadowsCombine.fragment"));
-                } else {
-                    list.push(import("../../Shaders/iblShadowsCombine.fragment"));
-                }
-            },
-        };
-        this._shadowCompositePP = new PostProcess("iblShadowsCombine", "iblShadowsCombine", compositeOptions);
-        this._shadowCompositePP.autoClear = false;
-        this._shadowCompositePP.onApplyObservable.add((effect) => {
-            // Setting the input of the tracing pass because this is the scene RT that we want to apply the shadows to.
-            effect.setTextureFromPostProcess("sceneTexture", this._voxelTracingPass.getPassPP());
-            effect.setFloat("shadowOpacity", this._shadowOpacity);
-            if (
-                this._importanceSamplingRenderer?.isReady() &&
-                this._voxelRenderer?.isReady() &&
-                this._voxelTracingPass?.isReady() &&
-                this._spatialBlurPass?.isReady() &&
-                this._accumulationPass?.isReady()
-            ) {
-                this.update();
-            }
-        });
-        this._shadowCompositePP._prePassEffectConfiguration = this._prePassEffectConfiguration;
-    }
-
-    private _createEffectPasses(cameras: Camera[] | undefined) {
-        this.addEffect(
-            new PostProcessRenderEffect(
-                this.scene.getEngine(),
-                "IBLShadowVoxelTracingPass",
-                () => {
-                    return this._voxelTracingPass.getPassPP();
-                },
-                true
-            )
-        );
-        this.addEffect(
-            new PostProcessRenderEffect(
-                this.scene.getEngine(),
-                "IBLShadowSpatialBlurPass",
-                () => {
-                    return this._spatialBlurPass.getPassPP();
-                },
-                true
-            )
-        );
-        this.addEffect(
-            new PostProcessRenderEffect(
-                this.scene.getEngine(),
-                "IBLShadowAccumulationBlurPass",
-                () => {
-                    return this._accumulationPass.getPassPP();
-                },
-                true
-            )
-        );
-        this.addEffect(
-            new PostProcessRenderEffect(
-                this.scene.getEngine(),
-                "IBLShadowCompositePass",
-                () => {
-                    return this._shadowCompositePP;
-                },
-                true
-            )
-        );
-
-        if (cameras) {
-            this.scene.postProcessRenderPipelineManager.attachCamerasToRenderPipeline(this.name, cameras);
-        }
-
-        this.toggleShadow(false);
-        this._enabled = true;
-    }
-
-    private _getGBufferDebugPass(): PostProcess {
-        if (this._gbufferDebugPass) {
-            return this._gbufferDebugPass;
-        }
-        const isWebGPU = this.engine.isWebGPU;
-        const textureNames: string[] = this._prePassEffectConfiguration.texturesRequired.map((type) => PrePassRenderer.TextureFormats[type].name.toString());
-
-        const options: PostProcessOptions = {
-            width: this.scene.getEngine().getRenderWidth(),
-            height: this.scene.getEngine().getRenderHeight(),
-            samplingMode: Constants.TEXTURE_NEAREST_SAMPLINGMODE,
-            engine: this.scene.getEngine(),
-            textureType: Constants.TEXTURETYPE_UNSIGNED_INT,
-            textureFormat: Constants.TEXTUREFORMAT_RGBA,
-            uniforms: ["sizeParams"],
-            samplers: textureNames,
-            reusable: false,
-            shaderLanguage: isWebGPU ? ShaderLanguage.WGSL : ShaderLanguage.GLSL,
-            extraInitializations: (useWebGPU: boolean, list: Promise<any>[]) => {
-                if (useWebGPU) {
-                    list.push(import("../../ShadersWGSL/iblShadowGBufferDebug.fragment"));
-                } else {
-                    list.push(import("../../Shaders/iblShadowGBufferDebug.fragment"));
-                }
-            },
-        };
-        this._gbufferDebugPass = new PostProcess("iblShadowGBufferDebug", "iblShadowGBufferDebug", options);
-        this._gbufferDebugPass.autoClear = false;
-        this._gbufferDebugPass.onApplyObservable.add((effect) => {
-            this._prePassEffectConfiguration.texturesRequired.forEach((type) => {
-                const prePassRenderer = this.scene.prePassRenderer;
-                if (!prePassRenderer) {
-                    Logger.Error("Can't enable G-Buffer debug rendering since prepassRenderer doesn't exist.");
-                    return;
-                }
-                const index = prePassRenderer.getIndex(type);
-                if (index >= 0) effect.setTexture(PrePassRenderer.TextureFormats[type].name, prePassRenderer.getRenderTarget().textures[index]);
-            });
-            effect.setVector4("sizeParams", this._gBufferDebugSizeParams);
-            if (this.scene.activeCamera) {
-                effect.setFloat("maxDepth", this.scene.activeCamera.maxZ);
-            }
-        });
-        return this._gbufferDebugPass;
-    }
-
-    private _createDebugPasses() {
-        this._debugPasses = [
-            { pass: this._importanceSamplingRenderer?.getDebugPassPP(), enabled: this.importanceSamplingDebugEnabled },
-            { pass: this._voxelRenderer?.getDebugPassPP(), enabled: this.voxelDebugEnabled },
-            { pass: this._voxelTracingPass?.getDebugPassPP(), enabled: this.voxelTracingDebugEnabled },
-            { pass: this._spatialBlurPass?.getDebugPassPP(), enabled: this.spatialBlurPassDebugEnabled },
-            { pass: this._accumulationPass?.getDebugPassPP(), enabled: this.accumulationPassDebugEnabled },
-            { pass: this._getGBufferDebugPass(), enabled: this.gbufferDebugEnabled },
-        ];
-        for (let i = 0; i < this._debugPasses.length; i++) {
-            if (!this._debugPasses[i].pass) continue;
-            this.addEffect(
-                new PostProcessRenderEffect(
-                    this.scene.getEngine(),
-                    this._debugPasses[i].pass.name,
-                    () => {
-                        return this._debugPasses[i].pass;
-                    },
-                    true
-                )
-            );
-        }
-        const cameras = this.cameras.slice();
-        this.scene.postProcessRenderPipelineManager.detachCamerasFromRenderPipeline(this.name, this.cameras);
-        this.scene.postProcessRenderPipelineManager.attachCamerasToRenderPipeline(this.name, cameras);
-        for (let i = 0; i < this._debugPasses.length; i++) {
-            if (!this._debugPasses[i].pass) continue;
-            if (this._debugPasses[i].enabled) {
-                this._enableEffect(this._debugPasses[i].pass.name, this.cameras);
-            } else {
-                this._disableEffect(this._debugPasses[i].pass.name, this.cameras);
-            }
-        }
-    }
-
-    private _disposeEffectPasses() {
-        this.scene.postProcessRenderPipelineManager.detachCamerasFromRenderPipeline(this.name, this.cameras);
-        this._disableEffect("IBLShadowVoxelTracingPass", this.cameras);
-        this._disableEffect("IBLShadowSpatialBlurPass", this.cameras);
-        this._disableEffect("IBLShadowAccumulationBlurPass", this.cameras);
-        this._disableEffect("IBLShadowCompositePass", this.cameras);
-        this._disposeDebugPasses();
-        this._reset();
-    }
-
-    private _disposeDebugPasses() {
-        for (let i = 0; i < this._debugPasses.length; i++) {
-            this._disableEffect(this._debugPasses[i].pass.name, this.cameras);
-            this._debugPasses[i].pass.dispose();
-        }
-        this._debugPasses = [];
-    }
-
-    private _updateDebugPasses() {
-        let count = 0;
-        if (this._gbufferDebugEnabled) count++;
-        if (this.importanceSamplingDebugEnabled) count++;
-        if (this.voxelDebugEnabled) count++;
-        if (this.voxelTracingDebugEnabled) count++;
-        if (this.spatialBlurPassDebugEnabled) count++;
-        if (this.accumulationPassDebugEnabled) count++;
-
-        const rows = Math.ceil(Math.sqrt(count));
-        const cols = Math.ceil(count / rows);
-        const width = 1.0 / cols;
-        const height = 1.0 / rows;
-        let x = 0;
-        let y = 0;
-        if (this.gbufferDebugEnabled) {
-            const prePassRenderer = this.scene!.prePassRenderer;
-            if (!prePassRenderer) {
-                Logger.Error("Can't enable G-Buffer debug rendering since prepassRenderer doesn't exist.");
-                return;
-            }
-            this._gBufferDebugSizeParams.set(x, y, cols, rows);
-            x -= width;
-            if (x <= -1) {
-                x = 0;
-                y -= height;
-            }
-        }
-
-        if (this.importanceSamplingDebugEnabled) {
-            this._importanceSamplingRenderer.setDebugDisplayParams(x, y, cols, rows);
-            x -= width;
-            if (x <= -1) {
-                x = 0;
-                y -= height;
-            }
-        }
-        if (this.voxelDebugEnabled) {
-            this._voxelRenderer.setDebugDisplayParams(x, y, cols, rows);
-            x -= width;
-            if (x <= -1) {
-                x = 0;
-                y -= height;
-            }
-        }
-        if (this.voxelTracingDebugEnabled) {
-            this._voxelTracingPass.setDebugDisplayParams(x, y, cols, rows);
-            x -= width;
-            if (x <= -1) {
-                x = 0;
-                y -= height;
-            }
-        }
-        if (this.spatialBlurPassDebugEnabled) {
-            this._spatialBlurPass.setDebugDisplayParams(x, y, cols, rows);
-            x -= width;
-            if (x <= -1) {
-                x = 0;
-                y -= height;
-            }
-        }
-        if (this.accumulationPassDebugEnabled) {
-            this._accumulationPass.setDebugDisplayParams(x, y, cols, rows);
-            x -= width;
-            if (x <= -1) {
-                x = 0;
-                y -= height;
-            }
-        }
-    }
-
-    /**
-     * Trigger the scene to be re-voxelized. This is useful when the scene has changed and the voxel grid needs to be updated.
-     */
-    public updateVoxelization() {
-        this._voxelizationDirty = true;
-    }
-
-    /**
-     * Trigger the scene bounds of shadow-casters to be updated. This is useful when the scene has changed and the bounds need
-     * to be recalculated. This will also trigger a re-voxelization.
-     */
-    public updateSceneBounds() {
-        this._voxelizationDirty = true;
-        this._boundsNeedUpdate = true;
-    }
-
-    private _updateBeforeRender() {
-        this._updateDebugPasses();
-    }
-
-    private _listenForCameraChanges() {
-        // We want to listen for camera changes and change settings while the camera is moving.
-        if (this.scene.activeCamera instanceof ArcRotateCamera) {
-            this.scene.onBeforeCameraRenderObservable.add((camera) => {
-                let isMoving: boolean = false;
-                if (camera instanceof ArcRotateCamera) {
-                    isMoving =
-                        camera.inertialAlphaOffset !== 0 ||
-                        camera.inertialBetaOffset !== 0 ||
-                        camera.inertialRadiusOffset !== 0 ||
-                        camera.inertialPanningX !== 0 ||
-                        camera.inertialPanningY !== 0;
-                } else if (camera instanceof FreeCamera) {
-                    isMoving =
-                        camera.cameraDirection.x !== 0 ||
-                        camera.cameraDirection.y !== 0 ||
-                        camera.cameraDirection.z !== 0 ||
-                        camera.cameraRotation.x !== 0 ||
-                        camera.cameraRotation.y !== 0;
-                }
-                if (this._accumulationPass) {
-                    if (isMoving) {
-                        // this._accumulationPass.reset = true;
-                        // this._accumulationPass.remenance = 1.0;
-                    } else {
-                        // this._accumulationPass.reset = false;
-                        // this._accumulationPass.remenance = 0.9;
-                    }
-                }
-            });
-        }
-    }
-
-    /**
-     * Links to the prepass renderer
-     * @param prePassRenderer The scene PrePassRenderer
-     * @returns true if the pre pass is setup
-     */
-    public override setPrePassRenderer(prePassRenderer: PrePassRenderer): boolean {
-        return !!prePassRenderer.addEffectConfiguration(this._prePassEffectConfiguration);
-    }
-
-    /**
-     * Checks if the IBL shadow pipeline is ready to render shadows
-     * @returns true if the IBL shadow pipeline is ready to render the shadows
-     */
-    public isReady() {
-        return (
-            this._noiseTexture.isReady() &&
-            this._voxelRenderer.isReady() &&
-            this._importanceSamplingRenderer.isReady() &&
-            (!this._voxelTracingPass || this._voxelTracingPass.isReady()) &&
-            (!this._spatialBlurPass || this._spatialBlurPass.isReady()) &&
-            (!this._accumulationPass || this._accumulationPass.isReady())
-        );
-    }
-
-    /**
-     * Renders accumulated shadows for IBL
-     */
-    public update() {
-        // This is called for every MRT in the customRenderTargets structure during voxelization. That doesn't make
-        // sense. We only want this to run after voxelization so we should put in some state logic here to return
-        // if voxelization is happening.
-        if (this._voxelRenderer.isVoxelizationInProgress()) {
-            return;
-        }
-
-        if (this._boundsNeedUpdate) {
-            const bounds = this.scene.getWorldExtends((mesh) => {
-                return mesh instanceof Mesh && this._excludedMeshes.indexOf(mesh.uniqueId) === -1;
-            });
-            const size = bounds.max.subtract(bounds.min);
-            this.voxelGridSize = Math.max(size.x, Math.max(size.y, size.z));
-            if (!isFinite(this.voxelGridSize) || this.voxelGridSize === 0) {
-                Logger.Warn("IBL Shadows: Scene size is invalid. Can't update bounds.");
-                this._boundsNeedUpdate = false;
-                this.voxelGridSize = 1.0;
-                return;
-            }
-            const halfSize = this.voxelGridSize / 2.0;
-            const centre = bounds.max.add(bounds.min).multiplyByFloats(-0.5, -0.5, -0.5);
-            const invWorldScaleMatrix = Matrix.Compose(new Vector3(1.0 / halfSize, 1.0 / halfSize, 1.0 / halfSize), new Quaternion(), new Vector3(0, 0, 0));
-            const invTranslationMatrix = Matrix.Compose(new Vector3(1.0, 1.0, 1.0), new Quaternion(), centre);
-            invTranslationMatrix.multiplyToRef(invWorldScaleMatrix, invWorldScaleMatrix);
-            this._voxelTracingPass?.setWorldScaleMatrix(invWorldScaleMatrix);
-            this._voxelRenderer.setWorldScaleMatrix(invWorldScaleMatrix);
-            // Set world scale for spatial blur.
-            this._spatialBlurPass?.setWorldScale(halfSize * 2.0);
-            this._boundsNeedUpdate = false;
-            // Logger.Log("IBL Shadows: Scene size: " + size);
-            // Logger.Log("Half size: " + halfSize);
-            // Logger.Log("Centre translation: " + centre);
-
-            // Update the SS shadow max distance based on the voxel grid size and resolution.
-            // The max distance should be just a little larger than the world size of a single voxel.
-            this.ssShadowMaxDist = (1.1 * this.voxelGridSize) / (1 << this.resolutionExp);
-        }
-
-        // If update is needed, render voxels
-        if (this._voxelizationDirty) {
-            this._voxelRenderer.updateVoxelGrid(this._excludedMeshes);
-            this._voxelizationDirty = false;
-            // Update the SS shadow max distance based on the voxel grid size and resolution.
-            // The max distance should be just a little larger than the world size of a single voxel.
-            this.ssShadowMaxDist = (1.1 * this.voxelGridSize) / (1 << this.resolutionExp);
-        }
-    }
-
-    /**
-     * Get the class name
-     * @returns "IBLShadowsRenderPipeline"
-     */
-    public override getClassName(): string {
-        return "IBLShadowsRenderPipeline";
-    }
-
-    /**
-     * Disposes the IBL shadow pipeline and associated resources
-     */
-    public override dispose() {
-        this._disposeEffectPasses();
-        this._noiseTexture.dispose();
-        this._voxelRenderer.dispose();
-        this._importanceSamplingRenderer.dispose();
-        this._voxelTracingPass?.dispose();
-        this._spatialBlurPass?.dispose();
-        this._accumulationPass?.dispose();
-        super.dispose();
-    }
-}
+import { Constants } from "../../Engines/constants";
+import { EngineStore } from "../../Engines/engineStore";
+import type { AbstractMesh } from "../../Meshes/abstractMesh";
+import { Matrix, Vector3, Vector4, Quaternion } from "../../Maths/math.vector";
+import { Mesh } from "../../Meshes/mesh";
+import type { Scene } from "../../scene";
+import type { BaseTexture } from "../../Materials/Textures/baseTexture";
+import { Texture } from "../../Materials/Textures/texture";
+import type { PrePassEffectConfiguration } from "../prePassEffectConfiguration";
+import { PrePassRenderer } from "../prePassRenderer";
+import { Logger } from "../../Misc/logger";
+import { _IblShadowsVoxelRenderer } from "./iblShadowsVoxelRenderer";
+import { _IblShadowsVoxelTracingPass } from "./iblShadowsVoxelTracingPass";
+
+import { PostProcess } from "../../PostProcesses/postProcess";
+import type { PostProcessOptions } from "../../PostProcesses/postProcess";
+import { _IblShadowsImportanceSamplingRenderer } from "./iblShadowsImportanceSamplingRenderer";
+import { _IblShadowsSpatialBlurPass } from "./iblShadowsSpatialBlurPass";
+import { _IblShadowsAccumulationPass } from "./iblShadowsAccumulationPass";
+import { ArcRotateCamera } from "../../Cameras/arcRotateCamera";
+import { FreeCamera } from "../../Cameras/freeCamera";
+import { PostProcessRenderPipeline } from "../../PostProcesses/RenderPipeline/postProcessRenderPipeline";
+import { PostProcessRenderEffect } from "core/PostProcesses/RenderPipeline/postProcessRenderEffect";
+import type { Camera } from "core/Cameras/camera";
+import { ShaderLanguage } from "core/Materials/shaderLanguage";
+
+interface IblShadowsSettings {
+    /**
+     * The exponent of the resolution of the voxel shadow grid. Higher resolutions will result in sharper
+     * shadows but are more expensive to compute and require more memory.
+     * The resolution is calculated as 2 to the power of this number.
+     */
+    resolutionExp: number;
+
+    /**
+     * The number of different directions to sample during the voxel tracing pass. Higher
+     * values will result in better quality, more stable shadows but are more expensive to compute.
+     */
+    sampleDirections: number;
+
+    /**
+     * How dark the shadows are. 1.0 is full opacity, 0.0 is no shadows.
+     */
+    shadowOpacity: number;
+
+    /**
+     * How long the shadows remain in the scene. 0.0 is no persistence, 1.0 is full persistence.
+     */
+    shadowRemenance: number;
+
+    /**
+     * Render the voxel grid from 3 different axis. This will result in better quality shadows with fewer
+     * bits of missing geometry.
+     */
+    triPlanarVoxelization: boolean;
+
+    /**
+     * Separate control for the opacity of the voxel shadows.
+     */
+    voxelShadowOpacity: number;
+
+    /**
+     * Include screen-space shadows in the IBL shadow pipeline. This adds sharp shadows to small details
+     * but only applies close to a shadow-casting object.
+     */
+    ssShadowsEnabled: boolean;
+
+    /**
+     * The number of samples used in the screen space shadow pass.
+     */
+    ssShadowSampleCount: number;
+
+    /**
+     * The stride of the screen-space shadow pass. This controls the distance between samples.
+     */
+    ssShadowStride: number;
+
+    /**
+     * The maximum distance a shadow can be cast in screen space. This should usually be kept small
+     * as screenspace shadows are mostly useful for small details.
+     */
+    ssShadowMaxDist: number;
+
+    /**
+     * Screen-space shadow thickness. This value controls the perceived thickness of the SS shadows.
+     */
+    ssShadowThickness: number;
+}
+
+class IblShadowsPrepassConfiguration implements PrePassEffectConfiguration {
+    /**
+     * Is this effect enabled
+     */
+    public enabled = true;
+
+    /**
+     * Name of the configuration
+     */
+    public name = "iblShadows";
+
+    /**
+     * Textures that should be present in the MRT for this effect to work
+     */
+    public readonly texturesRequired: number[] = [
+        Constants.PREPASS_DEPTH_TEXTURE_TYPE,
+        Constants.PREPASS_NDC_DEPTH_TEXTURE_TYPE,
+        Constants.PREPASS_WORLD_NORMAL_TEXTURE_TYPE,
+        // Constants.PREPASS_NORMAL_TEXTURE_TYPE, // TODO - don't need this for IBL shadows
+        Constants.PREPASS_VELOCITY_LINEAR_TEXTURE_TYPE,
+        // Local positions used for shadow accumulation pass
+        Constants.PREPASS_POSITION_TEXTURE_TYPE,
+        Constants.PREPASS_LOCAL_POSITION_TEXTURE_TYPE,
+    ];
+}
+
+/**
+ * Voxel-based shadow rendering for IBL's.
+ * This should not be instanciated directly, as it is part of a scene component
+ */
+export class IblShadowsRenderPipeline extends PostProcessRenderPipeline {
+    /**
+     * The scene that this pipeline is attached to
+     */
+    public scene: Scene;
+
+    private _voxelizationDirty: boolean = true;
+    private _boundsNeedUpdate: boolean = true;
+
+    private _allowDebugPasses: boolean = false;
+    private _debugPasses: { pass: PostProcess; enabled: boolean }[] = [];
+
+    private _shadowCompositePP: PostProcess;
+    private _prePassEffectConfiguration: IblShadowsPrepassConfiguration;
+
+    private _excludedMeshes: number[] = [];
+
+    private _voxelRenderer: _IblShadowsVoxelRenderer;
+    private _importanceSamplingRenderer: _IblShadowsImportanceSamplingRenderer;
+    private _voxelTracingPass: _IblShadowsVoxelTracingPass;
+    private _spatialBlurPass: _IblShadowsSpatialBlurPass;
+    private _accumulationPass: _IblShadowsAccumulationPass;
+    private _noiseTexture: Texture;
+    private _shadowOpacity: number = 0.75;
+    private _enabled: boolean = true;
+
+    /**
+     * The current world-space size of that the voxel grid covers in the scene.
+     */
+    public voxelGridSize: number = 1.0;
+
+    /**
+     * How dark the shadows appear. 1.0 is full opacity, 0.0 is no shadows.
+     */
+    public get shadowOpacity(): number {
+        return this._shadowOpacity;
+    }
+
+    /**
+     * How dark the shadows appear. 1.0 is full opacity, 0.0 is no shadows.
+     */
+    public set shadowOpacity(value: number) {
+        this._shadowOpacity = value;
+    }
+
+    /**
+     * How dark the voxel shadows appear. 1.0 is full opacity, 0.0 is no shadows.
+     */
+    public get voxelShadowOpacity() {
+        return this._voxelTracingPass?.voxelShadowOpacity;
+    }
+
+    /**
+     * How dark the voxel shadows appear. 1.0 is full opacity, 0.0 is no shadows.
+     */
+    public set voxelShadowOpacity(value: number) {
+        if (!this._voxelTracingPass) return;
+        this._voxelTracingPass.voxelShadowOpacity = value;
+    }
+
+    /**
+     * How dark the screen-space shadows appear. 1.0 is full opacity, 0.0 is no shadows.
+     */
+    public get ssShadowOpacity(): number {
+        return this._voxelTracingPass?.ssShadowOpacity;
+    }
+
+    /**
+     * How dark the screen-space shadows appear. 1.0 is full opacity, 0.0 is no shadows.
+     */
+    public set ssShadowOpacity(value: number) {
+        if (!this._voxelTracingPass) return;
+        this._voxelTracingPass.ssShadowOpacity = value;
+    }
+
+    /**
+     * The number of samples used in the screen space shadow pass.
+     */
+    public get ssShadowSamples(): number {
+        return this._voxelTracingPass?.sssSamples;
+    }
+
+    /**
+     * The number of samples used in the screen space shadow pass.
+     */
+    public set ssShadowSamples(value: number) {
+        if (!this._voxelTracingPass) return;
+        this._voxelTracingPass.sssSamples = value;
+    }
+
+    /**
+     * The stride of the screen-space shadow pass. This controls the distance between samples.
+     */
+    public get ssShadowStride(): number {
+        return this._voxelTracingPass?.sssStride;
+    }
+
+    /**
+     * The stride of the screen-space shadow pass. This controls the distance between samples.
+     */
+    public set ssShadowStride(value: number) {
+        if (!this._voxelTracingPass) return;
+        this._voxelTracingPass.sssStride = value;
+    }
+
+    /**
+     * The maximum distance a shadow can be cast in screen space. This should usually be kept small
+     * as screenspace shadows are mostly useful for small details.
+     */
+    public get ssShadowMaxDist(): number {
+        return this._voxelTracingPass?.sssMaxDist;
+    }
+
+    /**
+     * The maximum distance a shadow can be cast in screen space. This should usually be kept small
+     * as screenspace shadows are mostly useful for small details.
+     */
+    public set ssShadowMaxDist(value: number) {
+        if (!this._voxelTracingPass) return;
+        this._voxelTracingPass.sssMaxDist = value;
+    }
+
+    /**
+     * Screen-space shadow thickness. This value controls the perceived thickness of the SS shadows.
+     */
+    public get ssShadowThickness(): number {
+        return this._voxelTracingPass?.sssThickness;
+    }
+
+    /**
+     * Screen-space shadow thickness. This value controls the perceived thickness of the SS shadows.
+     */
+    public set ssShadowThickness(value: number) {
+        if (!this._voxelTracingPass) return;
+        this._voxelTracingPass.sssThickness = value;
+    }
+
+    /**
+     * Set the IBL image to be used for shadowing. It can be either a cubemap
+     * or a 2D equirectangular texture.
+     * @param iblSource The texture to use for IBL shadowing
+     */
+    public setIblTexture(iblSource: BaseTexture) {
+        if (!this._importanceSamplingRenderer) return;
+        this._importanceSamplingRenderer.iblSource = iblSource;
+    }
+
+    /**
+     * Returns the texture containing the voxel grid data
+     * @returns The texture containing the voxel grid data
+     */
+    public getVoxelGridTexture(): Texture {
+        return this._voxelRenderer?.getVoxelGrid();
+    }
+
+    /**
+     * Returns the texture containing the importance sampling CDF data for the IBL shadow pipeline
+     * @returns The texture containing the importance sampling CDF data for the IBL shadow pipeline
+     */
+    public getIcdfyTexture(): Texture {
+        return this._importanceSamplingRenderer!.getIcdfyTexture();
+    }
+
+    /**
+     * Returns the texture containing the importance sampling CDF data for the IBL shadow pipeline
+     * @returns The texture containing the importance sampling CDF data for the IBL shadow pipeline
+     */
+    public getIcdfxTexture(): Texture {
+        return this._importanceSamplingRenderer!.getIcdfxTexture();
+    }
+
+    private _gbufferDebugPass: PostProcess;
+    private _gbufferDebugEnabled: boolean = false;
+    private _gBufferDebugSizeParams: Vector4 = new Vector4(0.0, 0.0, 0.0, 0.0);
+
+    /**
+     * Is the debug view of the G-Buffer enabled?
+     */
+    public get gbufferDebugEnabled(): boolean {
+        return this._gbufferDebugEnabled;
+    }
+
+    /**
+     * Turn on or off the debug view of the G-Buffer
+     */
+    public set gbufferDebugEnabled(enabled: boolean) {
+        if (enabled && !this.allowDebugPasses) {
+            Logger.Warn("Can't enable G-Buffer debug view without setting allowDebugPasses to true.");
+            return;
+        }
+        this._gbufferDebugEnabled = enabled;
+        if (enabled) {
+            this._enableEffect(this._getGBufferDebugPass().name, this.cameras);
+        } else {
+            this._disableEffect(this._getGBufferDebugPass().name, this.cameras);
+        }
+    }
+
+    /**
+     * Turn on or off the debug view of the CDF importance sampling data
+     */
+    public get importanceSamplingDebugEnabled(): boolean {
+        return this._importanceSamplingRenderer?.debugEnabled;
+    }
+
+    /**
+     * Turn on or off the debug view of the CDF importance sampling data
+     */
+    public set importanceSamplingDebugEnabled(enabled: boolean) {
+        if (!this._importanceSamplingRenderer) return;
+        if (enabled && !this.allowDebugPasses) {
+            Logger.Warn("Can't enable importance sampling debug view without setting allowDebugPasses to true.");
+            return;
+        }
+        if (enabled === this._importanceSamplingRenderer.debugEnabled) return;
+        this._importanceSamplingRenderer.debugEnabled = enabled;
+        if (enabled) {
+            this._enableEffect(this._importanceSamplingRenderer.debugPassName, this.cameras);
+        } else {
+            this._disableEffect(this._importanceSamplingRenderer.debugPassName, this.cameras);
+        }
+    }
+
+    /**
+     * Turn on or off the debug view of the voxel grid
+     */
+    public get voxelDebugEnabled(): boolean {
+        return this._voxelRenderer?.voxelDebugEnabled;
+    }
+
+    /**
+     * Turn on or off the debug view of the voxel grid
+     */
+    public set voxelDebugEnabled(enabled: boolean) {
+        if (!this._voxelRenderer) return;
+        if (enabled && !this.allowDebugPasses) {
+            Logger.Warn("Can't enable voxel debug view without setting allowDebugPasses to true.");
+            return;
+        }
+        this._voxelRenderer.voxelDebugEnabled = enabled;
+        if (enabled) {
+            this._enableEffect(this._voxelRenderer.debugPassName, this.cameras);
+        } else {
+            this._disableEffect(this._voxelRenderer.debugPassName, this.cameras);
+        }
+    }
+
+    /**
+     * Set the axis to display for the voxel grid debug view
+     * When using tri-axis voxelization, this will display the voxel grid for the specified axis
+     */
+    public get voxelDebugAxis(): number {
+        return this._voxelRenderer?.voxelDebugAxis;
+    }
+
+    /**
+     * Set the axis to display for the voxel grid debug view
+     * When using tri-axis voxelization, this will display the voxel grid for the specified axis
+     */
+    public set voxelDebugAxis(axisNum: number) {
+        if (!this._voxelRenderer) return;
+        this._voxelRenderer.voxelDebugAxis = axisNum;
+    }
+
+    /**
+     * Set the mip level to display for the voxel grid debug view
+     */
+    public set voxelDebugDisplayMip(mipNum: number) {
+        if (!this._voxelRenderer) return;
+        this._voxelRenderer.setDebugMipNumber(mipNum);
+    }
+
+    /**
+     * Display the debug view for the voxel tracing pass
+     */
+    public get voxelTracingDebugEnabled(): boolean {
+        return this._voxelTracingPass?.debugEnabled;
+    }
+
+    /**
+     * Display the debug view for the voxel tracing pass
+     */
+    public set voxelTracingDebugEnabled(enabled: boolean) {
+        if (!this._voxelTracingPass) return;
+        if (enabled && !this.allowDebugPasses) {
+            Logger.Warn("Can't enable voxel tracing debug view without setting allowDebugPasses to true.");
+            return;
+        }
+        if (enabled === this._voxelTracingPass.debugEnabled) return;
+        this._voxelTracingPass.debugEnabled = enabled;
+        if (enabled) {
+            this._enableEffect(this._voxelTracingPass.debugPassName, this.cameras);
+        } else {
+            this._disableEffect(this._voxelTracingPass.debugPassName, this.cameras);
+        }
+    }
+
+    /**
+     * Display the debug view for the spatial blur pass
+     */
+    public get spatialBlurPassDebugEnabled(): boolean {
+        return this._spatialBlurPass?.debugEnabled;
+    }
+
+    /**
+     * Display the debug view for the spatial blur pass
+     */
+    public set spatialBlurPassDebugEnabled(enabled: boolean) {
+        if (!this._spatialBlurPass) return;
+        if (enabled && !this.allowDebugPasses) {
+            Logger.Warn("Can't enable spatial blur debug view without setting allowDebugPasses to true.");
+            return;
+        }
+        if (enabled === this._spatialBlurPass.debugEnabled) return;
+        this._spatialBlurPass.debugEnabled = enabled;
+        if (enabled) {
+            this._enableEffect(this._spatialBlurPass.debugPassName, this.cameras);
+        } else {
+            this._disableEffect(this._spatialBlurPass.debugPassName, this.cameras);
+        }
+    }
+
+    /**
+     * Display the debug view for the accumulation pass
+     */
+    public get accumulationPassDebugEnabled(): boolean {
+        return this._accumulationPass?.debugEnabled;
+    }
+
+    /**
+     * Display the debug view for the accumulation pass
+     */
+    public set accumulationPassDebugEnabled(enabled: boolean) {
+        if (!this._accumulationPass) return;
+        if (enabled && !this.allowDebugPasses) {
+            Logger.Warn("Can't enable accumulation pass debug view without setting allowDebugPasses to true.");
+            return;
+        }
+        if (enabled === this._accumulationPass.debugEnabled) return;
+        this._accumulationPass.debugEnabled = enabled;
+        if (enabled) {
+            this._enableEffect(this._accumulationPass.debugPassName, this.cameras);
+        } else {
+            this._disableEffect(this._accumulationPass.debugPassName, this.cameras);
+        }
+    }
+
+    /**
+     * Add a mesh in the exclusion list to prevent it to be handled by the IBL shadow pipeline
+     * @param mesh The mesh to exclude from the IBL shadow pipeline
+     */
+    public addExcludedMesh(mesh: AbstractMesh): void {
+        if (this._excludedMeshes.indexOf(mesh.uniqueId) === -1) {
+            this._excludedMeshes.push(mesh.uniqueId);
+        }
+    }
+
+    /**
+     * Remove a mesh from the exclusion list of the IBL shadow pipeline
+     * @param mesh The mesh to remove
+     */
+    public removeExcludedMesh(mesh: AbstractMesh): void {
+        const index = this._excludedMeshes.indexOf(mesh.uniqueId);
+        if (index !== -1) {
+            this._excludedMeshes.splice(index, 1);
+        }
+    }
+
+    /**
+     * The exponent of the resolution of the voxel shadow grid. Higher resolutions will result in sharper
+     * shadows but are more expensive to compute and require more memory.
+     * The resolution is calculated as 2 to the power of this number.
+     */
+    public get resolutionExp() {
+        return this._voxelRenderer.voxelResolutionExp;
+    }
+
+    /**
+     * The exponent of the resolution of the voxel shadow grid. Higher resolutions will result in sharper
+     * shadows but are more expensive to compute and require more memory.
+     * The resolution is calculated as 2 to the power of this number.
+     */
+    public set resolutionExp(newResolution: number) {
+        if (newResolution === this._voxelRenderer.voxelResolutionExp) return;
+        if (this._voxelRenderer.isVoxelizationInProgress()) {
+            Logger.Warn("Can't change the resolution of the voxel grid while voxelization is in progress.");
+            return;
+        }
+        this._voxelRenderer.voxelResolutionExp = newResolution;
+        this.updateVoxelization();
+        this._accumulationPass.reset = true;
+    }
+
+    /**
+     * The number of different directions to sample during the voxel tracing pass
+     */
+    public get sampleDirections() {
+        return this._voxelTracingPass?.sampleDirections;
+    }
+
+    /**
+     * The number of different directions to sample during the voxel tracing pass
+     */
+    public set sampleDirections(value: number) {
+        if (!this._voxelTracingPass) return;
+        this._voxelTracingPass.sampleDirections = value;
+    }
+
+    /**
+     * The decree to which the shadows persist between frames. 0.0 is no persistence, 1.0 is full persistence.
+     **/
+    public get shadowRemenance(): number {
+        return this._accumulationPass?.remenance;
+    }
+
+    /**
+     * The decree to which the shadows persist between frames. 0.0 is no persistence, 1.0 is full persistence.
+     **/
+    public set shadowRemenance(value: number) {
+        if (!this._accumulationPass) return;
+        this._accumulationPass.remenance = value;
+    }
+
+    /**
+     * The global rotation of the IBL for shadows
+     */
+    public get envRotation() {
+        return this._voxelTracingPass?.envRotation;
+    }
+
+    /**
+     * The global rotation of the IBL for shadows
+     */
+    public set envRotation(value: number) {
+        if (!this._voxelTracingPass) return;
+        this._voxelTracingPass.envRotation = value;
+    }
+
+    /**
+     * Allow debug passes to be enabled. Default is false.
+     */
+    public get allowDebugPasses(): boolean {
+        return this._allowDebugPasses;
+    }
+
+    /**
+     * Allow debug passes to be enabled. Default is false.
+     */
+    public set allowDebugPasses(value: boolean) {
+        if (this._allowDebugPasses === value) return;
+        this._allowDebugPasses = value;
+        if (value) {
+            if (this._importanceSamplingRenderer.isReady()) {
+                this._createDebugPasses();
+            } else {
+                this._importanceSamplingRenderer.onReadyObservable.addOnce(() => {
+                    this._createDebugPasses();
+                });
+            }
+        } else {
+            this._disposeDebugPasses();
+        }
+    }
+
+    /**
+     *  Support test.
+     */
+    public static get IsSupported(): boolean {
+        const engine = EngineStore.LastCreatedEngine;
+        if (!engine) {
+            return false;
+        }
+        return engine._features.supportIBLShadows;
+    }
+
+    /**
+     * @param name The rendering pipeline name
+     * @param scene The scene linked to this pipeline
+     * @param options Options to configure the pipeline
+     * @param cameras Cameras to apply the pipeline to.
+     */
+    constructor(name: string, scene: Scene, options: Partial<IblShadowsSettings> = {}, cameras?: Camera[]) {
+        super(scene.getEngine(), name);
+        this.scene = scene;
+        //  We need a depth texture for opaque
+        if (!scene.enablePrePassRenderer()) {
+            Logger.Warn("IBL Shadows Render Pipeline could not enable PrePass, aborting.");
+            return;
+        }
+        this.shadowOpacity = options.shadowOpacity || 0.75;
+        this._prePassEffectConfiguration = new IblShadowsPrepassConfiguration();
+        this._voxelRenderer = new _IblShadowsVoxelRenderer(
+            this.scene,
+            this,
+            options ? options.resolutionExp : 6,
+            options.triPlanarVoxelization !== undefined ? options.triPlanarVoxelization : true
+        );
+        this._importanceSamplingRenderer = new _IblShadowsImportanceSamplingRenderer(this.scene);
+        this._voxelTracingPass = new _IblShadowsVoxelTracingPass(this.scene, this);
+        this.sampleDirections = options.sampleDirections || 2;
+        this.voxelShadowOpacity = options.voxelShadowOpacity || 1.0;
+        this.ssShadowOpacity = options.ssShadowsEnabled === undefined || options.ssShadowsEnabled ? 1.0 : 0.0;
+        this.ssShadowMaxDist = options.ssShadowMaxDist || 0.05;
+        this.ssShadowSamples = options.ssShadowSampleCount || 16;
+        this.ssShadowStride = options.ssShadowStride || 8;
+        this.ssShadowThickness = options.ssShadowThickness || 0.5;
+        this._spatialBlurPass = new _IblShadowsSpatialBlurPass(this.scene);
+        this._accumulationPass = new _IblShadowsAccumulationPass(this.scene);
+        this.shadowRemenance = options.shadowRemenance || 0.75;
+        this._noiseTexture = new Texture("https://assets.babylonjs.com/textures/blue_noise/blue_noise_rgb.png", this.scene, false, true, Constants.TEXTURE_NEAREST_SAMPLINGMODE);
+        if (this.scene.environmentTexture) {
+            this._importanceSamplingRenderer.iblSource = this.scene.environmentTexture;
+        }
+
+        // Create post process that applies the shadows to the scene
+        this._createShadowCombinePostProcess();
+
+        scene.postProcessRenderPipelineManager.addPipeline(this);
+
+        this.scene.onNewMeshAddedObservable.add(this.updateSceneBounds.bind(this));
+        this.scene.onMeshRemovedObservable.add(this.updateSceneBounds.bind(this));
+        this.scene.onActiveCameraChanged.add(this._listenForCameraChanges.bind(this));
+        this.scene.onBeforeRenderObservable.add(this._updateBeforeRender.bind(this));
+
+        this._listenForCameraChanges();
+        this.scene.getEngine().onResizeObservable.add(this._handleResize.bind(this));
+
+        // Only turn on the pipeline if the importance sampling RT's are ready
+        this._importanceSamplingRenderer.onReadyObservable.add(() => {
+            this._createEffectPasses(cameras);
+            const checkVoxelRendererReady = () => {
+                if (this._voxelRenderer.isReady()) {
+                    this.toggleShadow(this._enabled);
+                    if (this._enabled) {
+                        this._voxelizationDirty = true;
+                    }
+                } else {
+                    setTimeout(() => {
+                        checkVoxelRendererReady();
+                    }, 16);
+                }
+            };
+
+            checkVoxelRendererReady();
+        });
+    }
+
+    /**
+     * Toggle the shadow tracing on or off
+     * @param enabled Toggle the shadow tracing on or off
+     */
+    public toggleShadow(enabled: boolean) {
+        this._enabled = enabled;
+        if (enabled) {
+            this._enableEffect("IBLShadowVoxelTracingPass", this.cameras);
+            this._enableEffect("IBLShadowSpatialBlurPass", this.cameras);
+            this._enableEffect("IBLShadowAccumulationBlurPass", this.cameras);
+            this._enableEffect("IBLShadowCompositePass", this.cameras);
+        } else {
+            this._disableEffect("IBLShadowVoxelTracingPass", null);
+            this._disableEffect("IBLShadowSpatialBlurPass", null);
+            this._disableEffect("IBLShadowAccumulationBlurPass", null);
+            this._disableEffect("IBLShadowCompositePass", null);
+        }
+    }
+
+    private _handleResize() {
+        this._voxelRenderer.resize();
+        this._accumulationPass?.resize();
+    }
+
+    private _createShadowCombinePostProcess() {
+        const isWebGPU = this.engine.isWebGPU;
+        const compositeOptions: PostProcessOptions = {
+            width: this.scene.getEngine().getRenderWidth(),
+            height: this.scene.getEngine().getRenderHeight(),
+            uniforms: ["shadowOpacity"],
+            samplers: ["sceneTexture"],
+            samplingMode: Constants.TEXTURE_BILINEAR_SAMPLINGMODE,
+            engine: this.scene.getEngine(),
+            textureType: Constants.TEXTURETYPE_UNSIGNED_BYTE,
+            reusable: false,
+            shaderLanguage: isWebGPU ? ShaderLanguage.WGSL : ShaderLanguage.GLSL,
+            extraInitializations: (useWebGPU: boolean, list: Promise<any>[]) => {
+                if (useWebGPU) {
+                    list.push(import("../../ShadersWGSL/iblShadowsCombine.fragment"));
+                } else {
+                    list.push(import("../../Shaders/iblShadowsCombine.fragment"));
+                }
+            },
+        };
+        this._shadowCompositePP = new PostProcess("iblShadowsCombine", "iblShadowsCombine", compositeOptions);
+        this._shadowCompositePP.autoClear = false;
+        this._shadowCompositePP.onApplyObservable.add((effect) => {
+            // Setting the input of the tracing pass because this is the scene RT that we want to apply the shadows to.
+            effect.setTextureFromPostProcess("sceneTexture", this._voxelTracingPass.getPassPP());
+            effect.setFloat("shadowOpacity", this._shadowOpacity);
+            if (
+                this._importanceSamplingRenderer?.isReady() &&
+                this._voxelRenderer?.isReady() &&
+                this._voxelTracingPass?.isReady() &&
+                this._spatialBlurPass?.isReady() &&
+                this._accumulationPass?.isReady()
+            ) {
+                this.update();
+            }
+        });
+        this._shadowCompositePP._prePassEffectConfiguration = this._prePassEffectConfiguration;
+    }
+
+    private _createEffectPasses(cameras: Camera[] | undefined) {
+        this.addEffect(
+            new PostProcessRenderEffect(
+                this.scene.getEngine(),
+                "IBLShadowVoxelTracingPass",
+                () => {
+                    return this._voxelTracingPass.getPassPP();
+                },
+                true
+            )
+        );
+        this.addEffect(
+            new PostProcessRenderEffect(
+                this.scene.getEngine(),
+                "IBLShadowSpatialBlurPass",
+                () => {
+                    return this._spatialBlurPass.getPassPP();
+                },
+                true
+            )
+        );
+        this.addEffect(
+            new PostProcessRenderEffect(
+                this.scene.getEngine(),
+                "IBLShadowAccumulationBlurPass",
+                () => {
+                    return this._accumulationPass.getPassPP();
+                },
+                true
+            )
+        );
+        this.addEffect(
+            new PostProcessRenderEffect(
+                this.scene.getEngine(),
+                "IBLShadowCompositePass",
+                () => {
+                    return this._shadowCompositePP;
+                },
+                true
+            )
+        );
+
+        if (cameras) {
+            this.scene.postProcessRenderPipelineManager.attachCamerasToRenderPipeline(this.name, cameras);
+        }
+
+        this.toggleShadow(false);
+        this._enabled = true;
+    }
+
+    private _getGBufferDebugPass(): PostProcess {
+        if (this._gbufferDebugPass) {
+            return this._gbufferDebugPass;
+        }
+        const isWebGPU = this.engine.isWebGPU;
+        const textureNames: string[] = this._prePassEffectConfiguration.texturesRequired.map((type) => PrePassRenderer.TextureFormats[type].name.toString());
+
+        const options: PostProcessOptions = {
+            width: this.scene.getEngine().getRenderWidth(),
+            height: this.scene.getEngine().getRenderHeight(),
+            samplingMode: Constants.TEXTURE_NEAREST_SAMPLINGMODE,
+            engine: this.scene.getEngine(),
+            textureType: Constants.TEXTURETYPE_UNSIGNED_INT,
+            textureFormat: Constants.TEXTUREFORMAT_RGBA,
+            uniforms: ["sizeParams"],
+            samplers: textureNames,
+            reusable: false,
+            shaderLanguage: isWebGPU ? ShaderLanguage.WGSL : ShaderLanguage.GLSL,
+            extraInitializations: (useWebGPU: boolean, list: Promise<any>[]) => {
+                if (useWebGPU) {
+                    list.push(import("../../ShadersWGSL/iblShadowGBufferDebug.fragment"));
+                } else {
+                    list.push(import("../../Shaders/iblShadowGBufferDebug.fragment"));
+                }
+            },
+        };
+        this._gbufferDebugPass = new PostProcess("iblShadowGBufferDebug", "iblShadowGBufferDebug", options);
+        this._gbufferDebugPass.autoClear = false;
+        this._gbufferDebugPass.onApplyObservable.add((effect) => {
+            this._prePassEffectConfiguration.texturesRequired.forEach((type) => {
+                const prePassRenderer = this.scene.prePassRenderer;
+                if (!prePassRenderer) {
+                    Logger.Error("Can't enable G-Buffer debug rendering since prepassRenderer doesn't exist.");
+                    return;
+                }
+                const index = prePassRenderer.getIndex(type);
+                if (index >= 0) effect.setTexture(PrePassRenderer.TextureFormats[type].name, prePassRenderer.getRenderTarget().textures[index]);
+            });
+            effect.setVector4("sizeParams", this._gBufferDebugSizeParams);
+            if (this.scene.activeCamera) {
+                effect.setFloat("maxDepth", this.scene.activeCamera.maxZ);
+            }
+        });
+        return this._gbufferDebugPass;
+    }
+
+    private _createDebugPasses() {
+        this._debugPasses = [
+            { pass: this._importanceSamplingRenderer?.getDebugPassPP(), enabled: this.importanceSamplingDebugEnabled },
+            { pass: this._voxelRenderer?.getDebugPassPP(), enabled: this.voxelDebugEnabled },
+            { pass: this._voxelTracingPass?.getDebugPassPP(), enabled: this.voxelTracingDebugEnabled },
+            { pass: this._spatialBlurPass?.getDebugPassPP(), enabled: this.spatialBlurPassDebugEnabled },
+            { pass: this._accumulationPass?.getDebugPassPP(), enabled: this.accumulationPassDebugEnabled },
+            { pass: this._getGBufferDebugPass(), enabled: this.gbufferDebugEnabled },
+        ];
+        for (let i = 0; i < this._debugPasses.length; i++) {
+            if (!this._debugPasses[i].pass) continue;
+            this.addEffect(
+                new PostProcessRenderEffect(
+                    this.scene.getEngine(),
+                    this._debugPasses[i].pass.name,
+                    () => {
+                        return this._debugPasses[i].pass;
+                    },
+                    true
+                )
+            );
+        }
+        const cameras = this.cameras.slice();
+        this.scene.postProcessRenderPipelineManager.detachCamerasFromRenderPipeline(this.name, this.cameras);
+        this.scene.postProcessRenderPipelineManager.attachCamerasToRenderPipeline(this.name, cameras);
+        for (let i = 0; i < this._debugPasses.length; i++) {
+            if (!this._debugPasses[i].pass) continue;
+            if (this._debugPasses[i].enabled) {
+                this._enableEffect(this._debugPasses[i].pass.name, this.cameras);
+            } else {
+                this._disableEffect(this._debugPasses[i].pass.name, this.cameras);
+            }
+        }
+    }
+
+    private _disposeEffectPasses() {
+        this.scene.postProcessRenderPipelineManager.detachCamerasFromRenderPipeline(this.name, this.cameras);
+        this._disableEffect("IBLShadowVoxelTracingPass", this.cameras);
+        this._disableEffect("IBLShadowSpatialBlurPass", this.cameras);
+        this._disableEffect("IBLShadowAccumulationBlurPass", this.cameras);
+        this._disableEffect("IBLShadowCompositePass", this.cameras);
+        this._disposeDebugPasses();
+        this._reset();
+    }
+
+    private _disposeDebugPasses() {
+        for (let i = 0; i < this._debugPasses.length; i++) {
+            this._disableEffect(this._debugPasses[i].pass.name, this.cameras);
+            this._debugPasses[i].pass.dispose();
+        }
+        this._debugPasses = [];
+    }
+
+    private _updateDebugPasses() {
+        let count = 0;
+        if (this._gbufferDebugEnabled) count++;
+        if (this.importanceSamplingDebugEnabled) count++;
+        if (this.voxelDebugEnabled) count++;
+        if (this.voxelTracingDebugEnabled) count++;
+        if (this.spatialBlurPassDebugEnabled) count++;
+        if (this.accumulationPassDebugEnabled) count++;
+
+        const rows = Math.ceil(Math.sqrt(count));
+        const cols = Math.ceil(count / rows);
+        const width = 1.0 / cols;
+        const height = 1.0 / rows;
+        let x = 0;
+        let y = 0;
+        if (this.gbufferDebugEnabled) {
+            const prePassRenderer = this.scene!.prePassRenderer;
+            if (!prePassRenderer) {
+                Logger.Error("Can't enable G-Buffer debug rendering since prepassRenderer doesn't exist.");
+                return;
+            }
+            this._gBufferDebugSizeParams.set(x, y, cols, rows);
+            x -= width;
+            if (x <= -1) {
+                x = 0;
+                y -= height;
+            }
+        }
+
+        if (this.importanceSamplingDebugEnabled) {
+            this._importanceSamplingRenderer.setDebugDisplayParams(x, y, cols, rows);
+            x -= width;
+            if (x <= -1) {
+                x = 0;
+                y -= height;
+            }
+        }
+        if (this.voxelDebugEnabled) {
+            this._voxelRenderer.setDebugDisplayParams(x, y, cols, rows);
+            x -= width;
+            if (x <= -1) {
+                x = 0;
+                y -= height;
+            }
+        }
+        if (this.voxelTracingDebugEnabled) {
+            this._voxelTracingPass.setDebugDisplayParams(x, y, cols, rows);
+            x -= width;
+            if (x <= -1) {
+                x = 0;
+                y -= height;
+            }
+        }
+        if (this.spatialBlurPassDebugEnabled) {
+            this._spatialBlurPass.setDebugDisplayParams(x, y, cols, rows);
+            x -= width;
+            if (x <= -1) {
+                x = 0;
+                y -= height;
+            }
+        }
+        if (this.accumulationPassDebugEnabled) {
+            this._accumulationPass.setDebugDisplayParams(x, y, cols, rows);
+            x -= width;
+            if (x <= -1) {
+                x = 0;
+                y -= height;
+            }
+        }
+    }
+
+    /**
+     * Trigger the scene to be re-voxelized. This is useful when the scene has changed and the voxel grid needs to be updated.
+     */
+    public updateVoxelization() {
+        this._voxelizationDirty = true;
+    }
+
+    /**
+     * Trigger the scene bounds of shadow-casters to be updated. This is useful when the scene has changed and the bounds need
+     * to be recalculated. This will also trigger a re-voxelization.
+     */
+    public updateSceneBounds() {
+        this._voxelizationDirty = true;
+        this._boundsNeedUpdate = true;
+    }
+
+    private _updateBeforeRender() {
+        this._updateDebugPasses();
+    }
+
+    private _listenForCameraChanges() {
+        // We want to listen for camera changes and change settings while the camera is moving.
+        if (this.scene.activeCamera instanceof ArcRotateCamera) {
+            this.scene.onBeforeCameraRenderObservable.add((camera) => {
+                let isMoving: boolean = false;
+                if (camera instanceof ArcRotateCamera) {
+                    isMoving =
+                        camera.inertialAlphaOffset !== 0 ||
+                        camera.inertialBetaOffset !== 0 ||
+                        camera.inertialRadiusOffset !== 0 ||
+                        camera.inertialPanningX !== 0 ||
+                        camera.inertialPanningY !== 0;
+                } else if (camera instanceof FreeCamera) {
+                    isMoving =
+                        camera.cameraDirection.x !== 0 ||
+                        camera.cameraDirection.y !== 0 ||
+                        camera.cameraDirection.z !== 0 ||
+                        camera.cameraRotation.x !== 0 ||
+                        camera.cameraRotation.y !== 0;
+                }
+                if (this._accumulationPass) {
+                    if (isMoving) {
+                        // this._accumulationPass.reset = true;
+                        // this._accumulationPass.remenance = 1.0;
+                    } else {
+                        // this._accumulationPass.reset = false;
+                        // this._accumulationPass.remenance = 0.9;
+                    }
+                }
+            });
+        }
+    }
+
+    /**
+     * Links to the prepass renderer
+     * @param prePassRenderer The scene PrePassRenderer
+     * @returns true if the pre pass is setup
+     */
+    public override setPrePassRenderer(prePassRenderer: PrePassRenderer): boolean {
+        return !!prePassRenderer.addEffectConfiguration(this._prePassEffectConfiguration);
+    }
+
+    /**
+     * Checks if the IBL shadow pipeline is ready to render shadows
+     * @returns true if the IBL shadow pipeline is ready to render the shadows
+     */
+    public isReady() {
+        return (
+            this._noiseTexture.isReady() &&
+            this._voxelRenderer.isReady() &&
+            this._importanceSamplingRenderer.isReady() &&
+            (!this._voxelTracingPass || this._voxelTracingPass.isReady()) &&
+            (!this._spatialBlurPass || this._spatialBlurPass.isReady()) &&
+            (!this._accumulationPass || this._accumulationPass.isReady())
+        );
+    }
+
+    /**
+     * Renders accumulated shadows for IBL
+     */
+    public update() {
+        // This is called for every MRT in the customRenderTargets structure during voxelization. That doesn't make
+        // sense. We only want this to run after voxelization so we should put in some state logic here to return
+        // if voxelization is happening.
+        if (this._voxelRenderer.isVoxelizationInProgress()) {
+            return;
+        }
+
+        if (this._boundsNeedUpdate) {
+            const bounds = this.scene.getWorldExtends((mesh) => {
+                return mesh instanceof Mesh && this._excludedMeshes.indexOf(mesh.uniqueId) === -1;
+            });
+            const size = bounds.max.subtract(bounds.min);
+            this.voxelGridSize = Math.max(size.x, Math.max(size.y, size.z));
+            if (!isFinite(this.voxelGridSize) || this.voxelGridSize === 0) {
+                Logger.Warn("IBL Shadows: Scene size is invalid. Can't update bounds.");
+                this._boundsNeedUpdate = false;
+                this.voxelGridSize = 1.0;
+                return;
+            }
+            const halfSize = this.voxelGridSize / 2.0;
+            const centre = bounds.max.add(bounds.min).multiplyByFloats(-0.5, -0.5, -0.5);
+            const invWorldScaleMatrix = Matrix.Compose(new Vector3(1.0 / halfSize, 1.0 / halfSize, 1.0 / halfSize), new Quaternion(), new Vector3(0, 0, 0));
+            const invTranslationMatrix = Matrix.Compose(new Vector3(1.0, 1.0, 1.0), new Quaternion(), centre);
+            invTranslationMatrix.multiplyToRef(invWorldScaleMatrix, invWorldScaleMatrix);
+            this._voxelTracingPass?.setWorldScaleMatrix(invWorldScaleMatrix);
+            this._voxelRenderer.setWorldScaleMatrix(invWorldScaleMatrix);
+            // Set world scale for spatial blur.
+            this._spatialBlurPass?.setWorldScale(halfSize * 2.0);
+            this._boundsNeedUpdate = false;
+            // Logger.Log("IBL Shadows: Scene size: " + size);
+            // Logger.Log("Half size: " + halfSize);
+            // Logger.Log("Centre translation: " + centre);
+
+            // Update the SS shadow max distance based on the voxel grid size and resolution.
+            // The max distance should be just a little larger than the world size of a single voxel.
+            this.ssShadowMaxDist = (1.1 * this.voxelGridSize) / (1 << this.resolutionExp);
+        }
+
+        // If update is needed, render voxels
+        if (this._voxelizationDirty) {
+            this._voxelRenderer.updateVoxelGrid(this._excludedMeshes);
+            this._voxelizationDirty = false;
+            // Update the SS shadow max distance based on the voxel grid size and resolution.
+            // The max distance should be just a little larger than the world size of a single voxel.
+            this.ssShadowMaxDist = (1.1 * this.voxelGridSize) / (1 << this.resolutionExp);
+        }
+    }
+
+    /**
+     * Get the class name
+     * @returns "IBLShadowsRenderPipeline"
+     */
+    public override getClassName(): string {
+        return "IBLShadowsRenderPipeline";
+    }
+
+    /**
+     * Disposes the IBL shadow pipeline and associated resources
+     */
+    public override dispose() {
+        this._disposeEffectPasses();
+        this._noiseTexture.dispose();
+        this._voxelRenderer.dispose();
+        this._importanceSamplingRenderer.dispose();
+        this._voxelTracingPass?.dispose();
+        this._spatialBlurPass?.dispose();
+        this._accumulationPass?.dispose();
+        super.dispose();
+    }
+}