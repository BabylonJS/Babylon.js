--- conflicted
+++ resolved
@@ -1,462 +1,288 @@
-<<<<<<< HEAD
-import { GaussianSplattingMaterial } from "../../Materials/GaussianSplatting/gaussianSplattingMaterial";
-import { Matrix, Quaternion, TmpVectors } from "../../Maths/math.vector";
-=======
-import { Effect } from "../../Materials/effect";
-import { ShaderMaterial } from "../../Materials/shaderMaterial";
-import { Matrix, Quaternion, TmpVectors, Vector2, Vector3 } from "../../Maths/math.vector";
->>>>>>> 85cd5aa2
-import { Mesh } from "../../Meshes/mesh";
-import { VertexData } from "../../Meshes/mesh.vertexData";
-import type { Observer } from "../../Misc/observable";
-import { Tools } from "../../Misc/tools";
-import type { Scene } from "../../scene";
-import type { Nullable } from "../../types";
-
-/**
- * @experimental
- * Helper class that loads, creates and manipulates a Gaussian Splatting
- */
-export class GaussianSplatting {
-    private _vertexCount: number = 0;
-    private _positions: Float32Array;
-    private _uBuffer: Uint8Array;
-    private _covA: Float32Array;
-    private _covB: Float32Array;
-    private _sceneDisposeObserver: Nullable<Observer<Scene>>;
-    private _sceneBeforeRenderObserver: Nullable<Observer<Scene>>;
-    private _material: GaussianSplattingMaterial;
-    private _modelViewMatrix = Matrix.Identity();
-    private _minimum = new Vector3();
-    private _maximum = new Vector3();
-    /**
-     * Name of the GS that is also used to name a mesh for rendering it
-     */
-    public readonly name: string = "GaussianSplatting";
-    /**
-     * The scene the Gaussian Splatting mesh belongs to
-     */
-    public readonly scene: Scene;
-    /**
-     * The mesh responsible for rendering the GS
-     */
-    public mesh: Nullable<Mesh>;
-
-    /**
-     * Return the number of splattings used
-     */
-    public get vertexCount(): number {
-        return this._vertexCount;
-    }
-
-    /**
-     * GaussianSplatting material with alpha blending
-     * @param scene parent scene
-     */
-    private _createMaterial(scene: Scene) {
-<<<<<<< HEAD
-        const material = new GaussianSplattingMaterial("GaussianSplattingMaterial", scene);
-        material.backFaceCulling = false;
-        material.alpha = 0.9999;
-        this._material = material;
-=======
-        Effect.ShadersStore["gaussianSplattingVertexShader"] = GaussianSplatting._VertexShaderSource;
-        Effect.ShadersStore["gaussianSplattingFragmentShader"] = GaussianSplatting._FragmentShaderSource;
-        const shaderMaterial = new ShaderMaterial(
-            "GaussianSplattingShader",
-            scene,
-            {
-                vertex: "gaussianSplatting",
-                fragment: "gaussianSplatting",
-            },
-            {
-                attributes: ["position"],
-                uniforms: ["projection", "modelView", "viewport"],
-            }
-        );
-        shaderMaterial.backFaceCulling = false;
-        shaderMaterial.alpha = 0.9999;
-        this._material = shaderMaterial;
->>>>>>> 85cd5aa2
-    }
-
-    /**
-     *
-     * @param scene parent scene
-     * @returns A simple 2 triangles quad
-     */
-    private _getMesh(scene: Scene): Mesh {
-        const mesh = new Mesh(this.name, scene);
-        const vertexData = new VertexData();
-        vertexData.positions = [-2, -2, 0, 2, -2, 0, 2, 2, 0, -2, 2, 0];
-        vertexData.indices = [0, 1, 2, 0, 2, 3];
-        vertexData.applyToMesh(mesh);
-        const binfo = mesh.getBoundingInfo();
-        binfo.reConstruct(this._minimum, this._maximum);
-        binfo.isLocked = true;
-        mesh.doNotSyncBoundingInfo = true;
-        mesh.material = this._material;
-        return mesh;
-    }
-
-<<<<<<< HEAD
-    protected static _Worker: Nullable<Worker> = null;
-=======
-    protected _worker: Nullable<Worker> = null;
-    protected static _VertexShaderSource = `
-        precision mediump float;
-        attribute vec2 position;
-
-        attribute vec4 world0;
-        attribute vec4 world1;
-        attribute vec4 world2;
-        attribute vec4 world3;
-
-        uniform mat4 projection, modelView;
-        uniform vec2 viewport;
-
-        varying vec4 vColor;
-        varying vec2 vPosition;
-        void main () {
-        vec3 center = world0.xyz;
-        vec4 color = world1;
-        vec3 covA = world2.xyz;
-        vec3 covB = world3.xyz;
-
-        vec4 camspace = modelView * vec4(center, 1);
-        vec4 pos2d = projection * camspace;
-
-        float bounds = 1.2 * pos2d.w;
-        if (pos2d.z < -pos2d.w || pos2d.x < -bounds || pos2d.x > bounds
-            || pos2d.y < -bounds || pos2d.y > bounds) {
-            gl_Position = vec4(0.0, 0.0, 2.0, 1.0);
-            return;
-        }
-
-        mat3 Vrk = mat3(
-            covA.x, covA.y, covA.z, 
-            covA.y, covB.x, covB.y,
-            covA.z, covB.y, covB.z
-        );
-        vec2 focal = vec2(1132., 1132.);
-        mat3 J = mat3(
-            focal.x / camspace.z, 0., -(focal.x * camspace.x) / (camspace.z * camspace.z), 
-            0., focal.y / camspace.z, -(focal.y * camspace.y) / (camspace.z * camspace.z), 
-            0., 0., 0.
-        );
-
-        mat3 invy = mat3(1,0,0, 0,-1,0,0,0,1);
-
-        mat3 T = invy * transpose(mat3(modelView)) * J;
-        mat3 cov2d = transpose(T) * Vrk * T;
-
-        float mid = (cov2d[0][0] + cov2d[1][1]) / 2.0;
-        float radius = length(vec2((cov2d[0][0] - cov2d[1][1]) / 2.0, cov2d[0][1]));
-        float lambda1 = mid + radius, lambda2 = mid - radius;
-
-        if(lambda2 < 0.0) return;
-        vec2 diagonalVector = normalize(vec2(cov2d[0][1], lambda1 - cov2d[0][0]));
-        vec2 majorAxis = min(sqrt(2.0 * lambda1), 1024.0) * diagonalVector;
-        vec2 minorAxis = min(sqrt(2.0 * lambda2), 1024.0) * vec2(diagonalVector.y, -diagonalVector.x);
-
-        vColor = color;
-        vPosition = position;
-        vec2 vCenter = vec2(pos2d);
-        gl_Position = vec4(
-            vCenter 
-            + (position.x * majorAxis * 1. / viewport 
-            + position.y * minorAxis * 1. / viewport) * pos2d.w, pos2d.zw);
-        }`;
-
-    protected static _FragmentShaderSource = `
-        precision highp float;
-        varying vec4 vColor;
-        varying vec2 vPosition;
-        void main () {    
-        float A = -dot(vPosition, vPosition);
-        if (A < -4.0) discard;
-        float B = exp(A) * vColor.a;
-        gl_FragColor = vec4(vColor.rgb, B);
-        }`;
->>>>>>> 85cd5aa2
-
-    protected static _CreateWorker = function (self: Worker) {
-        let viewProj: number[];
-        let lastProj: number[] = [];
-        let vertexCount = 0;
-        let positions: Float32Array;
-
-        const runSort = (viewProj: number[]) => {
-            vertexCount = positions.length;
-            const depthMix = new BigInt64Array(vertexCount);
-            const indices = new Uint32Array(depthMix.buffer);
-            for (let j = 0; j < vertexCount; j++) {
-                indices[2 * j] = j;
-            }
-
-            const floatMix = new Float32Array(depthMix.buffer);
-            for (let j = 0; j < vertexCount; j++) {
-                floatMix[2 * j + 1] = 10000 - (viewProj[2] * positions[3 * j + 0] + viewProj[6] * positions[3 * j + 1] + viewProj[10] * positions[3 * j + 2]);
-            }
-            lastProj = viewProj;
-
-            depthMix.sort();
-
-            self.postMessage({ depthMix }, [depthMix.buffer]);
-        };
-
-        let sortRunning: boolean = false;
-        const throttledSort = () => {
-            if (!sortRunning) {
-                sortRunning = true;
-                const lastView = viewProj;
-                runSort(lastView);
-                setTimeout(() => {
-                    sortRunning = false;
-                    if (lastView !== viewProj) {
-                        throttledSort();
-                    }
-                }, 0);
-            }
-        };
-
-        self.onmessage = (e: any) => {
-            viewProj = e.data.view;
-            const dot = lastProj[2] * viewProj[2] + lastProj[6] * viewProj[6] + lastProj[10] * viewProj[10];
-            if (Math.abs(dot - 1) < 0.01) {
-                return;
-            }
-            positions = e.data.positions;
-            throttledSort();
-        };
-    };
-
-    protected _setData(binaryData: Uint8Array) {
-        const rowLength = 3 * 4 + 3 * 4 + 4 + 4;
-        this._vertexCount = binaryData.length / rowLength;
-        const vertexCount = this._vertexCount;
-        this._positions = new Float32Array(3 * vertexCount);
-        this._covA = new Float32Array(3 * vertexCount);
-        this._covB = new Float32Array(3 * vertexCount);
-
-        const f_buffer = new Float32Array(binaryData.buffer);
-        this._uBuffer = new Uint8Array(binaryData.buffer);
-
-        const matrixRotation = Matrix.Zero();
-        const matrixScale = Matrix.Zero();
-        const quaternion = Quaternion.Identity();
-
-        this._minimum.set(Number.MAX_VALUE, Number.MAX_VALUE, Number.MAX_VALUE);
-        this._maximum.set(-Number.MAX_VALUE, -Number.MAX_VALUE, -Number.MAX_VALUE);
-
-        for (let i = 0; i < vertexCount; i++) {
-            const x = f_buffer[8 * i + 0];
-            const y = -f_buffer[8 * i + 1];
-            const z = f_buffer[8 * i + 2];
-
-            this._positions[3 * i + 0] = x;
-            this._positions[3 * i + 1] = y;
-            this._positions[3 * i + 2] = z;
-
-            this._minimum.minimizeInPlaceFromFloats(x, y, z);
-            this._maximum.maximizeInPlaceFromFloats(x, y, z);
-
-            quaternion.set(
-                (this._uBuffer[32 * i + 28 + 1] - 128) / 128,
-                (this._uBuffer[32 * i + 28 + 2] - 128) / 128,
-                (this._uBuffer[32 * i + 28 + 3] - 128) / 128,
-                -(this._uBuffer[32 * i + 28 + 0] - 128) / 128
-            );
-            quaternion.toRotationMatrix(matrixRotation);
-
-            Matrix.ScalingToRef(f_buffer[8 * i + 3 + 0] * 2, f_buffer[8 * i + 3 + 1] * 2, f_buffer[8 * i + 3 + 2] * 2, matrixScale);
-
-            const M = matrixRotation.multiplyToRef(matrixScale, TmpVectors.Matrix[0]).m;
-
-            this._covA[i * 3 + 0] = M[0] * M[0] + M[1] * M[1] + M[2] * M[2];
-            this._covA[i * 3 + 1] = M[0] * M[4] + M[1] * M[5] + M[2] * M[6];
-            this._covA[i * 3 + 2] = M[0] * M[8] + M[1] * M[9] + M[2] * M[10];
-            this._covB[i * 3 + 0] = M[4] * M[4] + M[5] * M[5] + M[6] * M[6];
-            this._covB[i * 3 + 1] = M[4] * M[8] + M[5] * M[9] + M[6] * M[10];
-            this._covB[i * 3 + 2] = M[8] * M[8] + M[9] * M[9] + M[10] * M[10];
-        }
-    }
-
-    /**
-     * Construct a Gaussian Splatting proxy object
-     * @param name name of the mesh used for rendering
-     * @param scene scene it belongs to
-     */
-    public constructor(name: string, scene: Scene) {
-        this.scene = scene;
-        this.name = name;
-        this._createMaterial(scene);
-        this._worker?.terminate();
-        this._worker = null;
-    }
-
-    private _loadData(data: ArrayBuffer) {
-        if (this.mesh) {
-            this.dispose();
-        }
-        this._setData(new Uint8Array(data as any));
-        const matricesData = new Float32Array(this.vertexCount * 16);
-
-        const updateInstances = (indexMix: Uint32Array) => {
-            for (let j = 0; j < this.vertexCount; j++) {
-                const i = indexMix[2 * j];
-                const index = j * 16;
-                matricesData[index + 0] = this._positions[i * 3 + 0];
-                matricesData[index + 1] = this._positions[i * 3 + 1];
-                matricesData[index + 2] = this._positions[i * 3 + 2];
-
-                matricesData[index + 4] = this._uBuffer[32 * i + 24 + 0] / 255;
-                matricesData[index + 5] = this._uBuffer[32 * i + 24 + 1] / 255;
-                matricesData[index + 6] = this._uBuffer[32 * i + 24 + 2] / 255;
-                matricesData[index + 7] = this._uBuffer[32 * i + 24 + 3] / 255;
-
-                matricesData[index + 8] = this._covA[i * 3 + 0];
-                matricesData[index + 9] = this._covA[i * 3 + 1];
-                matricesData[index + 10] = this._covA[i * 3 + 2];
-
-                matricesData[index + 12] = this._covB[i * 3 + 0];
-                matricesData[index + 13] = this._covB[i * 3 + 1];
-                matricesData[index + 14] = this._covB[i * 3 + 2];
-            }
-
-            this.mesh?.thinInstanceBufferUpdated("matrix");
-        };
-
-        // update so this.mesh is valid when exiting this function
-        this.mesh = this._getMesh(this.scene);
-        this.mesh.thinInstanceSetBuffer("matrix", matricesData, 16, false);
-
-        this._worker = new Worker(
-            URL.createObjectURL(
-                new Blob(["(", GaussianSplatting._CreateWorker.toString(), ")(self)"], {
-                    type: "application/javascript",
-                })
-            )
-        );
-
-        this._worker.onmessage = (e) => {
-            const indexMix = new Uint32Array(e.data.depthMix.buffer);
-            updateInstances(indexMix);
-        };
-        const viewport = new Vector2();
-        this._sceneBeforeRenderObserver = this.scene.onBeforeRenderObservable.add(() => {
-            const engine = this.scene.getEngine();
-            viewport.set(engine.getRenderWidth(), engine.getRenderHeight());
-            this._material.setVector2("viewport", viewport);
-            const meshWorldMatrix = this.mesh!.getWorldMatrix();
-            meshWorldMatrix.multiplyToRef(this.scene.activeCamera!.getViewMatrix(), this._modelViewMatrix);
-            const binfo = this.mesh!.getBoundingInfo();
-            binfo.reConstruct(this._minimum, this._maximum, meshWorldMatrix);
-            binfo.isLocked = true;
-            this._material.setMatrix("modelView", this._modelViewMatrix);
-            this._worker?.postMessage({ view: this._modelViewMatrix.m, positions: this._positions });
-        });
-        this._sceneDisposeObserver = this.scene.onDisposeObservable.add(() => {
-            this.dispose();
-        });
-    }
-
-    /**
-     * Loads a .splat Gaussian Splatting array buffer asynchronously
-     * @param data arraybuffer containing splat file
-     * @returns a promise that resolves when the operation is complete
-     */
-
-    public loadDataAsync(data: ArrayBuffer): Promise<void> {
-        return Promise.resolve(this._loadData(data));
-    }
-    /**
-     * Loads a .splat Gaussian Splatting file asynchronously
-     * @param url path to the splat file to load
-     * @returns a promise that resolves when the operation is complete
-     */
-    public loadFileAsync(url: string): Promise<void> {
-        return Tools.LoadFileAsync(url, true).then((data: string | ArrayBuffer) => {
-<<<<<<< HEAD
-            if (this.mesh) {
-                this.dispose();
-            }
-            this._setData(new Uint8Array(data as any));
-            const matricesData = new Float32Array(this.vertexCount * 16);
-
-            const updateInstances = (indexMix: Uint32Array) => {
-                for (let j = 0; j < this.vertexCount; j++) {
-                    const i = indexMix[2 * j];
-                    const index = j * 16;
-                    matricesData[index + 0] = this._positions[i * 3 + 0];
-                    matricesData[index + 1] = this._positions[i * 3 + 1];
-                    matricesData[index + 2] = this._positions[i * 3 + 2];
-
-                    matricesData[index + 4] = this._uBuffer[32 * i + 24 + 0] / 255;
-                    matricesData[index + 5] = this._uBuffer[32 * i + 24 + 1] / 255;
-                    matricesData[index + 6] = this._uBuffer[32 * i + 24 + 2] / 255;
-                    matricesData[index + 7] = this._uBuffer[32 * i + 24 + 3] / 255;
-
-                    matricesData[index + 8] = this._covA[i * 3 + 0];
-                    matricesData[index + 9] = this._covA[i * 3 + 1];
-                    matricesData[index + 10] = this._covA[i * 3 + 2];
-
-                    matricesData[index + 12] = this._covB[i * 3 + 0];
-                    matricesData[index + 13] = this._covB[i * 3 + 1];
-                    matricesData[index + 14] = this._covB[i * 3 + 2];
-                }
-
-                this.mesh?.thinInstanceBufferUpdated("matrix");
-            };
-
-            // update so this.mesh is valid when exiting this function
-            this.mesh = this._getMesh(this.scene);
-            this.mesh.thinInstanceSetBuffer("matrix", matricesData, 16, false);
-
-            if (GaussianSplatting._Worker) {
-                console.warn("Only one web worker possible. Previous Gaussian Splatting instance might not be rendered correctly.");
-                GaussianSplatting._Worker.terminate();
-            }
-
-            GaussianSplatting._Worker = new Worker(
-                URL.createObjectURL(
-                    new Blob(["(", GaussianSplatting._CreateWorker.toString(), ")(self)"], {
-                        type: "application/javascript",
-                    })
-                )
-            );
-
-            GaussianSplatting._Worker.onmessage = (e) => {
-                const indexMix = new Uint32Array(e.data.depthMix.buffer);
-                updateInstances(indexMix);
-            };
-            this._sceneBeforeRenderObserver = this.scene.onBeforeRenderObservable.add(() => {
-                const engine = this.scene.getEngine();
-                //this._material.setVector2("viewport", new Vector2(engine.getRenderWidth(), engine.getRenderHeight()));
-                this._material.setViewport(engine.getRenderWidth(), engine.getRenderHeight());
-                this.mesh!.getWorldMatrix().multiplyToRef(this.scene.activeCamera!.getViewMatrix(), this._modelViewMatrix);
-                //this._material.setMatrix("modelView", this._modelViewMatrix);
-                this._material.setModelView(this._modelViewMatrix);
-                GaussianSplatting._Worker?.postMessage({ view: this._modelViewMatrix.m, positions: this._positions });
-            });
-            this._sceneDisposeObserver = this.scene.onDisposeObservable.add(() => {
-                this.dispose();
-            });
-=======
-            this._loadData(data as ArrayBuffer);
->>>>>>> 85cd5aa2
-        });
-    }
-
-    /**
-     * Clear datas used for Gaussian Splatting and associated resources
-     */
-    public dispose(): void {
-        this.scene.onDisposeObservable.remove(this._sceneDisposeObserver);
-        this.scene.onBeforeRenderObservable.remove(this._sceneBeforeRenderObserver);
-        this._worker?.terminate();
-        this._worker = null;
-        this.mesh?.dispose();
-        this.mesh = null;
-    }
-}
+import { GaussianSplattingMaterial } from "../../Materials/GaussianSplatting/gaussianSplattingMaterial";
+import { Matrix, Quaternion, TmpVectors, Vector2, Vector3 } from "../../Maths/math.vector";
+import { Mesh } from "../../Meshes/mesh";
+import { VertexData } from "../../Meshes/mesh.vertexData";
+import type { Observer } from "../../Misc/observable";
+import { Tools } from "../../Misc/tools";
+import type { Scene } from "../../scene";
+import type { Nullable } from "../../types";
+
+/**
+ * @experimental
+ * Helper class that loads, creates and manipulates a Gaussian Splatting
+ */
+export class GaussianSplatting {
+    private _vertexCount: number = 0;
+    private _positions: Float32Array;
+    private _uBuffer: Uint8Array;
+    private _covA: Float32Array;
+    private _covB: Float32Array;
+    private _sceneDisposeObserver: Nullable<Observer<Scene>>;
+    private _sceneBeforeRenderObserver: Nullable<Observer<Scene>>;
+    private _material: GaussianSplattingMaterial;
+    private _modelViewMatrix = Matrix.Identity();
+    private _minimum = new Vector3();
+    private _maximum = new Vector3();
+    /**
+     * Name of the GS that is also used to name a mesh for rendering it
+     */
+    public readonly name: string = "GaussianSplatting";
+    /**
+     * The scene the Gaussian Splatting mesh belongs to
+     */
+    public readonly scene: Scene;
+    /**
+     * The mesh responsible for rendering the GS
+     */
+    public mesh: Nullable<Mesh>;
+
+    /**
+     * Return the number of splattings used
+     */
+    public get vertexCount(): number {
+        return this._vertexCount;
+    }
+
+    /**
+     * GaussianSplatting material with alpha blending
+     * @param scene parent scene
+     */
+    private _createMaterial(scene: Scene) {
+        const material = new GaussianSplattingMaterial("GaussianSplattingMaterial", scene);
+        material.backFaceCulling = false;
+        material.alpha = 0.9999;
+        this._material = material;
+    }
+
+    /**
+     *
+     * @param scene parent scene
+     * @returns A simple 2 triangles quad
+     */
+    private _getMesh(scene: Scene): Mesh {
+        const mesh = new Mesh(this.name, scene);
+        const vertexData = new VertexData();
+        vertexData.positions = [-2, -2, 0, 2, -2, 0, 2, 2, 0, -2, 2, 0];
+        vertexData.indices = [0, 1, 2, 0, 2, 3];
+        vertexData.applyToMesh(mesh);
+        const binfo = mesh.getBoundingInfo();
+        binfo.reConstruct(this._minimum, this._maximum);
+        binfo.isLocked = true;
+        mesh.doNotSyncBoundingInfo = true;
+        mesh.material = this._material;
+        return mesh;
+    }
+
+    protected _worker: Nullable<Worker> = null;
+
+    protected static _CreateWorker = function (self: Worker) {
+        let viewProj: number[];
+        let lastProj: number[] = [];
+        let vertexCount = 0;
+        let positions: Float32Array;
+
+        const runSort = (viewProj: number[]) => {
+            vertexCount = positions.length;
+            const depthMix = new BigInt64Array(vertexCount);
+            const indices = new Uint32Array(depthMix.buffer);
+            for (let j = 0; j < vertexCount; j++) {
+                indices[2 * j] = j;
+            }
+
+            const floatMix = new Float32Array(depthMix.buffer);
+            for (let j = 0; j < vertexCount; j++) {
+                floatMix[2 * j + 1] = 10000 - (viewProj[2] * positions[3 * j + 0] + viewProj[6] * positions[3 * j + 1] + viewProj[10] * positions[3 * j + 2]);
+            }
+            lastProj = viewProj;
+
+            depthMix.sort();
+
+            self.postMessage({ depthMix }, [depthMix.buffer]);
+        };
+
+        let sortRunning: boolean = false;
+        const throttledSort = () => {
+            if (!sortRunning) {
+                sortRunning = true;
+                const lastView = viewProj;
+                runSort(lastView);
+                setTimeout(() => {
+                    sortRunning = false;
+                    if (lastView !== viewProj) {
+                        throttledSort();
+                    }
+                }, 0);
+            }
+        };
+
+        self.onmessage = (e: any) => {
+            viewProj = e.data.view;
+            const dot = lastProj[2] * viewProj[2] + lastProj[6] * viewProj[6] + lastProj[10] * viewProj[10];
+            if (Math.abs(dot - 1) < 0.01) {
+                return;
+            }
+            positions = e.data.positions;
+            throttledSort();
+        };
+    };
+
+    protected _setData(binaryData: Uint8Array) {
+        const rowLength = 3 * 4 + 3 * 4 + 4 + 4;
+        this._vertexCount = binaryData.length / rowLength;
+        const vertexCount = this._vertexCount;
+        this._positions = new Float32Array(3 * vertexCount);
+        this._covA = new Float32Array(3 * vertexCount);
+        this._covB = new Float32Array(3 * vertexCount);
+
+        const f_buffer = new Float32Array(binaryData.buffer);
+        this._uBuffer = new Uint8Array(binaryData.buffer);
+
+        const matrixRotation = Matrix.Zero();
+        const matrixScale = Matrix.Zero();
+        const quaternion = Quaternion.Identity();
+
+        this._minimum.set(Number.MAX_VALUE, Number.MAX_VALUE, Number.MAX_VALUE);
+        this._maximum.set(-Number.MAX_VALUE, -Number.MAX_VALUE, -Number.MAX_VALUE);
+
+        for (let i = 0; i < vertexCount; i++) {
+            const x = f_buffer[8 * i + 0];
+            const y = -f_buffer[8 * i + 1];
+            const z = f_buffer[8 * i + 2];
+
+            this._positions[3 * i + 0] = x;
+            this._positions[3 * i + 1] = y;
+            this._positions[3 * i + 2] = z;
+
+            this._minimum.minimizeInPlaceFromFloats(x, y, z);
+            this._maximum.maximizeInPlaceFromFloats(x, y, z);
+
+            quaternion.set(
+                (this._uBuffer[32 * i + 28 + 1] - 128) / 128,
+                (this._uBuffer[32 * i + 28 + 2] - 128) / 128,
+                (this._uBuffer[32 * i + 28 + 3] - 128) / 128,
+                -(this._uBuffer[32 * i + 28 + 0] - 128) / 128
+            );
+            quaternion.toRotationMatrix(matrixRotation);
+
+            Matrix.ScalingToRef(f_buffer[8 * i + 3 + 0] * 2, f_buffer[8 * i + 3 + 1] * 2, f_buffer[8 * i + 3 + 2] * 2, matrixScale);
+
+            const M = matrixRotation.multiplyToRef(matrixScale, TmpVectors.Matrix[0]).m;
+
+            this._covA[i * 3 + 0] = M[0] * M[0] + M[1] * M[1] + M[2] * M[2];
+            this._covA[i * 3 + 1] = M[0] * M[4] + M[1] * M[5] + M[2] * M[6];
+            this._covA[i * 3 + 2] = M[0] * M[8] + M[1] * M[9] + M[2] * M[10];
+            this._covB[i * 3 + 0] = M[4] * M[4] + M[5] * M[5] + M[6] * M[6];
+            this._covB[i * 3 + 1] = M[4] * M[8] + M[5] * M[9] + M[6] * M[10];
+            this._covB[i * 3 + 2] = M[8] * M[8] + M[9] * M[9] + M[10] * M[10];
+        }
+    }
+
+    /**
+     * Construct a Gaussian Splatting proxy object
+     * @param name name of the mesh used for rendering
+     * @param scene scene it belongs to
+     */
+    public constructor(name: string, scene: Scene) {
+        this.scene = scene;
+        this.name = name;
+        this._createMaterial(scene);
+        this._worker?.terminate();
+        this._worker = null;
+    }
+
+    private _loadData(data: ArrayBuffer) {
+        if (this.mesh) {
+            this.dispose();
+        }
+        this._setData(new Uint8Array(data as any));
+        const matricesData = new Float32Array(this.vertexCount * 16);
+
+        const updateInstances = (indexMix: Uint32Array) => {
+            for (let j = 0; j < this.vertexCount; j++) {
+                const i = indexMix[2 * j];
+                const index = j * 16;
+                matricesData[index + 0] = this._positions[i * 3 + 0];
+                matricesData[index + 1] = this._positions[i * 3 + 1];
+                matricesData[index + 2] = this._positions[i * 3 + 2];
+
+                matricesData[index + 4] = this._uBuffer[32 * i + 24 + 0] / 255;
+                matricesData[index + 5] = this._uBuffer[32 * i + 24 + 1] / 255;
+                matricesData[index + 6] = this._uBuffer[32 * i + 24 + 2] / 255;
+                matricesData[index + 7] = this._uBuffer[32 * i + 24 + 3] / 255;
+
+                matricesData[index + 8] = this._covA[i * 3 + 0];
+                matricesData[index + 9] = this._covA[i * 3 + 1];
+                matricesData[index + 10] = this._covA[i * 3 + 2];
+
+                matricesData[index + 12] = this._covB[i * 3 + 0];
+                matricesData[index + 13] = this._covB[i * 3 + 1];
+                matricesData[index + 14] = this._covB[i * 3 + 2];
+            }
+
+            this.mesh?.thinInstanceBufferUpdated("matrix");
+        };
+
+        // update so this.mesh is valid when exiting this function
+        this.mesh = this._getMesh(this.scene);
+        this.mesh.thinInstanceSetBuffer("matrix", matricesData, 16, false);
+
+        this._worker = new Worker(
+            URL.createObjectURL(
+                new Blob(["(", GaussianSplatting._CreateWorker.toString(), ")(self)"], {
+                    type: "application/javascript",
+                })
+            )
+        );
+
+        this._worker.onmessage = (e) => {
+            const indexMix = new Uint32Array(e.data.depthMix.buffer);
+            updateInstances(indexMix);
+        };
+        this._sceneBeforeRenderObserver = this.scene.onBeforeRenderObservable.add(() => {
+            const engine = this.scene.getEngine();
+            this._material.setViewport(engine.getRenderWidth(), engine.getRenderHeight());
+            const meshWorldMatrix = this.mesh!.getWorldMatrix();
+            meshWorldMatrix.multiplyToRef(this.scene.activeCamera!.getViewMatrix(), this._modelViewMatrix);
+            const binfo = this.mesh!.getBoundingInfo();
+            binfo.reConstruct(this._minimum, this._maximum, meshWorldMatrix);
+            binfo.isLocked = true;
+            this._material.setModelView(this._modelViewMatrix);
+            this._worker?.postMessage({ view: this._modelViewMatrix.m, positions: this._positions });
+        });
+        this._sceneDisposeObserver = this.scene.onDisposeObservable.add(() => {
+            this.dispose();
+        });
+    }
+
+    /**
+     * Loads a .splat Gaussian Splatting array buffer asynchronously
+     * @param data arraybuffer containing splat file
+     * @returns a promise that resolves when the operation is complete
+     */
+
+    public loadDataAsync(data: ArrayBuffer): Promise<void> {
+        return Promise.resolve(this._loadData(data));
+    }
+    /**
+     * Loads a .splat Gaussian Splatting file asynchronously
+     * @param url path to the splat file to load
+     * @returns a promise that resolves when the operation is complete
+     */
+    public loadFileAsync(url: string): Promise<void> {
+        return Tools.LoadFileAsync(url, true).then((data: string | ArrayBuffer) => {
+            this._loadData(data as ArrayBuffer);
+        });
+    }
+
+    /**
+     * Clear datas used for Gaussian Splatting and associated resources
+     */
+    public dispose(): void {
+        this.scene.onDisposeObservable.remove(this._sceneDisposeObserver);
+        this.scene.onBeforeRenderObservable.remove(this._sceneBeforeRenderObserver);
+        this._worker?.terminate();
+        this._worker = null;
+        this.mesh?.dispose();
+        this.mesh = null;
+    }
+}