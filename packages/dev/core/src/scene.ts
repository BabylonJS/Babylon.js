/* eslint-disable @typescript-eslint/no-unused-vars */
import type { Nullable } from "./types";
import { Tools } from "./Misc/tools";
import type { IAnimatable } from "./Animations/animatable.interface";
import { PrecisionDate } from "./Misc/precisionDate";
import type { Observer } from "./Misc/observable";
import { Observable } from "./Misc/observable";
import type { ISmartArrayLike } from "./Misc/smartArray";
import { SmartArrayNoDuplicate, SmartArray } from "./Misc/smartArray";
import { StringDictionary } from "./Misc/stringDictionary";
import { Tags } from "./Misc/tags";
import type { Vector2, Vector4 } from "./Maths/math.vector";
import { Vector3, Matrix, TmpVectors } from "./Maths/math.vector";
import type { IParticleSystem } from "./Particles/IParticleSystem";
import { AbstractScene } from "./abstractScene";
import { ImageProcessingConfiguration } from "./Materials/imageProcessingConfiguration";
import { UniformBuffer } from "./Materials/uniformBuffer";
import { PickingInfo } from "./Collisions/pickingInfo";
import type { ICollisionCoordinator } from "./Collisions/collisionCoordinator";
import type { PointerEventTypes, PointerInfoPre, PointerInfo } from "./Events/pointerEvents";
import type { KeyboardInfoPre, KeyboardInfo } from "./Events/keyboardEvents";
import { ActionEvent } from "./Actions/actionEvent";
import { PostProcessManager } from "./PostProcesses/postProcessManager";
import type { IOfflineProvider } from "./Offline/IOfflineProvider";
import type { RenderingGroupInfo, IRenderingManagerAutoClearSetup } from "./Rendering/renderingManager";
import { RenderingManager } from "./Rendering/renderingManager";
import type {
    ISceneComponent,
    ISceneSerializableComponent,
    SimpleStageAction,
    RenderTargetsStageAction,
    RenderTargetStageAction,
    MeshStageAction,
    EvaluateSubMeshStageAction,
    PreActiveMeshStageAction,
    CameraStageAction,
    RenderingGroupStageAction,
    RenderingMeshStageAction,
    PointerMoveStageAction,
    PointerUpDownStageAction,
    CameraStageFrameBufferAction,
} from "./sceneComponent";
import { Stage } from "./sceneComponent";
import { Constants } from "./Engines/constants";
import { IsWindowObjectExist } from "./Misc/domManagement";
import { EngineStore } from "./Engines/engineStore";
import type { AbstractActionManager } from "./Actions/abstractActionManager";
import { _WarnImport } from "./Misc/devTools";
import type { WebRequest } from "./Misc/webRequest";
import { InputManager } from "./Inputs/scene.inputManager";
import { PerfCounter } from "./Misc/perfCounter";
import type { IFileRequest } from "./Misc/fileRequest";
import { Color4, Color3 } from "./Maths/math.color";
import type { Plane } from "./Maths/math.plane";
import { Frustum } from "./Maths/math.frustum";
import { UniqueIdGenerator } from "./Misc/uniqueIdGenerator";
import type { LoadFileError, RequestFileError, ReadFileError } from "./Misc/fileTools";
import { ReadFile, RequestFile, LoadFile } from "./Misc/fileTools";
import type { IClipPlanesHolder } from "./Misc/interfaces/iClipPlanesHolder";
import type { IPointerEvent } from "./Events/deviceInputEvents";
import { LightConstants } from "./Lights/lightConstants";
import { _ObserveArray } from "./Misc/arrayTools";
import type { IAction } from "./Actions/action";
import type { AnimationPropertiesOverride } from "./Animations/animationPropertiesOverride";
import type { AnimationGroup } from "./Animations/animationGroup";
import type { Skeleton } from "./Bones/skeleton";
import type { Bone } from "./Bones/bone";
import type { Camera } from "./Cameras/camera";
import type { Collider } from "./Collisions/collider";
import type { Ray, TrianglePickingPredicate } from "./Culling/ray";
import type { Light } from "./Lights/light";
import type { PerformanceViewerCollector } from "./Misc/PerformanceViewer/performanceViewerCollector";
import type { MorphTarget } from "./Morph/morphTarget";
import type { MorphTargetManager } from "./Morph/morphTargetManager";
import type { PostProcess } from "./PostProcesses/postProcess";
import type { Material } from "./Materials/material";
import type { BaseTexture } from "./Materials/Textures/baseTexture";
import type { Geometry } from "./Meshes/geometry";
import type { TransformNode } from "./Meshes/transformNode";
import type { AbstractMesh } from "./Meshes/abstractMesh";
import type { MultiMaterial } from "./Materials/multiMaterial";
import type { Effect } from "./Materials/effect";
import type { RenderTargetTexture } from "./Materials/Textures/renderTargetTexture";
import type { Mesh } from "./Meshes/mesh";
import type { SubMesh } from "./Meshes/subMesh";
import type { Node } from "./node";
import type { Animation } from "./Animations/animation";
import type { Animatable } from "./Animations/animatable";
import type { Texture } from "./Materials/Textures/texture";
import { PointerPickingConfiguration } from "./Inputs/pointerPickingConfiguration";
import { Logger } from "./Misc/logger";
import type { AbstractEngine } from "./Engines/abstractEngine";
import { RegisterClass } from "./Misc/typeStore";

/**
 * Define an interface for all classes that will hold resources
 */
export interface IDisposable {
    /**
     * Releases all held resources
     */
    dispose(): void;
}

/** Interface defining initialization parameters for Scene class */
export interface SceneOptions {
    /**
     * Defines that scene should keep up-to-date a map of geometry to enable fast look-up by uniqueId
     * It will improve performance when the number of geometries becomes important.
     */
    useGeometryUniqueIdsMap?: boolean;

    /**
     * Defines that each material of the scene should keep up-to-date a map of referencing meshes for fast disposing
     * It will improve performance when the number of mesh becomes important, but might consume a bit more memory
     */
    useMaterialMeshMap?: boolean;

    /**
     * Defines that each mesh of the scene should keep up-to-date a map of referencing cloned meshes for fast disposing
     * It will improve performance when the number of mesh becomes important, but might consume a bit more memory
     */
    useClonedMeshMap?: boolean;

    /** Defines if the creation of the scene should impact the engine (Eg. UtilityLayer's scene) */
    virtual?: boolean;
}

/**
 * Define how the scene should favor performance over ease of use
 */
export const enum ScenePerformancePriority {
    /** Default mode. No change. Performance will be treated as less important than backward compatibility */
    BackwardCompatible,
    /** Some performance options will be turned on trying to strike a balance between perf and ease of use */
    Intermediate,
    /** Performance will be top priority */
    Aggressive,
}

/**
 * Represents a scene to be rendered by the engine.
 * @see https://doc.babylonjs.com/features/featuresDeepDive/scene
 */
export class Scene extends AbstractScene implements IAnimatable, IClipPlanesHolder {
    /** The fog is deactivated */
    public static readonly FOGMODE_NONE = Constants.FOGMODE_NONE;
    /** The fog density is following an exponential function */
    public static readonly FOGMODE_EXP = Constants.FOGMODE_EXP;
    /** The fog density is following an exponential function faster than FOGMODE_EXP */
    public static readonly FOGMODE_EXP2 = Constants.FOGMODE_EXP2;
    /** The fog density is following a linear function. */
    public static readonly FOGMODE_LINEAR = Constants.FOGMODE_LINEAR;

    /**
     * Gets or sets the minimum deltatime when deterministic lock step is enabled
     * @see https://doc.babylonjs.com/features/featuresDeepDive/animation/advanced_animations#deterministic-lockstep
     */
    public static MinDeltaTime = 1.0;
    /**
     * Gets or sets the maximum deltatime when deterministic lock step is enabled
     * @see https://doc.babylonjs.com/features/featuresDeepDive/animation/advanced_animations#deterministic-lockstep
     */
    public static MaxDeltaTime = 1000.0;

    // eslint-disable-next-line jsdoc/require-returns-check
    /**
     * Factory used to create the default material.
     * @param scene The scene to create the material for
     * @returns The default material
     */
    public static DefaultMaterialFactory(scene: Scene): Material {
        throw _WarnImport("StandardMaterial");
    }

    // eslint-disable-next-line jsdoc/require-returns-check
    /**
     * Factory used to create the a collision coordinator.
     * @returns The collision coordinator
     */
    public static CollisionCoordinatorFactory(): ICollisionCoordinator {
        throw _WarnImport("DefaultCollisionCoordinator");
    }

    // Members

    /** @internal */
    public _inputManager = new InputManager(this);

    /** Define this parameter if you are using multiple cameras and you want to specify which one should be used for pointer position */
    public cameraToUseForPointers: Nullable<Camera> = null;

    /** @internal */
    public readonly _isScene = true;

    /** @internal */
    public _blockEntityCollection = false;

    /**
     * Gets or sets a boolean that indicates if the scene must clear the render buffer before rendering a frame
     */
    public autoClear = true;
    /**
     * Gets or sets a boolean that indicates if the scene must clear the depth and stencil buffers before rendering a frame
     */
    public autoClearDepthAndStencil = true;
    /**
     * Defines the color used to clear the render buffer (Default is (0.2, 0.2, 0.3, 1.0))
     */
    public clearColor: Color4 = new Color4(0.2, 0.2, 0.3, 1.0);
    /**
     * Defines the color used to simulate the ambient color (Default is (0, 0, 0))
     */
    public ambientColor = new Color3(0, 0, 0);

    /**
     * This is use to store the default BRDF lookup for PBR materials in your scene.
     * It should only be one of the following (if not the default embedded one):
     * * For uncorrelated BRDF (pbr.brdf.useEnergyConservation = false and pbr.brdf.useSmithVisibilityHeightCorrelated = false) : https://assets.babylonjs.com/environments/uncorrelatedBRDF.dds
     * * For correlated BRDF (pbr.brdf.useEnergyConservation = false and pbr.brdf.useSmithVisibilityHeightCorrelated = true) : https://assets.babylonjs.com/environments/correlatedBRDF.dds
     * * For correlated multi scattering BRDF (pbr.brdf.useEnergyConservation = true and pbr.brdf.useSmithVisibilityHeightCorrelated = true) : https://assets.babylonjs.com/environments/correlatedMSBRDF.dds
     * The material properties need to be setup according to the type of texture in use.
     */
    public environmentBRDFTexture: BaseTexture;

    /**
     * Texture used in all pbr material as the reflection texture.
     * As in the majority of the scene they are the same (exception for multi room and so on),
     * this is easier to reference from here than from all the materials.
     */
    public override get environmentTexture(): Nullable<BaseTexture> {
        return this._environmentTexture;
    }
    /**
     * Texture used in all pbr material as the reflection texture.
     * As in the majority of the scene they are the same (exception for multi room and so on),
     * this is easier to set here than in all the materials.
     */
    public override set environmentTexture(value: Nullable<BaseTexture>) {
        if (this._environmentTexture === value) {
            return;
        }

        this._environmentTexture = value;
        this.markAllMaterialsAsDirty(Constants.MATERIAL_TextureDirtyFlag);
    }

    /**
     * Intensity of the environment in all pbr material.
     * This dims or reinforces the IBL lighting overall (reflection and diffuse).
     * As in the majority of the scene they are the same (exception for multi room and so on),
     * this is easier to reference from here than from all the materials.
     */
    public environmentIntensity: number = 1;

    /** @internal */
    protected _imageProcessingConfiguration: ImageProcessingConfiguration;
    /**
     * Default image processing configuration used either in the rendering
     * Forward main pass or through the imageProcessingPostProcess if present.
     * As in the majority of the scene they are the same (exception for multi camera),
     * this is easier to reference from here than from all the materials and post process.
     *
     * No setter as we it is a shared configuration, you can set the values instead.
     */
    public get imageProcessingConfiguration(): ImageProcessingConfiguration {
        return this._imageProcessingConfiguration;
    }

    private _performancePriority = ScenePerformancePriority.BackwardCompatible;

    /**
     * Observable triggered when the performance priority is changed
     */
    public onScenePerformancePriorityChangedObservable = new Observable<ScenePerformancePriority>();
    /**
     * Gets or sets a value indicating how to treat performance relatively to ease of use and backward compatibility
     */
    public get performancePriority() {
        return this._performancePriority;
    }

    public set performancePriority(value) {
        if (value === this._performancePriority) {
            return;
        }

        this._performancePriority = value;

        switch (value) {
            case ScenePerformancePriority.BackwardCompatible:
                this.skipFrustumClipping = false;
                this._renderingManager.maintainStateBetweenFrames = false;
                this.skipPointerMovePicking = false;
                this.autoClear = true;
                break;
            case ScenePerformancePriority.Intermediate:
                this.skipFrustumClipping = false;
                this._renderingManager.maintainStateBetweenFrames = false;
                this.skipPointerMovePicking = true;
                this.autoClear = false;
                break;
            case ScenePerformancePriority.Aggressive:
                this.skipFrustumClipping = true;
                this._renderingManager.maintainStateBetweenFrames = true;
                this.skipPointerMovePicking = true;
                this.autoClear = false;
                break;
        }

        this.onScenePerformancePriorityChangedObservable.notifyObservers(value);
    }

    private _forceWireframe = false;
    /**
     * Gets or sets a boolean indicating if all rendering must be done in wireframe
     */
    public set forceWireframe(value: boolean) {
        if (this._forceWireframe === value) {
            return;
        }
        this._forceWireframe = value;
        this.markAllMaterialsAsDirty(Constants.MATERIAL_MiscDirtyFlag);
    }
    public get forceWireframe(): boolean {
        return this._forceWireframe;
    }

    private _skipFrustumClipping = false;
    /**
     * Gets or sets a boolean indicating if we should skip the frustum clipping part of the active meshes selection
     */
    public set skipFrustumClipping(value: boolean) {
        if (this._skipFrustumClipping === value) {
            return;
        }
        this._skipFrustumClipping = value;
    }
    public get skipFrustumClipping(): boolean {
        return this._skipFrustumClipping;
    }

    private _forcePointsCloud = false;
    /**
     * Gets or sets a boolean indicating if all rendering must be done in point cloud
     */
    public set forcePointsCloud(value: boolean) {
        if (this._forcePointsCloud === value) {
            return;
        }
        this._forcePointsCloud = value;
        this.markAllMaterialsAsDirty(Constants.MATERIAL_MiscDirtyFlag);
    }
    public get forcePointsCloud(): boolean {
        return this._forcePointsCloud;
    }

    /**
     * Gets or sets the active clipplane 1
     */
    public clipPlane: Nullable<Plane>;

    /**
     * Gets or sets the active clipplane 2
     */
    public clipPlane2: Nullable<Plane>;

    /**
     * Gets or sets the active clipplane 3
     */
    public clipPlane3: Nullable<Plane>;

    /**
     * Gets or sets the active clipplane 4
     */
    public clipPlane4: Nullable<Plane>;

    /**
     * Gets or sets the active clipplane 5
     */
    public clipPlane5: Nullable<Plane>;

    /**
     * Gets or sets the active clipplane 6
     */
    public clipPlane6: Nullable<Plane>;

    /**
     * Gets or sets a boolean indicating if animations are enabled
     */
    public animationsEnabled = true;

    private _animationPropertiesOverride: Nullable<AnimationPropertiesOverride> = null;

    /**
     * Gets or sets the animation properties override
     */
    public get animationPropertiesOverride(): Nullable<AnimationPropertiesOverride> {
        return this._animationPropertiesOverride;
    }

    public set animationPropertiesOverride(value: Nullable<AnimationPropertiesOverride>) {
        this._animationPropertiesOverride = value;
    }

    /**
     * Gets or sets a boolean indicating if a constant deltatime has to be used
     * This is mostly useful for testing purposes when you do not want the animations to scale with the framerate
     */
    public useConstantAnimationDeltaTime = false;
    /**
     * Gets or sets a boolean indicating if the scene must keep the meshUnderPointer property updated
     * Please note that it requires to run a ray cast through the scene on every frame
     */
    public constantlyUpdateMeshUnderPointer = false;

    /**
     * Defines the HTML cursor to use when hovering over interactive elements
     */
    public hoverCursor = "pointer";
    /**
     * Defines the HTML default cursor to use (empty by default)
     */
    public defaultCursor: string = "";
    /**
     * Defines whether cursors are handled by the scene.
     */
    public doNotHandleCursors = false;
    /**
     * This is used to call preventDefault() on pointer down
     * in order to block unwanted artifacts like system double clicks
     */
    public preventDefaultOnPointerDown = true;

    /**
     * This is used to call preventDefault() on pointer up
     * in order to block unwanted artifacts like system double clicks
     */
    public preventDefaultOnPointerUp = true;

    // Metadata
    /**
     * Gets or sets user defined metadata
     */
    public metadata: any = null;

    /**
     * For internal use only. Please do not use.
     */
    public reservedDataStore: any = null;

    /**
     * Gets the name of the plugin used to load this scene (null by default)
     */
    public loadingPluginName: string;

    /**
     * Use this array to add regular expressions used to disable offline support for specific urls
     */
    public disableOfflineSupportExceptionRules: RegExp[] = [];

    /**
     * An event triggered when the scene is disposed.
     */
    public onDisposeObservable = new Observable<Scene>();

    private _onDisposeObserver: Nullable<Observer<Scene>> = null;
    /** Sets a function to be executed when this scene is disposed. */
    public set onDispose(callback: () => void) {
        if (this._onDisposeObserver) {
            this.onDisposeObservable.remove(this._onDisposeObserver);
        }
        this._onDisposeObserver = this.onDisposeObservable.add(callback);
    }

    /**
     * An event triggered before rendering the scene (right after animations and physics)
     */
    public onBeforeRenderObservable = new Observable<Scene>();

    private _onBeforeRenderObserver: Nullable<Observer<Scene>> = null;
    /** Sets a function to be executed before rendering this scene */
    public set beforeRender(callback: Nullable<() => void>) {
        if (this._onBeforeRenderObserver) {
            this.onBeforeRenderObservable.remove(this._onBeforeRenderObserver);
        }
        if (callback) {
            this._onBeforeRenderObserver = this.onBeforeRenderObservable.add(callback);
        }
    }

    /**
     * An event triggered after rendering the scene
     */
    public onAfterRenderObservable = new Observable<Scene>();

    /**
     * An event triggered after rendering the scene for an active camera (When scene.render is called this will be called after each camera)
     * This is triggered for each "sub" camera in a Camera Rig unlike onAfterCameraRenderObservable
     */
    public onAfterRenderCameraObservable = new Observable<Camera>();

    private _onAfterRenderObserver: Nullable<Observer<Scene>> = null;
    /** Sets a function to be executed after rendering this scene */
    public set afterRender(callback: Nullable<() => void>) {
        if (this._onAfterRenderObserver) {
            this.onAfterRenderObservable.remove(this._onAfterRenderObserver);
        }

        if (callback) {
            this._onAfterRenderObserver = this.onAfterRenderObservable.add(callback);
        }
    }

    /**
     * An event triggered before animating the scene
     */
    public onBeforeAnimationsObservable = new Observable<Scene>();

    /**
     * An event triggered after animations processing
     */
    public onAfterAnimationsObservable = new Observable<Scene>();

    /**
     * An event triggered before draw calls are ready to be sent
     */
    public onBeforeDrawPhaseObservable = new Observable<Scene>();

    /**
     * An event triggered after draw calls have been sent
     */
    public onAfterDrawPhaseObservable = new Observable<Scene>();

    /**
     * An event triggered when the scene is ready
     */
    public onReadyObservable = new Observable<Scene>();

    /**
     * An event triggered before rendering a camera
     */
    public onBeforeCameraRenderObservable = new Observable<Camera>();

    private _onBeforeCameraRenderObserver: Nullable<Observer<Camera>> = null;
    /** Sets a function to be executed before rendering a camera*/
    public set beforeCameraRender(callback: () => void) {
        if (this._onBeforeCameraRenderObserver) {
            this.onBeforeCameraRenderObservable.remove(this._onBeforeCameraRenderObserver);
        }

        this._onBeforeCameraRenderObserver = this.onBeforeCameraRenderObservable.add(callback);
    }

    /**
     * An event triggered after rendering a camera
     * This is triggered for the full rig Camera only unlike onAfterRenderCameraObservable
     */
    public onAfterCameraRenderObservable = new Observable<Camera>();

    private _onAfterCameraRenderObserver: Nullable<Observer<Camera>> = null;
    /** Sets a function to be executed after rendering a camera*/
    public set afterCameraRender(callback: () => void) {
        if (this._onAfterCameraRenderObserver) {
            this.onAfterCameraRenderObservable.remove(this._onAfterCameraRenderObserver);
        }
        this._onAfterCameraRenderObserver = this.onAfterCameraRenderObservable.add(callback);
    }

    /**
     * An event triggered when active meshes evaluation is about to start
     */
    public onBeforeActiveMeshesEvaluationObservable = new Observable<Scene>();

    /**
     * An event triggered when active meshes evaluation is done
     */
    public onAfterActiveMeshesEvaluationObservable = new Observable<Scene>();

    /**
     * An event triggered when particles rendering is about to start
     * Note: This event can be trigger more than once per frame (because particles can be rendered by render target textures as well)
     */
    public onBeforeParticlesRenderingObservable = new Observable<Scene>();

    /**
     * An event triggered when particles rendering is done
     * Note: This event can be trigger more than once per frame (because particles can be rendered by render target textures as well)
     */
    public onAfterParticlesRenderingObservable = new Observable<Scene>();

    /**
     * An event triggered when SceneLoader.Append or SceneLoader.Load or SceneLoader.ImportMesh were successfully executed
     */
    public onDataLoadedObservable = new Observable<Scene>();

    /**
     * An event triggered when a camera is created
     */
    public onNewCameraAddedObservable = new Observable<Camera>();

    /**
     * An event triggered when a camera is removed
     */
    public onCameraRemovedObservable = new Observable<Camera>();

    /**
     * An event triggered when a light is created
     */
    public onNewLightAddedObservable = new Observable<Light>();

    /**
     * An event triggered when a light is removed
     */
    public onLightRemovedObservable = new Observable<Light>();

    /**
     * An event triggered when a geometry is created
     */
    public onNewGeometryAddedObservable = new Observable<Geometry>();

    /**
     * An event triggered when a geometry is removed
     */
    public onGeometryRemovedObservable = new Observable<Geometry>();

    /**
     * An event triggered when a transform node is created
     */
    public onNewTransformNodeAddedObservable = new Observable<TransformNode>();

    /**
     * An event triggered when a transform node is removed
     */
    public onTransformNodeRemovedObservable = new Observable<TransformNode>();

    /**
     * An event triggered when a mesh is created
     */
    public onNewMeshAddedObservable = new Observable<AbstractMesh>();

    /**
     * An event triggered when a mesh is removed
     */
    public onMeshRemovedObservable = new Observable<AbstractMesh>();

    /**
     * An event triggered when a skeleton is created
     */
    public onNewSkeletonAddedObservable = new Observable<Skeleton>();

    /**
     * An event triggered when a skeleton is removed
     */
    public onSkeletonRemovedObservable = new Observable<Skeleton>();

    /**
     * An event triggered when a material is created
     */
    public onNewMaterialAddedObservable = new Observable<Material>();

    /**
     * An event triggered when a multi material is created
     */
    public onNewMultiMaterialAddedObservable = new Observable<MultiMaterial>();

    /**
     * An event triggered when a material is removed
     */
    public onMaterialRemovedObservable = new Observable<Material>();

    /**
     * An event triggered when a multi material is removed
     */
    public onMultiMaterialRemovedObservable = new Observable<MultiMaterial>();

    /**
     * An event triggered when a texture is created
     */
    public onNewTextureAddedObservable = new Observable<BaseTexture>();

    /**
     * An event triggered when a texture is removed
     */
    public onTextureRemovedObservable = new Observable<BaseTexture>();

    /**
     * An event triggered when render targets are about to be rendered
     * Can happen multiple times per frame.
     */
    public onBeforeRenderTargetsRenderObservable = new Observable<Scene>();

    /**
     * An event triggered when render targets were rendered.
     * Can happen multiple times per frame.
     */
    public onAfterRenderTargetsRenderObservable = new Observable<Scene>();

    /**
     * An event triggered before calculating deterministic simulation step
     */
    public onBeforeStepObservable = new Observable<Scene>();

    /**
     * An event triggered after calculating deterministic simulation step
     */
    public onAfterStepObservable = new Observable<Scene>();

    /**
     * An event triggered when the activeCamera property is updated
     */
    public onActiveCameraChanged = new Observable<Scene>();

    /**
     * An event triggered when the activeCameras property is updated
     */
    public onActiveCamerasChanged = new Observable<Scene>();

    /**
     * This Observable will be triggered before rendering each renderingGroup of each rendered camera.
     * The RenderingGroupInfo class contains all the information about the context in which the observable is called
     * If you wish to register an Observer only for a given set of renderingGroup, use the mask with a combination of the renderingGroup index elevated to the power of two (1 for renderingGroup 0, 2 for renderingrOup1, 4 for 2 and 8 for 3)
     */
    public onBeforeRenderingGroupObservable = new Observable<RenderingGroupInfo>();

    /**
     * This Observable will be triggered after rendering each renderingGroup of each rendered camera.
     * The RenderingGroupInfo class contains all the information about the context in which the observable is called
     * If you wish to register an Observer only for a given set of renderingGroup, use the mask with a combination of the renderingGroup index elevated to the power of two (1 for renderingGroup 0, 2 for renderingrOup1, 4 for 2 and 8 for 3)
     */
    public onAfterRenderingGroupObservable = new Observable<RenderingGroupInfo>();

    /**
     * This Observable will when a mesh has been imported into the scene.
     */
    public onMeshImportedObservable = new Observable<AbstractMesh>();

    /**
     * This Observable will when an animation file has been imported into the scene.
     */
    public onAnimationFileImportedObservable = new Observable<Scene>();

    /**
     * Gets or sets a user defined funtion to select LOD from a mesh and a camera.
     * By default this function is undefined and Babylon.js will select LOD based on distance to camera
     */
    public customLODSelector: (mesh: AbstractMesh, camera: Camera) => Nullable<AbstractMesh>;

    // Animations

    /** @internal */
    public _registeredForLateAnimationBindings = new SmartArrayNoDuplicate<any>(256);

    // Pointers
    private _pointerPickingConfiguration = new PointerPickingConfiguration();

    /**
     * Gets or sets a predicate used to select candidate meshes for a pointer down event
     */
    public get pointerDownPredicate() {
        return this._pointerPickingConfiguration.pointerDownPredicate;
    }

    public set pointerDownPredicate(value) {
        this._pointerPickingConfiguration.pointerDownPredicate = value;
    }

    /**
     * Gets or sets a predicate used to select candidate meshes for a pointer up event
     */
    public get pointerUpPredicate() {
        return this._pointerPickingConfiguration.pointerUpPredicate;
    }

    public set pointerUpPredicate(value) {
        this._pointerPickingConfiguration.pointerUpPredicate = value;
    }

    /**
     * Gets or sets a predicate used to select candidate meshes for a pointer move event
     */
    public get pointerMovePredicate() {
        return this._pointerPickingConfiguration.pointerMovePredicate;
    }

    public set pointerMovePredicate(value) {
        this._pointerPickingConfiguration.pointerMovePredicate = value;
    }

    /**
     * Gets or sets a predicate used to select candidate meshes for a pointer down event
     */
    public get pointerDownFastCheck() {
        return this._pointerPickingConfiguration.pointerDownFastCheck;
    }

    public set pointerDownFastCheck(value) {
        this._pointerPickingConfiguration.pointerDownFastCheck = value;
    }

    /**
     * Gets or sets a predicate used to select candidate meshes for a pointer up event
     */
    public get pointerUpFastCheck() {
        return this._pointerPickingConfiguration.pointerUpFastCheck;
    }

    public set pointerUpFastCheck(value) {
        this._pointerPickingConfiguration.pointerUpFastCheck = value;
    }

    /**
     * Gets or sets a predicate used to select candidate meshes for a pointer move event
     */
    public get pointerMoveFastCheck() {
        return this._pointerPickingConfiguration.pointerMoveFastCheck;
    }

    public set pointerMoveFastCheck(value) {
        this._pointerPickingConfiguration.pointerMoveFastCheck = value;
    }

    /**
     * Gets or sets a boolean indicating if the user want to entirely skip the picking phase when a pointer move event occurs.
     */
    public get skipPointerMovePicking() {
        return this._pointerPickingConfiguration.skipPointerMovePicking;
    }

    public set skipPointerMovePicking(value) {
        this._pointerPickingConfiguration.skipPointerMovePicking = value;
    }

    /**
     * Gets or sets a boolean indicating if the user want to entirely skip the picking phase when a pointer down event occurs.
     */
    public get skipPointerDownPicking() {
        return this._pointerPickingConfiguration.skipPointerDownPicking;
    }

    public set skipPointerDownPicking(value) {
        this._pointerPickingConfiguration.skipPointerDownPicking = value;
    }

    /**
     * Gets or sets a boolean indicating if the user want to entirely skip the picking phase when a pointer up event occurs.  Off by default.
     */
    public get skipPointerUpPicking() {
        return this._pointerPickingConfiguration.skipPointerUpPicking;
    }

    public set skipPointerUpPicking(value) {
        this._pointerPickingConfiguration.skipPointerUpPicking = value;
    }

    /** Callback called when a pointer move is detected */
    public onPointerMove?: (evt: IPointerEvent, pickInfo: PickingInfo, type: PointerEventTypes) => void;
    /** Callback called when a pointer down is detected  */
    public onPointerDown?: (evt: IPointerEvent, pickInfo: PickingInfo, type: PointerEventTypes) => void;
    /** Callback called when a pointer up is detected  */
    public onPointerUp?: (evt: IPointerEvent, pickInfo: Nullable<PickingInfo>, type: PointerEventTypes) => void;
    /** Callback called when a pointer pick is detected */
    public onPointerPick?: (evt: IPointerEvent, pickInfo: PickingInfo) => void;

    /**
     * Gets or sets a predicate used to select candidate faces for a pointer move event
     */
    public pointerMoveTrianglePredicate: ((p0: Vector3, p1: Vector3, p2: Vector3, ray: Ray) => boolean) | undefined;

    /**
     * Gets or sets a predicate used to select candidate faces for a pointer down event
     */
    public pointerDownTrianglePredicate: ((p0: Vector3, p1: Vector3, p2: Vector3, ray: Ray) => boolean) | undefined;

    /**
     * Gets or sets a predicate used to select candidate faces for a pointer up event
     */
    public pointerUpTrianglePredicate: ((p0: Vector3, p1: Vector3, p2: Vector3, ray: Ray) => boolean) | undefined;

    /**
     * This observable event is triggered when any ponter event is triggered. It is registered during Scene.attachControl() and it is called BEFORE the 3D engine process anything (mesh/sprite picking for instance).
     * You have the possibility to skip the process and the call to onPointerObservable by setting PointerInfoPre.skipOnPointerObservable to true
     */
    public onPrePointerObservable = new Observable<PointerInfoPre>();

    /**
     * Observable event triggered each time an input event is received from the rendering canvas
     */
    public onPointerObservable = new Observable<PointerInfo>();

    /**
     * Gets the pointer coordinates without any translation (ie. straight out of the pointer event)
     */
    public get unTranslatedPointer(): Vector2 {
        return this._inputManager.unTranslatedPointer;
    }

    /**
     * Gets or sets the distance in pixel that you have to move to prevent some events. Default is 10 pixels
     */
    public static get DragMovementThreshold() {
        return InputManager.DragMovementThreshold;
    }

    public static set DragMovementThreshold(value: number) {
        InputManager.DragMovementThreshold = value;
    }

    /**
     * Time in milliseconds to wait to raise long press events if button is still pressed. Default is 500 ms
     */
    public static get LongPressDelay() {
        return InputManager.LongPressDelay;
    }

    public static set LongPressDelay(value: number) {
        InputManager.LongPressDelay = value;
    }

    /**
     * Time in milliseconds to wait to raise long press events if button is still pressed. Default is 300 ms
     */
    public static get DoubleClickDelay() {
        return InputManager.DoubleClickDelay;
    }

    public static set DoubleClickDelay(value: number) {
        InputManager.DoubleClickDelay = value;
    }

    /** If you need to check double click without raising a single click at first click, enable this flag */
    public static get ExclusiveDoubleClickMode() {
        return InputManager.ExclusiveDoubleClickMode;
    }

    public static set ExclusiveDoubleClickMode(value: boolean) {
        InputManager.ExclusiveDoubleClickMode = value;
    }

    /**
     * Bind the current view position to an effect.
     * @param effect The effect to be bound
     * @param variableName name of the shader variable that will hold the eye position
     * @param isVector3 true to indicates that variableName is a Vector3 and not a Vector4
     * @returns the computed eye position
     */
    public bindEyePosition(effect: Nullable<Effect>, variableName = "vEyePosition", isVector3 = false): Vector4 {
        const eyePosition = this._forcedViewPosition ? this._forcedViewPosition : this._mirroredCameraPosition ? this._mirroredCameraPosition : this.activeCamera!.globalPosition;

        const invertNormal = this.useRightHandedSystem === (this._mirroredCameraPosition != null);

        TmpVectors.Vector4[0].set(eyePosition.x, eyePosition.y, eyePosition.z, invertNormal ? -1 : 1);

        if (effect) {
            if (isVector3) {
                effect.setFloat3(variableName, TmpVectors.Vector4[0].x, TmpVectors.Vector4[0].y, TmpVectors.Vector4[0].z);
            } else {
                effect.setVector4(variableName, TmpVectors.Vector4[0]);
            }
        }

        return TmpVectors.Vector4[0];
    }

    /**
     * Update the scene ubo before it can be used in rendering processing
     * @returns the scene UniformBuffer
     */
    public finalizeSceneUbo(): UniformBuffer {
        const ubo = this.getSceneUniformBuffer();
        const eyePosition = this.bindEyePosition(null);
        ubo.updateFloat4("vEyePosition", eyePosition.x, eyePosition.y, eyePosition.z, eyePosition.w);

        ubo.update();

        return ubo;
    }

    // Mirror
    /** @internal */
    public _mirroredCameraPosition: Nullable<Vector3>;

    // Keyboard

    /**
     * This observable event is triggered when any keyboard event si raised and registered during Scene.attachControl()
     * You have the possibility to skip the process and the call to onKeyboardObservable by setting KeyboardInfoPre.skipOnPointerObservable to true
     */
    public onPreKeyboardObservable = new Observable<KeyboardInfoPre>();

    /**
     * Observable event triggered each time an keyboard event is received from the hosting window
     */
    public onKeyboardObservable = new Observable<KeyboardInfo>();

    // Coordinates system

    private _useRightHandedSystem = false;
    /**
     * Gets or sets a boolean indicating if the scene must use right-handed coordinates system
     */
    public set useRightHandedSystem(value: boolean) {
        if (this._useRightHandedSystem === value) {
            return;
        }
        this._useRightHandedSystem = value;
        this.markAllMaterialsAsDirty(Constants.MATERIAL_MiscDirtyFlag);
    }
    public get useRightHandedSystem(): boolean {
        return this._useRightHandedSystem;
    }

    // Deterministic lockstep
    private _timeAccumulator: number = 0;
    private _currentStepId: number = 0;
    private _currentInternalStep: number = 0;

    /**
     * Sets the step Id used by deterministic lock step
     * @see https://doc.babylonjs.com/features/featuresDeepDive/animation/advanced_animations#deterministic-lockstep
     * @param newStepId defines the step Id
     */
    public setStepId(newStepId: number): void {
        this._currentStepId = newStepId;
    }

    /**
     * Gets the step Id used by deterministic lock step
     * @see https://doc.babylonjs.com/features/featuresDeepDive/animation/advanced_animations#deterministic-lockstep
     * @returns the step Id
     */
    public getStepId(): number {
        return this._currentStepId;
    }

    /**
     * Gets the internal step used by deterministic lock step
     * @see https://doc.babylonjs.com/features/featuresDeepDive/animation/advanced_animations#deterministic-lockstep
     * @returns the internal step
     */
    public getInternalStep(): number {
        return this._currentInternalStep;
    }

    // Fog

    private _fogEnabled = true;
    /**
     * Gets or sets a boolean indicating if fog is enabled on this scene
     * @see https://doc.babylonjs.com/features/featuresDeepDive/environment/environment_introduction#fog
     * (Default is true)
     */
    public set fogEnabled(value: boolean) {
        if (this._fogEnabled === value) {
            return;
        }
        this._fogEnabled = value;
        this.markAllMaterialsAsDirty(Constants.MATERIAL_MiscDirtyFlag);
    }
    public get fogEnabled(): boolean {
        return this._fogEnabled;
    }

    private _fogMode = Scene.FOGMODE_NONE;
    /**
     * Gets or sets the fog mode to use
     * @see https://doc.babylonjs.com/features/featuresDeepDive/environment/environment_introduction#fog
     * | mode | value |
     * | --- | --- |
     * | FOGMODE_NONE | 0 |
     * | FOGMODE_EXP | 1 |
     * | FOGMODE_EXP2 | 2 |
     * | FOGMODE_LINEAR | 3 |
     */
    public set fogMode(value: number) {
        if (this._fogMode === value) {
            return;
        }
        this._fogMode = value;
        this.markAllMaterialsAsDirty(Constants.MATERIAL_MiscDirtyFlag);
    }
    public get fogMode(): number {
        return this._fogMode;
    }

    /**
     * Gets or sets the fog color to use
     * @see https://doc.babylonjs.com/features/featuresDeepDive/environment/environment_introduction#fog
     * (Default is Color3(0.2, 0.2, 0.3))
     */
    public fogColor = new Color3(0.2, 0.2, 0.3);
    /**
     * Gets or sets the fog density to use
     * @see https://doc.babylonjs.com/features/featuresDeepDive/environment/environment_introduction#fog
     * (Default is 0.1)
     */
    public fogDensity = 0.1;
    /**
     * Gets or sets the fog start distance to use
     * @see https://doc.babylonjs.com/features/featuresDeepDive/environment/environment_introduction#fog
     * (Default is 0)
     */
    public fogStart = 0;
    /**
     * Gets or sets the fog end distance to use
     * @see https://doc.babylonjs.com/features/featuresDeepDive/environment/environment_introduction#fog
     * (Default is 1000)
     */
    public fogEnd = 1000.0;

    /**
     * Flag indicating that the frame buffer binding is handled by another component
     */
    public get prePass(): boolean {
        return !!this.prePassRenderer && this.prePassRenderer.defaultRT.enabled;
    }

    /**
     * Flag indicating if we need to store previous matrices when rendering
     */
    public needsPreviousWorldMatrices = false;

    // Lights
    private _shadowsEnabled = true;
    /**
     * Gets or sets a boolean indicating if shadows are enabled on this scene
     */
    public set shadowsEnabled(value: boolean) {
        if (this._shadowsEnabled === value) {
            return;
        }
        this._shadowsEnabled = value;
        this.markAllMaterialsAsDirty(Constants.MATERIAL_LightDirtyFlag);
    }
    public get shadowsEnabled(): boolean {
        return this._shadowsEnabled;
    }

    private _lightsEnabled = true;
    /**
     * Gets or sets a boolean indicating if lights are enabled on this scene
     */
    public set lightsEnabled(value: boolean) {
        if (this._lightsEnabled === value) {
            return;
        }
        this._lightsEnabled = value;
        this.markAllMaterialsAsDirty(Constants.MATERIAL_LightDirtyFlag);
    }

    public get lightsEnabled(): boolean {
        return this._lightsEnabled;
    }

    private _activeCameras: Nullable<Camera[]>;
    private _unObserveActiveCameras: Nullable<() => void> = null;

    /** All of the active cameras added to this scene. */
    public get activeCameras(): Nullable<Camera[]> {
        return this._activeCameras;
    }

    public set activeCameras(cameras: Nullable<Camera[]>) {
        if (this._unObserveActiveCameras) {
            this._unObserveActiveCameras();
            this._unObserveActiveCameras = null;
        }

        if (cameras) {
            this._unObserveActiveCameras = _ObserveArray(cameras, () => {
                this.onActiveCamerasChanged.notifyObservers(this);
            });
        }

        this._activeCameras = cameras;
    }

    /** @internal */
    public _activeCamera: Nullable<Camera>;
    /** Gets or sets the current active camera */
    public get activeCamera(): Nullable<Camera> {
        return this._activeCamera;
    }

    public set activeCamera(value: Nullable<Camera>) {
        if (value === this._activeCamera) {
            return;
        }

        this._activeCamera = value;
        this.onActiveCameraChanged.notifyObservers(this);
    }

    private _defaultMaterial: Material;

    /** The default material used on meshes when no material is affected */
    public get defaultMaterial(): Material {
        if (!this._defaultMaterial) {
            this._defaultMaterial = Scene.DefaultMaterialFactory(this);
        }

        return this._defaultMaterial;
    }

    /** The default material used on meshes when no material is affected */
    public set defaultMaterial(value: Material) {
        this._defaultMaterial = value;
    }

    // Textures
    private _texturesEnabled = true;
    /**
     * Gets or sets a boolean indicating if textures are enabled on this scene
     */
    public set texturesEnabled(value: boolean) {
        if (this._texturesEnabled === value) {
            return;
        }
        this._texturesEnabled = value;
        this.markAllMaterialsAsDirty(Constants.MATERIAL_TextureDirtyFlag);
    }

    public get texturesEnabled(): boolean {
        return this._texturesEnabled;
    }

    // Physics
    /**
     * Gets or sets a boolean indicating if physic engines are enabled on this scene
     */
    public physicsEnabled = true;

    // Particles
    /**
     * Gets or sets a boolean indicating if particles are enabled on this scene
     */
    public particlesEnabled = true;

    // Sprites
    /**
     * Gets or sets a boolean indicating if sprites are enabled on this scene
     */
    public spritesEnabled = true;

    // Skeletons
    private _skeletonsEnabled = true;
    /**
     * Gets or sets a boolean indicating if skeletons are enabled on this scene
     */
    public set skeletonsEnabled(value: boolean) {
        if (this._skeletonsEnabled === value) {
            return;
        }
        this._skeletonsEnabled = value;
        this.markAllMaterialsAsDirty(Constants.MATERIAL_AttributesDirtyFlag);
    }

    public get skeletonsEnabled(): boolean {
        return this._skeletonsEnabled;
    }

    // Lens flares
    /**
     * Gets or sets a boolean indicating if lens flares are enabled on this scene
     */
    public lensFlaresEnabled = true;

    // Collisions
    /**
     * Gets or sets a boolean indicating if collisions are enabled on this scene
     * @see https://doc.babylonjs.com/features/featuresDeepDive/cameras/camera_collisions
     */
    public collisionsEnabled = true;

    private _collisionCoordinator: ICollisionCoordinator;

    /** @internal */
    public get collisionCoordinator(): ICollisionCoordinator {
        if (!this._collisionCoordinator) {
            this._collisionCoordinator = Scene.CollisionCoordinatorFactory();
            this._collisionCoordinator.init(this);
        }

        return this._collisionCoordinator;
    }

    /**
     * Defines the gravity applied to this scene (used only for collisions)
     * @see https://doc.babylonjs.com/features/featuresDeepDive/cameras/camera_collisions
     */
    public gravity = new Vector3(0, -9.807, 0);

    // Postprocesses
    /**
     * Gets or sets a boolean indicating if postprocesses are enabled on this scene
     */
    public postProcessesEnabled = true;
    /**
     * Gets the current postprocess manager
     */
    public postProcessManager: PostProcessManager;

    // Customs render targets
    /**
     * Gets or sets a boolean indicating if render targets are enabled on this scene
     */
    public renderTargetsEnabled = true;
    /**
     * Gets or sets a boolean indicating if next render targets must be dumped as image for debugging purposes
     * We recommend not using it and instead rely on Spector.js: http://spector.babylonjs.com
     */
    public dumpNextRenderTargets = false;
    /**
     * The list of user defined render targets added to the scene
     */
    public customRenderTargets: RenderTargetTexture[] = [];

    /**
     * Defines if texture loading must be delayed
     * If true, textures will only be loaded when they need to be rendered
     */
    public useDelayedTextureLoading: boolean;

    /**
     * Gets the list of meshes imported to the scene through SceneLoader
     */
    public importedMeshesFiles: string[] = [];

    // Probes
    /**
     * Gets or sets a boolean indicating if probes are enabled on this scene
     */
    public probesEnabled = true;

    // Offline support
    /**
     * Gets or sets the current offline provider to use to store scene data
     * @see https://doc.babylonjs.com/features/featuresDeepDive/scene/optimizeCached
     */
    public offlineProvider: IOfflineProvider;

    /**
     * Gets or sets the action manager associated with the scene
     * @see https://doc.babylonjs.com/features/featuresDeepDive/events/actions
     */
    public actionManager: AbstractActionManager;

    private _meshesForIntersections = new SmartArrayNoDuplicate<AbstractMesh>(256);

    // Procedural textures
    /**
     * Gets or sets a boolean indicating if procedural textures are enabled on this scene
     */
    public proceduralTexturesEnabled = true;

    // Private
    private _engine: AbstractEngine;

    // Performance counters
    private _totalVertices = new PerfCounter();
    /** @internal */
    public _activeIndices = new PerfCounter();
    /** @internal */
    public _activeParticles = new PerfCounter();
    /** @internal */
    public _activeBones = new PerfCounter();

    private _animationRatio: number;

    /** @internal */
    public _animationTimeLast: number;

    /** @internal */
    public _animationTime: number = 0;

    /**
     * Gets or sets a general scale for animation speed
     * @see https://www.babylonjs-playground.com/#IBU2W7#3
     */
    public animationTimeScale: number = 1;

    /** @internal */
    public _cachedMaterial: Nullable<Material>;
    /** @internal */
    public _cachedEffect: Nullable<Effect>;
    /** @internal */
    public _cachedVisibility: Nullable<number>;

    private _renderId = 0;
    private _frameId = 0;
    private _executeWhenReadyTimeoutId: Nullable<ReturnType<typeof setTimeout>> = null;
    private _intermediateRendering = false;
    private _defaultFrameBufferCleared = false;

    private _viewUpdateFlag = -1;
    private _projectionUpdateFlag = -1;

    /** @internal */
    public _toBeDisposed = new Array<Nullable<IDisposable>>(256);
    private _activeRequests = new Array<IFileRequest>();

    /** @internal */
    public _pendingData = new Array();
    private _isDisposed = false;

    /**
     * Gets or sets a boolean indicating that all submeshes of active meshes must be rendered
     * Use this boolean to avoid computing frustum clipping on submeshes (This could help when you are CPU bound)
     */
    public dispatchAllSubMeshesOfActiveMeshes: boolean = false;
    private _activeMeshes = new SmartArray<AbstractMesh>(256);
    private _processedMaterials = new SmartArray<Material>(256);
    private _renderTargets = new SmartArrayNoDuplicate<RenderTargetTexture>(256);
    private _materialsRenderTargets = new SmartArrayNoDuplicate<RenderTargetTexture>(256);
    /** @internal */
    public _activeParticleSystems = new SmartArray<IParticleSystem>(256);
    private _activeSkeletons = new SmartArrayNoDuplicate<Skeleton>(32);
    private _softwareSkinnedMeshes = new SmartArrayNoDuplicate<Mesh>(32);

    private _renderingManager: RenderingManager;

    /**
     * Gets the scene's rendering manager
     */
    public get renderingManager(): RenderingManager {
        return this._renderingManager;
    }

    /** @internal */
    public _activeAnimatables = new Array<Animatable>();

    private _transformMatrix = Matrix.Zero();
    private _sceneUbo: UniformBuffer;

    /** @internal */
    public _viewMatrix: Matrix;
    /** @internal */
    public _projectionMatrix: Matrix;
    /** @internal */
    public _forcedViewPosition: Nullable<Vector3>;

    /** @internal */
    public _frustumPlanes: Plane[];
    /**
     * Gets the list of frustum planes (built from the active camera)
     */
    public get frustumPlanes(): Plane[] {
        return this._frustumPlanes;
    }

    /**
     * Gets or sets a boolean indicating if lights must be sorted by priority (off by default)
     * This is useful if there are more lights that the maximum simulteanous authorized
     */
    public requireLightSorting = false;

    /** @internal */
    public readonly useMaterialMeshMap: boolean;
    /** @internal */
    public readonly useClonedMeshMap: boolean;

    private _externalData: StringDictionary<Object>;
    private _uid: Nullable<string>;

    /**
     * @internal
     * Backing store of defined scene components.
     */
    public _components: ISceneComponent[] = [];

    /**
     * @internal
     * Backing store of defined scene components.
     */
    public _serializableComponents: ISceneSerializableComponent[] = [];

    /**
     * List of components to register on the next registration step.
     */
    private _transientComponents: ISceneComponent[] = [];

    /**
     * Registers the transient components if needed.
     */
    private _registerTransientComponents(): void {
        // Register components that have been associated lately to the scene.
        if (this._transientComponents.length > 0) {
            for (const component of this._transientComponents) {
                component.register();
            }
            this._transientComponents.length = 0;
        }
    }

    /**
     * @internal
     * Add a component to the scene.
     * Note that the ccomponent could be registered on th next frame if this is called after
     * the register component stage.
     * @param component Defines the component to add to the scene
     */
    public _addComponent(component: ISceneComponent) {
        this._components.push(component);
        this._transientComponents.push(component);

        const serializableComponent = component as any;
        if (serializableComponent.addFromContainer && serializableComponent.serialize) {
            this._serializableComponents.push(serializableComponent);
        }
    }

    /**
     * @internal
     * Gets a component from the scene.
     * @param name defines the name of the component to retrieve
     * @returns the component or null if not present
     */
    public _getComponent(name: string): Nullable<ISceneComponent> {
        for (const component of this._components) {
            if (component.name === name) {
                return component;
            }
        }
        return null;
    }

    /**
     * @internal
     * Defines the actions happening before camera updates.
     */
    public _beforeCameraUpdateStage = Stage.Create<SimpleStageAction>();
    /**
     * @internal
     * Defines the actions happening before clear the canvas.
     */
    public _beforeClearStage = Stage.Create<SimpleStageAction>();
    /**
     * @internal
     * Defines the actions happening before clear the canvas.
     */
    public _beforeRenderTargetClearStage = Stage.Create<RenderTargetStageAction>();
    /**
     * @internal
     * Defines the actions when collecting render targets for the frame.
     */
    public _gatherRenderTargetsStage = Stage.Create<RenderTargetsStageAction>();
    /**
     * @internal
     * Defines the actions happening for one camera in the frame.
     */
    public _gatherActiveCameraRenderTargetsStage = Stage.Create<RenderTargetsStageAction>();
    /**
     * @internal
     * Defines the actions happening during the per mesh ready checks.
     */
    public _isReadyForMeshStage = Stage.Create<MeshStageAction>();
    /**
     * @internal
     * Defines the actions happening before evaluate active mesh checks.
     */
    public _beforeEvaluateActiveMeshStage = Stage.Create<SimpleStageAction>();
    /**
     * @internal
     * Defines the actions happening during the evaluate sub mesh checks.
     */
    public _evaluateSubMeshStage = Stage.Create<EvaluateSubMeshStageAction>();
    /**
     * @internal
     * Defines the actions happening during the active mesh stage.
     */
    public _preActiveMeshStage = Stage.Create<PreActiveMeshStageAction>();
    /**
     * @internal
     * Defines the actions happening during the per camera render target step.
     */
    public _cameraDrawRenderTargetStage = Stage.Create<CameraStageFrameBufferAction>();
    /**
     * @internal
     * Defines the actions happening just before the active camera is drawing.
     */
    public _beforeCameraDrawStage = Stage.Create<CameraStageAction>();
    /**
     * @internal
     * Defines the actions happening just before a render target is drawing.
     */
    public _beforeRenderTargetDrawStage = Stage.Create<RenderTargetStageAction>();
    /**
     * @internal
     * Defines the actions happening just before a rendering group is drawing.
     */
    public _beforeRenderingGroupDrawStage = Stage.Create<RenderingGroupStageAction>();
    /**
     * @internal
     * Defines the actions happening just before a mesh is drawing.
     */
    public _beforeRenderingMeshStage = Stage.Create<RenderingMeshStageAction>();
    /**
     * @internal
     * Defines the actions happening just after a mesh has been drawn.
     */
    public _afterRenderingMeshStage = Stage.Create<RenderingMeshStageAction>();
    /**
     * @internal
     * Defines the actions happening just after a rendering group has been drawn.
     */
    public _afterRenderingGroupDrawStage = Stage.Create<RenderingGroupStageAction>();
    /**
     * @internal
     * Defines the actions happening just after the active camera has been drawn.
     */
    public _afterCameraDrawStage = Stage.Create<CameraStageAction>();
    /**
     * @internal
     * Defines the actions happening just after the post processing
     */
    public _afterCameraPostProcessStage = Stage.Create<CameraStageAction>();
    /**
     * @internal
     * Defines the actions happening just after a render target has been drawn.
     */
    public _afterRenderTargetDrawStage = Stage.Create<RenderTargetStageAction>();
    /**
     * Defines the actions happening just after the post processing on a render target
     */
    public _afterRenderTargetPostProcessStage = Stage.Create<RenderTargetStageAction>();
    /**
     * @internal
     * Defines the actions happening just after rendering all cameras and computing intersections.
     */
    public _afterRenderStage = Stage.Create<SimpleStageAction>();
    /**
     * @internal
     * Defines the actions happening when a pointer move event happens.
     */
    public _pointerMoveStage = Stage.Create<PointerMoveStageAction>();
    /**
     * @internal
     * Defines the actions happening when a pointer down event happens.
     */
    public _pointerDownStage = Stage.Create<PointerUpDownStageAction>();
    /**
     * @internal
     * Defines the actions happening when a pointer up event happens.
     */
    public _pointerUpStage = Stage.Create<PointerUpDownStageAction>();

    /**
     * an optional map from Geometry Id to Geometry index in the 'geometries' array
     */
    private _geometriesByUniqueId: Nullable<{ [uniqueId: string]: number | undefined }> = null;

    /**
     * Creates a new Scene
     * @param engine defines the engine to use to render this scene
     * @param options defines the scene options
     */
    constructor(engine: AbstractEngine, options?: SceneOptions) {
        super();

        this.activeCameras = [] as Camera[];

        const fullOptions = {
            useGeometryUniqueIdsMap: true,
            useMaterialMeshMap: true,
            useClonedMeshMap: true,
            virtual: false,
            ...options,
        };

        engine = this._engine = engine || EngineStore.LastCreatedEngine;
        if (fullOptions.virtual) {
            engine._virtualScenes.push(this);
        } else {
            EngineStore._LastCreatedScene = this;
            engine.scenes.push(this);
        }

        this._uid = null;

        this._renderingManager = new RenderingManager(this);

        if (PostProcessManager) {
            this.postProcessManager = new PostProcessManager(this);
        }

        if (IsWindowObjectExist()) {
            this.attachControl();
        }

        // Uniform Buffer
        this._createUbo();

        // Default Image processing definition
        if (ImageProcessingConfiguration) {
            this._imageProcessingConfiguration = new ImageProcessingConfiguration();
        }

        this.setDefaultCandidateProviders();

        if (fullOptions.useGeometryUniqueIdsMap) {
            this._geometriesByUniqueId = {};
        }

        this.useMaterialMeshMap = fullOptions.useMaterialMeshMap;
        this.useClonedMeshMap = fullOptions.useClonedMeshMap;

        if (!options || !options.virtual) {
            engine.onNewSceneAddedObservable.notifyObservers(this);
        }
    }

    /**
     * Gets a string identifying the name of the class
     * @returns "Scene" string
     */
    public getClassName(): string {
        return "Scene";
    }

    private _defaultMeshCandidates: ISmartArrayLike<AbstractMesh> = {
        data: [],
        length: 0,
    };

    /**
     * @internal
     */
    public _getDefaultMeshCandidates(): ISmartArrayLike<AbstractMesh> {
        this._defaultMeshCandidates.data = this.meshes;
        this._defaultMeshCandidates.length = this.meshes.length;
        return this._defaultMeshCandidates;
    }

    private _defaultSubMeshCandidates: ISmartArrayLike<SubMesh> = {
        data: [],
        length: 0,
    };

    /**
     * @internal
     */
    public _getDefaultSubMeshCandidates(mesh: AbstractMesh): ISmartArrayLike<SubMesh> {
        this._defaultSubMeshCandidates.data = mesh.subMeshes;
        this._defaultSubMeshCandidates.length = mesh.subMeshes.length;
        return this._defaultSubMeshCandidates;
    }

    /**
     * Sets the default candidate providers for the scene.
     * This sets the getActiveMeshCandidates, getActiveSubMeshCandidates, getIntersectingSubMeshCandidates
     * and getCollidingSubMeshCandidates to their default function
     */
    public setDefaultCandidateProviders(): void {
        this.getActiveMeshCandidates = () => this._getDefaultMeshCandidates();
        this.getActiveSubMeshCandidates = (mesh: AbstractMesh) => this._getDefaultSubMeshCandidates(mesh);
        this.getIntersectingSubMeshCandidates = (mesh: AbstractMesh, localRay: Ray) => this._getDefaultSubMeshCandidates(mesh);
        this.getCollidingSubMeshCandidates = (mesh: AbstractMesh, collider: Collider) => this._getDefaultSubMeshCandidates(mesh);
    }

    /**
     * Gets the mesh that is currently under the pointer
     */
    public get meshUnderPointer(): Nullable<AbstractMesh> {
        return this._inputManager.meshUnderPointer;
    }

    /**
     * Gets or sets the current on-screen X position of the pointer
     */
    public get pointerX(): number {
        return this._inputManager.pointerX;
    }

    public set pointerX(value: number) {
        this._inputManager.pointerX = value;
    }

    /**
     * Gets or sets the current on-screen Y position of the pointer
     */
    public get pointerY(): number {
        return this._inputManager.pointerY;
    }

    public set pointerY(value: number) {
        this._inputManager.pointerY = value;
    }

    /**
     * Gets the cached material (ie. the latest rendered one)
     * @returns the cached material
     */
    public getCachedMaterial(): Nullable<Material> {
        return this._cachedMaterial;
    }

    /**
     * Gets the cached effect (ie. the latest rendered one)
     * @returns the cached effect
     */
    public getCachedEffect(): Nullable<Effect> {
        return this._cachedEffect;
    }

    /**
     * Gets the cached visibility state (ie. the latest rendered one)
     * @returns the cached visibility state
     */
    public getCachedVisibility(): Nullable<number> {
        return this._cachedVisibility;
    }

    /**
     * Gets a boolean indicating if the current material / effect / visibility must be bind again
     * @param material defines the current material
     * @param effect defines the current effect
     * @param visibility defines the current visibility state
     * @returns true if one parameter is not cached
     */
    public isCachedMaterialInvalid(material: Material, effect: Effect, visibility: number = 1) {
        return this._cachedEffect !== effect || this._cachedMaterial !== material || this._cachedVisibility !== visibility;
    }

    /**
     * Gets the engine associated with the scene
     * @returns an Engine
     */
    public getEngine(): AbstractEngine {
        return this._engine;
    }

    /**
     * Gets the total number of vertices rendered per frame
     * @returns the total number of vertices rendered per frame
     */
    public getTotalVertices(): number {
        return this._totalVertices.current;
    }

    /**
     * Gets the performance counter for total vertices
     * @see https://doc.babylonjs.com/features/featuresDeepDive/scene/optimize_your_scene#instrumentation
     */
    public get totalVerticesPerfCounter(): PerfCounter {
        return this._totalVertices;
    }

    /**
     * Gets the total number of active indices rendered per frame (You can deduce the number of rendered triangles by dividing this number by 3)
     * @returns the total number of active indices rendered per frame
     */
    public getActiveIndices(): number {
        return this._activeIndices.current;
    }

    /**
     * Gets the performance counter for active indices
     * @see https://doc.babylonjs.com/features/featuresDeepDive/scene/optimize_your_scene#instrumentation
     */
    public get totalActiveIndicesPerfCounter(): PerfCounter {
        return this._activeIndices;
    }

    /**
     * Gets the total number of active particles rendered per frame
     * @returns the total number of active particles rendered per frame
     */
    public getActiveParticles(): number {
        return this._activeParticles.current;
    }

    /**
     * Gets the performance counter for active particles
     * @see https://doc.babylonjs.com/features/featuresDeepDive/scene/optimize_your_scene#instrumentation
     */
    public get activeParticlesPerfCounter(): PerfCounter {
        return this._activeParticles;
    }

    /**
     * Gets the total number of active bones rendered per frame
     * @returns the total number of active bones rendered per frame
     */
    public getActiveBones(): number {
        return this._activeBones.current;
    }

    /**
     * Gets the performance counter for active bones
     * @see https://doc.babylonjs.com/features/featuresDeepDive/scene/optimize_your_scene#instrumentation
     */
    public get activeBonesPerfCounter(): PerfCounter {
        return this._activeBones;
    }

    /**
     * Gets the array of active meshes
     * @returns an array of AbstractMesh
     */
    public getActiveMeshes(): SmartArray<AbstractMesh> {
        return this._activeMeshes;
    }

    /**
     * Gets the animation ratio (which is 1.0 is the scene renders at 60fps and 2 if the scene renders at 30fps, etc.)
     * @returns a number
     */
    public getAnimationRatio(): number {
        return this._animationRatio !== undefined ? this._animationRatio : 1;
    }

    /**
     * Gets an unique Id for the current render phase
     * @returns a number
     */
    public getRenderId(): number {
        return this._renderId;
    }

    /**
     * Gets an unique Id for the current frame
     * @returns a number
     */
    public getFrameId(): number {
        return this._frameId;
    }

    /** Call this function if you want to manually increment the render Id*/
    public incrementRenderId(): void {
        this._renderId++;
    }

    private _createUbo(): void {
        this.setSceneUniformBuffer(this.createSceneUniformBuffer());
    }

    /**
     * Use this method to simulate a pointer move on a mesh
     * The pickResult parameter can be obtained from a scene.pick or scene.pickWithRay
     * @param pickResult pickingInfo of the object wished to simulate pointer event on
     * @param pointerEventInit pointer event state to be used when simulating the pointer event (eg. pointer id for multitouch)
     * @returns the current scene
     */
    public simulatePointerMove(pickResult: PickingInfo, pointerEventInit?: PointerEventInit): Scene {
        this._inputManager.simulatePointerMove(pickResult, pointerEventInit);
        return this;
    }

    /**
     * Use this method to simulate a pointer down on a mesh
     * The pickResult parameter can be obtained from a scene.pick or scene.pickWithRay
     * @param pickResult pickingInfo of the object wished to simulate pointer event on
     * @param pointerEventInit pointer event state to be used when simulating the pointer event (eg. pointer id for multitouch)
     * @returns the current scene
     */
    public simulatePointerDown(pickResult: PickingInfo, pointerEventInit?: PointerEventInit): Scene {
        this._inputManager.simulatePointerDown(pickResult, pointerEventInit);
        return this;
    }

    /**
     * Use this method to simulate a pointer up on a mesh
     * The pickResult parameter can be obtained from a scene.pick or scene.pickWithRay
     * @param pickResult pickingInfo of the object wished to simulate pointer event on
     * @param pointerEventInit pointer event state to be used when simulating the pointer event (eg. pointer id for multitouch)
     * @param doubleTap indicates that the pointer up event should be considered as part of a double click (false by default)
     * @returns the current scene
     */
    public simulatePointerUp(pickResult: PickingInfo, pointerEventInit?: PointerEventInit, doubleTap?: boolean): Scene {
        this._inputManager.simulatePointerUp(pickResult, pointerEventInit, doubleTap);
        return this;
    }

    /**
     * Gets a boolean indicating if the current pointer event is captured (meaning that the scene has already handled the pointer down)
     * @param pointerId defines the pointer id to use in a multi-touch scenario (0 by default)
     * @returns true if the pointer was captured
     */
    public isPointerCaptured(pointerId = 0): boolean {
        return this._inputManager.isPointerCaptured(pointerId);
    }

    /**
     * Attach events to the canvas (To handle actionManagers triggers and raise onPointerMove, onPointerDown and onPointerUp
     * @param attachUp defines if you want to attach events to pointerup
     * @param attachDown defines if you want to attach events to pointerdown
     * @param attachMove defines if you want to attach events to pointermove
     */
    public attachControl(attachUp = true, attachDown = true, attachMove = true): void {
        this._inputManager.attachControl(attachUp, attachDown, attachMove);
    }

    /** Detaches all event handlers*/
    public detachControl() {
        this._inputManager.detachControl();
    }

    /**
     * This function will check if the scene can be rendered (textures are loaded, shaders are compiled)
     * Delay loaded resources are not taking in account
     * @param checkRenderTargets true to also check that the meshes rendered as part of a render target are ready (default: true)
     * @returns true if all required resources are ready
     */
    public isReady(checkRenderTargets = true): boolean {
        if (this._isDisposed) {
            return false;
        }

        let index: number;
        const engine = this.getEngine();

        const currentRenderPassId = engine.currentRenderPassId;

        engine.currentRenderPassId = this.activeCamera?.renderPassId ?? currentRenderPassId;

        let isReady = true;

        // Pending data
        if (this._pendingData.length > 0) {
            isReady = false;
        }

        // Ensures that the pre-pass renderer is enabled if it is to be enabled.
        this.prePassRenderer?.update();

        // OIT
        if (this.useOrderIndependentTransparency && this.depthPeelingRenderer) {
            isReady &&= this.depthPeelingRenderer.isReady();
        }

        // Meshes
        if (checkRenderTargets) {
            this._processedMaterials.reset();
            this._materialsRenderTargets.reset();
        }

        for (index = 0; index < this.meshes.length; index++) {
            const mesh = this.meshes[index];

            if (!mesh.subMeshes || mesh.subMeshes.length === 0) {
                continue;
            }

            // Do not stop at the first encountered "unready" object as we want to ensure
            // all materials are starting off their compilation in parallel.
            if (!mesh.isReady(true)) {
                isReady = false;
                continue;
            }

            const hardwareInstancedRendering =
                mesh.hasThinInstances ||
                mesh.getClassName() === "InstancedMesh" ||
                mesh.getClassName() === "InstancedLinesMesh" ||
                (engine.getCaps().instancedArrays && (<Mesh>mesh).instances.length > 0);
            // Is Ready For Mesh
            for (const step of this._isReadyForMeshStage) {
                if (!step.action(mesh, hardwareInstancedRendering)) {
                    isReady = false;
                }
            }

            if (!checkRenderTargets) {
                continue;
            }

            const mat = mesh.material || this.defaultMaterial;
            if (mat) {
                if (mat._storeEffectOnSubMeshes) {
                    for (const subMesh of mesh.subMeshes) {
                        const material = subMesh.getMaterial();
                        if (material && material.hasRenderTargetTextures && material.getRenderTargetTextures != null) {
                            if (this._processedMaterials.indexOf(material) === -1) {
                                this._processedMaterials.push(material);

                                this._materialsRenderTargets.concatWithNoDuplicate(material.getRenderTargetTextures!());
                            }
                        }
                    }
                } else {
                    if (mat.hasRenderTargetTextures && mat.getRenderTargetTextures != null) {
                        if (this._processedMaterials.indexOf(mat) === -1) {
                            this._processedMaterials.push(mat);

                            this._materialsRenderTargets.concatWithNoDuplicate(mat.getRenderTargetTextures!());
                        }
                    }
                }
            }
        }

        // Render targets
        if (checkRenderTargets) {
            for (index = 0; index < this._materialsRenderTargets.length; ++index) {
                const rtt = this._materialsRenderTargets.data[index];
                if (!rtt.isReadyForRendering()) {
                    isReady = false;
                }
            }
        }

        // Geometries
        for (index = 0; index < this.geometries.length; index++) {
            const geometry = this.geometries[index];

            if (geometry.delayLoadState === Constants.DELAYLOADSTATE_LOADING) {
                isReady = false;
            }
        }

        // Post-processes
        if (this.activeCameras && this.activeCameras.length > 0) {
            for (const camera of this.activeCameras) {
                if (!camera.isReady(true)) {
                    isReady = false;
                }
            }
        } else if (this.activeCamera) {
            if (!this.activeCamera.isReady(true)) {
                isReady = false;
            }
        }

        // Particles
        for (const particleSystem of this.particleSystems) {
            if (!particleSystem.isReady()) {
                isReady = false;
            }
        }

        // Layers
        if (this.layers) {
            for (const layer of this.layers) {
                if (!layer.isReady()) {
                    isReady = false;
                }
            }
        }

        // Effects
        if (!engine.areAllEffectsReady()) {
            isReady = false;
        }

        engine.currentRenderPassId = currentRenderPassId;

        return isReady;
    }

    /** Resets all cached information relative to material (including effect and visibility) */
    public resetCachedMaterial(): void {
        this._cachedMaterial = null;
        this._cachedEffect = null;
        this._cachedVisibility = null;
    }

    /**
     * Registers a function to be called before every frame render
     * @param func defines the function to register
     */
    public registerBeforeRender(func: () => void): void {
        this.onBeforeRenderObservable.add(func);
    }

    /**
     * Unregisters a function called before every frame render
     * @param func defines the function to unregister
     */
    public unregisterBeforeRender(func: () => void): void {
        this.onBeforeRenderObservable.removeCallback(func);
    }

    /**
     * Registers a function to be called after every frame render
     * @param func defines the function to register
     */
    public registerAfterRender(func: () => void): void {
        this.onAfterRenderObservable.add(func);
    }

    /**
     * Unregisters a function called after every frame render
     * @param func defines the function to unregister
     */
    public unregisterAfterRender(func: () => void): void {
        this.onAfterRenderObservable.removeCallback(func);
    }

    private _executeOnceBeforeRender(func: () => void): void {
        const execFunc = () => {
            func();
            setTimeout(() => {
                this.unregisterBeforeRender(execFunc);
            });
        };
        this.registerBeforeRender(execFunc);
    }

    /**
     * The provided function will run before render once and will be disposed afterwards.
     * A timeout delay can be provided so that the function will be executed in N ms.
     * The timeout is using the browser's native setTimeout so time percision cannot be guaranteed.
     * @param func The function to be executed.
     * @param timeout optional delay in ms
     */
    public executeOnceBeforeRender(func: () => void, timeout?: number): void {
        if (timeout !== undefined) {
            setTimeout(() => {
                this._executeOnceBeforeRender(func);
            }, timeout);
        } else {
            this._executeOnceBeforeRender(func);
        }
    }

    /**
     * This function can help adding any object to the list of data awaited to be ready in order to check for a complete scene loading.
     * @param data defines the object to wait for
     */
    public addPendingData(data: any): void {
        this._pendingData.push(data);
    }

    /**
     * Remove a pending data from the loading list which has previously been added with addPendingData.
     * @param data defines the object to remove from the pending list
     */
    public removePendingData(data: any): void {
        const wasLoading = this.isLoading;
        const index = this._pendingData.indexOf(data);

        if (index !== -1) {
            this._pendingData.splice(index, 1);
        }

        if (wasLoading && !this.isLoading) {
            this.onDataLoadedObservable.notifyObservers(this);
        }
    }

    /**
     * Returns the number of items waiting to be loaded
     * @returns the number of items waiting to be loaded
     */
    public getWaitingItemsCount(): number {
        return this._pendingData.length;
    }

    /**
     * Returns a boolean indicating if the scene is still loading data
     */
    public get isLoading(): boolean {
        return this._pendingData.length > 0;
    }

    /**
     * Registers a function to be executed when the scene is ready
     * @param func - the function to be executed
     * @param checkRenderTargets true to also check that the meshes rendered as part of a render target are ready (default: false)
     */
    public executeWhenReady(func: () => void, checkRenderTargets = false): void {
        this.onReadyObservable.addOnce(func);

        if (this._executeWhenReadyTimeoutId !== null) {
            return;
        }

        this._checkIsReady(checkRenderTargets);
    }

    /**
     * Returns a promise that resolves when the scene is ready
     * @param checkRenderTargets true to also check that the meshes rendered as part of a render target are ready (default: false)
     * @returns A promise that resolves when the scene is ready
     */
    public whenReadyAsync(checkRenderTargets = false): Promise<void> {
        return new Promise((resolve) => {
            this.executeWhenReady(() => {
                resolve();
            }, checkRenderTargets);
        });
    }

    /**
     * @internal
     */
    public _checkIsReady(checkRenderTargets = false) {
        this._registerTransientComponents();

        if (this.isReady(checkRenderTargets)) {
            this.onReadyObservable.notifyObservers(this);

            this.onReadyObservable.clear();
            this._executeWhenReadyTimeoutId = null;
            return;
        }

        if (this._isDisposed) {
            this.onReadyObservable.clear();
            this._executeWhenReadyTimeoutId = null;
            return;
        }

        this._executeWhenReadyTimeoutId = setTimeout(() => {
            // Ensure materials effects are checked outside render loops
            this.incrementRenderId();
            this._checkIsReady(checkRenderTargets);
        }, 100);
    }

    /**
     * Gets all animatable attached to the scene
     */
    public get animatables(): Animatable[] {
        return this._activeAnimatables;
    }

    /**
     * Resets the last animation time frame.
     * Useful to override when animations start running when loading a scene for the first time.
     */
    public resetLastAnimationTimeFrame(): void {
        this._animationTimeLast = PrecisionDate.Now;
    }

    // Matrix

    /**
     * Gets the current view matrix
     * @returns a Matrix
     */
    public getViewMatrix(): Matrix {
        return this._viewMatrix;
    }

    /**
     * Gets the current projection matrix
     * @returns a Matrix
     */
    public getProjectionMatrix(): Matrix {
        return this._projectionMatrix;
    }

    /**
     * Gets the current transform matrix
     * @returns a Matrix made of View * Projection
     */
    public getTransformMatrix(): Matrix {
        return this._transformMatrix;
    }

    /**
     * Sets the current transform matrix
     * @param viewL defines the View matrix to use
     * @param projectionL defines the Projection matrix to use
     * @param viewR defines the right View matrix to use (if provided)
     * @param projectionR defines the right Projection matrix to use (if provided)
     */
    public setTransformMatrix(viewL: Matrix, projectionL: Matrix, viewR?: Matrix, projectionR?: Matrix): void {
        // clear the multiviewSceneUbo if no viewR and projectionR are defined
        if (!viewR && !projectionR && this._multiviewSceneUbo) {
            this._multiviewSceneUbo.dispose();
            this._multiviewSceneUbo = null;
        }
        if (this._viewUpdateFlag === viewL.updateFlag && this._projectionUpdateFlag === projectionL.updateFlag) {
            return;
        }

        this._viewUpdateFlag = viewL.updateFlag;
        this._projectionUpdateFlag = projectionL.updateFlag;
        this._viewMatrix = viewL;
        this._projectionMatrix = projectionL;

        this._viewMatrix.multiplyToRef(this._projectionMatrix, this._transformMatrix);

        // Update frustum
        if (!this._frustumPlanes) {
            this._frustumPlanes = Frustum.GetPlanes(this._transformMatrix);
        } else {
            Frustum.GetPlanesToRef(this._transformMatrix, this._frustumPlanes);
        }

        if (this._multiviewSceneUbo && this._multiviewSceneUbo.useUbo) {
            this._updateMultiviewUbo(viewR, projectionR);
        } else if (this._sceneUbo.useUbo) {
            this._sceneUbo.updateMatrix("viewProjection", this._transformMatrix);
            this._sceneUbo.updateMatrix("view", this._viewMatrix);
            this._sceneUbo.updateMatrix("projection", this._projectionMatrix);
        }
    }

    /**
     * Gets the uniform buffer used to store scene data
     * @returns a UniformBuffer
     */
    public getSceneUniformBuffer(): UniformBuffer {
        return this._multiviewSceneUbo ? this._multiviewSceneUbo : this._sceneUbo;
    }

    /**
     * Creates a scene UBO
     * @param name name of the uniform buffer (optional, for debugging purpose only)
     * @returns a new ubo
     */
    public createSceneUniformBuffer(name?: string): UniformBuffer {
        const sceneUbo = new UniformBuffer(this._engine, undefined, false, name ?? "scene");
        sceneUbo.addUniform("viewProjection", 16);
        sceneUbo.addUniform("view", 16);
        sceneUbo.addUniform("projection", 16);
        sceneUbo.addUniform("vEyePosition", 4);

        return sceneUbo;
    }

    /**
     * Sets the scene ubo
     * @param ubo the ubo to set for the scene
     */
    public setSceneUniformBuffer(ubo: UniformBuffer): void {
        this._sceneUbo = ubo;
        this._viewUpdateFlag = -1;
        this._projectionUpdateFlag = -1;
    }

    /**
     * Gets an unique (relatively to the current scene) Id
     * @returns an unique number for the scene
     */
    public getUniqueId() {
        return UniqueIdGenerator.UniqueId;
    }

    /**
     * Add a mesh to the list of scene's meshes
     * @param newMesh defines the mesh to add
     * @param recursive if all child meshes should also be added to the scene
     */
    public addMesh(newMesh: AbstractMesh, recursive = false) {
        if (this._blockEntityCollection) {
            return;
        }

        this.meshes.push(newMesh);

        newMesh._resyncLightSources();

        if (!newMesh.parent) {
            newMesh._addToSceneRootNodes();
        }

        this.onNewMeshAddedObservable.notifyObservers(newMesh);

        if (recursive) {
            newMesh.getChildMeshes().forEach((m) => {
                this.addMesh(m);
            });
        }
    }

    /**
     * Remove a mesh for the list of scene's meshes
     * @param toRemove defines the mesh to remove
     * @param recursive if all child meshes should also be removed from the scene
     * @returns the index where the mesh was in the mesh list
     */
    public removeMesh(toRemove: AbstractMesh, recursive = false): number {
        const index = this.meshes.indexOf(toRemove);
        if (index !== -1) {
<<<<<<< HEAD
            // Remove from the scene if mesh found
            this.meshes.splice(index, 1);
=======
            // Remove from the scene if the mesh found

            this.meshes.splice(index, index);
>>>>>>> f115b0c8

            if (!toRemove.parent) {
                toRemove._removeFromSceneRootNodes();
            }
        }

        this._inputManager._invalidateMesh(toRemove);

        this.onMeshRemovedObservable.notifyObservers(toRemove);
        if (recursive) {
            toRemove.getChildMeshes().forEach((m) => {
                this.removeMesh(m);
            });
        }
        return index;
    }

    /**
     * Add a transform node to the list of scene's transform nodes
     * @param newTransformNode defines the transform node to add
     */
    public addTransformNode(newTransformNode: TransformNode) {
        if (this._blockEntityCollection) {
            return;
        }

        if (newTransformNode.getScene() === this && newTransformNode._indexInSceneTransformNodesArray !== -1) {
            // Already there?
            return;
        }

        newTransformNode._indexInSceneTransformNodesArray = this.transformNodes.length;
        this.transformNodes.push(newTransformNode);

        if (!newTransformNode.parent) {
            newTransformNode._addToSceneRootNodes();
        }

        this.onNewTransformNodeAddedObservable.notifyObservers(newTransformNode);
    }

    /**
     * Remove a transform node for the list of scene's transform nodes
     * @param toRemove defines the transform node to remove
     * @returns the index where the transform node was in the transform node list
     */
    public removeTransformNode(toRemove: TransformNode): number {
        const index = toRemove._indexInSceneTransformNodesArray;
        if (index !== -1) {
            if (index !== this.transformNodes.length - 1) {
                const lastNode = this.transformNodes[this.transformNodes.length - 1];
                this.transformNodes[index] = lastNode;
                lastNode._indexInSceneTransformNodesArray = index;
            }

            toRemove._indexInSceneTransformNodesArray = -1;
            this.transformNodes.pop();
            if (!toRemove.parent) {
                toRemove._removeFromSceneRootNodes();
            }
        }

        this.onTransformNodeRemovedObservable.notifyObservers(toRemove);

        return index;
    }

    /**
     * Remove a skeleton for the list of scene's skeletons
     * @param toRemove defines the skeleton to remove
     * @returns the index where the skeleton was in the skeleton list
     */
    public removeSkeleton(toRemove: Skeleton): number {
        const index = this.skeletons.indexOf(toRemove);
        if (index !== -1) {
            // Remove from the scene if found
            this.skeletons.splice(index, 1);
            this.onSkeletonRemovedObservable.notifyObservers(toRemove);

            // Clean active container
            this._executeActiveContainerCleanup(this._activeSkeletons);
        }

        return index;
    }

    /**
     * Remove a morph target for the list of scene's morph targets
     * @param toRemove defines the morph target to remove
     * @returns the index where the morph target was in the morph target list
     */
    public removeMorphTargetManager(toRemove: MorphTargetManager): number {
        const index = this.morphTargetManagers.indexOf(toRemove);
        if (index !== -1) {
            // Remove from the scene if found
            this.morphTargetManagers.splice(index, 1);
        }

        return index;
    }

    /**
     * Remove a light for the list of scene's lights
     * @param toRemove defines the light to remove
     * @returns the index where the light was in the light list
     */
    public removeLight(toRemove: Light): number {
        const index = this.lights.indexOf(toRemove);
        if (index !== -1) {
            // Remove from meshes
            for (const mesh of this.meshes) {
                mesh._removeLightSource(toRemove, false);
            }

            // Remove from the scene if mesh found
            this.lights.splice(index, 1);
            this.sortLightsByPriority();

            if (!toRemove.parent) {
                toRemove._removeFromSceneRootNodes();
            }
        }
        this.onLightRemovedObservable.notifyObservers(toRemove);
        return index;
    }

    /**
     * Remove a camera for the list of scene's cameras
     * @param toRemove defines the camera to remove
     * @returns the index where the camera was in the camera list
     */
    public removeCamera(toRemove: Camera): number {
        const index = this.cameras.indexOf(toRemove);
        if (index !== -1) {
            // Remove from the scene if mesh found
            this.cameras.splice(index, 1);
            if (!toRemove.parent) {
                toRemove._removeFromSceneRootNodes();
            }
        }
        // Remove from activeCameras
        if (this.activeCameras) {
            const index2 = this.activeCameras.indexOf(toRemove);
            if (index2 !== -1) {
                // Remove from the scene if mesh found
                this.activeCameras.splice(index2, 1);
            }
        }
        // Reset the activeCamera
        if (this.activeCamera === toRemove) {
            if (this.cameras.length > 0) {
                this.activeCamera = this.cameras[0];
            } else {
                this.activeCamera = null;
            }
        }
        this.onCameraRemovedObservable.notifyObservers(toRemove);
        return index;
    }

    /**
     * Remove a particle system for the list of scene's particle systems
     * @param toRemove defines the particle system to remove
     * @returns the index where the particle system was in the particle system list
     */
    public removeParticleSystem(toRemove: IParticleSystem): number {
        const index = this.particleSystems.indexOf(toRemove);
        if (index !== -1) {
            this.particleSystems.splice(index, 1);

            // Clean active container
            this._executeActiveContainerCleanup(this._activeParticleSystems);
        }
        return index;
    }

    /**
     * Remove a animation for the list of scene's animations
     * @param toRemove defines the animation to remove
     * @returns the index where the animation was in the animation list
     */
    public removeAnimation(toRemove: Animation): number {
        const index = this.animations.indexOf(toRemove);
        if (index !== -1) {
            this.animations.splice(index, 1);
        }
        return index;
    }

    /**
     * Will stop the animation of the given target
     * @param target - the target
     * @param animationName - the name of the animation to stop (all animations will be stopped if both this and targetMask are empty)
     * @param targetMask - a function that determines if the animation should be stopped based on its target (all animations will be stopped if both this and animationName are empty)
     */
    public stopAnimation(target: any, animationName?: string, targetMask?: (target: any) => boolean): void {
        // Do nothing as code will be provided by animation component
    }

    /**
     * Removes the given animation group from this scene.
     * @param toRemove The animation group to remove
     * @returns The index of the removed animation group
     */
    public removeAnimationGroup(toRemove: AnimationGroup): number {
        const index = this.animationGroups.indexOf(toRemove);
        if (index !== -1) {
            this.animationGroups.splice(index, 1);
        }
        return index;
    }

    /**
     * Removes the given multi-material from this scene.
     * @param toRemove The multi-material to remove
     * @returns The index of the removed multi-material
     */
    public removeMultiMaterial(toRemove: MultiMaterial): number {
        const index = this.multiMaterials.indexOf(toRemove);
        if (index !== -1) {
            this.multiMaterials.splice(index, 1);
        }

        this.onMultiMaterialRemovedObservable.notifyObservers(toRemove);

        return index;
    }

    /**
     * Removes the given material from this scene.
     * @param toRemove The material to remove
     * @returns The index of the removed material
     */
    public removeMaterial(toRemove: Material): number {
        const index = toRemove._indexInSceneMaterialArray;
        if (index !== -1 && index < this.materials.length) {
            if (index !== this.materials.length - 1) {
                const lastMaterial = this.materials[this.materials.length - 1];
                this.materials[index] = lastMaterial;
                lastMaterial._indexInSceneMaterialArray = index;
            }

            toRemove._indexInSceneMaterialArray = -1;
            this.materials.pop();
        }

        this.onMaterialRemovedObservable.notifyObservers(toRemove);

        return index;
    }

    /**
     * Removes the given action manager from this scene.
     * @deprecated
     * @param toRemove The action manager to remove
     * @returns The index of the removed action manager
     */
    public removeActionManager(toRemove: AbstractActionManager): number {
        const index = this.actionManagers.indexOf(toRemove);
        if (index !== -1) {
            this.actionManagers.splice(index, 1);
        }
        return index;
    }

    /**
     * Removes the given texture from this scene.
     * @param toRemove The texture to remove
     * @returns The index of the removed texture
     */
    public removeTexture(toRemove: BaseTexture): number {
        const index = this.textures.indexOf(toRemove);
        if (index !== -1) {
            this.textures.splice(index, 1);
        }
        this.onTextureRemovedObservable.notifyObservers(toRemove);

        return index;
    }

    /**
     * Adds the given light to this scene
     * @param newLight The light to add
     */
    public addLight(newLight: Light): void {
        if (this._blockEntityCollection) {
            return;
        }
        this.lights.push(newLight);
        this.sortLightsByPriority();

        if (!newLight.parent) {
            newLight._addToSceneRootNodes();
        }

        // Add light to all meshes (To support if the light is removed and then re-added)
        for (const mesh of this.meshes) {
            if (mesh.lightSources.indexOf(newLight) === -1) {
                mesh.lightSources.push(newLight);
                mesh._resyncLightSources();
            }
        }

        this.onNewLightAddedObservable.notifyObservers(newLight);
    }

    /**
     * Sorts the list list based on light priorities
     */
    public sortLightsByPriority(): void {
        if (this.requireLightSorting) {
            this.lights.sort(LightConstants.CompareLightsPriority);
        }
    }

    /**
     * Adds the given camera to this scene
     * @param newCamera The camera to add
     */
    public addCamera(newCamera: Camera): void {
        if (this._blockEntityCollection) {
            return;
        }

        this.cameras.push(newCamera);
        this.onNewCameraAddedObservable.notifyObservers(newCamera);

        if (!newCamera.parent) {
            newCamera._addToSceneRootNodes();
        }
    }

    /**
     * Adds the given skeleton to this scene
     * @param newSkeleton The skeleton to add
     */
    public addSkeleton(newSkeleton: Skeleton): void {
        if (this._blockEntityCollection) {
            return;
        }
        this.skeletons.push(newSkeleton);
        this.onNewSkeletonAddedObservable.notifyObservers(newSkeleton);
    }

    /**
     * Adds the given particle system to this scene
     * @param newParticleSystem The particle system to add
     */
    public addParticleSystem(newParticleSystem: IParticleSystem): void {
        if (this._blockEntityCollection) {
            return;
        }
        this.particleSystems.push(newParticleSystem);
    }

    /**
     * Adds the given animation to this scene
     * @param newAnimation The animation to add
     */
    public addAnimation(newAnimation: Animation): void {
        if (this._blockEntityCollection) {
            return;
        }
        this.animations.push(newAnimation);
    }

    /**
     * Adds the given animation group to this scene.
     * @param newAnimationGroup The animation group to add
     */
    public addAnimationGroup(newAnimationGroup: AnimationGroup): void {
        if (this._blockEntityCollection) {
            return;
        }
        this.animationGroups.push(newAnimationGroup);
    }

    /**
     * Adds the given multi-material to this scene
     * @param newMultiMaterial The multi-material to add
     */
    public addMultiMaterial(newMultiMaterial: MultiMaterial): void {
        if (this._blockEntityCollection) {
            return;
        }
        this.multiMaterials.push(newMultiMaterial);
        this.onNewMultiMaterialAddedObservable.notifyObservers(newMultiMaterial);
    }

    /**
     * Adds the given material to this scene
     * @param newMaterial The material to add
     */
    public addMaterial(newMaterial: Material): void {
        if (this._blockEntityCollection) {
            return;
        }

        if (newMaterial.getScene() === this && newMaterial._indexInSceneMaterialArray !== -1) {
            // Already there??
            return;
        }

        newMaterial._indexInSceneMaterialArray = this.materials.length;
        this.materials.push(newMaterial);
        this.onNewMaterialAddedObservable.notifyObservers(newMaterial);
    }

    /**
     * Adds the given morph target to this scene
     * @param newMorphTargetManager The morph target to add
     */
    public addMorphTargetManager(newMorphTargetManager: MorphTargetManager): void {
        if (this._blockEntityCollection) {
            return;
        }
        this.morphTargetManagers.push(newMorphTargetManager);
    }

    /**
     * Adds the given geometry to this scene
     * @param newGeometry The geometry to add
     */
    public addGeometry(newGeometry: Geometry): void {
        if (this._blockEntityCollection) {
            return;
        }

        if (this._geometriesByUniqueId) {
            this._geometriesByUniqueId[newGeometry.uniqueId] = this.geometries.length;
        }

        this.geometries.push(newGeometry);
    }

    /**
     * Adds the given action manager to this scene
     * @deprecated
     * @param newActionManager The action manager to add
     */
    public addActionManager(newActionManager: AbstractActionManager): void {
        this.actionManagers.push(newActionManager);
    }

    /**
     * Adds the given texture to this scene.
     * @param newTexture The texture to add
     */
    public addTexture(newTexture: BaseTexture): void {
        if (this._blockEntityCollection) {
            return;
        }
        this.textures.push(newTexture);
        this.onNewTextureAddedObservable.notifyObservers(newTexture);
    }

    /**
     * Switch active camera
     * @param newCamera defines the new active camera
     * @param attachControl defines if attachControl must be called for the new active camera (default: true)
     */
    public switchActiveCamera(newCamera: Camera, attachControl = true): void {
        const canvas = this._engine.getInputElement();

        if (!canvas) {
            return;
        }

        if (this.activeCamera) {
            this.activeCamera.detachControl();
        }
        this.activeCamera = newCamera;
        if (attachControl) {
            newCamera.attachControl();
        }
    }

    /**
     * sets the active camera of the scene using its Id
     * @param id defines the camera's Id
     * @returns the new active camera or null if none found.
     */
    public setActiveCameraById(id: string): Nullable<Camera> {
        const camera = this.getCameraById(id);

        if (camera) {
            this.activeCamera = camera;
            return camera;
        }

        return null;
    }

    /**
     * sets the active camera of the scene using its name
     * @param name defines the camera's name
     * @returns the new active camera or null if none found.
     */
    public setActiveCameraByName(name: string): Nullable<Camera> {
        const camera = this.getCameraByName(name);

        if (camera) {
            this.activeCamera = camera;
            return camera;
        }

        return null;
    }

    /**
     * get an animation group using its name
     * @param name defines the material's name
     * @returns the animation group or null if none found.
     */
    public getAnimationGroupByName(name: string): Nullable<AnimationGroup> {
        for (let index = 0; index < this.animationGroups.length; index++) {
            if (this.animationGroups[index].name === name) {
                return this.animationGroups[index];
            }
        }

        return null;
    }

    private _getMaterial(allowMultiMaterials: boolean, predicate: (m: Material) => boolean): Nullable<Material> {
        for (let index = 0; index < this.materials.length; index++) {
            const material = this.materials[index];
            if (predicate(material)) {
                return material;
            }
        }
        if (allowMultiMaterials) {
            for (let index = 0; index < this.multiMaterials.length; index++) {
                const material = this.multiMaterials[index];
                if (predicate(material)) {
                    return material;
                }
            }
        }

        return null;
    }

    /**
     * Get a material using its unique id
     * @param uniqueId defines the material's unique id
     * @param allowMultiMaterials determines whether multimaterials should be considered
     * @returns the material or null if none found.
     */
    public getMaterialByUniqueID(uniqueId: number, allowMultiMaterials: boolean = false): Nullable<Material> {
        return this._getMaterial(allowMultiMaterials, (m) => m.uniqueId === uniqueId);
    }

    /**
     * get a material using its id
     * @param id defines the material's Id
     * @param allowMultiMaterials determines whether multimaterials should be considered
     * @returns the material or null if none found.
     */
    public getMaterialById(id: string, allowMultiMaterials: boolean = false): Nullable<Material> {
        return this._getMaterial(allowMultiMaterials, (m) => m.id === id);
    }

    /**
     * Gets a material using its name
     * @param name defines the material's name
     * @param allowMultiMaterials determines whether multimaterials should be considered
     * @returns the material or null if none found.
     */
    public getMaterialByName(name: string, allowMultiMaterials: boolean = false): Nullable<Material> {
        return this._getMaterial(allowMultiMaterials, (m) => m.name === name);
    }

    /**
     * Gets a last added material using a given id
     * @param id defines the material's id
     * @param allowMultiMaterials determines whether multimaterials should be considered
     * @returns the last material with the given id or null if none found.
     */
    public getLastMaterialById(id: string, allowMultiMaterials: boolean = false): Nullable<Material> {
        for (let index = this.materials.length - 1; index >= 0; index--) {
            if (this.materials[index].id === id) {
                return this.materials[index];
            }
        }
        if (allowMultiMaterials) {
            for (let index = this.multiMaterials.length - 1; index >= 0; index--) {
                if (this.multiMaterials[index].id === id) {
                    return this.multiMaterials[index];
                }
            }
        }

        return null;
    }

    /**
     * Get a texture using its unique id
     * @param uniqueId defines the texture's unique id
     * @returns the texture or null if none found.
     */
    public getTextureByUniqueId(uniqueId: number): Nullable<BaseTexture> {
        for (let index = 0; index < this.textures.length; index++) {
            if (this.textures[index].uniqueId === uniqueId) {
                return this.textures[index];
            }
        }

        return null;
    }

    /**
     * Gets a texture using its name
     * @param name defines the texture's name
     * @returns the texture or null if none found.
     */
    public getTextureByName(name: string): Nullable<BaseTexture> {
        for (let index = 0; index < this.textures.length; index++) {
            if (this.textures[index].name === name) {
                return this.textures[index];
            }
        }

        return null;
    }

    /**
     * Gets a camera using its Id
     * @param id defines the Id to look for
     * @returns the camera or null if not found
     */
    public getCameraById(id: string): Nullable<Camera> {
        for (let index = 0; index < this.cameras.length; index++) {
            if (this.cameras[index].id === id) {
                return this.cameras[index];
            }
        }

        return null;
    }

    /**
     * Gets a camera using its unique Id
     * @param uniqueId defines the unique Id to look for
     * @returns the camera or null if not found
     */
    public getCameraByUniqueId(uniqueId: number): Nullable<Camera> {
        for (let index = 0; index < this.cameras.length; index++) {
            if (this.cameras[index].uniqueId === uniqueId) {
                return this.cameras[index];
            }
        }

        return null;
    }

    /**
     * Gets a camera using its name
     * @param name defines the camera's name
     * @returns the camera or null if none found.
     */
    public getCameraByName(name: string): Nullable<Camera> {
        for (let index = 0; index < this.cameras.length; index++) {
            if (this.cameras[index].name === name) {
                return this.cameras[index];
            }
        }

        return null;
    }

    /**
     * Gets a bone using its Id
     * @param id defines the bone's Id
     * @returns the bone or null if not found
     */
    public getBoneById(id: string): Nullable<Bone> {
        for (let skeletonIndex = 0; skeletonIndex < this.skeletons.length; skeletonIndex++) {
            const skeleton = this.skeletons[skeletonIndex];
            for (let boneIndex = 0; boneIndex < skeleton.bones.length; boneIndex++) {
                if (skeleton.bones[boneIndex].id === id) {
                    return skeleton.bones[boneIndex];
                }
            }
        }

        return null;
    }

    /**
     * Gets a bone using its id
     * @param name defines the bone's name
     * @returns the bone or null if not found
     */
    public getBoneByName(name: string): Nullable<Bone> {
        for (let skeletonIndex = 0; skeletonIndex < this.skeletons.length; skeletonIndex++) {
            const skeleton = this.skeletons[skeletonIndex];
            for (let boneIndex = 0; boneIndex < skeleton.bones.length; boneIndex++) {
                if (skeleton.bones[boneIndex].name === name) {
                    return skeleton.bones[boneIndex];
                }
            }
        }

        return null;
    }

    /**
     * Gets a light node using its name
     * @param name defines the light's name
     * @returns the light or null if none found.
     */
    public getLightByName(name: string): Nullable<Light> {
        for (let index = 0; index < this.lights.length; index++) {
            if (this.lights[index].name === name) {
                return this.lights[index];
            }
        }

        return null;
    }

    /**
     * Gets a light node using its Id
     * @param id defines the light's Id
     * @returns the light or null if none found.
     */
    public getLightById(id: string): Nullable<Light> {
        for (let index = 0; index < this.lights.length; index++) {
            if (this.lights[index].id === id) {
                return this.lights[index];
            }
        }

        return null;
    }

    /**
     * Gets a light node using its scene-generated unique Id
     * @param uniqueId defines the light's unique Id
     * @returns the light or null if none found.
     */
    public getLightByUniqueId(uniqueId: number): Nullable<Light> {
        for (let index = 0; index < this.lights.length; index++) {
            if (this.lights[index].uniqueId === uniqueId) {
                return this.lights[index];
            }
        }

        return null;
    }

    /**
     * Gets a particle system by Id
     * @param id defines the particle system Id
     * @returns the corresponding system or null if none found
     */
    public getParticleSystemById(id: string): Nullable<IParticleSystem> {
        for (let index = 0; index < this.particleSystems.length; index++) {
            if (this.particleSystems[index].id === id) {
                return this.particleSystems[index];
            }
        }

        return null;
    }

    /**
     * Gets a geometry using its Id
     * @param id defines the geometry's Id
     * @returns the geometry or null if none found.
     */
    public getGeometryById(id: string): Nullable<Geometry> {
        for (let index = 0; index < this.geometries.length; index++) {
            if (this.geometries[index].id === id) {
                return this.geometries[index];
            }
        }

        return null;
    }

    private _getGeometryByUniqueId(uniqueId: number): Nullable<Geometry> {
        if (this._geometriesByUniqueId) {
            const index = this._geometriesByUniqueId[uniqueId];
            if (index !== undefined) {
                return this.geometries[index];
            }
        } else {
            for (let index = 0; index < this.geometries.length; index++) {
                if (this.geometries[index].uniqueId === uniqueId) {
                    return this.geometries[index];
                }
            }
        }

        return null;
    }

    /**
     * Add a new geometry to this scene
     * @param geometry defines the geometry to be added to the scene.
     * @param force defines if the geometry must be pushed even if a geometry with this id already exists
     * @returns a boolean defining if the geometry was added or not
     */
    public pushGeometry(geometry: Geometry, force?: boolean): boolean {
        if (!force && this._getGeometryByUniqueId(geometry.uniqueId)) {
            return false;
        }

        this.addGeometry(geometry);

        this.onNewGeometryAddedObservable.notifyObservers(geometry);

        return true;
    }

    /**
     * Removes an existing geometry
     * @param geometry defines the geometry to be removed from the scene
     * @returns a boolean defining if the geometry was removed or not
     */
    public removeGeometry(geometry: Geometry): boolean {
        let index;
        if (this._geometriesByUniqueId) {
            index = this._geometriesByUniqueId[geometry.uniqueId];
            if (index === undefined) {
                return false;
            }
        } else {
            index = this.geometries.indexOf(geometry);
            if (index < 0) {
                return false;
            }
        }

        if (index !== this.geometries.length - 1) {
            const lastGeometry = this.geometries[this.geometries.length - 1];
            if (lastGeometry) {
                this.geometries[index] = lastGeometry;
                if (this._geometriesByUniqueId) {
                    this._geometriesByUniqueId[lastGeometry.uniqueId] = index;
                }
            }
        }

        if (this._geometriesByUniqueId) {
            this._geometriesByUniqueId[geometry.uniqueId] = undefined;
        }

        this.geometries.pop();

        this.onGeometryRemovedObservable.notifyObservers(geometry);
        return true;
    }

    /**
     * Gets the list of geometries attached to the scene
     * @returns an array of Geometry
     */
    public getGeometries(): Geometry[] {
        return this.geometries;
    }

    /**
     * Gets the first added mesh found of a given Id
     * @param id defines the Id to search for
     * @returns the mesh found or null if not found at all
     */
    public getMeshById(id: string): Nullable<AbstractMesh> {
        for (let index = 0; index < this.meshes.length; index++) {
            if (this.meshes[index].id === id) {
                return this.meshes[index];
            }
        }

        return null;
    }

    /**
     * Gets a list of meshes using their Id
     * @param id defines the Id to search for
     * @returns a list of meshes
     */
    public getMeshesById(id: string): Array<AbstractMesh> {
        return this.meshes.filter(function (m) {
            return m.id === id;
        });
    }

    /**
     * Gets the first added transform node found of a given Id
     * @param id defines the Id to search for
     * @returns the found transform node or null if not found at all.
     */
    public getTransformNodeById(id: string): Nullable<TransformNode> {
        for (let index = 0; index < this.transformNodes.length; index++) {
            if (this.transformNodes[index].id === id) {
                return this.transformNodes[index];
            }
        }

        return null;
    }

    /**
     * Gets a transform node with its auto-generated unique Id
     * @param uniqueId defines the unique Id to search for
     * @returns the found transform node or null if not found at all.
     */
    public getTransformNodeByUniqueId(uniqueId: number): Nullable<TransformNode> {
        for (let index = 0; index < this.transformNodes.length; index++) {
            if (this.transformNodes[index].uniqueId === uniqueId) {
                return this.transformNodes[index];
            }
        }

        return null;
    }

    /**
     * Gets a list of transform nodes using their Id
     * @param id defines the Id to search for
     * @returns a list of transform nodes
     */
    public getTransformNodesById(id: string): Array<TransformNode> {
        return this.transformNodes.filter(function (m) {
            return m.id === id;
        });
    }

    /**
     * Gets a mesh with its auto-generated unique Id
     * @param uniqueId defines the unique Id to search for
     * @returns the found mesh or null if not found at all.
     */
    public getMeshByUniqueId(uniqueId: number): Nullable<AbstractMesh> {
        for (let index = 0; index < this.meshes.length; index++) {
            if (this.meshes[index].uniqueId === uniqueId) {
                return this.meshes[index];
            }
        }

        return null;
    }

    /**
     * Gets a the last added mesh using a given Id
     * @param id defines the Id to search for
     * @returns the found mesh or null if not found at all.
     */
    public getLastMeshById(id: string): Nullable<AbstractMesh> {
        for (let index = this.meshes.length - 1; index >= 0; index--) {
            if (this.meshes[index].id === id) {
                return this.meshes[index];
            }
        }

        return null;
    }

    /**
     * Gets a the last transform node using a given Id
     * @param id defines the Id to search for
     * @returns the found mesh or null if not found at all.
     */
    public getLastTransformNodeById(id: string): Nullable<TransformNode> {
        for (let index = this.transformNodes.length - 1; index >= 0; index--) {
            if (this.transformNodes[index].id === id) {
                return this.transformNodes[index];
            }
        }

        return null;
    }

    /**
     * Gets a the last added node (Mesh, Camera, Light) using a given Id
     * @param id defines the Id to search for
     * @returns the found node or null if not found at all
     */
    public getLastEntryById(id: string): Nullable<Node> {
        let index: number;
        for (index = this.meshes.length - 1; index >= 0; index--) {
            if (this.meshes[index].id === id) {
                return this.meshes[index];
            }
        }

        for (index = this.transformNodes.length - 1; index >= 0; index--) {
            if (this.transformNodes[index].id === id) {
                return this.transformNodes[index];
            }
        }

        for (index = this.cameras.length - 1; index >= 0; index--) {
            if (this.cameras[index].id === id) {
                return this.cameras[index];
            }
        }

        for (index = this.lights.length - 1; index >= 0; index--) {
            if (this.lights[index].id === id) {
                return this.lights[index];
            }
        }

        return null;
    }

    /**
     * Gets a node (Mesh, Camera, Light) using a given Id
     * @param id defines the Id to search for
     * @returns the found node or null if not found at all
     */
    public getNodeById(id: string): Nullable<Node> {
        const mesh = this.getMeshById(id);
        if (mesh) {
            return mesh;
        }

        const transformNode = this.getTransformNodeById(id);
        if (transformNode) {
            return transformNode;
        }

        const light = this.getLightById(id);
        if (light) {
            return light;
        }

        const camera = this.getCameraById(id);
        if (camera) {
            return camera;
        }

        const bone = this.getBoneById(id);
        if (bone) {
            return bone;
        }

        return null;
    }

    /**
     * Gets a node (Mesh, Camera, Light) using a given name
     * @param name defines the name to search for
     * @returns the found node or null if not found at all.
     */
    public getNodeByName(name: string): Nullable<Node> {
        const mesh = this.getMeshByName(name);
        if (mesh) {
            return mesh;
        }

        const transformNode = this.getTransformNodeByName(name);
        if (transformNode) {
            return transformNode;
        }

        const light = this.getLightByName(name);
        if (light) {
            return light;
        }

        const camera = this.getCameraByName(name);
        if (camera) {
            return camera;
        }

        const bone = this.getBoneByName(name);
        if (bone) {
            return bone;
        }

        return null;
    }

    /**
     * Gets a mesh using a given name
     * @param name defines the name to search for
     * @returns the found mesh or null if not found at all.
     */
    public getMeshByName(name: string): Nullable<AbstractMesh> {
        for (let index = 0; index < this.meshes.length; index++) {
            if (this.meshes[index].name === name) {
                return this.meshes[index];
            }
        }

        return null;
    }

    /**
     * Gets a transform node using a given name
     * @param name defines the name to search for
     * @returns the found transform node or null if not found at all.
     */
    public getTransformNodeByName(name: string): Nullable<TransformNode> {
        for (let index = 0; index < this.transformNodes.length; index++) {
            if (this.transformNodes[index].name === name) {
                return this.transformNodes[index];
            }
        }

        return null;
    }

    /**
     * Gets a skeleton using a given Id (if many are found, this function will pick the last one)
     * @param id defines the Id to search for
     * @returns the found skeleton or null if not found at all.
     */
    public getLastSkeletonById(id: string): Nullable<Skeleton> {
        for (let index = this.skeletons.length - 1; index >= 0; index--) {
            if (this.skeletons[index].id === id) {
                return this.skeletons[index];
            }
        }

        return null;
    }

    /**
     * Gets a skeleton using a given auto generated unique id
     * @param  uniqueId defines the unique id to search for
     * @returns the found skeleton or null if not found at all.
     */
    public getSkeletonByUniqueId(uniqueId: number): Nullable<Skeleton> {
        for (let index = 0; index < this.skeletons.length; index++) {
            if (this.skeletons[index].uniqueId === uniqueId) {
                return this.skeletons[index];
            }
        }

        return null;
    }

    /**
     * Gets a skeleton using a given id (if many are found, this function will pick the first one)
     * @param id defines the id to search for
     * @returns the found skeleton or null if not found at all.
     */
    public getSkeletonById(id: string): Nullable<Skeleton> {
        for (let index = 0; index < this.skeletons.length; index++) {
            if (this.skeletons[index].id === id) {
                return this.skeletons[index];
            }
        }

        return null;
    }

    /**
     * Gets a skeleton using a given name
     * @param name defines the name to search for
     * @returns the found skeleton or null if not found at all.
     */
    public getSkeletonByName(name: string): Nullable<Skeleton> {
        for (let index = 0; index < this.skeletons.length; index++) {
            if (this.skeletons[index].name === name) {
                return this.skeletons[index];
            }
        }

        return null;
    }

    /**
     * Gets a morph target manager  using a given id (if many are found, this function will pick the last one)
     * @param id defines the id to search for
     * @returns the found morph target manager or null if not found at all.
     */
    public getMorphTargetManagerById(id: number): Nullable<MorphTargetManager> {
        for (let index = 0; index < this.morphTargetManagers.length; index++) {
            if (this.morphTargetManagers[index].uniqueId === id) {
                return this.morphTargetManagers[index];
            }
        }

        return null;
    }

    /**
     * Gets a morph target using a given id (if many are found, this function will pick the first one)
     * @param id defines the id to search for
     * @returns the found morph target or null if not found at all.
     */
    public getMorphTargetById(id: string): Nullable<MorphTarget> {
        for (let managerIndex = 0; managerIndex < this.morphTargetManagers.length; ++managerIndex) {
            const morphTargetManager = this.morphTargetManagers[managerIndex];
            for (let index = 0; index < morphTargetManager.numTargets; ++index) {
                const target = morphTargetManager.getTarget(index);
                if (target.id === id) {
                    return target;
                }
            }
        }
        return null;
    }

    /**
     * Gets a morph target using a given name (if many are found, this function will pick the first one)
     * @param name defines the name to search for
     * @returns the found morph target or null if not found at all.
     */
    public getMorphTargetByName(name: string): Nullable<MorphTarget> {
        for (let managerIndex = 0; managerIndex < this.morphTargetManagers.length; ++managerIndex) {
            const morphTargetManager = this.morphTargetManagers[managerIndex];
            for (let index = 0; index < morphTargetManager.numTargets; ++index) {
                const target = morphTargetManager.getTarget(index);
                if (target.name === name) {
                    return target;
                }
            }
        }
        return null;
    }

    /**
     * Gets a post process using a given name (if many are found, this function will pick the first one)
     * @param name defines the name to search for
     * @returns the found post process or null if not found at all.
     */
    public getPostProcessByName(name: string): Nullable<PostProcess> {
        for (let postProcessIndex = 0; postProcessIndex < this.postProcesses.length; ++postProcessIndex) {
            const postProcess = this.postProcesses[postProcessIndex];
            if (postProcess.name === name) {
                return postProcess;
            }
        }
        return null;
    }

    /**
     * Gets a boolean indicating if the given mesh is active
     * @param mesh defines the mesh to look for
     * @returns true if the mesh is in the active list
     */
    public isActiveMesh(mesh: AbstractMesh): boolean {
        return this._activeMeshes.indexOf(mesh) !== -1;
    }

    /**
     * Return a unique id as a string which can serve as an identifier for the scene
     */
    public get uid(): string {
        if (!this._uid) {
            this._uid = Tools.RandomId();
        }
        return this._uid;
    }

    /**
     * Add an externally attached data from its key.
     * This method call will fail and return false, if such key already exists.
     * If you don't care and just want to get the data no matter what, use the more convenient getOrAddExternalDataWithFactory() method.
     * @param key the unique key that identifies the data
     * @param data the data object to associate to the key for this Engine instance
     * @returns true if no such key were already present and the data was added successfully, false otherwise
     */
    public addExternalData<T extends Object>(key: string, data: T): boolean {
        if (!this._externalData) {
            this._externalData = new StringDictionary<Object>();
        }
        return this._externalData.add(key, data);
    }

    /**
     * Get an externally attached data from its key
     * @param key the unique key that identifies the data
     * @returns the associated data, if present (can be null), or undefined if not present
     */
    public getExternalData<T>(key: string): Nullable<T> {
        if (!this._externalData) {
            return null;
        }
        return <T>this._externalData.get(key);
    }

    /**
     * Get an externally attached data from its key, create it using a factory if it's not already present
     * @param key the unique key that identifies the data
     * @param factory the factory that will be called to create the instance if and only if it doesn't exists
     * @returns the associated data, can be null if the factory returned null.
     */
    public getOrAddExternalDataWithFactory<T extends Object>(key: string, factory: (k: string) => T): T {
        if (!this._externalData) {
            this._externalData = new StringDictionary<Object>();
        }
        return <T>this._externalData.getOrAddWithFactory(key, factory);
    }

    /**
     * Remove an externally attached data from the Engine instance
     * @param key the unique key that identifies the data
     * @returns true if the data was successfully removed, false if it doesn't exist
     */
    public removeExternalData(key: string): boolean {
        return this._externalData.remove(key);
    }

    private _evaluateSubMesh(subMesh: SubMesh, mesh: AbstractMesh, initialMesh: AbstractMesh, forcePush: boolean): void {
        if (forcePush || subMesh.isInFrustum(this._frustumPlanes)) {
            for (const step of this._evaluateSubMeshStage) {
                step.action(mesh, subMesh);
            }

            const material = subMesh.getMaterial();
            if (material !== null && material !== undefined) {
                // Render targets
                if (material.hasRenderTargetTextures && material.getRenderTargetTextures != null) {
                    if (this._processedMaterials.indexOf(material) === -1) {
                        this._processedMaterials.push(material);

                        this._materialsRenderTargets.concatWithNoDuplicate(material.getRenderTargetTextures!());
                    }
                }

                // Dispatch
                this._renderingManager.dispatch(subMesh, mesh, material);
            }
        }
    }

    /**
     * Clear the processed materials smart array preventing retention point in material dispose.
     */
    public freeProcessedMaterials(): void {
        this._processedMaterials.dispose();
    }

    private _preventFreeActiveMeshesAndRenderingGroups = false;

    /** Gets or sets a boolean blocking all the calls to freeActiveMeshes and freeRenderingGroups
     * It can be used in order to prevent going through methods freeRenderingGroups and freeActiveMeshes several times to improve performance
     * when disposing several meshes in a row or a hierarchy of meshes.
     * When used, it is the responsibility of the user to blockfreeActiveMeshesAndRenderingGroups back to false.
     */
    public get blockfreeActiveMeshesAndRenderingGroups(): boolean {
        return this._preventFreeActiveMeshesAndRenderingGroups;
    }

    public set blockfreeActiveMeshesAndRenderingGroups(value: boolean) {
        if (this._preventFreeActiveMeshesAndRenderingGroups === value) {
            return;
        }

        if (value) {
            this.freeActiveMeshes();
            this.freeRenderingGroups();
        }

        this._preventFreeActiveMeshesAndRenderingGroups = value;
    }

    /**
     * Clear the active meshes smart array preventing retention point in mesh dispose.
     */
    public freeActiveMeshes(): void {
        if (this.blockfreeActiveMeshesAndRenderingGroups) {
            return;
        }

        this._activeMeshes.dispose();
        if (this.activeCamera && this.activeCamera._activeMeshes) {
            this.activeCamera._activeMeshes.dispose();
        }
        if (this.activeCameras) {
            for (let i = 0; i < this.activeCameras.length; i++) {
                const activeCamera = this.activeCameras[i];
                if (activeCamera && activeCamera._activeMeshes) {
                    activeCamera._activeMeshes.dispose();
                }
            }
        }
    }

    /**
     * Clear the info related to rendering groups preventing retention points during dispose.
     */
    public freeRenderingGroups(): void {
        if (this.blockfreeActiveMeshesAndRenderingGroups) {
            return;
        }

        if (this._renderingManager) {
            this._renderingManager.freeRenderingGroups();
        }
        if (this.textures) {
            for (let i = 0; i < this.textures.length; i++) {
                const texture = this.textures[i];
                if (texture && (<RenderTargetTexture>texture).renderList) {
                    (<RenderTargetTexture>texture).freeRenderingGroups();
                }
            }
        }
    }

    /** @internal */
    public _isInIntermediateRendering(): boolean {
        return this._intermediateRendering;
    }

    /**
     * Lambda returning the list of potentially active meshes.
     */
    public getActiveMeshCandidates: () => ISmartArrayLike<AbstractMesh>;

    /**
     * Lambda returning the list of potentially active sub meshes.
     */
    public getActiveSubMeshCandidates: (mesh: AbstractMesh) => ISmartArrayLike<SubMesh>;

    /**
     * Lambda returning the list of potentially intersecting sub meshes.
     */
    public getIntersectingSubMeshCandidates: (mesh: AbstractMesh, localRay: Ray) => ISmartArrayLike<SubMesh>;

    /**
     * Lambda returning the list of potentially colliding sub meshes.
     */
    public getCollidingSubMeshCandidates: (mesh: AbstractMesh, collider: Collider) => ISmartArrayLike<SubMesh>;

    /** @internal */
    public _activeMeshesFrozen = false;
    /** @internal */
    public _activeMeshesFrozenButKeepClipping = false;
    private _skipEvaluateActiveMeshesCompletely = false;

    /**
     * Use this function to stop evaluating active meshes. The current list will be keep alive between frames
     * @param skipEvaluateActiveMeshes defines an optional boolean indicating that the evaluate active meshes step must be completely skipped
     * @param onSuccess optional success callback
     * @param onError optional error callback
     * @param freezeMeshes defines if meshes should be frozen (true by default)
     * @param keepFrustumCulling defines if you want to keep running the frustum clipping (false by default)
     * @returns the current scene
     */
    public freezeActiveMeshes(
        skipEvaluateActiveMeshes = false,
        onSuccess?: () => void,
        onError?: (message: string) => void,
        freezeMeshes = true,
        keepFrustumCulling = false
    ): Scene {
        this.executeWhenReady(() => {
            if (!this.activeCamera) {
                onError && onError("No active camera found");
                return;
            }

            if (!this._frustumPlanes) {
                this.updateTransformMatrix();
            }

            this._evaluateActiveMeshes();
            this._activeMeshesFrozen = true;
            this._activeMeshesFrozenButKeepClipping = keepFrustumCulling;
            this._skipEvaluateActiveMeshesCompletely = skipEvaluateActiveMeshes;

            if (freezeMeshes) {
                for (let index = 0; index < this._activeMeshes.length; index++) {
                    this._activeMeshes.data[index]._freeze();
                }
            }
            onSuccess && onSuccess();
        });
        return this;
    }

    /**
     * Use this function to restart evaluating active meshes on every frame
     * @returns the current scene
     */
    public unfreezeActiveMeshes(): Scene {
        for (let index = 0; index < this.meshes.length; index++) {
            const mesh = this.meshes[index];
            if (mesh._internalAbstractMeshDataInfo) {
                mesh._internalAbstractMeshDataInfo._isActive = false;
            }
        }

        for (let index = 0; index < this._activeMeshes.length; index++) {
            this._activeMeshes.data[index]._unFreeze();
        }

        this._activeMeshesFrozen = false;
        return this;
    }

    private _executeActiveContainerCleanup(container: SmartArray<any>) {
        const isInFastMode = this._engine.snapshotRendering && this._engine.snapshotRenderingMode === Constants.SNAPSHOTRENDERING_FAST;

        if (!isInFastMode && this._activeMeshesFrozen && this._activeMeshes.length) {
            return; // Do not execute in frozen mode
        }

        // We need to ensure we are not in the rendering loop
        this.onBeforeRenderObservable.addOnce(() => container.dispose());
    }

    private _evaluateActiveMeshes(): void {
        if (this._engine.snapshotRendering && this._engine.snapshotRenderingMode === Constants.SNAPSHOTRENDERING_FAST) {
            if (this._activeMeshes.length > 0) {
                this.activeCamera?._activeMeshes.reset();
                this._activeMeshes.reset();
                this._renderingManager.reset();
                this._processedMaterials.reset();
                this._activeParticleSystems.reset();
                this._activeSkeletons.reset();
                this._softwareSkinnedMeshes.reset();
            }
            return;
        }

        if (this._activeMeshesFrozen && this._activeMeshes.length) {
            if (!this._skipEvaluateActiveMeshesCompletely) {
                const len = this._activeMeshes.length;
                for (let i = 0; i < len; i++) {
                    const mesh = this._activeMeshes.data[i];
                    mesh.computeWorldMatrix();
                }
            }

            if (this._activeParticleSystems) {
                const psLength = this._activeParticleSystems.length;
                for (let i = 0; i < psLength; i++) {
                    this._activeParticleSystems.data[i].animate();
                }
            }

            this._renderingManager.resetSprites();

            return;
        }

        if (!this.activeCamera) {
            return;
        }

        this.onBeforeActiveMeshesEvaluationObservable.notifyObservers(this);

        this.activeCamera._activeMeshes.reset();
        this._activeMeshes.reset();
        this._renderingManager.reset();
        this._processedMaterials.reset();
        this._activeParticleSystems.reset();
        this._activeSkeletons.reset();
        this._softwareSkinnedMeshes.reset();
        this._materialsRenderTargets.reset();

        for (const step of this._beforeEvaluateActiveMeshStage) {
            step.action();
        }

        // Determine mesh candidates
        const meshes = this.getActiveMeshCandidates();

        // Check each mesh
        const len = meshes.length;
        for (let i = 0; i < len; i++) {
            const mesh = meshes.data[i];
            mesh._internalAbstractMeshDataInfo._currentLODIsUpToDate = false;
            if (mesh.isBlocked) {
                continue;
            }

            this._totalVertices.addCount(mesh.getTotalVertices(), false);

            if (!mesh.isReady() || !mesh.isEnabled() || mesh.scaling.hasAZeroComponent) {
                continue;
            }

            mesh.computeWorldMatrix();

            // Intersections
            if (mesh.actionManager && mesh.actionManager.hasSpecificTriggers2(Constants.ACTION_OnIntersectionEnterTrigger, Constants.ACTION_OnIntersectionExitTrigger)) {
                this._meshesForIntersections.pushNoDuplicate(mesh);
            }

            // Switch to current LOD
            let meshToRender = this.customLODSelector ? this.customLODSelector(mesh, this.activeCamera) : mesh.getLOD(this.activeCamera);
            mesh._internalAbstractMeshDataInfo._currentLOD = meshToRender;
            mesh._internalAbstractMeshDataInfo._currentLODIsUpToDate = true;
            if (meshToRender === undefined || meshToRender === null) {
                continue;
            }

            // Compute world matrix if LOD is billboard
            if (meshToRender !== mesh && meshToRender.billboardMode !== 0) {
                meshToRender.computeWorldMatrix();
            }

            mesh._preActivate();

            if (
                mesh.isVisible &&
                mesh.visibility > 0 &&
                (mesh.layerMask & this.activeCamera.layerMask) !== 0 &&
                (this._skipFrustumClipping || mesh.alwaysSelectAsActiveMesh || mesh.isInFrustum(this._frustumPlanes))
            ) {
                this._activeMeshes.push(mesh);
                this.activeCamera._activeMeshes.push(mesh);

                if (meshToRender !== mesh) {
                    meshToRender._activate(this._renderId, false);
                }

                for (const step of this._preActiveMeshStage) {
                    step.action(mesh);
                }

                if (mesh._activate(this._renderId, false)) {
                    if (!mesh.isAnInstance) {
                        meshToRender._internalAbstractMeshDataInfo._onlyForInstances = false;
                    } else {
                        if (mesh._internalAbstractMeshDataInfo._actAsRegularMesh) {
                            meshToRender = mesh;
                        }
                    }
                    meshToRender._internalAbstractMeshDataInfo._isActive = true;
                    this._activeMesh(mesh, meshToRender);
                }

                mesh._postActivate();
            }
        }

        this.onAfterActiveMeshesEvaluationObservable.notifyObservers(this);

        // Particle systems
        if (this.particlesEnabled) {
            this.onBeforeParticlesRenderingObservable.notifyObservers(this);
            for (let particleIndex = 0; particleIndex < this.particleSystems.length; particleIndex++) {
                const particleSystem = this.particleSystems[particleIndex];

                if (!particleSystem.isStarted() || !particleSystem.emitter) {
                    continue;
                }

                const emitter = <any>particleSystem.emitter;
                if (!emitter.position || emitter.isEnabled()) {
                    this._activeParticleSystems.push(particleSystem);
                    particleSystem.animate();
                    this._renderingManager.dispatchParticles(particleSystem);
                }
            }
            this.onAfterParticlesRenderingObservable.notifyObservers(this);
        }
    }

    private _activeMesh(sourceMesh: AbstractMesh, mesh: AbstractMesh): void {
        if (this._skeletonsEnabled && mesh.skeleton !== null && mesh.skeleton !== undefined) {
            if (this._activeSkeletons.pushNoDuplicate(mesh.skeleton)) {
                mesh.skeleton.prepare();
                this._activeBones.addCount(mesh.skeleton.bones.length, false);
            }

            if (!mesh.computeBonesUsingShaders) {
                this._softwareSkinnedMeshes.pushNoDuplicate(<Mesh>mesh);
            }
        }

        let forcePush = sourceMesh.hasInstances || sourceMesh.isAnInstance || this.dispatchAllSubMeshesOfActiveMeshes || this._skipFrustumClipping || mesh.alwaysSelectAsActiveMesh;

        if (mesh && mesh.subMeshes && mesh.subMeshes.length > 0) {
            const subMeshes = this.getActiveSubMeshCandidates(mesh);
            const len = subMeshes.length;
            forcePush = forcePush || len === 1;
            for (let i = 0; i < len; i++) {
                const subMesh = subMeshes.data[i];
                this._evaluateSubMesh(subMesh, mesh, sourceMesh, forcePush);
            }
        }
    }

    /**
     * Update the transform matrix to update from the current active camera
     * @param force defines a boolean used to force the update even if cache is up to date
     */
    public updateTransformMatrix(force?: boolean): void {
        const activeCamera = this.activeCamera;
        if (!activeCamera) {
            return;
        }

        if (activeCamera._renderingMultiview) {
            const leftCamera = activeCamera._rigCameras[0];
            const rightCamera = activeCamera._rigCameras[1];
            this.setTransformMatrix(leftCamera.getViewMatrix(), leftCamera.getProjectionMatrix(force), rightCamera.getViewMatrix(), rightCamera.getProjectionMatrix(force));
        } else {
            this.setTransformMatrix(activeCamera.getViewMatrix(), activeCamera.getProjectionMatrix(force));
        }
    }

    private _bindFrameBuffer(camera: Nullable<Camera>, clear = true) {
        if (camera && camera._multiviewTexture) {
            camera._multiviewTexture._bindFrameBuffer();
        } else if (camera && camera.outputRenderTarget) {
            camera.outputRenderTarget._bindFrameBuffer();
        } else {
            if (!this._engine._currentFrameBufferIsDefaultFrameBuffer()) {
                this._engine.restoreDefaultFramebuffer();
            }
        }
        if (clear) {
            this._clearFrameBuffer(camera);
        }
    }

    private _clearFrameBuffer(camera: Nullable<Camera>) {
        // we assume the framebuffer currently bound is the right one
        if (camera && camera._multiviewTexture) {
            // no clearing
        } else if (camera && camera.outputRenderTarget && !camera._renderingMultiview) {
            const rtt = camera.outputRenderTarget;
            if (rtt.onClearObservable.hasObservers()) {
                rtt.onClearObservable.notifyObservers(this._engine);
            } else if (!rtt.skipInitialClear && !camera.isRightCamera) {
                if (this.autoClear) {
                    this._engine.clear(rtt.clearColor || this.clearColor, !rtt._cleared, true, true);
                }
                rtt._cleared = true;
            }
        } else {
            if (!this._defaultFrameBufferCleared) {
                this._defaultFrameBufferCleared = true;
                this._clear();
            } else {
                this._engine.clear(null, false, true, true);
            }
        }
    }

    /** @internal */
    public _allowPostProcessClearColor = true;
    /**
     * @internal
     */
    public _renderForCamera(camera: Camera, rigParent?: Camera, bindFrameBuffer = true): void {
        if (camera && camera._skipRendering) {
            return;
        }

        const engine = this._engine;

        // Use _activeCamera instead of activeCamera to avoid onActiveCameraChanged
        this._activeCamera = camera;

        if (!this.activeCamera) {
            throw new Error("Active camera not set");
        }

        // Viewport
        engine.setViewport(this.activeCamera.viewport);

        // Camera
        this.resetCachedMaterial();
        this._renderId++;

        if (!this.prePass && bindFrameBuffer) {
            let skipInitialClear = true;
            if (camera._renderingMultiview && camera.outputRenderTarget) {
                skipInitialClear = camera.outputRenderTarget.skipInitialClear;
                if (this.autoClear) {
                    this._defaultFrameBufferCleared = false;
                    camera.outputRenderTarget.skipInitialClear = false;
                }
            }
            this._bindFrameBuffer(this._activeCamera);
            if (camera._renderingMultiview && camera.outputRenderTarget) {
                camera.outputRenderTarget.skipInitialClear = skipInitialClear;
            }
        }

        this.updateTransformMatrix();

        this.onBeforeCameraRenderObservable.notifyObservers(this.activeCamera);

        // Meshes
        this._evaluateActiveMeshes();

        // Software skinning
        for (let softwareSkinnedMeshIndex = 0; softwareSkinnedMeshIndex < this._softwareSkinnedMeshes.length; softwareSkinnedMeshIndex++) {
            const mesh = this._softwareSkinnedMeshes.data[softwareSkinnedMeshIndex];

            mesh.applySkeleton(<Skeleton>mesh.skeleton);
        }

        // Render targets
        this.onBeforeRenderTargetsRenderObservable.notifyObservers(this);

        this._renderTargets.concatWithNoDuplicate(this._materialsRenderTargets);

        if (camera.customRenderTargets && camera.customRenderTargets.length > 0) {
            this._renderTargets.concatWithNoDuplicate(camera.customRenderTargets);
        }

        if (rigParent && rigParent.customRenderTargets && rigParent.customRenderTargets.length > 0) {
            this._renderTargets.concatWithNoDuplicate(rigParent.customRenderTargets);
        }

        if (this.environmentTexture && this.environmentTexture.isRenderTarget) {
            this._renderTargets.pushNoDuplicate(this.environmentTexture as RenderTargetTexture);
        }

        // Collects render targets from external components.
        for (const step of this._gatherActiveCameraRenderTargetsStage) {
            step.action(this._renderTargets);
        }

        let needRebind = false;
        if (this.renderTargetsEnabled) {
            this._intermediateRendering = true;

            if (this._renderTargets.length > 0) {
                Tools.StartPerformanceCounter("Render targets", this._renderTargets.length > 0);
                for (let renderIndex = 0; renderIndex < this._renderTargets.length; renderIndex++) {
                    const renderTarget = this._renderTargets.data[renderIndex];
                    if (renderTarget._shouldRender()) {
                        this._renderId++;
                        const hasSpecialRenderTargetCamera = renderTarget.activeCamera && renderTarget.activeCamera !== this.activeCamera;
                        renderTarget.render(<boolean>hasSpecialRenderTargetCamera, this.dumpNextRenderTargets);
                        needRebind = true;
                    }
                }
                Tools.EndPerformanceCounter("Render targets", this._renderTargets.length > 0);

                this._renderId++;
            }

            for (const step of this._cameraDrawRenderTargetStage) {
                needRebind = step.action(this.activeCamera) || needRebind;
            }

            this._intermediateRendering = false;
        }

        this._engine.currentRenderPassId = camera.outputRenderTarget?.renderPassId ?? camera.renderPassId ?? Constants.RENDERPASS_MAIN;

        // Restore framebuffer after rendering to targets
        if (needRebind && !this.prePass) {
            this._bindFrameBuffer(this._activeCamera, false);
            this.updateTransformMatrix();
        }

        this.onAfterRenderTargetsRenderObservable.notifyObservers(this);

        // Prepare Frame
        if (this.postProcessManager && !camera._multiviewTexture && !this.prePass) {
            this.postProcessManager._prepareFrame();
        }

        // Before Camera Draw
        for (const step of this._beforeCameraDrawStage) {
            step.action(this.activeCamera);
        }

        // Render
        this.onBeforeDrawPhaseObservable.notifyObservers(this);

        if (engine.snapshotRendering && engine.snapshotRenderingMode === Constants.SNAPSHOTRENDERING_FAST) {
            this.finalizeSceneUbo();
        }
        this._renderingManager.render(null, null, true, true);
        this.onAfterDrawPhaseObservable.notifyObservers(this);

        // After Camera Draw
        for (const step of this._afterCameraDrawStage) {
            step.action(this.activeCamera);
        }

        // Finalize frame
        if (this.postProcessManager && !camera._multiviewTexture) {
            // if the camera has an output render target, render the post process to the render target
            const texture = camera.outputRenderTarget ? camera.outputRenderTarget.renderTarget! : undefined;
            this.postProcessManager._finalizeFrame(camera.isIntermediate, texture);
        }

        // After post process
        for (const step of this._afterCameraPostProcessStage) {
            step.action(this.activeCamera);
        }

        // Reset some special arrays
        this._renderTargets.reset();

        this.onAfterCameraRenderObservable.notifyObservers(this.activeCamera);
    }

    private _processSubCameras(camera: Camera, bindFrameBuffer = true): void {
        if (camera.cameraRigMode === Constants.RIG_MODE_NONE || camera._renderingMultiview) {
            if (camera._renderingMultiview && !this._multiviewSceneUbo) {
                this._createMultiviewUbo();
            }
            this._renderForCamera(camera, undefined, bindFrameBuffer);
            this.onAfterRenderCameraObservable.notifyObservers(camera);
            return;
        }

        if (camera._useMultiviewToSingleView) {
            this._renderMultiviewToSingleView(camera);
        } else {
            // rig cameras
            this.onBeforeCameraRenderObservable.notifyObservers(camera);
            for (let index = 0; index < camera._rigCameras.length; index++) {
                this._renderForCamera(camera._rigCameras[index], camera);
            }
        }

        // Use _activeCamera instead of activeCamera to avoid onActiveCameraChanged
        this._activeCamera = camera;
        this.updateTransformMatrix();
        this.onAfterRenderCameraObservable.notifyObservers(camera);
    }

    private _checkIntersections(): void {
        for (let index = 0; index < this._meshesForIntersections.length; index++) {
            const sourceMesh = this._meshesForIntersections.data[index];

            if (!sourceMesh.actionManager) {
                continue;
            }

            for (let actionIndex = 0; sourceMesh.actionManager && actionIndex < sourceMesh.actionManager.actions.length; actionIndex++) {
                const action: IAction = sourceMesh.actionManager.actions[actionIndex];

                if (action.trigger === Constants.ACTION_OnIntersectionEnterTrigger || action.trigger === Constants.ACTION_OnIntersectionExitTrigger) {
                    const parameters = action.getTriggerParameter();
                    const otherMesh = parameters.mesh ? parameters.mesh : parameters;

                    const areIntersecting = otherMesh.intersectsMesh(sourceMesh, parameters.usePreciseIntersection);
                    const currentIntersectionInProgress = sourceMesh._intersectionsInProgress.indexOf(otherMesh);

                    if (areIntersecting && currentIntersectionInProgress === -1) {
                        if (action.trigger === Constants.ACTION_OnIntersectionEnterTrigger) {
                            action._executeCurrent(ActionEvent.CreateNew(sourceMesh, undefined, otherMesh));
                            sourceMesh._intersectionsInProgress.push(otherMesh);
                        } else if (action.trigger === Constants.ACTION_OnIntersectionExitTrigger) {
                            sourceMesh._intersectionsInProgress.push(otherMesh);
                        }
                    } else if (!areIntersecting && currentIntersectionInProgress > -1) {
                        //They intersected, and now they don't.

                        //is this trigger an exit trigger? execute an event.
                        if (action.trigger === Constants.ACTION_OnIntersectionExitTrigger) {
                            action._executeCurrent(ActionEvent.CreateNew(sourceMesh, undefined, otherMesh));
                        }

                        //if this is an exit trigger, or no exit trigger exists, remove the id from the intersection in progress array.
                        if (
                            !sourceMesh.actionManager.hasSpecificTrigger(Constants.ACTION_OnIntersectionExitTrigger, (parameter) => {
                                const parameterMesh = parameter.mesh ? parameter.mesh : parameter;
                                return otherMesh === parameterMesh;
                            }) ||
                            action.trigger === Constants.ACTION_OnIntersectionExitTrigger
                        ) {
                            sourceMesh._intersectionsInProgress.splice(currentIntersectionInProgress, 1);
                        }
                    }
                }
            }
        }
    }

    /**
     * @internal
     */
    public _advancePhysicsEngineStep(step: number) {
        // Do nothing. Code will be replaced if physics engine component is referenced
    }

    /**
     * User updatable function that will return a deterministic frame time when engine is in deterministic lock step mode
     * @returns the frame time
     */
    public getDeterministicFrameTime: () => number = () => {
        return this._engine.getTimeStep();
    };

    /** @internal */
    public _animate(customDeltaTime?: number): void {
        // Nothing to do as long as Animatable have not been imported.
    }

    /** Execute all animations (for a frame) */
    public animate() {
        if (this._engine.isDeterministicLockStep()) {
            let deltaTime = Math.max(Scene.MinDeltaTime, Math.min(this._engine.getDeltaTime(), Scene.MaxDeltaTime)) + this._timeAccumulator;

            const defaultFrameTime = this._engine.getTimeStep();
            const defaultFPS = 1000.0 / defaultFrameTime / 1000.0;

            let stepsTaken = 0;

            const maxSubSteps = this._engine.getLockstepMaxSteps();

            let internalSteps = Math.floor(deltaTime / defaultFrameTime);
            internalSteps = Math.min(internalSteps, maxSubSteps);

            while (deltaTime > 0 && stepsTaken < internalSteps) {
                this.onBeforeStepObservable.notifyObservers(this);

                // Animations
                this._animationRatio = defaultFrameTime * defaultFPS;
                this._animate(defaultFrameTime);
                this.onAfterAnimationsObservable.notifyObservers(this);

                // Physics
                if (this.physicsEnabled) {
                    this._advancePhysicsEngineStep(defaultFrameTime);
                }

                this.onAfterStepObservable.notifyObservers(this);
                this._currentStepId++;

                stepsTaken++;
                deltaTime -= defaultFrameTime;
            }

            this._timeAccumulator = deltaTime < 0 ? 0 : deltaTime;
        } else {
            // Animations
            const deltaTime = this.useConstantAnimationDeltaTime ? 16 : Math.max(Scene.MinDeltaTime, Math.min(this._engine.getDeltaTime(), Scene.MaxDeltaTime));
            this._animationRatio = deltaTime * (60.0 / 1000.0);
            this._animate();
            this.onAfterAnimationsObservable.notifyObservers(this);

            // Physics
            if (this.physicsEnabled) {
                this._advancePhysicsEngineStep(deltaTime);
            }
        }
    }

    private _clear(): void {
        if (this.autoClearDepthAndStencil || this.autoClear) {
            this._engine.clear(this.clearColor, this.autoClear || this.forceWireframe || this.forcePointsCloud, this.autoClearDepthAndStencil, this.autoClearDepthAndStencil);
        }
    }

    private _checkCameraRenderTarget(camera: Nullable<Camera>) {
        if (camera?.outputRenderTarget && !camera?.isRigCamera) {
            camera.outputRenderTarget._cleared = false;
        }
        if (camera?.rigCameras?.length) {
            for (let i = 0; i < camera.rigCameras.length; ++i) {
                const rtt = camera.rigCameras[i].outputRenderTarget;
                if (rtt) {
                    rtt._cleared = false;
                }
            }
        }
    }

    /**
     * Resets the draw wrappers cache of all meshes
     * @param passId If provided, releases only the draw wrapper corresponding to this render pass id
     */
    public resetDrawCache(passId?: number): void {
        if (!this.meshes) {
            return;
        }

        for (const mesh of this.meshes) {
            mesh.resetDrawCache(passId);
        }
    }

    /**
     * Render the scene
     * @param updateCameras defines a boolean indicating if cameras must update according to their inputs (true by default)
     * @param ignoreAnimations defines a boolean indicating if animations should not be executed (false by default)
     */
    public render(updateCameras = true, ignoreAnimations = false): void {
        if (this.isDisposed) {
            return;
        }

        if (this.onReadyObservable.hasObservers() && this._executeWhenReadyTimeoutId === null) {
            this._checkIsReady();
        }

        this._frameId++;
        this._defaultFrameBufferCleared = false;
        this._checkCameraRenderTarget(this.activeCamera);
        if (this.activeCameras?.length) {
            this.activeCameras.forEach(this._checkCameraRenderTarget);
        }

        // Register components that have been associated lately to the scene.
        this._registerTransientComponents();

        this._activeParticles.fetchNewFrame();
        this._totalVertices.fetchNewFrame();
        this._activeIndices.fetchNewFrame();
        this._activeBones.fetchNewFrame();
        this._meshesForIntersections.reset();
        this.resetCachedMaterial();

        this.onBeforeAnimationsObservable.notifyObservers(this);

        // Actions
        if (this.actionManager) {
            this.actionManager.processTrigger(Constants.ACTION_OnEveryFrameTrigger);
        }

        // Animations
        if (!ignoreAnimations) {
            this.animate();
        }

        // Before camera update steps
        for (const step of this._beforeCameraUpdateStage) {
            step.action();
        }

        // Update Cameras
        if (updateCameras) {
            if (this.activeCameras && this.activeCameras.length > 0) {
                for (let cameraIndex = 0; cameraIndex < this.activeCameras.length; cameraIndex++) {
                    const camera = this.activeCameras[cameraIndex];
                    camera.update();
                    if (camera.cameraRigMode !== Constants.RIG_MODE_NONE) {
                        // rig cameras
                        for (let index = 0; index < camera._rigCameras.length; index++) {
                            camera._rigCameras[index].update();
                        }
                    }
                }
            } else if (this.activeCamera) {
                this.activeCamera.update();
                if (this.activeCamera.cameraRigMode !== Constants.RIG_MODE_NONE) {
                    // rig cameras
                    for (let index = 0; index < this.activeCamera._rigCameras.length; index++) {
                        this.activeCamera._rigCameras[index].update();
                    }
                }
            }
        }

        // Before render
        this.onBeforeRenderObservable.notifyObservers(this);

        const engine = this.getEngine();

        // Customs render targets
        this.onBeforeRenderTargetsRenderObservable.notifyObservers(this);

        const currentActiveCamera = this.activeCameras?.length ? this.activeCameras[0] : this.activeCamera;
        if (this.renderTargetsEnabled) {
            Tools.StartPerformanceCounter("Custom render targets", this.customRenderTargets.length > 0);
            this._intermediateRendering = true;
            for (let customIndex = 0; customIndex < this.customRenderTargets.length; customIndex++) {
                const renderTarget = this.customRenderTargets[customIndex];
                if (renderTarget._shouldRender()) {
                    this._renderId++;

                    this.activeCamera = renderTarget.activeCamera || this.activeCamera;

                    if (!this.activeCamera) {
                        throw new Error("Active camera not set");
                    }

                    // Viewport
                    engine.setViewport(this.activeCamera.viewport);

                    // Camera
                    this.updateTransformMatrix();

                    renderTarget.render(currentActiveCamera !== this.activeCamera, this.dumpNextRenderTargets);
                }
            }
            Tools.EndPerformanceCounter("Custom render targets", this.customRenderTargets.length > 0);
            this._intermediateRendering = false;
            this._renderId++;
        }

        this._engine.currentRenderPassId = currentActiveCamera?.renderPassId ?? Constants.RENDERPASS_MAIN;

        // Restore back buffer
        this.activeCamera = currentActiveCamera;
        if (this._activeCamera && this._activeCamera.cameraRigMode !== Constants.RIG_MODE_CUSTOM && !this.prePass) {
            this._bindFrameBuffer(this._activeCamera, false);
        }
        this.onAfterRenderTargetsRenderObservable.notifyObservers(this);

        for (const step of this._beforeClearStage) {
            step.action();
        }

        // Clear
        this._clearFrameBuffer(this.activeCamera);

        // Collects render targets from external components.
        for (const step of this._gatherRenderTargetsStage) {
            step.action(this._renderTargets);
        }

        // Multi-cameras?
        if (this.activeCameras && this.activeCameras.length > 0) {
            for (let cameraIndex = 0; cameraIndex < this.activeCameras.length; cameraIndex++) {
                this._processSubCameras(this.activeCameras[cameraIndex], cameraIndex > 0);
            }
        } else {
            if (!this.activeCamera) {
                throw new Error("No camera defined");
            }

            this._processSubCameras(this.activeCamera, !!this.activeCamera.outputRenderTarget);
        }

        // Intersection checks
        this._checkIntersections();

        // Executes the after render stage actions.
        for (const step of this._afterRenderStage) {
            step.action();
        }

        // After render
        if (this.afterRender) {
            this.afterRender();
        }

        this.onAfterRenderObservable.notifyObservers(this);

        // Cleaning
        if (this._toBeDisposed.length) {
            for (let index = 0; index < this._toBeDisposed.length; index++) {
                const data = this._toBeDisposed[index];
                if (data) {
                    data.dispose();
                }
            }

            this._toBeDisposed.length = 0;
        }

        if (this.dumpNextRenderTargets) {
            this.dumpNextRenderTargets = false;
        }

        this._activeBones.addCount(0, true);
        this._activeIndices.addCount(0, true);
        this._activeParticles.addCount(0, true);

        this._engine.restoreDefaultFramebuffer();
    }

    /**
     * Freeze all materials
     * A frozen material will not be updatable but should be faster to render
     * Note: multimaterials will not be frozen, but their submaterials will
     */
    public freezeMaterials(): void {
        for (let i = 0; i < this.materials.length; i++) {
            this.materials[i].freeze();
        }
    }

    /**
     * Unfreeze all materials
     * A frozen material will not be updatable but should be faster to render
     */
    public unfreezeMaterials(): void {
        for (let i = 0; i < this.materials.length; i++) {
            this.materials[i].unfreeze();
        }
    }

    /**
     * Releases all held resources
     */
    public dispose(): void {
        if (this.isDisposed) {
            return;
        }

        this.beforeRender = null;
        this.afterRender = null;
        this.metadata = null;

        this.skeletons.length = 0;
        this.morphTargetManagers.length = 0;
        this._transientComponents.length = 0;
        this._isReadyForMeshStage.clear();
        this._beforeEvaluateActiveMeshStage.clear();
        this._evaluateSubMeshStage.clear();
        this._preActiveMeshStage.clear();
        this._cameraDrawRenderTargetStage.clear();
        this._beforeCameraDrawStage.clear();
        this._beforeRenderTargetDrawStage.clear();
        this._beforeRenderingGroupDrawStage.clear();
        this._beforeRenderingMeshStage.clear();
        this._afterRenderingMeshStage.clear();
        this._afterRenderingGroupDrawStage.clear();
        this._afterCameraDrawStage.clear();
        this._afterRenderTargetDrawStage.clear();
        this._afterRenderStage.clear();
        this._beforeCameraUpdateStage.clear();
        this._beforeClearStage.clear();
        this._gatherRenderTargetsStage.clear();
        this._gatherActiveCameraRenderTargetsStage.clear();
        this._pointerMoveStage.clear();
        this._pointerDownStage.clear();
        this._pointerUpStage.clear();

        this.importedMeshesFiles = [] as string[];

        if (this.stopAllAnimations) {
            // Ensures that no animatable notifies a callback that could start a new animation group, constantly adding new animatables to the active list...
            this._activeAnimatables.forEach((animatable) => {
                animatable.onAnimationEndObservable.clear();
                animatable.onAnimationEnd = null;
            });
            this.stopAllAnimations();
        }

        this.resetCachedMaterial();

        // Smart arrays
        if (this.activeCamera) {
            this.activeCamera._activeMeshes.dispose();
            this.activeCamera = null;
        }
        this.activeCameras = null;

        this._activeMeshes.dispose();
        this._renderingManager.dispose();
        this._processedMaterials.dispose();
        this._activeParticleSystems.dispose();
        this._activeSkeletons.dispose();
        this._softwareSkinnedMeshes.dispose();
        this._renderTargets.dispose();
        this._materialsRenderTargets.dispose();
        this._registeredForLateAnimationBindings.dispose();
        this._meshesForIntersections.dispose();
        this._toBeDisposed.length = 0;

        // Abort active requests
        const activeRequests = this._activeRequests.slice();
        for (const request of activeRequests) {
            request.abort();
        }
        this._activeRequests.length = 0;

        // Events
        try {
            this.onDisposeObservable.notifyObservers(this);
        } catch (e) {
            Logger.Error("An error occurred while calling onDisposeObservable!", e);
        }

        this.detachControl();

        // Detach cameras
        const canvas = this._engine.getInputElement();

        if (canvas) {
            for (let index = 0; index < this.cameras.length; index++) {
                this.cameras[index].detachControl();
            }
        }

        // Release animation groups
        this._disposeList(this.animationGroups);

        // Release lights
        this._disposeList(this.lights);

        // Release meshes
        this._disposeList(this.meshes, (item) => item.dispose(true));
        this._disposeList(this.transformNodes, (item) => item.dispose(true));

        // Release cameras
        const cameras = this.cameras;
        this._disposeList(cameras);

        // Release materials
        if (this._defaultMaterial) {
            this._defaultMaterial.dispose();
        }
        this._disposeList(this.multiMaterials);
        this._disposeList(this.materials);

        // Release particles
        this._disposeList(this.particleSystems);

        // Release postProcesses
        this._disposeList(this.postProcesses);

        // Release textures
        this._disposeList(this.textures);

        // Release morph targets
        this._disposeList(this.morphTargetManagers);

        // Release UBO
        this._sceneUbo.dispose();

        if (this._multiviewSceneUbo) {
            this._multiviewSceneUbo.dispose();
        }

        // Post-processes
        this.postProcessManager.dispose();

        // Components
        this._disposeList(this._components);

        // Remove from engine
        let index = this._engine.scenes.indexOf(this);

        if (index > -1) {
            this._engine.scenes.splice(index, 1);
        }

        if (EngineStore._LastCreatedScene === this) {
            if (this._engine.scenes.length > 0) {
                EngineStore._LastCreatedScene = this._engine.scenes[this._engine.scenes.length - 1];
            } else {
                EngineStore._LastCreatedScene = null;
            }
        }

        index = this._engine._virtualScenes.indexOf(this);

        if (index > -1) {
            this._engine._virtualScenes.splice(index, 1);
        }

        this._engine.wipeCaches(true);
        this.onDisposeObservable.clear();
        this.onBeforeRenderObservable.clear();
        this.onAfterRenderObservable.clear();
        this.onBeforeRenderTargetsRenderObservable.clear();
        this.onAfterRenderTargetsRenderObservable.clear();
        this.onAfterStepObservable.clear();
        this.onBeforeStepObservable.clear();
        this.onBeforeActiveMeshesEvaluationObservable.clear();
        this.onAfterActiveMeshesEvaluationObservable.clear();
        this.onBeforeParticlesRenderingObservable.clear();
        this.onAfterParticlesRenderingObservable.clear();
        this.onBeforeDrawPhaseObservable.clear();
        this.onAfterDrawPhaseObservable.clear();
        this.onBeforeAnimationsObservable.clear();
        this.onAfterAnimationsObservable.clear();
        this.onDataLoadedObservable.clear();
        this.onBeforeRenderingGroupObservable.clear();
        this.onAfterRenderingGroupObservable.clear();
        this.onMeshImportedObservable.clear();
        this.onBeforeCameraRenderObservable.clear();
        this.onAfterCameraRenderObservable.clear();
        this.onAfterRenderCameraObservable.clear();
        this.onReadyObservable.clear();
        this.onNewCameraAddedObservable.clear();
        this.onCameraRemovedObservable.clear();
        this.onNewLightAddedObservable.clear();
        this.onLightRemovedObservable.clear();
        this.onNewGeometryAddedObservable.clear();
        this.onGeometryRemovedObservable.clear();
        this.onNewTransformNodeAddedObservable.clear();
        this.onTransformNodeRemovedObservable.clear();
        this.onNewMeshAddedObservable.clear();
        this.onMeshRemovedObservable.clear();
        this.onNewSkeletonAddedObservable.clear();
        this.onSkeletonRemovedObservable.clear();
        this.onNewMaterialAddedObservable.clear();
        this.onNewMultiMaterialAddedObservable.clear();
        this.onMaterialRemovedObservable.clear();
        this.onMultiMaterialRemovedObservable.clear();
        this.onNewTextureAddedObservable.clear();
        this.onTextureRemovedObservable.clear();
        this.onPrePointerObservable.clear();
        this.onPointerObservable.clear();
        this.onPreKeyboardObservable.clear();
        this.onKeyboardObservable.clear();
        this.onActiveCameraChanged.clear();
        this.onScenePerformancePriorityChangedObservable.clear();
        this._isDisposed = true;
    }

    private _disposeList<T extends IDisposable>(items: T[], callback?: (item: T) => void): void {
        const itemsCopy = items.slice(0);
        callback = callback ?? ((item) => item.dispose());
        for (const item of itemsCopy) {
            callback(item);
        }
        items.length = 0;
    }

    /**
     * Gets if the scene is already disposed
     */
    public get isDisposed(): boolean {
        return this._isDisposed;
    }

    /**
     * Call this function to reduce memory footprint of the scene.
     * Vertex buffers will not store CPU data anymore (this will prevent picking, collisions or physics to work correctly)
     */
    public clearCachedVertexData(): void {
        for (let meshIndex = 0; meshIndex < this.meshes.length; meshIndex++) {
            const mesh = this.meshes[meshIndex];
            const geometry = (<Mesh>mesh).geometry;

            if (geometry) {
                geometry.clearCachedData();
            }
        }
    }

    /**
     * This function will remove the local cached buffer data from texture.
     * It will save memory but will prevent the texture from being rebuilt
     */
    public cleanCachedTextureBuffer(): void {
        for (const baseTexture of this.textures) {
            const buffer = (<Texture>baseTexture)._buffer;

            if (buffer) {
                (<Texture>baseTexture)._buffer = null;
            }
        }
    }

    /**
     * Get the world extend vectors with an optional filter
     *
     * @param filterPredicate the predicate - which meshes should be included when calculating the world size
     * @returns {{ min: Vector3; max: Vector3 }} min and max vectors
     */
    public getWorldExtends(filterPredicate?: (mesh: AbstractMesh) => boolean): { min: Vector3; max: Vector3 } {
        const min = new Vector3(Number.MAX_VALUE, Number.MAX_VALUE, Number.MAX_VALUE);
        const max = new Vector3(-Number.MAX_VALUE, -Number.MAX_VALUE, -Number.MAX_VALUE);
        filterPredicate = filterPredicate || (() => true);
        this.meshes.filter(filterPredicate).forEach((mesh) => {
            mesh.computeWorldMatrix(true);

            if (!mesh.subMeshes || mesh.subMeshes.length === 0 || mesh.infiniteDistance) {
                return;
            }

            const boundingInfo = mesh.getBoundingInfo();

            const minBox = boundingInfo.boundingBox.minimumWorld;
            const maxBox = boundingInfo.boundingBox.maximumWorld;

            Vector3.CheckExtends(minBox, min, max);
            Vector3.CheckExtends(maxBox, min, max);
        });

        return {
            min: min,
            max: max,
        };
    }

    // Picking

    // eslint-disable-next-line jsdoc/require-returns-check
    /**
     * Creates a ray that can be used to pick in the scene
     * @param x defines the x coordinate of the origin (on-screen)
     * @param y defines the y coordinate of the origin (on-screen)
     * @param world defines the world matrix to use if you want to pick in object space (instead of world space)
     * @param camera defines the camera to use for the picking
     * @param cameraViewSpace defines if picking will be done in view space (false by default)
     * @returns a Ray
     */
    public createPickingRay(x: number, y: number, world: Nullable<Matrix>, camera: Nullable<Camera>, cameraViewSpace = false): Ray {
        throw _WarnImport("Ray");
    }

    // eslint-disable-next-line jsdoc/require-returns-check
    /**
     * Creates a ray that can be used to pick in the scene
     * @param x defines the x coordinate of the origin (on-screen)
     * @param y defines the y coordinate of the origin (on-screen)
     * @param world defines the world matrix to use if you want to pick in object space (instead of world space)
     * @param result defines the ray where to store the picking ray
     * @param camera defines the camera to use for the picking
     * @param cameraViewSpace defines if picking will be done in view space (false by default)
     * @param enableDistantPicking defines if picking should handle large values for mesh position/scaling (false by default)
     * @returns the current scene
     */
    public createPickingRayToRef(
        x: number,
        y: number,
        world: Nullable<Matrix>,
        result: Ray,
        camera: Nullable<Camera>,
        cameraViewSpace = false,
        enableDistantPicking = false
    ): Scene {
        throw _WarnImport("Ray");
    }

    // eslint-disable-next-line jsdoc/require-returns-check
    /**
     * Creates a ray that can be used to pick in the scene
     * @param x defines the x coordinate of the origin (on-screen)
     * @param y defines the y coordinate of the origin (on-screen)
     * @param camera defines the camera to use for the picking
     * @returns a Ray
     */
    public createPickingRayInCameraSpace(x: number, y: number, camera?: Camera): Ray {
        throw _WarnImport("Ray");
    }

    // eslint-disable-next-line jsdoc/require-returns-check
    /**
     * Creates a ray that can be used to pick in the scene
     * @param x defines the x coordinate of the origin (on-screen)
     * @param y defines the y coordinate of the origin (on-screen)
     * @param result defines the ray where to store the picking ray
     * @param camera defines the camera to use for the picking
     * @returns the current scene
     */
    public createPickingRayInCameraSpaceToRef(x: number, y: number, result: Ray, camera?: Camera): Scene {
        throw _WarnImport("Ray");
    }

    /** @internal */
    public get _pickingAvailable(): boolean {
        return false;
    }

    /** @internal */
    public _registeredActions: number = 0;

    /** Launch a ray to try to pick a mesh in the scene
     * @param x position on screen
     * @param y position on screen
     * @param predicate Predicate function used to determine eligible meshes. Can be set to null. In this case, a mesh must be enabled, visible and with isPickable set to true
     * @param fastCheck defines if the first intersection will be used (and not the closest)
     * @param camera to use for computing the picking ray. Can be set to null. In this case, the scene.activeCamera will be used
     * @param trianglePredicate defines an optional predicate used to select faces when a mesh intersection is detected
     * @returns a PickingInfo
     */
    public pick(
        x: number,
        y: number,
        predicate?: (mesh: AbstractMesh) => boolean,
        fastCheck?: boolean,
        camera?: Nullable<Camera>,
        trianglePredicate?: TrianglePickingPredicate
    ): PickingInfo {
        const warn = _WarnImport("Ray", true);
        if (warn) {
            Logger.Warn(warn);
        }
        // Dummy info if picking as not been imported
        return new PickingInfo();
    }

    /** Launch a ray to try to pick a mesh in the scene using only bounding information of the main mesh (not using submeshes)
     * @param x position on screen
     * @param y position on screen
     * @param predicate Predicate function used to determine eligible meshes. Can be set to null. In this case, a mesh must be enabled, visible and with isPickable set to true
     * @param fastCheck defines if the first intersection will be used (and not the closest)
     * @param camera to use for computing the picking ray. Can be set to null. In this case, the scene.activeCamera will be used
     * @returns a PickingInfo (Please note that some info will not be set like distance, bv, bu and everything that cannot be capture by only using bounding infos)
     */
    public pickWithBoundingInfo(x: number, y: number, predicate?: (mesh: AbstractMesh) => boolean, fastCheck?: boolean, camera?: Nullable<Camera>): Nullable<PickingInfo> {
        const warn = _WarnImport("Ray", true);
        if (warn) {
            Logger.Warn(warn);
        }
        // Dummy info if picking as not been imported
        return new PickingInfo();
    }

    // eslint-disable-next-line jsdoc/require-returns-check
    /**
     * Use the given ray to pick a mesh in the scene. A mesh triangle can be picked both from its front and back sides,
     * irrespective of orientation.
     * @param ray The ray to use to pick meshes
     * @param predicate Predicate function used to determine eligible meshes. Can be set to null. In this case, a mesh must have isPickable set to true
     * @param fastCheck defines if the first intersection will be used (and not the closest)
     * @param trianglePredicate defines an optional predicate used to select faces when a mesh intersection is detected
     * @returns a PickingInfo
     */
    public pickWithRay(ray: Ray, predicate?: (mesh: AbstractMesh) => boolean, fastCheck?: boolean, trianglePredicate?: TrianglePickingPredicate): Nullable<PickingInfo> {
        throw _WarnImport("Ray");
    }

    // eslint-disable-next-line jsdoc/require-returns-check
    /**
     * Launch a ray to try to pick a mesh in the scene. A mesh triangle can be picked both from its front and back sides,
     * irrespective of orientation.
     * @param x X position on screen
     * @param y Y position on screen
     * @param predicate Predicate function used to determine eligible meshes. Can be set to null. In this case, a mesh must be enabled, visible and with isPickable set to true
     * @param camera camera to use for computing the picking ray. Can be set to null. In this case, the scene.activeCamera will be used
     * @param trianglePredicate defines an optional predicate used to select faces when a mesh intersection is detected
     * @returns an array of PickingInfo
     */
    public multiPick(x: number, y: number, predicate?: (mesh: AbstractMesh) => boolean, camera?: Camera, trianglePredicate?: TrianglePickingPredicate): Nullable<PickingInfo[]> {
        throw _WarnImport("Ray");
    }

    // eslint-disable-next-line jsdoc/require-returns-check
    /**
     * Launch a ray to try to pick a mesh in the scene
     * @param ray Ray to use
     * @param predicate Predicate function used to determine eligible meshes. Can be set to null. In this case, a mesh must be enabled, visible and with isPickable set to true
     * @param trianglePredicate defines an optional predicate used to select faces when a mesh intersection is detected
     * @returns an array of PickingInfo
     */
    public multiPickWithRay(ray: Ray, predicate?: (mesh: AbstractMesh) => boolean, trianglePredicate?: TrianglePickingPredicate): Nullable<PickingInfo[]> {
        throw _WarnImport("Ray");
    }

    /**
     * Force the value of meshUnderPointer
     * @param mesh defines the mesh to use
     * @param pointerId optional pointer id when using more than one pointer
     * @param pickResult optional pickingInfo data used to find mesh
     */
    public setPointerOverMesh(mesh: Nullable<AbstractMesh>, pointerId?: number, pickResult?: Nullable<PickingInfo>): void {
        this._inputManager.setPointerOverMesh(mesh, pointerId, pickResult);
    }

    /**
     * Gets the mesh under the pointer
     * @returns a Mesh or null if no mesh is under the pointer
     */
    public getPointerOverMesh(): Nullable<AbstractMesh> {
        return this._inputManager.getPointerOverMesh();
    }

    // Misc.
    /** @internal */
    public _rebuildGeometries(): void {
        for (const geometry of this.geometries) {
            geometry._rebuild();
        }

        for (const mesh of this.meshes) {
            mesh._rebuild();
        }

        if (this.postProcessManager) {
            this.postProcessManager._rebuild();
        }

        for (const component of this._components) {
            component.rebuild();
        }

        for (const system of this.particleSystems) {
            system.rebuild();
        }

        if (this.spriteManagers) {
            for (const spriteMgr of this.spriteManagers) {
                spriteMgr.rebuild();
            }
        }
    }

    /** @internal */
    public _rebuildTextures(): void {
        for (const texture of this.textures) {
            texture._rebuild(true);
        }

        this.markAllMaterialsAsDirty(Constants.MATERIAL_TextureDirtyFlag);
    }

    /**
     * Get from a list of objects by tags
     * @param list the list of objects to use
     * @param tagsQuery the query to use
     * @param filter a predicate to filter for tags
     * @returns
     */
    private _getByTags(list: any[], tagsQuery: string, filter?: (item: any) => boolean): any[] {
        if (tagsQuery === undefined) {
            // returns the complete list (could be done with Tags.MatchesQuery but no need to have a for-loop here)
            return list;
        }

        const listByTags = [];

        for (const i in list) {
            const item = list[i];
            if (Tags && Tags.MatchesQuery(item, tagsQuery) && (!filter || filter(item))) {
                listByTags.push(item);
            }
        }

        return listByTags;
    }

    /**
     * Get a list of meshes by tags
     * @param tagsQuery defines the tags query to use
     * @param filter defines a predicate used to filter results
     * @returns an array of Mesh
     */
    public getMeshesByTags(tagsQuery: string, filter?: (mesh: AbstractMesh) => boolean): AbstractMesh[] {
        return this._getByTags(this.meshes, tagsQuery, filter);
    }

    /**
     * Get a list of cameras by tags
     * @param tagsQuery defines the tags query to use
     * @param filter defines a predicate used to filter results
     * @returns an array of Camera
     */
    public getCamerasByTags(tagsQuery: string, filter?: (camera: Camera) => boolean): Camera[] {
        return this._getByTags(this.cameras, tagsQuery, filter);
    }

    /**
     * Get a list of lights by tags
     * @param tagsQuery defines the tags query to use
     * @param filter defines a predicate used to filter results
     * @returns an array of Light
     */
    public getLightsByTags(tagsQuery: string, filter?: (light: Light) => boolean): Light[] {
        return this._getByTags(this.lights, tagsQuery, filter);
    }

    /**
     * Get a list of materials by tags
     * @param tagsQuery defines the tags query to use
     * @param filter defines a predicate used to filter results
     * @returns an array of Material
     */
    public getMaterialByTags(tagsQuery: string, filter?: (material: Material) => boolean): Material[] {
        return this._getByTags(this.materials, tagsQuery, filter).concat(this._getByTags(this.multiMaterials, tagsQuery, filter));
    }

    /**
     * Get a list of transform nodes by tags
     * @param tagsQuery defines the tags query to use
     * @param filter defines a predicate used to filter results
     * @returns an array of TransformNode
     */
    public getTransformNodesByTags(tagsQuery: string, filter?: (transform: TransformNode) => boolean): TransformNode[] {
        return this._getByTags(this.transformNodes, tagsQuery, filter);
    }

    /**
     * Overrides the default sort function applied in the rendering group to prepare the meshes.
     * This allowed control for front to back rendering or reversly depending of the special needs.
     *
     * @param renderingGroupId The rendering group id corresponding to its index
     * @param opaqueSortCompareFn The opaque queue comparison function use to sort.
     * @param alphaTestSortCompareFn The alpha test queue comparison function use to sort.
     * @param transparentSortCompareFn The transparent queue comparison function use to sort.
     */
    public setRenderingOrder(
        renderingGroupId: number,
        opaqueSortCompareFn: Nullable<(a: SubMesh, b: SubMesh) => number> = null,
        alphaTestSortCompareFn: Nullable<(a: SubMesh, b: SubMesh) => number> = null,
        transparentSortCompareFn: Nullable<(a: SubMesh, b: SubMesh) => number> = null
    ): void {
        this._renderingManager.setRenderingOrder(renderingGroupId, opaqueSortCompareFn, alphaTestSortCompareFn, transparentSortCompareFn);
    }

    /**
     * Specifies whether or not the stencil and depth buffer are cleared between two rendering groups.
     *
     * @param renderingGroupId The rendering group id corresponding to its index
     * @param autoClearDepthStencil Automatically clears depth and stencil between groups if true.
     * @param depth Automatically clears depth between groups if true and autoClear is true.
     * @param stencil Automatically clears stencil between groups if true and autoClear is true.
     */
    public setRenderingAutoClearDepthStencil(renderingGroupId: number, autoClearDepthStencil: boolean, depth = true, stencil = true): void {
        this._renderingManager.setRenderingAutoClearDepthStencil(renderingGroupId, autoClearDepthStencil, depth, stencil);
    }

    /**
     * Gets the current auto clear configuration for one rendering group of the rendering
     * manager.
     * @param index the rendering group index to get the information for
     * @returns The auto clear setup for the requested rendering group
     */
    public getAutoClearDepthStencilSetup(index: number): IRenderingManagerAutoClearSetup {
        return this._renderingManager.getAutoClearDepthStencilSetup(index);
    }

    private _blockMaterialDirtyMechanism = false;

    /** @internal */
    public _forceBlockMaterialDirtyMechanism(value: boolean) {
        this._blockMaterialDirtyMechanism = value;
    }

    /** Gets or sets a boolean blocking all the calls to markAllMaterialsAsDirty (ie. the materials won't be updated if they are out of sync) */
    public get blockMaterialDirtyMechanism(): boolean {
        return this._blockMaterialDirtyMechanism;
    }

    public set blockMaterialDirtyMechanism(value: boolean) {
        if (this._blockMaterialDirtyMechanism === value) {
            return;
        }

        this._blockMaterialDirtyMechanism = value;

        if (!value) {
            // Do a complete update
            this.markAllMaterialsAsDirty(Constants.MATERIAL_AllDirtyFlag);
        }
    }

    /**
     * Will flag all materials as dirty to trigger new shader compilation
     * @param flag defines the flag used to specify which material part must be marked as dirty
     * @param predicate If not null, it will be used to specify if a material has to be marked as dirty
     */
    public markAllMaterialsAsDirty(flag: number, predicate?: (mat: Material) => boolean): void {
        if (this._blockMaterialDirtyMechanism) {
            return;
        }

        for (const material of this.materials) {
            if (predicate && !predicate(material)) {
                continue;
            }
            material.markAsDirty(flag);
        }
    }

    /**
     * @internal
     */
    public _loadFile(
        fileOrUrl: File | string,
        onSuccess: (data: string | ArrayBuffer, responseURL?: string) => void,
        onProgress?: (ev: ProgressEvent) => void,
        useOfflineSupport?: boolean,
        useArrayBuffer?: boolean,
        onError?: (request?: WebRequest, exception?: LoadFileError) => void,
        onOpened?: (request: WebRequest) => void
    ): IFileRequest {
        const request = LoadFile(fileOrUrl, onSuccess, onProgress, useOfflineSupport ? this.offlineProvider : undefined, useArrayBuffer, onError, onOpened);
        this._activeRequests.push(request);
        request.onCompleteObservable.add((request) => {
            this._activeRequests.splice(this._activeRequests.indexOf(request), 1);
        });
        return request;
    }

    public _loadFileAsync(
        fileOrUrl: File | string,
        onProgress?: (data: any) => void,
        useOfflineSupport?: boolean,
        useArrayBuffer?: false,
        onOpened?: (request: WebRequest) => void
    ): Promise<string>;

    public _loadFileAsync(
        fileOrUrl: File | string,
        onProgress?: (data: any) => void,
        useOfflineSupport?: boolean,
        useArrayBuffer?: true,
        onOpened?: (request: WebRequest) => void
    ): Promise<ArrayBuffer>;

    /**
     * @internal
     */
    public _loadFileAsync(
        fileOrUrl: File | string,
        onProgress?: (data: any) => void,
        useOfflineSupport?: boolean,
        useArrayBuffer?: boolean,
        onOpened?: (request: WebRequest) => void
    ): Promise<string | ArrayBuffer> {
        return new Promise((resolve, reject) => {
            this._loadFile(
                fileOrUrl,
                (data) => {
                    resolve(data);
                },
                onProgress,
                useOfflineSupport,
                useArrayBuffer,
                (request, exception) => {
                    reject(exception);
                },
                onOpened
            );
        });
    }

    /**
     * @internal
     */
    public _requestFile(
        url: string,
        onSuccess: (data: string | ArrayBuffer, request?: WebRequest) => void,
        onProgress?: (ev: ProgressEvent) => void,
        useOfflineSupport?: boolean,
        useArrayBuffer?: boolean,
        onError?: (error: RequestFileError) => void,
        onOpened?: (request: WebRequest) => void
    ): IFileRequest {
        const request = RequestFile(url, onSuccess, onProgress, useOfflineSupport ? this.offlineProvider : undefined, useArrayBuffer, onError, onOpened);
        this._activeRequests.push(request);
        request.onCompleteObservable.add((request) => {
            this._activeRequests.splice(this._activeRequests.indexOf(request), 1);
        });
        return request;
    }

    /**
     * @internal
     */
    public _requestFileAsync(
        url: string,
        onProgress?: (ev: ProgressEvent) => void,
        useOfflineSupport?: boolean,
        useArrayBuffer?: boolean,
        onOpened?: (request: WebRequest) => void
    ): Promise<string | ArrayBuffer> {
        return new Promise((resolve, reject) => {
            this._requestFile(
                url,
                (data) => {
                    resolve(data);
                },
                onProgress,
                useOfflineSupport,
                useArrayBuffer,
                (error) => {
                    reject(error);
                },
                onOpened
            );
        });
    }

    /**
     * @internal
     */
    public _readFile(
        file: File,
        onSuccess: (data: string | ArrayBuffer) => void,
        onProgress?: (ev: ProgressEvent) => any,
        useArrayBuffer?: boolean,
        onError?: (error: ReadFileError) => void
    ): IFileRequest {
        const request = ReadFile(file, onSuccess, onProgress, useArrayBuffer, onError);
        this._activeRequests.push(request);
        request.onCompleteObservable.add((request) => {
            this._activeRequests.splice(this._activeRequests.indexOf(request), 1);
        });
        return request;
    }

    /**
     * @internal
     */
    public _readFileAsync(file: File, onProgress?: (ev: ProgressEvent) => any, useArrayBuffer?: boolean): Promise<string | ArrayBuffer> {
        return new Promise((resolve, reject) => {
            this._readFile(
                file,
                (data) => {
                    resolve(data);
                },
                onProgress,
                useArrayBuffer,
                (error) => {
                    reject(error);
                }
            );
        });
    }

    /**
     * Internal perfCollector instance used for sharing between inspector and playground.
     * Marked as protected to allow sharing between prototype extensions, but disallow access at toplevel.
     */
    protected _perfCollector: Nullable<PerformanceViewerCollector> = null;

    // eslint-disable-next-line jsdoc/require-returns-check
    /**
     * This method gets the performance collector belonging to the scene, which is generally shared with the inspector.
     * @returns the perf collector belonging to the scene.
     */
    public getPerfCollector(): PerformanceViewerCollector {
        throw _WarnImport("performanceViewerSceneExtension");
    }

    // deprecated

    /**
     * Sets the active camera of the scene using its Id
     * @param id defines the camera's Id
     * @returns the new active camera or null if none found.
     * @deprecated Please use setActiveCameraById instead
     */
    setActiveCameraByID(id: string): Nullable<Camera> {
        return this.setActiveCameraById(id);
    }
    /**
     * Get a material using its id
     * @param id defines the material's Id
     * @returns the material or null if none found.
     * @deprecated Please use getMaterialById instead
     */
    getMaterialByID(id: string): Nullable<Material> {
        return this.getMaterialById(id);
    }
    /**
     * Gets a the last added material using a given id
     * @param id defines the material's Id
     * @returns the last material with the given id or null if none found.
     * @deprecated Please use getLastMaterialById instead
     */
    getLastMaterialByID(id: string): Nullable<Material> {
        return this.getLastMaterialById(id);
    }

    /**
     * Get a texture using its unique id
     * @param uniqueId defines the texture's unique id
     * @returns the texture or null if none found.
     * @deprecated Please use getTextureByUniqueId instead
     */
    getTextureByUniqueID(uniqueId: number): Nullable<BaseTexture> {
        return this.getTextureByUniqueId(uniqueId);
    }
    /**
     * Gets a camera using its Id
     * @param id defines the Id to look for
     * @returns the camera or null if not found
     * @deprecated Please use getCameraById instead
     */
    getCameraByID(id: string): Nullable<Camera> {
        return this.getCameraById(id);
    }
    /**
     * Gets a camera using its unique Id
     * @param uniqueId defines the unique Id to look for
     * @returns the camera or null if not found
     * @deprecated Please use getCameraByUniqueId instead
     */
    getCameraByUniqueID(uniqueId: number): Nullable<Camera> {
        return this.getCameraByUniqueId(uniqueId);
    }
    /**
     * Gets a bone using its Id
     * @param id defines the bone's Id
     * @returns the bone or null if not found
     * @deprecated Please use getBoneById instead
     */
    getBoneByID(id: string): Nullable<Bone> {
        return this.getBoneById(id);
    }
    /**
     * Gets a light node using its Id
     * @param id defines the light's Id
     * @returns the light or null if none found.
     * @deprecated Please use getLightById instead
     */
    getLightByID(id: string): Nullable<Light> {
        return this.getLightById(id);
    }
    /**
     * Gets a light node using its scene-generated unique Id
     * @param uniqueId defines the light's unique Id
     * @returns the light or null if none found.
     * @deprecated Please use getLightByUniqueId instead
     */
    getLightByUniqueID(uniqueId: number): Nullable<Light> {
        return this.getLightByUniqueId(uniqueId);
    }
    /**
     * Gets a particle system by Id
     * @param id defines the particle system Id
     * @returns the corresponding system or null if none found
     * @deprecated Please use getParticleSystemById instead
     */
    getParticleSystemByID(id: string): Nullable<IParticleSystem> {
        return this.getParticleSystemById(id);
    }
    /**
     * Gets a geometry using its Id
     * @param id defines the geometry's Id
     * @returns the geometry or null if none found.
     * @deprecated Please use getGeometryById instead
     */
    getGeometryByID(id: string): Nullable<Geometry> {
        return this.getGeometryById(id);
    }
    /**
     * Gets the first added mesh found of a given Id
     * @param id defines the Id to search for
     * @returns the mesh found or null if not found at all
     * @deprecated Please use getMeshById instead
     */
    getMeshByID(id: string): Nullable<AbstractMesh> {
        return this.getMeshById(id);
    }
    /**
     * Gets a mesh with its auto-generated unique Id
     * @param uniqueId defines the unique Id to search for
     * @returns the found mesh or null if not found at all.
     * @deprecated Please use getMeshByUniqueId instead
     */
    getMeshByUniqueID(uniqueId: number): Nullable<AbstractMesh> {
        return this.getMeshByUniqueId(uniqueId);
    }
    /**
     * Gets a the last added mesh using a given Id
     * @param id defines the Id to search for
     * @returns the found mesh or null if not found at all.
     * @deprecated Please use getLastMeshById instead
     */
    getLastMeshByID(id: string): Nullable<AbstractMesh> {
        return this.getLastMeshById(id);
    }
    /**
     * Gets a list of meshes using their Id
     * @param id defines the Id to search for
     * @returns a list of meshes
     * @deprecated Please use getMeshesById instead
     */
    getMeshesByID(id: string): Array<AbstractMesh> {
        return this.getMeshesById(id);
    }
    /**
     * Gets the first added transform node found of a given Id
     * @param id defines the Id to search for
     * @returns the found transform node or null if not found at all.
     * @deprecated Please use getTransformNodeById instead
     */
    getTransformNodeByID(id: string): Nullable<TransformNode> {
        return this.getTransformNodeById(id);
    }
    /**
     * Gets a transform node with its auto-generated unique Id
     * @param uniqueId defines the unique Id to search for
     * @returns the found transform node or null if not found at all.
     * @deprecated Please use getTransformNodeByUniqueId instead
     */
    getTransformNodeByUniqueID(uniqueId: number): Nullable<TransformNode> {
        return this.getTransformNodeByUniqueId(uniqueId);
    }
    /**
     * Gets a list of transform nodes using their Id
     * @param id defines the Id to search for
     * @returns a list of transform nodes
     * @deprecated Please use getTransformNodesById instead
     */
    getTransformNodesByID(id: string): Array<TransformNode> {
        return this.getTransformNodesById(id);
    }
    /**
     * Gets a node (Mesh, Camera, Light) using a given Id
     * @param id defines the Id to search for
     * @returns the found node or null if not found at all
     * @deprecated Please use getNodeById instead
     */
    getNodeByID(id: string): Nullable<Node> {
        return this.getNodeById(id);
    }
    /**
     * Gets a the last added node (Mesh, Camera, Light) using a given Id
     * @param id defines the Id to search for
     * @returns the found node or null if not found at all
     * @deprecated Please use getLastEntryById instead
     */
    getLastEntryByID(id: string): Nullable<Node> {
        return this.getLastEntryById(id);
    }
    /**
     * Gets a skeleton using a given Id (if many are found, this function will pick the last one)
     * @param id defines the Id to search for
     * @returns the found skeleton or null if not found at all.
     * @deprecated Please use getLastSkeletonById instead
     */
    getLastSkeletonByID(id: string): Nullable<Skeleton> {
        return this.getLastSkeletonById(id);
    }
}

// Register Class Name
RegisterClass("BABYLON.Scene", Scene);
<|MERGE_RESOLUTION|>--- conflicted
+++ resolved
@@ -1,5766 +1,5761 @@
-/* eslint-disable @typescript-eslint/no-unused-vars */
-import type { Nullable } from "./types";
-import { Tools } from "./Misc/tools";
-import type { IAnimatable } from "./Animations/animatable.interface";
-import { PrecisionDate } from "./Misc/precisionDate";
-import type { Observer } from "./Misc/observable";
-import { Observable } from "./Misc/observable";
-import type { ISmartArrayLike } from "./Misc/smartArray";
-import { SmartArrayNoDuplicate, SmartArray } from "./Misc/smartArray";
-import { StringDictionary } from "./Misc/stringDictionary";
-import { Tags } from "./Misc/tags";
-import type { Vector2, Vector4 } from "./Maths/math.vector";
-import { Vector3, Matrix, TmpVectors } from "./Maths/math.vector";
-import type { IParticleSystem } from "./Particles/IParticleSystem";
-import { AbstractScene } from "./abstractScene";
-import { ImageProcessingConfiguration } from "./Materials/imageProcessingConfiguration";
-import { UniformBuffer } from "./Materials/uniformBuffer";
-import { PickingInfo } from "./Collisions/pickingInfo";
-import type { ICollisionCoordinator } from "./Collisions/collisionCoordinator";
-import type { PointerEventTypes, PointerInfoPre, PointerInfo } from "./Events/pointerEvents";
-import type { KeyboardInfoPre, KeyboardInfo } from "./Events/keyboardEvents";
-import { ActionEvent } from "./Actions/actionEvent";
-import { PostProcessManager } from "./PostProcesses/postProcessManager";
-import type { IOfflineProvider } from "./Offline/IOfflineProvider";
-import type { RenderingGroupInfo, IRenderingManagerAutoClearSetup } from "./Rendering/renderingManager";
-import { RenderingManager } from "./Rendering/renderingManager";
-import type {
-    ISceneComponent,
-    ISceneSerializableComponent,
-    SimpleStageAction,
-    RenderTargetsStageAction,
-    RenderTargetStageAction,
-    MeshStageAction,
-    EvaluateSubMeshStageAction,
-    PreActiveMeshStageAction,
-    CameraStageAction,
-    RenderingGroupStageAction,
-    RenderingMeshStageAction,
-    PointerMoveStageAction,
-    PointerUpDownStageAction,
-    CameraStageFrameBufferAction,
-} from "./sceneComponent";
-import { Stage } from "./sceneComponent";
-import { Constants } from "./Engines/constants";
-import { IsWindowObjectExist } from "./Misc/domManagement";
-import { EngineStore } from "./Engines/engineStore";
-import type { AbstractActionManager } from "./Actions/abstractActionManager";
-import { _WarnImport } from "./Misc/devTools";
-import type { WebRequest } from "./Misc/webRequest";
-import { InputManager } from "./Inputs/scene.inputManager";
-import { PerfCounter } from "./Misc/perfCounter";
-import type { IFileRequest } from "./Misc/fileRequest";
-import { Color4, Color3 } from "./Maths/math.color";
-import type { Plane } from "./Maths/math.plane";
-import { Frustum } from "./Maths/math.frustum";
-import { UniqueIdGenerator } from "./Misc/uniqueIdGenerator";
-import type { LoadFileError, RequestFileError, ReadFileError } from "./Misc/fileTools";
-import { ReadFile, RequestFile, LoadFile } from "./Misc/fileTools";
-import type { IClipPlanesHolder } from "./Misc/interfaces/iClipPlanesHolder";
-import type { IPointerEvent } from "./Events/deviceInputEvents";
-import { LightConstants } from "./Lights/lightConstants";
-import { _ObserveArray } from "./Misc/arrayTools";
-import type { IAction } from "./Actions/action";
-import type { AnimationPropertiesOverride } from "./Animations/animationPropertiesOverride";
-import type { AnimationGroup } from "./Animations/animationGroup";
-import type { Skeleton } from "./Bones/skeleton";
-import type { Bone } from "./Bones/bone";
-import type { Camera } from "./Cameras/camera";
-import type { Collider } from "./Collisions/collider";
-import type { Ray, TrianglePickingPredicate } from "./Culling/ray";
-import type { Light } from "./Lights/light";
-import type { PerformanceViewerCollector } from "./Misc/PerformanceViewer/performanceViewerCollector";
-import type { MorphTarget } from "./Morph/morphTarget";
-import type { MorphTargetManager } from "./Morph/morphTargetManager";
-import type { PostProcess } from "./PostProcesses/postProcess";
-import type { Material } from "./Materials/material";
-import type { BaseTexture } from "./Materials/Textures/baseTexture";
-import type { Geometry } from "./Meshes/geometry";
-import type { TransformNode } from "./Meshes/transformNode";
-import type { AbstractMesh } from "./Meshes/abstractMesh";
-import type { MultiMaterial } from "./Materials/multiMaterial";
-import type { Effect } from "./Materials/effect";
-import type { RenderTargetTexture } from "./Materials/Textures/renderTargetTexture";
-import type { Mesh } from "./Meshes/mesh";
-import type { SubMesh } from "./Meshes/subMesh";
-import type { Node } from "./node";
-import type { Animation } from "./Animations/animation";
-import type { Animatable } from "./Animations/animatable";
-import type { Texture } from "./Materials/Textures/texture";
-import { PointerPickingConfiguration } from "./Inputs/pointerPickingConfiguration";
-import { Logger } from "./Misc/logger";
-import type { AbstractEngine } from "./Engines/abstractEngine";
-import { RegisterClass } from "./Misc/typeStore";
-
-/**
- * Define an interface for all classes that will hold resources
- */
-export interface IDisposable {
-    /**
-     * Releases all held resources
-     */
-    dispose(): void;
-}
-
-/** Interface defining initialization parameters for Scene class */
-export interface SceneOptions {
-    /**
-     * Defines that scene should keep up-to-date a map of geometry to enable fast look-up by uniqueId
-     * It will improve performance when the number of geometries becomes important.
-     */
-    useGeometryUniqueIdsMap?: boolean;
-
-    /**
-     * Defines that each material of the scene should keep up-to-date a map of referencing meshes for fast disposing
-     * It will improve performance when the number of mesh becomes important, but might consume a bit more memory
-     */
-    useMaterialMeshMap?: boolean;
-
-    /**
-     * Defines that each mesh of the scene should keep up-to-date a map of referencing cloned meshes for fast disposing
-     * It will improve performance when the number of mesh becomes important, but might consume a bit more memory
-     */
-    useClonedMeshMap?: boolean;
-
-    /** Defines if the creation of the scene should impact the engine (Eg. UtilityLayer's scene) */
-    virtual?: boolean;
-}
-
-/**
- * Define how the scene should favor performance over ease of use
- */
-export const enum ScenePerformancePriority {
-    /** Default mode. No change. Performance will be treated as less important than backward compatibility */
-    BackwardCompatible,
-    /** Some performance options will be turned on trying to strike a balance between perf and ease of use */
-    Intermediate,
-    /** Performance will be top priority */
-    Aggressive,
-}
-
-/**
- * Represents a scene to be rendered by the engine.
- * @see https://doc.babylonjs.com/features/featuresDeepDive/scene
- */
-export class Scene extends AbstractScene implements IAnimatable, IClipPlanesHolder {
-    /** The fog is deactivated */
-    public static readonly FOGMODE_NONE = Constants.FOGMODE_NONE;
-    /** The fog density is following an exponential function */
-    public static readonly FOGMODE_EXP = Constants.FOGMODE_EXP;
-    /** The fog density is following an exponential function faster than FOGMODE_EXP */
-    public static readonly FOGMODE_EXP2 = Constants.FOGMODE_EXP2;
-    /** The fog density is following a linear function. */
-    public static readonly FOGMODE_LINEAR = Constants.FOGMODE_LINEAR;
-
-    /**
-     * Gets or sets the minimum deltatime when deterministic lock step is enabled
-     * @see https://doc.babylonjs.com/features/featuresDeepDive/animation/advanced_animations#deterministic-lockstep
-     */
-    public static MinDeltaTime = 1.0;
-    /**
-     * Gets or sets the maximum deltatime when deterministic lock step is enabled
-     * @see https://doc.babylonjs.com/features/featuresDeepDive/animation/advanced_animations#deterministic-lockstep
-     */
-    public static MaxDeltaTime = 1000.0;
-
-    // eslint-disable-next-line jsdoc/require-returns-check
-    /**
-     * Factory used to create the default material.
-     * @param scene The scene to create the material for
-     * @returns The default material
-     */
-    public static DefaultMaterialFactory(scene: Scene): Material {
-        throw _WarnImport("StandardMaterial");
-    }
-
-    // eslint-disable-next-line jsdoc/require-returns-check
-    /**
-     * Factory used to create the a collision coordinator.
-     * @returns The collision coordinator
-     */
-    public static CollisionCoordinatorFactory(): ICollisionCoordinator {
-        throw _WarnImport("DefaultCollisionCoordinator");
-    }
-
-    // Members
-
-    /** @internal */
-    public _inputManager = new InputManager(this);
-
-    /** Define this parameter if you are using multiple cameras and you want to specify which one should be used for pointer position */
-    public cameraToUseForPointers: Nullable<Camera> = null;
-
-    /** @internal */
-    public readonly _isScene = true;
-
-    /** @internal */
-    public _blockEntityCollection = false;
-
-    /**
-     * Gets or sets a boolean that indicates if the scene must clear the render buffer before rendering a frame
-     */
-    public autoClear = true;
-    /**
-     * Gets or sets a boolean that indicates if the scene must clear the depth and stencil buffers before rendering a frame
-     */
-    public autoClearDepthAndStencil = true;
-    /**
-     * Defines the color used to clear the render buffer (Default is (0.2, 0.2, 0.3, 1.0))
-     */
-    public clearColor: Color4 = new Color4(0.2, 0.2, 0.3, 1.0);
-    /**
-     * Defines the color used to simulate the ambient color (Default is (0, 0, 0))
-     */
-    public ambientColor = new Color3(0, 0, 0);
-
-    /**
-     * This is use to store the default BRDF lookup for PBR materials in your scene.
-     * It should only be one of the following (if not the default embedded one):
-     * * For uncorrelated BRDF (pbr.brdf.useEnergyConservation = false and pbr.brdf.useSmithVisibilityHeightCorrelated = false) : https://assets.babylonjs.com/environments/uncorrelatedBRDF.dds
-     * * For correlated BRDF (pbr.brdf.useEnergyConservation = false and pbr.brdf.useSmithVisibilityHeightCorrelated = true) : https://assets.babylonjs.com/environments/correlatedBRDF.dds
-     * * For correlated multi scattering BRDF (pbr.brdf.useEnergyConservation = true and pbr.brdf.useSmithVisibilityHeightCorrelated = true) : https://assets.babylonjs.com/environments/correlatedMSBRDF.dds
-     * The material properties need to be setup according to the type of texture in use.
-     */
-    public environmentBRDFTexture: BaseTexture;
-
-    /**
-     * Texture used in all pbr material as the reflection texture.
-     * As in the majority of the scene they are the same (exception for multi room and so on),
-     * this is easier to reference from here than from all the materials.
-     */
-    public override get environmentTexture(): Nullable<BaseTexture> {
-        return this._environmentTexture;
-    }
-    /**
-     * Texture used in all pbr material as the reflection texture.
-     * As in the majority of the scene they are the same (exception for multi room and so on),
-     * this is easier to set here than in all the materials.
-     */
-    public override set environmentTexture(value: Nullable<BaseTexture>) {
-        if (this._environmentTexture === value) {
-            return;
-        }
-
-        this._environmentTexture = value;
-        this.markAllMaterialsAsDirty(Constants.MATERIAL_TextureDirtyFlag);
-    }
-
-    /**
-     * Intensity of the environment in all pbr material.
-     * This dims or reinforces the IBL lighting overall (reflection and diffuse).
-     * As in the majority of the scene they are the same (exception for multi room and so on),
-     * this is easier to reference from here than from all the materials.
-     */
-    public environmentIntensity: number = 1;
-
-    /** @internal */
-    protected _imageProcessingConfiguration: ImageProcessingConfiguration;
-    /**
-     * Default image processing configuration used either in the rendering
-     * Forward main pass or through the imageProcessingPostProcess if present.
-     * As in the majority of the scene they are the same (exception for multi camera),
-     * this is easier to reference from here than from all the materials and post process.
-     *
-     * No setter as we it is a shared configuration, you can set the values instead.
-     */
-    public get imageProcessingConfiguration(): ImageProcessingConfiguration {
-        return this._imageProcessingConfiguration;
-    }
-
-    private _performancePriority = ScenePerformancePriority.BackwardCompatible;
-
-    /**
-     * Observable triggered when the performance priority is changed
-     */
-    public onScenePerformancePriorityChangedObservable = new Observable<ScenePerformancePriority>();
-    /**
-     * Gets or sets a value indicating how to treat performance relatively to ease of use and backward compatibility
-     */
-    public get performancePriority() {
-        return this._performancePriority;
-    }
-
-    public set performancePriority(value) {
-        if (value === this._performancePriority) {
-            return;
-        }
-
-        this._performancePriority = value;
-
-        switch (value) {
-            case ScenePerformancePriority.BackwardCompatible:
-                this.skipFrustumClipping = false;
-                this._renderingManager.maintainStateBetweenFrames = false;
-                this.skipPointerMovePicking = false;
-                this.autoClear = true;
-                break;
-            case ScenePerformancePriority.Intermediate:
-                this.skipFrustumClipping = false;
-                this._renderingManager.maintainStateBetweenFrames = false;
-                this.skipPointerMovePicking = true;
-                this.autoClear = false;
-                break;
-            case ScenePerformancePriority.Aggressive:
-                this.skipFrustumClipping = true;
-                this._renderingManager.maintainStateBetweenFrames = true;
-                this.skipPointerMovePicking = true;
-                this.autoClear = false;
-                break;
-        }
-
-        this.onScenePerformancePriorityChangedObservable.notifyObservers(value);
-    }
-
-    private _forceWireframe = false;
-    /**
-     * Gets or sets a boolean indicating if all rendering must be done in wireframe
-     */
-    public set forceWireframe(value: boolean) {
-        if (this._forceWireframe === value) {
-            return;
-        }
-        this._forceWireframe = value;
-        this.markAllMaterialsAsDirty(Constants.MATERIAL_MiscDirtyFlag);
-    }
-    public get forceWireframe(): boolean {
-        return this._forceWireframe;
-    }
-
-    private _skipFrustumClipping = false;
-    /**
-     * Gets or sets a boolean indicating if we should skip the frustum clipping part of the active meshes selection
-     */
-    public set skipFrustumClipping(value: boolean) {
-        if (this._skipFrustumClipping === value) {
-            return;
-        }
-        this._skipFrustumClipping = value;
-    }
-    public get skipFrustumClipping(): boolean {
-        return this._skipFrustumClipping;
-    }
-
-    private _forcePointsCloud = false;
-    /**
-     * Gets or sets a boolean indicating if all rendering must be done in point cloud
-     */
-    public set forcePointsCloud(value: boolean) {
-        if (this._forcePointsCloud === value) {
-            return;
-        }
-        this._forcePointsCloud = value;
-        this.markAllMaterialsAsDirty(Constants.MATERIAL_MiscDirtyFlag);
-    }
-    public get forcePointsCloud(): boolean {
-        return this._forcePointsCloud;
-    }
-
-    /**
-     * Gets or sets the active clipplane 1
-     */
-    public clipPlane: Nullable<Plane>;
-
-    /**
-     * Gets or sets the active clipplane 2
-     */
-    public clipPlane2: Nullable<Plane>;
-
-    /**
-     * Gets or sets the active clipplane 3
-     */
-    public clipPlane3: Nullable<Plane>;
-
-    /**
-     * Gets or sets the active clipplane 4
-     */
-    public clipPlane4: Nullable<Plane>;
-
-    /**
-     * Gets or sets the active clipplane 5
-     */
-    public clipPlane5: Nullable<Plane>;
-
-    /**
-     * Gets or sets the active clipplane 6
-     */
-    public clipPlane6: Nullable<Plane>;
-
-    /**
-     * Gets or sets a boolean indicating if animations are enabled
-     */
-    public animationsEnabled = true;
-
-    private _animationPropertiesOverride: Nullable<AnimationPropertiesOverride> = null;
-
-    /**
-     * Gets or sets the animation properties override
-     */
-    public get animationPropertiesOverride(): Nullable<AnimationPropertiesOverride> {
-        return this._animationPropertiesOverride;
-    }
-
-    public set animationPropertiesOverride(value: Nullable<AnimationPropertiesOverride>) {
-        this._animationPropertiesOverride = value;
-    }
-
-    /**
-     * Gets or sets a boolean indicating if a constant deltatime has to be used
-     * This is mostly useful for testing purposes when you do not want the animations to scale with the framerate
-     */
-    public useConstantAnimationDeltaTime = false;
-    /**
-     * Gets or sets a boolean indicating if the scene must keep the meshUnderPointer property updated
-     * Please note that it requires to run a ray cast through the scene on every frame
-     */
-    public constantlyUpdateMeshUnderPointer = false;
-
-    /**
-     * Defines the HTML cursor to use when hovering over interactive elements
-     */
-    public hoverCursor = "pointer";
-    /**
-     * Defines the HTML default cursor to use (empty by default)
-     */
-    public defaultCursor: string = "";
-    /**
-     * Defines whether cursors are handled by the scene.
-     */
-    public doNotHandleCursors = false;
-    /**
-     * This is used to call preventDefault() on pointer down
-     * in order to block unwanted artifacts like system double clicks
-     */
-    public preventDefaultOnPointerDown = true;
-
-    /**
-     * This is used to call preventDefault() on pointer up
-     * in order to block unwanted artifacts like system double clicks
-     */
-    public preventDefaultOnPointerUp = true;
-
-    // Metadata
-    /**
-     * Gets or sets user defined metadata
-     */
-    public metadata: any = null;
-
-    /**
-     * For internal use only. Please do not use.
-     */
-    public reservedDataStore: any = null;
-
-    /**
-     * Gets the name of the plugin used to load this scene (null by default)
-     */
-    public loadingPluginName: string;
-
-    /**
-     * Use this array to add regular expressions used to disable offline support for specific urls
-     */
-    public disableOfflineSupportExceptionRules: RegExp[] = [];
-
-    /**
-     * An event triggered when the scene is disposed.
-     */
-    public onDisposeObservable = new Observable<Scene>();
-
-    private _onDisposeObserver: Nullable<Observer<Scene>> = null;
-    /** Sets a function to be executed when this scene is disposed. */
-    public set onDispose(callback: () => void) {
-        if (this._onDisposeObserver) {
-            this.onDisposeObservable.remove(this._onDisposeObserver);
-        }
-        this._onDisposeObserver = this.onDisposeObservable.add(callback);
-    }
-
-    /**
-     * An event triggered before rendering the scene (right after animations and physics)
-     */
-    public onBeforeRenderObservable = new Observable<Scene>();
-
-    private _onBeforeRenderObserver: Nullable<Observer<Scene>> = null;
-    /** Sets a function to be executed before rendering this scene */
-    public set beforeRender(callback: Nullable<() => void>) {
-        if (this._onBeforeRenderObserver) {
-            this.onBeforeRenderObservable.remove(this._onBeforeRenderObserver);
-        }
-        if (callback) {
-            this._onBeforeRenderObserver = this.onBeforeRenderObservable.add(callback);
-        }
-    }
-
-    /**
-     * An event triggered after rendering the scene
-     */
-    public onAfterRenderObservable = new Observable<Scene>();
-
-    /**
-     * An event triggered after rendering the scene for an active camera (When scene.render is called this will be called after each camera)
-     * This is triggered for each "sub" camera in a Camera Rig unlike onAfterCameraRenderObservable
-     */
-    public onAfterRenderCameraObservable = new Observable<Camera>();
-
-    private _onAfterRenderObserver: Nullable<Observer<Scene>> = null;
-    /** Sets a function to be executed after rendering this scene */
-    public set afterRender(callback: Nullable<() => void>) {
-        if (this._onAfterRenderObserver) {
-            this.onAfterRenderObservable.remove(this._onAfterRenderObserver);
-        }
-
-        if (callback) {
-            this._onAfterRenderObserver = this.onAfterRenderObservable.add(callback);
-        }
-    }
-
-    /**
-     * An event triggered before animating the scene
-     */
-    public onBeforeAnimationsObservable = new Observable<Scene>();
-
-    /**
-     * An event triggered after animations processing
-     */
-    public onAfterAnimationsObservable = new Observable<Scene>();
-
-    /**
-     * An event triggered before draw calls are ready to be sent
-     */
-    public onBeforeDrawPhaseObservable = new Observable<Scene>();
-
-    /**
-     * An event triggered after draw calls have been sent
-     */
-    public onAfterDrawPhaseObservable = new Observable<Scene>();
-
-    /**
-     * An event triggered when the scene is ready
-     */
-    public onReadyObservable = new Observable<Scene>();
-
-    /**
-     * An event triggered before rendering a camera
-     */
-    public onBeforeCameraRenderObservable = new Observable<Camera>();
-
-    private _onBeforeCameraRenderObserver: Nullable<Observer<Camera>> = null;
-    /** Sets a function to be executed before rendering a camera*/
-    public set beforeCameraRender(callback: () => void) {
-        if (this._onBeforeCameraRenderObserver) {
-            this.onBeforeCameraRenderObservable.remove(this._onBeforeCameraRenderObserver);
-        }
-
-        this._onBeforeCameraRenderObserver = this.onBeforeCameraRenderObservable.add(callback);
-    }
-
-    /**
-     * An event triggered after rendering a camera
-     * This is triggered for the full rig Camera only unlike onAfterRenderCameraObservable
-     */
-    public onAfterCameraRenderObservable = new Observable<Camera>();
-
-    private _onAfterCameraRenderObserver: Nullable<Observer<Camera>> = null;
-    /** Sets a function to be executed after rendering a camera*/
-    public set afterCameraRender(callback: () => void) {
-        if (this._onAfterCameraRenderObserver) {
-            this.onAfterCameraRenderObservable.remove(this._onAfterCameraRenderObserver);
-        }
-        this._onAfterCameraRenderObserver = this.onAfterCameraRenderObservable.add(callback);
-    }
-
-    /**
-     * An event triggered when active meshes evaluation is about to start
-     */
-    public onBeforeActiveMeshesEvaluationObservable = new Observable<Scene>();
-
-    /**
-     * An event triggered when active meshes evaluation is done
-     */
-    public onAfterActiveMeshesEvaluationObservable = new Observable<Scene>();
-
-    /**
-     * An event triggered when particles rendering is about to start
-     * Note: This event can be trigger more than once per frame (because particles can be rendered by render target textures as well)
-     */
-    public onBeforeParticlesRenderingObservable = new Observable<Scene>();
-
-    /**
-     * An event triggered when particles rendering is done
-     * Note: This event can be trigger more than once per frame (because particles can be rendered by render target textures as well)
-     */
-    public onAfterParticlesRenderingObservable = new Observable<Scene>();
-
-    /**
-     * An event triggered when SceneLoader.Append or SceneLoader.Load or SceneLoader.ImportMesh were successfully executed
-     */
-    public onDataLoadedObservable = new Observable<Scene>();
-
-    /**
-     * An event triggered when a camera is created
-     */
-    public onNewCameraAddedObservable = new Observable<Camera>();
-
-    /**
-     * An event triggered when a camera is removed
-     */
-    public onCameraRemovedObservable = new Observable<Camera>();
-
-    /**
-     * An event triggered when a light is created
-     */
-    public onNewLightAddedObservable = new Observable<Light>();
-
-    /**
-     * An event triggered when a light is removed
-     */
-    public onLightRemovedObservable = new Observable<Light>();
-
-    /**
-     * An event triggered when a geometry is created
-     */
-    public onNewGeometryAddedObservable = new Observable<Geometry>();
-
-    /**
-     * An event triggered when a geometry is removed
-     */
-    public onGeometryRemovedObservable = new Observable<Geometry>();
-
-    /**
-     * An event triggered when a transform node is created
-     */
-    public onNewTransformNodeAddedObservable = new Observable<TransformNode>();
-
-    /**
-     * An event triggered when a transform node is removed
-     */
-    public onTransformNodeRemovedObservable = new Observable<TransformNode>();
-
-    /**
-     * An event triggered when a mesh is created
-     */
-    public onNewMeshAddedObservable = new Observable<AbstractMesh>();
-
-    /**
-     * An event triggered when a mesh is removed
-     */
-    public onMeshRemovedObservable = new Observable<AbstractMesh>();
-
-    /**
-     * An event triggered when a skeleton is created
-     */
-    public onNewSkeletonAddedObservable = new Observable<Skeleton>();
-
-    /**
-     * An event triggered when a skeleton is removed
-     */
-    public onSkeletonRemovedObservable = new Observable<Skeleton>();
-
-    /**
-     * An event triggered when a material is created
-     */
-    public onNewMaterialAddedObservable = new Observable<Material>();
-
-    /**
-     * An event triggered when a multi material is created
-     */
-    public onNewMultiMaterialAddedObservable = new Observable<MultiMaterial>();
-
-    /**
-     * An event triggered when a material is removed
-     */
-    public onMaterialRemovedObservable = new Observable<Material>();
-
-    /**
-     * An event triggered when a multi material is removed
-     */
-    public onMultiMaterialRemovedObservable = new Observable<MultiMaterial>();
-
-    /**
-     * An event triggered when a texture is created
-     */
-    public onNewTextureAddedObservable = new Observable<BaseTexture>();
-
-    /**
-     * An event triggered when a texture is removed
-     */
-    public onTextureRemovedObservable = new Observable<BaseTexture>();
-
-    /**
-     * An event triggered when render targets are about to be rendered
-     * Can happen multiple times per frame.
-     */
-    public onBeforeRenderTargetsRenderObservable = new Observable<Scene>();
-
-    /**
-     * An event triggered when render targets were rendered.
-     * Can happen multiple times per frame.
-     */
-    public onAfterRenderTargetsRenderObservable = new Observable<Scene>();
-
-    /**
-     * An event triggered before calculating deterministic simulation step
-     */
-    public onBeforeStepObservable = new Observable<Scene>();
-
-    /**
-     * An event triggered after calculating deterministic simulation step
-     */
-    public onAfterStepObservable = new Observable<Scene>();
-
-    /**
-     * An event triggered when the activeCamera property is updated
-     */
-    public onActiveCameraChanged = new Observable<Scene>();
-
-    /**
-     * An event triggered when the activeCameras property is updated
-     */
-    public onActiveCamerasChanged = new Observable<Scene>();
-
-    /**
-     * This Observable will be triggered before rendering each renderingGroup of each rendered camera.
-     * The RenderingGroupInfo class contains all the information about the context in which the observable is called
-     * If you wish to register an Observer only for a given set of renderingGroup, use the mask with a combination of the renderingGroup index elevated to the power of two (1 for renderingGroup 0, 2 for renderingrOup1, 4 for 2 and 8 for 3)
-     */
-    public onBeforeRenderingGroupObservable = new Observable<RenderingGroupInfo>();
-
-    /**
-     * This Observable will be triggered after rendering each renderingGroup of each rendered camera.
-     * The RenderingGroupInfo class contains all the information about the context in which the observable is called
-     * If you wish to register an Observer only for a given set of renderingGroup, use the mask with a combination of the renderingGroup index elevated to the power of two (1 for renderingGroup 0, 2 for renderingrOup1, 4 for 2 and 8 for 3)
-     */
-    public onAfterRenderingGroupObservable = new Observable<RenderingGroupInfo>();
-
-    /**
-     * This Observable will when a mesh has been imported into the scene.
-     */
-    public onMeshImportedObservable = new Observable<AbstractMesh>();
-
-    /**
-     * This Observable will when an animation file has been imported into the scene.
-     */
-    public onAnimationFileImportedObservable = new Observable<Scene>();
-
-    /**
-     * Gets or sets a user defined funtion to select LOD from a mesh and a camera.
-     * By default this function is undefined and Babylon.js will select LOD based on distance to camera
-     */
-    public customLODSelector: (mesh: AbstractMesh, camera: Camera) => Nullable<AbstractMesh>;
-
-    // Animations
-
-    /** @internal */
-    public _registeredForLateAnimationBindings = new SmartArrayNoDuplicate<any>(256);
-
-    // Pointers
-    private _pointerPickingConfiguration = new PointerPickingConfiguration();
-
-    /**
-     * Gets or sets a predicate used to select candidate meshes for a pointer down event
-     */
-    public get pointerDownPredicate() {
-        return this._pointerPickingConfiguration.pointerDownPredicate;
-    }
-
-    public set pointerDownPredicate(value) {
-        this._pointerPickingConfiguration.pointerDownPredicate = value;
-    }
-
-    /**
-     * Gets or sets a predicate used to select candidate meshes for a pointer up event
-     */
-    public get pointerUpPredicate() {
-        return this._pointerPickingConfiguration.pointerUpPredicate;
-    }
-
-    public set pointerUpPredicate(value) {
-        this._pointerPickingConfiguration.pointerUpPredicate = value;
-    }
-
-    /**
-     * Gets or sets a predicate used to select candidate meshes for a pointer move event
-     */
-    public get pointerMovePredicate() {
-        return this._pointerPickingConfiguration.pointerMovePredicate;
-    }
-
-    public set pointerMovePredicate(value) {
-        this._pointerPickingConfiguration.pointerMovePredicate = value;
-    }
-
-    /**
-     * Gets or sets a predicate used to select candidate meshes for a pointer down event
-     */
-    public get pointerDownFastCheck() {
-        return this._pointerPickingConfiguration.pointerDownFastCheck;
-    }
-
-    public set pointerDownFastCheck(value) {
-        this._pointerPickingConfiguration.pointerDownFastCheck = value;
-    }
-
-    /**
-     * Gets or sets a predicate used to select candidate meshes for a pointer up event
-     */
-    public get pointerUpFastCheck() {
-        return this._pointerPickingConfiguration.pointerUpFastCheck;
-    }
-
-    public set pointerUpFastCheck(value) {
-        this._pointerPickingConfiguration.pointerUpFastCheck = value;
-    }
-
-    /**
-     * Gets or sets a predicate used to select candidate meshes for a pointer move event
-     */
-    public get pointerMoveFastCheck() {
-        return this._pointerPickingConfiguration.pointerMoveFastCheck;
-    }
-
-    public set pointerMoveFastCheck(value) {
-        this._pointerPickingConfiguration.pointerMoveFastCheck = value;
-    }
-
-    /**
-     * Gets or sets a boolean indicating if the user want to entirely skip the picking phase when a pointer move event occurs.
-     */
-    public get skipPointerMovePicking() {
-        return this._pointerPickingConfiguration.skipPointerMovePicking;
-    }
-
-    public set skipPointerMovePicking(value) {
-        this._pointerPickingConfiguration.skipPointerMovePicking = value;
-    }
-
-    /**
-     * Gets or sets a boolean indicating if the user want to entirely skip the picking phase when a pointer down event occurs.
-     */
-    public get skipPointerDownPicking() {
-        return this._pointerPickingConfiguration.skipPointerDownPicking;
-    }
-
-    public set skipPointerDownPicking(value) {
-        this._pointerPickingConfiguration.skipPointerDownPicking = value;
-    }
-
-    /**
-     * Gets or sets a boolean indicating if the user want to entirely skip the picking phase when a pointer up event occurs.  Off by default.
-     */
-    public get skipPointerUpPicking() {
-        return this._pointerPickingConfiguration.skipPointerUpPicking;
-    }
-
-    public set skipPointerUpPicking(value) {
-        this._pointerPickingConfiguration.skipPointerUpPicking = value;
-    }
-
-    /** Callback called when a pointer move is detected */
-    public onPointerMove?: (evt: IPointerEvent, pickInfo: PickingInfo, type: PointerEventTypes) => void;
-    /** Callback called when a pointer down is detected  */
-    public onPointerDown?: (evt: IPointerEvent, pickInfo: PickingInfo, type: PointerEventTypes) => void;
-    /** Callback called when a pointer up is detected  */
-    public onPointerUp?: (evt: IPointerEvent, pickInfo: Nullable<PickingInfo>, type: PointerEventTypes) => void;
-    /** Callback called when a pointer pick is detected */
-    public onPointerPick?: (evt: IPointerEvent, pickInfo: PickingInfo) => void;
-
-    /**
-     * Gets or sets a predicate used to select candidate faces for a pointer move event
-     */
-    public pointerMoveTrianglePredicate: ((p0: Vector3, p1: Vector3, p2: Vector3, ray: Ray) => boolean) | undefined;
-
-    /**
-     * Gets or sets a predicate used to select candidate faces for a pointer down event
-     */
-    public pointerDownTrianglePredicate: ((p0: Vector3, p1: Vector3, p2: Vector3, ray: Ray) => boolean) | undefined;
-
-    /**
-     * Gets or sets a predicate used to select candidate faces for a pointer up event
-     */
-    public pointerUpTrianglePredicate: ((p0: Vector3, p1: Vector3, p2: Vector3, ray: Ray) => boolean) | undefined;
-
-    /**
-     * This observable event is triggered when any ponter event is triggered. It is registered during Scene.attachControl() and it is called BEFORE the 3D engine process anything (mesh/sprite picking for instance).
-     * You have the possibility to skip the process and the call to onPointerObservable by setting PointerInfoPre.skipOnPointerObservable to true
-     */
-    public onPrePointerObservable = new Observable<PointerInfoPre>();
-
-    /**
-     * Observable event triggered each time an input event is received from the rendering canvas
-     */
-    public onPointerObservable = new Observable<PointerInfo>();
-
-    /**
-     * Gets the pointer coordinates without any translation (ie. straight out of the pointer event)
-     */
-    public get unTranslatedPointer(): Vector2 {
-        return this._inputManager.unTranslatedPointer;
-    }
-
-    /**
-     * Gets or sets the distance in pixel that you have to move to prevent some events. Default is 10 pixels
-     */
-    public static get DragMovementThreshold() {
-        return InputManager.DragMovementThreshold;
-    }
-
-    public static set DragMovementThreshold(value: number) {
-        InputManager.DragMovementThreshold = value;
-    }
-
-    /**
-     * Time in milliseconds to wait to raise long press events if button is still pressed. Default is 500 ms
-     */
-    public static get LongPressDelay() {
-        return InputManager.LongPressDelay;
-    }
-
-    public static set LongPressDelay(value: number) {
-        InputManager.LongPressDelay = value;
-    }
-
-    /**
-     * Time in milliseconds to wait to raise long press events if button is still pressed. Default is 300 ms
-     */
-    public static get DoubleClickDelay() {
-        return InputManager.DoubleClickDelay;
-    }
-
-    public static set DoubleClickDelay(value: number) {
-        InputManager.DoubleClickDelay = value;
-    }
-
-    /** If you need to check double click without raising a single click at first click, enable this flag */
-    public static get ExclusiveDoubleClickMode() {
-        return InputManager.ExclusiveDoubleClickMode;
-    }
-
-    public static set ExclusiveDoubleClickMode(value: boolean) {
-        InputManager.ExclusiveDoubleClickMode = value;
-    }
-
-    /**
-     * Bind the current view position to an effect.
-     * @param effect The effect to be bound
-     * @param variableName name of the shader variable that will hold the eye position
-     * @param isVector3 true to indicates that variableName is a Vector3 and not a Vector4
-     * @returns the computed eye position
-     */
-    public bindEyePosition(effect: Nullable<Effect>, variableName = "vEyePosition", isVector3 = false): Vector4 {
-        const eyePosition = this._forcedViewPosition ? this._forcedViewPosition : this._mirroredCameraPosition ? this._mirroredCameraPosition : this.activeCamera!.globalPosition;
-
-        const invertNormal = this.useRightHandedSystem === (this._mirroredCameraPosition != null);
-
-        TmpVectors.Vector4[0].set(eyePosition.x, eyePosition.y, eyePosition.z, invertNormal ? -1 : 1);
-
-        if (effect) {
-            if (isVector3) {
-                effect.setFloat3(variableName, TmpVectors.Vector4[0].x, TmpVectors.Vector4[0].y, TmpVectors.Vector4[0].z);
-            } else {
-                effect.setVector4(variableName, TmpVectors.Vector4[0]);
-            }
-        }
-
-        return TmpVectors.Vector4[0];
-    }
-
-    /**
-     * Update the scene ubo before it can be used in rendering processing
-     * @returns the scene UniformBuffer
-     */
-    public finalizeSceneUbo(): UniformBuffer {
-        const ubo = this.getSceneUniformBuffer();
-        const eyePosition = this.bindEyePosition(null);
-        ubo.updateFloat4("vEyePosition", eyePosition.x, eyePosition.y, eyePosition.z, eyePosition.w);
-
-        ubo.update();
-
-        return ubo;
-    }
-
-    // Mirror
-    /** @internal */
-    public _mirroredCameraPosition: Nullable<Vector3>;
-
-    // Keyboard
-
-    /**
-     * This observable event is triggered when any keyboard event si raised and registered during Scene.attachControl()
-     * You have the possibility to skip the process and the call to onKeyboardObservable by setting KeyboardInfoPre.skipOnPointerObservable to true
-     */
-    public onPreKeyboardObservable = new Observable<KeyboardInfoPre>();
-
-    /**
-     * Observable event triggered each time an keyboard event is received from the hosting window
-     */
-    public onKeyboardObservable = new Observable<KeyboardInfo>();
-
-    // Coordinates system
-
-    private _useRightHandedSystem = false;
-    /**
-     * Gets or sets a boolean indicating if the scene must use right-handed coordinates system
-     */
-    public set useRightHandedSystem(value: boolean) {
-        if (this._useRightHandedSystem === value) {
-            return;
-        }
-        this._useRightHandedSystem = value;
-        this.markAllMaterialsAsDirty(Constants.MATERIAL_MiscDirtyFlag);
-    }
-    public get useRightHandedSystem(): boolean {
-        return this._useRightHandedSystem;
-    }
-
-    // Deterministic lockstep
-    private _timeAccumulator: number = 0;
-    private _currentStepId: number = 0;
-    private _currentInternalStep: number = 0;
-
-    /**
-     * Sets the step Id used by deterministic lock step
-     * @see https://doc.babylonjs.com/features/featuresDeepDive/animation/advanced_animations#deterministic-lockstep
-     * @param newStepId defines the step Id
-     */
-    public setStepId(newStepId: number): void {
-        this._currentStepId = newStepId;
-    }
-
-    /**
-     * Gets the step Id used by deterministic lock step
-     * @see https://doc.babylonjs.com/features/featuresDeepDive/animation/advanced_animations#deterministic-lockstep
-     * @returns the step Id
-     */
-    public getStepId(): number {
-        return this._currentStepId;
-    }
-
-    /**
-     * Gets the internal step used by deterministic lock step
-     * @see https://doc.babylonjs.com/features/featuresDeepDive/animation/advanced_animations#deterministic-lockstep
-     * @returns the internal step
-     */
-    public getInternalStep(): number {
-        return this._currentInternalStep;
-    }
-
-    // Fog
-
-    private _fogEnabled = true;
-    /**
-     * Gets or sets a boolean indicating if fog is enabled on this scene
-     * @see https://doc.babylonjs.com/features/featuresDeepDive/environment/environment_introduction#fog
-     * (Default is true)
-     */
-    public set fogEnabled(value: boolean) {
-        if (this._fogEnabled === value) {
-            return;
-        }
-        this._fogEnabled = value;
-        this.markAllMaterialsAsDirty(Constants.MATERIAL_MiscDirtyFlag);
-    }
-    public get fogEnabled(): boolean {
-        return this._fogEnabled;
-    }
-
-    private _fogMode = Scene.FOGMODE_NONE;
-    /**
-     * Gets or sets the fog mode to use
-     * @see https://doc.babylonjs.com/features/featuresDeepDive/environment/environment_introduction#fog
-     * | mode | value |
-     * | --- | --- |
-     * | FOGMODE_NONE | 0 |
-     * | FOGMODE_EXP | 1 |
-     * | FOGMODE_EXP2 | 2 |
-     * | FOGMODE_LINEAR | 3 |
-     */
-    public set fogMode(value: number) {
-        if (this._fogMode === value) {
-            return;
-        }
-        this._fogMode = value;
-        this.markAllMaterialsAsDirty(Constants.MATERIAL_MiscDirtyFlag);
-    }
-    public get fogMode(): number {
-        return this._fogMode;
-    }
-
-    /**
-     * Gets or sets the fog color to use
-     * @see https://doc.babylonjs.com/features/featuresDeepDive/environment/environment_introduction#fog
-     * (Default is Color3(0.2, 0.2, 0.3))
-     */
-    public fogColor = new Color3(0.2, 0.2, 0.3);
-    /**
-     * Gets or sets the fog density to use
-     * @see https://doc.babylonjs.com/features/featuresDeepDive/environment/environment_introduction#fog
-     * (Default is 0.1)
-     */
-    public fogDensity = 0.1;
-    /**
-     * Gets or sets the fog start distance to use
-     * @see https://doc.babylonjs.com/features/featuresDeepDive/environment/environment_introduction#fog
-     * (Default is 0)
-     */
-    public fogStart = 0;
-    /**
-     * Gets or sets the fog end distance to use
-     * @see https://doc.babylonjs.com/features/featuresDeepDive/environment/environment_introduction#fog
-     * (Default is 1000)
-     */
-    public fogEnd = 1000.0;
-
-    /**
-     * Flag indicating that the frame buffer binding is handled by another component
-     */
-    public get prePass(): boolean {
-        return !!this.prePassRenderer && this.prePassRenderer.defaultRT.enabled;
-    }
-
-    /**
-     * Flag indicating if we need to store previous matrices when rendering
-     */
-    public needsPreviousWorldMatrices = false;
-
-    // Lights
-    private _shadowsEnabled = true;
-    /**
-     * Gets or sets a boolean indicating if shadows are enabled on this scene
-     */
-    public set shadowsEnabled(value: boolean) {
-        if (this._shadowsEnabled === value) {
-            return;
-        }
-        this._shadowsEnabled = value;
-        this.markAllMaterialsAsDirty(Constants.MATERIAL_LightDirtyFlag);
-    }
-    public get shadowsEnabled(): boolean {
-        return this._shadowsEnabled;
-    }
-
-    private _lightsEnabled = true;
-    /**
-     * Gets or sets a boolean indicating if lights are enabled on this scene
-     */
-    public set lightsEnabled(value: boolean) {
-        if (this._lightsEnabled === value) {
-            return;
-        }
-        this._lightsEnabled = value;
-        this.markAllMaterialsAsDirty(Constants.MATERIAL_LightDirtyFlag);
-    }
-
-    public get lightsEnabled(): boolean {
-        return this._lightsEnabled;
-    }
-
-    private _activeCameras: Nullable<Camera[]>;
-    private _unObserveActiveCameras: Nullable<() => void> = null;
-
-    /** All of the active cameras added to this scene. */
-    public get activeCameras(): Nullable<Camera[]> {
-        return this._activeCameras;
-    }
-
-    public set activeCameras(cameras: Nullable<Camera[]>) {
-        if (this._unObserveActiveCameras) {
-            this._unObserveActiveCameras();
-            this._unObserveActiveCameras = null;
-        }
-
-        if (cameras) {
-            this._unObserveActiveCameras = _ObserveArray(cameras, () => {
-                this.onActiveCamerasChanged.notifyObservers(this);
-            });
-        }
-
-        this._activeCameras = cameras;
-    }
-
-    /** @internal */
-    public _activeCamera: Nullable<Camera>;
-    /** Gets or sets the current active camera */
-    public get activeCamera(): Nullable<Camera> {
-        return this._activeCamera;
-    }
-
-    public set activeCamera(value: Nullable<Camera>) {
-        if (value === this._activeCamera) {
-            return;
-        }
-
-        this._activeCamera = value;
-        this.onActiveCameraChanged.notifyObservers(this);
-    }
-
-    private _defaultMaterial: Material;
-
-    /** The default material used on meshes when no material is affected */
-    public get defaultMaterial(): Material {
-        if (!this._defaultMaterial) {
-            this._defaultMaterial = Scene.DefaultMaterialFactory(this);
-        }
-
-        return this._defaultMaterial;
-    }
-
-    /** The default material used on meshes when no material is affected */
-    public set defaultMaterial(value: Material) {
-        this._defaultMaterial = value;
-    }
-
-    // Textures
-    private _texturesEnabled = true;
-    /**
-     * Gets or sets a boolean indicating if textures are enabled on this scene
-     */
-    public set texturesEnabled(value: boolean) {
-        if (this._texturesEnabled === value) {
-            return;
-        }
-        this._texturesEnabled = value;
-        this.markAllMaterialsAsDirty(Constants.MATERIAL_TextureDirtyFlag);
-    }
-
-    public get texturesEnabled(): boolean {
-        return this._texturesEnabled;
-    }
-
-    // Physics
-    /**
-     * Gets or sets a boolean indicating if physic engines are enabled on this scene
-     */
-    public physicsEnabled = true;
-
-    // Particles
-    /**
-     * Gets or sets a boolean indicating if particles are enabled on this scene
-     */
-    public particlesEnabled = true;
-
-    // Sprites
-    /**
-     * Gets or sets a boolean indicating if sprites are enabled on this scene
-     */
-    public spritesEnabled = true;
-
-    // Skeletons
-    private _skeletonsEnabled = true;
-    /**
-     * Gets or sets a boolean indicating if skeletons are enabled on this scene
-     */
-    public set skeletonsEnabled(value: boolean) {
-        if (this._skeletonsEnabled === value) {
-            return;
-        }
-        this._skeletonsEnabled = value;
-        this.markAllMaterialsAsDirty(Constants.MATERIAL_AttributesDirtyFlag);
-    }
-
-    public get skeletonsEnabled(): boolean {
-        return this._skeletonsEnabled;
-    }
-
-    // Lens flares
-    /**
-     * Gets or sets a boolean indicating if lens flares are enabled on this scene
-     */
-    public lensFlaresEnabled = true;
-
-    // Collisions
-    /**
-     * Gets or sets a boolean indicating if collisions are enabled on this scene
-     * @see https://doc.babylonjs.com/features/featuresDeepDive/cameras/camera_collisions
-     */
-    public collisionsEnabled = true;
-
-    private _collisionCoordinator: ICollisionCoordinator;
-
-    /** @internal */
-    public get collisionCoordinator(): ICollisionCoordinator {
-        if (!this._collisionCoordinator) {
-            this._collisionCoordinator = Scene.CollisionCoordinatorFactory();
-            this._collisionCoordinator.init(this);
-        }
-
-        return this._collisionCoordinator;
-    }
-
-    /**
-     * Defines the gravity applied to this scene (used only for collisions)
-     * @see https://doc.babylonjs.com/features/featuresDeepDive/cameras/camera_collisions
-     */
-    public gravity = new Vector3(0, -9.807, 0);
-
-    // Postprocesses
-    /**
-     * Gets or sets a boolean indicating if postprocesses are enabled on this scene
-     */
-    public postProcessesEnabled = true;
-    /**
-     * Gets the current postprocess manager
-     */
-    public postProcessManager: PostProcessManager;
-
-    // Customs render targets
-    /**
-     * Gets or sets a boolean indicating if render targets are enabled on this scene
-     */
-    public renderTargetsEnabled = true;
-    /**
-     * Gets or sets a boolean indicating if next render targets must be dumped as image for debugging purposes
-     * We recommend not using it and instead rely on Spector.js: http://spector.babylonjs.com
-     */
-    public dumpNextRenderTargets = false;
-    /**
-     * The list of user defined render targets added to the scene
-     */
-    public customRenderTargets: RenderTargetTexture[] = [];
-
-    /**
-     * Defines if texture loading must be delayed
-     * If true, textures will only be loaded when they need to be rendered
-     */
-    public useDelayedTextureLoading: boolean;
-
-    /**
-     * Gets the list of meshes imported to the scene through SceneLoader
-     */
-    public importedMeshesFiles: string[] = [];
-
-    // Probes
-    /**
-     * Gets or sets a boolean indicating if probes are enabled on this scene
-     */
-    public probesEnabled = true;
-
-    // Offline support
-    /**
-     * Gets or sets the current offline provider to use to store scene data
-     * @see https://doc.babylonjs.com/features/featuresDeepDive/scene/optimizeCached
-     */
-    public offlineProvider: IOfflineProvider;
-
-    /**
-     * Gets or sets the action manager associated with the scene
-     * @see https://doc.babylonjs.com/features/featuresDeepDive/events/actions
-     */
-    public actionManager: AbstractActionManager;
-
-    private _meshesForIntersections = new SmartArrayNoDuplicate<AbstractMesh>(256);
-
-    // Procedural textures
-    /**
-     * Gets or sets a boolean indicating if procedural textures are enabled on this scene
-     */
-    public proceduralTexturesEnabled = true;
-
-    // Private
-    private _engine: AbstractEngine;
-
-    // Performance counters
-    private _totalVertices = new PerfCounter();
-    /** @internal */
-    public _activeIndices = new PerfCounter();
-    /** @internal */
-    public _activeParticles = new PerfCounter();
-    /** @internal */
-    public _activeBones = new PerfCounter();
-
-    private _animationRatio: number;
-
-    /** @internal */
-    public _animationTimeLast: number;
-
-    /** @internal */
-    public _animationTime: number = 0;
-
-    /**
-     * Gets or sets a general scale for animation speed
-     * @see https://www.babylonjs-playground.com/#IBU2W7#3
-     */
-    public animationTimeScale: number = 1;
-
-    /** @internal */
-    public _cachedMaterial: Nullable<Material>;
-    /** @internal */
-    public _cachedEffect: Nullable<Effect>;
-    /** @internal */
-    public _cachedVisibility: Nullable<number>;
-
-    private _renderId = 0;
-    private _frameId = 0;
-    private _executeWhenReadyTimeoutId: Nullable<ReturnType<typeof setTimeout>> = null;
-    private _intermediateRendering = false;
-    private _defaultFrameBufferCleared = false;
-
-    private _viewUpdateFlag = -1;
-    private _projectionUpdateFlag = -1;
-
-    /** @internal */
-    public _toBeDisposed = new Array<Nullable<IDisposable>>(256);
-    private _activeRequests = new Array<IFileRequest>();
-
-    /** @internal */
-    public _pendingData = new Array();
-    private _isDisposed = false;
-
-    /**
-     * Gets or sets a boolean indicating that all submeshes of active meshes must be rendered
-     * Use this boolean to avoid computing frustum clipping on submeshes (This could help when you are CPU bound)
-     */
-    public dispatchAllSubMeshesOfActiveMeshes: boolean = false;
-    private _activeMeshes = new SmartArray<AbstractMesh>(256);
-    private _processedMaterials = new SmartArray<Material>(256);
-    private _renderTargets = new SmartArrayNoDuplicate<RenderTargetTexture>(256);
-    private _materialsRenderTargets = new SmartArrayNoDuplicate<RenderTargetTexture>(256);
-    /** @internal */
-    public _activeParticleSystems = new SmartArray<IParticleSystem>(256);
-    private _activeSkeletons = new SmartArrayNoDuplicate<Skeleton>(32);
-    private _softwareSkinnedMeshes = new SmartArrayNoDuplicate<Mesh>(32);
-
-    private _renderingManager: RenderingManager;
-
-    /**
-     * Gets the scene's rendering manager
-     */
-    public get renderingManager(): RenderingManager {
-        return this._renderingManager;
-    }
-
-    /** @internal */
-    public _activeAnimatables = new Array<Animatable>();
-
-    private _transformMatrix = Matrix.Zero();
-    private _sceneUbo: UniformBuffer;
-
-    /** @internal */
-    public _viewMatrix: Matrix;
-    /** @internal */
-    public _projectionMatrix: Matrix;
-    /** @internal */
-    public _forcedViewPosition: Nullable<Vector3>;
-
-    /** @internal */
-    public _frustumPlanes: Plane[];
-    /**
-     * Gets the list of frustum planes (built from the active camera)
-     */
-    public get frustumPlanes(): Plane[] {
-        return this._frustumPlanes;
-    }
-
-    /**
-     * Gets or sets a boolean indicating if lights must be sorted by priority (off by default)
-     * This is useful if there are more lights that the maximum simulteanous authorized
-     */
-    public requireLightSorting = false;
-
-    /** @internal */
-    public readonly useMaterialMeshMap: boolean;
-    /** @internal */
-    public readonly useClonedMeshMap: boolean;
-
-    private _externalData: StringDictionary<Object>;
-    private _uid: Nullable<string>;
-
-    /**
-     * @internal
-     * Backing store of defined scene components.
-     */
-    public _components: ISceneComponent[] = [];
-
-    /**
-     * @internal
-     * Backing store of defined scene components.
-     */
-    public _serializableComponents: ISceneSerializableComponent[] = [];
-
-    /**
-     * List of components to register on the next registration step.
-     */
-    private _transientComponents: ISceneComponent[] = [];
-
-    /**
-     * Registers the transient components if needed.
-     */
-    private _registerTransientComponents(): void {
-        // Register components that have been associated lately to the scene.
-        if (this._transientComponents.length > 0) {
-            for (const component of this._transientComponents) {
-                component.register();
-            }
-            this._transientComponents.length = 0;
-        }
-    }
-
-    /**
-     * @internal
-     * Add a component to the scene.
-     * Note that the ccomponent could be registered on th next frame if this is called after
-     * the register component stage.
-     * @param component Defines the component to add to the scene
-     */
-    public _addComponent(component: ISceneComponent) {
-        this._components.push(component);
-        this._transientComponents.push(component);
-
-        const serializableComponent = component as any;
-        if (serializableComponent.addFromContainer && serializableComponent.serialize) {
-            this._serializableComponents.push(serializableComponent);
-        }
-    }
-
-    /**
-     * @internal
-     * Gets a component from the scene.
-     * @param name defines the name of the component to retrieve
-     * @returns the component or null if not present
-     */
-    public _getComponent(name: string): Nullable<ISceneComponent> {
-        for (const component of this._components) {
-            if (component.name === name) {
-                return component;
-            }
-        }
-        return null;
-    }
-
-    /**
-     * @internal
-     * Defines the actions happening before camera updates.
-     */
-    public _beforeCameraUpdateStage = Stage.Create<SimpleStageAction>();
-    /**
-     * @internal
-     * Defines the actions happening before clear the canvas.
-     */
-    public _beforeClearStage = Stage.Create<SimpleStageAction>();
-    /**
-     * @internal
-     * Defines the actions happening before clear the canvas.
-     */
-    public _beforeRenderTargetClearStage = Stage.Create<RenderTargetStageAction>();
-    /**
-     * @internal
-     * Defines the actions when collecting render targets for the frame.
-     */
-    public _gatherRenderTargetsStage = Stage.Create<RenderTargetsStageAction>();
-    /**
-     * @internal
-     * Defines the actions happening for one camera in the frame.
-     */
-    public _gatherActiveCameraRenderTargetsStage = Stage.Create<RenderTargetsStageAction>();
-    /**
-     * @internal
-     * Defines the actions happening during the per mesh ready checks.
-     */
-    public _isReadyForMeshStage = Stage.Create<MeshStageAction>();
-    /**
-     * @internal
-     * Defines the actions happening before evaluate active mesh checks.
-     */
-    public _beforeEvaluateActiveMeshStage = Stage.Create<SimpleStageAction>();
-    /**
-     * @internal
-     * Defines the actions happening during the evaluate sub mesh checks.
-     */
-    public _evaluateSubMeshStage = Stage.Create<EvaluateSubMeshStageAction>();
-    /**
-     * @internal
-     * Defines the actions happening during the active mesh stage.
-     */
-    public _preActiveMeshStage = Stage.Create<PreActiveMeshStageAction>();
-    /**
-     * @internal
-     * Defines the actions happening during the per camera render target step.
-     */
-    public _cameraDrawRenderTargetStage = Stage.Create<CameraStageFrameBufferAction>();
-    /**
-     * @internal
-     * Defines the actions happening just before the active camera is drawing.
-     */
-    public _beforeCameraDrawStage = Stage.Create<CameraStageAction>();
-    /**
-     * @internal
-     * Defines the actions happening just before a render target is drawing.
-     */
-    public _beforeRenderTargetDrawStage = Stage.Create<RenderTargetStageAction>();
-    /**
-     * @internal
-     * Defines the actions happening just before a rendering group is drawing.
-     */
-    public _beforeRenderingGroupDrawStage = Stage.Create<RenderingGroupStageAction>();
-    /**
-     * @internal
-     * Defines the actions happening just before a mesh is drawing.
-     */
-    public _beforeRenderingMeshStage = Stage.Create<RenderingMeshStageAction>();
-    /**
-     * @internal
-     * Defines the actions happening just after a mesh has been drawn.
-     */
-    public _afterRenderingMeshStage = Stage.Create<RenderingMeshStageAction>();
-    /**
-     * @internal
-     * Defines the actions happening just after a rendering group has been drawn.
-     */
-    public _afterRenderingGroupDrawStage = Stage.Create<RenderingGroupStageAction>();
-    /**
-     * @internal
-     * Defines the actions happening just after the active camera has been drawn.
-     */
-    public _afterCameraDrawStage = Stage.Create<CameraStageAction>();
-    /**
-     * @internal
-     * Defines the actions happening just after the post processing
-     */
-    public _afterCameraPostProcessStage = Stage.Create<CameraStageAction>();
-    /**
-     * @internal
-     * Defines the actions happening just after a render target has been drawn.
-     */
-    public _afterRenderTargetDrawStage = Stage.Create<RenderTargetStageAction>();
-    /**
-     * Defines the actions happening just after the post processing on a render target
-     */
-    public _afterRenderTargetPostProcessStage = Stage.Create<RenderTargetStageAction>();
-    /**
-     * @internal
-     * Defines the actions happening just after rendering all cameras and computing intersections.
-     */
-    public _afterRenderStage = Stage.Create<SimpleStageAction>();
-    /**
-     * @internal
-     * Defines the actions happening when a pointer move event happens.
-     */
-    public _pointerMoveStage = Stage.Create<PointerMoveStageAction>();
-    /**
-     * @internal
-     * Defines the actions happening when a pointer down event happens.
-     */
-    public _pointerDownStage = Stage.Create<PointerUpDownStageAction>();
-    /**
-     * @internal
-     * Defines the actions happening when a pointer up event happens.
-     */
-    public _pointerUpStage = Stage.Create<PointerUpDownStageAction>();
-
-    /**
-     * an optional map from Geometry Id to Geometry index in the 'geometries' array
-     */
-    private _geometriesByUniqueId: Nullable<{ [uniqueId: string]: number | undefined }> = null;
-
-    /**
-     * Creates a new Scene
-     * @param engine defines the engine to use to render this scene
-     * @param options defines the scene options
-     */
-    constructor(engine: AbstractEngine, options?: SceneOptions) {
-        super();
-
-        this.activeCameras = [] as Camera[];
-
-        const fullOptions = {
-            useGeometryUniqueIdsMap: true,
-            useMaterialMeshMap: true,
-            useClonedMeshMap: true,
-            virtual: false,
-            ...options,
-        };
-
-        engine = this._engine = engine || EngineStore.LastCreatedEngine;
-        if (fullOptions.virtual) {
-            engine._virtualScenes.push(this);
-        } else {
-            EngineStore._LastCreatedScene = this;
-            engine.scenes.push(this);
-        }
-
-        this._uid = null;
-
-        this._renderingManager = new RenderingManager(this);
-
-        if (PostProcessManager) {
-            this.postProcessManager = new PostProcessManager(this);
-        }
-
-        if (IsWindowObjectExist()) {
-            this.attachControl();
-        }
-
-        // Uniform Buffer
-        this._createUbo();
-
-        // Default Image processing definition
-        if (ImageProcessingConfiguration) {
-            this._imageProcessingConfiguration = new ImageProcessingConfiguration();
-        }
-
-        this.setDefaultCandidateProviders();
-
-        if (fullOptions.useGeometryUniqueIdsMap) {
-            this._geometriesByUniqueId = {};
-        }
-
-        this.useMaterialMeshMap = fullOptions.useMaterialMeshMap;
-        this.useClonedMeshMap = fullOptions.useClonedMeshMap;
-
-        if (!options || !options.virtual) {
-            engine.onNewSceneAddedObservable.notifyObservers(this);
-        }
-    }
-
-    /**
-     * Gets a string identifying the name of the class
-     * @returns "Scene" string
-     */
-    public getClassName(): string {
-        return "Scene";
-    }
-
-    private _defaultMeshCandidates: ISmartArrayLike<AbstractMesh> = {
-        data: [],
-        length: 0,
-    };
-
-    /**
-     * @internal
-     */
-    public _getDefaultMeshCandidates(): ISmartArrayLike<AbstractMesh> {
-        this._defaultMeshCandidates.data = this.meshes;
-        this._defaultMeshCandidates.length = this.meshes.length;
-        return this._defaultMeshCandidates;
-    }
-
-    private _defaultSubMeshCandidates: ISmartArrayLike<SubMesh> = {
-        data: [],
-        length: 0,
-    };
-
-    /**
-     * @internal
-     */
-    public _getDefaultSubMeshCandidates(mesh: AbstractMesh): ISmartArrayLike<SubMesh> {
-        this._defaultSubMeshCandidates.data = mesh.subMeshes;
-        this._defaultSubMeshCandidates.length = mesh.subMeshes.length;
-        return this._defaultSubMeshCandidates;
-    }
-
-    /**
-     * Sets the default candidate providers for the scene.
-     * This sets the getActiveMeshCandidates, getActiveSubMeshCandidates, getIntersectingSubMeshCandidates
-     * and getCollidingSubMeshCandidates to their default function
-     */
-    public setDefaultCandidateProviders(): void {
-        this.getActiveMeshCandidates = () => this._getDefaultMeshCandidates();
-        this.getActiveSubMeshCandidates = (mesh: AbstractMesh) => this._getDefaultSubMeshCandidates(mesh);
-        this.getIntersectingSubMeshCandidates = (mesh: AbstractMesh, localRay: Ray) => this._getDefaultSubMeshCandidates(mesh);
-        this.getCollidingSubMeshCandidates = (mesh: AbstractMesh, collider: Collider) => this._getDefaultSubMeshCandidates(mesh);
-    }
-
-    /**
-     * Gets the mesh that is currently under the pointer
-     */
-    public get meshUnderPointer(): Nullable<AbstractMesh> {
-        return this._inputManager.meshUnderPointer;
-    }
-
-    /**
-     * Gets or sets the current on-screen X position of the pointer
-     */
-    public get pointerX(): number {
-        return this._inputManager.pointerX;
-    }
-
-    public set pointerX(value: number) {
-        this._inputManager.pointerX = value;
-    }
-
-    /**
-     * Gets or sets the current on-screen Y position of the pointer
-     */
-    public get pointerY(): number {
-        return this._inputManager.pointerY;
-    }
-
-    public set pointerY(value: number) {
-        this._inputManager.pointerY = value;
-    }
-
-    /**
-     * Gets the cached material (ie. the latest rendered one)
-     * @returns the cached material
-     */
-    public getCachedMaterial(): Nullable<Material> {
-        return this._cachedMaterial;
-    }
-
-    /**
-     * Gets the cached effect (ie. the latest rendered one)
-     * @returns the cached effect
-     */
-    public getCachedEffect(): Nullable<Effect> {
-        return this._cachedEffect;
-    }
-
-    /**
-     * Gets the cached visibility state (ie. the latest rendered one)
-     * @returns the cached visibility state
-     */
-    public getCachedVisibility(): Nullable<number> {
-        return this._cachedVisibility;
-    }
-
-    /**
-     * Gets a boolean indicating if the current material / effect / visibility must be bind again
-     * @param material defines the current material
-     * @param effect defines the current effect
-     * @param visibility defines the current visibility state
-     * @returns true if one parameter is not cached
-     */
-    public isCachedMaterialInvalid(material: Material, effect: Effect, visibility: number = 1) {
-        return this._cachedEffect !== effect || this._cachedMaterial !== material || this._cachedVisibility !== visibility;
-    }
-
-    /**
-     * Gets the engine associated with the scene
-     * @returns an Engine
-     */
-    public getEngine(): AbstractEngine {
-        return this._engine;
-    }
-
-    /**
-     * Gets the total number of vertices rendered per frame
-     * @returns the total number of vertices rendered per frame
-     */
-    public getTotalVertices(): number {
-        return this._totalVertices.current;
-    }
-
-    /**
-     * Gets the performance counter for total vertices
-     * @see https://doc.babylonjs.com/features/featuresDeepDive/scene/optimize_your_scene#instrumentation
-     */
-    public get totalVerticesPerfCounter(): PerfCounter {
-        return this._totalVertices;
-    }
-
-    /**
-     * Gets the total number of active indices rendered per frame (You can deduce the number of rendered triangles by dividing this number by 3)
-     * @returns the total number of active indices rendered per frame
-     */
-    public getActiveIndices(): number {
-        return this._activeIndices.current;
-    }
-
-    /**
-     * Gets the performance counter for active indices
-     * @see https://doc.babylonjs.com/features/featuresDeepDive/scene/optimize_your_scene#instrumentation
-     */
-    public get totalActiveIndicesPerfCounter(): PerfCounter {
-        return this._activeIndices;
-    }
-
-    /**
-     * Gets the total number of active particles rendered per frame
-     * @returns the total number of active particles rendered per frame
-     */
-    public getActiveParticles(): number {
-        return this._activeParticles.current;
-    }
-
-    /**
-     * Gets the performance counter for active particles
-     * @see https://doc.babylonjs.com/features/featuresDeepDive/scene/optimize_your_scene#instrumentation
-     */
-    public get activeParticlesPerfCounter(): PerfCounter {
-        return this._activeParticles;
-    }
-
-    /**
-     * Gets the total number of active bones rendered per frame
-     * @returns the total number of active bones rendered per frame
-     */
-    public getActiveBones(): number {
-        return this._activeBones.current;
-    }
-
-    /**
-     * Gets the performance counter for active bones
-     * @see https://doc.babylonjs.com/features/featuresDeepDive/scene/optimize_your_scene#instrumentation
-     */
-    public get activeBonesPerfCounter(): PerfCounter {
-        return this._activeBones;
-    }
-
-    /**
-     * Gets the array of active meshes
-     * @returns an array of AbstractMesh
-     */
-    public getActiveMeshes(): SmartArray<AbstractMesh> {
-        return this._activeMeshes;
-    }
-
-    /**
-     * Gets the animation ratio (which is 1.0 is the scene renders at 60fps and 2 if the scene renders at 30fps, etc.)
-     * @returns a number
-     */
-    public getAnimationRatio(): number {
-        return this._animationRatio !== undefined ? this._animationRatio : 1;
-    }
-
-    /**
-     * Gets an unique Id for the current render phase
-     * @returns a number
-     */
-    public getRenderId(): number {
-        return this._renderId;
-    }
-
-    /**
-     * Gets an unique Id for the current frame
-     * @returns a number
-     */
-    public getFrameId(): number {
-        return this._frameId;
-    }
-
-    /** Call this function if you want to manually increment the render Id*/
-    public incrementRenderId(): void {
-        this._renderId++;
-    }
-
-    private _createUbo(): void {
-        this.setSceneUniformBuffer(this.createSceneUniformBuffer());
-    }
-
-    /**
-     * Use this method to simulate a pointer move on a mesh
-     * The pickResult parameter can be obtained from a scene.pick or scene.pickWithRay
-     * @param pickResult pickingInfo of the object wished to simulate pointer event on
-     * @param pointerEventInit pointer event state to be used when simulating the pointer event (eg. pointer id for multitouch)
-     * @returns the current scene
-     */
-    public simulatePointerMove(pickResult: PickingInfo, pointerEventInit?: PointerEventInit): Scene {
-        this._inputManager.simulatePointerMove(pickResult, pointerEventInit);
-        return this;
-    }
-
-    /**
-     * Use this method to simulate a pointer down on a mesh
-     * The pickResult parameter can be obtained from a scene.pick or scene.pickWithRay
-     * @param pickResult pickingInfo of the object wished to simulate pointer event on
-     * @param pointerEventInit pointer event state to be used when simulating the pointer event (eg. pointer id for multitouch)
-     * @returns the current scene
-     */
-    public simulatePointerDown(pickResult: PickingInfo, pointerEventInit?: PointerEventInit): Scene {
-        this._inputManager.simulatePointerDown(pickResult, pointerEventInit);
-        return this;
-    }
-
-    /**
-     * Use this method to simulate a pointer up on a mesh
-     * The pickResult parameter can be obtained from a scene.pick or scene.pickWithRay
-     * @param pickResult pickingInfo of the object wished to simulate pointer event on
-     * @param pointerEventInit pointer event state to be used when simulating the pointer event (eg. pointer id for multitouch)
-     * @param doubleTap indicates that the pointer up event should be considered as part of a double click (false by default)
-     * @returns the current scene
-     */
-    public simulatePointerUp(pickResult: PickingInfo, pointerEventInit?: PointerEventInit, doubleTap?: boolean): Scene {
-        this._inputManager.simulatePointerUp(pickResult, pointerEventInit, doubleTap);
-        return this;
-    }
-
-    /**
-     * Gets a boolean indicating if the current pointer event is captured (meaning that the scene has already handled the pointer down)
-     * @param pointerId defines the pointer id to use in a multi-touch scenario (0 by default)
-     * @returns true if the pointer was captured
-     */
-    public isPointerCaptured(pointerId = 0): boolean {
-        return this._inputManager.isPointerCaptured(pointerId);
-    }
-
-    /**
-     * Attach events to the canvas (To handle actionManagers triggers and raise onPointerMove, onPointerDown and onPointerUp
-     * @param attachUp defines if you want to attach events to pointerup
-     * @param attachDown defines if you want to attach events to pointerdown
-     * @param attachMove defines if you want to attach events to pointermove
-     */
-    public attachControl(attachUp = true, attachDown = true, attachMove = true): void {
-        this._inputManager.attachControl(attachUp, attachDown, attachMove);
-    }
-
-    /** Detaches all event handlers*/
-    public detachControl() {
-        this._inputManager.detachControl();
-    }
-
-    /**
-     * This function will check if the scene can be rendered (textures are loaded, shaders are compiled)
-     * Delay loaded resources are not taking in account
-     * @param checkRenderTargets true to also check that the meshes rendered as part of a render target are ready (default: true)
-     * @returns true if all required resources are ready
-     */
-    public isReady(checkRenderTargets = true): boolean {
-        if (this._isDisposed) {
-            return false;
-        }
-
-        let index: number;
-        const engine = this.getEngine();
-
-        const currentRenderPassId = engine.currentRenderPassId;
-
-        engine.currentRenderPassId = this.activeCamera?.renderPassId ?? currentRenderPassId;
-
-        let isReady = true;
-
-        // Pending data
-        if (this._pendingData.length > 0) {
-            isReady = false;
-        }
-
-        // Ensures that the pre-pass renderer is enabled if it is to be enabled.
-        this.prePassRenderer?.update();
-
-        // OIT
-        if (this.useOrderIndependentTransparency && this.depthPeelingRenderer) {
-            isReady &&= this.depthPeelingRenderer.isReady();
-        }
-
-        // Meshes
-        if (checkRenderTargets) {
-            this._processedMaterials.reset();
-            this._materialsRenderTargets.reset();
-        }
-
-        for (index = 0; index < this.meshes.length; index++) {
-            const mesh = this.meshes[index];
-
-            if (!mesh.subMeshes || mesh.subMeshes.length === 0) {
-                continue;
-            }
-
-            // Do not stop at the first encountered "unready" object as we want to ensure
-            // all materials are starting off their compilation in parallel.
-            if (!mesh.isReady(true)) {
-                isReady = false;
-                continue;
-            }
-
-            const hardwareInstancedRendering =
-                mesh.hasThinInstances ||
-                mesh.getClassName() === "InstancedMesh" ||
-                mesh.getClassName() === "InstancedLinesMesh" ||
-                (engine.getCaps().instancedArrays && (<Mesh>mesh).instances.length > 0);
-            // Is Ready For Mesh
-            for (const step of this._isReadyForMeshStage) {
-                if (!step.action(mesh, hardwareInstancedRendering)) {
-                    isReady = false;
-                }
-            }
-
-            if (!checkRenderTargets) {
-                continue;
-            }
-
-            const mat = mesh.material || this.defaultMaterial;
-            if (mat) {
-                if (mat._storeEffectOnSubMeshes) {
-                    for (const subMesh of mesh.subMeshes) {
-                        const material = subMesh.getMaterial();
-                        if (material && material.hasRenderTargetTextures && material.getRenderTargetTextures != null) {
-                            if (this._processedMaterials.indexOf(material) === -1) {
-                                this._processedMaterials.push(material);
-
-                                this._materialsRenderTargets.concatWithNoDuplicate(material.getRenderTargetTextures!());
-                            }
-                        }
-                    }
-                } else {
-                    if (mat.hasRenderTargetTextures && mat.getRenderTargetTextures != null) {
-                        if (this._processedMaterials.indexOf(mat) === -1) {
-                            this._processedMaterials.push(mat);
-
-                            this._materialsRenderTargets.concatWithNoDuplicate(mat.getRenderTargetTextures!());
-                        }
-                    }
-                }
-            }
-        }
-
-        // Render targets
-        if (checkRenderTargets) {
-            for (index = 0; index < this._materialsRenderTargets.length; ++index) {
-                const rtt = this._materialsRenderTargets.data[index];
-                if (!rtt.isReadyForRendering()) {
-                    isReady = false;
-                }
-            }
-        }
-
-        // Geometries
-        for (index = 0; index < this.geometries.length; index++) {
-            const geometry = this.geometries[index];
-
-            if (geometry.delayLoadState === Constants.DELAYLOADSTATE_LOADING) {
-                isReady = false;
-            }
-        }
-
-        // Post-processes
-        if (this.activeCameras && this.activeCameras.length > 0) {
-            for (const camera of this.activeCameras) {
-                if (!camera.isReady(true)) {
-                    isReady = false;
-                }
-            }
-        } else if (this.activeCamera) {
-            if (!this.activeCamera.isReady(true)) {
-                isReady = false;
-            }
-        }
-
-        // Particles
-        for (const particleSystem of this.particleSystems) {
-            if (!particleSystem.isReady()) {
-                isReady = false;
-            }
-        }
-
-        // Layers
-        if (this.layers) {
-            for (const layer of this.layers) {
-                if (!layer.isReady()) {
-                    isReady = false;
-                }
-            }
-        }
-
-        // Effects
-        if (!engine.areAllEffectsReady()) {
-            isReady = false;
-        }
-
-        engine.currentRenderPassId = currentRenderPassId;
-
-        return isReady;
-    }
-
-    /** Resets all cached information relative to material (including effect and visibility) */
-    public resetCachedMaterial(): void {
-        this._cachedMaterial = null;
-        this._cachedEffect = null;
-        this._cachedVisibility = null;
-    }
-
-    /**
-     * Registers a function to be called before every frame render
-     * @param func defines the function to register
-     */
-    public registerBeforeRender(func: () => void): void {
-        this.onBeforeRenderObservable.add(func);
-    }
-
-    /**
-     * Unregisters a function called before every frame render
-     * @param func defines the function to unregister
-     */
-    public unregisterBeforeRender(func: () => void): void {
-        this.onBeforeRenderObservable.removeCallback(func);
-    }
-
-    /**
-     * Registers a function to be called after every frame render
-     * @param func defines the function to register
-     */
-    public registerAfterRender(func: () => void): void {
-        this.onAfterRenderObservable.add(func);
-    }
-
-    /**
-     * Unregisters a function called after every frame render
-     * @param func defines the function to unregister
-     */
-    public unregisterAfterRender(func: () => void): void {
-        this.onAfterRenderObservable.removeCallback(func);
-    }
-
-    private _executeOnceBeforeRender(func: () => void): void {
-        const execFunc = () => {
-            func();
-            setTimeout(() => {
-                this.unregisterBeforeRender(execFunc);
-            });
-        };
-        this.registerBeforeRender(execFunc);
-    }
-
-    /**
-     * The provided function will run before render once and will be disposed afterwards.
-     * A timeout delay can be provided so that the function will be executed in N ms.
-     * The timeout is using the browser's native setTimeout so time percision cannot be guaranteed.
-     * @param func The function to be executed.
-     * @param timeout optional delay in ms
-     */
-    public executeOnceBeforeRender(func: () => void, timeout?: number): void {
-        if (timeout !== undefined) {
-            setTimeout(() => {
-                this._executeOnceBeforeRender(func);
-            }, timeout);
-        } else {
-            this._executeOnceBeforeRender(func);
-        }
-    }
-
-    /**
-     * This function can help adding any object to the list of data awaited to be ready in order to check for a complete scene loading.
-     * @param data defines the object to wait for
-     */
-    public addPendingData(data: any): void {
-        this._pendingData.push(data);
-    }
-
-    /**
-     * Remove a pending data from the loading list which has previously been added with addPendingData.
-     * @param data defines the object to remove from the pending list
-     */
-    public removePendingData(data: any): void {
-        const wasLoading = this.isLoading;
-        const index = this._pendingData.indexOf(data);
-
-        if (index !== -1) {
-            this._pendingData.splice(index, 1);
-        }
-
-        if (wasLoading && !this.isLoading) {
-            this.onDataLoadedObservable.notifyObservers(this);
-        }
-    }
-
-    /**
-     * Returns the number of items waiting to be loaded
-     * @returns the number of items waiting to be loaded
-     */
-    public getWaitingItemsCount(): number {
-        return this._pendingData.length;
-    }
-
-    /**
-     * Returns a boolean indicating if the scene is still loading data
-     */
-    public get isLoading(): boolean {
-        return this._pendingData.length > 0;
-    }
-
-    /**
-     * Registers a function to be executed when the scene is ready
-     * @param func - the function to be executed
-     * @param checkRenderTargets true to also check that the meshes rendered as part of a render target are ready (default: false)
-     */
-    public executeWhenReady(func: () => void, checkRenderTargets = false): void {
-        this.onReadyObservable.addOnce(func);
-
-        if (this._executeWhenReadyTimeoutId !== null) {
-            return;
-        }
-
-        this._checkIsReady(checkRenderTargets);
-    }
-
-    /**
-     * Returns a promise that resolves when the scene is ready
-     * @param checkRenderTargets true to also check that the meshes rendered as part of a render target are ready (default: false)
-     * @returns A promise that resolves when the scene is ready
-     */
-    public whenReadyAsync(checkRenderTargets = false): Promise<void> {
-        return new Promise((resolve) => {
-            this.executeWhenReady(() => {
-                resolve();
-            }, checkRenderTargets);
-        });
-    }
-
-    /**
-     * @internal
-     */
-    public _checkIsReady(checkRenderTargets = false) {
-        this._registerTransientComponents();
-
-        if (this.isReady(checkRenderTargets)) {
-            this.onReadyObservable.notifyObservers(this);
-
-            this.onReadyObservable.clear();
-            this._executeWhenReadyTimeoutId = null;
-            return;
-        }
-
-        if (this._isDisposed) {
-            this.onReadyObservable.clear();
-            this._executeWhenReadyTimeoutId = null;
-            return;
-        }
-
-        this._executeWhenReadyTimeoutId = setTimeout(() => {
-            // Ensure materials effects are checked outside render loops
-            this.incrementRenderId();
-            this._checkIsReady(checkRenderTargets);
-        }, 100);
-    }
-
-    /**
-     * Gets all animatable attached to the scene
-     */
-    public get animatables(): Animatable[] {
-        return this._activeAnimatables;
-    }
-
-    /**
-     * Resets the last animation time frame.
-     * Useful to override when animations start running when loading a scene for the first time.
-     */
-    public resetLastAnimationTimeFrame(): void {
-        this._animationTimeLast = PrecisionDate.Now;
-    }
-
-    // Matrix
-
-    /**
-     * Gets the current view matrix
-     * @returns a Matrix
-     */
-    public getViewMatrix(): Matrix {
-        return this._viewMatrix;
-    }
-
-    /**
-     * Gets the current projection matrix
-     * @returns a Matrix
-     */
-    public getProjectionMatrix(): Matrix {
-        return this._projectionMatrix;
-    }
-
-    /**
-     * Gets the current transform matrix
-     * @returns a Matrix made of View * Projection
-     */
-    public getTransformMatrix(): Matrix {
-        return this._transformMatrix;
-    }
-
-    /**
-     * Sets the current transform matrix
-     * @param viewL defines the View matrix to use
-     * @param projectionL defines the Projection matrix to use
-     * @param viewR defines the right View matrix to use (if provided)
-     * @param projectionR defines the right Projection matrix to use (if provided)
-     */
-    public setTransformMatrix(viewL: Matrix, projectionL: Matrix, viewR?: Matrix, projectionR?: Matrix): void {
-        // clear the multiviewSceneUbo if no viewR and projectionR are defined
-        if (!viewR && !projectionR && this._multiviewSceneUbo) {
-            this._multiviewSceneUbo.dispose();
-            this._multiviewSceneUbo = null;
-        }
-        if (this._viewUpdateFlag === viewL.updateFlag && this._projectionUpdateFlag === projectionL.updateFlag) {
-            return;
-        }
-
-        this._viewUpdateFlag = viewL.updateFlag;
-        this._projectionUpdateFlag = projectionL.updateFlag;
-        this._viewMatrix = viewL;
-        this._projectionMatrix = projectionL;
-
-        this._viewMatrix.multiplyToRef(this._projectionMatrix, this._transformMatrix);
-
-        // Update frustum
-        if (!this._frustumPlanes) {
-            this._frustumPlanes = Frustum.GetPlanes(this._transformMatrix);
-        } else {
-            Frustum.GetPlanesToRef(this._transformMatrix, this._frustumPlanes);
-        }
-
-        if (this._multiviewSceneUbo && this._multiviewSceneUbo.useUbo) {
-            this._updateMultiviewUbo(viewR, projectionR);
-        } else if (this._sceneUbo.useUbo) {
-            this._sceneUbo.updateMatrix("viewProjection", this._transformMatrix);
-            this._sceneUbo.updateMatrix("view", this._viewMatrix);
-            this._sceneUbo.updateMatrix("projection", this._projectionMatrix);
-        }
-    }
-
-    /**
-     * Gets the uniform buffer used to store scene data
-     * @returns a UniformBuffer
-     */
-    public getSceneUniformBuffer(): UniformBuffer {
-        return this._multiviewSceneUbo ? this._multiviewSceneUbo : this._sceneUbo;
-    }
-
-    /**
-     * Creates a scene UBO
-     * @param name name of the uniform buffer (optional, for debugging purpose only)
-     * @returns a new ubo
-     */
-    public createSceneUniformBuffer(name?: string): UniformBuffer {
-        const sceneUbo = new UniformBuffer(this._engine, undefined, false, name ?? "scene");
-        sceneUbo.addUniform("viewProjection", 16);
-        sceneUbo.addUniform("view", 16);
-        sceneUbo.addUniform("projection", 16);
-        sceneUbo.addUniform("vEyePosition", 4);
-
-        return sceneUbo;
-    }
-
-    /**
-     * Sets the scene ubo
-     * @param ubo the ubo to set for the scene
-     */
-    public setSceneUniformBuffer(ubo: UniformBuffer): void {
-        this._sceneUbo = ubo;
-        this._viewUpdateFlag = -1;
-        this._projectionUpdateFlag = -1;
-    }
-
-    /**
-     * Gets an unique (relatively to the current scene) Id
-     * @returns an unique number for the scene
-     */
-    public getUniqueId() {
-        return UniqueIdGenerator.UniqueId;
-    }
-
-    /**
-     * Add a mesh to the list of scene's meshes
-     * @param newMesh defines the mesh to add
-     * @param recursive if all child meshes should also be added to the scene
-     */
-    public addMesh(newMesh: AbstractMesh, recursive = false) {
-        if (this._blockEntityCollection) {
-            return;
-        }
-
-        this.meshes.push(newMesh);
-
-        newMesh._resyncLightSources();
-
-        if (!newMesh.parent) {
-            newMesh._addToSceneRootNodes();
-        }
-
-        this.onNewMeshAddedObservable.notifyObservers(newMesh);
-
-        if (recursive) {
-            newMesh.getChildMeshes().forEach((m) => {
-                this.addMesh(m);
-            });
-        }
-    }
-
-    /**
-     * Remove a mesh for the list of scene's meshes
-     * @param toRemove defines the mesh to remove
-     * @param recursive if all child meshes should also be removed from the scene
-     * @returns the index where the mesh was in the mesh list
-     */
-    public removeMesh(toRemove: AbstractMesh, recursive = false): number {
-        const index = this.meshes.indexOf(toRemove);
-        if (index !== -1) {
-<<<<<<< HEAD
-            // Remove from the scene if mesh found
-            this.meshes.splice(index, 1);
-=======
-            // Remove from the scene if the mesh found
-
-            this.meshes.splice(index, index);
->>>>>>> f115b0c8
-
-            if (!toRemove.parent) {
-                toRemove._removeFromSceneRootNodes();
-            }
-        }
-
-        this._inputManager._invalidateMesh(toRemove);
-
-        this.onMeshRemovedObservable.notifyObservers(toRemove);
-        if (recursive) {
-            toRemove.getChildMeshes().forEach((m) => {
-                this.removeMesh(m);
-            });
-        }
-        return index;
-    }
-
-    /**
-     * Add a transform node to the list of scene's transform nodes
-     * @param newTransformNode defines the transform node to add
-     */
-    public addTransformNode(newTransformNode: TransformNode) {
-        if (this._blockEntityCollection) {
-            return;
-        }
-
-        if (newTransformNode.getScene() === this && newTransformNode._indexInSceneTransformNodesArray !== -1) {
-            // Already there?
-            return;
-        }
-
-        newTransformNode._indexInSceneTransformNodesArray = this.transformNodes.length;
-        this.transformNodes.push(newTransformNode);
-
-        if (!newTransformNode.parent) {
-            newTransformNode._addToSceneRootNodes();
-        }
-
-        this.onNewTransformNodeAddedObservable.notifyObservers(newTransformNode);
-    }
-
-    /**
-     * Remove a transform node for the list of scene's transform nodes
-     * @param toRemove defines the transform node to remove
-     * @returns the index where the transform node was in the transform node list
-     */
-    public removeTransformNode(toRemove: TransformNode): number {
-        const index = toRemove._indexInSceneTransformNodesArray;
-        if (index !== -1) {
-            if (index !== this.transformNodes.length - 1) {
-                const lastNode = this.transformNodes[this.transformNodes.length - 1];
-                this.transformNodes[index] = lastNode;
-                lastNode._indexInSceneTransformNodesArray = index;
-            }
-
-            toRemove._indexInSceneTransformNodesArray = -1;
-            this.transformNodes.pop();
-            if (!toRemove.parent) {
-                toRemove._removeFromSceneRootNodes();
-            }
-        }
-
-        this.onTransformNodeRemovedObservable.notifyObservers(toRemove);
-
-        return index;
-    }
-
-    /**
-     * Remove a skeleton for the list of scene's skeletons
-     * @param toRemove defines the skeleton to remove
-     * @returns the index where the skeleton was in the skeleton list
-     */
-    public removeSkeleton(toRemove: Skeleton): number {
-        const index = this.skeletons.indexOf(toRemove);
-        if (index !== -1) {
-            // Remove from the scene if found
-            this.skeletons.splice(index, 1);
-            this.onSkeletonRemovedObservable.notifyObservers(toRemove);
-
-            // Clean active container
-            this._executeActiveContainerCleanup(this._activeSkeletons);
-        }
-
-        return index;
-    }
-
-    /**
-     * Remove a morph target for the list of scene's morph targets
-     * @param toRemove defines the morph target to remove
-     * @returns the index where the morph target was in the morph target list
-     */
-    public removeMorphTargetManager(toRemove: MorphTargetManager): number {
-        const index = this.morphTargetManagers.indexOf(toRemove);
-        if (index !== -1) {
-            // Remove from the scene if found
-            this.morphTargetManagers.splice(index, 1);
-        }
-
-        return index;
-    }
-
-    /**
-     * Remove a light for the list of scene's lights
-     * @param toRemove defines the light to remove
-     * @returns the index where the light was in the light list
-     */
-    public removeLight(toRemove: Light): number {
-        const index = this.lights.indexOf(toRemove);
-        if (index !== -1) {
-            // Remove from meshes
-            for (const mesh of this.meshes) {
-                mesh._removeLightSource(toRemove, false);
-            }
-
-            // Remove from the scene if mesh found
-            this.lights.splice(index, 1);
-            this.sortLightsByPriority();
-
-            if (!toRemove.parent) {
-                toRemove._removeFromSceneRootNodes();
-            }
-        }
-        this.onLightRemovedObservable.notifyObservers(toRemove);
-        return index;
-    }
-
-    /**
-     * Remove a camera for the list of scene's cameras
-     * @param toRemove defines the camera to remove
-     * @returns the index where the camera was in the camera list
-     */
-    public removeCamera(toRemove: Camera): number {
-        const index = this.cameras.indexOf(toRemove);
-        if (index !== -1) {
-            // Remove from the scene if mesh found
-            this.cameras.splice(index, 1);
-            if (!toRemove.parent) {
-                toRemove._removeFromSceneRootNodes();
-            }
-        }
-        // Remove from activeCameras
-        if (this.activeCameras) {
-            const index2 = this.activeCameras.indexOf(toRemove);
-            if (index2 !== -1) {
-                // Remove from the scene if mesh found
-                this.activeCameras.splice(index2, 1);
-            }
-        }
-        // Reset the activeCamera
-        if (this.activeCamera === toRemove) {
-            if (this.cameras.length > 0) {
-                this.activeCamera = this.cameras[0];
-            } else {
-                this.activeCamera = null;
-            }
-        }
-        this.onCameraRemovedObservable.notifyObservers(toRemove);
-        return index;
-    }
-
-    /**
-     * Remove a particle system for the list of scene's particle systems
-     * @param toRemove defines the particle system to remove
-     * @returns the index where the particle system was in the particle system list
-     */
-    public removeParticleSystem(toRemove: IParticleSystem): number {
-        const index = this.particleSystems.indexOf(toRemove);
-        if (index !== -1) {
-            this.particleSystems.splice(index, 1);
-
-            // Clean active container
-            this._executeActiveContainerCleanup(this._activeParticleSystems);
-        }
-        return index;
-    }
-
-    /**
-     * Remove a animation for the list of scene's animations
-     * @param toRemove defines the animation to remove
-     * @returns the index where the animation was in the animation list
-     */
-    public removeAnimation(toRemove: Animation): number {
-        const index = this.animations.indexOf(toRemove);
-        if (index !== -1) {
-            this.animations.splice(index, 1);
-        }
-        return index;
-    }
-
-    /**
-     * Will stop the animation of the given target
-     * @param target - the target
-     * @param animationName - the name of the animation to stop (all animations will be stopped if both this and targetMask are empty)
-     * @param targetMask - a function that determines if the animation should be stopped based on its target (all animations will be stopped if both this and animationName are empty)
-     */
-    public stopAnimation(target: any, animationName?: string, targetMask?: (target: any) => boolean): void {
-        // Do nothing as code will be provided by animation component
-    }
-
-    /**
-     * Removes the given animation group from this scene.
-     * @param toRemove The animation group to remove
-     * @returns The index of the removed animation group
-     */
-    public removeAnimationGroup(toRemove: AnimationGroup): number {
-        const index = this.animationGroups.indexOf(toRemove);
-        if (index !== -1) {
-            this.animationGroups.splice(index, 1);
-        }
-        return index;
-    }
-
-    /**
-     * Removes the given multi-material from this scene.
-     * @param toRemove The multi-material to remove
-     * @returns The index of the removed multi-material
-     */
-    public removeMultiMaterial(toRemove: MultiMaterial): number {
-        const index = this.multiMaterials.indexOf(toRemove);
-        if (index !== -1) {
-            this.multiMaterials.splice(index, 1);
-        }
-
-        this.onMultiMaterialRemovedObservable.notifyObservers(toRemove);
-
-        return index;
-    }
-
-    /**
-     * Removes the given material from this scene.
-     * @param toRemove The material to remove
-     * @returns The index of the removed material
-     */
-    public removeMaterial(toRemove: Material): number {
-        const index = toRemove._indexInSceneMaterialArray;
-        if (index !== -1 && index < this.materials.length) {
-            if (index !== this.materials.length - 1) {
-                const lastMaterial = this.materials[this.materials.length - 1];
-                this.materials[index] = lastMaterial;
-                lastMaterial._indexInSceneMaterialArray = index;
-            }
-
-            toRemove._indexInSceneMaterialArray = -1;
-            this.materials.pop();
-        }
-
-        this.onMaterialRemovedObservable.notifyObservers(toRemove);
-
-        return index;
-    }
-
-    /**
-     * Removes the given action manager from this scene.
-     * @deprecated
-     * @param toRemove The action manager to remove
-     * @returns The index of the removed action manager
-     */
-    public removeActionManager(toRemove: AbstractActionManager): number {
-        const index = this.actionManagers.indexOf(toRemove);
-        if (index !== -1) {
-            this.actionManagers.splice(index, 1);
-        }
-        return index;
-    }
-
-    /**
-     * Removes the given texture from this scene.
-     * @param toRemove The texture to remove
-     * @returns The index of the removed texture
-     */
-    public removeTexture(toRemove: BaseTexture): number {
-        const index = this.textures.indexOf(toRemove);
-        if (index !== -1) {
-            this.textures.splice(index, 1);
-        }
-        this.onTextureRemovedObservable.notifyObservers(toRemove);
-
-        return index;
-    }
-
-    /**
-     * Adds the given light to this scene
-     * @param newLight The light to add
-     */
-    public addLight(newLight: Light): void {
-        if (this._blockEntityCollection) {
-            return;
-        }
-        this.lights.push(newLight);
-        this.sortLightsByPriority();
-
-        if (!newLight.parent) {
-            newLight._addToSceneRootNodes();
-        }
-
-        // Add light to all meshes (To support if the light is removed and then re-added)
-        for (const mesh of this.meshes) {
-            if (mesh.lightSources.indexOf(newLight) === -1) {
-                mesh.lightSources.push(newLight);
-                mesh._resyncLightSources();
-            }
-        }
-
-        this.onNewLightAddedObservable.notifyObservers(newLight);
-    }
-
-    /**
-     * Sorts the list list based on light priorities
-     */
-    public sortLightsByPriority(): void {
-        if (this.requireLightSorting) {
-            this.lights.sort(LightConstants.CompareLightsPriority);
-        }
-    }
-
-    /**
-     * Adds the given camera to this scene
-     * @param newCamera The camera to add
-     */
-    public addCamera(newCamera: Camera): void {
-        if (this._blockEntityCollection) {
-            return;
-        }
-
-        this.cameras.push(newCamera);
-        this.onNewCameraAddedObservable.notifyObservers(newCamera);
-
-        if (!newCamera.parent) {
-            newCamera._addToSceneRootNodes();
-        }
-    }
-
-    /**
-     * Adds the given skeleton to this scene
-     * @param newSkeleton The skeleton to add
-     */
-    public addSkeleton(newSkeleton: Skeleton): void {
-        if (this._blockEntityCollection) {
-            return;
-        }
-        this.skeletons.push(newSkeleton);
-        this.onNewSkeletonAddedObservable.notifyObservers(newSkeleton);
-    }
-
-    /**
-     * Adds the given particle system to this scene
-     * @param newParticleSystem The particle system to add
-     */
-    public addParticleSystem(newParticleSystem: IParticleSystem): void {
-        if (this._blockEntityCollection) {
-            return;
-        }
-        this.particleSystems.push(newParticleSystem);
-    }
-
-    /**
-     * Adds the given animation to this scene
-     * @param newAnimation The animation to add
-     */
-    public addAnimation(newAnimation: Animation): void {
-        if (this._blockEntityCollection) {
-            return;
-        }
-        this.animations.push(newAnimation);
-    }
-
-    /**
-     * Adds the given animation group to this scene.
-     * @param newAnimationGroup The animation group to add
-     */
-    public addAnimationGroup(newAnimationGroup: AnimationGroup): void {
-        if (this._blockEntityCollection) {
-            return;
-        }
-        this.animationGroups.push(newAnimationGroup);
-    }
-
-    /**
-     * Adds the given multi-material to this scene
-     * @param newMultiMaterial The multi-material to add
-     */
-    public addMultiMaterial(newMultiMaterial: MultiMaterial): void {
-        if (this._blockEntityCollection) {
-            return;
-        }
-        this.multiMaterials.push(newMultiMaterial);
-        this.onNewMultiMaterialAddedObservable.notifyObservers(newMultiMaterial);
-    }
-
-    /**
-     * Adds the given material to this scene
-     * @param newMaterial The material to add
-     */
-    public addMaterial(newMaterial: Material): void {
-        if (this._blockEntityCollection) {
-            return;
-        }
-
-        if (newMaterial.getScene() === this && newMaterial._indexInSceneMaterialArray !== -1) {
-            // Already there??
-            return;
-        }
-
-        newMaterial._indexInSceneMaterialArray = this.materials.length;
-        this.materials.push(newMaterial);
-        this.onNewMaterialAddedObservable.notifyObservers(newMaterial);
-    }
-
-    /**
-     * Adds the given morph target to this scene
-     * @param newMorphTargetManager The morph target to add
-     */
-    public addMorphTargetManager(newMorphTargetManager: MorphTargetManager): void {
-        if (this._blockEntityCollection) {
-            return;
-        }
-        this.morphTargetManagers.push(newMorphTargetManager);
-    }
-
-    /**
-     * Adds the given geometry to this scene
-     * @param newGeometry The geometry to add
-     */
-    public addGeometry(newGeometry: Geometry): void {
-        if (this._blockEntityCollection) {
-            return;
-        }
-
-        if (this._geometriesByUniqueId) {
-            this._geometriesByUniqueId[newGeometry.uniqueId] = this.geometries.length;
-        }
-
-        this.geometries.push(newGeometry);
-    }
-
-    /**
-     * Adds the given action manager to this scene
-     * @deprecated
-     * @param newActionManager The action manager to add
-     */
-    public addActionManager(newActionManager: AbstractActionManager): void {
-        this.actionManagers.push(newActionManager);
-    }
-
-    /**
-     * Adds the given texture to this scene.
-     * @param newTexture The texture to add
-     */
-    public addTexture(newTexture: BaseTexture): void {
-        if (this._blockEntityCollection) {
-            return;
-        }
-        this.textures.push(newTexture);
-        this.onNewTextureAddedObservable.notifyObservers(newTexture);
-    }
-
-    /**
-     * Switch active camera
-     * @param newCamera defines the new active camera
-     * @param attachControl defines if attachControl must be called for the new active camera (default: true)
-     */
-    public switchActiveCamera(newCamera: Camera, attachControl = true): void {
-        const canvas = this._engine.getInputElement();
-
-        if (!canvas) {
-            return;
-        }
-
-        if (this.activeCamera) {
-            this.activeCamera.detachControl();
-        }
-        this.activeCamera = newCamera;
-        if (attachControl) {
-            newCamera.attachControl();
-        }
-    }
-
-    /**
-     * sets the active camera of the scene using its Id
-     * @param id defines the camera's Id
-     * @returns the new active camera or null if none found.
-     */
-    public setActiveCameraById(id: string): Nullable<Camera> {
-        const camera = this.getCameraById(id);
-
-        if (camera) {
-            this.activeCamera = camera;
-            return camera;
-        }
-
-        return null;
-    }
-
-    /**
-     * sets the active camera of the scene using its name
-     * @param name defines the camera's name
-     * @returns the new active camera or null if none found.
-     */
-    public setActiveCameraByName(name: string): Nullable<Camera> {
-        const camera = this.getCameraByName(name);
-
-        if (camera) {
-            this.activeCamera = camera;
-            return camera;
-        }
-
-        return null;
-    }
-
-    /**
-     * get an animation group using its name
-     * @param name defines the material's name
-     * @returns the animation group or null if none found.
-     */
-    public getAnimationGroupByName(name: string): Nullable<AnimationGroup> {
-        for (let index = 0; index < this.animationGroups.length; index++) {
-            if (this.animationGroups[index].name === name) {
-                return this.animationGroups[index];
-            }
-        }
-
-        return null;
-    }
-
-    private _getMaterial(allowMultiMaterials: boolean, predicate: (m: Material) => boolean): Nullable<Material> {
-        for (let index = 0; index < this.materials.length; index++) {
-            const material = this.materials[index];
-            if (predicate(material)) {
-                return material;
-            }
-        }
-        if (allowMultiMaterials) {
-            for (let index = 0; index < this.multiMaterials.length; index++) {
-                const material = this.multiMaterials[index];
-                if (predicate(material)) {
-                    return material;
-                }
-            }
-        }
-
-        return null;
-    }
-
-    /**
-     * Get a material using its unique id
-     * @param uniqueId defines the material's unique id
-     * @param allowMultiMaterials determines whether multimaterials should be considered
-     * @returns the material or null if none found.
-     */
-    public getMaterialByUniqueID(uniqueId: number, allowMultiMaterials: boolean = false): Nullable<Material> {
-        return this._getMaterial(allowMultiMaterials, (m) => m.uniqueId === uniqueId);
-    }
-
-    /**
-     * get a material using its id
-     * @param id defines the material's Id
-     * @param allowMultiMaterials determines whether multimaterials should be considered
-     * @returns the material or null if none found.
-     */
-    public getMaterialById(id: string, allowMultiMaterials: boolean = false): Nullable<Material> {
-        return this._getMaterial(allowMultiMaterials, (m) => m.id === id);
-    }
-
-    /**
-     * Gets a material using its name
-     * @param name defines the material's name
-     * @param allowMultiMaterials determines whether multimaterials should be considered
-     * @returns the material or null if none found.
-     */
-    public getMaterialByName(name: string, allowMultiMaterials: boolean = false): Nullable<Material> {
-        return this._getMaterial(allowMultiMaterials, (m) => m.name === name);
-    }
-
-    /**
-     * Gets a last added material using a given id
-     * @param id defines the material's id
-     * @param allowMultiMaterials determines whether multimaterials should be considered
-     * @returns the last material with the given id or null if none found.
-     */
-    public getLastMaterialById(id: string, allowMultiMaterials: boolean = false): Nullable<Material> {
-        for (let index = this.materials.length - 1; index >= 0; index--) {
-            if (this.materials[index].id === id) {
-                return this.materials[index];
-            }
-        }
-        if (allowMultiMaterials) {
-            for (let index = this.multiMaterials.length - 1; index >= 0; index--) {
-                if (this.multiMaterials[index].id === id) {
-                    return this.multiMaterials[index];
-                }
-            }
-        }
-
-        return null;
-    }
-
-    /**
-     * Get a texture using its unique id
-     * @param uniqueId defines the texture's unique id
-     * @returns the texture or null if none found.
-     */
-    public getTextureByUniqueId(uniqueId: number): Nullable<BaseTexture> {
-        for (let index = 0; index < this.textures.length; index++) {
-            if (this.textures[index].uniqueId === uniqueId) {
-                return this.textures[index];
-            }
-        }
-
-        return null;
-    }
-
-    /**
-     * Gets a texture using its name
-     * @param name defines the texture's name
-     * @returns the texture or null if none found.
-     */
-    public getTextureByName(name: string): Nullable<BaseTexture> {
-        for (let index = 0; index < this.textures.length; index++) {
-            if (this.textures[index].name === name) {
-                return this.textures[index];
-            }
-        }
-
-        return null;
-    }
-
-    /**
-     * Gets a camera using its Id
-     * @param id defines the Id to look for
-     * @returns the camera or null if not found
-     */
-    public getCameraById(id: string): Nullable<Camera> {
-        for (let index = 0; index < this.cameras.length; index++) {
-            if (this.cameras[index].id === id) {
-                return this.cameras[index];
-            }
-        }
-
-        return null;
-    }
-
-    /**
-     * Gets a camera using its unique Id
-     * @param uniqueId defines the unique Id to look for
-     * @returns the camera or null if not found
-     */
-    public getCameraByUniqueId(uniqueId: number): Nullable<Camera> {
-        for (let index = 0; index < this.cameras.length; index++) {
-            if (this.cameras[index].uniqueId === uniqueId) {
-                return this.cameras[index];
-            }
-        }
-
-        return null;
-    }
-
-    /**
-     * Gets a camera using its name
-     * @param name defines the camera's name
-     * @returns the camera or null if none found.
-     */
-    public getCameraByName(name: string): Nullable<Camera> {
-        for (let index = 0; index < this.cameras.length; index++) {
-            if (this.cameras[index].name === name) {
-                return this.cameras[index];
-            }
-        }
-
-        return null;
-    }
-
-    /**
-     * Gets a bone using its Id
-     * @param id defines the bone's Id
-     * @returns the bone or null if not found
-     */
-    public getBoneById(id: string): Nullable<Bone> {
-        for (let skeletonIndex = 0; skeletonIndex < this.skeletons.length; skeletonIndex++) {
-            const skeleton = this.skeletons[skeletonIndex];
-            for (let boneIndex = 0; boneIndex < skeleton.bones.length; boneIndex++) {
-                if (skeleton.bones[boneIndex].id === id) {
-                    return skeleton.bones[boneIndex];
-                }
-            }
-        }
-
-        return null;
-    }
-
-    /**
-     * Gets a bone using its id
-     * @param name defines the bone's name
-     * @returns the bone or null if not found
-     */
-    public getBoneByName(name: string): Nullable<Bone> {
-        for (let skeletonIndex = 0; skeletonIndex < this.skeletons.length; skeletonIndex++) {
-            const skeleton = this.skeletons[skeletonIndex];
-            for (let boneIndex = 0; boneIndex < skeleton.bones.length; boneIndex++) {
-                if (skeleton.bones[boneIndex].name === name) {
-                    return skeleton.bones[boneIndex];
-                }
-            }
-        }
-
-        return null;
-    }
-
-    /**
-     * Gets a light node using its name
-     * @param name defines the light's name
-     * @returns the light or null if none found.
-     */
-    public getLightByName(name: string): Nullable<Light> {
-        for (let index = 0; index < this.lights.length; index++) {
-            if (this.lights[index].name === name) {
-                return this.lights[index];
-            }
-        }
-
-        return null;
-    }
-
-    /**
-     * Gets a light node using its Id
-     * @param id defines the light's Id
-     * @returns the light or null if none found.
-     */
-    public getLightById(id: string): Nullable<Light> {
-        for (let index = 0; index < this.lights.length; index++) {
-            if (this.lights[index].id === id) {
-                return this.lights[index];
-            }
-        }
-
-        return null;
-    }
-
-    /**
-     * Gets a light node using its scene-generated unique Id
-     * @param uniqueId defines the light's unique Id
-     * @returns the light or null if none found.
-     */
-    public getLightByUniqueId(uniqueId: number): Nullable<Light> {
-        for (let index = 0; index < this.lights.length; index++) {
-            if (this.lights[index].uniqueId === uniqueId) {
-                return this.lights[index];
-            }
-        }
-
-        return null;
-    }
-
-    /**
-     * Gets a particle system by Id
-     * @param id defines the particle system Id
-     * @returns the corresponding system or null if none found
-     */
-    public getParticleSystemById(id: string): Nullable<IParticleSystem> {
-        for (let index = 0; index < this.particleSystems.length; index++) {
-            if (this.particleSystems[index].id === id) {
-                return this.particleSystems[index];
-            }
-        }
-
-        return null;
-    }
-
-    /**
-     * Gets a geometry using its Id
-     * @param id defines the geometry's Id
-     * @returns the geometry or null if none found.
-     */
-    public getGeometryById(id: string): Nullable<Geometry> {
-        for (let index = 0; index < this.geometries.length; index++) {
-            if (this.geometries[index].id === id) {
-                return this.geometries[index];
-            }
-        }
-
-        return null;
-    }
-
-    private _getGeometryByUniqueId(uniqueId: number): Nullable<Geometry> {
-        if (this._geometriesByUniqueId) {
-            const index = this._geometriesByUniqueId[uniqueId];
-            if (index !== undefined) {
-                return this.geometries[index];
-            }
-        } else {
-            for (let index = 0; index < this.geometries.length; index++) {
-                if (this.geometries[index].uniqueId === uniqueId) {
-                    return this.geometries[index];
-                }
-            }
-        }
-
-        return null;
-    }
-
-    /**
-     * Add a new geometry to this scene
-     * @param geometry defines the geometry to be added to the scene.
-     * @param force defines if the geometry must be pushed even if a geometry with this id already exists
-     * @returns a boolean defining if the geometry was added or not
-     */
-    public pushGeometry(geometry: Geometry, force?: boolean): boolean {
-        if (!force && this._getGeometryByUniqueId(geometry.uniqueId)) {
-            return false;
-        }
-
-        this.addGeometry(geometry);
-
-        this.onNewGeometryAddedObservable.notifyObservers(geometry);
-
-        return true;
-    }
-
-    /**
-     * Removes an existing geometry
-     * @param geometry defines the geometry to be removed from the scene
-     * @returns a boolean defining if the geometry was removed or not
-     */
-    public removeGeometry(geometry: Geometry): boolean {
-        let index;
-        if (this._geometriesByUniqueId) {
-            index = this._geometriesByUniqueId[geometry.uniqueId];
-            if (index === undefined) {
-                return false;
-            }
-        } else {
-            index = this.geometries.indexOf(geometry);
-            if (index < 0) {
-                return false;
-            }
-        }
-
-        if (index !== this.geometries.length - 1) {
-            const lastGeometry = this.geometries[this.geometries.length - 1];
-            if (lastGeometry) {
-                this.geometries[index] = lastGeometry;
-                if (this._geometriesByUniqueId) {
-                    this._geometriesByUniqueId[lastGeometry.uniqueId] = index;
-                }
-            }
-        }
-
-        if (this._geometriesByUniqueId) {
-            this._geometriesByUniqueId[geometry.uniqueId] = undefined;
-        }
-
-        this.geometries.pop();
-
-        this.onGeometryRemovedObservable.notifyObservers(geometry);
-        return true;
-    }
-
-    /**
-     * Gets the list of geometries attached to the scene
-     * @returns an array of Geometry
-     */
-    public getGeometries(): Geometry[] {
-        return this.geometries;
-    }
-
-    /**
-     * Gets the first added mesh found of a given Id
-     * @param id defines the Id to search for
-     * @returns the mesh found or null if not found at all
-     */
-    public getMeshById(id: string): Nullable<AbstractMesh> {
-        for (let index = 0; index < this.meshes.length; index++) {
-            if (this.meshes[index].id === id) {
-                return this.meshes[index];
-            }
-        }
-
-        return null;
-    }
-
-    /**
-     * Gets a list of meshes using their Id
-     * @param id defines the Id to search for
-     * @returns a list of meshes
-     */
-    public getMeshesById(id: string): Array<AbstractMesh> {
-        return this.meshes.filter(function (m) {
-            return m.id === id;
-        });
-    }
-
-    /**
-     * Gets the first added transform node found of a given Id
-     * @param id defines the Id to search for
-     * @returns the found transform node or null if not found at all.
-     */
-    public getTransformNodeById(id: string): Nullable<TransformNode> {
-        for (let index = 0; index < this.transformNodes.length; index++) {
-            if (this.transformNodes[index].id === id) {
-                return this.transformNodes[index];
-            }
-        }
-
-        return null;
-    }
-
-    /**
-     * Gets a transform node with its auto-generated unique Id
-     * @param uniqueId defines the unique Id to search for
-     * @returns the found transform node or null if not found at all.
-     */
-    public getTransformNodeByUniqueId(uniqueId: number): Nullable<TransformNode> {
-        for (let index = 0; index < this.transformNodes.length; index++) {
-            if (this.transformNodes[index].uniqueId === uniqueId) {
-                return this.transformNodes[index];
-            }
-        }
-
-        return null;
-    }
-
-    /**
-     * Gets a list of transform nodes using their Id
-     * @param id defines the Id to search for
-     * @returns a list of transform nodes
-     */
-    public getTransformNodesById(id: string): Array<TransformNode> {
-        return this.transformNodes.filter(function (m) {
-            return m.id === id;
-        });
-    }
-
-    /**
-     * Gets a mesh with its auto-generated unique Id
-     * @param uniqueId defines the unique Id to search for
-     * @returns the found mesh or null if not found at all.
-     */
-    public getMeshByUniqueId(uniqueId: number): Nullable<AbstractMesh> {
-        for (let index = 0; index < this.meshes.length; index++) {
-            if (this.meshes[index].uniqueId === uniqueId) {
-                return this.meshes[index];
-            }
-        }
-
-        return null;
-    }
-
-    /**
-     * Gets a the last added mesh using a given Id
-     * @param id defines the Id to search for
-     * @returns the found mesh or null if not found at all.
-     */
-    public getLastMeshById(id: string): Nullable<AbstractMesh> {
-        for (let index = this.meshes.length - 1; index >= 0; index--) {
-            if (this.meshes[index].id === id) {
-                return this.meshes[index];
-            }
-        }
-
-        return null;
-    }
-
-    /**
-     * Gets a the last transform node using a given Id
-     * @param id defines the Id to search for
-     * @returns the found mesh or null if not found at all.
-     */
-    public getLastTransformNodeById(id: string): Nullable<TransformNode> {
-        for (let index = this.transformNodes.length - 1; index >= 0; index--) {
-            if (this.transformNodes[index].id === id) {
-                return this.transformNodes[index];
-            }
-        }
-
-        return null;
-    }
-
-    /**
-     * Gets a the last added node (Mesh, Camera, Light) using a given Id
-     * @param id defines the Id to search for
-     * @returns the found node or null if not found at all
-     */
-    public getLastEntryById(id: string): Nullable<Node> {
-        let index: number;
-        for (index = this.meshes.length - 1; index >= 0; index--) {
-            if (this.meshes[index].id === id) {
-                return this.meshes[index];
-            }
-        }
-
-        for (index = this.transformNodes.length - 1; index >= 0; index--) {
-            if (this.transformNodes[index].id === id) {
-                return this.transformNodes[index];
-            }
-        }
-
-        for (index = this.cameras.length - 1; index >= 0; index--) {
-            if (this.cameras[index].id === id) {
-                return this.cameras[index];
-            }
-        }
-
-        for (index = this.lights.length - 1; index >= 0; index--) {
-            if (this.lights[index].id === id) {
-                return this.lights[index];
-            }
-        }
-
-        return null;
-    }
-
-    /**
-     * Gets a node (Mesh, Camera, Light) using a given Id
-     * @param id defines the Id to search for
-     * @returns the found node or null if not found at all
-     */
-    public getNodeById(id: string): Nullable<Node> {
-        const mesh = this.getMeshById(id);
-        if (mesh) {
-            return mesh;
-        }
-
-        const transformNode = this.getTransformNodeById(id);
-        if (transformNode) {
-            return transformNode;
-        }
-
-        const light = this.getLightById(id);
-        if (light) {
-            return light;
-        }
-
-        const camera = this.getCameraById(id);
-        if (camera) {
-            return camera;
-        }
-
-        const bone = this.getBoneById(id);
-        if (bone) {
-            return bone;
-        }
-
-        return null;
-    }
-
-    /**
-     * Gets a node (Mesh, Camera, Light) using a given name
-     * @param name defines the name to search for
-     * @returns the found node or null if not found at all.
-     */
-    public getNodeByName(name: string): Nullable<Node> {
-        const mesh = this.getMeshByName(name);
-        if (mesh) {
-            return mesh;
-        }
-
-        const transformNode = this.getTransformNodeByName(name);
-        if (transformNode) {
-            return transformNode;
-        }
-
-        const light = this.getLightByName(name);
-        if (light) {
-            return light;
-        }
-
-        const camera = this.getCameraByName(name);
-        if (camera) {
-            return camera;
-        }
-
-        const bone = this.getBoneByName(name);
-        if (bone) {
-            return bone;
-        }
-
-        return null;
-    }
-
-    /**
-     * Gets a mesh using a given name
-     * @param name defines the name to search for
-     * @returns the found mesh or null if not found at all.
-     */
-    public getMeshByName(name: string): Nullable<AbstractMesh> {
-        for (let index = 0; index < this.meshes.length; index++) {
-            if (this.meshes[index].name === name) {
-                return this.meshes[index];
-            }
-        }
-
-        return null;
-    }
-
-    /**
-     * Gets a transform node using a given name
-     * @param name defines the name to search for
-     * @returns the found transform node or null if not found at all.
-     */
-    public getTransformNodeByName(name: string): Nullable<TransformNode> {
-        for (let index = 0; index < this.transformNodes.length; index++) {
-            if (this.transformNodes[index].name === name) {
-                return this.transformNodes[index];
-            }
-        }
-
-        return null;
-    }
-
-    /**
-     * Gets a skeleton using a given Id (if many are found, this function will pick the last one)
-     * @param id defines the Id to search for
-     * @returns the found skeleton or null if not found at all.
-     */
-    public getLastSkeletonById(id: string): Nullable<Skeleton> {
-        for (let index = this.skeletons.length - 1; index >= 0; index--) {
-            if (this.skeletons[index].id === id) {
-                return this.skeletons[index];
-            }
-        }
-
-        return null;
-    }
-
-    /**
-     * Gets a skeleton using a given auto generated unique id
-     * @param  uniqueId defines the unique id to search for
-     * @returns the found skeleton or null if not found at all.
-     */
-    public getSkeletonByUniqueId(uniqueId: number): Nullable<Skeleton> {
-        for (let index = 0; index < this.skeletons.length; index++) {
-            if (this.skeletons[index].uniqueId === uniqueId) {
-                return this.skeletons[index];
-            }
-        }
-
-        return null;
-    }
-
-    /**
-     * Gets a skeleton using a given id (if many are found, this function will pick the first one)
-     * @param id defines the id to search for
-     * @returns the found skeleton or null if not found at all.
-     */
-    public getSkeletonById(id: string): Nullable<Skeleton> {
-        for (let index = 0; index < this.skeletons.length; index++) {
-            if (this.skeletons[index].id === id) {
-                return this.skeletons[index];
-            }
-        }
-
-        return null;
-    }
-
-    /**
-     * Gets a skeleton using a given name
-     * @param name defines the name to search for
-     * @returns the found skeleton or null if not found at all.
-     */
-    public getSkeletonByName(name: string): Nullable<Skeleton> {
-        for (let index = 0; index < this.skeletons.length; index++) {
-            if (this.skeletons[index].name === name) {
-                return this.skeletons[index];
-            }
-        }
-
-        return null;
-    }
-
-    /**
-     * Gets a morph target manager  using a given id (if many are found, this function will pick the last one)
-     * @param id defines the id to search for
-     * @returns the found morph target manager or null if not found at all.
-     */
-    public getMorphTargetManagerById(id: number): Nullable<MorphTargetManager> {
-        for (let index = 0; index < this.morphTargetManagers.length; index++) {
-            if (this.morphTargetManagers[index].uniqueId === id) {
-                return this.morphTargetManagers[index];
-            }
-        }
-
-        return null;
-    }
-
-    /**
-     * Gets a morph target using a given id (if many are found, this function will pick the first one)
-     * @param id defines the id to search for
-     * @returns the found morph target or null if not found at all.
-     */
-    public getMorphTargetById(id: string): Nullable<MorphTarget> {
-        for (let managerIndex = 0; managerIndex < this.morphTargetManagers.length; ++managerIndex) {
-            const morphTargetManager = this.morphTargetManagers[managerIndex];
-            for (let index = 0; index < morphTargetManager.numTargets; ++index) {
-                const target = morphTargetManager.getTarget(index);
-                if (target.id === id) {
-                    return target;
-                }
-            }
-        }
-        return null;
-    }
-
-    /**
-     * Gets a morph target using a given name (if many are found, this function will pick the first one)
-     * @param name defines the name to search for
-     * @returns the found morph target or null if not found at all.
-     */
-    public getMorphTargetByName(name: string): Nullable<MorphTarget> {
-        for (let managerIndex = 0; managerIndex < this.morphTargetManagers.length; ++managerIndex) {
-            const morphTargetManager = this.morphTargetManagers[managerIndex];
-            for (let index = 0; index < morphTargetManager.numTargets; ++index) {
-                const target = morphTargetManager.getTarget(index);
-                if (target.name === name) {
-                    return target;
-                }
-            }
-        }
-        return null;
-    }
-
-    /**
-     * Gets a post process using a given name (if many are found, this function will pick the first one)
-     * @param name defines the name to search for
-     * @returns the found post process or null if not found at all.
-     */
-    public getPostProcessByName(name: string): Nullable<PostProcess> {
-        for (let postProcessIndex = 0; postProcessIndex < this.postProcesses.length; ++postProcessIndex) {
-            const postProcess = this.postProcesses[postProcessIndex];
-            if (postProcess.name === name) {
-                return postProcess;
-            }
-        }
-        return null;
-    }
-
-    /**
-     * Gets a boolean indicating if the given mesh is active
-     * @param mesh defines the mesh to look for
-     * @returns true if the mesh is in the active list
-     */
-    public isActiveMesh(mesh: AbstractMesh): boolean {
-        return this._activeMeshes.indexOf(mesh) !== -1;
-    }
-
-    /**
-     * Return a unique id as a string which can serve as an identifier for the scene
-     */
-    public get uid(): string {
-        if (!this._uid) {
-            this._uid = Tools.RandomId();
-        }
-        return this._uid;
-    }
-
-    /**
-     * Add an externally attached data from its key.
-     * This method call will fail and return false, if such key already exists.
-     * If you don't care and just want to get the data no matter what, use the more convenient getOrAddExternalDataWithFactory() method.
-     * @param key the unique key that identifies the data
-     * @param data the data object to associate to the key for this Engine instance
-     * @returns true if no such key were already present and the data was added successfully, false otherwise
-     */
-    public addExternalData<T extends Object>(key: string, data: T): boolean {
-        if (!this._externalData) {
-            this._externalData = new StringDictionary<Object>();
-        }
-        return this._externalData.add(key, data);
-    }
-
-    /**
-     * Get an externally attached data from its key
-     * @param key the unique key that identifies the data
-     * @returns the associated data, if present (can be null), or undefined if not present
-     */
-    public getExternalData<T>(key: string): Nullable<T> {
-        if (!this._externalData) {
-            return null;
-        }
-        return <T>this._externalData.get(key);
-    }
-
-    /**
-     * Get an externally attached data from its key, create it using a factory if it's not already present
-     * @param key the unique key that identifies the data
-     * @param factory the factory that will be called to create the instance if and only if it doesn't exists
-     * @returns the associated data, can be null if the factory returned null.
-     */
-    public getOrAddExternalDataWithFactory<T extends Object>(key: string, factory: (k: string) => T): T {
-        if (!this._externalData) {
-            this._externalData = new StringDictionary<Object>();
-        }
-        return <T>this._externalData.getOrAddWithFactory(key, factory);
-    }
-
-    /**
-     * Remove an externally attached data from the Engine instance
-     * @param key the unique key that identifies the data
-     * @returns true if the data was successfully removed, false if it doesn't exist
-     */
-    public removeExternalData(key: string): boolean {
-        return this._externalData.remove(key);
-    }
-
-    private _evaluateSubMesh(subMesh: SubMesh, mesh: AbstractMesh, initialMesh: AbstractMesh, forcePush: boolean): void {
-        if (forcePush || subMesh.isInFrustum(this._frustumPlanes)) {
-            for (const step of this._evaluateSubMeshStage) {
-                step.action(mesh, subMesh);
-            }
-
-            const material = subMesh.getMaterial();
-            if (material !== null && material !== undefined) {
-                // Render targets
-                if (material.hasRenderTargetTextures && material.getRenderTargetTextures != null) {
-                    if (this._processedMaterials.indexOf(material) === -1) {
-                        this._processedMaterials.push(material);
-
-                        this._materialsRenderTargets.concatWithNoDuplicate(material.getRenderTargetTextures!());
-                    }
-                }
-
-                // Dispatch
-                this._renderingManager.dispatch(subMesh, mesh, material);
-            }
-        }
-    }
-
-    /**
-     * Clear the processed materials smart array preventing retention point in material dispose.
-     */
-    public freeProcessedMaterials(): void {
-        this._processedMaterials.dispose();
-    }
-
-    private _preventFreeActiveMeshesAndRenderingGroups = false;
-
-    /** Gets or sets a boolean blocking all the calls to freeActiveMeshes and freeRenderingGroups
-     * It can be used in order to prevent going through methods freeRenderingGroups and freeActiveMeshes several times to improve performance
-     * when disposing several meshes in a row or a hierarchy of meshes.
-     * When used, it is the responsibility of the user to blockfreeActiveMeshesAndRenderingGroups back to false.
-     */
-    public get blockfreeActiveMeshesAndRenderingGroups(): boolean {
-        return this._preventFreeActiveMeshesAndRenderingGroups;
-    }
-
-    public set blockfreeActiveMeshesAndRenderingGroups(value: boolean) {
-        if (this._preventFreeActiveMeshesAndRenderingGroups === value) {
-            return;
-        }
-
-        if (value) {
-            this.freeActiveMeshes();
-            this.freeRenderingGroups();
-        }
-
-        this._preventFreeActiveMeshesAndRenderingGroups = value;
-    }
-
-    /**
-     * Clear the active meshes smart array preventing retention point in mesh dispose.
-     */
-    public freeActiveMeshes(): void {
-        if (this.blockfreeActiveMeshesAndRenderingGroups) {
-            return;
-        }
-
-        this._activeMeshes.dispose();
-        if (this.activeCamera && this.activeCamera._activeMeshes) {
-            this.activeCamera._activeMeshes.dispose();
-        }
-        if (this.activeCameras) {
-            for (let i = 0; i < this.activeCameras.length; i++) {
-                const activeCamera = this.activeCameras[i];
-                if (activeCamera && activeCamera._activeMeshes) {
-                    activeCamera._activeMeshes.dispose();
-                }
-            }
-        }
-    }
-
-    /**
-     * Clear the info related to rendering groups preventing retention points during dispose.
-     */
-    public freeRenderingGroups(): void {
-        if (this.blockfreeActiveMeshesAndRenderingGroups) {
-            return;
-        }
-
-        if (this._renderingManager) {
-            this._renderingManager.freeRenderingGroups();
-        }
-        if (this.textures) {
-            for (let i = 0; i < this.textures.length; i++) {
-                const texture = this.textures[i];
-                if (texture && (<RenderTargetTexture>texture).renderList) {
-                    (<RenderTargetTexture>texture).freeRenderingGroups();
-                }
-            }
-        }
-    }
-
-    /** @internal */
-    public _isInIntermediateRendering(): boolean {
-        return this._intermediateRendering;
-    }
-
-    /**
-     * Lambda returning the list of potentially active meshes.
-     */
-    public getActiveMeshCandidates: () => ISmartArrayLike<AbstractMesh>;
-
-    /**
-     * Lambda returning the list of potentially active sub meshes.
-     */
-    public getActiveSubMeshCandidates: (mesh: AbstractMesh) => ISmartArrayLike<SubMesh>;
-
-    /**
-     * Lambda returning the list of potentially intersecting sub meshes.
-     */
-    public getIntersectingSubMeshCandidates: (mesh: AbstractMesh, localRay: Ray) => ISmartArrayLike<SubMesh>;
-
-    /**
-     * Lambda returning the list of potentially colliding sub meshes.
-     */
-    public getCollidingSubMeshCandidates: (mesh: AbstractMesh, collider: Collider) => ISmartArrayLike<SubMesh>;
-
-    /** @internal */
-    public _activeMeshesFrozen = false;
-    /** @internal */
-    public _activeMeshesFrozenButKeepClipping = false;
-    private _skipEvaluateActiveMeshesCompletely = false;
-
-    /**
-     * Use this function to stop evaluating active meshes. The current list will be keep alive between frames
-     * @param skipEvaluateActiveMeshes defines an optional boolean indicating that the evaluate active meshes step must be completely skipped
-     * @param onSuccess optional success callback
-     * @param onError optional error callback
-     * @param freezeMeshes defines if meshes should be frozen (true by default)
-     * @param keepFrustumCulling defines if you want to keep running the frustum clipping (false by default)
-     * @returns the current scene
-     */
-    public freezeActiveMeshes(
-        skipEvaluateActiveMeshes = false,
-        onSuccess?: () => void,
-        onError?: (message: string) => void,
-        freezeMeshes = true,
-        keepFrustumCulling = false
-    ): Scene {
-        this.executeWhenReady(() => {
-            if (!this.activeCamera) {
-                onError && onError("No active camera found");
-                return;
-            }
-
-            if (!this._frustumPlanes) {
-                this.updateTransformMatrix();
-            }
-
-            this._evaluateActiveMeshes();
-            this._activeMeshesFrozen = true;
-            this._activeMeshesFrozenButKeepClipping = keepFrustumCulling;
-            this._skipEvaluateActiveMeshesCompletely = skipEvaluateActiveMeshes;
-
-            if (freezeMeshes) {
-                for (let index = 0; index < this._activeMeshes.length; index++) {
-                    this._activeMeshes.data[index]._freeze();
-                }
-            }
-            onSuccess && onSuccess();
-        });
-        return this;
-    }
-
-    /**
-     * Use this function to restart evaluating active meshes on every frame
-     * @returns the current scene
-     */
-    public unfreezeActiveMeshes(): Scene {
-        for (let index = 0; index < this.meshes.length; index++) {
-            const mesh = this.meshes[index];
-            if (mesh._internalAbstractMeshDataInfo) {
-                mesh._internalAbstractMeshDataInfo._isActive = false;
-            }
-        }
-
-        for (let index = 0; index < this._activeMeshes.length; index++) {
-            this._activeMeshes.data[index]._unFreeze();
-        }
-
-        this._activeMeshesFrozen = false;
-        return this;
-    }
-
-    private _executeActiveContainerCleanup(container: SmartArray<any>) {
-        const isInFastMode = this._engine.snapshotRendering && this._engine.snapshotRenderingMode === Constants.SNAPSHOTRENDERING_FAST;
-
-        if (!isInFastMode && this._activeMeshesFrozen && this._activeMeshes.length) {
-            return; // Do not execute in frozen mode
-        }
-
-        // We need to ensure we are not in the rendering loop
-        this.onBeforeRenderObservable.addOnce(() => container.dispose());
-    }
-
-    private _evaluateActiveMeshes(): void {
-        if (this._engine.snapshotRendering && this._engine.snapshotRenderingMode === Constants.SNAPSHOTRENDERING_FAST) {
-            if (this._activeMeshes.length > 0) {
-                this.activeCamera?._activeMeshes.reset();
-                this._activeMeshes.reset();
-                this._renderingManager.reset();
-                this._processedMaterials.reset();
-                this._activeParticleSystems.reset();
-                this._activeSkeletons.reset();
-                this._softwareSkinnedMeshes.reset();
-            }
-            return;
-        }
-
-        if (this._activeMeshesFrozen && this._activeMeshes.length) {
-            if (!this._skipEvaluateActiveMeshesCompletely) {
-                const len = this._activeMeshes.length;
-                for (let i = 0; i < len; i++) {
-                    const mesh = this._activeMeshes.data[i];
-                    mesh.computeWorldMatrix();
-                }
-            }
-
-            if (this._activeParticleSystems) {
-                const psLength = this._activeParticleSystems.length;
-                for (let i = 0; i < psLength; i++) {
-                    this._activeParticleSystems.data[i].animate();
-                }
-            }
-
-            this._renderingManager.resetSprites();
-
-            return;
-        }
-
-        if (!this.activeCamera) {
-            return;
-        }
-
-        this.onBeforeActiveMeshesEvaluationObservable.notifyObservers(this);
-
-        this.activeCamera._activeMeshes.reset();
-        this._activeMeshes.reset();
-        this._renderingManager.reset();
-        this._processedMaterials.reset();
-        this._activeParticleSystems.reset();
-        this._activeSkeletons.reset();
-        this._softwareSkinnedMeshes.reset();
-        this._materialsRenderTargets.reset();
-
-        for (const step of this._beforeEvaluateActiveMeshStage) {
-            step.action();
-        }
-
-        // Determine mesh candidates
-        const meshes = this.getActiveMeshCandidates();
-
-        // Check each mesh
-        const len = meshes.length;
-        for (let i = 0; i < len; i++) {
-            const mesh = meshes.data[i];
-            mesh._internalAbstractMeshDataInfo._currentLODIsUpToDate = false;
-            if (mesh.isBlocked) {
-                continue;
-            }
-
-            this._totalVertices.addCount(mesh.getTotalVertices(), false);
-
-            if (!mesh.isReady() || !mesh.isEnabled() || mesh.scaling.hasAZeroComponent) {
-                continue;
-            }
-
-            mesh.computeWorldMatrix();
-
-            // Intersections
-            if (mesh.actionManager && mesh.actionManager.hasSpecificTriggers2(Constants.ACTION_OnIntersectionEnterTrigger, Constants.ACTION_OnIntersectionExitTrigger)) {
-                this._meshesForIntersections.pushNoDuplicate(mesh);
-            }
-
-            // Switch to current LOD
-            let meshToRender = this.customLODSelector ? this.customLODSelector(mesh, this.activeCamera) : mesh.getLOD(this.activeCamera);
-            mesh._internalAbstractMeshDataInfo._currentLOD = meshToRender;
-            mesh._internalAbstractMeshDataInfo._currentLODIsUpToDate = true;
-            if (meshToRender === undefined || meshToRender === null) {
-                continue;
-            }
-
-            // Compute world matrix if LOD is billboard
-            if (meshToRender !== mesh && meshToRender.billboardMode !== 0) {
-                meshToRender.computeWorldMatrix();
-            }
-
-            mesh._preActivate();
-
-            if (
-                mesh.isVisible &&
-                mesh.visibility > 0 &&
-                (mesh.layerMask & this.activeCamera.layerMask) !== 0 &&
-                (this._skipFrustumClipping || mesh.alwaysSelectAsActiveMesh || mesh.isInFrustum(this._frustumPlanes))
-            ) {
-                this._activeMeshes.push(mesh);
-                this.activeCamera._activeMeshes.push(mesh);
-
-                if (meshToRender !== mesh) {
-                    meshToRender._activate(this._renderId, false);
-                }
-
-                for (const step of this._preActiveMeshStage) {
-                    step.action(mesh);
-                }
-
-                if (mesh._activate(this._renderId, false)) {
-                    if (!mesh.isAnInstance) {
-                        meshToRender._internalAbstractMeshDataInfo._onlyForInstances = false;
-                    } else {
-                        if (mesh._internalAbstractMeshDataInfo._actAsRegularMesh) {
-                            meshToRender = mesh;
-                        }
-                    }
-                    meshToRender._internalAbstractMeshDataInfo._isActive = true;
-                    this._activeMesh(mesh, meshToRender);
-                }
-
-                mesh._postActivate();
-            }
-        }
-
-        this.onAfterActiveMeshesEvaluationObservable.notifyObservers(this);
-
-        // Particle systems
-        if (this.particlesEnabled) {
-            this.onBeforeParticlesRenderingObservable.notifyObservers(this);
-            for (let particleIndex = 0; particleIndex < this.particleSystems.length; particleIndex++) {
-                const particleSystem = this.particleSystems[particleIndex];
-
-                if (!particleSystem.isStarted() || !particleSystem.emitter) {
-                    continue;
-                }
-
-                const emitter = <any>particleSystem.emitter;
-                if (!emitter.position || emitter.isEnabled()) {
-                    this._activeParticleSystems.push(particleSystem);
-                    particleSystem.animate();
-                    this._renderingManager.dispatchParticles(particleSystem);
-                }
-            }
-            this.onAfterParticlesRenderingObservable.notifyObservers(this);
-        }
-    }
-
-    private _activeMesh(sourceMesh: AbstractMesh, mesh: AbstractMesh): void {
-        if (this._skeletonsEnabled && mesh.skeleton !== null && mesh.skeleton !== undefined) {
-            if (this._activeSkeletons.pushNoDuplicate(mesh.skeleton)) {
-                mesh.skeleton.prepare();
-                this._activeBones.addCount(mesh.skeleton.bones.length, false);
-            }
-
-            if (!mesh.computeBonesUsingShaders) {
-                this._softwareSkinnedMeshes.pushNoDuplicate(<Mesh>mesh);
-            }
-        }
-
-        let forcePush = sourceMesh.hasInstances || sourceMesh.isAnInstance || this.dispatchAllSubMeshesOfActiveMeshes || this._skipFrustumClipping || mesh.alwaysSelectAsActiveMesh;
-
-        if (mesh && mesh.subMeshes && mesh.subMeshes.length > 0) {
-            const subMeshes = this.getActiveSubMeshCandidates(mesh);
-            const len = subMeshes.length;
-            forcePush = forcePush || len === 1;
-            for (let i = 0; i < len; i++) {
-                const subMesh = subMeshes.data[i];
-                this._evaluateSubMesh(subMesh, mesh, sourceMesh, forcePush);
-            }
-        }
-    }
-
-    /**
-     * Update the transform matrix to update from the current active camera
-     * @param force defines a boolean used to force the update even if cache is up to date
-     */
-    public updateTransformMatrix(force?: boolean): void {
-        const activeCamera = this.activeCamera;
-        if (!activeCamera) {
-            return;
-        }
-
-        if (activeCamera._renderingMultiview) {
-            const leftCamera = activeCamera._rigCameras[0];
-            const rightCamera = activeCamera._rigCameras[1];
-            this.setTransformMatrix(leftCamera.getViewMatrix(), leftCamera.getProjectionMatrix(force), rightCamera.getViewMatrix(), rightCamera.getProjectionMatrix(force));
-        } else {
-            this.setTransformMatrix(activeCamera.getViewMatrix(), activeCamera.getProjectionMatrix(force));
-        }
-    }
-
-    private _bindFrameBuffer(camera: Nullable<Camera>, clear = true) {
-        if (camera && camera._multiviewTexture) {
-            camera._multiviewTexture._bindFrameBuffer();
-        } else if (camera && camera.outputRenderTarget) {
-            camera.outputRenderTarget._bindFrameBuffer();
-        } else {
-            if (!this._engine._currentFrameBufferIsDefaultFrameBuffer()) {
-                this._engine.restoreDefaultFramebuffer();
-            }
-        }
-        if (clear) {
-            this._clearFrameBuffer(camera);
-        }
-    }
-
-    private _clearFrameBuffer(camera: Nullable<Camera>) {
-        // we assume the framebuffer currently bound is the right one
-        if (camera && camera._multiviewTexture) {
-            // no clearing
-        } else if (camera && camera.outputRenderTarget && !camera._renderingMultiview) {
-            const rtt = camera.outputRenderTarget;
-            if (rtt.onClearObservable.hasObservers()) {
-                rtt.onClearObservable.notifyObservers(this._engine);
-            } else if (!rtt.skipInitialClear && !camera.isRightCamera) {
-                if (this.autoClear) {
-                    this._engine.clear(rtt.clearColor || this.clearColor, !rtt._cleared, true, true);
-                }
-                rtt._cleared = true;
-            }
-        } else {
-            if (!this._defaultFrameBufferCleared) {
-                this._defaultFrameBufferCleared = true;
-                this._clear();
-            } else {
-                this._engine.clear(null, false, true, true);
-            }
-        }
-    }
-
-    /** @internal */
-    public _allowPostProcessClearColor = true;
-    /**
-     * @internal
-     */
-    public _renderForCamera(camera: Camera, rigParent?: Camera, bindFrameBuffer = true): void {
-        if (camera && camera._skipRendering) {
-            return;
-        }
-
-        const engine = this._engine;
-
-        // Use _activeCamera instead of activeCamera to avoid onActiveCameraChanged
-        this._activeCamera = camera;
-
-        if (!this.activeCamera) {
-            throw new Error("Active camera not set");
-        }
-
-        // Viewport
-        engine.setViewport(this.activeCamera.viewport);
-
-        // Camera
-        this.resetCachedMaterial();
-        this._renderId++;
-
-        if (!this.prePass && bindFrameBuffer) {
-            let skipInitialClear = true;
-            if (camera._renderingMultiview && camera.outputRenderTarget) {
-                skipInitialClear = camera.outputRenderTarget.skipInitialClear;
-                if (this.autoClear) {
-                    this._defaultFrameBufferCleared = false;
-                    camera.outputRenderTarget.skipInitialClear = false;
-                }
-            }
-            this._bindFrameBuffer(this._activeCamera);
-            if (camera._renderingMultiview && camera.outputRenderTarget) {
-                camera.outputRenderTarget.skipInitialClear = skipInitialClear;
-            }
-        }
-
-        this.updateTransformMatrix();
-
-        this.onBeforeCameraRenderObservable.notifyObservers(this.activeCamera);
-
-        // Meshes
-        this._evaluateActiveMeshes();
-
-        // Software skinning
-        for (let softwareSkinnedMeshIndex = 0; softwareSkinnedMeshIndex < this._softwareSkinnedMeshes.length; softwareSkinnedMeshIndex++) {
-            const mesh = this._softwareSkinnedMeshes.data[softwareSkinnedMeshIndex];
-
-            mesh.applySkeleton(<Skeleton>mesh.skeleton);
-        }
-
-        // Render targets
-        this.onBeforeRenderTargetsRenderObservable.notifyObservers(this);
-
-        this._renderTargets.concatWithNoDuplicate(this._materialsRenderTargets);
-
-        if (camera.customRenderTargets && camera.customRenderTargets.length > 0) {
-            this._renderTargets.concatWithNoDuplicate(camera.customRenderTargets);
-        }
-
-        if (rigParent && rigParent.customRenderTargets && rigParent.customRenderTargets.length > 0) {
-            this._renderTargets.concatWithNoDuplicate(rigParent.customRenderTargets);
-        }
-
-        if (this.environmentTexture && this.environmentTexture.isRenderTarget) {
-            this._renderTargets.pushNoDuplicate(this.environmentTexture as RenderTargetTexture);
-        }
-
-        // Collects render targets from external components.
-        for (const step of this._gatherActiveCameraRenderTargetsStage) {
-            step.action(this._renderTargets);
-        }
-
-        let needRebind = false;
-        if (this.renderTargetsEnabled) {
-            this._intermediateRendering = true;
-
-            if (this._renderTargets.length > 0) {
-                Tools.StartPerformanceCounter("Render targets", this._renderTargets.length > 0);
-                for (let renderIndex = 0; renderIndex < this._renderTargets.length; renderIndex++) {
-                    const renderTarget = this._renderTargets.data[renderIndex];
-                    if (renderTarget._shouldRender()) {
-                        this._renderId++;
-                        const hasSpecialRenderTargetCamera = renderTarget.activeCamera && renderTarget.activeCamera !== this.activeCamera;
-                        renderTarget.render(<boolean>hasSpecialRenderTargetCamera, this.dumpNextRenderTargets);
-                        needRebind = true;
-                    }
-                }
-                Tools.EndPerformanceCounter("Render targets", this._renderTargets.length > 0);
-
-                this._renderId++;
-            }
-
-            for (const step of this._cameraDrawRenderTargetStage) {
-                needRebind = step.action(this.activeCamera) || needRebind;
-            }
-
-            this._intermediateRendering = false;
-        }
-
-        this._engine.currentRenderPassId = camera.outputRenderTarget?.renderPassId ?? camera.renderPassId ?? Constants.RENDERPASS_MAIN;
-
-        // Restore framebuffer after rendering to targets
-        if (needRebind && !this.prePass) {
-            this._bindFrameBuffer(this._activeCamera, false);
-            this.updateTransformMatrix();
-        }
-
-        this.onAfterRenderTargetsRenderObservable.notifyObservers(this);
-
-        // Prepare Frame
-        if (this.postProcessManager && !camera._multiviewTexture && !this.prePass) {
-            this.postProcessManager._prepareFrame();
-        }
-
-        // Before Camera Draw
-        for (const step of this._beforeCameraDrawStage) {
-            step.action(this.activeCamera);
-        }
-
-        // Render
-        this.onBeforeDrawPhaseObservable.notifyObservers(this);
-
-        if (engine.snapshotRendering && engine.snapshotRenderingMode === Constants.SNAPSHOTRENDERING_FAST) {
-            this.finalizeSceneUbo();
-        }
-        this._renderingManager.render(null, null, true, true);
-        this.onAfterDrawPhaseObservable.notifyObservers(this);
-
-        // After Camera Draw
-        for (const step of this._afterCameraDrawStage) {
-            step.action(this.activeCamera);
-        }
-
-        // Finalize frame
-        if (this.postProcessManager && !camera._multiviewTexture) {
-            // if the camera has an output render target, render the post process to the render target
-            const texture = camera.outputRenderTarget ? camera.outputRenderTarget.renderTarget! : undefined;
-            this.postProcessManager._finalizeFrame(camera.isIntermediate, texture);
-        }
-
-        // After post process
-        for (const step of this._afterCameraPostProcessStage) {
-            step.action(this.activeCamera);
-        }
-
-        // Reset some special arrays
-        this._renderTargets.reset();
-
-        this.onAfterCameraRenderObservable.notifyObservers(this.activeCamera);
-    }
-
-    private _processSubCameras(camera: Camera, bindFrameBuffer = true): void {
-        if (camera.cameraRigMode === Constants.RIG_MODE_NONE || camera._renderingMultiview) {
-            if (camera._renderingMultiview && !this._multiviewSceneUbo) {
-                this._createMultiviewUbo();
-            }
-            this._renderForCamera(camera, undefined, bindFrameBuffer);
-            this.onAfterRenderCameraObservable.notifyObservers(camera);
-            return;
-        }
-
-        if (camera._useMultiviewToSingleView) {
-            this._renderMultiviewToSingleView(camera);
-        } else {
-            // rig cameras
-            this.onBeforeCameraRenderObservable.notifyObservers(camera);
-            for (let index = 0; index < camera._rigCameras.length; index++) {
-                this._renderForCamera(camera._rigCameras[index], camera);
-            }
-        }
-
-        // Use _activeCamera instead of activeCamera to avoid onActiveCameraChanged
-        this._activeCamera = camera;
-        this.updateTransformMatrix();
-        this.onAfterRenderCameraObservable.notifyObservers(camera);
-    }
-
-    private _checkIntersections(): void {
-        for (let index = 0; index < this._meshesForIntersections.length; index++) {
-            const sourceMesh = this._meshesForIntersections.data[index];
-
-            if (!sourceMesh.actionManager) {
-                continue;
-            }
-
-            for (let actionIndex = 0; sourceMesh.actionManager && actionIndex < sourceMesh.actionManager.actions.length; actionIndex++) {
-                const action: IAction = sourceMesh.actionManager.actions[actionIndex];
-
-                if (action.trigger === Constants.ACTION_OnIntersectionEnterTrigger || action.trigger === Constants.ACTION_OnIntersectionExitTrigger) {
-                    const parameters = action.getTriggerParameter();
-                    const otherMesh = parameters.mesh ? parameters.mesh : parameters;
-
-                    const areIntersecting = otherMesh.intersectsMesh(sourceMesh, parameters.usePreciseIntersection);
-                    const currentIntersectionInProgress = sourceMesh._intersectionsInProgress.indexOf(otherMesh);
-
-                    if (areIntersecting && currentIntersectionInProgress === -1) {
-                        if (action.trigger === Constants.ACTION_OnIntersectionEnterTrigger) {
-                            action._executeCurrent(ActionEvent.CreateNew(sourceMesh, undefined, otherMesh));
-                            sourceMesh._intersectionsInProgress.push(otherMesh);
-                        } else if (action.trigger === Constants.ACTION_OnIntersectionExitTrigger) {
-                            sourceMesh._intersectionsInProgress.push(otherMesh);
-                        }
-                    } else if (!areIntersecting && currentIntersectionInProgress > -1) {
-                        //They intersected, and now they don't.
-
-                        //is this trigger an exit trigger? execute an event.
-                        if (action.trigger === Constants.ACTION_OnIntersectionExitTrigger) {
-                            action._executeCurrent(ActionEvent.CreateNew(sourceMesh, undefined, otherMesh));
-                        }
-
-                        //if this is an exit trigger, or no exit trigger exists, remove the id from the intersection in progress array.
-                        if (
-                            !sourceMesh.actionManager.hasSpecificTrigger(Constants.ACTION_OnIntersectionExitTrigger, (parameter) => {
-                                const parameterMesh = parameter.mesh ? parameter.mesh : parameter;
-                                return otherMesh === parameterMesh;
-                            }) ||
-                            action.trigger === Constants.ACTION_OnIntersectionExitTrigger
-                        ) {
-                            sourceMesh._intersectionsInProgress.splice(currentIntersectionInProgress, 1);
-                        }
-                    }
-                }
-            }
-        }
-    }
-
-    /**
-     * @internal
-     */
-    public _advancePhysicsEngineStep(step: number) {
-        // Do nothing. Code will be replaced if physics engine component is referenced
-    }
-
-    /**
-     * User updatable function that will return a deterministic frame time when engine is in deterministic lock step mode
-     * @returns the frame time
-     */
-    public getDeterministicFrameTime: () => number = () => {
-        return this._engine.getTimeStep();
-    };
-
-    /** @internal */
-    public _animate(customDeltaTime?: number): void {
-        // Nothing to do as long as Animatable have not been imported.
-    }
-
-    /** Execute all animations (for a frame) */
-    public animate() {
-        if (this._engine.isDeterministicLockStep()) {
-            let deltaTime = Math.max(Scene.MinDeltaTime, Math.min(this._engine.getDeltaTime(), Scene.MaxDeltaTime)) + this._timeAccumulator;
-
-            const defaultFrameTime = this._engine.getTimeStep();
-            const defaultFPS = 1000.0 / defaultFrameTime / 1000.0;
-
-            let stepsTaken = 0;
-
-            const maxSubSteps = this._engine.getLockstepMaxSteps();
-
-            let internalSteps = Math.floor(deltaTime / defaultFrameTime);
-            internalSteps = Math.min(internalSteps, maxSubSteps);
-
-            while (deltaTime > 0 && stepsTaken < internalSteps) {
-                this.onBeforeStepObservable.notifyObservers(this);
-
-                // Animations
-                this._animationRatio = defaultFrameTime * defaultFPS;
-                this._animate(defaultFrameTime);
-                this.onAfterAnimationsObservable.notifyObservers(this);
-
-                // Physics
-                if (this.physicsEnabled) {
-                    this._advancePhysicsEngineStep(defaultFrameTime);
-                }
-
-                this.onAfterStepObservable.notifyObservers(this);
-                this._currentStepId++;
-
-                stepsTaken++;
-                deltaTime -= defaultFrameTime;
-            }
-
-            this._timeAccumulator = deltaTime < 0 ? 0 : deltaTime;
-        } else {
-            // Animations
-            const deltaTime = this.useConstantAnimationDeltaTime ? 16 : Math.max(Scene.MinDeltaTime, Math.min(this._engine.getDeltaTime(), Scene.MaxDeltaTime));
-            this._animationRatio = deltaTime * (60.0 / 1000.0);
-            this._animate();
-            this.onAfterAnimationsObservable.notifyObservers(this);
-
-            // Physics
-            if (this.physicsEnabled) {
-                this._advancePhysicsEngineStep(deltaTime);
-            }
-        }
-    }
-
-    private _clear(): void {
-        if (this.autoClearDepthAndStencil || this.autoClear) {
-            this._engine.clear(this.clearColor, this.autoClear || this.forceWireframe || this.forcePointsCloud, this.autoClearDepthAndStencil, this.autoClearDepthAndStencil);
-        }
-    }
-
-    private _checkCameraRenderTarget(camera: Nullable<Camera>) {
-        if (camera?.outputRenderTarget && !camera?.isRigCamera) {
-            camera.outputRenderTarget._cleared = false;
-        }
-        if (camera?.rigCameras?.length) {
-            for (let i = 0; i < camera.rigCameras.length; ++i) {
-                const rtt = camera.rigCameras[i].outputRenderTarget;
-                if (rtt) {
-                    rtt._cleared = false;
-                }
-            }
-        }
-    }
-
-    /**
-     * Resets the draw wrappers cache of all meshes
-     * @param passId If provided, releases only the draw wrapper corresponding to this render pass id
-     */
-    public resetDrawCache(passId?: number): void {
-        if (!this.meshes) {
-            return;
-        }
-
-        for (const mesh of this.meshes) {
-            mesh.resetDrawCache(passId);
-        }
-    }
-
-    /**
-     * Render the scene
-     * @param updateCameras defines a boolean indicating if cameras must update according to their inputs (true by default)
-     * @param ignoreAnimations defines a boolean indicating if animations should not be executed (false by default)
-     */
-    public render(updateCameras = true, ignoreAnimations = false): void {
-        if (this.isDisposed) {
-            return;
-        }
-
-        if (this.onReadyObservable.hasObservers() && this._executeWhenReadyTimeoutId === null) {
-            this._checkIsReady();
-        }
-
-        this._frameId++;
-        this._defaultFrameBufferCleared = false;
-        this._checkCameraRenderTarget(this.activeCamera);
-        if (this.activeCameras?.length) {
-            this.activeCameras.forEach(this._checkCameraRenderTarget);
-        }
-
-        // Register components that have been associated lately to the scene.
-        this._registerTransientComponents();
-
-        this._activeParticles.fetchNewFrame();
-        this._totalVertices.fetchNewFrame();
-        this._activeIndices.fetchNewFrame();
-        this._activeBones.fetchNewFrame();
-        this._meshesForIntersections.reset();
-        this.resetCachedMaterial();
-
-        this.onBeforeAnimationsObservable.notifyObservers(this);
-
-        // Actions
-        if (this.actionManager) {
-            this.actionManager.processTrigger(Constants.ACTION_OnEveryFrameTrigger);
-        }
-
-        // Animations
-        if (!ignoreAnimations) {
-            this.animate();
-        }
-
-        // Before camera update steps
-        for (const step of this._beforeCameraUpdateStage) {
-            step.action();
-        }
-
-        // Update Cameras
-        if (updateCameras) {
-            if (this.activeCameras && this.activeCameras.length > 0) {
-                for (let cameraIndex = 0; cameraIndex < this.activeCameras.length; cameraIndex++) {
-                    const camera = this.activeCameras[cameraIndex];
-                    camera.update();
-                    if (camera.cameraRigMode !== Constants.RIG_MODE_NONE) {
-                        // rig cameras
-                        for (let index = 0; index < camera._rigCameras.length; index++) {
-                            camera._rigCameras[index].update();
-                        }
-                    }
-                }
-            } else if (this.activeCamera) {
-                this.activeCamera.update();
-                if (this.activeCamera.cameraRigMode !== Constants.RIG_MODE_NONE) {
-                    // rig cameras
-                    for (let index = 0; index < this.activeCamera._rigCameras.length; index++) {
-                        this.activeCamera._rigCameras[index].update();
-                    }
-                }
-            }
-        }
-
-        // Before render
-        this.onBeforeRenderObservable.notifyObservers(this);
-
-        const engine = this.getEngine();
-
-        // Customs render targets
-        this.onBeforeRenderTargetsRenderObservable.notifyObservers(this);
-
-        const currentActiveCamera = this.activeCameras?.length ? this.activeCameras[0] : this.activeCamera;
-        if (this.renderTargetsEnabled) {
-            Tools.StartPerformanceCounter("Custom render targets", this.customRenderTargets.length > 0);
-            this._intermediateRendering = true;
-            for (let customIndex = 0; customIndex < this.customRenderTargets.length; customIndex++) {
-                const renderTarget = this.customRenderTargets[customIndex];
-                if (renderTarget._shouldRender()) {
-                    this._renderId++;
-
-                    this.activeCamera = renderTarget.activeCamera || this.activeCamera;
-
-                    if (!this.activeCamera) {
-                        throw new Error("Active camera not set");
-                    }
-
-                    // Viewport
-                    engine.setViewport(this.activeCamera.viewport);
-
-                    // Camera
-                    this.updateTransformMatrix();
-
-                    renderTarget.render(currentActiveCamera !== this.activeCamera, this.dumpNextRenderTargets);
-                }
-            }
-            Tools.EndPerformanceCounter("Custom render targets", this.customRenderTargets.length > 0);
-            this._intermediateRendering = false;
-            this._renderId++;
-        }
-
-        this._engine.currentRenderPassId = currentActiveCamera?.renderPassId ?? Constants.RENDERPASS_MAIN;
-
-        // Restore back buffer
-        this.activeCamera = currentActiveCamera;
-        if (this._activeCamera && this._activeCamera.cameraRigMode !== Constants.RIG_MODE_CUSTOM && !this.prePass) {
-            this._bindFrameBuffer(this._activeCamera, false);
-        }
-        this.onAfterRenderTargetsRenderObservable.notifyObservers(this);
-
-        for (const step of this._beforeClearStage) {
-            step.action();
-        }
-
-        // Clear
-        this._clearFrameBuffer(this.activeCamera);
-
-        // Collects render targets from external components.
-        for (const step of this._gatherRenderTargetsStage) {
-            step.action(this._renderTargets);
-        }
-
-        // Multi-cameras?
-        if (this.activeCameras && this.activeCameras.length > 0) {
-            for (let cameraIndex = 0; cameraIndex < this.activeCameras.length; cameraIndex++) {
-                this._processSubCameras(this.activeCameras[cameraIndex], cameraIndex > 0);
-            }
-        } else {
-            if (!this.activeCamera) {
-                throw new Error("No camera defined");
-            }
-
-            this._processSubCameras(this.activeCamera, !!this.activeCamera.outputRenderTarget);
-        }
-
-        // Intersection checks
-        this._checkIntersections();
-
-        // Executes the after render stage actions.
-        for (const step of this._afterRenderStage) {
-            step.action();
-        }
-
-        // After render
-        if (this.afterRender) {
-            this.afterRender();
-        }
-
-        this.onAfterRenderObservable.notifyObservers(this);
-
-        // Cleaning
-        if (this._toBeDisposed.length) {
-            for (let index = 0; index < this._toBeDisposed.length; index++) {
-                const data = this._toBeDisposed[index];
-                if (data) {
-                    data.dispose();
-                }
-            }
-
-            this._toBeDisposed.length = 0;
-        }
-
-        if (this.dumpNextRenderTargets) {
-            this.dumpNextRenderTargets = false;
-        }
-
-        this._activeBones.addCount(0, true);
-        this._activeIndices.addCount(0, true);
-        this._activeParticles.addCount(0, true);
-
-        this._engine.restoreDefaultFramebuffer();
-    }
-
-    /**
-     * Freeze all materials
-     * A frozen material will not be updatable but should be faster to render
-     * Note: multimaterials will not be frozen, but their submaterials will
-     */
-    public freezeMaterials(): void {
-        for (let i = 0; i < this.materials.length; i++) {
-            this.materials[i].freeze();
-        }
-    }
-
-    /**
-     * Unfreeze all materials
-     * A frozen material will not be updatable but should be faster to render
-     */
-    public unfreezeMaterials(): void {
-        for (let i = 0; i < this.materials.length; i++) {
-            this.materials[i].unfreeze();
-        }
-    }
-
-    /**
-     * Releases all held resources
-     */
-    public dispose(): void {
-        if (this.isDisposed) {
-            return;
-        }
-
-        this.beforeRender = null;
-        this.afterRender = null;
-        this.metadata = null;
-
-        this.skeletons.length = 0;
-        this.morphTargetManagers.length = 0;
-        this._transientComponents.length = 0;
-        this._isReadyForMeshStage.clear();
-        this._beforeEvaluateActiveMeshStage.clear();
-        this._evaluateSubMeshStage.clear();
-        this._preActiveMeshStage.clear();
-        this._cameraDrawRenderTargetStage.clear();
-        this._beforeCameraDrawStage.clear();
-        this._beforeRenderTargetDrawStage.clear();
-        this._beforeRenderingGroupDrawStage.clear();
-        this._beforeRenderingMeshStage.clear();
-        this._afterRenderingMeshStage.clear();
-        this._afterRenderingGroupDrawStage.clear();
-        this._afterCameraDrawStage.clear();
-        this._afterRenderTargetDrawStage.clear();
-        this._afterRenderStage.clear();
-        this._beforeCameraUpdateStage.clear();
-        this._beforeClearStage.clear();
-        this._gatherRenderTargetsStage.clear();
-        this._gatherActiveCameraRenderTargetsStage.clear();
-        this._pointerMoveStage.clear();
-        this._pointerDownStage.clear();
-        this._pointerUpStage.clear();
-
-        this.importedMeshesFiles = [] as string[];
-
-        if (this.stopAllAnimations) {
-            // Ensures that no animatable notifies a callback that could start a new animation group, constantly adding new animatables to the active list...
-            this._activeAnimatables.forEach((animatable) => {
-                animatable.onAnimationEndObservable.clear();
-                animatable.onAnimationEnd = null;
-            });
-            this.stopAllAnimations();
-        }
-
-        this.resetCachedMaterial();
-
-        // Smart arrays
-        if (this.activeCamera) {
-            this.activeCamera._activeMeshes.dispose();
-            this.activeCamera = null;
-        }
-        this.activeCameras = null;
-
-        this._activeMeshes.dispose();
-        this._renderingManager.dispose();
-        this._processedMaterials.dispose();
-        this._activeParticleSystems.dispose();
-        this._activeSkeletons.dispose();
-        this._softwareSkinnedMeshes.dispose();
-        this._renderTargets.dispose();
-        this._materialsRenderTargets.dispose();
-        this._registeredForLateAnimationBindings.dispose();
-        this._meshesForIntersections.dispose();
-        this._toBeDisposed.length = 0;
-
-        // Abort active requests
-        const activeRequests = this._activeRequests.slice();
-        for (const request of activeRequests) {
-            request.abort();
-        }
-        this._activeRequests.length = 0;
-
-        // Events
-        try {
-            this.onDisposeObservable.notifyObservers(this);
-        } catch (e) {
-            Logger.Error("An error occurred while calling onDisposeObservable!", e);
-        }
-
-        this.detachControl();
-
-        // Detach cameras
-        const canvas = this._engine.getInputElement();
-
-        if (canvas) {
-            for (let index = 0; index < this.cameras.length; index++) {
-                this.cameras[index].detachControl();
-            }
-        }
-
-        // Release animation groups
-        this._disposeList(this.animationGroups);
-
-        // Release lights
-        this._disposeList(this.lights);
-
-        // Release meshes
-        this._disposeList(this.meshes, (item) => item.dispose(true));
-        this._disposeList(this.transformNodes, (item) => item.dispose(true));
-
-        // Release cameras
-        const cameras = this.cameras;
-        this._disposeList(cameras);
-
-        // Release materials
-        if (this._defaultMaterial) {
-            this._defaultMaterial.dispose();
-        }
-        this._disposeList(this.multiMaterials);
-        this._disposeList(this.materials);
-
-        // Release particles
-        this._disposeList(this.particleSystems);
-
-        // Release postProcesses
-        this._disposeList(this.postProcesses);
-
-        // Release textures
-        this._disposeList(this.textures);
-
-        // Release morph targets
-        this._disposeList(this.morphTargetManagers);
-
-        // Release UBO
-        this._sceneUbo.dispose();
-
-        if (this._multiviewSceneUbo) {
-            this._multiviewSceneUbo.dispose();
-        }
-
-        // Post-processes
-        this.postProcessManager.dispose();
-
-        // Components
-        this._disposeList(this._components);
-
-        // Remove from engine
-        let index = this._engine.scenes.indexOf(this);
-
-        if (index > -1) {
-            this._engine.scenes.splice(index, 1);
-        }
-
-        if (EngineStore._LastCreatedScene === this) {
-            if (this._engine.scenes.length > 0) {
-                EngineStore._LastCreatedScene = this._engine.scenes[this._engine.scenes.length - 1];
-            } else {
-                EngineStore._LastCreatedScene = null;
-            }
-        }
-
-        index = this._engine._virtualScenes.indexOf(this);
-
-        if (index > -1) {
-            this._engine._virtualScenes.splice(index, 1);
-        }
-
-        this._engine.wipeCaches(true);
-        this.onDisposeObservable.clear();
-        this.onBeforeRenderObservable.clear();
-        this.onAfterRenderObservable.clear();
-        this.onBeforeRenderTargetsRenderObservable.clear();
-        this.onAfterRenderTargetsRenderObservable.clear();
-        this.onAfterStepObservable.clear();
-        this.onBeforeStepObservable.clear();
-        this.onBeforeActiveMeshesEvaluationObservable.clear();
-        this.onAfterActiveMeshesEvaluationObservable.clear();
-        this.onBeforeParticlesRenderingObservable.clear();
-        this.onAfterParticlesRenderingObservable.clear();
-        this.onBeforeDrawPhaseObservable.clear();
-        this.onAfterDrawPhaseObservable.clear();
-        this.onBeforeAnimationsObservable.clear();
-        this.onAfterAnimationsObservable.clear();
-        this.onDataLoadedObservable.clear();
-        this.onBeforeRenderingGroupObservable.clear();
-        this.onAfterRenderingGroupObservable.clear();
-        this.onMeshImportedObservable.clear();
-        this.onBeforeCameraRenderObservable.clear();
-        this.onAfterCameraRenderObservable.clear();
-        this.onAfterRenderCameraObservable.clear();
-        this.onReadyObservable.clear();
-        this.onNewCameraAddedObservable.clear();
-        this.onCameraRemovedObservable.clear();
-        this.onNewLightAddedObservable.clear();
-        this.onLightRemovedObservable.clear();
-        this.onNewGeometryAddedObservable.clear();
-        this.onGeometryRemovedObservable.clear();
-        this.onNewTransformNodeAddedObservable.clear();
-        this.onTransformNodeRemovedObservable.clear();
-        this.onNewMeshAddedObservable.clear();
-        this.onMeshRemovedObservable.clear();
-        this.onNewSkeletonAddedObservable.clear();
-        this.onSkeletonRemovedObservable.clear();
-        this.onNewMaterialAddedObservable.clear();
-        this.onNewMultiMaterialAddedObservable.clear();
-        this.onMaterialRemovedObservable.clear();
-        this.onMultiMaterialRemovedObservable.clear();
-        this.onNewTextureAddedObservable.clear();
-        this.onTextureRemovedObservable.clear();
-        this.onPrePointerObservable.clear();
-        this.onPointerObservable.clear();
-        this.onPreKeyboardObservable.clear();
-        this.onKeyboardObservable.clear();
-        this.onActiveCameraChanged.clear();
-        this.onScenePerformancePriorityChangedObservable.clear();
-        this._isDisposed = true;
-    }
-
-    private _disposeList<T extends IDisposable>(items: T[], callback?: (item: T) => void): void {
-        const itemsCopy = items.slice(0);
-        callback = callback ?? ((item) => item.dispose());
-        for (const item of itemsCopy) {
-            callback(item);
-        }
-        items.length = 0;
-    }
-
-    /**
-     * Gets if the scene is already disposed
-     */
-    public get isDisposed(): boolean {
-        return this._isDisposed;
-    }
-
-    /**
-     * Call this function to reduce memory footprint of the scene.
-     * Vertex buffers will not store CPU data anymore (this will prevent picking, collisions or physics to work correctly)
-     */
-    public clearCachedVertexData(): void {
-        for (let meshIndex = 0; meshIndex < this.meshes.length; meshIndex++) {
-            const mesh = this.meshes[meshIndex];
-            const geometry = (<Mesh>mesh).geometry;
-
-            if (geometry) {
-                geometry.clearCachedData();
-            }
-        }
-    }
-
-    /**
-     * This function will remove the local cached buffer data from texture.
-     * It will save memory but will prevent the texture from being rebuilt
-     */
-    public cleanCachedTextureBuffer(): void {
-        for (const baseTexture of this.textures) {
-            const buffer = (<Texture>baseTexture)._buffer;
-
-            if (buffer) {
-                (<Texture>baseTexture)._buffer = null;
-            }
-        }
-    }
-
-    /**
-     * Get the world extend vectors with an optional filter
-     *
-     * @param filterPredicate the predicate - which meshes should be included when calculating the world size
-     * @returns {{ min: Vector3; max: Vector3 }} min and max vectors
-     */
-    public getWorldExtends(filterPredicate?: (mesh: AbstractMesh) => boolean): { min: Vector3; max: Vector3 } {
-        const min = new Vector3(Number.MAX_VALUE, Number.MAX_VALUE, Number.MAX_VALUE);
-        const max = new Vector3(-Number.MAX_VALUE, -Number.MAX_VALUE, -Number.MAX_VALUE);
-        filterPredicate = filterPredicate || (() => true);
-        this.meshes.filter(filterPredicate).forEach((mesh) => {
-            mesh.computeWorldMatrix(true);
-
-            if (!mesh.subMeshes || mesh.subMeshes.length === 0 || mesh.infiniteDistance) {
-                return;
-            }
-
-            const boundingInfo = mesh.getBoundingInfo();
-
-            const minBox = boundingInfo.boundingBox.minimumWorld;
-            const maxBox = boundingInfo.boundingBox.maximumWorld;
-
-            Vector3.CheckExtends(minBox, min, max);
-            Vector3.CheckExtends(maxBox, min, max);
-        });
-
-        return {
-            min: min,
-            max: max,
-        };
-    }
-
-    // Picking
-
-    // eslint-disable-next-line jsdoc/require-returns-check
-    /**
-     * Creates a ray that can be used to pick in the scene
-     * @param x defines the x coordinate of the origin (on-screen)
-     * @param y defines the y coordinate of the origin (on-screen)
-     * @param world defines the world matrix to use if you want to pick in object space (instead of world space)
-     * @param camera defines the camera to use for the picking
-     * @param cameraViewSpace defines if picking will be done in view space (false by default)
-     * @returns a Ray
-     */
-    public createPickingRay(x: number, y: number, world: Nullable<Matrix>, camera: Nullable<Camera>, cameraViewSpace = false): Ray {
-        throw _WarnImport("Ray");
-    }
-
-    // eslint-disable-next-line jsdoc/require-returns-check
-    /**
-     * Creates a ray that can be used to pick in the scene
-     * @param x defines the x coordinate of the origin (on-screen)
-     * @param y defines the y coordinate of the origin (on-screen)
-     * @param world defines the world matrix to use if you want to pick in object space (instead of world space)
-     * @param result defines the ray where to store the picking ray
-     * @param camera defines the camera to use for the picking
-     * @param cameraViewSpace defines if picking will be done in view space (false by default)
-     * @param enableDistantPicking defines if picking should handle large values for mesh position/scaling (false by default)
-     * @returns the current scene
-     */
-    public createPickingRayToRef(
-        x: number,
-        y: number,
-        world: Nullable<Matrix>,
-        result: Ray,
-        camera: Nullable<Camera>,
-        cameraViewSpace = false,
-        enableDistantPicking = false
-    ): Scene {
-        throw _WarnImport("Ray");
-    }
-
-    // eslint-disable-next-line jsdoc/require-returns-check
-    /**
-     * Creates a ray that can be used to pick in the scene
-     * @param x defines the x coordinate of the origin (on-screen)
-     * @param y defines the y coordinate of the origin (on-screen)
-     * @param camera defines the camera to use for the picking
-     * @returns a Ray
-     */
-    public createPickingRayInCameraSpace(x: number, y: number, camera?: Camera): Ray {
-        throw _WarnImport("Ray");
-    }
-
-    // eslint-disable-next-line jsdoc/require-returns-check
-    /**
-     * Creates a ray that can be used to pick in the scene
-     * @param x defines the x coordinate of the origin (on-screen)
-     * @param y defines the y coordinate of the origin (on-screen)
-     * @param result defines the ray where to store the picking ray
-     * @param camera defines the camera to use for the picking
-     * @returns the current scene
-     */
-    public createPickingRayInCameraSpaceToRef(x: number, y: number, result: Ray, camera?: Camera): Scene {
-        throw _WarnImport("Ray");
-    }
-
-    /** @internal */
-    public get _pickingAvailable(): boolean {
-        return false;
-    }
-
-    /** @internal */
-    public _registeredActions: number = 0;
-
-    /** Launch a ray to try to pick a mesh in the scene
-     * @param x position on screen
-     * @param y position on screen
-     * @param predicate Predicate function used to determine eligible meshes. Can be set to null. In this case, a mesh must be enabled, visible and with isPickable set to true
-     * @param fastCheck defines if the first intersection will be used (and not the closest)
-     * @param camera to use for computing the picking ray. Can be set to null. In this case, the scene.activeCamera will be used
-     * @param trianglePredicate defines an optional predicate used to select faces when a mesh intersection is detected
-     * @returns a PickingInfo
-     */
-    public pick(
-        x: number,
-        y: number,
-        predicate?: (mesh: AbstractMesh) => boolean,
-        fastCheck?: boolean,
-        camera?: Nullable<Camera>,
-        trianglePredicate?: TrianglePickingPredicate
-    ): PickingInfo {
-        const warn = _WarnImport("Ray", true);
-        if (warn) {
-            Logger.Warn(warn);
-        }
-        // Dummy info if picking as not been imported
-        return new PickingInfo();
-    }
-
-    /** Launch a ray to try to pick a mesh in the scene using only bounding information of the main mesh (not using submeshes)
-     * @param x position on screen
-     * @param y position on screen
-     * @param predicate Predicate function used to determine eligible meshes. Can be set to null. In this case, a mesh must be enabled, visible and with isPickable set to true
-     * @param fastCheck defines if the first intersection will be used (and not the closest)
-     * @param camera to use for computing the picking ray. Can be set to null. In this case, the scene.activeCamera will be used
-     * @returns a PickingInfo (Please note that some info will not be set like distance, bv, bu and everything that cannot be capture by only using bounding infos)
-     */
-    public pickWithBoundingInfo(x: number, y: number, predicate?: (mesh: AbstractMesh) => boolean, fastCheck?: boolean, camera?: Nullable<Camera>): Nullable<PickingInfo> {
-        const warn = _WarnImport("Ray", true);
-        if (warn) {
-            Logger.Warn(warn);
-        }
-        // Dummy info if picking as not been imported
-        return new PickingInfo();
-    }
-
-    // eslint-disable-next-line jsdoc/require-returns-check
-    /**
-     * Use the given ray to pick a mesh in the scene. A mesh triangle can be picked both from its front and back sides,
-     * irrespective of orientation.
-     * @param ray The ray to use to pick meshes
-     * @param predicate Predicate function used to determine eligible meshes. Can be set to null. In this case, a mesh must have isPickable set to true
-     * @param fastCheck defines if the first intersection will be used (and not the closest)
-     * @param trianglePredicate defines an optional predicate used to select faces when a mesh intersection is detected
-     * @returns a PickingInfo
-     */
-    public pickWithRay(ray: Ray, predicate?: (mesh: AbstractMesh) => boolean, fastCheck?: boolean, trianglePredicate?: TrianglePickingPredicate): Nullable<PickingInfo> {
-        throw _WarnImport("Ray");
-    }
-
-    // eslint-disable-next-line jsdoc/require-returns-check
-    /**
-     * Launch a ray to try to pick a mesh in the scene. A mesh triangle can be picked both from its front and back sides,
-     * irrespective of orientation.
-     * @param x X position on screen
-     * @param y Y position on screen
-     * @param predicate Predicate function used to determine eligible meshes. Can be set to null. In this case, a mesh must be enabled, visible and with isPickable set to true
-     * @param camera camera to use for computing the picking ray. Can be set to null. In this case, the scene.activeCamera will be used
-     * @param trianglePredicate defines an optional predicate used to select faces when a mesh intersection is detected
-     * @returns an array of PickingInfo
-     */
-    public multiPick(x: number, y: number, predicate?: (mesh: AbstractMesh) => boolean, camera?: Camera, trianglePredicate?: TrianglePickingPredicate): Nullable<PickingInfo[]> {
-        throw _WarnImport("Ray");
-    }
-
-    // eslint-disable-next-line jsdoc/require-returns-check
-    /**
-     * Launch a ray to try to pick a mesh in the scene
-     * @param ray Ray to use
-     * @param predicate Predicate function used to determine eligible meshes. Can be set to null. In this case, a mesh must be enabled, visible and with isPickable set to true
-     * @param trianglePredicate defines an optional predicate used to select faces when a mesh intersection is detected
-     * @returns an array of PickingInfo
-     */
-    public multiPickWithRay(ray: Ray, predicate?: (mesh: AbstractMesh) => boolean, trianglePredicate?: TrianglePickingPredicate): Nullable<PickingInfo[]> {
-        throw _WarnImport("Ray");
-    }
-
-    /**
-     * Force the value of meshUnderPointer
-     * @param mesh defines the mesh to use
-     * @param pointerId optional pointer id when using more than one pointer
-     * @param pickResult optional pickingInfo data used to find mesh
-     */
-    public setPointerOverMesh(mesh: Nullable<AbstractMesh>, pointerId?: number, pickResult?: Nullable<PickingInfo>): void {
-        this._inputManager.setPointerOverMesh(mesh, pointerId, pickResult);
-    }
-
-    /**
-     * Gets the mesh under the pointer
-     * @returns a Mesh or null if no mesh is under the pointer
-     */
-    public getPointerOverMesh(): Nullable<AbstractMesh> {
-        return this._inputManager.getPointerOverMesh();
-    }
-
-    // Misc.
-    /** @internal */
-    public _rebuildGeometries(): void {
-        for (const geometry of this.geometries) {
-            geometry._rebuild();
-        }
-
-        for (const mesh of this.meshes) {
-            mesh._rebuild();
-        }
-
-        if (this.postProcessManager) {
-            this.postProcessManager._rebuild();
-        }
-
-        for (const component of this._components) {
-            component.rebuild();
-        }
-
-        for (const system of this.particleSystems) {
-            system.rebuild();
-        }
-
-        if (this.spriteManagers) {
-            for (const spriteMgr of this.spriteManagers) {
-                spriteMgr.rebuild();
-            }
-        }
-    }
-
-    /** @internal */
-    public _rebuildTextures(): void {
-        for (const texture of this.textures) {
-            texture._rebuild(true);
-        }
-
-        this.markAllMaterialsAsDirty(Constants.MATERIAL_TextureDirtyFlag);
-    }
-
-    /**
-     * Get from a list of objects by tags
-     * @param list the list of objects to use
-     * @param tagsQuery the query to use
-     * @param filter a predicate to filter for tags
-     * @returns
-     */
-    private _getByTags(list: any[], tagsQuery: string, filter?: (item: any) => boolean): any[] {
-        if (tagsQuery === undefined) {
-            // returns the complete list (could be done with Tags.MatchesQuery but no need to have a for-loop here)
-            return list;
-        }
-
-        const listByTags = [];
-
-        for (const i in list) {
-            const item = list[i];
-            if (Tags && Tags.MatchesQuery(item, tagsQuery) && (!filter || filter(item))) {
-                listByTags.push(item);
-            }
-        }
-
-        return listByTags;
-    }
-
-    /**
-     * Get a list of meshes by tags
-     * @param tagsQuery defines the tags query to use
-     * @param filter defines a predicate used to filter results
-     * @returns an array of Mesh
-     */
-    public getMeshesByTags(tagsQuery: string, filter?: (mesh: AbstractMesh) => boolean): AbstractMesh[] {
-        return this._getByTags(this.meshes, tagsQuery, filter);
-    }
-
-    /**
-     * Get a list of cameras by tags
-     * @param tagsQuery defines the tags query to use
-     * @param filter defines a predicate used to filter results
-     * @returns an array of Camera
-     */
-    public getCamerasByTags(tagsQuery: string, filter?: (camera: Camera) => boolean): Camera[] {
-        return this._getByTags(this.cameras, tagsQuery, filter);
-    }
-
-    /**
-     * Get a list of lights by tags
-     * @param tagsQuery defines the tags query to use
-     * @param filter defines a predicate used to filter results
-     * @returns an array of Light
-     */
-    public getLightsByTags(tagsQuery: string, filter?: (light: Light) => boolean): Light[] {
-        return this._getByTags(this.lights, tagsQuery, filter);
-    }
-
-    /**
-     * Get a list of materials by tags
-     * @param tagsQuery defines the tags query to use
-     * @param filter defines a predicate used to filter results
-     * @returns an array of Material
-     */
-    public getMaterialByTags(tagsQuery: string, filter?: (material: Material) => boolean): Material[] {
-        return this._getByTags(this.materials, tagsQuery, filter).concat(this._getByTags(this.multiMaterials, tagsQuery, filter));
-    }
-
-    /**
-     * Get a list of transform nodes by tags
-     * @param tagsQuery defines the tags query to use
-     * @param filter defines a predicate used to filter results
-     * @returns an array of TransformNode
-     */
-    public getTransformNodesByTags(tagsQuery: string, filter?: (transform: TransformNode) => boolean): TransformNode[] {
-        return this._getByTags(this.transformNodes, tagsQuery, filter);
-    }
-
-    /**
-     * Overrides the default sort function applied in the rendering group to prepare the meshes.
-     * This allowed control for front to back rendering or reversly depending of the special needs.
-     *
-     * @param renderingGroupId The rendering group id corresponding to its index
-     * @param opaqueSortCompareFn The opaque queue comparison function use to sort.
-     * @param alphaTestSortCompareFn The alpha test queue comparison function use to sort.
-     * @param transparentSortCompareFn The transparent queue comparison function use to sort.
-     */
-    public setRenderingOrder(
-        renderingGroupId: number,
-        opaqueSortCompareFn: Nullable<(a: SubMesh, b: SubMesh) => number> = null,
-        alphaTestSortCompareFn: Nullable<(a: SubMesh, b: SubMesh) => number> = null,
-        transparentSortCompareFn: Nullable<(a: SubMesh, b: SubMesh) => number> = null
-    ): void {
-        this._renderingManager.setRenderingOrder(renderingGroupId, opaqueSortCompareFn, alphaTestSortCompareFn, transparentSortCompareFn);
-    }
-
-    /**
-     * Specifies whether or not the stencil and depth buffer are cleared between two rendering groups.
-     *
-     * @param renderingGroupId The rendering group id corresponding to its index
-     * @param autoClearDepthStencil Automatically clears depth and stencil between groups if true.
-     * @param depth Automatically clears depth between groups if true and autoClear is true.
-     * @param stencil Automatically clears stencil between groups if true and autoClear is true.
-     */
-    public setRenderingAutoClearDepthStencil(renderingGroupId: number, autoClearDepthStencil: boolean, depth = true, stencil = true): void {
-        this._renderingManager.setRenderingAutoClearDepthStencil(renderingGroupId, autoClearDepthStencil, depth, stencil);
-    }
-
-    /**
-     * Gets the current auto clear configuration for one rendering group of the rendering
-     * manager.
-     * @param index the rendering group index to get the information for
-     * @returns The auto clear setup for the requested rendering group
-     */
-    public getAutoClearDepthStencilSetup(index: number): IRenderingManagerAutoClearSetup {
-        return this._renderingManager.getAutoClearDepthStencilSetup(index);
-    }
-
-    private _blockMaterialDirtyMechanism = false;
-
-    /** @internal */
-    public _forceBlockMaterialDirtyMechanism(value: boolean) {
-        this._blockMaterialDirtyMechanism = value;
-    }
-
-    /** Gets or sets a boolean blocking all the calls to markAllMaterialsAsDirty (ie. the materials won't be updated if they are out of sync) */
-    public get blockMaterialDirtyMechanism(): boolean {
-        return this._blockMaterialDirtyMechanism;
-    }
-
-    public set blockMaterialDirtyMechanism(value: boolean) {
-        if (this._blockMaterialDirtyMechanism === value) {
-            return;
-        }
-
-        this._blockMaterialDirtyMechanism = value;
-
-        if (!value) {
-            // Do a complete update
-            this.markAllMaterialsAsDirty(Constants.MATERIAL_AllDirtyFlag);
-        }
-    }
-
-    /**
-     * Will flag all materials as dirty to trigger new shader compilation
-     * @param flag defines the flag used to specify which material part must be marked as dirty
-     * @param predicate If not null, it will be used to specify if a material has to be marked as dirty
-     */
-    public markAllMaterialsAsDirty(flag: number, predicate?: (mat: Material) => boolean): void {
-        if (this._blockMaterialDirtyMechanism) {
-            return;
-        }
-
-        for (const material of this.materials) {
-            if (predicate && !predicate(material)) {
-                continue;
-            }
-            material.markAsDirty(flag);
-        }
-    }
-
-    /**
-     * @internal
-     */
-    public _loadFile(
-        fileOrUrl: File | string,
-        onSuccess: (data: string | ArrayBuffer, responseURL?: string) => void,
-        onProgress?: (ev: ProgressEvent) => void,
-        useOfflineSupport?: boolean,
-        useArrayBuffer?: boolean,
-        onError?: (request?: WebRequest, exception?: LoadFileError) => void,
-        onOpened?: (request: WebRequest) => void
-    ): IFileRequest {
-        const request = LoadFile(fileOrUrl, onSuccess, onProgress, useOfflineSupport ? this.offlineProvider : undefined, useArrayBuffer, onError, onOpened);
-        this._activeRequests.push(request);
-        request.onCompleteObservable.add((request) => {
-            this._activeRequests.splice(this._activeRequests.indexOf(request), 1);
-        });
-        return request;
-    }
-
-    public _loadFileAsync(
-        fileOrUrl: File | string,
-        onProgress?: (data: any) => void,
-        useOfflineSupport?: boolean,
-        useArrayBuffer?: false,
-        onOpened?: (request: WebRequest) => void
-    ): Promise<string>;
-
-    public _loadFileAsync(
-        fileOrUrl: File | string,
-        onProgress?: (data: any) => void,
-        useOfflineSupport?: boolean,
-        useArrayBuffer?: true,
-        onOpened?: (request: WebRequest) => void
-    ): Promise<ArrayBuffer>;
-
-    /**
-     * @internal
-     */
-    public _loadFileAsync(
-        fileOrUrl: File | string,
-        onProgress?: (data: any) => void,
-        useOfflineSupport?: boolean,
-        useArrayBuffer?: boolean,
-        onOpened?: (request: WebRequest) => void
-    ): Promise<string | ArrayBuffer> {
-        return new Promise((resolve, reject) => {
-            this._loadFile(
-                fileOrUrl,
-                (data) => {
-                    resolve(data);
-                },
-                onProgress,
-                useOfflineSupport,
-                useArrayBuffer,
-                (request, exception) => {
-                    reject(exception);
-                },
-                onOpened
-            );
-        });
-    }
-
-    /**
-     * @internal
-     */
-    public _requestFile(
-        url: string,
-        onSuccess: (data: string | ArrayBuffer, request?: WebRequest) => void,
-        onProgress?: (ev: ProgressEvent) => void,
-        useOfflineSupport?: boolean,
-        useArrayBuffer?: boolean,
-        onError?: (error: RequestFileError) => void,
-        onOpened?: (request: WebRequest) => void
-    ): IFileRequest {
-        const request = RequestFile(url, onSuccess, onProgress, useOfflineSupport ? this.offlineProvider : undefined, useArrayBuffer, onError, onOpened);
-        this._activeRequests.push(request);
-        request.onCompleteObservable.add((request) => {
-            this._activeRequests.splice(this._activeRequests.indexOf(request), 1);
-        });
-        return request;
-    }
-
-    /**
-     * @internal
-     */
-    public _requestFileAsync(
-        url: string,
-        onProgress?: (ev: ProgressEvent) => void,
-        useOfflineSupport?: boolean,
-        useArrayBuffer?: boolean,
-        onOpened?: (request: WebRequest) => void
-    ): Promise<string | ArrayBuffer> {
-        return new Promise((resolve, reject) => {
-            this._requestFile(
-                url,
-                (data) => {
-                    resolve(data);
-                },
-                onProgress,
-                useOfflineSupport,
-                useArrayBuffer,
-                (error) => {
-                    reject(error);
-                },
-                onOpened
-            );
-        });
-    }
-
-    /**
-     * @internal
-     */
-    public _readFile(
-        file: File,
-        onSuccess: (data: string | ArrayBuffer) => void,
-        onProgress?: (ev: ProgressEvent) => any,
-        useArrayBuffer?: boolean,
-        onError?: (error: ReadFileError) => void
-    ): IFileRequest {
-        const request = ReadFile(file, onSuccess, onProgress, useArrayBuffer, onError);
-        this._activeRequests.push(request);
-        request.onCompleteObservable.add((request) => {
-            this._activeRequests.splice(this._activeRequests.indexOf(request), 1);
-        });
-        return request;
-    }
-
-    /**
-     * @internal
-     */
-    public _readFileAsync(file: File, onProgress?: (ev: ProgressEvent) => any, useArrayBuffer?: boolean): Promise<string | ArrayBuffer> {
-        return new Promise((resolve, reject) => {
-            this._readFile(
-                file,
-                (data) => {
-                    resolve(data);
-                },
-                onProgress,
-                useArrayBuffer,
-                (error) => {
-                    reject(error);
-                }
-            );
-        });
-    }
-
-    /**
-     * Internal perfCollector instance used for sharing between inspector and playground.
-     * Marked as protected to allow sharing between prototype extensions, but disallow access at toplevel.
-     */
-    protected _perfCollector: Nullable<PerformanceViewerCollector> = null;
-
-    // eslint-disable-next-line jsdoc/require-returns-check
-    /**
-     * This method gets the performance collector belonging to the scene, which is generally shared with the inspector.
-     * @returns the perf collector belonging to the scene.
-     */
-    public getPerfCollector(): PerformanceViewerCollector {
-        throw _WarnImport("performanceViewerSceneExtension");
-    }
-
-    // deprecated
-
-    /**
-     * Sets the active camera of the scene using its Id
-     * @param id defines the camera's Id
-     * @returns the new active camera or null if none found.
-     * @deprecated Please use setActiveCameraById instead
-     */
-    setActiveCameraByID(id: string): Nullable<Camera> {
-        return this.setActiveCameraById(id);
-    }
-    /**
-     * Get a material using its id
-     * @param id defines the material's Id
-     * @returns the material or null if none found.
-     * @deprecated Please use getMaterialById instead
-     */
-    getMaterialByID(id: string): Nullable<Material> {
-        return this.getMaterialById(id);
-    }
-    /**
-     * Gets a the last added material using a given id
-     * @param id defines the material's Id
-     * @returns the last material with the given id or null if none found.
-     * @deprecated Please use getLastMaterialById instead
-     */
-    getLastMaterialByID(id: string): Nullable<Material> {
-        return this.getLastMaterialById(id);
-    }
-
-    /**
-     * Get a texture using its unique id
-     * @param uniqueId defines the texture's unique id
-     * @returns the texture or null if none found.
-     * @deprecated Please use getTextureByUniqueId instead
-     */
-    getTextureByUniqueID(uniqueId: number): Nullable<BaseTexture> {
-        return this.getTextureByUniqueId(uniqueId);
-    }
-    /**
-     * Gets a camera using its Id
-     * @param id defines the Id to look for
-     * @returns the camera or null if not found
-     * @deprecated Please use getCameraById instead
-     */
-    getCameraByID(id: string): Nullable<Camera> {
-        return this.getCameraById(id);
-    }
-    /**
-     * Gets a camera using its unique Id
-     * @param uniqueId defines the unique Id to look for
-     * @returns the camera or null if not found
-     * @deprecated Please use getCameraByUniqueId instead
-     */
-    getCameraByUniqueID(uniqueId: number): Nullable<Camera> {
-        return this.getCameraByUniqueId(uniqueId);
-    }
-    /**
-     * Gets a bone using its Id
-     * @param id defines the bone's Id
-     * @returns the bone or null if not found
-     * @deprecated Please use getBoneById instead
-     */
-    getBoneByID(id: string): Nullable<Bone> {
-        return this.getBoneById(id);
-    }
-    /**
-     * Gets a light node using its Id
-     * @param id defines the light's Id
-     * @returns the light or null if none found.
-     * @deprecated Please use getLightById instead
-     */
-    getLightByID(id: string): Nullable<Light> {
-        return this.getLightById(id);
-    }
-    /**
-     * Gets a light node using its scene-generated unique Id
-     * @param uniqueId defines the light's unique Id
-     * @returns the light or null if none found.
-     * @deprecated Please use getLightByUniqueId instead
-     */
-    getLightByUniqueID(uniqueId: number): Nullable<Light> {
-        return this.getLightByUniqueId(uniqueId);
-    }
-    /**
-     * Gets a particle system by Id
-     * @param id defines the particle system Id
-     * @returns the corresponding system or null if none found
-     * @deprecated Please use getParticleSystemById instead
-     */
-    getParticleSystemByID(id: string): Nullable<IParticleSystem> {
-        return this.getParticleSystemById(id);
-    }
-    /**
-     * Gets a geometry using its Id
-     * @param id defines the geometry's Id
-     * @returns the geometry or null if none found.
-     * @deprecated Please use getGeometryById instead
-     */
-    getGeometryByID(id: string): Nullable<Geometry> {
-        return this.getGeometryById(id);
-    }
-    /**
-     * Gets the first added mesh found of a given Id
-     * @param id defines the Id to search for
-     * @returns the mesh found or null if not found at all
-     * @deprecated Please use getMeshById instead
-     */
-    getMeshByID(id: string): Nullable<AbstractMesh> {
-        return this.getMeshById(id);
-    }
-    /**
-     * Gets a mesh with its auto-generated unique Id
-     * @param uniqueId defines the unique Id to search for
-     * @returns the found mesh or null if not found at all.
-     * @deprecated Please use getMeshByUniqueId instead
-     */
-    getMeshByUniqueID(uniqueId: number): Nullable<AbstractMesh> {
-        return this.getMeshByUniqueId(uniqueId);
-    }
-    /**
-     * Gets a the last added mesh using a given Id
-     * @param id defines the Id to search for
-     * @returns the found mesh or null if not found at all.
-     * @deprecated Please use getLastMeshById instead
-     */
-    getLastMeshByID(id: string): Nullable<AbstractMesh> {
-        return this.getLastMeshById(id);
-    }
-    /**
-     * Gets a list of meshes using their Id
-     * @param id defines the Id to search for
-     * @returns a list of meshes
-     * @deprecated Please use getMeshesById instead
-     */
-    getMeshesByID(id: string): Array<AbstractMesh> {
-        return this.getMeshesById(id);
-    }
-    /**
-     * Gets the first added transform node found of a given Id
-     * @param id defines the Id to search for
-     * @returns the found transform node or null if not found at all.
-     * @deprecated Please use getTransformNodeById instead
-     */
-    getTransformNodeByID(id: string): Nullable<TransformNode> {
-        return this.getTransformNodeById(id);
-    }
-    /**
-     * Gets a transform node with its auto-generated unique Id
-     * @param uniqueId defines the unique Id to search for
-     * @returns the found transform node or null if not found at all.
-     * @deprecated Please use getTransformNodeByUniqueId instead
-     */
-    getTransformNodeByUniqueID(uniqueId: number): Nullable<TransformNode> {
-        return this.getTransformNodeByUniqueId(uniqueId);
-    }
-    /**
-     * Gets a list of transform nodes using their Id
-     * @param id defines the Id to search for
-     * @returns a list of transform nodes
-     * @deprecated Please use getTransformNodesById instead
-     */
-    getTransformNodesByID(id: string): Array<TransformNode> {
-        return this.getTransformNodesById(id);
-    }
-    /**
-     * Gets a node (Mesh, Camera, Light) using a given Id
-     * @param id defines the Id to search for
-     * @returns the found node or null if not found at all
-     * @deprecated Please use getNodeById instead
-     */
-    getNodeByID(id: string): Nullable<Node> {
-        return this.getNodeById(id);
-    }
-    /**
-     * Gets a the last added node (Mesh, Camera, Light) using a given Id
-     * @param id defines the Id to search for
-     * @returns the found node or null if not found at all
-     * @deprecated Please use getLastEntryById instead
-     */
-    getLastEntryByID(id: string): Nullable<Node> {
-        return this.getLastEntryById(id);
-    }
-    /**
-     * Gets a skeleton using a given Id (if many are found, this function will pick the last one)
-     * @param id defines the Id to search for
-     * @returns the found skeleton or null if not found at all.
-     * @deprecated Please use getLastSkeletonById instead
-     */
-    getLastSkeletonByID(id: string): Nullable<Skeleton> {
-        return this.getLastSkeletonById(id);
-    }
-}
-
-// Register Class Name
-RegisterClass("BABYLON.Scene", Scene);
+/* eslint-disable @typescript-eslint/no-unused-vars */
+import type { Nullable } from "./types";
+import { Tools } from "./Misc/tools";
+import type { IAnimatable } from "./Animations/animatable.interface";
+import { PrecisionDate } from "./Misc/precisionDate";
+import type { Observer } from "./Misc/observable";
+import { Observable } from "./Misc/observable";
+import type { ISmartArrayLike } from "./Misc/smartArray";
+import { SmartArrayNoDuplicate, SmartArray } from "./Misc/smartArray";
+import { StringDictionary } from "./Misc/stringDictionary";
+import { Tags } from "./Misc/tags";
+import type { Vector2, Vector4 } from "./Maths/math.vector";
+import { Vector3, Matrix, TmpVectors } from "./Maths/math.vector";
+import type { IParticleSystem } from "./Particles/IParticleSystem";
+import { AbstractScene } from "./abstractScene";
+import { ImageProcessingConfiguration } from "./Materials/imageProcessingConfiguration";
+import { UniformBuffer } from "./Materials/uniformBuffer";
+import { PickingInfo } from "./Collisions/pickingInfo";
+import type { ICollisionCoordinator } from "./Collisions/collisionCoordinator";
+import type { PointerEventTypes, PointerInfoPre, PointerInfo } from "./Events/pointerEvents";
+import type { KeyboardInfoPre, KeyboardInfo } from "./Events/keyboardEvents";
+import { ActionEvent } from "./Actions/actionEvent";
+import { PostProcessManager } from "./PostProcesses/postProcessManager";
+import type { IOfflineProvider } from "./Offline/IOfflineProvider";
+import type { RenderingGroupInfo, IRenderingManagerAutoClearSetup } from "./Rendering/renderingManager";
+import { RenderingManager } from "./Rendering/renderingManager";
+import type {
+    ISceneComponent,
+    ISceneSerializableComponent,
+    SimpleStageAction,
+    RenderTargetsStageAction,
+    RenderTargetStageAction,
+    MeshStageAction,
+    EvaluateSubMeshStageAction,
+    PreActiveMeshStageAction,
+    CameraStageAction,
+    RenderingGroupStageAction,
+    RenderingMeshStageAction,
+    PointerMoveStageAction,
+    PointerUpDownStageAction,
+    CameraStageFrameBufferAction,
+} from "./sceneComponent";
+import { Stage } from "./sceneComponent";
+import { Constants } from "./Engines/constants";
+import { IsWindowObjectExist } from "./Misc/domManagement";
+import { EngineStore } from "./Engines/engineStore";
+import type { AbstractActionManager } from "./Actions/abstractActionManager";
+import { _WarnImport } from "./Misc/devTools";
+import type { WebRequest } from "./Misc/webRequest";
+import { InputManager } from "./Inputs/scene.inputManager";
+import { PerfCounter } from "./Misc/perfCounter";
+import type { IFileRequest } from "./Misc/fileRequest";
+import { Color4, Color3 } from "./Maths/math.color";
+import type { Plane } from "./Maths/math.plane";
+import { Frustum } from "./Maths/math.frustum";
+import { UniqueIdGenerator } from "./Misc/uniqueIdGenerator";
+import type { LoadFileError, RequestFileError, ReadFileError } from "./Misc/fileTools";
+import { ReadFile, RequestFile, LoadFile } from "./Misc/fileTools";
+import type { IClipPlanesHolder } from "./Misc/interfaces/iClipPlanesHolder";
+import type { IPointerEvent } from "./Events/deviceInputEvents";
+import { LightConstants } from "./Lights/lightConstants";
+import { _ObserveArray } from "./Misc/arrayTools";
+import type { IAction } from "./Actions/action";
+import type { AnimationPropertiesOverride } from "./Animations/animationPropertiesOverride";
+import type { AnimationGroup } from "./Animations/animationGroup";
+import type { Skeleton } from "./Bones/skeleton";
+import type { Bone } from "./Bones/bone";
+import type { Camera } from "./Cameras/camera";
+import type { Collider } from "./Collisions/collider";
+import type { Ray, TrianglePickingPredicate } from "./Culling/ray";
+import type { Light } from "./Lights/light";
+import type { PerformanceViewerCollector } from "./Misc/PerformanceViewer/performanceViewerCollector";
+import type { MorphTarget } from "./Morph/morphTarget";
+import type { MorphTargetManager } from "./Morph/morphTargetManager";
+import type { PostProcess } from "./PostProcesses/postProcess";
+import type { Material } from "./Materials/material";
+import type { BaseTexture } from "./Materials/Textures/baseTexture";
+import type { Geometry } from "./Meshes/geometry";
+import type { TransformNode } from "./Meshes/transformNode";
+import type { AbstractMesh } from "./Meshes/abstractMesh";
+import type { MultiMaterial } from "./Materials/multiMaterial";
+import type { Effect } from "./Materials/effect";
+import type { RenderTargetTexture } from "./Materials/Textures/renderTargetTexture";
+import type { Mesh } from "./Meshes/mesh";
+import type { SubMesh } from "./Meshes/subMesh";
+import type { Node } from "./node";
+import type { Animation } from "./Animations/animation";
+import type { Animatable } from "./Animations/animatable";
+import type { Texture } from "./Materials/Textures/texture";
+import { PointerPickingConfiguration } from "./Inputs/pointerPickingConfiguration";
+import { Logger } from "./Misc/logger";
+import type { AbstractEngine } from "./Engines/abstractEngine";
+import { RegisterClass } from "./Misc/typeStore";
+
+/**
+ * Define an interface for all classes that will hold resources
+ */
+export interface IDisposable {
+    /**
+     * Releases all held resources
+     */
+    dispose(): void;
+}
+
+/** Interface defining initialization parameters for Scene class */
+export interface SceneOptions {
+    /**
+     * Defines that scene should keep up-to-date a map of geometry to enable fast look-up by uniqueId
+     * It will improve performance when the number of geometries becomes important.
+     */
+    useGeometryUniqueIdsMap?: boolean;
+
+    /**
+     * Defines that each material of the scene should keep up-to-date a map of referencing meshes for fast disposing
+     * It will improve performance when the number of mesh becomes important, but might consume a bit more memory
+     */
+    useMaterialMeshMap?: boolean;
+
+    /**
+     * Defines that each mesh of the scene should keep up-to-date a map of referencing cloned meshes for fast disposing
+     * It will improve performance when the number of mesh becomes important, but might consume a bit more memory
+     */
+    useClonedMeshMap?: boolean;
+
+    /** Defines if the creation of the scene should impact the engine (Eg. UtilityLayer's scene) */
+    virtual?: boolean;
+}
+
+/**
+ * Define how the scene should favor performance over ease of use
+ */
+export const enum ScenePerformancePriority {
+    /** Default mode. No change. Performance will be treated as less important than backward compatibility */
+    BackwardCompatible,
+    /** Some performance options will be turned on trying to strike a balance between perf and ease of use */
+    Intermediate,
+    /** Performance will be top priority */
+    Aggressive,
+}
+
+/**
+ * Represents a scene to be rendered by the engine.
+ * @see https://doc.babylonjs.com/features/featuresDeepDive/scene
+ */
+export class Scene extends AbstractScene implements IAnimatable, IClipPlanesHolder {
+    /** The fog is deactivated */
+    public static readonly FOGMODE_NONE = Constants.FOGMODE_NONE;
+    /** The fog density is following an exponential function */
+    public static readonly FOGMODE_EXP = Constants.FOGMODE_EXP;
+    /** The fog density is following an exponential function faster than FOGMODE_EXP */
+    public static readonly FOGMODE_EXP2 = Constants.FOGMODE_EXP2;
+    /** The fog density is following a linear function. */
+    public static readonly FOGMODE_LINEAR = Constants.FOGMODE_LINEAR;
+
+    /**
+     * Gets or sets the minimum deltatime when deterministic lock step is enabled
+     * @see https://doc.babylonjs.com/features/featuresDeepDive/animation/advanced_animations#deterministic-lockstep
+     */
+    public static MinDeltaTime = 1.0;
+    /**
+     * Gets or sets the maximum deltatime when deterministic lock step is enabled
+     * @see https://doc.babylonjs.com/features/featuresDeepDive/animation/advanced_animations#deterministic-lockstep
+     */
+    public static MaxDeltaTime = 1000.0;
+
+    // eslint-disable-next-line jsdoc/require-returns-check
+    /**
+     * Factory used to create the default material.
+     * @param scene The scene to create the material for
+     * @returns The default material
+     */
+    public static DefaultMaterialFactory(scene: Scene): Material {
+        throw _WarnImport("StandardMaterial");
+    }
+
+    // eslint-disable-next-line jsdoc/require-returns-check
+    /**
+     * Factory used to create the a collision coordinator.
+     * @returns The collision coordinator
+     */
+    public static CollisionCoordinatorFactory(): ICollisionCoordinator {
+        throw _WarnImport("DefaultCollisionCoordinator");
+    }
+
+    // Members
+
+    /** @internal */
+    public _inputManager = new InputManager(this);
+
+    /** Define this parameter if you are using multiple cameras and you want to specify which one should be used for pointer position */
+    public cameraToUseForPointers: Nullable<Camera> = null;
+
+    /** @internal */
+    public readonly _isScene = true;
+
+    /** @internal */
+    public _blockEntityCollection = false;
+
+    /**
+     * Gets or sets a boolean that indicates if the scene must clear the render buffer before rendering a frame
+     */
+    public autoClear = true;
+    /**
+     * Gets or sets a boolean that indicates if the scene must clear the depth and stencil buffers before rendering a frame
+     */
+    public autoClearDepthAndStencil = true;
+    /**
+     * Defines the color used to clear the render buffer (Default is (0.2, 0.2, 0.3, 1.0))
+     */
+    public clearColor: Color4 = new Color4(0.2, 0.2, 0.3, 1.0);
+    /**
+     * Defines the color used to simulate the ambient color (Default is (0, 0, 0))
+     */
+    public ambientColor = new Color3(0, 0, 0);
+
+    /**
+     * This is use to store the default BRDF lookup for PBR materials in your scene.
+     * It should only be one of the following (if not the default embedded one):
+     * * For uncorrelated BRDF (pbr.brdf.useEnergyConservation = false and pbr.brdf.useSmithVisibilityHeightCorrelated = false) : https://assets.babylonjs.com/environments/uncorrelatedBRDF.dds
+     * * For correlated BRDF (pbr.brdf.useEnergyConservation = false and pbr.brdf.useSmithVisibilityHeightCorrelated = true) : https://assets.babylonjs.com/environments/correlatedBRDF.dds
+     * * For correlated multi scattering BRDF (pbr.brdf.useEnergyConservation = true and pbr.brdf.useSmithVisibilityHeightCorrelated = true) : https://assets.babylonjs.com/environments/correlatedMSBRDF.dds
+     * The material properties need to be setup according to the type of texture in use.
+     */
+    public environmentBRDFTexture: BaseTexture;
+
+    /**
+     * Texture used in all pbr material as the reflection texture.
+     * As in the majority of the scene they are the same (exception for multi room and so on),
+     * this is easier to reference from here than from all the materials.
+     */
+    public override get environmentTexture(): Nullable<BaseTexture> {
+        return this._environmentTexture;
+    }
+    /**
+     * Texture used in all pbr material as the reflection texture.
+     * As in the majority of the scene they are the same (exception for multi room and so on),
+     * this is easier to set here than in all the materials.
+     */
+    public override set environmentTexture(value: Nullable<BaseTexture>) {
+        if (this._environmentTexture === value) {
+            return;
+        }
+
+        this._environmentTexture = value;
+        this.markAllMaterialsAsDirty(Constants.MATERIAL_TextureDirtyFlag);
+    }
+
+    /**
+     * Intensity of the environment in all pbr material.
+     * This dims or reinforces the IBL lighting overall (reflection and diffuse).
+     * As in the majority of the scene they are the same (exception for multi room and so on),
+     * this is easier to reference from here than from all the materials.
+     */
+    public environmentIntensity: number = 1;
+
+    /** @internal */
+    protected _imageProcessingConfiguration: ImageProcessingConfiguration;
+    /**
+     * Default image processing configuration used either in the rendering
+     * Forward main pass or through the imageProcessingPostProcess if present.
+     * As in the majority of the scene they are the same (exception for multi camera),
+     * this is easier to reference from here than from all the materials and post process.
+     *
+     * No setter as we it is a shared configuration, you can set the values instead.
+     */
+    public get imageProcessingConfiguration(): ImageProcessingConfiguration {
+        return this._imageProcessingConfiguration;
+    }
+
+    private _performancePriority = ScenePerformancePriority.BackwardCompatible;
+
+    /**
+     * Observable triggered when the performance priority is changed
+     */
+    public onScenePerformancePriorityChangedObservable = new Observable<ScenePerformancePriority>();
+    /**
+     * Gets or sets a value indicating how to treat performance relatively to ease of use and backward compatibility
+     */
+    public get performancePriority() {
+        return this._performancePriority;
+    }
+
+    public set performancePriority(value) {
+        if (value === this._performancePriority) {
+            return;
+        }
+
+        this._performancePriority = value;
+
+        switch (value) {
+            case ScenePerformancePriority.BackwardCompatible:
+                this.skipFrustumClipping = false;
+                this._renderingManager.maintainStateBetweenFrames = false;
+                this.skipPointerMovePicking = false;
+                this.autoClear = true;
+                break;
+            case ScenePerformancePriority.Intermediate:
+                this.skipFrustumClipping = false;
+                this._renderingManager.maintainStateBetweenFrames = false;
+                this.skipPointerMovePicking = true;
+                this.autoClear = false;
+                break;
+            case ScenePerformancePriority.Aggressive:
+                this.skipFrustumClipping = true;
+                this._renderingManager.maintainStateBetweenFrames = true;
+                this.skipPointerMovePicking = true;
+                this.autoClear = false;
+                break;
+        }
+
+        this.onScenePerformancePriorityChangedObservable.notifyObservers(value);
+    }
+
+    private _forceWireframe = false;
+    /**
+     * Gets or sets a boolean indicating if all rendering must be done in wireframe
+     */
+    public set forceWireframe(value: boolean) {
+        if (this._forceWireframe === value) {
+            return;
+        }
+        this._forceWireframe = value;
+        this.markAllMaterialsAsDirty(Constants.MATERIAL_MiscDirtyFlag);
+    }
+    public get forceWireframe(): boolean {
+        return this._forceWireframe;
+    }
+
+    private _skipFrustumClipping = false;
+    /**
+     * Gets or sets a boolean indicating if we should skip the frustum clipping part of the active meshes selection
+     */
+    public set skipFrustumClipping(value: boolean) {
+        if (this._skipFrustumClipping === value) {
+            return;
+        }
+        this._skipFrustumClipping = value;
+    }
+    public get skipFrustumClipping(): boolean {
+        return this._skipFrustumClipping;
+    }
+
+    private _forcePointsCloud = false;
+    /**
+     * Gets or sets a boolean indicating if all rendering must be done in point cloud
+     */
+    public set forcePointsCloud(value: boolean) {
+        if (this._forcePointsCloud === value) {
+            return;
+        }
+        this._forcePointsCloud = value;
+        this.markAllMaterialsAsDirty(Constants.MATERIAL_MiscDirtyFlag);
+    }
+    public get forcePointsCloud(): boolean {
+        return this._forcePointsCloud;
+    }
+
+    /**
+     * Gets or sets the active clipplane 1
+     */
+    public clipPlane: Nullable<Plane>;
+
+    /**
+     * Gets or sets the active clipplane 2
+     */
+    public clipPlane2: Nullable<Plane>;
+
+    /**
+     * Gets or sets the active clipplane 3
+     */
+    public clipPlane3: Nullable<Plane>;
+
+    /**
+     * Gets or sets the active clipplane 4
+     */
+    public clipPlane4: Nullable<Plane>;
+
+    /**
+     * Gets or sets the active clipplane 5
+     */
+    public clipPlane5: Nullable<Plane>;
+
+    /**
+     * Gets or sets the active clipplane 6
+     */
+    public clipPlane6: Nullable<Plane>;
+
+    /**
+     * Gets or sets a boolean indicating if animations are enabled
+     */
+    public animationsEnabled = true;
+
+    private _animationPropertiesOverride: Nullable<AnimationPropertiesOverride> = null;
+
+    /**
+     * Gets or sets the animation properties override
+     */
+    public get animationPropertiesOverride(): Nullable<AnimationPropertiesOverride> {
+        return this._animationPropertiesOverride;
+    }
+
+    public set animationPropertiesOverride(value: Nullable<AnimationPropertiesOverride>) {
+        this._animationPropertiesOverride = value;
+    }
+
+    /**
+     * Gets or sets a boolean indicating if a constant deltatime has to be used
+     * This is mostly useful for testing purposes when you do not want the animations to scale with the framerate
+     */
+    public useConstantAnimationDeltaTime = false;
+    /**
+     * Gets or sets a boolean indicating if the scene must keep the meshUnderPointer property updated
+     * Please note that it requires to run a ray cast through the scene on every frame
+     */
+    public constantlyUpdateMeshUnderPointer = false;
+
+    /**
+     * Defines the HTML cursor to use when hovering over interactive elements
+     */
+    public hoverCursor = "pointer";
+    /**
+     * Defines the HTML default cursor to use (empty by default)
+     */
+    public defaultCursor: string = "";
+    /**
+     * Defines whether cursors are handled by the scene.
+     */
+    public doNotHandleCursors = false;
+    /**
+     * This is used to call preventDefault() on pointer down
+     * in order to block unwanted artifacts like system double clicks
+     */
+    public preventDefaultOnPointerDown = true;
+
+    /**
+     * This is used to call preventDefault() on pointer up
+     * in order to block unwanted artifacts like system double clicks
+     */
+    public preventDefaultOnPointerUp = true;
+
+    // Metadata
+    /**
+     * Gets or sets user defined metadata
+     */
+    public metadata: any = null;
+
+    /**
+     * For internal use only. Please do not use.
+     */
+    public reservedDataStore: any = null;
+
+    /**
+     * Gets the name of the plugin used to load this scene (null by default)
+     */
+    public loadingPluginName: string;
+
+    /**
+     * Use this array to add regular expressions used to disable offline support for specific urls
+     */
+    public disableOfflineSupportExceptionRules: RegExp[] = [];
+
+    /**
+     * An event triggered when the scene is disposed.
+     */
+    public onDisposeObservable = new Observable<Scene>();
+
+    private _onDisposeObserver: Nullable<Observer<Scene>> = null;
+    /** Sets a function to be executed when this scene is disposed. */
+    public set onDispose(callback: () => void) {
+        if (this._onDisposeObserver) {
+            this.onDisposeObservable.remove(this._onDisposeObserver);
+        }
+        this._onDisposeObserver = this.onDisposeObservable.add(callback);
+    }
+
+    /**
+     * An event triggered before rendering the scene (right after animations and physics)
+     */
+    public onBeforeRenderObservable = new Observable<Scene>();
+
+    private _onBeforeRenderObserver: Nullable<Observer<Scene>> = null;
+    /** Sets a function to be executed before rendering this scene */
+    public set beforeRender(callback: Nullable<() => void>) {
+        if (this._onBeforeRenderObserver) {
+            this.onBeforeRenderObservable.remove(this._onBeforeRenderObserver);
+        }
+        if (callback) {
+            this._onBeforeRenderObserver = this.onBeforeRenderObservable.add(callback);
+        }
+    }
+
+    /**
+     * An event triggered after rendering the scene
+     */
+    public onAfterRenderObservable = new Observable<Scene>();
+
+    /**
+     * An event triggered after rendering the scene for an active camera (When scene.render is called this will be called after each camera)
+     * This is triggered for each "sub" camera in a Camera Rig unlike onAfterCameraRenderObservable
+     */
+    public onAfterRenderCameraObservable = new Observable<Camera>();
+
+    private _onAfterRenderObserver: Nullable<Observer<Scene>> = null;
+    /** Sets a function to be executed after rendering this scene */
+    public set afterRender(callback: Nullable<() => void>) {
+        if (this._onAfterRenderObserver) {
+            this.onAfterRenderObservable.remove(this._onAfterRenderObserver);
+        }
+
+        if (callback) {
+            this._onAfterRenderObserver = this.onAfterRenderObservable.add(callback);
+        }
+    }
+
+    /**
+     * An event triggered before animating the scene
+     */
+    public onBeforeAnimationsObservable = new Observable<Scene>();
+
+    /**
+     * An event triggered after animations processing
+     */
+    public onAfterAnimationsObservable = new Observable<Scene>();
+
+    /**
+     * An event triggered before draw calls are ready to be sent
+     */
+    public onBeforeDrawPhaseObservable = new Observable<Scene>();
+
+    /**
+     * An event triggered after draw calls have been sent
+     */
+    public onAfterDrawPhaseObservable = new Observable<Scene>();
+
+    /**
+     * An event triggered when the scene is ready
+     */
+    public onReadyObservable = new Observable<Scene>();
+
+    /**
+     * An event triggered before rendering a camera
+     */
+    public onBeforeCameraRenderObservable = new Observable<Camera>();
+
+    private _onBeforeCameraRenderObserver: Nullable<Observer<Camera>> = null;
+    /** Sets a function to be executed before rendering a camera*/
+    public set beforeCameraRender(callback: () => void) {
+        if (this._onBeforeCameraRenderObserver) {
+            this.onBeforeCameraRenderObservable.remove(this._onBeforeCameraRenderObserver);
+        }
+
+        this._onBeforeCameraRenderObserver = this.onBeforeCameraRenderObservable.add(callback);
+    }
+
+    /**
+     * An event triggered after rendering a camera
+     * This is triggered for the full rig Camera only unlike onAfterRenderCameraObservable
+     */
+    public onAfterCameraRenderObservable = new Observable<Camera>();
+
+    private _onAfterCameraRenderObserver: Nullable<Observer<Camera>> = null;
+    /** Sets a function to be executed after rendering a camera*/
+    public set afterCameraRender(callback: () => void) {
+        if (this._onAfterCameraRenderObserver) {
+            this.onAfterCameraRenderObservable.remove(this._onAfterCameraRenderObserver);
+        }
+        this._onAfterCameraRenderObserver = this.onAfterCameraRenderObservable.add(callback);
+    }
+
+    /**
+     * An event triggered when active meshes evaluation is about to start
+     */
+    public onBeforeActiveMeshesEvaluationObservable = new Observable<Scene>();
+
+    /**
+     * An event triggered when active meshes evaluation is done
+     */
+    public onAfterActiveMeshesEvaluationObservable = new Observable<Scene>();
+
+    /**
+     * An event triggered when particles rendering is about to start
+     * Note: This event can be trigger more than once per frame (because particles can be rendered by render target textures as well)
+     */
+    public onBeforeParticlesRenderingObservable = new Observable<Scene>();
+
+    /**
+     * An event triggered when particles rendering is done
+     * Note: This event can be trigger more than once per frame (because particles can be rendered by render target textures as well)
+     */
+    public onAfterParticlesRenderingObservable = new Observable<Scene>();
+
+    /**
+     * An event triggered when SceneLoader.Append or SceneLoader.Load or SceneLoader.ImportMesh were successfully executed
+     */
+    public onDataLoadedObservable = new Observable<Scene>();
+
+    /**
+     * An event triggered when a camera is created
+     */
+    public onNewCameraAddedObservable = new Observable<Camera>();
+
+    /**
+     * An event triggered when a camera is removed
+     */
+    public onCameraRemovedObservable = new Observable<Camera>();
+
+    /**
+     * An event triggered when a light is created
+     */
+    public onNewLightAddedObservable = new Observable<Light>();
+
+    /**
+     * An event triggered when a light is removed
+     */
+    public onLightRemovedObservable = new Observable<Light>();
+
+    /**
+     * An event triggered when a geometry is created
+     */
+    public onNewGeometryAddedObservable = new Observable<Geometry>();
+
+    /**
+     * An event triggered when a geometry is removed
+     */
+    public onGeometryRemovedObservable = new Observable<Geometry>();
+
+    /**
+     * An event triggered when a transform node is created
+     */
+    public onNewTransformNodeAddedObservable = new Observable<TransformNode>();
+
+    /**
+     * An event triggered when a transform node is removed
+     */
+    public onTransformNodeRemovedObservable = new Observable<TransformNode>();
+
+    /**
+     * An event triggered when a mesh is created
+     */
+    public onNewMeshAddedObservable = new Observable<AbstractMesh>();
+
+    /**
+     * An event triggered when a mesh is removed
+     */
+    public onMeshRemovedObservable = new Observable<AbstractMesh>();
+
+    /**
+     * An event triggered when a skeleton is created
+     */
+    public onNewSkeletonAddedObservable = new Observable<Skeleton>();
+
+    /**
+     * An event triggered when a skeleton is removed
+     */
+    public onSkeletonRemovedObservable = new Observable<Skeleton>();
+
+    /**
+     * An event triggered when a material is created
+     */
+    public onNewMaterialAddedObservable = new Observable<Material>();
+
+    /**
+     * An event triggered when a multi material is created
+     */
+    public onNewMultiMaterialAddedObservable = new Observable<MultiMaterial>();
+
+    /**
+     * An event triggered when a material is removed
+     */
+    public onMaterialRemovedObservable = new Observable<Material>();
+
+    /**
+     * An event triggered when a multi material is removed
+     */
+    public onMultiMaterialRemovedObservable = new Observable<MultiMaterial>();
+
+    /**
+     * An event triggered when a texture is created
+     */
+    public onNewTextureAddedObservable = new Observable<BaseTexture>();
+
+    /**
+     * An event triggered when a texture is removed
+     */
+    public onTextureRemovedObservable = new Observable<BaseTexture>();
+
+    /**
+     * An event triggered when render targets are about to be rendered
+     * Can happen multiple times per frame.
+     */
+    public onBeforeRenderTargetsRenderObservable = new Observable<Scene>();
+
+    /**
+     * An event triggered when render targets were rendered.
+     * Can happen multiple times per frame.
+     */
+    public onAfterRenderTargetsRenderObservable = new Observable<Scene>();
+
+    /**
+     * An event triggered before calculating deterministic simulation step
+     */
+    public onBeforeStepObservable = new Observable<Scene>();
+
+    /**
+     * An event triggered after calculating deterministic simulation step
+     */
+    public onAfterStepObservable = new Observable<Scene>();
+
+    /**
+     * An event triggered when the activeCamera property is updated
+     */
+    public onActiveCameraChanged = new Observable<Scene>();
+
+    /**
+     * An event triggered when the activeCameras property is updated
+     */
+    public onActiveCamerasChanged = new Observable<Scene>();
+
+    /**
+     * This Observable will be triggered before rendering each renderingGroup of each rendered camera.
+     * The RenderingGroupInfo class contains all the information about the context in which the observable is called
+     * If you wish to register an Observer only for a given set of renderingGroup, use the mask with a combination of the renderingGroup index elevated to the power of two (1 for renderingGroup 0, 2 for renderingrOup1, 4 for 2 and 8 for 3)
+     */
+    public onBeforeRenderingGroupObservable = new Observable<RenderingGroupInfo>();
+
+    /**
+     * This Observable will be triggered after rendering each renderingGroup of each rendered camera.
+     * The RenderingGroupInfo class contains all the information about the context in which the observable is called
+     * If you wish to register an Observer only for a given set of renderingGroup, use the mask with a combination of the renderingGroup index elevated to the power of two (1 for renderingGroup 0, 2 for renderingrOup1, 4 for 2 and 8 for 3)
+     */
+    public onAfterRenderingGroupObservable = new Observable<RenderingGroupInfo>();
+
+    /**
+     * This Observable will when a mesh has been imported into the scene.
+     */
+    public onMeshImportedObservable = new Observable<AbstractMesh>();
+
+    /**
+     * This Observable will when an animation file has been imported into the scene.
+     */
+    public onAnimationFileImportedObservable = new Observable<Scene>();
+
+    /**
+     * Gets or sets a user defined funtion to select LOD from a mesh and a camera.
+     * By default this function is undefined and Babylon.js will select LOD based on distance to camera
+     */
+    public customLODSelector: (mesh: AbstractMesh, camera: Camera) => Nullable<AbstractMesh>;
+
+    // Animations
+
+    /** @internal */
+    public _registeredForLateAnimationBindings = new SmartArrayNoDuplicate<any>(256);
+
+    // Pointers
+    private _pointerPickingConfiguration = new PointerPickingConfiguration();
+
+    /**
+     * Gets or sets a predicate used to select candidate meshes for a pointer down event
+     */
+    public get pointerDownPredicate() {
+        return this._pointerPickingConfiguration.pointerDownPredicate;
+    }
+
+    public set pointerDownPredicate(value) {
+        this._pointerPickingConfiguration.pointerDownPredicate = value;
+    }
+
+    /**
+     * Gets or sets a predicate used to select candidate meshes for a pointer up event
+     */
+    public get pointerUpPredicate() {
+        return this._pointerPickingConfiguration.pointerUpPredicate;
+    }
+
+    public set pointerUpPredicate(value) {
+        this._pointerPickingConfiguration.pointerUpPredicate = value;
+    }
+
+    /**
+     * Gets or sets a predicate used to select candidate meshes for a pointer move event
+     */
+    public get pointerMovePredicate() {
+        return this._pointerPickingConfiguration.pointerMovePredicate;
+    }
+
+    public set pointerMovePredicate(value) {
+        this._pointerPickingConfiguration.pointerMovePredicate = value;
+    }
+
+    /**
+     * Gets or sets a predicate used to select candidate meshes for a pointer down event
+     */
+    public get pointerDownFastCheck() {
+        return this._pointerPickingConfiguration.pointerDownFastCheck;
+    }
+
+    public set pointerDownFastCheck(value) {
+        this._pointerPickingConfiguration.pointerDownFastCheck = value;
+    }
+
+    /**
+     * Gets or sets a predicate used to select candidate meshes for a pointer up event
+     */
+    public get pointerUpFastCheck() {
+        return this._pointerPickingConfiguration.pointerUpFastCheck;
+    }
+
+    public set pointerUpFastCheck(value) {
+        this._pointerPickingConfiguration.pointerUpFastCheck = value;
+    }
+
+    /**
+     * Gets or sets a predicate used to select candidate meshes for a pointer move event
+     */
+    public get pointerMoveFastCheck() {
+        return this._pointerPickingConfiguration.pointerMoveFastCheck;
+    }
+
+    public set pointerMoveFastCheck(value) {
+        this._pointerPickingConfiguration.pointerMoveFastCheck = value;
+    }
+
+    /**
+     * Gets or sets a boolean indicating if the user want to entirely skip the picking phase when a pointer move event occurs.
+     */
+    public get skipPointerMovePicking() {
+        return this._pointerPickingConfiguration.skipPointerMovePicking;
+    }
+
+    public set skipPointerMovePicking(value) {
+        this._pointerPickingConfiguration.skipPointerMovePicking = value;
+    }
+
+    /**
+     * Gets or sets a boolean indicating if the user want to entirely skip the picking phase when a pointer down event occurs.
+     */
+    public get skipPointerDownPicking() {
+        return this._pointerPickingConfiguration.skipPointerDownPicking;
+    }
+
+    public set skipPointerDownPicking(value) {
+        this._pointerPickingConfiguration.skipPointerDownPicking = value;
+    }
+
+    /**
+     * Gets or sets a boolean indicating if the user want to entirely skip the picking phase when a pointer up event occurs.  Off by default.
+     */
+    public get skipPointerUpPicking() {
+        return this._pointerPickingConfiguration.skipPointerUpPicking;
+    }
+
+    public set skipPointerUpPicking(value) {
+        this._pointerPickingConfiguration.skipPointerUpPicking = value;
+    }
+
+    /** Callback called when a pointer move is detected */
+    public onPointerMove?: (evt: IPointerEvent, pickInfo: PickingInfo, type: PointerEventTypes) => void;
+    /** Callback called when a pointer down is detected  */
+    public onPointerDown?: (evt: IPointerEvent, pickInfo: PickingInfo, type: PointerEventTypes) => void;
+    /** Callback called when a pointer up is detected  */
+    public onPointerUp?: (evt: IPointerEvent, pickInfo: Nullable<PickingInfo>, type: PointerEventTypes) => void;
+    /** Callback called when a pointer pick is detected */
+    public onPointerPick?: (evt: IPointerEvent, pickInfo: PickingInfo) => void;
+
+    /**
+     * Gets or sets a predicate used to select candidate faces for a pointer move event
+     */
+    public pointerMoveTrianglePredicate: ((p0: Vector3, p1: Vector3, p2: Vector3, ray: Ray) => boolean) | undefined;
+
+    /**
+     * Gets or sets a predicate used to select candidate faces for a pointer down event
+     */
+    public pointerDownTrianglePredicate: ((p0: Vector3, p1: Vector3, p2: Vector3, ray: Ray) => boolean) | undefined;
+
+    /**
+     * Gets or sets a predicate used to select candidate faces for a pointer up event
+     */
+    public pointerUpTrianglePredicate: ((p0: Vector3, p1: Vector3, p2: Vector3, ray: Ray) => boolean) | undefined;
+
+    /**
+     * This observable event is triggered when any ponter event is triggered. It is registered during Scene.attachControl() and it is called BEFORE the 3D engine process anything (mesh/sprite picking for instance).
+     * You have the possibility to skip the process and the call to onPointerObservable by setting PointerInfoPre.skipOnPointerObservable to true
+     */
+    public onPrePointerObservable = new Observable<PointerInfoPre>();
+
+    /**
+     * Observable event triggered each time an input event is received from the rendering canvas
+     */
+    public onPointerObservable = new Observable<PointerInfo>();
+
+    /**
+     * Gets the pointer coordinates without any translation (ie. straight out of the pointer event)
+     */
+    public get unTranslatedPointer(): Vector2 {
+        return this._inputManager.unTranslatedPointer;
+    }
+
+    /**
+     * Gets or sets the distance in pixel that you have to move to prevent some events. Default is 10 pixels
+     */
+    public static get DragMovementThreshold() {
+        return InputManager.DragMovementThreshold;
+    }
+
+    public static set DragMovementThreshold(value: number) {
+        InputManager.DragMovementThreshold = value;
+    }
+
+    /**
+     * Time in milliseconds to wait to raise long press events if button is still pressed. Default is 500 ms
+     */
+    public static get LongPressDelay() {
+        return InputManager.LongPressDelay;
+    }
+
+    public static set LongPressDelay(value: number) {
+        InputManager.LongPressDelay = value;
+    }
+
+    /**
+     * Time in milliseconds to wait to raise long press events if button is still pressed. Default is 300 ms
+     */
+    public static get DoubleClickDelay() {
+        return InputManager.DoubleClickDelay;
+    }
+
+    public static set DoubleClickDelay(value: number) {
+        InputManager.DoubleClickDelay = value;
+    }
+
+    /** If you need to check double click without raising a single click at first click, enable this flag */
+    public static get ExclusiveDoubleClickMode() {
+        return InputManager.ExclusiveDoubleClickMode;
+    }
+
+    public static set ExclusiveDoubleClickMode(value: boolean) {
+        InputManager.ExclusiveDoubleClickMode = value;
+    }
+
+    /**
+     * Bind the current view position to an effect.
+     * @param effect The effect to be bound
+     * @param variableName name of the shader variable that will hold the eye position
+     * @param isVector3 true to indicates that variableName is a Vector3 and not a Vector4
+     * @returns the computed eye position
+     */
+    public bindEyePosition(effect: Nullable<Effect>, variableName = "vEyePosition", isVector3 = false): Vector4 {
+        const eyePosition = this._forcedViewPosition ? this._forcedViewPosition : this._mirroredCameraPosition ? this._mirroredCameraPosition : this.activeCamera!.globalPosition;
+
+        const invertNormal = this.useRightHandedSystem === (this._mirroredCameraPosition != null);
+
+        TmpVectors.Vector4[0].set(eyePosition.x, eyePosition.y, eyePosition.z, invertNormal ? -1 : 1);
+
+        if (effect) {
+            if (isVector3) {
+                effect.setFloat3(variableName, TmpVectors.Vector4[0].x, TmpVectors.Vector4[0].y, TmpVectors.Vector4[0].z);
+            } else {
+                effect.setVector4(variableName, TmpVectors.Vector4[0]);
+            }
+        }
+
+        return TmpVectors.Vector4[0];
+    }
+
+    /**
+     * Update the scene ubo before it can be used in rendering processing
+     * @returns the scene UniformBuffer
+     */
+    public finalizeSceneUbo(): UniformBuffer {
+        const ubo = this.getSceneUniformBuffer();
+        const eyePosition = this.bindEyePosition(null);
+        ubo.updateFloat4("vEyePosition", eyePosition.x, eyePosition.y, eyePosition.z, eyePosition.w);
+
+        ubo.update();
+
+        return ubo;
+    }
+
+    // Mirror
+    /** @internal */
+    public _mirroredCameraPosition: Nullable<Vector3>;
+
+    // Keyboard
+
+    /**
+     * This observable event is triggered when any keyboard event si raised and registered during Scene.attachControl()
+     * You have the possibility to skip the process and the call to onKeyboardObservable by setting KeyboardInfoPre.skipOnPointerObservable to true
+     */
+    public onPreKeyboardObservable = new Observable<KeyboardInfoPre>();
+
+    /**
+     * Observable event triggered each time an keyboard event is received from the hosting window
+     */
+    public onKeyboardObservable = new Observable<KeyboardInfo>();
+
+    // Coordinates system
+
+    private _useRightHandedSystem = false;
+    /**
+     * Gets or sets a boolean indicating if the scene must use right-handed coordinates system
+     */
+    public set useRightHandedSystem(value: boolean) {
+        if (this._useRightHandedSystem === value) {
+            return;
+        }
+        this._useRightHandedSystem = value;
+        this.markAllMaterialsAsDirty(Constants.MATERIAL_MiscDirtyFlag);
+    }
+    public get useRightHandedSystem(): boolean {
+        return this._useRightHandedSystem;
+    }
+
+    // Deterministic lockstep
+    private _timeAccumulator: number = 0;
+    private _currentStepId: number = 0;
+    private _currentInternalStep: number = 0;
+
+    /**
+     * Sets the step Id used by deterministic lock step
+     * @see https://doc.babylonjs.com/features/featuresDeepDive/animation/advanced_animations#deterministic-lockstep
+     * @param newStepId defines the step Id
+     */
+    public setStepId(newStepId: number): void {
+        this._currentStepId = newStepId;
+    }
+
+    /**
+     * Gets the step Id used by deterministic lock step
+     * @see https://doc.babylonjs.com/features/featuresDeepDive/animation/advanced_animations#deterministic-lockstep
+     * @returns the step Id
+     */
+    public getStepId(): number {
+        return this._currentStepId;
+    }
+
+    /**
+     * Gets the internal step used by deterministic lock step
+     * @see https://doc.babylonjs.com/features/featuresDeepDive/animation/advanced_animations#deterministic-lockstep
+     * @returns the internal step
+     */
+    public getInternalStep(): number {
+        return this._currentInternalStep;
+    }
+
+    // Fog
+
+    private _fogEnabled = true;
+    /**
+     * Gets or sets a boolean indicating if fog is enabled on this scene
+     * @see https://doc.babylonjs.com/features/featuresDeepDive/environment/environment_introduction#fog
+     * (Default is true)
+     */
+    public set fogEnabled(value: boolean) {
+        if (this._fogEnabled === value) {
+            return;
+        }
+        this._fogEnabled = value;
+        this.markAllMaterialsAsDirty(Constants.MATERIAL_MiscDirtyFlag);
+    }
+    public get fogEnabled(): boolean {
+        return this._fogEnabled;
+    }
+
+    private _fogMode = Scene.FOGMODE_NONE;
+    /**
+     * Gets or sets the fog mode to use
+     * @see https://doc.babylonjs.com/features/featuresDeepDive/environment/environment_introduction#fog
+     * | mode | value |
+     * | --- | --- |
+     * | FOGMODE_NONE | 0 |
+     * | FOGMODE_EXP | 1 |
+     * | FOGMODE_EXP2 | 2 |
+     * | FOGMODE_LINEAR | 3 |
+     */
+    public set fogMode(value: number) {
+        if (this._fogMode === value) {
+            return;
+        }
+        this._fogMode = value;
+        this.markAllMaterialsAsDirty(Constants.MATERIAL_MiscDirtyFlag);
+    }
+    public get fogMode(): number {
+        return this._fogMode;
+    }
+
+    /**
+     * Gets or sets the fog color to use
+     * @see https://doc.babylonjs.com/features/featuresDeepDive/environment/environment_introduction#fog
+     * (Default is Color3(0.2, 0.2, 0.3))
+     */
+    public fogColor = new Color3(0.2, 0.2, 0.3);
+    /**
+     * Gets or sets the fog density to use
+     * @see https://doc.babylonjs.com/features/featuresDeepDive/environment/environment_introduction#fog
+     * (Default is 0.1)
+     */
+    public fogDensity = 0.1;
+    /**
+     * Gets or sets the fog start distance to use
+     * @see https://doc.babylonjs.com/features/featuresDeepDive/environment/environment_introduction#fog
+     * (Default is 0)
+     */
+    public fogStart = 0;
+    /**
+     * Gets or sets the fog end distance to use
+     * @see https://doc.babylonjs.com/features/featuresDeepDive/environment/environment_introduction#fog
+     * (Default is 1000)
+     */
+    public fogEnd = 1000.0;
+
+    /**
+     * Flag indicating that the frame buffer binding is handled by another component
+     */
+    public get prePass(): boolean {
+        return !!this.prePassRenderer && this.prePassRenderer.defaultRT.enabled;
+    }
+
+    /**
+     * Flag indicating if we need to store previous matrices when rendering
+     */
+    public needsPreviousWorldMatrices = false;
+
+    // Lights
+    private _shadowsEnabled = true;
+    /**
+     * Gets or sets a boolean indicating if shadows are enabled on this scene
+     */
+    public set shadowsEnabled(value: boolean) {
+        if (this._shadowsEnabled === value) {
+            return;
+        }
+        this._shadowsEnabled = value;
+        this.markAllMaterialsAsDirty(Constants.MATERIAL_LightDirtyFlag);
+    }
+    public get shadowsEnabled(): boolean {
+        return this._shadowsEnabled;
+    }
+
+    private _lightsEnabled = true;
+    /**
+     * Gets or sets a boolean indicating if lights are enabled on this scene
+     */
+    public set lightsEnabled(value: boolean) {
+        if (this._lightsEnabled === value) {
+            return;
+        }
+        this._lightsEnabled = value;
+        this.markAllMaterialsAsDirty(Constants.MATERIAL_LightDirtyFlag);
+    }
+
+    public get lightsEnabled(): boolean {
+        return this._lightsEnabled;
+    }
+
+    private _activeCameras: Nullable<Camera[]>;
+    private _unObserveActiveCameras: Nullable<() => void> = null;
+
+    /** All of the active cameras added to this scene. */
+    public get activeCameras(): Nullable<Camera[]> {
+        return this._activeCameras;
+    }
+
+    public set activeCameras(cameras: Nullable<Camera[]>) {
+        if (this._unObserveActiveCameras) {
+            this._unObserveActiveCameras();
+            this._unObserveActiveCameras = null;
+        }
+
+        if (cameras) {
+            this._unObserveActiveCameras = _ObserveArray(cameras, () => {
+                this.onActiveCamerasChanged.notifyObservers(this);
+            });
+        }
+
+        this._activeCameras = cameras;
+    }
+
+    /** @internal */
+    public _activeCamera: Nullable<Camera>;
+    /** Gets or sets the current active camera */
+    public get activeCamera(): Nullable<Camera> {
+        return this._activeCamera;
+    }
+
+    public set activeCamera(value: Nullable<Camera>) {
+        if (value === this._activeCamera) {
+            return;
+        }
+
+        this._activeCamera = value;
+        this.onActiveCameraChanged.notifyObservers(this);
+    }
+
+    private _defaultMaterial: Material;
+
+    /** The default material used on meshes when no material is affected */
+    public get defaultMaterial(): Material {
+        if (!this._defaultMaterial) {
+            this._defaultMaterial = Scene.DefaultMaterialFactory(this);
+        }
+
+        return this._defaultMaterial;
+    }
+
+    /** The default material used on meshes when no material is affected */
+    public set defaultMaterial(value: Material) {
+        this._defaultMaterial = value;
+    }
+
+    // Textures
+    private _texturesEnabled = true;
+    /**
+     * Gets or sets a boolean indicating if textures are enabled on this scene
+     */
+    public set texturesEnabled(value: boolean) {
+        if (this._texturesEnabled === value) {
+            return;
+        }
+        this._texturesEnabled = value;
+        this.markAllMaterialsAsDirty(Constants.MATERIAL_TextureDirtyFlag);
+    }
+
+    public get texturesEnabled(): boolean {
+        return this._texturesEnabled;
+    }
+
+    // Physics
+    /**
+     * Gets or sets a boolean indicating if physic engines are enabled on this scene
+     */
+    public physicsEnabled = true;
+
+    // Particles
+    /**
+     * Gets or sets a boolean indicating if particles are enabled on this scene
+     */
+    public particlesEnabled = true;
+
+    // Sprites
+    /**
+     * Gets or sets a boolean indicating if sprites are enabled on this scene
+     */
+    public spritesEnabled = true;
+
+    // Skeletons
+    private _skeletonsEnabled = true;
+    /**
+     * Gets or sets a boolean indicating if skeletons are enabled on this scene
+     */
+    public set skeletonsEnabled(value: boolean) {
+        if (this._skeletonsEnabled === value) {
+            return;
+        }
+        this._skeletonsEnabled = value;
+        this.markAllMaterialsAsDirty(Constants.MATERIAL_AttributesDirtyFlag);
+    }
+
+    public get skeletonsEnabled(): boolean {
+        return this._skeletonsEnabled;
+    }
+
+    // Lens flares
+    /**
+     * Gets or sets a boolean indicating if lens flares are enabled on this scene
+     */
+    public lensFlaresEnabled = true;
+
+    // Collisions
+    /**
+     * Gets or sets a boolean indicating if collisions are enabled on this scene
+     * @see https://doc.babylonjs.com/features/featuresDeepDive/cameras/camera_collisions
+     */
+    public collisionsEnabled = true;
+
+    private _collisionCoordinator: ICollisionCoordinator;
+
+    /** @internal */
+    public get collisionCoordinator(): ICollisionCoordinator {
+        if (!this._collisionCoordinator) {
+            this._collisionCoordinator = Scene.CollisionCoordinatorFactory();
+            this._collisionCoordinator.init(this);
+        }
+
+        return this._collisionCoordinator;
+    }
+
+    /**
+     * Defines the gravity applied to this scene (used only for collisions)
+     * @see https://doc.babylonjs.com/features/featuresDeepDive/cameras/camera_collisions
+     */
+    public gravity = new Vector3(0, -9.807, 0);
+
+    // Postprocesses
+    /**
+     * Gets or sets a boolean indicating if postprocesses are enabled on this scene
+     */
+    public postProcessesEnabled = true;
+    /**
+     * Gets the current postprocess manager
+     */
+    public postProcessManager: PostProcessManager;
+
+    // Customs render targets
+    /**
+     * Gets or sets a boolean indicating if render targets are enabled on this scene
+     */
+    public renderTargetsEnabled = true;
+    /**
+     * Gets or sets a boolean indicating if next render targets must be dumped as image for debugging purposes
+     * We recommend not using it and instead rely on Spector.js: http://spector.babylonjs.com
+     */
+    public dumpNextRenderTargets = false;
+    /**
+     * The list of user defined render targets added to the scene
+     */
+    public customRenderTargets: RenderTargetTexture[] = [];
+
+    /**
+     * Defines if texture loading must be delayed
+     * If true, textures will only be loaded when they need to be rendered
+     */
+    public useDelayedTextureLoading: boolean;
+
+    /**
+     * Gets the list of meshes imported to the scene through SceneLoader
+     */
+    public importedMeshesFiles: string[] = [];
+
+    // Probes
+    /**
+     * Gets or sets a boolean indicating if probes are enabled on this scene
+     */
+    public probesEnabled = true;
+
+    // Offline support
+    /**
+     * Gets or sets the current offline provider to use to store scene data
+     * @see https://doc.babylonjs.com/features/featuresDeepDive/scene/optimizeCached
+     */
+    public offlineProvider: IOfflineProvider;
+
+    /**
+     * Gets or sets the action manager associated with the scene
+     * @see https://doc.babylonjs.com/features/featuresDeepDive/events/actions
+     */
+    public actionManager: AbstractActionManager;
+
+    private _meshesForIntersections = new SmartArrayNoDuplicate<AbstractMesh>(256);
+
+    // Procedural textures
+    /**
+     * Gets or sets a boolean indicating if procedural textures are enabled on this scene
+     */
+    public proceduralTexturesEnabled = true;
+
+    // Private
+    private _engine: AbstractEngine;
+
+    // Performance counters
+    private _totalVertices = new PerfCounter();
+    /** @internal */
+    public _activeIndices = new PerfCounter();
+    /** @internal */
+    public _activeParticles = new PerfCounter();
+    /** @internal */
+    public _activeBones = new PerfCounter();
+
+    private _animationRatio: number;
+
+    /** @internal */
+    public _animationTimeLast: number;
+
+    /** @internal */
+    public _animationTime: number = 0;
+
+    /**
+     * Gets or sets a general scale for animation speed
+     * @see https://www.babylonjs-playground.com/#IBU2W7#3
+     */
+    public animationTimeScale: number = 1;
+
+    /** @internal */
+    public _cachedMaterial: Nullable<Material>;
+    /** @internal */
+    public _cachedEffect: Nullable<Effect>;
+    /** @internal */
+    public _cachedVisibility: Nullable<number>;
+
+    private _renderId = 0;
+    private _frameId = 0;
+    private _executeWhenReadyTimeoutId: Nullable<ReturnType<typeof setTimeout>> = null;
+    private _intermediateRendering = false;
+    private _defaultFrameBufferCleared = false;
+
+    private _viewUpdateFlag = -1;
+    private _projectionUpdateFlag = -1;
+
+    /** @internal */
+    public _toBeDisposed = new Array<Nullable<IDisposable>>(256);
+    private _activeRequests = new Array<IFileRequest>();
+
+    /** @internal */
+    public _pendingData = new Array();
+    private _isDisposed = false;
+
+    /**
+     * Gets or sets a boolean indicating that all submeshes of active meshes must be rendered
+     * Use this boolean to avoid computing frustum clipping on submeshes (This could help when you are CPU bound)
+     */
+    public dispatchAllSubMeshesOfActiveMeshes: boolean = false;
+    private _activeMeshes = new SmartArray<AbstractMesh>(256);
+    private _processedMaterials = new SmartArray<Material>(256);
+    private _renderTargets = new SmartArrayNoDuplicate<RenderTargetTexture>(256);
+    private _materialsRenderTargets = new SmartArrayNoDuplicate<RenderTargetTexture>(256);
+    /** @internal */
+    public _activeParticleSystems = new SmartArray<IParticleSystem>(256);
+    private _activeSkeletons = new SmartArrayNoDuplicate<Skeleton>(32);
+    private _softwareSkinnedMeshes = new SmartArrayNoDuplicate<Mesh>(32);
+
+    private _renderingManager: RenderingManager;
+
+    /**
+     * Gets the scene's rendering manager
+     */
+    public get renderingManager(): RenderingManager {
+        return this._renderingManager;
+    }
+
+    /** @internal */
+    public _activeAnimatables = new Array<Animatable>();
+
+    private _transformMatrix = Matrix.Zero();
+    private _sceneUbo: UniformBuffer;
+
+    /** @internal */
+    public _viewMatrix: Matrix;
+    /** @internal */
+    public _projectionMatrix: Matrix;
+    /** @internal */
+    public _forcedViewPosition: Nullable<Vector3>;
+
+    /** @internal */
+    public _frustumPlanes: Plane[];
+    /**
+     * Gets the list of frustum planes (built from the active camera)
+     */
+    public get frustumPlanes(): Plane[] {
+        return this._frustumPlanes;
+    }
+
+    /**
+     * Gets or sets a boolean indicating if lights must be sorted by priority (off by default)
+     * This is useful if there are more lights that the maximum simulteanous authorized
+     */
+    public requireLightSorting = false;
+
+    /** @internal */
+    public readonly useMaterialMeshMap: boolean;
+    /** @internal */
+    public readonly useClonedMeshMap: boolean;
+
+    private _externalData: StringDictionary<Object>;
+    private _uid: Nullable<string>;
+
+    /**
+     * @internal
+     * Backing store of defined scene components.
+     */
+    public _components: ISceneComponent[] = [];
+
+    /**
+     * @internal
+     * Backing store of defined scene components.
+     */
+    public _serializableComponents: ISceneSerializableComponent[] = [];
+
+    /**
+     * List of components to register on the next registration step.
+     */
+    private _transientComponents: ISceneComponent[] = [];
+
+    /**
+     * Registers the transient components if needed.
+     */
+    private _registerTransientComponents(): void {
+        // Register components that have been associated lately to the scene.
+        if (this._transientComponents.length > 0) {
+            for (const component of this._transientComponents) {
+                component.register();
+            }
+            this._transientComponents.length = 0;
+        }
+    }
+
+    /**
+     * @internal
+     * Add a component to the scene.
+     * Note that the ccomponent could be registered on th next frame if this is called after
+     * the register component stage.
+     * @param component Defines the component to add to the scene
+     */
+    public _addComponent(component: ISceneComponent) {
+        this._components.push(component);
+        this._transientComponents.push(component);
+
+        const serializableComponent = component as any;
+        if (serializableComponent.addFromContainer && serializableComponent.serialize) {
+            this._serializableComponents.push(serializableComponent);
+        }
+    }
+
+    /**
+     * @internal
+     * Gets a component from the scene.
+     * @param name defines the name of the component to retrieve
+     * @returns the component or null if not present
+     */
+    public _getComponent(name: string): Nullable<ISceneComponent> {
+        for (const component of this._components) {
+            if (component.name === name) {
+                return component;
+            }
+        }
+        return null;
+    }
+
+    /**
+     * @internal
+     * Defines the actions happening before camera updates.
+     */
+    public _beforeCameraUpdateStage = Stage.Create<SimpleStageAction>();
+    /**
+     * @internal
+     * Defines the actions happening before clear the canvas.
+     */
+    public _beforeClearStage = Stage.Create<SimpleStageAction>();
+    /**
+     * @internal
+     * Defines the actions happening before clear the canvas.
+     */
+    public _beforeRenderTargetClearStage = Stage.Create<RenderTargetStageAction>();
+    /**
+     * @internal
+     * Defines the actions when collecting render targets for the frame.
+     */
+    public _gatherRenderTargetsStage = Stage.Create<RenderTargetsStageAction>();
+    /**
+     * @internal
+     * Defines the actions happening for one camera in the frame.
+     */
+    public _gatherActiveCameraRenderTargetsStage = Stage.Create<RenderTargetsStageAction>();
+    /**
+     * @internal
+     * Defines the actions happening during the per mesh ready checks.
+     */
+    public _isReadyForMeshStage = Stage.Create<MeshStageAction>();
+    /**
+     * @internal
+     * Defines the actions happening before evaluate active mesh checks.
+     */
+    public _beforeEvaluateActiveMeshStage = Stage.Create<SimpleStageAction>();
+    /**
+     * @internal
+     * Defines the actions happening during the evaluate sub mesh checks.
+     */
+    public _evaluateSubMeshStage = Stage.Create<EvaluateSubMeshStageAction>();
+    /**
+     * @internal
+     * Defines the actions happening during the active mesh stage.
+     */
+    public _preActiveMeshStage = Stage.Create<PreActiveMeshStageAction>();
+    /**
+     * @internal
+     * Defines the actions happening during the per camera render target step.
+     */
+    public _cameraDrawRenderTargetStage = Stage.Create<CameraStageFrameBufferAction>();
+    /**
+     * @internal
+     * Defines the actions happening just before the active camera is drawing.
+     */
+    public _beforeCameraDrawStage = Stage.Create<CameraStageAction>();
+    /**
+     * @internal
+     * Defines the actions happening just before a render target is drawing.
+     */
+    public _beforeRenderTargetDrawStage = Stage.Create<RenderTargetStageAction>();
+    /**
+     * @internal
+     * Defines the actions happening just before a rendering group is drawing.
+     */
+    public _beforeRenderingGroupDrawStage = Stage.Create<RenderingGroupStageAction>();
+    /**
+     * @internal
+     * Defines the actions happening just before a mesh is drawing.
+     */
+    public _beforeRenderingMeshStage = Stage.Create<RenderingMeshStageAction>();
+    /**
+     * @internal
+     * Defines the actions happening just after a mesh has been drawn.
+     */
+    public _afterRenderingMeshStage = Stage.Create<RenderingMeshStageAction>();
+    /**
+     * @internal
+     * Defines the actions happening just after a rendering group has been drawn.
+     */
+    public _afterRenderingGroupDrawStage = Stage.Create<RenderingGroupStageAction>();
+    /**
+     * @internal
+     * Defines the actions happening just after the active camera has been drawn.
+     */
+    public _afterCameraDrawStage = Stage.Create<CameraStageAction>();
+    /**
+     * @internal
+     * Defines the actions happening just after the post processing
+     */
+    public _afterCameraPostProcessStage = Stage.Create<CameraStageAction>();
+    /**
+     * @internal
+     * Defines the actions happening just after a render target has been drawn.
+     */
+    public _afterRenderTargetDrawStage = Stage.Create<RenderTargetStageAction>();
+    /**
+     * Defines the actions happening just after the post processing on a render target
+     */
+    public _afterRenderTargetPostProcessStage = Stage.Create<RenderTargetStageAction>();
+    /**
+     * @internal
+     * Defines the actions happening just after rendering all cameras and computing intersections.
+     */
+    public _afterRenderStage = Stage.Create<SimpleStageAction>();
+    /**
+     * @internal
+     * Defines the actions happening when a pointer move event happens.
+     */
+    public _pointerMoveStage = Stage.Create<PointerMoveStageAction>();
+    /**
+     * @internal
+     * Defines the actions happening when a pointer down event happens.
+     */
+    public _pointerDownStage = Stage.Create<PointerUpDownStageAction>();
+    /**
+     * @internal
+     * Defines the actions happening when a pointer up event happens.
+     */
+    public _pointerUpStage = Stage.Create<PointerUpDownStageAction>();
+
+    /**
+     * an optional map from Geometry Id to Geometry index in the 'geometries' array
+     */
+    private _geometriesByUniqueId: Nullable<{ [uniqueId: string]: number | undefined }> = null;
+
+    /**
+     * Creates a new Scene
+     * @param engine defines the engine to use to render this scene
+     * @param options defines the scene options
+     */
+    constructor(engine: AbstractEngine, options?: SceneOptions) {
+        super();
+
+        this.activeCameras = [] as Camera[];
+
+        const fullOptions = {
+            useGeometryUniqueIdsMap: true,
+            useMaterialMeshMap: true,
+            useClonedMeshMap: true,
+            virtual: false,
+            ...options,
+        };
+
+        engine = this._engine = engine || EngineStore.LastCreatedEngine;
+        if (fullOptions.virtual) {
+            engine._virtualScenes.push(this);
+        } else {
+            EngineStore._LastCreatedScene = this;
+            engine.scenes.push(this);
+        }
+
+        this._uid = null;
+
+        this._renderingManager = new RenderingManager(this);
+
+        if (PostProcessManager) {
+            this.postProcessManager = new PostProcessManager(this);
+        }
+
+        if (IsWindowObjectExist()) {
+            this.attachControl();
+        }
+
+        // Uniform Buffer
+        this._createUbo();
+
+        // Default Image processing definition
+        if (ImageProcessingConfiguration) {
+            this._imageProcessingConfiguration = new ImageProcessingConfiguration();
+        }
+
+        this.setDefaultCandidateProviders();
+
+        if (fullOptions.useGeometryUniqueIdsMap) {
+            this._geometriesByUniqueId = {};
+        }
+
+        this.useMaterialMeshMap = fullOptions.useMaterialMeshMap;
+        this.useClonedMeshMap = fullOptions.useClonedMeshMap;
+
+        if (!options || !options.virtual) {
+            engine.onNewSceneAddedObservable.notifyObservers(this);
+        }
+    }
+
+    /**
+     * Gets a string identifying the name of the class
+     * @returns "Scene" string
+     */
+    public getClassName(): string {
+        return "Scene";
+    }
+
+    private _defaultMeshCandidates: ISmartArrayLike<AbstractMesh> = {
+        data: [],
+        length: 0,
+    };
+
+    /**
+     * @internal
+     */
+    public _getDefaultMeshCandidates(): ISmartArrayLike<AbstractMesh> {
+        this._defaultMeshCandidates.data = this.meshes;
+        this._defaultMeshCandidates.length = this.meshes.length;
+        return this._defaultMeshCandidates;
+    }
+
+    private _defaultSubMeshCandidates: ISmartArrayLike<SubMesh> = {
+        data: [],
+        length: 0,
+    };
+
+    /**
+     * @internal
+     */
+    public _getDefaultSubMeshCandidates(mesh: AbstractMesh): ISmartArrayLike<SubMesh> {
+        this._defaultSubMeshCandidates.data = mesh.subMeshes;
+        this._defaultSubMeshCandidates.length = mesh.subMeshes.length;
+        return this._defaultSubMeshCandidates;
+    }
+
+    /**
+     * Sets the default candidate providers for the scene.
+     * This sets the getActiveMeshCandidates, getActiveSubMeshCandidates, getIntersectingSubMeshCandidates
+     * and getCollidingSubMeshCandidates to their default function
+     */
+    public setDefaultCandidateProviders(): void {
+        this.getActiveMeshCandidates = () => this._getDefaultMeshCandidates();
+        this.getActiveSubMeshCandidates = (mesh: AbstractMesh) => this._getDefaultSubMeshCandidates(mesh);
+        this.getIntersectingSubMeshCandidates = (mesh: AbstractMesh, localRay: Ray) => this._getDefaultSubMeshCandidates(mesh);
+        this.getCollidingSubMeshCandidates = (mesh: AbstractMesh, collider: Collider) => this._getDefaultSubMeshCandidates(mesh);
+    }
+
+    /**
+     * Gets the mesh that is currently under the pointer
+     */
+    public get meshUnderPointer(): Nullable<AbstractMesh> {
+        return this._inputManager.meshUnderPointer;
+    }
+
+    /**
+     * Gets or sets the current on-screen X position of the pointer
+     */
+    public get pointerX(): number {
+        return this._inputManager.pointerX;
+    }
+
+    public set pointerX(value: number) {
+        this._inputManager.pointerX = value;
+    }
+
+    /**
+     * Gets or sets the current on-screen Y position of the pointer
+     */
+    public get pointerY(): number {
+        return this._inputManager.pointerY;
+    }
+
+    public set pointerY(value: number) {
+        this._inputManager.pointerY = value;
+    }
+
+    /**
+     * Gets the cached material (ie. the latest rendered one)
+     * @returns the cached material
+     */
+    public getCachedMaterial(): Nullable<Material> {
+        return this._cachedMaterial;
+    }
+
+    /**
+     * Gets the cached effect (ie. the latest rendered one)
+     * @returns the cached effect
+     */
+    public getCachedEffect(): Nullable<Effect> {
+        return this._cachedEffect;
+    }
+
+    /**
+     * Gets the cached visibility state (ie. the latest rendered one)
+     * @returns the cached visibility state
+     */
+    public getCachedVisibility(): Nullable<number> {
+        return this._cachedVisibility;
+    }
+
+    /**
+     * Gets a boolean indicating if the current material / effect / visibility must be bind again
+     * @param material defines the current material
+     * @param effect defines the current effect
+     * @param visibility defines the current visibility state
+     * @returns true if one parameter is not cached
+     */
+    public isCachedMaterialInvalid(material: Material, effect: Effect, visibility: number = 1) {
+        return this._cachedEffect !== effect || this._cachedMaterial !== material || this._cachedVisibility !== visibility;
+    }
+
+    /**
+     * Gets the engine associated with the scene
+     * @returns an Engine
+     */
+    public getEngine(): AbstractEngine {
+        return this._engine;
+    }
+
+    /**
+     * Gets the total number of vertices rendered per frame
+     * @returns the total number of vertices rendered per frame
+     */
+    public getTotalVertices(): number {
+        return this._totalVertices.current;
+    }
+
+    /**
+     * Gets the performance counter for total vertices
+     * @see https://doc.babylonjs.com/features/featuresDeepDive/scene/optimize_your_scene#instrumentation
+     */
+    public get totalVerticesPerfCounter(): PerfCounter {
+        return this._totalVertices;
+    }
+
+    /**
+     * Gets the total number of active indices rendered per frame (You can deduce the number of rendered triangles by dividing this number by 3)
+     * @returns the total number of active indices rendered per frame
+     */
+    public getActiveIndices(): number {
+        return this._activeIndices.current;
+    }
+
+    /**
+     * Gets the performance counter for active indices
+     * @see https://doc.babylonjs.com/features/featuresDeepDive/scene/optimize_your_scene#instrumentation
+     */
+    public get totalActiveIndicesPerfCounter(): PerfCounter {
+        return this._activeIndices;
+    }
+
+    /**
+     * Gets the total number of active particles rendered per frame
+     * @returns the total number of active particles rendered per frame
+     */
+    public getActiveParticles(): number {
+        return this._activeParticles.current;
+    }
+
+    /**
+     * Gets the performance counter for active particles
+     * @see https://doc.babylonjs.com/features/featuresDeepDive/scene/optimize_your_scene#instrumentation
+     */
+    public get activeParticlesPerfCounter(): PerfCounter {
+        return this._activeParticles;
+    }
+
+    /**
+     * Gets the total number of active bones rendered per frame
+     * @returns the total number of active bones rendered per frame
+     */
+    public getActiveBones(): number {
+        return this._activeBones.current;
+    }
+
+    /**
+     * Gets the performance counter for active bones
+     * @see https://doc.babylonjs.com/features/featuresDeepDive/scene/optimize_your_scene#instrumentation
+     */
+    public get activeBonesPerfCounter(): PerfCounter {
+        return this._activeBones;
+    }
+
+    /**
+     * Gets the array of active meshes
+     * @returns an array of AbstractMesh
+     */
+    public getActiveMeshes(): SmartArray<AbstractMesh> {
+        return this._activeMeshes;
+    }
+
+    /**
+     * Gets the animation ratio (which is 1.0 is the scene renders at 60fps and 2 if the scene renders at 30fps, etc.)
+     * @returns a number
+     */
+    public getAnimationRatio(): number {
+        return this._animationRatio !== undefined ? this._animationRatio : 1;
+    }
+
+    /**
+     * Gets an unique Id for the current render phase
+     * @returns a number
+     */
+    public getRenderId(): number {
+        return this._renderId;
+    }
+
+    /**
+     * Gets an unique Id for the current frame
+     * @returns a number
+     */
+    public getFrameId(): number {
+        return this._frameId;
+    }
+
+    /** Call this function if you want to manually increment the render Id*/
+    public incrementRenderId(): void {
+        this._renderId++;
+    }
+
+    private _createUbo(): void {
+        this.setSceneUniformBuffer(this.createSceneUniformBuffer());
+    }
+
+    /**
+     * Use this method to simulate a pointer move on a mesh
+     * The pickResult parameter can be obtained from a scene.pick or scene.pickWithRay
+     * @param pickResult pickingInfo of the object wished to simulate pointer event on
+     * @param pointerEventInit pointer event state to be used when simulating the pointer event (eg. pointer id for multitouch)
+     * @returns the current scene
+     */
+    public simulatePointerMove(pickResult: PickingInfo, pointerEventInit?: PointerEventInit): Scene {
+        this._inputManager.simulatePointerMove(pickResult, pointerEventInit);
+        return this;
+    }
+
+    /**
+     * Use this method to simulate a pointer down on a mesh
+     * The pickResult parameter can be obtained from a scene.pick or scene.pickWithRay
+     * @param pickResult pickingInfo of the object wished to simulate pointer event on
+     * @param pointerEventInit pointer event state to be used when simulating the pointer event (eg. pointer id for multitouch)
+     * @returns the current scene
+     */
+    public simulatePointerDown(pickResult: PickingInfo, pointerEventInit?: PointerEventInit): Scene {
+        this._inputManager.simulatePointerDown(pickResult, pointerEventInit);
+        return this;
+    }
+
+    /**
+     * Use this method to simulate a pointer up on a mesh
+     * The pickResult parameter can be obtained from a scene.pick or scene.pickWithRay
+     * @param pickResult pickingInfo of the object wished to simulate pointer event on
+     * @param pointerEventInit pointer event state to be used when simulating the pointer event (eg. pointer id for multitouch)
+     * @param doubleTap indicates that the pointer up event should be considered as part of a double click (false by default)
+     * @returns the current scene
+     */
+    public simulatePointerUp(pickResult: PickingInfo, pointerEventInit?: PointerEventInit, doubleTap?: boolean): Scene {
+        this._inputManager.simulatePointerUp(pickResult, pointerEventInit, doubleTap);
+        return this;
+    }
+
+    /**
+     * Gets a boolean indicating if the current pointer event is captured (meaning that the scene has already handled the pointer down)
+     * @param pointerId defines the pointer id to use in a multi-touch scenario (0 by default)
+     * @returns true if the pointer was captured
+     */
+    public isPointerCaptured(pointerId = 0): boolean {
+        return this._inputManager.isPointerCaptured(pointerId);
+    }
+
+    /**
+     * Attach events to the canvas (To handle actionManagers triggers and raise onPointerMove, onPointerDown and onPointerUp
+     * @param attachUp defines if you want to attach events to pointerup
+     * @param attachDown defines if you want to attach events to pointerdown
+     * @param attachMove defines if you want to attach events to pointermove
+     */
+    public attachControl(attachUp = true, attachDown = true, attachMove = true): void {
+        this._inputManager.attachControl(attachUp, attachDown, attachMove);
+    }
+
+    /** Detaches all event handlers*/
+    public detachControl() {
+        this._inputManager.detachControl();
+    }
+
+    /**
+     * This function will check if the scene can be rendered (textures are loaded, shaders are compiled)
+     * Delay loaded resources are not taking in account
+     * @param checkRenderTargets true to also check that the meshes rendered as part of a render target are ready (default: true)
+     * @returns true if all required resources are ready
+     */
+    public isReady(checkRenderTargets = true): boolean {
+        if (this._isDisposed) {
+            return false;
+        }
+
+        let index: number;
+        const engine = this.getEngine();
+
+        const currentRenderPassId = engine.currentRenderPassId;
+
+        engine.currentRenderPassId = this.activeCamera?.renderPassId ?? currentRenderPassId;
+
+        let isReady = true;
+
+        // Pending data
+        if (this._pendingData.length > 0) {
+            isReady = false;
+        }
+
+        // Ensures that the pre-pass renderer is enabled if it is to be enabled.
+        this.prePassRenderer?.update();
+
+        // OIT
+        if (this.useOrderIndependentTransparency && this.depthPeelingRenderer) {
+            isReady &&= this.depthPeelingRenderer.isReady();
+        }
+
+        // Meshes
+        if (checkRenderTargets) {
+            this._processedMaterials.reset();
+            this._materialsRenderTargets.reset();
+        }
+
+        for (index = 0; index < this.meshes.length; index++) {
+            const mesh = this.meshes[index];
+
+            if (!mesh.subMeshes || mesh.subMeshes.length === 0) {
+                continue;
+            }
+
+            // Do not stop at the first encountered "unready" object as we want to ensure
+            // all materials are starting off their compilation in parallel.
+            if (!mesh.isReady(true)) {
+                isReady = false;
+                continue;
+            }
+
+            const hardwareInstancedRendering =
+                mesh.hasThinInstances ||
+                mesh.getClassName() === "InstancedMesh" ||
+                mesh.getClassName() === "InstancedLinesMesh" ||
+                (engine.getCaps().instancedArrays && (<Mesh>mesh).instances.length > 0);
+            // Is Ready For Mesh
+            for (const step of this._isReadyForMeshStage) {
+                if (!step.action(mesh, hardwareInstancedRendering)) {
+                    isReady = false;
+                }
+            }
+
+            if (!checkRenderTargets) {
+                continue;
+            }
+
+            const mat = mesh.material || this.defaultMaterial;
+            if (mat) {
+                if (mat._storeEffectOnSubMeshes) {
+                    for (const subMesh of mesh.subMeshes) {
+                        const material = subMesh.getMaterial();
+                        if (material && material.hasRenderTargetTextures && material.getRenderTargetTextures != null) {
+                            if (this._processedMaterials.indexOf(material) === -1) {
+                                this._processedMaterials.push(material);
+
+                                this._materialsRenderTargets.concatWithNoDuplicate(material.getRenderTargetTextures!());
+                            }
+                        }
+                    }
+                } else {
+                    if (mat.hasRenderTargetTextures && mat.getRenderTargetTextures != null) {
+                        if (this._processedMaterials.indexOf(mat) === -1) {
+                            this._processedMaterials.push(mat);
+
+                            this._materialsRenderTargets.concatWithNoDuplicate(mat.getRenderTargetTextures!());
+                        }
+                    }
+                }
+            }
+        }
+
+        // Render targets
+        if (checkRenderTargets) {
+            for (index = 0; index < this._materialsRenderTargets.length; ++index) {
+                const rtt = this._materialsRenderTargets.data[index];
+                if (!rtt.isReadyForRendering()) {
+                    isReady = false;
+                }
+            }
+        }
+
+        // Geometries
+        for (index = 0; index < this.geometries.length; index++) {
+            const geometry = this.geometries[index];
+
+            if (geometry.delayLoadState === Constants.DELAYLOADSTATE_LOADING) {
+                isReady = false;
+            }
+        }
+
+        // Post-processes
+        if (this.activeCameras && this.activeCameras.length > 0) {
+            for (const camera of this.activeCameras) {
+                if (!camera.isReady(true)) {
+                    isReady = false;
+                }
+            }
+        } else if (this.activeCamera) {
+            if (!this.activeCamera.isReady(true)) {
+                isReady = false;
+            }
+        }
+
+        // Particles
+        for (const particleSystem of this.particleSystems) {
+            if (!particleSystem.isReady()) {
+                isReady = false;
+            }
+        }
+
+        // Layers
+        if (this.layers) {
+            for (const layer of this.layers) {
+                if (!layer.isReady()) {
+                    isReady = false;
+                }
+            }
+        }
+
+        // Effects
+        if (!engine.areAllEffectsReady()) {
+            isReady = false;
+        }
+
+        engine.currentRenderPassId = currentRenderPassId;
+
+        return isReady;
+    }
+
+    /** Resets all cached information relative to material (including effect and visibility) */
+    public resetCachedMaterial(): void {
+        this._cachedMaterial = null;
+        this._cachedEffect = null;
+        this._cachedVisibility = null;
+    }
+
+    /**
+     * Registers a function to be called before every frame render
+     * @param func defines the function to register
+     */
+    public registerBeforeRender(func: () => void): void {
+        this.onBeforeRenderObservable.add(func);
+    }
+
+    /**
+     * Unregisters a function called before every frame render
+     * @param func defines the function to unregister
+     */
+    public unregisterBeforeRender(func: () => void): void {
+        this.onBeforeRenderObservable.removeCallback(func);
+    }
+
+    /**
+     * Registers a function to be called after every frame render
+     * @param func defines the function to register
+     */
+    public registerAfterRender(func: () => void): void {
+        this.onAfterRenderObservable.add(func);
+    }
+
+    /**
+     * Unregisters a function called after every frame render
+     * @param func defines the function to unregister
+     */
+    public unregisterAfterRender(func: () => void): void {
+        this.onAfterRenderObservable.removeCallback(func);
+    }
+
+    private _executeOnceBeforeRender(func: () => void): void {
+        const execFunc = () => {
+            func();
+            setTimeout(() => {
+                this.unregisterBeforeRender(execFunc);
+            });
+        };
+        this.registerBeforeRender(execFunc);
+    }
+
+    /**
+     * The provided function will run before render once and will be disposed afterwards.
+     * A timeout delay can be provided so that the function will be executed in N ms.
+     * The timeout is using the browser's native setTimeout so time percision cannot be guaranteed.
+     * @param func The function to be executed.
+     * @param timeout optional delay in ms
+     */
+    public executeOnceBeforeRender(func: () => void, timeout?: number): void {
+        if (timeout !== undefined) {
+            setTimeout(() => {
+                this._executeOnceBeforeRender(func);
+            }, timeout);
+        } else {
+            this._executeOnceBeforeRender(func);
+        }
+    }
+
+    /**
+     * This function can help adding any object to the list of data awaited to be ready in order to check for a complete scene loading.
+     * @param data defines the object to wait for
+     */
+    public addPendingData(data: any): void {
+        this._pendingData.push(data);
+    }
+
+    /**
+     * Remove a pending data from the loading list which has previously been added with addPendingData.
+     * @param data defines the object to remove from the pending list
+     */
+    public removePendingData(data: any): void {
+        const wasLoading = this.isLoading;
+        const index = this._pendingData.indexOf(data);
+
+        if (index !== -1) {
+            this._pendingData.splice(index, 1);
+        }
+
+        if (wasLoading && !this.isLoading) {
+            this.onDataLoadedObservable.notifyObservers(this);
+        }
+    }
+
+    /**
+     * Returns the number of items waiting to be loaded
+     * @returns the number of items waiting to be loaded
+     */
+    public getWaitingItemsCount(): number {
+        return this._pendingData.length;
+    }
+
+    /**
+     * Returns a boolean indicating if the scene is still loading data
+     */
+    public get isLoading(): boolean {
+        return this._pendingData.length > 0;
+    }
+
+    /**
+     * Registers a function to be executed when the scene is ready
+     * @param func - the function to be executed
+     * @param checkRenderTargets true to also check that the meshes rendered as part of a render target are ready (default: false)
+     */
+    public executeWhenReady(func: () => void, checkRenderTargets = false): void {
+        this.onReadyObservable.addOnce(func);
+
+        if (this._executeWhenReadyTimeoutId !== null) {
+            return;
+        }
+
+        this._checkIsReady(checkRenderTargets);
+    }
+
+    /**
+     * Returns a promise that resolves when the scene is ready
+     * @param checkRenderTargets true to also check that the meshes rendered as part of a render target are ready (default: false)
+     * @returns A promise that resolves when the scene is ready
+     */
+    public whenReadyAsync(checkRenderTargets = false): Promise<void> {
+        return new Promise((resolve) => {
+            this.executeWhenReady(() => {
+                resolve();
+            }, checkRenderTargets);
+        });
+    }
+
+    /**
+     * @internal
+     */
+    public _checkIsReady(checkRenderTargets = false) {
+        this._registerTransientComponents();
+
+        if (this.isReady(checkRenderTargets)) {
+            this.onReadyObservable.notifyObservers(this);
+
+            this.onReadyObservable.clear();
+            this._executeWhenReadyTimeoutId = null;
+            return;
+        }
+
+        if (this._isDisposed) {
+            this.onReadyObservable.clear();
+            this._executeWhenReadyTimeoutId = null;
+            return;
+        }
+
+        this._executeWhenReadyTimeoutId = setTimeout(() => {
+            // Ensure materials effects are checked outside render loops
+            this.incrementRenderId();
+            this._checkIsReady(checkRenderTargets);
+        }, 100);
+    }
+
+    /**
+     * Gets all animatable attached to the scene
+     */
+    public get animatables(): Animatable[] {
+        return this._activeAnimatables;
+    }
+
+    /**
+     * Resets the last animation time frame.
+     * Useful to override when animations start running when loading a scene for the first time.
+     */
+    public resetLastAnimationTimeFrame(): void {
+        this._animationTimeLast = PrecisionDate.Now;
+    }
+
+    // Matrix
+
+    /**
+     * Gets the current view matrix
+     * @returns a Matrix
+     */
+    public getViewMatrix(): Matrix {
+        return this._viewMatrix;
+    }
+
+    /**
+     * Gets the current projection matrix
+     * @returns a Matrix
+     */
+    public getProjectionMatrix(): Matrix {
+        return this._projectionMatrix;
+    }
+
+    /**
+     * Gets the current transform matrix
+     * @returns a Matrix made of View * Projection
+     */
+    public getTransformMatrix(): Matrix {
+        return this._transformMatrix;
+    }
+
+    /**
+     * Sets the current transform matrix
+     * @param viewL defines the View matrix to use
+     * @param projectionL defines the Projection matrix to use
+     * @param viewR defines the right View matrix to use (if provided)
+     * @param projectionR defines the right Projection matrix to use (if provided)
+     */
+    public setTransformMatrix(viewL: Matrix, projectionL: Matrix, viewR?: Matrix, projectionR?: Matrix): void {
+        // clear the multiviewSceneUbo if no viewR and projectionR are defined
+        if (!viewR && !projectionR && this._multiviewSceneUbo) {
+            this._multiviewSceneUbo.dispose();
+            this._multiviewSceneUbo = null;
+        }
+        if (this._viewUpdateFlag === viewL.updateFlag && this._projectionUpdateFlag === projectionL.updateFlag) {
+            return;
+        }
+
+        this._viewUpdateFlag = viewL.updateFlag;
+        this._projectionUpdateFlag = projectionL.updateFlag;
+        this._viewMatrix = viewL;
+        this._projectionMatrix = projectionL;
+
+        this._viewMatrix.multiplyToRef(this._projectionMatrix, this._transformMatrix);
+
+        // Update frustum
+        if (!this._frustumPlanes) {
+            this._frustumPlanes = Frustum.GetPlanes(this._transformMatrix);
+        } else {
+            Frustum.GetPlanesToRef(this._transformMatrix, this._frustumPlanes);
+        }
+
+        if (this._multiviewSceneUbo && this._multiviewSceneUbo.useUbo) {
+            this._updateMultiviewUbo(viewR, projectionR);
+        } else if (this._sceneUbo.useUbo) {
+            this._sceneUbo.updateMatrix("viewProjection", this._transformMatrix);
+            this._sceneUbo.updateMatrix("view", this._viewMatrix);
+            this._sceneUbo.updateMatrix("projection", this._projectionMatrix);
+        }
+    }
+
+    /**
+     * Gets the uniform buffer used to store scene data
+     * @returns a UniformBuffer
+     */
+    public getSceneUniformBuffer(): UniformBuffer {
+        return this._multiviewSceneUbo ? this._multiviewSceneUbo : this._sceneUbo;
+    }
+
+    /**
+     * Creates a scene UBO
+     * @param name name of the uniform buffer (optional, for debugging purpose only)
+     * @returns a new ubo
+     */
+    public createSceneUniformBuffer(name?: string): UniformBuffer {
+        const sceneUbo = new UniformBuffer(this._engine, undefined, false, name ?? "scene");
+        sceneUbo.addUniform("viewProjection", 16);
+        sceneUbo.addUniform("view", 16);
+        sceneUbo.addUniform("projection", 16);
+        sceneUbo.addUniform("vEyePosition", 4);
+
+        return sceneUbo;
+    }
+
+    /**
+     * Sets the scene ubo
+     * @param ubo the ubo to set for the scene
+     */
+    public setSceneUniformBuffer(ubo: UniformBuffer): void {
+        this._sceneUbo = ubo;
+        this._viewUpdateFlag = -1;
+        this._projectionUpdateFlag = -1;
+    }
+
+    /**
+     * Gets an unique (relatively to the current scene) Id
+     * @returns an unique number for the scene
+     */
+    public getUniqueId() {
+        return UniqueIdGenerator.UniqueId;
+    }
+
+    /**
+     * Add a mesh to the list of scene's meshes
+     * @param newMesh defines the mesh to add
+     * @param recursive if all child meshes should also be added to the scene
+     */
+    public addMesh(newMesh: AbstractMesh, recursive = false) {
+        if (this._blockEntityCollection) {
+            return;
+        }
+
+        this.meshes.push(newMesh);
+
+        newMesh._resyncLightSources();
+
+        if (!newMesh.parent) {
+            newMesh._addToSceneRootNodes();
+        }
+
+        this.onNewMeshAddedObservable.notifyObservers(newMesh);
+
+        if (recursive) {
+            newMesh.getChildMeshes().forEach((m) => {
+                this.addMesh(m);
+            });
+        }
+    }
+
+    /**
+     * Remove a mesh for the list of scene's meshes
+     * @param toRemove defines the mesh to remove
+     * @param recursive if all child meshes should also be removed from the scene
+     * @returns the index where the mesh was in the mesh list
+     */
+    public removeMesh(toRemove: AbstractMesh, recursive = false): number {
+        const index = this.meshes.indexOf(toRemove);
+        if (index !== -1) {
+            // Remove from the scene if the mesh found
+
+            this.meshes.splice(index, 1);
+
+            if (!toRemove.parent) {
+                toRemove._removeFromSceneRootNodes();
+            }
+        }
+
+        this._inputManager._invalidateMesh(toRemove);
+
+        this.onMeshRemovedObservable.notifyObservers(toRemove);
+        if (recursive) {
+            toRemove.getChildMeshes().forEach((m) => {
+                this.removeMesh(m);
+            });
+        }
+        return index;
+    }
+
+    /**
+     * Add a transform node to the list of scene's transform nodes
+     * @param newTransformNode defines the transform node to add
+     */
+    public addTransformNode(newTransformNode: TransformNode) {
+        if (this._blockEntityCollection) {
+            return;
+        }
+
+        if (newTransformNode.getScene() === this && newTransformNode._indexInSceneTransformNodesArray !== -1) {
+            // Already there?
+            return;
+        }
+
+        newTransformNode._indexInSceneTransformNodesArray = this.transformNodes.length;
+        this.transformNodes.push(newTransformNode);
+
+        if (!newTransformNode.parent) {
+            newTransformNode._addToSceneRootNodes();
+        }
+
+        this.onNewTransformNodeAddedObservable.notifyObservers(newTransformNode);
+    }
+
+    /**
+     * Remove a transform node for the list of scene's transform nodes
+     * @param toRemove defines the transform node to remove
+     * @returns the index where the transform node was in the transform node list
+     */
+    public removeTransformNode(toRemove: TransformNode): number {
+        const index = toRemove._indexInSceneTransformNodesArray;
+        if (index !== -1) {
+            if (index !== this.transformNodes.length - 1) {
+                const lastNode = this.transformNodes[this.transformNodes.length - 1];
+                this.transformNodes[index] = lastNode;
+                lastNode._indexInSceneTransformNodesArray = index;
+            }
+
+            toRemove._indexInSceneTransformNodesArray = -1;
+            this.transformNodes.pop();
+            if (!toRemove.parent) {
+                toRemove._removeFromSceneRootNodes();
+            }
+        }
+
+        this.onTransformNodeRemovedObservable.notifyObservers(toRemove);
+
+        return index;
+    }
+
+    /**
+     * Remove a skeleton for the list of scene's skeletons
+     * @param toRemove defines the skeleton to remove
+     * @returns the index where the skeleton was in the skeleton list
+     */
+    public removeSkeleton(toRemove: Skeleton): number {
+        const index = this.skeletons.indexOf(toRemove);
+        if (index !== -1) {
+            // Remove from the scene if found
+            this.skeletons.splice(index, 1);
+            this.onSkeletonRemovedObservable.notifyObservers(toRemove);
+
+            // Clean active container
+            this._executeActiveContainerCleanup(this._activeSkeletons);
+        }
+
+        return index;
+    }
+
+    /**
+     * Remove a morph target for the list of scene's morph targets
+     * @param toRemove defines the morph target to remove
+     * @returns the index where the morph target was in the morph target list
+     */
+    public removeMorphTargetManager(toRemove: MorphTargetManager): number {
+        const index = this.morphTargetManagers.indexOf(toRemove);
+        if (index !== -1) {
+            // Remove from the scene if found
+            this.morphTargetManagers.splice(index, 1);
+        }
+
+        return index;
+    }
+
+    /**
+     * Remove a light for the list of scene's lights
+     * @param toRemove defines the light to remove
+     * @returns the index where the light was in the light list
+     */
+    public removeLight(toRemove: Light): number {
+        const index = this.lights.indexOf(toRemove);
+        if (index !== -1) {
+            // Remove from meshes
+            for (const mesh of this.meshes) {
+                mesh._removeLightSource(toRemove, false);
+            }
+
+            // Remove from the scene if mesh found
+            this.lights.splice(index, 1);
+            this.sortLightsByPriority();
+
+            if (!toRemove.parent) {
+                toRemove._removeFromSceneRootNodes();
+            }
+        }
+        this.onLightRemovedObservable.notifyObservers(toRemove);
+        return index;
+    }
+
+    /**
+     * Remove a camera for the list of scene's cameras
+     * @param toRemove defines the camera to remove
+     * @returns the index where the camera was in the camera list
+     */
+    public removeCamera(toRemove: Camera): number {
+        const index = this.cameras.indexOf(toRemove);
+        if (index !== -1) {
+            // Remove from the scene if mesh found
+            this.cameras.splice(index, 1);
+            if (!toRemove.parent) {
+                toRemove._removeFromSceneRootNodes();
+            }
+        }
+        // Remove from activeCameras
+        if (this.activeCameras) {
+            const index2 = this.activeCameras.indexOf(toRemove);
+            if (index2 !== -1) {
+                // Remove from the scene if mesh found
+                this.activeCameras.splice(index2, 1);
+            }
+        }
+        // Reset the activeCamera
+        if (this.activeCamera === toRemove) {
+            if (this.cameras.length > 0) {
+                this.activeCamera = this.cameras[0];
+            } else {
+                this.activeCamera = null;
+            }
+        }
+        this.onCameraRemovedObservable.notifyObservers(toRemove);
+        return index;
+    }
+
+    /**
+     * Remove a particle system for the list of scene's particle systems
+     * @param toRemove defines the particle system to remove
+     * @returns the index where the particle system was in the particle system list
+     */
+    public removeParticleSystem(toRemove: IParticleSystem): number {
+        const index = this.particleSystems.indexOf(toRemove);
+        if (index !== -1) {
+            this.particleSystems.splice(index, 1);
+
+            // Clean active container
+            this._executeActiveContainerCleanup(this._activeParticleSystems);
+        }
+        return index;
+    }
+
+    /**
+     * Remove a animation for the list of scene's animations
+     * @param toRemove defines the animation to remove
+     * @returns the index where the animation was in the animation list
+     */
+    public removeAnimation(toRemove: Animation): number {
+        const index = this.animations.indexOf(toRemove);
+        if (index !== -1) {
+            this.animations.splice(index, 1);
+        }
+        return index;
+    }
+
+    /**
+     * Will stop the animation of the given target
+     * @param target - the target
+     * @param animationName - the name of the animation to stop (all animations will be stopped if both this and targetMask are empty)
+     * @param targetMask - a function that determines if the animation should be stopped based on its target (all animations will be stopped if both this and animationName are empty)
+     */
+    public stopAnimation(target: any, animationName?: string, targetMask?: (target: any) => boolean): void {
+        // Do nothing as code will be provided by animation component
+    }
+
+    /**
+     * Removes the given animation group from this scene.
+     * @param toRemove The animation group to remove
+     * @returns The index of the removed animation group
+     */
+    public removeAnimationGroup(toRemove: AnimationGroup): number {
+        const index = this.animationGroups.indexOf(toRemove);
+        if (index !== -1) {
+            this.animationGroups.splice(index, 1);
+        }
+        return index;
+    }
+
+    /**
+     * Removes the given multi-material from this scene.
+     * @param toRemove The multi-material to remove
+     * @returns The index of the removed multi-material
+     */
+    public removeMultiMaterial(toRemove: MultiMaterial): number {
+        const index = this.multiMaterials.indexOf(toRemove);
+        if (index !== -1) {
+            this.multiMaterials.splice(index, 1);
+        }
+
+        this.onMultiMaterialRemovedObservable.notifyObservers(toRemove);
+
+        return index;
+    }
+
+    /**
+     * Removes the given material from this scene.
+     * @param toRemove The material to remove
+     * @returns The index of the removed material
+     */
+    public removeMaterial(toRemove: Material): number {
+        const index = toRemove._indexInSceneMaterialArray;
+        if (index !== -1 && index < this.materials.length) {
+            if (index !== this.materials.length - 1) {
+                const lastMaterial = this.materials[this.materials.length - 1];
+                this.materials[index] = lastMaterial;
+                lastMaterial._indexInSceneMaterialArray = index;
+            }
+
+            toRemove._indexInSceneMaterialArray = -1;
+            this.materials.pop();
+        }
+
+        this.onMaterialRemovedObservable.notifyObservers(toRemove);
+
+        return index;
+    }
+
+    /**
+     * Removes the given action manager from this scene.
+     * @deprecated
+     * @param toRemove The action manager to remove
+     * @returns The index of the removed action manager
+     */
+    public removeActionManager(toRemove: AbstractActionManager): number {
+        const index = this.actionManagers.indexOf(toRemove);
+        if (index !== -1) {
+            this.actionManagers.splice(index, 1);
+        }
+        return index;
+    }
+
+    /**
+     * Removes the given texture from this scene.
+     * @param toRemove The texture to remove
+     * @returns The index of the removed texture
+     */
+    public removeTexture(toRemove: BaseTexture): number {
+        const index = this.textures.indexOf(toRemove);
+        if (index !== -1) {
+            this.textures.splice(index, 1);
+        }
+        this.onTextureRemovedObservable.notifyObservers(toRemove);
+
+        return index;
+    }
+
+    /**
+     * Adds the given light to this scene
+     * @param newLight The light to add
+     */
+    public addLight(newLight: Light): void {
+        if (this._blockEntityCollection) {
+            return;
+        }
+        this.lights.push(newLight);
+        this.sortLightsByPriority();
+
+        if (!newLight.parent) {
+            newLight._addToSceneRootNodes();
+        }
+
+        // Add light to all meshes (To support if the light is removed and then re-added)
+        for (const mesh of this.meshes) {
+            if (mesh.lightSources.indexOf(newLight) === -1) {
+                mesh.lightSources.push(newLight);
+                mesh._resyncLightSources();
+            }
+        }
+
+        this.onNewLightAddedObservable.notifyObservers(newLight);
+    }
+
+    /**
+     * Sorts the list list based on light priorities
+     */
+    public sortLightsByPriority(): void {
+        if (this.requireLightSorting) {
+            this.lights.sort(LightConstants.CompareLightsPriority);
+        }
+    }
+
+    /**
+     * Adds the given camera to this scene
+     * @param newCamera The camera to add
+     */
+    public addCamera(newCamera: Camera): void {
+        if (this._blockEntityCollection) {
+            return;
+        }
+
+        this.cameras.push(newCamera);
+        this.onNewCameraAddedObservable.notifyObservers(newCamera);
+
+        if (!newCamera.parent) {
+            newCamera._addToSceneRootNodes();
+        }
+    }
+
+    /**
+     * Adds the given skeleton to this scene
+     * @param newSkeleton The skeleton to add
+     */
+    public addSkeleton(newSkeleton: Skeleton): void {
+        if (this._blockEntityCollection) {
+            return;
+        }
+        this.skeletons.push(newSkeleton);
+        this.onNewSkeletonAddedObservable.notifyObservers(newSkeleton);
+    }
+
+    /**
+     * Adds the given particle system to this scene
+     * @param newParticleSystem The particle system to add
+     */
+    public addParticleSystem(newParticleSystem: IParticleSystem): void {
+        if (this._blockEntityCollection) {
+            return;
+        }
+        this.particleSystems.push(newParticleSystem);
+    }
+
+    /**
+     * Adds the given animation to this scene
+     * @param newAnimation The animation to add
+     */
+    public addAnimation(newAnimation: Animation): void {
+        if (this._blockEntityCollection) {
+            return;
+        }
+        this.animations.push(newAnimation);
+    }
+
+    /**
+     * Adds the given animation group to this scene.
+     * @param newAnimationGroup The animation group to add
+     */
+    public addAnimationGroup(newAnimationGroup: AnimationGroup): void {
+        if (this._blockEntityCollection) {
+            return;
+        }
+        this.animationGroups.push(newAnimationGroup);
+    }
+
+    /**
+     * Adds the given multi-material to this scene
+     * @param newMultiMaterial The multi-material to add
+     */
+    public addMultiMaterial(newMultiMaterial: MultiMaterial): void {
+        if (this._blockEntityCollection) {
+            return;
+        }
+        this.multiMaterials.push(newMultiMaterial);
+        this.onNewMultiMaterialAddedObservable.notifyObservers(newMultiMaterial);
+    }
+
+    /**
+     * Adds the given material to this scene
+     * @param newMaterial The material to add
+     */
+    public addMaterial(newMaterial: Material): void {
+        if (this._blockEntityCollection) {
+            return;
+        }
+
+        if (newMaterial.getScene() === this && newMaterial._indexInSceneMaterialArray !== -1) {
+            // Already there??
+            return;
+        }
+
+        newMaterial._indexInSceneMaterialArray = this.materials.length;
+        this.materials.push(newMaterial);
+        this.onNewMaterialAddedObservable.notifyObservers(newMaterial);
+    }
+
+    /**
+     * Adds the given morph target to this scene
+     * @param newMorphTargetManager The morph target to add
+     */
+    public addMorphTargetManager(newMorphTargetManager: MorphTargetManager): void {
+        if (this._blockEntityCollection) {
+            return;
+        }
+        this.morphTargetManagers.push(newMorphTargetManager);
+    }
+
+    /**
+     * Adds the given geometry to this scene
+     * @param newGeometry The geometry to add
+     */
+    public addGeometry(newGeometry: Geometry): void {
+        if (this._blockEntityCollection) {
+            return;
+        }
+
+        if (this._geometriesByUniqueId) {
+            this._geometriesByUniqueId[newGeometry.uniqueId] = this.geometries.length;
+        }
+
+        this.geometries.push(newGeometry);
+    }
+
+    /**
+     * Adds the given action manager to this scene
+     * @deprecated
+     * @param newActionManager The action manager to add
+     */
+    public addActionManager(newActionManager: AbstractActionManager): void {
+        this.actionManagers.push(newActionManager);
+    }
+
+    /**
+     * Adds the given texture to this scene.
+     * @param newTexture The texture to add
+     */
+    public addTexture(newTexture: BaseTexture): void {
+        if (this._blockEntityCollection) {
+            return;
+        }
+        this.textures.push(newTexture);
+        this.onNewTextureAddedObservable.notifyObservers(newTexture);
+    }
+
+    /**
+     * Switch active camera
+     * @param newCamera defines the new active camera
+     * @param attachControl defines if attachControl must be called for the new active camera (default: true)
+     */
+    public switchActiveCamera(newCamera: Camera, attachControl = true): void {
+        const canvas = this._engine.getInputElement();
+
+        if (!canvas) {
+            return;
+        }
+
+        if (this.activeCamera) {
+            this.activeCamera.detachControl();
+        }
+        this.activeCamera = newCamera;
+        if (attachControl) {
+            newCamera.attachControl();
+        }
+    }
+
+    /**
+     * sets the active camera of the scene using its Id
+     * @param id defines the camera's Id
+     * @returns the new active camera or null if none found.
+     */
+    public setActiveCameraById(id: string): Nullable<Camera> {
+        const camera = this.getCameraById(id);
+
+        if (camera) {
+            this.activeCamera = camera;
+            return camera;
+        }
+
+        return null;
+    }
+
+    /**
+     * sets the active camera of the scene using its name
+     * @param name defines the camera's name
+     * @returns the new active camera or null if none found.
+     */
+    public setActiveCameraByName(name: string): Nullable<Camera> {
+        const camera = this.getCameraByName(name);
+
+        if (camera) {
+            this.activeCamera = camera;
+            return camera;
+        }
+
+        return null;
+    }
+
+    /**
+     * get an animation group using its name
+     * @param name defines the material's name
+     * @returns the animation group or null if none found.
+     */
+    public getAnimationGroupByName(name: string): Nullable<AnimationGroup> {
+        for (let index = 0; index < this.animationGroups.length; index++) {
+            if (this.animationGroups[index].name === name) {
+                return this.animationGroups[index];
+            }
+        }
+
+        return null;
+    }
+
+    private _getMaterial(allowMultiMaterials: boolean, predicate: (m: Material) => boolean): Nullable<Material> {
+        for (let index = 0; index < this.materials.length; index++) {
+            const material = this.materials[index];
+            if (predicate(material)) {
+                return material;
+            }
+        }
+        if (allowMultiMaterials) {
+            for (let index = 0; index < this.multiMaterials.length; index++) {
+                const material = this.multiMaterials[index];
+                if (predicate(material)) {
+                    return material;
+                }
+            }
+        }
+
+        return null;
+    }
+
+    /**
+     * Get a material using its unique id
+     * @param uniqueId defines the material's unique id
+     * @param allowMultiMaterials determines whether multimaterials should be considered
+     * @returns the material or null if none found.
+     */
+    public getMaterialByUniqueID(uniqueId: number, allowMultiMaterials: boolean = false): Nullable<Material> {
+        return this._getMaterial(allowMultiMaterials, (m) => m.uniqueId === uniqueId);
+    }
+
+    /**
+     * get a material using its id
+     * @param id defines the material's Id
+     * @param allowMultiMaterials determines whether multimaterials should be considered
+     * @returns the material or null if none found.
+     */
+    public getMaterialById(id: string, allowMultiMaterials: boolean = false): Nullable<Material> {
+        return this._getMaterial(allowMultiMaterials, (m) => m.id === id);
+    }
+
+    /**
+     * Gets a material using its name
+     * @param name defines the material's name
+     * @param allowMultiMaterials determines whether multimaterials should be considered
+     * @returns the material or null if none found.
+     */
+    public getMaterialByName(name: string, allowMultiMaterials: boolean = false): Nullable<Material> {
+        return this._getMaterial(allowMultiMaterials, (m) => m.name === name);
+    }
+
+    /**
+     * Gets a last added material using a given id
+     * @param id defines the material's id
+     * @param allowMultiMaterials determines whether multimaterials should be considered
+     * @returns the last material with the given id or null if none found.
+     */
+    public getLastMaterialById(id: string, allowMultiMaterials: boolean = false): Nullable<Material> {
+        for (let index = this.materials.length - 1; index >= 0; index--) {
+            if (this.materials[index].id === id) {
+                return this.materials[index];
+            }
+        }
+        if (allowMultiMaterials) {
+            for (let index = this.multiMaterials.length - 1; index >= 0; index--) {
+                if (this.multiMaterials[index].id === id) {
+                    return this.multiMaterials[index];
+                }
+            }
+        }
+
+        return null;
+    }
+
+    /**
+     * Get a texture using its unique id
+     * @param uniqueId defines the texture's unique id
+     * @returns the texture or null if none found.
+     */
+    public getTextureByUniqueId(uniqueId: number): Nullable<BaseTexture> {
+        for (let index = 0; index < this.textures.length; index++) {
+            if (this.textures[index].uniqueId === uniqueId) {
+                return this.textures[index];
+            }
+        }
+
+        return null;
+    }
+
+    /**
+     * Gets a texture using its name
+     * @param name defines the texture's name
+     * @returns the texture or null if none found.
+     */
+    public getTextureByName(name: string): Nullable<BaseTexture> {
+        for (let index = 0; index < this.textures.length; index++) {
+            if (this.textures[index].name === name) {
+                return this.textures[index];
+            }
+        }
+
+        return null;
+    }
+
+    /**
+     * Gets a camera using its Id
+     * @param id defines the Id to look for
+     * @returns the camera or null if not found
+     */
+    public getCameraById(id: string): Nullable<Camera> {
+        for (let index = 0; index < this.cameras.length; index++) {
+            if (this.cameras[index].id === id) {
+                return this.cameras[index];
+            }
+        }
+
+        return null;
+    }
+
+    /**
+     * Gets a camera using its unique Id
+     * @param uniqueId defines the unique Id to look for
+     * @returns the camera or null if not found
+     */
+    public getCameraByUniqueId(uniqueId: number): Nullable<Camera> {
+        for (let index = 0; index < this.cameras.length; index++) {
+            if (this.cameras[index].uniqueId === uniqueId) {
+                return this.cameras[index];
+            }
+        }
+
+        return null;
+    }
+
+    /**
+     * Gets a camera using its name
+     * @param name defines the camera's name
+     * @returns the camera or null if none found.
+     */
+    public getCameraByName(name: string): Nullable<Camera> {
+        for (let index = 0; index < this.cameras.length; index++) {
+            if (this.cameras[index].name === name) {
+                return this.cameras[index];
+            }
+        }
+
+        return null;
+    }
+
+    /**
+     * Gets a bone using its Id
+     * @param id defines the bone's Id
+     * @returns the bone or null if not found
+     */
+    public getBoneById(id: string): Nullable<Bone> {
+        for (let skeletonIndex = 0; skeletonIndex < this.skeletons.length; skeletonIndex++) {
+            const skeleton = this.skeletons[skeletonIndex];
+            for (let boneIndex = 0; boneIndex < skeleton.bones.length; boneIndex++) {
+                if (skeleton.bones[boneIndex].id === id) {
+                    return skeleton.bones[boneIndex];
+                }
+            }
+        }
+
+        return null;
+    }
+
+    /**
+     * Gets a bone using its id
+     * @param name defines the bone's name
+     * @returns the bone or null if not found
+     */
+    public getBoneByName(name: string): Nullable<Bone> {
+        for (let skeletonIndex = 0; skeletonIndex < this.skeletons.length; skeletonIndex++) {
+            const skeleton = this.skeletons[skeletonIndex];
+            for (let boneIndex = 0; boneIndex < skeleton.bones.length; boneIndex++) {
+                if (skeleton.bones[boneIndex].name === name) {
+                    return skeleton.bones[boneIndex];
+                }
+            }
+        }
+
+        return null;
+    }
+
+    /**
+     * Gets a light node using its name
+     * @param name defines the light's name
+     * @returns the light or null if none found.
+     */
+    public getLightByName(name: string): Nullable<Light> {
+        for (let index = 0; index < this.lights.length; index++) {
+            if (this.lights[index].name === name) {
+                return this.lights[index];
+            }
+        }
+
+        return null;
+    }
+
+    /**
+     * Gets a light node using its Id
+     * @param id defines the light's Id
+     * @returns the light or null if none found.
+     */
+    public getLightById(id: string): Nullable<Light> {
+        for (let index = 0; index < this.lights.length; index++) {
+            if (this.lights[index].id === id) {
+                return this.lights[index];
+            }
+        }
+
+        return null;
+    }
+
+    /**
+     * Gets a light node using its scene-generated unique Id
+     * @param uniqueId defines the light's unique Id
+     * @returns the light or null if none found.
+     */
+    public getLightByUniqueId(uniqueId: number): Nullable<Light> {
+        for (let index = 0; index < this.lights.length; index++) {
+            if (this.lights[index].uniqueId === uniqueId) {
+                return this.lights[index];
+            }
+        }
+
+        return null;
+    }
+
+    /**
+     * Gets a particle system by Id
+     * @param id defines the particle system Id
+     * @returns the corresponding system or null if none found
+     */
+    public getParticleSystemById(id: string): Nullable<IParticleSystem> {
+        for (let index = 0; index < this.particleSystems.length; index++) {
+            if (this.particleSystems[index].id === id) {
+                return this.particleSystems[index];
+            }
+        }
+
+        return null;
+    }
+
+    /**
+     * Gets a geometry using its Id
+     * @param id defines the geometry's Id
+     * @returns the geometry or null if none found.
+     */
+    public getGeometryById(id: string): Nullable<Geometry> {
+        for (let index = 0; index < this.geometries.length; index++) {
+            if (this.geometries[index].id === id) {
+                return this.geometries[index];
+            }
+        }
+
+        return null;
+    }
+
+    private _getGeometryByUniqueId(uniqueId: number): Nullable<Geometry> {
+        if (this._geometriesByUniqueId) {
+            const index = this._geometriesByUniqueId[uniqueId];
+            if (index !== undefined) {
+                return this.geometries[index];
+            }
+        } else {
+            for (let index = 0; index < this.geometries.length; index++) {
+                if (this.geometries[index].uniqueId === uniqueId) {
+                    return this.geometries[index];
+                }
+            }
+        }
+
+        return null;
+    }
+
+    /**
+     * Add a new geometry to this scene
+     * @param geometry defines the geometry to be added to the scene.
+     * @param force defines if the geometry must be pushed even if a geometry with this id already exists
+     * @returns a boolean defining if the geometry was added or not
+     */
+    public pushGeometry(geometry: Geometry, force?: boolean): boolean {
+        if (!force && this._getGeometryByUniqueId(geometry.uniqueId)) {
+            return false;
+        }
+
+        this.addGeometry(geometry);
+
+        this.onNewGeometryAddedObservable.notifyObservers(geometry);
+
+        return true;
+    }
+
+    /**
+     * Removes an existing geometry
+     * @param geometry defines the geometry to be removed from the scene
+     * @returns a boolean defining if the geometry was removed or not
+     */
+    public removeGeometry(geometry: Geometry): boolean {
+        let index;
+        if (this._geometriesByUniqueId) {
+            index = this._geometriesByUniqueId[geometry.uniqueId];
+            if (index === undefined) {
+                return false;
+            }
+        } else {
+            index = this.geometries.indexOf(geometry);
+            if (index < 0) {
+                return false;
+            }
+        }
+
+        if (index !== this.geometries.length - 1) {
+            const lastGeometry = this.geometries[this.geometries.length - 1];
+            if (lastGeometry) {
+                this.geometries[index] = lastGeometry;
+                if (this._geometriesByUniqueId) {
+                    this._geometriesByUniqueId[lastGeometry.uniqueId] = index;
+                }
+            }
+        }
+
+        if (this._geometriesByUniqueId) {
+            this._geometriesByUniqueId[geometry.uniqueId] = undefined;
+        }
+
+        this.geometries.pop();
+
+        this.onGeometryRemovedObservable.notifyObservers(geometry);
+        return true;
+    }
+
+    /**
+     * Gets the list of geometries attached to the scene
+     * @returns an array of Geometry
+     */
+    public getGeometries(): Geometry[] {
+        return this.geometries;
+    }
+
+    /**
+     * Gets the first added mesh found of a given Id
+     * @param id defines the Id to search for
+     * @returns the mesh found or null if not found at all
+     */
+    public getMeshById(id: string): Nullable<AbstractMesh> {
+        for (let index = 0; index < this.meshes.length; index++) {
+            if (this.meshes[index].id === id) {
+                return this.meshes[index];
+            }
+        }
+
+        return null;
+    }
+
+    /**
+     * Gets a list of meshes using their Id
+     * @param id defines the Id to search for
+     * @returns a list of meshes
+     */
+    public getMeshesById(id: string): Array<AbstractMesh> {
+        return this.meshes.filter(function (m) {
+            return m.id === id;
+        });
+    }
+
+    /**
+     * Gets the first added transform node found of a given Id
+     * @param id defines the Id to search for
+     * @returns the found transform node or null if not found at all.
+     */
+    public getTransformNodeById(id: string): Nullable<TransformNode> {
+        for (let index = 0; index < this.transformNodes.length; index++) {
+            if (this.transformNodes[index].id === id) {
+                return this.transformNodes[index];
+            }
+        }
+
+        return null;
+    }
+
+    /**
+     * Gets a transform node with its auto-generated unique Id
+     * @param uniqueId defines the unique Id to search for
+     * @returns the found transform node or null if not found at all.
+     */
+    public getTransformNodeByUniqueId(uniqueId: number): Nullable<TransformNode> {
+        for (let index = 0; index < this.transformNodes.length; index++) {
+            if (this.transformNodes[index].uniqueId === uniqueId) {
+                return this.transformNodes[index];
+            }
+        }
+
+        return null;
+    }
+
+    /**
+     * Gets a list of transform nodes using their Id
+     * @param id defines the Id to search for
+     * @returns a list of transform nodes
+     */
+    public getTransformNodesById(id: string): Array<TransformNode> {
+        return this.transformNodes.filter(function (m) {
+            return m.id === id;
+        });
+    }
+
+    /**
+     * Gets a mesh with its auto-generated unique Id
+     * @param uniqueId defines the unique Id to search for
+     * @returns the found mesh or null if not found at all.
+     */
+    public getMeshByUniqueId(uniqueId: number): Nullable<AbstractMesh> {
+        for (let index = 0; index < this.meshes.length; index++) {
+            if (this.meshes[index].uniqueId === uniqueId) {
+                return this.meshes[index];
+            }
+        }
+
+        return null;
+    }
+
+    /**
+     * Gets a the last added mesh using a given Id
+     * @param id defines the Id to search for
+     * @returns the found mesh or null if not found at all.
+     */
+    public getLastMeshById(id: string): Nullable<AbstractMesh> {
+        for (let index = this.meshes.length - 1; index >= 0; index--) {
+            if (this.meshes[index].id === id) {
+                return this.meshes[index];
+            }
+        }
+
+        return null;
+    }
+
+    /**
+     * Gets a the last transform node using a given Id
+     * @param id defines the Id to search for
+     * @returns the found mesh or null if not found at all.
+     */
+    public getLastTransformNodeById(id: string): Nullable<TransformNode> {
+        for (let index = this.transformNodes.length - 1; index >= 0; index--) {
+            if (this.transformNodes[index].id === id) {
+                return this.transformNodes[index];
+            }
+        }
+
+        return null;
+    }
+
+    /**
+     * Gets a the last added node (Mesh, Camera, Light) using a given Id
+     * @param id defines the Id to search for
+     * @returns the found node or null if not found at all
+     */
+    public getLastEntryById(id: string): Nullable<Node> {
+        let index: number;
+        for (index = this.meshes.length - 1; index >= 0; index--) {
+            if (this.meshes[index].id === id) {
+                return this.meshes[index];
+            }
+        }
+
+        for (index = this.transformNodes.length - 1; index >= 0; index--) {
+            if (this.transformNodes[index].id === id) {
+                return this.transformNodes[index];
+            }
+        }
+
+        for (index = this.cameras.length - 1; index >= 0; index--) {
+            if (this.cameras[index].id === id) {
+                return this.cameras[index];
+            }
+        }
+
+        for (index = this.lights.length - 1; index >= 0; index--) {
+            if (this.lights[index].id === id) {
+                return this.lights[index];
+            }
+        }
+
+        return null;
+    }
+
+    /**
+     * Gets a node (Mesh, Camera, Light) using a given Id
+     * @param id defines the Id to search for
+     * @returns the found node or null if not found at all
+     */
+    public getNodeById(id: string): Nullable<Node> {
+        const mesh = this.getMeshById(id);
+        if (mesh) {
+            return mesh;
+        }
+
+        const transformNode = this.getTransformNodeById(id);
+        if (transformNode) {
+            return transformNode;
+        }
+
+        const light = this.getLightById(id);
+        if (light) {
+            return light;
+        }
+
+        const camera = this.getCameraById(id);
+        if (camera) {
+            return camera;
+        }
+
+        const bone = this.getBoneById(id);
+        if (bone) {
+            return bone;
+        }
+
+        return null;
+    }
+
+    /**
+     * Gets a node (Mesh, Camera, Light) using a given name
+     * @param name defines the name to search for
+     * @returns the found node or null if not found at all.
+     */
+    public getNodeByName(name: string): Nullable<Node> {
+        const mesh = this.getMeshByName(name);
+        if (mesh) {
+            return mesh;
+        }
+
+        const transformNode = this.getTransformNodeByName(name);
+        if (transformNode) {
+            return transformNode;
+        }
+
+        const light = this.getLightByName(name);
+        if (light) {
+            return light;
+        }
+
+        const camera = this.getCameraByName(name);
+        if (camera) {
+            return camera;
+        }
+
+        const bone = this.getBoneByName(name);
+        if (bone) {
+            return bone;
+        }
+
+        return null;
+    }
+
+    /**
+     * Gets a mesh using a given name
+     * @param name defines the name to search for
+     * @returns the found mesh or null if not found at all.
+     */
+    public getMeshByName(name: string): Nullable<AbstractMesh> {
+        for (let index = 0; index < this.meshes.length; index++) {
+            if (this.meshes[index].name === name) {
+                return this.meshes[index];
+            }
+        }
+
+        return null;
+    }
+
+    /**
+     * Gets a transform node using a given name
+     * @param name defines the name to search for
+     * @returns the found transform node or null if not found at all.
+     */
+    public getTransformNodeByName(name: string): Nullable<TransformNode> {
+        for (let index = 0; index < this.transformNodes.length; index++) {
+            if (this.transformNodes[index].name === name) {
+                return this.transformNodes[index];
+            }
+        }
+
+        return null;
+    }
+
+    /**
+     * Gets a skeleton using a given Id (if many are found, this function will pick the last one)
+     * @param id defines the Id to search for
+     * @returns the found skeleton or null if not found at all.
+     */
+    public getLastSkeletonById(id: string): Nullable<Skeleton> {
+        for (let index = this.skeletons.length - 1; index >= 0; index--) {
+            if (this.skeletons[index].id === id) {
+                return this.skeletons[index];
+            }
+        }
+
+        return null;
+    }
+
+    /**
+     * Gets a skeleton using a given auto generated unique id
+     * @param  uniqueId defines the unique id to search for
+     * @returns the found skeleton or null if not found at all.
+     */
+    public getSkeletonByUniqueId(uniqueId: number): Nullable<Skeleton> {
+        for (let index = 0; index < this.skeletons.length; index++) {
+            if (this.skeletons[index].uniqueId === uniqueId) {
+                return this.skeletons[index];
+            }
+        }
+
+        return null;
+    }
+
+    /**
+     * Gets a skeleton using a given id (if many are found, this function will pick the first one)
+     * @param id defines the id to search for
+     * @returns the found skeleton or null if not found at all.
+     */
+    public getSkeletonById(id: string): Nullable<Skeleton> {
+        for (let index = 0; index < this.skeletons.length; index++) {
+            if (this.skeletons[index].id === id) {
+                return this.skeletons[index];
+            }
+        }
+
+        return null;
+    }
+
+    /**
+     * Gets a skeleton using a given name
+     * @param name defines the name to search for
+     * @returns the found skeleton or null if not found at all.
+     */
+    public getSkeletonByName(name: string): Nullable<Skeleton> {
+        for (let index = 0; index < this.skeletons.length; index++) {
+            if (this.skeletons[index].name === name) {
+                return this.skeletons[index];
+            }
+        }
+
+        return null;
+    }
+
+    /**
+     * Gets a morph target manager  using a given id (if many are found, this function will pick the last one)
+     * @param id defines the id to search for
+     * @returns the found morph target manager or null if not found at all.
+     */
+    public getMorphTargetManagerById(id: number): Nullable<MorphTargetManager> {
+        for (let index = 0; index < this.morphTargetManagers.length; index++) {
+            if (this.morphTargetManagers[index].uniqueId === id) {
+                return this.morphTargetManagers[index];
+            }
+        }
+
+        return null;
+    }
+
+    /**
+     * Gets a morph target using a given id (if many are found, this function will pick the first one)
+     * @param id defines the id to search for
+     * @returns the found morph target or null if not found at all.
+     */
+    public getMorphTargetById(id: string): Nullable<MorphTarget> {
+        for (let managerIndex = 0; managerIndex < this.morphTargetManagers.length; ++managerIndex) {
+            const morphTargetManager = this.morphTargetManagers[managerIndex];
+            for (let index = 0; index < morphTargetManager.numTargets; ++index) {
+                const target = morphTargetManager.getTarget(index);
+                if (target.id === id) {
+                    return target;
+                }
+            }
+        }
+        return null;
+    }
+
+    /**
+     * Gets a morph target using a given name (if many are found, this function will pick the first one)
+     * @param name defines the name to search for
+     * @returns the found morph target or null if not found at all.
+     */
+    public getMorphTargetByName(name: string): Nullable<MorphTarget> {
+        for (let managerIndex = 0; managerIndex < this.morphTargetManagers.length; ++managerIndex) {
+            const morphTargetManager = this.morphTargetManagers[managerIndex];
+            for (let index = 0; index < morphTargetManager.numTargets; ++index) {
+                const target = morphTargetManager.getTarget(index);
+                if (target.name === name) {
+                    return target;
+                }
+            }
+        }
+        return null;
+    }
+
+    /**
+     * Gets a post process using a given name (if many are found, this function will pick the first one)
+     * @param name defines the name to search for
+     * @returns the found post process or null if not found at all.
+     */
+    public getPostProcessByName(name: string): Nullable<PostProcess> {
+        for (let postProcessIndex = 0; postProcessIndex < this.postProcesses.length; ++postProcessIndex) {
+            const postProcess = this.postProcesses[postProcessIndex];
+            if (postProcess.name === name) {
+                return postProcess;
+            }
+        }
+        return null;
+    }
+
+    /**
+     * Gets a boolean indicating if the given mesh is active
+     * @param mesh defines the mesh to look for
+     * @returns true if the mesh is in the active list
+     */
+    public isActiveMesh(mesh: AbstractMesh): boolean {
+        return this._activeMeshes.indexOf(mesh) !== -1;
+    }
+
+    /**
+     * Return a unique id as a string which can serve as an identifier for the scene
+     */
+    public get uid(): string {
+        if (!this._uid) {
+            this._uid = Tools.RandomId();
+        }
+        return this._uid;
+    }
+
+    /**
+     * Add an externally attached data from its key.
+     * This method call will fail and return false, if such key already exists.
+     * If you don't care and just want to get the data no matter what, use the more convenient getOrAddExternalDataWithFactory() method.
+     * @param key the unique key that identifies the data
+     * @param data the data object to associate to the key for this Engine instance
+     * @returns true if no such key were already present and the data was added successfully, false otherwise
+     */
+    public addExternalData<T extends Object>(key: string, data: T): boolean {
+        if (!this._externalData) {
+            this._externalData = new StringDictionary<Object>();
+        }
+        return this._externalData.add(key, data);
+    }
+
+    /**
+     * Get an externally attached data from its key
+     * @param key the unique key that identifies the data
+     * @returns the associated data, if present (can be null), or undefined if not present
+     */
+    public getExternalData<T>(key: string): Nullable<T> {
+        if (!this._externalData) {
+            return null;
+        }
+        return <T>this._externalData.get(key);
+    }
+
+    /**
+     * Get an externally attached data from its key, create it using a factory if it's not already present
+     * @param key the unique key that identifies the data
+     * @param factory the factory that will be called to create the instance if and only if it doesn't exists
+     * @returns the associated data, can be null if the factory returned null.
+     */
+    public getOrAddExternalDataWithFactory<T extends Object>(key: string, factory: (k: string) => T): T {
+        if (!this._externalData) {
+            this._externalData = new StringDictionary<Object>();
+        }
+        return <T>this._externalData.getOrAddWithFactory(key, factory);
+    }
+
+    /**
+     * Remove an externally attached data from the Engine instance
+     * @param key the unique key that identifies the data
+     * @returns true if the data was successfully removed, false if it doesn't exist
+     */
+    public removeExternalData(key: string): boolean {
+        return this._externalData.remove(key);
+    }
+
+    private _evaluateSubMesh(subMesh: SubMesh, mesh: AbstractMesh, initialMesh: AbstractMesh, forcePush: boolean): void {
+        if (forcePush || subMesh.isInFrustum(this._frustumPlanes)) {
+            for (const step of this._evaluateSubMeshStage) {
+                step.action(mesh, subMesh);
+            }
+
+            const material = subMesh.getMaterial();
+            if (material !== null && material !== undefined) {
+                // Render targets
+                if (material.hasRenderTargetTextures && material.getRenderTargetTextures != null) {
+                    if (this._processedMaterials.indexOf(material) === -1) {
+                        this._processedMaterials.push(material);
+
+                        this._materialsRenderTargets.concatWithNoDuplicate(material.getRenderTargetTextures!());
+                    }
+                }
+
+                // Dispatch
+                this._renderingManager.dispatch(subMesh, mesh, material);
+            }
+        }
+    }
+
+    /**
+     * Clear the processed materials smart array preventing retention point in material dispose.
+     */
+    public freeProcessedMaterials(): void {
+        this._processedMaterials.dispose();
+    }
+
+    private _preventFreeActiveMeshesAndRenderingGroups = false;
+
+    /** Gets or sets a boolean blocking all the calls to freeActiveMeshes and freeRenderingGroups
+     * It can be used in order to prevent going through methods freeRenderingGroups and freeActiveMeshes several times to improve performance
+     * when disposing several meshes in a row or a hierarchy of meshes.
+     * When used, it is the responsibility of the user to blockfreeActiveMeshesAndRenderingGroups back to false.
+     */
+    public get blockfreeActiveMeshesAndRenderingGroups(): boolean {
+        return this._preventFreeActiveMeshesAndRenderingGroups;
+    }
+
+    public set blockfreeActiveMeshesAndRenderingGroups(value: boolean) {
+        if (this._preventFreeActiveMeshesAndRenderingGroups === value) {
+            return;
+        }
+
+        if (value) {
+            this.freeActiveMeshes();
+            this.freeRenderingGroups();
+        }
+
+        this._preventFreeActiveMeshesAndRenderingGroups = value;
+    }
+
+    /**
+     * Clear the active meshes smart array preventing retention point in mesh dispose.
+     */
+    public freeActiveMeshes(): void {
+        if (this.blockfreeActiveMeshesAndRenderingGroups) {
+            return;
+        }
+
+        this._activeMeshes.dispose();
+        if (this.activeCamera && this.activeCamera._activeMeshes) {
+            this.activeCamera._activeMeshes.dispose();
+        }
+        if (this.activeCameras) {
+            for (let i = 0; i < this.activeCameras.length; i++) {
+                const activeCamera = this.activeCameras[i];
+                if (activeCamera && activeCamera._activeMeshes) {
+                    activeCamera._activeMeshes.dispose();
+                }
+            }
+        }
+    }
+
+    /**
+     * Clear the info related to rendering groups preventing retention points during dispose.
+     */
+    public freeRenderingGroups(): void {
+        if (this.blockfreeActiveMeshesAndRenderingGroups) {
+            return;
+        }
+
+        if (this._renderingManager) {
+            this._renderingManager.freeRenderingGroups();
+        }
+        if (this.textures) {
+            for (let i = 0; i < this.textures.length; i++) {
+                const texture = this.textures[i];
+                if (texture && (<RenderTargetTexture>texture).renderList) {
+                    (<RenderTargetTexture>texture).freeRenderingGroups();
+                }
+            }
+        }
+    }
+
+    /** @internal */
+    public _isInIntermediateRendering(): boolean {
+        return this._intermediateRendering;
+    }
+
+    /**
+     * Lambda returning the list of potentially active meshes.
+     */
+    public getActiveMeshCandidates: () => ISmartArrayLike<AbstractMesh>;
+
+    /**
+     * Lambda returning the list of potentially active sub meshes.
+     */
+    public getActiveSubMeshCandidates: (mesh: AbstractMesh) => ISmartArrayLike<SubMesh>;
+
+    /**
+     * Lambda returning the list of potentially intersecting sub meshes.
+     */
+    public getIntersectingSubMeshCandidates: (mesh: AbstractMesh, localRay: Ray) => ISmartArrayLike<SubMesh>;
+
+    /**
+     * Lambda returning the list of potentially colliding sub meshes.
+     */
+    public getCollidingSubMeshCandidates: (mesh: AbstractMesh, collider: Collider) => ISmartArrayLike<SubMesh>;
+
+    /** @internal */
+    public _activeMeshesFrozen = false;
+    /** @internal */
+    public _activeMeshesFrozenButKeepClipping = false;
+    private _skipEvaluateActiveMeshesCompletely = false;
+
+    /**
+     * Use this function to stop evaluating active meshes. The current list will be keep alive between frames
+     * @param skipEvaluateActiveMeshes defines an optional boolean indicating that the evaluate active meshes step must be completely skipped
+     * @param onSuccess optional success callback
+     * @param onError optional error callback
+     * @param freezeMeshes defines if meshes should be frozen (true by default)
+     * @param keepFrustumCulling defines if you want to keep running the frustum clipping (false by default)
+     * @returns the current scene
+     */
+    public freezeActiveMeshes(
+        skipEvaluateActiveMeshes = false,
+        onSuccess?: () => void,
+        onError?: (message: string) => void,
+        freezeMeshes = true,
+        keepFrustumCulling = false
+    ): Scene {
+        this.executeWhenReady(() => {
+            if (!this.activeCamera) {
+                onError && onError("No active camera found");
+                return;
+            }
+
+            if (!this._frustumPlanes) {
+                this.updateTransformMatrix();
+            }
+
+            this._evaluateActiveMeshes();
+            this._activeMeshesFrozen = true;
+            this._activeMeshesFrozenButKeepClipping = keepFrustumCulling;
+            this._skipEvaluateActiveMeshesCompletely = skipEvaluateActiveMeshes;
+
+            if (freezeMeshes) {
+                for (let index = 0; index < this._activeMeshes.length; index++) {
+                    this._activeMeshes.data[index]._freeze();
+                }
+            }
+            onSuccess && onSuccess();
+        });
+        return this;
+    }
+
+    /**
+     * Use this function to restart evaluating active meshes on every frame
+     * @returns the current scene
+     */
+    public unfreezeActiveMeshes(): Scene {
+        for (let index = 0; index < this.meshes.length; index++) {
+            const mesh = this.meshes[index];
+            if (mesh._internalAbstractMeshDataInfo) {
+                mesh._internalAbstractMeshDataInfo._isActive = false;
+            }
+        }
+
+        for (let index = 0; index < this._activeMeshes.length; index++) {
+            this._activeMeshes.data[index]._unFreeze();
+        }
+
+        this._activeMeshesFrozen = false;
+        return this;
+    }
+
+    private _executeActiveContainerCleanup(container: SmartArray<any>) {
+        const isInFastMode = this._engine.snapshotRendering && this._engine.snapshotRenderingMode === Constants.SNAPSHOTRENDERING_FAST;
+
+        if (!isInFastMode && this._activeMeshesFrozen && this._activeMeshes.length) {
+            return; // Do not execute in frozen mode
+        }
+
+        // We need to ensure we are not in the rendering loop
+        this.onBeforeRenderObservable.addOnce(() => container.dispose());
+    }
+
+    private _evaluateActiveMeshes(): void {
+        if (this._engine.snapshotRendering && this._engine.snapshotRenderingMode === Constants.SNAPSHOTRENDERING_FAST) {
+            if (this._activeMeshes.length > 0) {
+                this.activeCamera?._activeMeshes.reset();
+                this._activeMeshes.reset();
+                this._renderingManager.reset();
+                this._processedMaterials.reset();
+                this._activeParticleSystems.reset();
+                this._activeSkeletons.reset();
+                this._softwareSkinnedMeshes.reset();
+            }
+            return;
+        }
+
+        if (this._activeMeshesFrozen && this._activeMeshes.length) {
+            if (!this._skipEvaluateActiveMeshesCompletely) {
+                const len = this._activeMeshes.length;
+                for (let i = 0; i < len; i++) {
+                    const mesh = this._activeMeshes.data[i];
+                    mesh.computeWorldMatrix();
+                }
+            }
+
+            if (this._activeParticleSystems) {
+                const psLength = this._activeParticleSystems.length;
+                for (let i = 0; i < psLength; i++) {
+                    this._activeParticleSystems.data[i].animate();
+                }
+            }
+
+            this._renderingManager.resetSprites();
+
+            return;
+        }
+
+        if (!this.activeCamera) {
+            return;
+        }
+
+        this.onBeforeActiveMeshesEvaluationObservable.notifyObservers(this);
+
+        this.activeCamera._activeMeshes.reset();
+        this._activeMeshes.reset();
+        this._renderingManager.reset();
+        this._processedMaterials.reset();
+        this._activeParticleSystems.reset();
+        this._activeSkeletons.reset();
+        this._softwareSkinnedMeshes.reset();
+        this._materialsRenderTargets.reset();
+
+        for (const step of this._beforeEvaluateActiveMeshStage) {
+            step.action();
+        }
+
+        // Determine mesh candidates
+        const meshes = this.getActiveMeshCandidates();
+
+        // Check each mesh
+        const len = meshes.length;
+        for (let i = 0; i < len; i++) {
+            const mesh = meshes.data[i];
+            mesh._internalAbstractMeshDataInfo._currentLODIsUpToDate = false;
+            if (mesh.isBlocked) {
+                continue;
+            }
+
+            this._totalVertices.addCount(mesh.getTotalVertices(), false);
+
+            if (!mesh.isReady() || !mesh.isEnabled() || mesh.scaling.hasAZeroComponent) {
+                continue;
+            }
+
+            mesh.computeWorldMatrix();
+
+            // Intersections
+            if (mesh.actionManager && mesh.actionManager.hasSpecificTriggers2(Constants.ACTION_OnIntersectionEnterTrigger, Constants.ACTION_OnIntersectionExitTrigger)) {
+                this._meshesForIntersections.pushNoDuplicate(mesh);
+            }
+
+            // Switch to current LOD
+            let meshToRender = this.customLODSelector ? this.customLODSelector(mesh, this.activeCamera) : mesh.getLOD(this.activeCamera);
+            mesh._internalAbstractMeshDataInfo._currentLOD = meshToRender;
+            mesh._internalAbstractMeshDataInfo._currentLODIsUpToDate = true;
+            if (meshToRender === undefined || meshToRender === null) {
+                continue;
+            }
+
+            // Compute world matrix if LOD is billboard
+            if (meshToRender !== mesh && meshToRender.billboardMode !== 0) {
+                meshToRender.computeWorldMatrix();
+            }
+
+            mesh._preActivate();
+
+            if (
+                mesh.isVisible &&
+                mesh.visibility > 0 &&
+                (mesh.layerMask & this.activeCamera.layerMask) !== 0 &&
+                (this._skipFrustumClipping || mesh.alwaysSelectAsActiveMesh || mesh.isInFrustum(this._frustumPlanes))
+            ) {
+                this._activeMeshes.push(mesh);
+                this.activeCamera._activeMeshes.push(mesh);
+
+                if (meshToRender !== mesh) {
+                    meshToRender._activate(this._renderId, false);
+                }
+
+                for (const step of this._preActiveMeshStage) {
+                    step.action(mesh);
+                }
+
+                if (mesh._activate(this._renderId, false)) {
+                    if (!mesh.isAnInstance) {
+                        meshToRender._internalAbstractMeshDataInfo._onlyForInstances = false;
+                    } else {
+                        if (mesh._internalAbstractMeshDataInfo._actAsRegularMesh) {
+                            meshToRender = mesh;
+                        }
+                    }
+                    meshToRender._internalAbstractMeshDataInfo._isActive = true;
+                    this._activeMesh(mesh, meshToRender);
+                }
+
+                mesh._postActivate();
+            }
+        }
+
+        this.onAfterActiveMeshesEvaluationObservable.notifyObservers(this);
+
+        // Particle systems
+        if (this.particlesEnabled) {
+            this.onBeforeParticlesRenderingObservable.notifyObservers(this);
+            for (let particleIndex = 0; particleIndex < this.particleSystems.length; particleIndex++) {
+                const particleSystem = this.particleSystems[particleIndex];
+
+                if (!particleSystem.isStarted() || !particleSystem.emitter) {
+                    continue;
+                }
+
+                const emitter = <any>particleSystem.emitter;
+                if (!emitter.position || emitter.isEnabled()) {
+                    this._activeParticleSystems.push(particleSystem);
+                    particleSystem.animate();
+                    this._renderingManager.dispatchParticles(particleSystem);
+                }
+            }
+            this.onAfterParticlesRenderingObservable.notifyObservers(this);
+        }
+    }
+
+    private _activeMesh(sourceMesh: AbstractMesh, mesh: AbstractMesh): void {
+        if (this._skeletonsEnabled && mesh.skeleton !== null && mesh.skeleton !== undefined) {
+            if (this._activeSkeletons.pushNoDuplicate(mesh.skeleton)) {
+                mesh.skeleton.prepare();
+                this._activeBones.addCount(mesh.skeleton.bones.length, false);
+            }
+
+            if (!mesh.computeBonesUsingShaders) {
+                this._softwareSkinnedMeshes.pushNoDuplicate(<Mesh>mesh);
+            }
+        }
+
+        let forcePush = sourceMesh.hasInstances || sourceMesh.isAnInstance || this.dispatchAllSubMeshesOfActiveMeshes || this._skipFrustumClipping || mesh.alwaysSelectAsActiveMesh;
+
+        if (mesh && mesh.subMeshes && mesh.subMeshes.length > 0) {
+            const subMeshes = this.getActiveSubMeshCandidates(mesh);
+            const len = subMeshes.length;
+            forcePush = forcePush || len === 1;
+            for (let i = 0; i < len; i++) {
+                const subMesh = subMeshes.data[i];
+                this._evaluateSubMesh(subMesh, mesh, sourceMesh, forcePush);
+            }
+        }
+    }
+
+    /**
+     * Update the transform matrix to update from the current active camera
+     * @param force defines a boolean used to force the update even if cache is up to date
+     */
+    public updateTransformMatrix(force?: boolean): void {
+        const activeCamera = this.activeCamera;
+        if (!activeCamera) {
+            return;
+        }
+
+        if (activeCamera._renderingMultiview) {
+            const leftCamera = activeCamera._rigCameras[0];
+            const rightCamera = activeCamera._rigCameras[1];
+            this.setTransformMatrix(leftCamera.getViewMatrix(), leftCamera.getProjectionMatrix(force), rightCamera.getViewMatrix(), rightCamera.getProjectionMatrix(force));
+        } else {
+            this.setTransformMatrix(activeCamera.getViewMatrix(), activeCamera.getProjectionMatrix(force));
+        }
+    }
+
+    private _bindFrameBuffer(camera: Nullable<Camera>, clear = true) {
+        if (camera && camera._multiviewTexture) {
+            camera._multiviewTexture._bindFrameBuffer();
+        } else if (camera && camera.outputRenderTarget) {
+            camera.outputRenderTarget._bindFrameBuffer();
+        } else {
+            if (!this._engine._currentFrameBufferIsDefaultFrameBuffer()) {
+                this._engine.restoreDefaultFramebuffer();
+            }
+        }
+        if (clear) {
+            this._clearFrameBuffer(camera);
+        }
+    }
+
+    private _clearFrameBuffer(camera: Nullable<Camera>) {
+        // we assume the framebuffer currently bound is the right one
+        if (camera && camera._multiviewTexture) {
+            // no clearing
+        } else if (camera && camera.outputRenderTarget && !camera._renderingMultiview) {
+            const rtt = camera.outputRenderTarget;
+            if (rtt.onClearObservable.hasObservers()) {
+                rtt.onClearObservable.notifyObservers(this._engine);
+            } else if (!rtt.skipInitialClear && !camera.isRightCamera) {
+                if (this.autoClear) {
+                    this._engine.clear(rtt.clearColor || this.clearColor, !rtt._cleared, true, true);
+                }
+                rtt._cleared = true;
+            }
+        } else {
+            if (!this._defaultFrameBufferCleared) {
+                this._defaultFrameBufferCleared = true;
+                this._clear();
+            } else {
+                this._engine.clear(null, false, true, true);
+            }
+        }
+    }
+
+    /** @internal */
+    public _allowPostProcessClearColor = true;
+    /**
+     * @internal
+     */
+    public _renderForCamera(camera: Camera, rigParent?: Camera, bindFrameBuffer = true): void {
+        if (camera && camera._skipRendering) {
+            return;
+        }
+
+        const engine = this._engine;
+
+        // Use _activeCamera instead of activeCamera to avoid onActiveCameraChanged
+        this._activeCamera = camera;
+
+        if (!this.activeCamera) {
+            throw new Error("Active camera not set");
+        }
+
+        // Viewport
+        engine.setViewport(this.activeCamera.viewport);
+
+        // Camera
+        this.resetCachedMaterial();
+        this._renderId++;
+
+        if (!this.prePass && bindFrameBuffer) {
+            let skipInitialClear = true;
+            if (camera._renderingMultiview && camera.outputRenderTarget) {
+                skipInitialClear = camera.outputRenderTarget.skipInitialClear;
+                if (this.autoClear) {
+                    this._defaultFrameBufferCleared = false;
+                    camera.outputRenderTarget.skipInitialClear = false;
+                }
+            }
+            this._bindFrameBuffer(this._activeCamera);
+            if (camera._renderingMultiview && camera.outputRenderTarget) {
+                camera.outputRenderTarget.skipInitialClear = skipInitialClear;
+            }
+        }
+
+        this.updateTransformMatrix();
+
+        this.onBeforeCameraRenderObservable.notifyObservers(this.activeCamera);
+
+        // Meshes
+        this._evaluateActiveMeshes();
+
+        // Software skinning
+        for (let softwareSkinnedMeshIndex = 0; softwareSkinnedMeshIndex < this._softwareSkinnedMeshes.length; softwareSkinnedMeshIndex++) {
+            const mesh = this._softwareSkinnedMeshes.data[softwareSkinnedMeshIndex];
+
+            mesh.applySkeleton(<Skeleton>mesh.skeleton);
+        }
+
+        // Render targets
+        this.onBeforeRenderTargetsRenderObservable.notifyObservers(this);
+
+        this._renderTargets.concatWithNoDuplicate(this._materialsRenderTargets);
+
+        if (camera.customRenderTargets && camera.customRenderTargets.length > 0) {
+            this._renderTargets.concatWithNoDuplicate(camera.customRenderTargets);
+        }
+
+        if (rigParent && rigParent.customRenderTargets && rigParent.customRenderTargets.length > 0) {
+            this._renderTargets.concatWithNoDuplicate(rigParent.customRenderTargets);
+        }
+
+        if (this.environmentTexture && this.environmentTexture.isRenderTarget) {
+            this._renderTargets.pushNoDuplicate(this.environmentTexture as RenderTargetTexture);
+        }
+
+        // Collects render targets from external components.
+        for (const step of this._gatherActiveCameraRenderTargetsStage) {
+            step.action(this._renderTargets);
+        }
+
+        let needRebind = false;
+        if (this.renderTargetsEnabled) {
+            this._intermediateRendering = true;
+
+            if (this._renderTargets.length > 0) {
+                Tools.StartPerformanceCounter("Render targets", this._renderTargets.length > 0);
+                for (let renderIndex = 0; renderIndex < this._renderTargets.length; renderIndex++) {
+                    const renderTarget = this._renderTargets.data[renderIndex];
+                    if (renderTarget._shouldRender()) {
+                        this._renderId++;
+                        const hasSpecialRenderTargetCamera = renderTarget.activeCamera && renderTarget.activeCamera !== this.activeCamera;
+                        renderTarget.render(<boolean>hasSpecialRenderTargetCamera, this.dumpNextRenderTargets);
+                        needRebind = true;
+                    }
+                }
+                Tools.EndPerformanceCounter("Render targets", this._renderTargets.length > 0);
+
+                this._renderId++;
+            }
+
+            for (const step of this._cameraDrawRenderTargetStage) {
+                needRebind = step.action(this.activeCamera) || needRebind;
+            }
+
+            this._intermediateRendering = false;
+        }
+
+        this._engine.currentRenderPassId = camera.outputRenderTarget?.renderPassId ?? camera.renderPassId ?? Constants.RENDERPASS_MAIN;
+
+        // Restore framebuffer after rendering to targets
+        if (needRebind && !this.prePass) {
+            this._bindFrameBuffer(this._activeCamera, false);
+            this.updateTransformMatrix();
+        }
+
+        this.onAfterRenderTargetsRenderObservable.notifyObservers(this);
+
+        // Prepare Frame
+        if (this.postProcessManager && !camera._multiviewTexture && !this.prePass) {
+            this.postProcessManager._prepareFrame();
+        }
+
+        // Before Camera Draw
+        for (const step of this._beforeCameraDrawStage) {
+            step.action(this.activeCamera);
+        }
+
+        // Render
+        this.onBeforeDrawPhaseObservable.notifyObservers(this);
+
+        if (engine.snapshotRendering && engine.snapshotRenderingMode === Constants.SNAPSHOTRENDERING_FAST) {
+            this.finalizeSceneUbo();
+        }
+        this._renderingManager.render(null, null, true, true);
+        this.onAfterDrawPhaseObservable.notifyObservers(this);
+
+        // After Camera Draw
+        for (const step of this._afterCameraDrawStage) {
+            step.action(this.activeCamera);
+        }
+
+        // Finalize frame
+        if (this.postProcessManager && !camera._multiviewTexture) {
+            // if the camera has an output render target, render the post process to the render target
+            const texture = camera.outputRenderTarget ? camera.outputRenderTarget.renderTarget! : undefined;
+            this.postProcessManager._finalizeFrame(camera.isIntermediate, texture);
+        }
+
+        // After post process
+        for (const step of this._afterCameraPostProcessStage) {
+            step.action(this.activeCamera);
+        }
+
+        // Reset some special arrays
+        this._renderTargets.reset();
+
+        this.onAfterCameraRenderObservable.notifyObservers(this.activeCamera);
+    }
+
+    private _processSubCameras(camera: Camera, bindFrameBuffer = true): void {
+        if (camera.cameraRigMode === Constants.RIG_MODE_NONE || camera._renderingMultiview) {
+            if (camera._renderingMultiview && !this._multiviewSceneUbo) {
+                this._createMultiviewUbo();
+            }
+            this._renderForCamera(camera, undefined, bindFrameBuffer);
+            this.onAfterRenderCameraObservable.notifyObservers(camera);
+            return;
+        }
+
+        if (camera._useMultiviewToSingleView) {
+            this._renderMultiviewToSingleView(camera);
+        } else {
+            // rig cameras
+            this.onBeforeCameraRenderObservable.notifyObservers(camera);
+            for (let index = 0; index < camera._rigCameras.length; index++) {
+                this._renderForCamera(camera._rigCameras[index], camera);
+            }
+        }
+
+        // Use _activeCamera instead of activeCamera to avoid onActiveCameraChanged
+        this._activeCamera = camera;
+        this.updateTransformMatrix();
+        this.onAfterRenderCameraObservable.notifyObservers(camera);
+    }
+
+    private _checkIntersections(): void {
+        for (let index = 0; index < this._meshesForIntersections.length; index++) {
+            const sourceMesh = this._meshesForIntersections.data[index];
+
+            if (!sourceMesh.actionManager) {
+                continue;
+            }
+
+            for (let actionIndex = 0; sourceMesh.actionManager && actionIndex < sourceMesh.actionManager.actions.length; actionIndex++) {
+                const action: IAction = sourceMesh.actionManager.actions[actionIndex];
+
+                if (action.trigger === Constants.ACTION_OnIntersectionEnterTrigger || action.trigger === Constants.ACTION_OnIntersectionExitTrigger) {
+                    const parameters = action.getTriggerParameter();
+                    const otherMesh = parameters.mesh ? parameters.mesh : parameters;
+
+                    const areIntersecting = otherMesh.intersectsMesh(sourceMesh, parameters.usePreciseIntersection);
+                    const currentIntersectionInProgress = sourceMesh._intersectionsInProgress.indexOf(otherMesh);
+
+                    if (areIntersecting && currentIntersectionInProgress === -1) {
+                        if (action.trigger === Constants.ACTION_OnIntersectionEnterTrigger) {
+                            action._executeCurrent(ActionEvent.CreateNew(sourceMesh, undefined, otherMesh));
+                            sourceMesh._intersectionsInProgress.push(otherMesh);
+                        } else if (action.trigger === Constants.ACTION_OnIntersectionExitTrigger) {
+                            sourceMesh._intersectionsInProgress.push(otherMesh);
+                        }
+                    } else if (!areIntersecting && currentIntersectionInProgress > -1) {
+                        //They intersected, and now they don't.
+
+                        //is this trigger an exit trigger? execute an event.
+                        if (action.trigger === Constants.ACTION_OnIntersectionExitTrigger) {
+                            action._executeCurrent(ActionEvent.CreateNew(sourceMesh, undefined, otherMesh));
+                        }
+
+                        //if this is an exit trigger, or no exit trigger exists, remove the id from the intersection in progress array.
+                        if (
+                            !sourceMesh.actionManager.hasSpecificTrigger(Constants.ACTION_OnIntersectionExitTrigger, (parameter) => {
+                                const parameterMesh = parameter.mesh ? parameter.mesh : parameter;
+                                return otherMesh === parameterMesh;
+                            }) ||
+                            action.trigger === Constants.ACTION_OnIntersectionExitTrigger
+                        ) {
+                            sourceMesh._intersectionsInProgress.splice(currentIntersectionInProgress, 1);
+                        }
+                    }
+                }
+            }
+        }
+    }
+
+    /**
+     * @internal
+     */
+    public _advancePhysicsEngineStep(step: number) {
+        // Do nothing. Code will be replaced if physics engine component is referenced
+    }
+
+    /**
+     * User updatable function that will return a deterministic frame time when engine is in deterministic lock step mode
+     * @returns the frame time
+     */
+    public getDeterministicFrameTime: () => number = () => {
+        return this._engine.getTimeStep();
+    };
+
+    /** @internal */
+    public _animate(customDeltaTime?: number): void {
+        // Nothing to do as long as Animatable have not been imported.
+    }
+
+    /** Execute all animations (for a frame) */
+    public animate() {
+        if (this._engine.isDeterministicLockStep()) {
+            let deltaTime = Math.max(Scene.MinDeltaTime, Math.min(this._engine.getDeltaTime(), Scene.MaxDeltaTime)) + this._timeAccumulator;
+
+            const defaultFrameTime = this._engine.getTimeStep();
+            const defaultFPS = 1000.0 / defaultFrameTime / 1000.0;
+
+            let stepsTaken = 0;
+
+            const maxSubSteps = this._engine.getLockstepMaxSteps();
+
+            let internalSteps = Math.floor(deltaTime / defaultFrameTime);
+            internalSteps = Math.min(internalSteps, maxSubSteps);
+
+            while (deltaTime > 0 && stepsTaken < internalSteps) {
+                this.onBeforeStepObservable.notifyObservers(this);
+
+                // Animations
+                this._animationRatio = defaultFrameTime * defaultFPS;
+                this._animate(defaultFrameTime);
+                this.onAfterAnimationsObservable.notifyObservers(this);
+
+                // Physics
+                if (this.physicsEnabled) {
+                    this._advancePhysicsEngineStep(defaultFrameTime);
+                }
+
+                this.onAfterStepObservable.notifyObservers(this);
+                this._currentStepId++;
+
+                stepsTaken++;
+                deltaTime -= defaultFrameTime;
+            }
+
+            this._timeAccumulator = deltaTime < 0 ? 0 : deltaTime;
+        } else {
+            // Animations
+            const deltaTime = this.useConstantAnimationDeltaTime ? 16 : Math.max(Scene.MinDeltaTime, Math.min(this._engine.getDeltaTime(), Scene.MaxDeltaTime));
+            this._animationRatio = deltaTime * (60.0 / 1000.0);
+            this._animate();
+            this.onAfterAnimationsObservable.notifyObservers(this);
+
+            // Physics
+            if (this.physicsEnabled) {
+                this._advancePhysicsEngineStep(deltaTime);
+            }
+        }
+    }
+
+    private _clear(): void {
+        if (this.autoClearDepthAndStencil || this.autoClear) {
+            this._engine.clear(this.clearColor, this.autoClear || this.forceWireframe || this.forcePointsCloud, this.autoClearDepthAndStencil, this.autoClearDepthAndStencil);
+        }
+    }
+
+    private _checkCameraRenderTarget(camera: Nullable<Camera>) {
+        if (camera?.outputRenderTarget && !camera?.isRigCamera) {
+            camera.outputRenderTarget._cleared = false;
+        }
+        if (camera?.rigCameras?.length) {
+            for (let i = 0; i < camera.rigCameras.length; ++i) {
+                const rtt = camera.rigCameras[i].outputRenderTarget;
+                if (rtt) {
+                    rtt._cleared = false;
+                }
+            }
+        }
+    }
+
+    /**
+     * Resets the draw wrappers cache of all meshes
+     * @param passId If provided, releases only the draw wrapper corresponding to this render pass id
+     */
+    public resetDrawCache(passId?: number): void {
+        if (!this.meshes) {
+            return;
+        }
+
+        for (const mesh of this.meshes) {
+            mesh.resetDrawCache(passId);
+        }
+    }
+
+    /**
+     * Render the scene
+     * @param updateCameras defines a boolean indicating if cameras must update according to their inputs (true by default)
+     * @param ignoreAnimations defines a boolean indicating if animations should not be executed (false by default)
+     */
+    public render(updateCameras = true, ignoreAnimations = false): void {
+        if (this.isDisposed) {
+            return;
+        }
+
+        if (this.onReadyObservable.hasObservers() && this._executeWhenReadyTimeoutId === null) {
+            this._checkIsReady();
+        }
+
+        this._frameId++;
+        this._defaultFrameBufferCleared = false;
+        this._checkCameraRenderTarget(this.activeCamera);
+        if (this.activeCameras?.length) {
+            this.activeCameras.forEach(this._checkCameraRenderTarget);
+        }
+
+        // Register components that have been associated lately to the scene.
+        this._registerTransientComponents();
+
+        this._activeParticles.fetchNewFrame();
+        this._totalVertices.fetchNewFrame();
+        this._activeIndices.fetchNewFrame();
+        this._activeBones.fetchNewFrame();
+        this._meshesForIntersections.reset();
+        this.resetCachedMaterial();
+
+        this.onBeforeAnimationsObservable.notifyObservers(this);
+
+        // Actions
+        if (this.actionManager) {
+            this.actionManager.processTrigger(Constants.ACTION_OnEveryFrameTrigger);
+        }
+
+        // Animations
+        if (!ignoreAnimations) {
+            this.animate();
+        }
+
+        // Before camera update steps
+        for (const step of this._beforeCameraUpdateStage) {
+            step.action();
+        }
+
+        // Update Cameras
+        if (updateCameras) {
+            if (this.activeCameras && this.activeCameras.length > 0) {
+                for (let cameraIndex = 0; cameraIndex < this.activeCameras.length; cameraIndex++) {
+                    const camera = this.activeCameras[cameraIndex];
+                    camera.update();
+                    if (camera.cameraRigMode !== Constants.RIG_MODE_NONE) {
+                        // rig cameras
+                        for (let index = 0; index < camera._rigCameras.length; index++) {
+                            camera._rigCameras[index].update();
+                        }
+                    }
+                }
+            } else if (this.activeCamera) {
+                this.activeCamera.update();
+                if (this.activeCamera.cameraRigMode !== Constants.RIG_MODE_NONE) {
+                    // rig cameras
+                    for (let index = 0; index < this.activeCamera._rigCameras.length; index++) {
+                        this.activeCamera._rigCameras[index].update();
+                    }
+                }
+            }
+        }
+
+        // Before render
+        this.onBeforeRenderObservable.notifyObservers(this);
+
+        const engine = this.getEngine();
+
+        // Customs render targets
+        this.onBeforeRenderTargetsRenderObservable.notifyObservers(this);
+
+        const currentActiveCamera = this.activeCameras?.length ? this.activeCameras[0] : this.activeCamera;
+        if (this.renderTargetsEnabled) {
+            Tools.StartPerformanceCounter("Custom render targets", this.customRenderTargets.length > 0);
+            this._intermediateRendering = true;
+            for (let customIndex = 0; customIndex < this.customRenderTargets.length; customIndex++) {
+                const renderTarget = this.customRenderTargets[customIndex];
+                if (renderTarget._shouldRender()) {
+                    this._renderId++;
+
+                    this.activeCamera = renderTarget.activeCamera || this.activeCamera;
+
+                    if (!this.activeCamera) {
+                        throw new Error("Active camera not set");
+                    }
+
+                    // Viewport
+                    engine.setViewport(this.activeCamera.viewport);
+
+                    // Camera
+                    this.updateTransformMatrix();
+
+                    renderTarget.render(currentActiveCamera !== this.activeCamera, this.dumpNextRenderTargets);
+                }
+            }
+            Tools.EndPerformanceCounter("Custom render targets", this.customRenderTargets.length > 0);
+            this._intermediateRendering = false;
+            this._renderId++;
+        }
+
+        this._engine.currentRenderPassId = currentActiveCamera?.renderPassId ?? Constants.RENDERPASS_MAIN;
+
+        // Restore back buffer
+        this.activeCamera = currentActiveCamera;
+        if (this._activeCamera && this._activeCamera.cameraRigMode !== Constants.RIG_MODE_CUSTOM && !this.prePass) {
+            this._bindFrameBuffer(this._activeCamera, false);
+        }
+        this.onAfterRenderTargetsRenderObservable.notifyObservers(this);
+
+        for (const step of this._beforeClearStage) {
+            step.action();
+        }
+
+        // Clear
+        this._clearFrameBuffer(this.activeCamera);
+
+        // Collects render targets from external components.
+        for (const step of this._gatherRenderTargetsStage) {
+            step.action(this._renderTargets);
+        }
+
+        // Multi-cameras?
+        if (this.activeCameras && this.activeCameras.length > 0) {
+            for (let cameraIndex = 0; cameraIndex < this.activeCameras.length; cameraIndex++) {
+                this._processSubCameras(this.activeCameras[cameraIndex], cameraIndex > 0);
+            }
+        } else {
+            if (!this.activeCamera) {
+                throw new Error("No camera defined");
+            }
+
+            this._processSubCameras(this.activeCamera, !!this.activeCamera.outputRenderTarget);
+        }
+
+        // Intersection checks
+        this._checkIntersections();
+
+        // Executes the after render stage actions.
+        for (const step of this._afterRenderStage) {
+            step.action();
+        }
+
+        // After render
+        if (this.afterRender) {
+            this.afterRender();
+        }
+
+        this.onAfterRenderObservable.notifyObservers(this);
+
+        // Cleaning
+        if (this._toBeDisposed.length) {
+            for (let index = 0; index < this._toBeDisposed.length; index++) {
+                const data = this._toBeDisposed[index];
+                if (data) {
+                    data.dispose();
+                }
+            }
+
+            this._toBeDisposed.length = 0;
+        }
+
+        if (this.dumpNextRenderTargets) {
+            this.dumpNextRenderTargets = false;
+        }
+
+        this._activeBones.addCount(0, true);
+        this._activeIndices.addCount(0, true);
+        this._activeParticles.addCount(0, true);
+
+        this._engine.restoreDefaultFramebuffer();
+    }
+
+    /**
+     * Freeze all materials
+     * A frozen material will not be updatable but should be faster to render
+     * Note: multimaterials will not be frozen, but their submaterials will
+     */
+    public freezeMaterials(): void {
+        for (let i = 0; i < this.materials.length; i++) {
+            this.materials[i].freeze();
+        }
+    }
+
+    /**
+     * Unfreeze all materials
+     * A frozen material will not be updatable but should be faster to render
+     */
+    public unfreezeMaterials(): void {
+        for (let i = 0; i < this.materials.length; i++) {
+            this.materials[i].unfreeze();
+        }
+    }
+
+    /**
+     * Releases all held resources
+     */
+    public dispose(): void {
+        if (this.isDisposed) {
+            return;
+        }
+
+        this.beforeRender = null;
+        this.afterRender = null;
+        this.metadata = null;
+
+        this.skeletons.length = 0;
+        this.morphTargetManagers.length = 0;
+        this._transientComponents.length = 0;
+        this._isReadyForMeshStage.clear();
+        this._beforeEvaluateActiveMeshStage.clear();
+        this._evaluateSubMeshStage.clear();
+        this._preActiveMeshStage.clear();
+        this._cameraDrawRenderTargetStage.clear();
+        this._beforeCameraDrawStage.clear();
+        this._beforeRenderTargetDrawStage.clear();
+        this._beforeRenderingGroupDrawStage.clear();
+        this._beforeRenderingMeshStage.clear();
+        this._afterRenderingMeshStage.clear();
+        this._afterRenderingGroupDrawStage.clear();
+        this._afterCameraDrawStage.clear();
+        this._afterRenderTargetDrawStage.clear();
+        this._afterRenderStage.clear();
+        this._beforeCameraUpdateStage.clear();
+        this._beforeClearStage.clear();
+        this._gatherRenderTargetsStage.clear();
+        this._gatherActiveCameraRenderTargetsStage.clear();
+        this._pointerMoveStage.clear();
+        this._pointerDownStage.clear();
+        this._pointerUpStage.clear();
+
+        this.importedMeshesFiles = [] as string[];
+
+        if (this.stopAllAnimations) {
+            // Ensures that no animatable notifies a callback that could start a new animation group, constantly adding new animatables to the active list...
+            this._activeAnimatables.forEach((animatable) => {
+                animatable.onAnimationEndObservable.clear();
+                animatable.onAnimationEnd = null;
+            });
+            this.stopAllAnimations();
+        }
+
+        this.resetCachedMaterial();
+
+        // Smart arrays
+        if (this.activeCamera) {
+            this.activeCamera._activeMeshes.dispose();
+            this.activeCamera = null;
+        }
+        this.activeCameras = null;
+
+        this._activeMeshes.dispose();
+        this._renderingManager.dispose();
+        this._processedMaterials.dispose();
+        this._activeParticleSystems.dispose();
+        this._activeSkeletons.dispose();
+        this._softwareSkinnedMeshes.dispose();
+        this._renderTargets.dispose();
+        this._materialsRenderTargets.dispose();
+        this._registeredForLateAnimationBindings.dispose();
+        this._meshesForIntersections.dispose();
+        this._toBeDisposed.length = 0;
+
+        // Abort active requests
+        const activeRequests = this._activeRequests.slice();
+        for (const request of activeRequests) {
+            request.abort();
+        }
+        this._activeRequests.length = 0;
+
+        // Events
+        try {
+            this.onDisposeObservable.notifyObservers(this);
+        } catch (e) {
+            Logger.Error("An error occurred while calling onDisposeObservable!", e);
+        }
+
+        this.detachControl();
+
+        // Detach cameras
+        const canvas = this._engine.getInputElement();
+
+        if (canvas) {
+            for (let index = 0; index < this.cameras.length; index++) {
+                this.cameras[index].detachControl();
+            }
+        }
+
+        // Release animation groups
+        this._disposeList(this.animationGroups);
+
+        // Release lights
+        this._disposeList(this.lights);
+
+        // Release meshes
+        this._disposeList(this.meshes, (item) => item.dispose(true));
+        this._disposeList(this.transformNodes, (item) => item.dispose(true));
+
+        // Release cameras
+        const cameras = this.cameras;
+        this._disposeList(cameras);
+
+        // Release materials
+        if (this._defaultMaterial) {
+            this._defaultMaterial.dispose();
+        }
+        this._disposeList(this.multiMaterials);
+        this._disposeList(this.materials);
+
+        // Release particles
+        this._disposeList(this.particleSystems);
+
+        // Release postProcesses
+        this._disposeList(this.postProcesses);
+
+        // Release textures
+        this._disposeList(this.textures);
+
+        // Release morph targets
+        this._disposeList(this.morphTargetManagers);
+
+        // Release UBO
+        this._sceneUbo.dispose();
+
+        if (this._multiviewSceneUbo) {
+            this._multiviewSceneUbo.dispose();
+        }
+
+        // Post-processes
+        this.postProcessManager.dispose();
+
+        // Components
+        this._disposeList(this._components);
+
+        // Remove from engine
+        let index = this._engine.scenes.indexOf(this);
+
+        if (index > -1) {
+            this._engine.scenes.splice(index, 1);
+        }
+
+        if (EngineStore._LastCreatedScene === this) {
+            if (this._engine.scenes.length > 0) {
+                EngineStore._LastCreatedScene = this._engine.scenes[this._engine.scenes.length - 1];
+            } else {
+                EngineStore._LastCreatedScene = null;
+            }
+        }
+
+        index = this._engine._virtualScenes.indexOf(this);
+
+        if (index > -1) {
+            this._engine._virtualScenes.splice(index, 1);
+        }
+
+        this._engine.wipeCaches(true);
+        this.onDisposeObservable.clear();
+        this.onBeforeRenderObservable.clear();
+        this.onAfterRenderObservable.clear();
+        this.onBeforeRenderTargetsRenderObservable.clear();
+        this.onAfterRenderTargetsRenderObservable.clear();
+        this.onAfterStepObservable.clear();
+        this.onBeforeStepObservable.clear();
+        this.onBeforeActiveMeshesEvaluationObservable.clear();
+        this.onAfterActiveMeshesEvaluationObservable.clear();
+        this.onBeforeParticlesRenderingObservable.clear();
+        this.onAfterParticlesRenderingObservable.clear();
+        this.onBeforeDrawPhaseObservable.clear();
+        this.onAfterDrawPhaseObservable.clear();
+        this.onBeforeAnimationsObservable.clear();
+        this.onAfterAnimationsObservable.clear();
+        this.onDataLoadedObservable.clear();
+        this.onBeforeRenderingGroupObservable.clear();
+        this.onAfterRenderingGroupObservable.clear();
+        this.onMeshImportedObservable.clear();
+        this.onBeforeCameraRenderObservable.clear();
+        this.onAfterCameraRenderObservable.clear();
+        this.onAfterRenderCameraObservable.clear();
+        this.onReadyObservable.clear();
+        this.onNewCameraAddedObservable.clear();
+        this.onCameraRemovedObservable.clear();
+        this.onNewLightAddedObservable.clear();
+        this.onLightRemovedObservable.clear();
+        this.onNewGeometryAddedObservable.clear();
+        this.onGeometryRemovedObservable.clear();
+        this.onNewTransformNodeAddedObservable.clear();
+        this.onTransformNodeRemovedObservable.clear();
+        this.onNewMeshAddedObservable.clear();
+        this.onMeshRemovedObservable.clear();
+        this.onNewSkeletonAddedObservable.clear();
+        this.onSkeletonRemovedObservable.clear();
+        this.onNewMaterialAddedObservable.clear();
+        this.onNewMultiMaterialAddedObservable.clear();
+        this.onMaterialRemovedObservable.clear();
+        this.onMultiMaterialRemovedObservable.clear();
+        this.onNewTextureAddedObservable.clear();
+        this.onTextureRemovedObservable.clear();
+        this.onPrePointerObservable.clear();
+        this.onPointerObservable.clear();
+        this.onPreKeyboardObservable.clear();
+        this.onKeyboardObservable.clear();
+        this.onActiveCameraChanged.clear();
+        this.onScenePerformancePriorityChangedObservable.clear();
+        this._isDisposed = true;
+    }
+
+    private _disposeList<T extends IDisposable>(items: T[], callback?: (item: T) => void): void {
+        const itemsCopy = items.slice(0);
+        callback = callback ?? ((item) => item.dispose());
+        for (const item of itemsCopy) {
+            callback(item);
+        }
+        items.length = 0;
+    }
+
+    /**
+     * Gets if the scene is already disposed
+     */
+    public get isDisposed(): boolean {
+        return this._isDisposed;
+    }
+
+    /**
+     * Call this function to reduce memory footprint of the scene.
+     * Vertex buffers will not store CPU data anymore (this will prevent picking, collisions or physics to work correctly)
+     */
+    public clearCachedVertexData(): void {
+        for (let meshIndex = 0; meshIndex < this.meshes.length; meshIndex++) {
+            const mesh = this.meshes[meshIndex];
+            const geometry = (<Mesh>mesh).geometry;
+
+            if (geometry) {
+                geometry.clearCachedData();
+            }
+        }
+    }
+
+    /**
+     * This function will remove the local cached buffer data from texture.
+     * It will save memory but will prevent the texture from being rebuilt
+     */
+    public cleanCachedTextureBuffer(): void {
+        for (const baseTexture of this.textures) {
+            const buffer = (<Texture>baseTexture)._buffer;
+
+            if (buffer) {
+                (<Texture>baseTexture)._buffer = null;
+            }
+        }
+    }
+
+    /**
+     * Get the world extend vectors with an optional filter
+     *
+     * @param filterPredicate the predicate - which meshes should be included when calculating the world size
+     * @returns {{ min: Vector3; max: Vector3 }} min and max vectors
+     */
+    public getWorldExtends(filterPredicate?: (mesh: AbstractMesh) => boolean): { min: Vector3; max: Vector3 } {
+        const min = new Vector3(Number.MAX_VALUE, Number.MAX_VALUE, Number.MAX_VALUE);
+        const max = new Vector3(-Number.MAX_VALUE, -Number.MAX_VALUE, -Number.MAX_VALUE);
+        filterPredicate = filterPredicate || (() => true);
+        this.meshes.filter(filterPredicate).forEach((mesh) => {
+            mesh.computeWorldMatrix(true);
+
+            if (!mesh.subMeshes || mesh.subMeshes.length === 0 || mesh.infiniteDistance) {
+                return;
+            }
+
+            const boundingInfo = mesh.getBoundingInfo();
+
+            const minBox = boundingInfo.boundingBox.minimumWorld;
+            const maxBox = boundingInfo.boundingBox.maximumWorld;
+
+            Vector3.CheckExtends(minBox, min, max);
+            Vector3.CheckExtends(maxBox, min, max);
+        });
+
+        return {
+            min: min,
+            max: max,
+        };
+    }
+
+    // Picking
+
+    // eslint-disable-next-line jsdoc/require-returns-check
+    /**
+     * Creates a ray that can be used to pick in the scene
+     * @param x defines the x coordinate of the origin (on-screen)
+     * @param y defines the y coordinate of the origin (on-screen)
+     * @param world defines the world matrix to use if you want to pick in object space (instead of world space)
+     * @param camera defines the camera to use for the picking
+     * @param cameraViewSpace defines if picking will be done in view space (false by default)
+     * @returns a Ray
+     */
+    public createPickingRay(x: number, y: number, world: Nullable<Matrix>, camera: Nullable<Camera>, cameraViewSpace = false): Ray {
+        throw _WarnImport("Ray");
+    }
+
+    // eslint-disable-next-line jsdoc/require-returns-check
+    /**
+     * Creates a ray that can be used to pick in the scene
+     * @param x defines the x coordinate of the origin (on-screen)
+     * @param y defines the y coordinate of the origin (on-screen)
+     * @param world defines the world matrix to use if you want to pick in object space (instead of world space)
+     * @param result defines the ray where to store the picking ray
+     * @param camera defines the camera to use for the picking
+     * @param cameraViewSpace defines if picking will be done in view space (false by default)
+     * @param enableDistantPicking defines if picking should handle large values for mesh position/scaling (false by default)
+     * @returns the current scene
+     */
+    public createPickingRayToRef(
+        x: number,
+        y: number,
+        world: Nullable<Matrix>,
+        result: Ray,
+        camera: Nullable<Camera>,
+        cameraViewSpace = false,
+        enableDistantPicking = false
+    ): Scene {
+        throw _WarnImport("Ray");
+    }
+
+    // eslint-disable-next-line jsdoc/require-returns-check
+    /**
+     * Creates a ray that can be used to pick in the scene
+     * @param x defines the x coordinate of the origin (on-screen)
+     * @param y defines the y coordinate of the origin (on-screen)
+     * @param camera defines the camera to use for the picking
+     * @returns a Ray
+     */
+    public createPickingRayInCameraSpace(x: number, y: number, camera?: Camera): Ray {
+        throw _WarnImport("Ray");
+    }
+
+    // eslint-disable-next-line jsdoc/require-returns-check
+    /**
+     * Creates a ray that can be used to pick in the scene
+     * @param x defines the x coordinate of the origin (on-screen)
+     * @param y defines the y coordinate of the origin (on-screen)
+     * @param result defines the ray where to store the picking ray
+     * @param camera defines the camera to use for the picking
+     * @returns the current scene
+     */
+    public createPickingRayInCameraSpaceToRef(x: number, y: number, result: Ray, camera?: Camera): Scene {
+        throw _WarnImport("Ray");
+    }
+
+    /** @internal */
+    public get _pickingAvailable(): boolean {
+        return false;
+    }
+
+    /** @internal */
+    public _registeredActions: number = 0;
+
+    /** Launch a ray to try to pick a mesh in the scene
+     * @param x position on screen
+     * @param y position on screen
+     * @param predicate Predicate function used to determine eligible meshes. Can be set to null. In this case, a mesh must be enabled, visible and with isPickable set to true
+     * @param fastCheck defines if the first intersection will be used (and not the closest)
+     * @param camera to use for computing the picking ray. Can be set to null. In this case, the scene.activeCamera will be used
+     * @param trianglePredicate defines an optional predicate used to select faces when a mesh intersection is detected
+     * @returns a PickingInfo
+     */
+    public pick(
+        x: number,
+        y: number,
+        predicate?: (mesh: AbstractMesh) => boolean,
+        fastCheck?: boolean,
+        camera?: Nullable<Camera>,
+        trianglePredicate?: TrianglePickingPredicate
+    ): PickingInfo {
+        const warn = _WarnImport("Ray", true);
+        if (warn) {
+            Logger.Warn(warn);
+        }
+        // Dummy info if picking as not been imported
+        return new PickingInfo();
+    }
+
+    /** Launch a ray to try to pick a mesh in the scene using only bounding information of the main mesh (not using submeshes)
+     * @param x position on screen
+     * @param y position on screen
+     * @param predicate Predicate function used to determine eligible meshes. Can be set to null. In this case, a mesh must be enabled, visible and with isPickable set to true
+     * @param fastCheck defines if the first intersection will be used (and not the closest)
+     * @param camera to use for computing the picking ray. Can be set to null. In this case, the scene.activeCamera will be used
+     * @returns a PickingInfo (Please note that some info will not be set like distance, bv, bu and everything that cannot be capture by only using bounding infos)
+     */
+    public pickWithBoundingInfo(x: number, y: number, predicate?: (mesh: AbstractMesh) => boolean, fastCheck?: boolean, camera?: Nullable<Camera>): Nullable<PickingInfo> {
+        const warn = _WarnImport("Ray", true);
+        if (warn) {
+            Logger.Warn(warn);
+        }
+        // Dummy info if picking as not been imported
+        return new PickingInfo();
+    }
+
+    // eslint-disable-next-line jsdoc/require-returns-check
+    /**
+     * Use the given ray to pick a mesh in the scene. A mesh triangle can be picked both from its front and back sides,
+     * irrespective of orientation.
+     * @param ray The ray to use to pick meshes
+     * @param predicate Predicate function used to determine eligible meshes. Can be set to null. In this case, a mesh must have isPickable set to true
+     * @param fastCheck defines if the first intersection will be used (and not the closest)
+     * @param trianglePredicate defines an optional predicate used to select faces when a mesh intersection is detected
+     * @returns a PickingInfo
+     */
+    public pickWithRay(ray: Ray, predicate?: (mesh: AbstractMesh) => boolean, fastCheck?: boolean, trianglePredicate?: TrianglePickingPredicate): Nullable<PickingInfo> {
+        throw _WarnImport("Ray");
+    }
+
+    // eslint-disable-next-line jsdoc/require-returns-check
+    /**
+     * Launch a ray to try to pick a mesh in the scene. A mesh triangle can be picked both from its front and back sides,
+     * irrespective of orientation.
+     * @param x X position on screen
+     * @param y Y position on screen
+     * @param predicate Predicate function used to determine eligible meshes. Can be set to null. In this case, a mesh must be enabled, visible and with isPickable set to true
+     * @param camera camera to use for computing the picking ray. Can be set to null. In this case, the scene.activeCamera will be used
+     * @param trianglePredicate defines an optional predicate used to select faces when a mesh intersection is detected
+     * @returns an array of PickingInfo
+     */
+    public multiPick(x: number, y: number, predicate?: (mesh: AbstractMesh) => boolean, camera?: Camera, trianglePredicate?: TrianglePickingPredicate): Nullable<PickingInfo[]> {
+        throw _WarnImport("Ray");
+    }
+
+    // eslint-disable-next-line jsdoc/require-returns-check
+    /**
+     * Launch a ray to try to pick a mesh in the scene
+     * @param ray Ray to use
+     * @param predicate Predicate function used to determine eligible meshes. Can be set to null. In this case, a mesh must be enabled, visible and with isPickable set to true
+     * @param trianglePredicate defines an optional predicate used to select faces when a mesh intersection is detected
+     * @returns an array of PickingInfo
+     */
+    public multiPickWithRay(ray: Ray, predicate?: (mesh: AbstractMesh) => boolean, trianglePredicate?: TrianglePickingPredicate): Nullable<PickingInfo[]> {
+        throw _WarnImport("Ray");
+    }
+
+    /**
+     * Force the value of meshUnderPointer
+     * @param mesh defines the mesh to use
+     * @param pointerId optional pointer id when using more than one pointer
+     * @param pickResult optional pickingInfo data used to find mesh
+     */
+    public setPointerOverMesh(mesh: Nullable<AbstractMesh>, pointerId?: number, pickResult?: Nullable<PickingInfo>): void {
+        this._inputManager.setPointerOverMesh(mesh, pointerId, pickResult);
+    }
+
+    /**
+     * Gets the mesh under the pointer
+     * @returns a Mesh or null if no mesh is under the pointer
+     */
+    public getPointerOverMesh(): Nullable<AbstractMesh> {
+        return this._inputManager.getPointerOverMesh();
+    }
+
+    // Misc.
+    /** @internal */
+    public _rebuildGeometries(): void {
+        for (const geometry of this.geometries) {
+            geometry._rebuild();
+        }
+
+        for (const mesh of this.meshes) {
+            mesh._rebuild();
+        }
+
+        if (this.postProcessManager) {
+            this.postProcessManager._rebuild();
+        }
+
+        for (const component of this._components) {
+            component.rebuild();
+        }
+
+        for (const system of this.particleSystems) {
+            system.rebuild();
+        }
+
+        if (this.spriteManagers) {
+            for (const spriteMgr of this.spriteManagers) {
+                spriteMgr.rebuild();
+            }
+        }
+    }
+
+    /** @internal */
+    public _rebuildTextures(): void {
+        for (const texture of this.textures) {
+            texture._rebuild(true);
+        }
+
+        this.markAllMaterialsAsDirty(Constants.MATERIAL_TextureDirtyFlag);
+    }
+
+    /**
+     * Get from a list of objects by tags
+     * @param list the list of objects to use
+     * @param tagsQuery the query to use
+     * @param filter a predicate to filter for tags
+     * @returns
+     */
+    private _getByTags(list: any[], tagsQuery: string, filter?: (item: any) => boolean): any[] {
+        if (tagsQuery === undefined) {
+            // returns the complete list (could be done with Tags.MatchesQuery but no need to have a for-loop here)
+            return list;
+        }
+
+        const listByTags = [];
+
+        for (const i in list) {
+            const item = list[i];
+            if (Tags && Tags.MatchesQuery(item, tagsQuery) && (!filter || filter(item))) {
+                listByTags.push(item);
+            }
+        }
+
+        return listByTags;
+    }
+
+    /**
+     * Get a list of meshes by tags
+     * @param tagsQuery defines the tags query to use
+     * @param filter defines a predicate used to filter results
+     * @returns an array of Mesh
+     */
+    public getMeshesByTags(tagsQuery: string, filter?: (mesh: AbstractMesh) => boolean): AbstractMesh[] {
+        return this._getByTags(this.meshes, tagsQuery, filter);
+    }
+
+    /**
+     * Get a list of cameras by tags
+     * @param tagsQuery defines the tags query to use
+     * @param filter defines a predicate used to filter results
+     * @returns an array of Camera
+     */
+    public getCamerasByTags(tagsQuery: string, filter?: (camera: Camera) => boolean): Camera[] {
+        return this._getByTags(this.cameras, tagsQuery, filter);
+    }
+
+    /**
+     * Get a list of lights by tags
+     * @param tagsQuery defines the tags query to use
+     * @param filter defines a predicate used to filter results
+     * @returns an array of Light
+     */
+    public getLightsByTags(tagsQuery: string, filter?: (light: Light) => boolean): Light[] {
+        return this._getByTags(this.lights, tagsQuery, filter);
+    }
+
+    /**
+     * Get a list of materials by tags
+     * @param tagsQuery defines the tags query to use
+     * @param filter defines a predicate used to filter results
+     * @returns an array of Material
+     */
+    public getMaterialByTags(tagsQuery: string, filter?: (material: Material) => boolean): Material[] {
+        return this._getByTags(this.materials, tagsQuery, filter).concat(this._getByTags(this.multiMaterials, tagsQuery, filter));
+    }
+
+    /**
+     * Get a list of transform nodes by tags
+     * @param tagsQuery defines the tags query to use
+     * @param filter defines a predicate used to filter results
+     * @returns an array of TransformNode
+     */
+    public getTransformNodesByTags(tagsQuery: string, filter?: (transform: TransformNode) => boolean): TransformNode[] {
+        return this._getByTags(this.transformNodes, tagsQuery, filter);
+    }
+
+    /**
+     * Overrides the default sort function applied in the rendering group to prepare the meshes.
+     * This allowed control for front to back rendering or reversly depending of the special needs.
+     *
+     * @param renderingGroupId The rendering group id corresponding to its index
+     * @param opaqueSortCompareFn The opaque queue comparison function use to sort.
+     * @param alphaTestSortCompareFn The alpha test queue comparison function use to sort.
+     * @param transparentSortCompareFn The transparent queue comparison function use to sort.
+     */
+    public setRenderingOrder(
+        renderingGroupId: number,
+        opaqueSortCompareFn: Nullable<(a: SubMesh, b: SubMesh) => number> = null,
+        alphaTestSortCompareFn: Nullable<(a: SubMesh, b: SubMesh) => number> = null,
+        transparentSortCompareFn: Nullable<(a: SubMesh, b: SubMesh) => number> = null
+    ): void {
+        this._renderingManager.setRenderingOrder(renderingGroupId, opaqueSortCompareFn, alphaTestSortCompareFn, transparentSortCompareFn);
+    }
+
+    /**
+     * Specifies whether or not the stencil and depth buffer are cleared between two rendering groups.
+     *
+     * @param renderingGroupId The rendering group id corresponding to its index
+     * @param autoClearDepthStencil Automatically clears depth and stencil between groups if true.
+     * @param depth Automatically clears depth between groups if true and autoClear is true.
+     * @param stencil Automatically clears stencil between groups if true and autoClear is true.
+     */
+    public setRenderingAutoClearDepthStencil(renderingGroupId: number, autoClearDepthStencil: boolean, depth = true, stencil = true): void {
+        this._renderingManager.setRenderingAutoClearDepthStencil(renderingGroupId, autoClearDepthStencil, depth, stencil);
+    }
+
+    /**
+     * Gets the current auto clear configuration for one rendering group of the rendering
+     * manager.
+     * @param index the rendering group index to get the information for
+     * @returns The auto clear setup for the requested rendering group
+     */
+    public getAutoClearDepthStencilSetup(index: number): IRenderingManagerAutoClearSetup {
+        return this._renderingManager.getAutoClearDepthStencilSetup(index);
+    }
+
+    private _blockMaterialDirtyMechanism = false;
+
+    /** @internal */
+    public _forceBlockMaterialDirtyMechanism(value: boolean) {
+        this._blockMaterialDirtyMechanism = value;
+    }
+
+    /** Gets or sets a boolean blocking all the calls to markAllMaterialsAsDirty (ie. the materials won't be updated if they are out of sync) */
+    public get blockMaterialDirtyMechanism(): boolean {
+        return this._blockMaterialDirtyMechanism;
+    }
+
+    public set blockMaterialDirtyMechanism(value: boolean) {
+        if (this._blockMaterialDirtyMechanism === value) {
+            return;
+        }
+
+        this._blockMaterialDirtyMechanism = value;
+
+        if (!value) {
+            // Do a complete update
+            this.markAllMaterialsAsDirty(Constants.MATERIAL_AllDirtyFlag);
+        }
+    }
+
+    /**
+     * Will flag all materials as dirty to trigger new shader compilation
+     * @param flag defines the flag used to specify which material part must be marked as dirty
+     * @param predicate If not null, it will be used to specify if a material has to be marked as dirty
+     */
+    public markAllMaterialsAsDirty(flag: number, predicate?: (mat: Material) => boolean): void {
+        if (this._blockMaterialDirtyMechanism) {
+            return;
+        }
+
+        for (const material of this.materials) {
+            if (predicate && !predicate(material)) {
+                continue;
+            }
+            material.markAsDirty(flag);
+        }
+    }
+
+    /**
+     * @internal
+     */
+    public _loadFile(
+        fileOrUrl: File | string,
+        onSuccess: (data: string | ArrayBuffer, responseURL?: string) => void,
+        onProgress?: (ev: ProgressEvent) => void,
+        useOfflineSupport?: boolean,
+        useArrayBuffer?: boolean,
+        onError?: (request?: WebRequest, exception?: LoadFileError) => void,
+        onOpened?: (request: WebRequest) => void
+    ): IFileRequest {
+        const request = LoadFile(fileOrUrl, onSuccess, onProgress, useOfflineSupport ? this.offlineProvider : undefined, useArrayBuffer, onError, onOpened);
+        this._activeRequests.push(request);
+        request.onCompleteObservable.add((request) => {
+            this._activeRequests.splice(this._activeRequests.indexOf(request), 1);
+        });
+        return request;
+    }
+
+    public _loadFileAsync(
+        fileOrUrl: File | string,
+        onProgress?: (data: any) => void,
+        useOfflineSupport?: boolean,
+        useArrayBuffer?: false,
+        onOpened?: (request: WebRequest) => void
+    ): Promise<string>;
+
+    public _loadFileAsync(
+        fileOrUrl: File | string,
+        onProgress?: (data: any) => void,
+        useOfflineSupport?: boolean,
+        useArrayBuffer?: true,
+        onOpened?: (request: WebRequest) => void
+    ): Promise<ArrayBuffer>;
+
+    /**
+     * @internal
+     */
+    public _loadFileAsync(
+        fileOrUrl: File | string,
+        onProgress?: (data: any) => void,
+        useOfflineSupport?: boolean,
+        useArrayBuffer?: boolean,
+        onOpened?: (request: WebRequest) => void
+    ): Promise<string | ArrayBuffer> {
+        return new Promise((resolve, reject) => {
+            this._loadFile(
+                fileOrUrl,
+                (data) => {
+                    resolve(data);
+                },
+                onProgress,
+                useOfflineSupport,
+                useArrayBuffer,
+                (request, exception) => {
+                    reject(exception);
+                },
+                onOpened
+            );
+        });
+    }
+
+    /**
+     * @internal
+     */
+    public _requestFile(
+        url: string,
+        onSuccess: (data: string | ArrayBuffer, request?: WebRequest) => void,
+        onProgress?: (ev: ProgressEvent) => void,
+        useOfflineSupport?: boolean,
+        useArrayBuffer?: boolean,
+        onError?: (error: RequestFileError) => void,
+        onOpened?: (request: WebRequest) => void
+    ): IFileRequest {
+        const request = RequestFile(url, onSuccess, onProgress, useOfflineSupport ? this.offlineProvider : undefined, useArrayBuffer, onError, onOpened);
+        this._activeRequests.push(request);
+        request.onCompleteObservable.add((request) => {
+            this._activeRequests.splice(this._activeRequests.indexOf(request), 1);
+        });
+        return request;
+    }
+
+    /**
+     * @internal
+     */
+    public _requestFileAsync(
+        url: string,
+        onProgress?: (ev: ProgressEvent) => void,
+        useOfflineSupport?: boolean,
+        useArrayBuffer?: boolean,
+        onOpened?: (request: WebRequest) => void
+    ): Promise<string | ArrayBuffer> {
+        return new Promise((resolve, reject) => {
+            this._requestFile(
+                url,
+                (data) => {
+                    resolve(data);
+                },
+                onProgress,
+                useOfflineSupport,
+                useArrayBuffer,
+                (error) => {
+                    reject(error);
+                },
+                onOpened
+            );
+        });
+    }
+
+    /**
+     * @internal
+     */
+    public _readFile(
+        file: File,
+        onSuccess: (data: string | ArrayBuffer) => void,
+        onProgress?: (ev: ProgressEvent) => any,
+        useArrayBuffer?: boolean,
+        onError?: (error: ReadFileError) => void
+    ): IFileRequest {
+        const request = ReadFile(file, onSuccess, onProgress, useArrayBuffer, onError);
+        this._activeRequests.push(request);
+        request.onCompleteObservable.add((request) => {
+            this._activeRequests.splice(this._activeRequests.indexOf(request), 1);
+        });
+        return request;
+    }
+
+    /**
+     * @internal
+     */
+    public _readFileAsync(file: File, onProgress?: (ev: ProgressEvent) => any, useArrayBuffer?: boolean): Promise<string | ArrayBuffer> {
+        return new Promise((resolve, reject) => {
+            this._readFile(
+                file,
+                (data) => {
+                    resolve(data);
+                },
+                onProgress,
+                useArrayBuffer,
+                (error) => {
+                    reject(error);
+                }
+            );
+        });
+    }
+
+    /**
+     * Internal perfCollector instance used for sharing between inspector and playground.
+     * Marked as protected to allow sharing between prototype extensions, but disallow access at toplevel.
+     */
+    protected _perfCollector: Nullable<PerformanceViewerCollector> = null;
+
+    // eslint-disable-next-line jsdoc/require-returns-check
+    /**
+     * This method gets the performance collector belonging to the scene, which is generally shared with the inspector.
+     * @returns the perf collector belonging to the scene.
+     */
+    public getPerfCollector(): PerformanceViewerCollector {
+        throw _WarnImport("performanceViewerSceneExtension");
+    }
+
+    // deprecated
+
+    /**
+     * Sets the active camera of the scene using its Id
+     * @param id defines the camera's Id
+     * @returns the new active camera or null if none found.
+     * @deprecated Please use setActiveCameraById instead
+     */
+    setActiveCameraByID(id: string): Nullable<Camera> {
+        return this.setActiveCameraById(id);
+    }
+    /**
+     * Get a material using its id
+     * @param id defines the material's Id
+     * @returns the material or null if none found.
+     * @deprecated Please use getMaterialById instead
+     */
+    getMaterialByID(id: string): Nullable<Material> {
+        return this.getMaterialById(id);
+    }
+    /**
+     * Gets a the last added material using a given id
+     * @param id defines the material's Id
+     * @returns the last material with the given id or null if none found.
+     * @deprecated Please use getLastMaterialById instead
+     */
+    getLastMaterialByID(id: string): Nullable<Material> {
+        return this.getLastMaterialById(id);
+    }
+
+    /**
+     * Get a texture using its unique id
+     * @param uniqueId defines the texture's unique id
+     * @returns the texture or null if none found.
+     * @deprecated Please use getTextureByUniqueId instead
+     */
+    getTextureByUniqueID(uniqueId: number): Nullable<BaseTexture> {
+        return this.getTextureByUniqueId(uniqueId);
+    }
+    /**
+     * Gets a camera using its Id
+     * @param id defines the Id to look for
+     * @returns the camera or null if not found
+     * @deprecated Please use getCameraById instead
+     */
+    getCameraByID(id: string): Nullable<Camera> {
+        return this.getCameraById(id);
+    }
+    /**
+     * Gets a camera using its unique Id
+     * @param uniqueId defines the unique Id to look for
+     * @returns the camera or null if not found
+     * @deprecated Please use getCameraByUniqueId instead
+     */
+    getCameraByUniqueID(uniqueId: number): Nullable<Camera> {
+        return this.getCameraByUniqueId(uniqueId);
+    }
+    /**
+     * Gets a bone using its Id
+     * @param id defines the bone's Id
+     * @returns the bone or null if not found
+     * @deprecated Please use getBoneById instead
+     */
+    getBoneByID(id: string): Nullable<Bone> {
+        return this.getBoneById(id);
+    }
+    /**
+     * Gets a light node using its Id
+     * @param id defines the light's Id
+     * @returns the light or null if none found.
+     * @deprecated Please use getLightById instead
+     */
+    getLightByID(id: string): Nullable<Light> {
+        return this.getLightById(id);
+    }
+    /**
+     * Gets a light node using its scene-generated unique Id
+     * @param uniqueId defines the light's unique Id
+     * @returns the light or null if none found.
+     * @deprecated Please use getLightByUniqueId instead
+     */
+    getLightByUniqueID(uniqueId: number): Nullable<Light> {
+        return this.getLightByUniqueId(uniqueId);
+    }
+    /**
+     * Gets a particle system by Id
+     * @param id defines the particle system Id
+     * @returns the corresponding system or null if none found
+     * @deprecated Please use getParticleSystemById instead
+     */
+    getParticleSystemByID(id: string): Nullable<IParticleSystem> {
+        return this.getParticleSystemById(id);
+    }
+    /**
+     * Gets a geometry using its Id
+     * @param id defines the geometry's Id
+     * @returns the geometry or null if none found.
+     * @deprecated Please use getGeometryById instead
+     */
+    getGeometryByID(id: string): Nullable<Geometry> {
+        return this.getGeometryById(id);
+    }
+    /**
+     * Gets the first added mesh found of a given Id
+     * @param id defines the Id to search for
+     * @returns the mesh found or null if not found at all
+     * @deprecated Please use getMeshById instead
+     */
+    getMeshByID(id: string): Nullable<AbstractMesh> {
+        return this.getMeshById(id);
+    }
+    /**
+     * Gets a mesh with its auto-generated unique Id
+     * @param uniqueId defines the unique Id to search for
+     * @returns the found mesh or null if not found at all.
+     * @deprecated Please use getMeshByUniqueId instead
+     */
+    getMeshByUniqueID(uniqueId: number): Nullable<AbstractMesh> {
+        return this.getMeshByUniqueId(uniqueId);
+    }
+    /**
+     * Gets a the last added mesh using a given Id
+     * @param id defines the Id to search for
+     * @returns the found mesh or null if not found at all.
+     * @deprecated Please use getLastMeshById instead
+     */
+    getLastMeshByID(id: string): Nullable<AbstractMesh> {
+        return this.getLastMeshById(id);
+    }
+    /**
+     * Gets a list of meshes using their Id
+     * @param id defines the Id to search for
+     * @returns a list of meshes
+     * @deprecated Please use getMeshesById instead
+     */
+    getMeshesByID(id: string): Array<AbstractMesh> {
+        return this.getMeshesById(id);
+    }
+    /**
+     * Gets the first added transform node found of a given Id
+     * @param id defines the Id to search for
+     * @returns the found transform node or null if not found at all.
+     * @deprecated Please use getTransformNodeById instead
+     */
+    getTransformNodeByID(id: string): Nullable<TransformNode> {
+        return this.getTransformNodeById(id);
+    }
+    /**
+     * Gets a transform node with its auto-generated unique Id
+     * @param uniqueId defines the unique Id to search for
+     * @returns the found transform node or null if not found at all.
+     * @deprecated Please use getTransformNodeByUniqueId instead
+     */
+    getTransformNodeByUniqueID(uniqueId: number): Nullable<TransformNode> {
+        return this.getTransformNodeByUniqueId(uniqueId);
+    }
+    /**
+     * Gets a list of transform nodes using their Id
+     * @param id defines the Id to search for
+     * @returns a list of transform nodes
+     * @deprecated Please use getTransformNodesById instead
+     */
+    getTransformNodesByID(id: string): Array<TransformNode> {
+        return this.getTransformNodesById(id);
+    }
+    /**
+     * Gets a node (Mesh, Camera, Light) using a given Id
+     * @param id defines the Id to search for
+     * @returns the found node or null if not found at all
+     * @deprecated Please use getNodeById instead
+     */
+    getNodeByID(id: string): Nullable<Node> {
+        return this.getNodeById(id);
+    }
+    /**
+     * Gets a the last added node (Mesh, Camera, Light) using a given Id
+     * @param id defines the Id to search for
+     * @returns the found node or null if not found at all
+     * @deprecated Please use getLastEntryById instead
+     */
+    getLastEntryByID(id: string): Nullable<Node> {
+        return this.getLastEntryById(id);
+    }
+    /**
+     * Gets a skeleton using a given Id (if many are found, this function will pick the last one)
+     * @param id defines the Id to search for
+     * @returns the found skeleton or null if not found at all.
+     * @deprecated Please use getLastSkeletonById instead
+     */
+    getLastSkeletonByID(id: string): Nullable<Skeleton> {
+        return this.getLastSkeletonById(id);
+    }
+}
+
+// Register Class Name
+RegisterClass("BABYLON.Scene", Scene);