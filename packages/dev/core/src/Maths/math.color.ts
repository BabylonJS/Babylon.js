<<<<<<< HEAD
import type { Constructor, DeepImmutable, FloatArray, Tuple } from "../types";
import { Scalar } from "./math.scalar";
import { ToLinearSpace, ToGammaSpace, Epsilon } from "./math.constants";
import { ArrayTools } from "../Misc/arrayTools";
import { RegisterClass } from "../Misc/typeStore";
import type { Tensor } from "./tensor";
import type { IColor3Like, IColor4Like } from "./math.like";
=======
import type { DeepImmutable, FloatArray } from "../types";
import { ToLinearSpace, ToGammaSpace } from "./math.constants";
import { ArrayTools } from "../Misc/arrayTools";
import { RegisterClass } from "../Misc/typeStore";
import { Clamp, ToHex } from "./math.scalar.functions";
>>>>>>> dfafb818

function colorChannelToLinearSpace(color: number): number {
    return Math.pow(color, ToLinearSpace);
}

function colorChannelToLinearSpaceExact(color: number): number {
    if (color <= 0.04045) {
        return 0.0773993808 * color;
    }
    return Math.pow(0.947867299 * (color + 0.055), 2.4);
}

function colorChannelToGammaSpace(color: number): number {
    return Math.pow(color, ToGammaSpace);
}

function colorChannelToGammaSpaceExact(color: number): number {
    if (color <= 0.0031308) {
        return 12.92 * color;
    }
    return 1.055 * Math.pow(color, 0.41666) - 0.055;
}

/**
 * Class used to hold a RGB color
 */
export class Color3 implements Tensor<Tuple<number, 3>>, IColor3Like {
    /**
     * @see Tensor.dimension
     */
    public declare readonly dimension: [3];

    /**
     * @see Tensor.rank
     */
    public declare readonly rank: 1;

    /**
     * Creates a new Color3 object from red, green, blue values, all between 0 and 1
     * @param r defines the red component (between 0 and 1, default is 0)
     * @param g defines the green component (between 0 and 1, default is 0)
     * @param b defines the blue component (between 0 and 1, default is 0)
     */
    constructor(
        /**
         * Defines the red component (between 0 and 1, default is 0)
         */
        public r: number = 0,
        /**
         * Defines the green component (between 0 and 1, default is 0)
         */
        public g: number = 0,
        /**
         * Defines the blue component (between 0 and 1, default is 0)
         */
        public b: number = 0
    ) {}

    /**
     * Creates a string with the Color3 current values
     * @returns the string representation of the Color3 object
     */
    public toString(): string {
        return "{R: " + this.r + " G:" + this.g + " B:" + this.b + "}";
    }

    /**
     * Returns the string "Color3"
     * @returns "Color3"
     */
    public getClassName(): string {
        return "Color3";
    }

    /**
     * Compute the Color3 hash code
     * @returns an unique number that can be used to hash Color3 objects
     */
    public getHashCode(): number {
        let hash = (this.r * 255) | 0;
        hash = (hash * 397) ^ ((this.g * 255) | 0);
        hash = (hash * 397) ^ ((this.b * 255) | 0);
        return hash;
    }

    // Operators

    /**
     * Stores in the given array from the given starting index the red, green, blue values as successive elements
     * @param array defines the array where to store the r,g,b components
     * @param index defines an optional index in the target array to define where to start storing values
     * @returns the current Color3 object
     */
    public toArray(array: FloatArray, index: number = 0): this {
        array[index] = this.r;
        array[index + 1] = this.g;
        array[index + 2] = this.b;

        return this;
    }

    /**
     * Update the current color with values stored in an array from the starting index of the given array
     * @param array defines the source array
     * @param offset defines an offset in the source array
     * @returns the current Color3 object
     */
    public fromArray(array: DeepImmutable<ArrayLike<number>>, offset: number = 0): this {
        Color3.FromArrayToRef(array, offset, this);
        return this;
    }

    /**
     * Returns a new Color4 object from the current Color3 and the given alpha
     * @param alpha defines the alpha component on the new Color4 object (default is 1)
     * @returns a new Color4 object
     */
    public toColor4(alpha: number = 1): Color4 {
        return new Color4(this.r, this.g, this.b, alpha);
    }

    /**
     * Returns a new array populated with 3 numeric elements : red, green and blue values
     * @returns the new array
     */
    public asArray(): Tuple<number, 3> {
        return [this.r, this.g, this.b];
    }

    /**
     * Returns the luminance value
     * @returns a float value
     */
    public toLuminance(): number {
        return this.r * 0.3 + this.g * 0.59 + this.b * 0.11;
    }

    /**
     * Multiply each Color3 rgb values by the given Color3 rgb values in a new Color3 object
     * @param otherColor defines the second operand
     * @returns the new Color3 object
     */
    public multiply(otherColor: DeepImmutable<this>): this {
        return new (this.constructor as Constructor<typeof Color3, this>)(this.r * otherColor.r, this.g * otherColor.g, this.b * otherColor.b);
    }

    /**
     * Multiply the rgb values of the Color3 and the given Color3 and stores the result in the object "result"
     * @param otherColor defines the second operand
     * @param result defines the Color3 object where to store the result
     * @returns the result Color3
     */
    public multiplyToRef<T extends this>(otherColor: DeepImmutable<this>, result: T): T {
        result.r = this.r * otherColor.r;
        result.g = this.g * otherColor.g;
        result.b = this.b * otherColor.b;
        return result;
    }

    /**
     * Multiplies the current Color3 coordinates by the given ones
     * @param otherColor defines the second operand
     * @returns the current updated Color3
     */
    public multiplyInPlace(otherColor: DeepImmutable<Color3>): this {
        this.r *= otherColor.r;
        this.g *= otherColor.g;
        this.b *= otherColor.b;
        return this;
    }

    /**
     * Returns a new Color3 set with the result of the multiplication of the current Color3 coordinates by the given floats
     * @param r defines the r coordinate of the operand
     * @param g defines the g coordinate of the operand
     * @param b defines the b coordinate of the operand
     * @returns the new Color3
     */
    public multiplyByFloats(r: number, g: number, b: number): this {
        return new (this.constructor as Constructor<typeof Color3, this>)(this.r * r, this.g * g, this.b * b);
    }

    /**
     * @internal
     * Do not use
     */
    public divide(_other: DeepImmutable<this>): this {
        throw new ReferenceError("Can not divide a color");
    }

    /**
     * @internal
     * Do not use
     */
    public divideToRef<T extends this>(_other: DeepImmutable<this>, _result: T): T {
        throw new ReferenceError("Can not divide a color");
    }

    /**
     * @internal
     * Do not use
     */
    public divideInPlace(_other: DeepImmutable<this>): this {
        throw new ReferenceError("Can not divide a color");
    }

    /**
     * Updates the current Color3 with the minimal coordinate values between its and the given color ones
     * @param other defines the second operand
     * @returns the current updated Color3
     */
    public minimizeInPlace(other: DeepImmutable<this>): this {
        return this.minimizeInPlaceFromFloats(other.r, other.g, other.b);
    }

    /**
     * Updates the current Color3 with the maximal coordinate values between its and the given color ones.
     * @param other defines the second operand
     * @returns the current updated Color3
     */
    public maximizeInPlace(other: DeepImmutable<this>): this {
        return this.maximizeInPlaceFromFloats(other.r, other.g, other.b);
    }

    /**
     * Updates the current Color3 with the minimal coordinate values between its and the given coordinates
     * @param r defines the r coordinate of the operand
     * @param g defines the g coordinate of the operand
     * @param b defines the b coordinate of the operand
     * @returns the current updated Color3
     */
    public minimizeInPlaceFromFloats(r: number, g: number, b: number): this {
        this.r = Math.min(r, this.r);
        this.g = Math.min(g, this.g);
        this.b = Math.min(b, this.b);
        return this;
    }

    /**
     * Updates the current Color3 with the maximal coordinate values between its and the given coordinates.
     * @param r defines the r coordinate of the operand
     * @param g defines the g coordinate of the operand
     * @param b defines the b coordinate of the operand
     * @returns the current updated Color3
     */
    public maximizeInPlaceFromFloats(r: number, g: number, b: number): this {
        this.r = Math.max(r, this.r);
        this.g = Math.max(g, this.g);
        this.b = Math.max(b, this.b);
        return this;
    }

    /**
     * @internal
     * Do not use
     */
    public floorToRef<T extends this>(_result: T): T {
        throw new ReferenceError("Can not floor a color");
    }

    /**
     * @internal
     * Do not use
     */
    public floor(): this {
        throw new ReferenceError("Can not floor a color");
    }

    /**
     * @internal
     * Do not use
     */
    public fractToRef<T extends this>(_result: T): T {
        throw new ReferenceError("Can not fract a color");
    }

    /**
     * @internal
     * Do not use
     */
    public fract(): this {
        throw new ReferenceError("Can not fract a color");
    }

    /**
     * Determines equality between Color3 objects
     * @param otherColor defines the second operand
     * @returns true if the rgb values are equal to the given ones
     */
    public equals(otherColor: DeepImmutable<this>): boolean {
        return otherColor && this.r === otherColor.r && this.g === otherColor.g && this.b === otherColor.b;
    }

    /**
     * Alias for equalsToFloats
     * @param r red color component
     * @param g green color component
     * @param b blue color component
     * @returns boolean
     */
    public equalsFloats(r: number, g: number, b: number): boolean {
        return this.equalsToFloats(r, g, b);
    }

    /**
     * Determines equality between the current Color3 object and a set of r,b,g values
     * @param r defines the red component to check
     * @param g defines the green component to check
     * @param b defines the blue component to check
     * @returns true if the rgb values are equal to the given ones
     */
    public equalsToFloats(r: number, g: number, b: number): boolean {
        return this.r === r && this.g === g && this.b === b;
    }

    /**
     * Returns true if the current Color3 and the given color coordinates are distant less than epsilon
     * @param otherColor defines the second operand
     * @param epsilon defines the minimal distance to define values as equals
     * @returns true if both colors are distant less than epsilon
     */
    public equalsWithEpsilon(otherColor: DeepImmutable<this>, epsilon: number = Epsilon): boolean {
        return Scalar.WithinEpsilon(this.r, otherColor.r, epsilon) && Scalar.WithinEpsilon(this.g, otherColor.g, epsilon) && Scalar.WithinEpsilon(this.b, otherColor.b, epsilon);
    }

    /**
     * @internal
     * Do not use
     */
    public negate(): this {
        throw new ReferenceError("Can not negate a color");
    }

    /**
     * @internal
     * Do not use
     */
    public negateInPlace(): this {
        throw new ReferenceError("Can not negate a color");
    }

    /**
     * @internal
     * Do not use
     */
    public negateToRef<T extends this>(_result: T): T {
        throw new ReferenceError("Can not negate a color");
    }

    /**
     * Creates a new Color3 with the current Color3 values multiplied by scale
     * @param scale defines the scaling factor to apply
     * @returns a new Color3 object
     */
    public scale(scale: number): this {
        return new (this.constructor as Constructor<typeof Color3, this>)(this.r * scale, this.g * scale, this.b * scale);
    }

    /**
     * Multiplies the Color3 values by the float "scale"
     * @param scale defines the scaling factor to apply
     * @returns the current updated Color3
     */
    public scaleInPlace(scale: number): this {
        this.r *= scale;
        this.g *= scale;
        this.b *= scale;
        return this;
    }

    /**
     * Multiplies the rgb values by scale and stores the result into "result"
     * @param scale defines the scaling factor
     * @param result defines the Color3 object where to store the result
     * @returns the result Color3
     */
    public scaleToRef<T extends this>(scale: number, result: T): T {
        result.r = this.r * scale;
        result.g = this.g * scale;
        result.b = this.b * scale;
        return result;
    }

    /**
     * Scale the current Color3 values by a factor and add the result to a given Color3
     * @param scale defines the scale factor
     * @param result defines color to store the result into
     * @returns the result Color3
     */
    public scaleAndAddToRef<T extends this>(scale: number, result: T): T {
        result.r += this.r * scale;
        result.g += this.g * scale;
        result.b += this.b * scale;
        return result;
    }

    /**
     * Clamps the rgb values by the min and max values and stores the result into "result"
     * @param min defines minimum clamping value (default is 0)
     * @param max defines maximum clamping value (default is 1)
     * @param result defines color to store the result into
     * @returns the result Color3
     */
<<<<<<< HEAD
    public clampToRef<T extends this>(min: number = 0, max: number = 1, result: T): T {
        result.r = Scalar.Clamp(this.r, min, max);
        result.g = Scalar.Clamp(this.g, min, max);
        result.b = Scalar.Clamp(this.b, min, max);
        return result;
=======
    public clampToRef(min: number = 0, max: number = 1, result: Color3): Color3 {
        result.r = Clamp(this.r, min, max);
        result.g = Clamp(this.g, min, max);
        result.b = Clamp(this.b, min, max);
        return this;
>>>>>>> dfafb818
    }

    /**
     * Creates a new Color3 set with the added values of the current Color3 and of the given one
     * @param otherColor defines the second operand
     * @returns the new Color3
     */
    public add(otherColor: DeepImmutable<this>): this {
        return new (this.constructor as Constructor<typeof Color3, this>)(this.r + otherColor.r, this.g + otherColor.g, this.b + otherColor.b);
    }

    /**
     * Adds the given color to the current Color3
     * @param otherColor defines the second operand
     * @returns the current updated Color3
     */
    public addInPlace(otherColor: DeepImmutable<this>): this {
        this.r += otherColor.r;
        this.g += otherColor.g;
        this.b += otherColor.b;
        return this;
    }

    /**
     * Adds the given coordinates to the current Color3
     * @param r defines the r coordinate of the operand
     * @param g defines the g coordinate of the operand
     * @param b defines the b coordinate of the operand
     * @returns the current updated Color3
     */
    public addInPlaceFromFloats(r: number, g: number, b: number): this {
        this.r += r;
        this.g += g;
        this.b += b;
        return this;
    }

    /**
     * Stores the result of the addition of the current Color3 and given one rgb values into "result"
     * @param otherColor defines the second operand
     * @param result defines Color3 object to store the result into
     * @returns the unmodified current Color3
     */
    public addToRef<T extends this>(otherColor: DeepImmutable<this>, result: T): T {
        result.r = this.r + otherColor.r;
        result.g = this.g + otherColor.g;
        result.b = this.b + otherColor.b;
        return result;
    }

    /**
     * Returns a new Color3 set with the subtracted values of the given one from the current Color3
     * @param otherColor defines the second operand
     * @returns the new Color3
     */
    public subtract(otherColor: DeepImmutable<this>): this {
        return new (this.constructor as Constructor<typeof Color3, this>)(this.r - otherColor.r, this.g - otherColor.g, this.b - otherColor.b);
    }

    /**
     * Stores the result of the subtraction of given one from the current Color3 rgb values into "result"
     * @param otherColor defines the second operand
     * @param result defines Color3 object to store the result into
     * @returns the unmodified current Color3
     */
    public subtractToRef<T extends this>(otherColor: DeepImmutable<this>, result: T): T {
        result.r = this.r - otherColor.r;
        result.g = this.g - otherColor.g;
        result.b = this.b - otherColor.b;
        return result;
    }

    /**
     * Subtract the given color from the current Color3
     * @param otherColor defines the second operand
     * @returns the current updated Color3
     */
    public subtractInPlace(otherColor: DeepImmutable<this>): this {
        this.r -= otherColor.r;
        this.g -= otherColor.g;
        this.b -= otherColor.b;
        return this;
    }

    /**
     * Returns a new Color3 set with the subtraction of the given floats from the current Color3 coordinates
     * @param r defines the r coordinate of the operand
     * @param g defines the g coordinate of the operand
     * @param b defines the b coordinate of the operand
     * @returns the resulting Color3
     */
    public subtractFromFloats(r: number, g: number, b: number): this {
        return new (this.constructor as Constructor<typeof Color3, this>)(this.r - r, this.g - g, this.b - b);
    }

    /**
     * Subtracts the given floats from the current Color3 coordinates and set the given color "result" with this result
     * @param r defines the r coordinate of the operand
     * @param g defines the g coordinate of the operand
     * @param b defines the b coordinate of the operand
     * @param result defines the Color3 object where to store the result
     * @returns the result
     */
    public subtractFromFloatsToRef<T extends Color3>(r: number, g: number, b: number, result: T): T {
        return result.copyFromFloats(this.r - r, this.g - g, this.b - b);
    }

    /**
     * Copy the current object
     * @returns a new Color3 copied the current one
     */
    public clone(): this {
        return new (this.constructor as Constructor<typeof Color3, this>)(this.r, this.g, this.b);
    }

    /**
     * Copies the rgb values from the source in the current Color3
     * @param source defines the source Color3 object
     * @returns the updated Color3 object
     */
    public copyFrom(source: DeepImmutable<this>): this {
        this.r = source.r;
        this.g = source.g;
        this.b = source.b;
        return this;
    }

    /**
     * Updates the Color3 rgb values from the given floats
     * @param r defines the red component to read from
     * @param g defines the green component to read from
     * @param b defines the blue component to read from
     * @returns the current Color3 object
     */
    public copyFromFloats(r: number, g: number, b: number): this {
        this.r = r;
        this.g = g;
        this.b = b;
        return this;
    }

    /**
     * Updates the Color3 rgb values from the given floats
     * @param r defines the red component to read from
     * @param g defines the green component to read from
     * @param b defines the blue component to read from
     * @returns the current Color3 object
     */
    public set(r: number, g: number, b: number): this {
        return this.copyFromFloats(r, g, b);
    }

    /**
     * Copies the given float to the current Color3 coordinates
     * @param v defines the r, g and b coordinates of the operand
     * @returns the current updated Color3
     */
    public setAll(v: number): this {
        this.r = this.g = this.b = v;
        return this;
    }

    /**
     * Compute the Color3 hexadecimal code as a string
     * @returns a string containing the hexadecimal representation of the Color3 object
     */
    public toHexString(): string {
        const intR = Math.round(this.r * 255);
        const intG = Math.round(this.g * 255);
        const intB = Math.round(this.b * 255);
        return "#" + ToHex(intR) + ToHex(intG) + ToHex(intB);
    }

    /**
     * Converts current color in rgb space to HSV values
     * @returns a new color3 representing the HSV values
     */
    public toHSV(): this {
        const result = new (this.constructor as Constructor<typeof Color3, this>)();

        this.toHSVToRef(result);

        return result;
    }

    /**
     * Converts current color in rgb space to HSV values
     * @param result defines the Color3 where to store the HSV values
     */
    public toHSVToRef(result: this) {
        const r = this.r;
        const g = this.g;
        const b = this.b;

        const max = Math.max(r, g, b);
        const min = Math.min(r, g, b);
        let h = 0;
        let s = 0;
        const v = max;

        const dm = max - min;

        if (max !== 0) {
            s = dm / max;
        }

        if (max != min) {
            if (max == r) {
                h = (g - b) / dm;
                if (g < b) {
                    h += 6;
                }
            } else if (max == g) {
                h = (b - r) / dm + 2;
            } else if (max == b) {
                h = (r - g) / dm + 4;
            }
            h *= 60;
        }

        result.r = h;
        result.g = s;
        result.b = v;
    }

    /**
     * Computes a new Color3 converted from the current one to linear space
     * @param exact defines if the conversion will be done in an exact way which is slower but more accurate (default is false)
     * @returns a new Color3 object
     */
    public toLinearSpace(exact = false): this {
        const convertedColor = new (this.constructor as Constructor<typeof Color3, this>)();
        this.toLinearSpaceToRef(convertedColor, exact);
        return convertedColor;
    }

    /**
     * Converts the Color3 values to linear space and stores the result in "convertedColor"
     * @param convertedColor defines the Color3 object where to store the linear space version
     * @param exact defines if the conversion will be done in an exact way which is slower but more accurate (default is false)
     * @returns the unmodified Color3
     */
    public toLinearSpaceToRef(convertedColor: this, exact = false): this {
        if (exact) {
            convertedColor.r = colorChannelToLinearSpaceExact(this.r);
            convertedColor.g = colorChannelToLinearSpaceExact(this.g);
            convertedColor.b = colorChannelToLinearSpaceExact(this.b);
        } else {
            convertedColor.r = colorChannelToLinearSpace(this.r);
            convertedColor.g = colorChannelToLinearSpace(this.g);
            convertedColor.b = colorChannelToLinearSpace(this.b);
        }
        return this;
    }

    /**
     * Computes a new Color3 converted from the current one to gamma space
     * @param exact defines if the conversion will be done in an exact way which is slower but more accurate (default is false)
     * @returns a new Color3 object
     */
    public toGammaSpace(exact = false): this {
        const convertedColor = new (this.constructor as Constructor<typeof Color3, this>)();
        this.toGammaSpaceToRef(convertedColor, exact);
        return convertedColor;
    }

    /**
     * Converts the Color3 values to gamma space and stores the result in "convertedColor"
     * @param convertedColor defines the Color3 object where to store the gamma space version
     * @param exact defines if the conversion will be done in an exact way which is slower but more accurate (default is false)
     * @returns the unmodified Color3
     */
    public toGammaSpaceToRef(convertedColor: this, exact = false): this {
        if (exact) {
            convertedColor.r = colorChannelToGammaSpaceExact(this.r);
            convertedColor.g = colorChannelToGammaSpaceExact(this.g);
            convertedColor.b = colorChannelToGammaSpaceExact(this.b);
        } else {
            convertedColor.r = colorChannelToGammaSpace(this.r);
            convertedColor.g = colorChannelToGammaSpace(this.g);
            convertedColor.b = colorChannelToGammaSpace(this.b);
        }
        return this;
    }

    // Statics

    private static _BlackReadOnly = Color3.Black() as DeepImmutable<Color3>;

    /**
     * Converts Hue, saturation and value to a Color3 (RGB)
     * @param hue defines the hue (value between 0 and 360)
     * @param saturation defines the saturation (value between 0 and 1)
     * @param value defines the value (value between 0 and 1)
     * @param result defines the Color3 where to store the RGB values
     */
    public static HSVtoRGBToRef(hue: number, saturation: number, value: number, result: Color3) {
        const chroma = value * saturation;
        const h = hue / 60;
        const x = chroma * (1 - Math.abs((h % 2) - 1));
        let r = 0;
        let g = 0;
        let b = 0;

        if (h >= 0 && h <= 1) {
            r = chroma;
            g = x;
        } else if (h >= 1 && h <= 2) {
            r = x;
            g = chroma;
        } else if (h >= 2 && h <= 3) {
            g = chroma;
            b = x;
        } else if (h >= 3 && h <= 4) {
            g = x;
            b = chroma;
        } else if (h >= 4 && h <= 5) {
            r = x;
            b = chroma;
        } else if (h >= 5 && h <= 6) {
            r = chroma;
            b = x;
        }

        const m = value - chroma;
        result.set(r + m, g + m, b + m);
    }

    /**
     * Converts Hue, saturation and value to a new Color3 (RGB)
     * @param hue defines the hue (value between 0 and 360)
     * @param saturation defines the saturation (value between 0 and 1)
     * @param value defines the value (value between 0 and 1)
     * @returns a new Color3 object
     */
    public static FromHSV(hue: number, saturation: number, value: number): Color3 {
        const result = new Color3(0, 0, 0);
        Color3.HSVtoRGBToRef(hue, saturation, value, result);
        return result;
    }

    /**
     * Creates a new Color3 from the string containing valid hexadecimal values
     * @param hex defines a string containing valid hexadecimal values
     * @returns a new Color3 object
     */
    public static FromHexString(hex: string): Color3 {
        if (hex.substring(0, 1) !== "#" || hex.length !== 7) {
            return new Color3(0, 0, 0);
        }

        const r = parseInt(hex.substring(1, 3), 16);
        const g = parseInt(hex.substring(3, 5), 16);
        const b = parseInt(hex.substring(5, 7), 16);

        return Color3.FromInts(r, g, b);
    }

    /**
     * Creates a new Color3 from the starting index of the given array
     * @param array defines the source array
     * @param offset defines an offset in the source array
     * @returns a new Color3 object
     */
    public static FromArray(array: DeepImmutable<ArrayLike<number>>, offset: number = 0): Color3 {
        return new Color3(array[offset], array[offset + 1], array[offset + 2]);
    }

    /**
     * Creates a new Color3 from the starting index element of the given array
     * @param array defines the source array to read from
     * @param offset defines the offset in the source array
     * @param result defines the target Color3 object
     */
    public static FromArrayToRef(array: DeepImmutable<ArrayLike<number>>, offset: number = 0, result: Color3) {
        result.r = array[offset];
        result.g = array[offset + 1];
        result.b = array[offset + 2];
    }

    /**
     * Creates a new Color3 from integer values (\< 256)
     * @param r defines the red component to read from (value between 0 and 255)
     * @param g defines the green component to read from (value between 0 and 255)
     * @param b defines the blue component to read from (value between 0 and 255)
     * @returns a new Color3 object
     */
    public static FromInts(r: number, g: number, b: number): Color3 {
        return new Color3(r / 255.0, g / 255.0, b / 255.0);
    }

    /**
     * Creates a new Color3 with values linearly interpolated of "amount" between the start Color3 and the end Color3
     * @param start defines the start Color3 value
     * @param end defines the end Color3 value
     * @param amount defines the gradient value between start and end
     * @returns a new Color3 object
     */
    public static Lerp(start: DeepImmutable<Color3>, end: DeepImmutable<Color3>, amount: number): Color3 {
        const result = new Color3(0.0, 0.0, 0.0);
        Color3.LerpToRef(start, end, amount, result);
        return result;
    }

    /**
     * Creates a new Color3 with values linearly interpolated of "amount" between the start Color3 and the end Color3
     * @param left defines the start value
     * @param right defines the end value
     * @param amount defines the gradient factor
     * @param result defines the Color3 object where to store the result
     */
    public static LerpToRef(left: DeepImmutable<Color3>, right: DeepImmutable<Color3>, amount: number, result: Color3): void {
        result.r = left.r + (right.r - left.r) * amount;
        result.g = left.g + (right.g - left.g) * amount;
        result.b = left.b + (right.b - left.b) * amount;
    }

    /**
     * Returns a new Color3 located for "amount" (float) on the Hermite interpolation spline defined by the vectors "value1", "tangent1", "value2", "tangent2"
     * @param value1 defines the first control point
     * @param tangent1 defines the first tangent Color3
     * @param value2 defines the second control point
     * @param tangent2 defines the second tangent Color3
     * @param amount defines the amount on the interpolation spline (between 0 and 1)
     * @returns the new Color3
     */
    public static Hermite(value1: DeepImmutable<Color3>, tangent1: DeepImmutable<Color3>, value2: DeepImmutable<Color3>, tangent2: DeepImmutable<Color3>, amount: number): Color3 {
        const squared = amount * amount;
        const cubed = amount * squared;
        const part1 = 2.0 * cubed - 3.0 * squared + 1.0;
        const part2 = -2.0 * cubed + 3.0 * squared;
        const part3 = cubed - 2.0 * squared + amount;
        const part4 = cubed - squared;

        const r = value1.r * part1 + value2.r * part2 + tangent1.r * part3 + tangent2.r * part4;
        const g = value1.g * part1 + value2.g * part2 + tangent1.g * part3 + tangent2.g * part4;
        const b = value1.b * part1 + value2.b * part2 + tangent1.b * part3 + tangent2.b * part4;
        return new Color3(r, g, b);
    }

    /**
     * Returns a new Color3 which is the 1st derivative of the Hermite spline defined by the colors "value1", "value2", "tangent1", "tangent2".
     * @param value1 defines the first control point
     * @param tangent1 defines the first tangent
     * @param value2 defines the second control point
     * @param tangent2 defines the second tangent
     * @param time define where the derivative must be done
     * @returns 1st derivative
     */
    public static Hermite1stDerivative(
        value1: DeepImmutable<Color3>,
        tangent1: DeepImmutable<Color3>,
        value2: DeepImmutable<Color3>,
        tangent2: DeepImmutable<Color3>,
        time: number
    ): Color3 {
        const result = Color3.Black();

        this.Hermite1stDerivativeToRef(value1, tangent1, value2, tangent2, time, result);

        return result;
    }

    /**
     * Returns a new Color3 which is the 1st derivative of the Hermite spline defined by the colors "value1", "value2", "tangent1", "tangent2".
     * @param value1 defines the first control point
     * @param tangent1 defines the first tangent
     * @param value2 defines the second control point
     * @param tangent2 defines the second tangent
     * @param time define where the derivative must be done
     * @param result define where to store the derivative
     */
    public static Hermite1stDerivativeToRef(
        value1: DeepImmutable<Color3>,
        tangent1: DeepImmutable<Color3>,
        value2: DeepImmutable<Color3>,
        tangent2: DeepImmutable<Color3>,
        time: number,
        result: Color3
    ) {
        const t2 = time * time;

        result.r = (t2 - time) * 6 * value1.r + (3 * t2 - 4 * time + 1) * tangent1.r + (-t2 + time) * 6 * value2.r + (3 * t2 - 2 * time) * tangent2.r;
        result.g = (t2 - time) * 6 * value1.g + (3 * t2 - 4 * time + 1) * tangent1.g + (-t2 + time) * 6 * value2.g + (3 * t2 - 2 * time) * tangent2.g;
        result.b = (t2 - time) * 6 * value1.b + (3 * t2 - 4 * time + 1) * tangent1.b + (-t2 + time) * 6 * value2.b + (3 * t2 - 2 * time) * tangent2.b;
    }

    /**
     * Returns a Color3 value containing a red color
     * @returns a new Color3 object
     */
    public static Red(): Color3 {
        return new Color3(1, 0, 0);
    }
    /**
     * Returns a Color3 value containing a green color
     * @returns a new Color3 object
     */
    public static Green(): Color3 {
        return new Color3(0, 1, 0);
    }
    /**
     * Returns a Color3 value containing a blue color
     * @returns a new Color3 object
     */
    public static Blue(): Color3 {
        return new Color3(0, 0, 1);
    }
    /**
     * Returns a Color3 value containing a black color
     * @returns a new Color3 object
     */
    public static Black(): Color3 {
        return new Color3(0, 0, 0);
    }

    /**
     * Gets a Color3 value containing a black color that must not be updated
     */
    public static get BlackReadOnly(): DeepImmutable<Color3> {
        return Color3._BlackReadOnly;
    }

    /**
     * Returns a Color3 value containing a white color
     * @returns a new Color3 object
     */
    public static White(): Color3 {
        return new Color3(1, 1, 1);
    }
    /**
     * Returns a Color3 value containing a purple color
     * @returns a new Color3 object
     */
    public static Purple(): Color3 {
        return new Color3(0.5, 0, 0.5);
    }
    /**
     * Returns a Color3 value containing a magenta color
     * @returns a new Color3 object
     */
    public static Magenta(): Color3 {
        return new Color3(1, 0, 1);
    }
    /**
     * Returns a Color3 value containing a yellow color
     * @returns a new Color3 object
     */
    public static Yellow(): Color3 {
        return new Color3(1, 1, 0);
    }
    /**
     * Returns a Color3 value containing a gray color
     * @returns a new Color3 object
     */
    public static Gray(): Color3 {
        return new Color3(0.5, 0.5, 0.5);
    }
    /**
     * Returns a Color3 value containing a teal color
     * @returns a new Color3 object
     */
    public static Teal(): Color3 {
        return new Color3(0, 1.0, 1.0);
    }
    /**
     * Returns a Color3 value containing a random color
     * @returns a new Color3 object
     */
    public static Random(): Color3 {
        return new Color3(Math.random(), Math.random(), Math.random());
    }
}
Object.defineProperties(Color3.prototype, {
    dimension: { value: [3] },
    rank: { value: 1 },
});

/**
 * Class used to hold a RBGA color
 */
export class Color4 implements Tensor<Tuple<number, 4>>, IColor4Like {
    /**
     * @see Tensor.dimension
     */
    public declare readonly dimension: [4];

    /**
     * @see Tensor.rank
     */
    public declare readonly rank: 1;

    /**
     * Creates a new Color4 object from red, green, blue values, all between 0 and 1
     * @param r defines the red component (between 0 and 1, default is 0)
     * @param g defines the green component (between 0 and 1, default is 0)
     * @param b defines the blue component (between 0 and 1, default is 0)
     * @param a defines the alpha component (between 0 and 1, default is 1)
     */
    constructor(
        /**
         * Defines the red component (between 0 and 1, default is 0)
         */
        public r: number = 0,
        /**
         * Defines the green component (between 0 and 1, default is 0)
         */
        public g: number = 0,
        /**
         * Defines the blue component (between 0 and 1, default is 0)
         */
        public b: number = 0,
        /**
         * Defines the alpha component (between 0 and 1, default is 1)
         */
        public a: number = 1
    ) {}

    // Operators

    /**
     * Creates a new array populated with 4 numeric elements : red, green, blue, alpha values
     * @returns the new array
     */
    public asArray(): Tuple<number, 4> {
        return [this.r, this.g, this.b, this.a];
    }

    /**
     * Stores from the starting index in the given array the Color4 successive values
     * @param array defines the array where to store the r,g,b components
     * @param index defines an optional index in the target array to define where to start storing values
     * @returns the current Color4 object
     */
    public toArray(array: FloatArray, index: number = 0): this {
        array[index] = this.r;
        array[index + 1] = this.g;
        array[index + 2] = this.b;
        array[index + 3] = this.a;
        return this;
    }

    /**
     * Update the current color with values stored in an array from the starting index of the given array
     * @param array defines the source array
     * @param offset defines an offset in the source array
     * @returns the current Color4 object
     */
    public fromArray(array: DeepImmutable<ArrayLike<number>>, offset: number = 0): this {
        this.r = array[offset];
        this.g = array[offset + 1];
        this.b = array[offset + 2];
        this.a = array[offset + 3];
        return this;
    }

    /**
     * Determines equality between Color4 objects
     * @param otherColor defines the second operand
     * @returns true if the rgba values are equal to the given ones
     */
    public equals(otherColor: DeepImmutable<this>): boolean {
        return otherColor && this.r === otherColor.r && this.g === otherColor.g && this.b === otherColor.b && this.a === otherColor.a;
    }

    /**
     * Creates a new Color4 set with the added values of the current Color4 and of the given one
     * @param otherColor defines the second operand
     * @returns a new Color4 object
     */
    public add(otherColor: DeepImmutable<this>): this {
        return new (this.constructor as Constructor<typeof Color4, this>)(this.r + otherColor.r, this.g + otherColor.g, this.b + otherColor.b, this.a + otherColor.a);
    }

    /**
     * Updates the given color "result" with the result of the addition of the current Color4 and the given one.
     * @param otherColor the color to add
     * @param result the color to store the result
     * @returns result input
     */
    public addToRef<T extends Color4>(otherColor: DeepImmutable<this>, result: T): T {
        result.r = this.r + otherColor.r;
        result.g = this.g + otherColor.g;
        result.b = this.b + otherColor.b;
        result.a = this.a + otherColor.a;
        return result;
    }

    /**
     * Adds in place the given Color4 values to the current Color4 object
     * @param otherColor defines the second operand
     * @returns the current updated Color4 object
     */
    public addInPlace(otherColor: DeepImmutable<this>): this {
        this.r += otherColor.r;
        this.g += otherColor.g;
        this.b += otherColor.b;
        this.a += otherColor.a;
        return this;
    }

    /**
     * Adds the given coordinates to the current Color4
     * @param r defines the r coordinate of the operand
     * @param g defines the g coordinate of the operand
     * @param b defines the b coordinate of the operand
     * @param a defines the a coordinate of the operand
     * @returns the current updated Color4
     */
    public addInPlaceFromFloats(r: number, g: number, b: number, a: number): this {
        this.r += r;
        this.g += g;
        this.b += b;
        this.a += a;
        return this;
    }

    /**
     * Creates a new Color4 set with the subtracted values of the given one from the current Color4
     * @param otherColor defines the second operand
     * @returns a new Color4 object
     */
    public subtract(otherColor: DeepImmutable<this>): this {
        return new (this.constructor as Constructor<typeof Color4, this>)(this.r - otherColor.r, this.g - otherColor.g, this.b - otherColor.b, this.a - otherColor.a);
    }

    /**
     * Subtracts the given ones from the current Color4 values and stores the results in "result"
     * @param otherColor defines the second operand
     * @param result defines the Color4 object where to store the result
     * @returns the result Color4 object
     */
    public subtractToRef<T extends this>(otherColor: DeepImmutable<this>, result: T): T {
        result.r = this.r - otherColor.r;
        result.g = this.g - otherColor.g;
        result.b = this.b - otherColor.b;
        result.a = this.a - otherColor.a;
        return result;
    }

    /**
     * Subtract in place the given color from the current Color4.
     * @param otherColor the color to subtract
     * @returns the updated Color4.
     */
    public subtractInPlace(otherColor: DeepImmutable<Color4>): this {
        this.r -= otherColor.r;
        this.g -= otherColor.g;
        this.b -= otherColor.b;
        this.a -= otherColor.a;
        return this;
    }

    /**
     * Returns a new Color4 set with the result of the subtraction of the given floats from the current Color4 coordinates.
     * @param r value to subtract
     * @param g value to subtract
     * @param b value to subtract
     * @param a value to subtract
     * @returns new color containing the result
     */
    public subtractFromFloats(r: number, g: number, b: number, a: number): this {
        return new (this.constructor as Constructor<typeof Color4, this>)(this.r - r, this.g - g, this.b - b, this.a - a);
    }

    /**
     * Sets the given color "result" set with the result of the subtraction of the given floats from the current Color4 coordinates.
     * @param r value to subtract
     * @param g value to subtract
     * @param b value to subtract
     * @param a value to subtract
     * @param result the color to store the result in
     * @returns result input
     */
    public subtractFromFloatsToRef<T extends Color4>(r: number, g: number, b: number, a: number, result: T): T {
        result.r = this.r - r;
        result.g = this.g - g;
        result.b = this.b - b;
        result.a = this.a - a;
        return result;
    }

    /**
     * Creates a new Color4 with the current Color4 values multiplied by scale
     * @param scale defines the scaling factor to apply
     * @returns a new Color4 object
     */
    public scale(scale: number): this {
        return new (this.constructor as Constructor<typeof Color4, this>)(this.r * scale, this.g * scale, this.b * scale, this.a * scale);
    }

    /**
     * Multiplies the Color4 values by the float "scale"
     * @param scale defines the scaling factor to apply
     * @returns the current updated Color4
     */
    public scaleInPlace(scale: number): this {
        this.r *= scale;
        this.g *= scale;
        this.b *= scale;
        this.a *= scale;
        return this;
    }

    /**
     * Multiplies the current Color4 values by scale and stores the result in "result"
     * @param scale defines the scaling factor to apply
     * @param result defines the Color4 object where to store the result
     * @returns the result Color4
     */
    public scaleToRef<T extends this>(scale: number, result: T): T {
        result.r = this.r * scale;
        result.g = this.g * scale;
        result.b = this.b * scale;
        result.a = this.a * scale;
        return result;
    }

    /**
     * Scale the current Color4 values by a factor and add the result to a given Color4
     * @param scale defines the scale factor
     * @param result defines the Color4 object where to store the result
     * @returns the result Color4
     */
    public scaleAndAddToRef<T extends this>(scale: number, result: T): T {
        result.r += this.r * scale;
        result.g += this.g * scale;
        result.b += this.b * scale;
        result.a += this.a * scale;
        return result;
    }

    /**
     * Clamps the rgb values by the min and max values and stores the result into "result"
     * @param min defines minimum clamping value (default is 0)
     * @param max defines maximum clamping value (default is 1)
     * @param result defines color to store the result into.
     * @returns the result Color4
     */
<<<<<<< HEAD
    public clampToRef<T extends this>(min: number = 0, max: number = 1, result: T): T {
        result.r = Scalar.Clamp(this.r, min, max);
        result.g = Scalar.Clamp(this.g, min, max);
        result.b = Scalar.Clamp(this.b, min, max);
        result.a = Scalar.Clamp(this.a, min, max);
        return result;
=======
    public clampToRef(min: number = 0, max: number = 1, result: Color4): Color4 {
        result.r = Clamp(this.r, min, max);
        result.g = Clamp(this.g, min, max);
        result.b = Clamp(this.b, min, max);
        result.a = Clamp(this.a, min, max);
        return this;
>>>>>>> dfafb818
    }

    /**
     * Multiply an Color4 value by another and return a new Color4 object
     * @param color defines the Color4 value to multiply by
     * @returns a new Color4 object
     */
    public multiply(color: DeepImmutable<this>): this {
        return new (this.constructor as Constructor<typeof Color4, this>)(this.r * color.r, this.g * color.g, this.b * color.b, this.a * color.a);
    }

    /**
     * Multiply a Color4 value by another and push the result in a reference value
     * @param color defines the Color4 value to multiply by
     * @param result defines the Color4 to fill the result in
     * @returns the result Color4
     */
    public multiplyToRef<T extends this>(color: DeepImmutable<this>, result: T): T {
        result.r = this.r * color.r;
        result.g = this.g * color.g;
        result.b = this.b * color.b;
        result.a = this.a * color.a;
        return result;
    }

    /**
     * Multiplies in place the current Color4 by the given one.
     * @param otherColor color to multiple with
     * @returns the updated Color4.
     */
    public multiplyInPlace(otherColor: DeepImmutable<Color4>): this {
        this.r *= otherColor.r;
        this.g *= otherColor.g;
        this.b *= otherColor.b;
        this.a *= otherColor.a;
        return this;
    }

    /**
     * Returns a new Color4 set with the multiplication result of the given floats and the current Color4 coordinates.
     * @param r value multiply with
     * @param g value multiply with
     * @param b value multiply with
     * @param a value multiply with
     * @returns resulting new color
     */
    public multiplyByFloats(r: number, g: number, b: number, a: number): this {
        return new (this.constructor as Constructor<typeof Color4, this>)(this.r * r, this.g * g, this.b * b, this.a * a);
    }

    /**
     * @internal
     * Do not use
     */
    public divide(_other: DeepImmutable<this>): this {
        throw new ReferenceError("Can not divide a color");
    }

    /**
     * @internal
     * Do not use
     */
    public divideToRef<T extends this>(_other: DeepImmutable<this>, _result: T): T {
        throw new ReferenceError("Can not divide a color");
    }

    /**
     * @internal
     * Do not use
     */
    public divideInPlace(_other: DeepImmutable<this>): this {
        throw new ReferenceError("Can not divide a color");
    }

    /**
     * Updates the Color4 coordinates with the minimum values between its own and the given color ones
     * @param other defines the second operand
     * @returns the current updated Color4
     */
    public minimizeInPlace(other: DeepImmutable<Color4>): this {
        this.r = Math.min(this.r, other.r);
        this.g = Math.min(this.g, other.g);
        this.b = Math.min(this.b, other.b);
        this.a = Math.min(this.a, other.a);
        return this;
    }
    /**
     * Updates the Color4 coordinates with the maximum values between its own and the given color ones
     * @param other defines the second operand
     * @returns the current updated Color4
     */
    public maximizeInPlace(other: DeepImmutable<Color4>): this {
        this.r = Math.max(this.r, other.r);
        this.g = Math.max(this.g, other.g);
        this.b = Math.max(this.b, other.b);
        this.a = Math.max(this.a, other.a);
        return this;
    }

    /**
     * Updates the current Color4 with the minimal coordinate values between its and the given coordinates
     * @param r defines the r coordinate of the operand
     * @param g defines the g coordinate of the operand
     * @param b defines the b coordinate of the operand
     * @param a defines the a coordinate of the operand
     * @returns the current updated Color4
     */
    public minimizeInPlaceFromFloats(r: number, g: number, b: number, a: number): this {
        this.r = Math.min(r, this.r);
        this.g = Math.min(g, this.g);
        this.b = Math.min(b, this.b);
        this.a = Math.min(a, this.a);
        return this;
    }

    /**
     * Updates the current Color4 with the maximal coordinate values between its and the given coordinates.
     * @param r defines the r coordinate of the operand
     * @param g defines the g coordinate of the operand
     * @param b defines the b coordinate of the operand
     * @param a defines the a coordinate of the operand
     * @returns the current updated Color4
     */
    public maximizeInPlaceFromFloats(r: number, g: number, b: number, a: number): this {
        this.r = Math.max(r, this.r);
        this.g = Math.max(g, this.g);
        this.b = Math.max(b, this.b);
        this.a = Math.max(a, this.a);
        return this;
    }

    /**
     * @internal
     * Do not use
     */
    public floorToRef<T extends this>(_result: T): T {
        throw new ReferenceError("Can not floor a color");
    }

    /**
     * @internal
     * Do not use
     */
    public floor(): this {
        throw new ReferenceError("Can not floor a color");
    }

    /**
     * @internal
     * Do not use
     */
    public fractToRef<T extends this>(_result: T): T {
        throw new ReferenceError("Can not fract a color");
    }

    /**
     * @internal
     * Do not use
     */
    public fract(): this {
        throw new ReferenceError("Can not fract a color");
    }

    /**
     * @internal
     * Do not use
     */
    public negate(): this {
        throw new ReferenceError("Can not negate a color");
    }

    /**
     * @internal
     * Do not use
     */
    public negateInPlace(): this {
        throw new ReferenceError("Can not negate a color");
    }

    /**
     * @internal
     * Do not use
     */
    public negateToRef<T extends this>(_result: T): T {
        throw new ReferenceError("Can not negate a color");
    }

    /**
     * Boolean : True if the current Color4 coordinates are each beneath the distance "epsilon" from the given color ones.
     * @param otherColor color to compare against
     * @param epsilon (Default: very small number)
     * @returns true if they are equal
     */
    public equalsWithEpsilon(otherColor: DeepImmutable<Color4>, epsilon: number = Epsilon): boolean {
        return (
            Scalar.WithinEpsilon(this.r, otherColor.r, epsilon) &&
            Scalar.WithinEpsilon(this.g, otherColor.g, epsilon) &&
            Scalar.WithinEpsilon(this.b, otherColor.b, epsilon) &&
            Scalar.WithinEpsilon(this.a, otherColor.a, epsilon)
        );
    }

    /**
     * Boolean : True if the given floats are strictly equal to the current Color4 coordinates.
     * @param x x value to compare against
     * @param y y value to compare against
     * @param z z value to compare against
     * @param w w value to compare against
     * @returns true if equal
     */
    public equalsToFloats(x: number, y: number, z: number, w: number): boolean {
        return this.r === x && this.g === y && this.b === z && this.a === w;
    }

    /**
     * Creates a string with the Color4 current values
     * @returns the string representation of the Color4 object
     */
    public toString(): string {
        return "{R: " + this.r + " G:" + this.g + " B:" + this.b + " A:" + this.a + "}";
    }

    /**
     * Returns the string "Color4"
     * @returns "Color4"
     */
    public getClassName(): string {
        return "Color4";
    }

    /**
     * Compute the Color4 hash code
     * @returns an unique number that can be used to hash Color4 objects
     */
    public getHashCode(): number {
        let hash = (this.r * 255) | 0;
        hash = (hash * 397) ^ ((this.g * 255) | 0);
        hash = (hash * 397) ^ ((this.b * 255) | 0);
        hash = (hash * 397) ^ ((this.a * 255) | 0);
        return hash;
    }

    /**
     * Creates a new Color4 copied from the current one
     * @returns a new Color4 object
     */
    public clone(): this {
        const result = new (this.constructor as Constructor<typeof Color4, this>)();
        return result.copyFrom(this);
    }

    /**
     * Copies the given Color4 values into the current one
     * @param source defines the source Color4 object
     * @returns the current updated Color4 object
     */
    public copyFrom(source: DeepImmutable<Color4>): this {
        this.r = source.r;
        this.g = source.g;
        this.b = source.b;
        this.a = source.a;
        return this;
    }

    /**
     * Copies the given float values into the current one
     * @param r defines the red component to read from
     * @param g defines the green component to read from
     * @param b defines the blue component to read from
     * @param a defines the alpha component to read from
     * @returns the current updated Color4 object
     */
    public copyFromFloats(r: number, g: number, b: number, a: number): this {
        this.r = r;
        this.g = g;
        this.b = b;
        this.a = a;
        return this;
    }

    /**
     * Copies the given float values into the current one
     * @param r defines the red component to read from
     * @param g defines the green component to read from
     * @param b defines the blue component to read from
     * @param a defines the alpha component to read from
     * @returns the current updated Color4 object
     */
    public set(r: number, g: number, b: number, a: number): this {
        return this.copyFromFloats(r, g, b, a);
    }

    /**
     * Copies the given float to the current Vector4 coordinates
     * @param v defines the r, g, b, and a coordinates of the operand
     * @returns the current updated Vector4
     */
    public setAll(v: number): this {
        this.r = this.g = this.b = this.a = v;
        return this;
    }

    /**
     * Compute the Color4 hexadecimal code as a string
     * @param returnAsColor3 defines if the string should only contains RGB values (off by default)
     * @returns a string containing the hexadecimal representation of the Color4 object
     */
    public toHexString(returnAsColor3 = false): string {
        const intR = Math.round(this.r * 255);
        const intG = Math.round(this.g * 255);
        const intB = Math.round(this.b * 255);

        if (returnAsColor3) {
            return "#" + ToHex(intR) + ToHex(intG) + ToHex(intB);
        }

        const intA = Math.round(this.a * 255);
        return "#" + ToHex(intR) + ToHex(intG) + ToHex(intB) + ToHex(intA);
    }

    /**
     * Computes a new Color4 converted from the current one to linear space
     * @param exact defines if the conversion will be done in an exact way which is slower but more accurate (default is false)
     * @returns a new Color4 object
     */
    public toLinearSpace(exact = false): Color4 {
        const convertedColor = new Color4();
        this.toLinearSpaceToRef(convertedColor, exact);
        return convertedColor;
    }

    /**
     * Converts the Color4 values to linear space and stores the result in "convertedColor"
     * @param convertedColor defines the Color4 object where to store the linear space version
     * @param exact defines if the conversion will be done in an exact way which is slower but more accurate (default is false)
     * @returns the unmodified Color4
     */
    public toLinearSpaceToRef(convertedColor: Color4, exact = false): Color4 {
        if (exact) {
            convertedColor.r = colorChannelToLinearSpaceExact(this.r);
            convertedColor.g = colorChannelToLinearSpaceExact(this.g);
            convertedColor.b = colorChannelToLinearSpaceExact(this.b);
        } else {
            convertedColor.r = colorChannelToLinearSpace(this.r);
            convertedColor.g = colorChannelToLinearSpace(this.g);
            convertedColor.b = colorChannelToLinearSpace(this.b);
        }
        convertedColor.a = this.a;
        return this;
    }

    /**
     * Computes a new Color4 converted from the current one to gamma space
     * @param exact defines if the conversion will be done in an exact way which is slower but more accurate (default is false)
     * @returns a new Color4 object
     */
    public toGammaSpace(exact = false): Color4 {
        const convertedColor = new Color4();
        this.toGammaSpaceToRef(convertedColor, exact);
        return convertedColor;
    }

    /**
     * Converts the Color4 values to gamma space and stores the result in "convertedColor"
     * @param convertedColor defines the Color4 object where to store the gamma space version
     * @param exact defines if the conversion will be done in an exact way which is slower but more accurate (default is false)
     * @returns the unmodified Color4
     */
    public toGammaSpaceToRef(convertedColor: Color4, exact = false): Color4 {
        if (exact) {
            convertedColor.r = colorChannelToGammaSpaceExact(this.r);
            convertedColor.g = colorChannelToGammaSpaceExact(this.g);
            convertedColor.b = colorChannelToGammaSpaceExact(this.b);
        } else {
            convertedColor.r = colorChannelToGammaSpace(this.r);
            convertedColor.g = colorChannelToGammaSpace(this.g);
            convertedColor.b = colorChannelToGammaSpace(this.b);
        }
        convertedColor.a = this.a;
        return this;
    }

    // Statics

    /**
     * Creates a new Color4 from the string containing valid hexadecimal values.
     *
     * A valid hex string is either in the format #RRGGBB or #RRGGBBAA.
     *
     * When a hex string without alpha is passed, the resulting Color4 has
     * its alpha value set to 1.0.
     *
     * An invalid string results in a Color with all its channels set to 0.0,
     * i.e. "transparent black".
     *
     * @param hex defines a string containing valid hexadecimal values
     * @returns a new Color4 object
     */
    public static FromHexString(hex: string): Color4 {
        if (hex.substring(0, 1) !== "#" || (hex.length !== 9 && hex.length !== 7)) {
            return new Color4(0.0, 0.0, 0.0, 0.0);
        }

        const r = parseInt(hex.substring(1, 3), 16);
        const g = parseInt(hex.substring(3, 5), 16);
        const b = parseInt(hex.substring(5, 7), 16);
        const a = hex.length === 9 ? parseInt(hex.substring(7, 9), 16) : 255;

        return Color4.FromInts(r, g, b, a);
    }

    /**
     * Creates a new Color4 object set with the linearly interpolated values of "amount" between the left Color4 object and the right Color4 object
     * @param left defines the start value
     * @param right defines the end value
     * @param amount defines the gradient factor
     * @returns a new Color4 object
     */
    public static Lerp(left: DeepImmutable<Color4>, right: DeepImmutable<Color4>, amount: number): Color4 {
        const result = new Color4(0.0, 0.0, 0.0, 0.0);
        Color4.LerpToRef(left, right, amount, result);
        return result;
    }

    /**
     * Set the given "result" with the linearly interpolated values of "amount" between the left Color4 object and the right Color4 object
     * @param left defines the start value
     * @param right defines the end value
     * @param amount defines the gradient factor
     * @param result defines the Color4 object where to store data
     */
    public static LerpToRef(left: DeepImmutable<Color4>, right: DeepImmutable<Color4>, amount: number, result: Color4): void {
        result.r = left.r + (right.r - left.r) * amount;
        result.g = left.g + (right.g - left.g) * amount;
        result.b = left.b + (right.b - left.b) * amount;
        result.a = left.a + (right.a - left.a) * amount;
    }

    /**
     * Interpolate between two Color4 using Hermite interpolation
     * @param value1 defines first Color4
     * @param tangent1 defines the incoming tangent
     * @param value2 defines second Color4
     * @param tangent2 defines the outgoing tangent
     * @param amount defines the target Color4
     * @returns the new interpolated Color4
     */
    public static Hermite(value1: DeepImmutable<Color4>, tangent1: DeepImmutable<Color4>, value2: DeepImmutable<Color4>, tangent2: DeepImmutable<Color4>, amount: number): Color4 {
        const squared = amount * amount;
        const cubed = amount * squared;
        const part1 = 2.0 * cubed - 3.0 * squared + 1.0;
        const part2 = -2.0 * cubed + 3.0 * squared;
        const part3 = cubed - 2.0 * squared + amount;
        const part4 = cubed - squared;

        const r = value1.r * part1 + value2.r * part2 + tangent1.r * part3 + tangent2.r * part4;
        const g = value1.g * part1 + value2.g * part2 + tangent1.g * part3 + tangent2.g * part4;
        const b = value1.b * part1 + value2.b * part2 + tangent1.b * part3 + tangent2.b * part4;
        const a = value1.a * part1 + value2.a * part2 + tangent1.a * part3 + tangent2.a * part4;
        return new Color4(r, g, b, a);
    }

    /**
     * Returns a new Color4 which is the 1st derivative of the Hermite spline defined by the colors "value1", "value2", "tangent1", "tangent2".
     * @param value1 defines the first control point
     * @param tangent1 defines the first tangent
     * @param value2 defines the second control point
     * @param tangent2 defines the second tangent
     * @param time define where the derivative must be done
     * @returns 1st derivative
     */
    public static Hermite1stDerivative(
        value1: DeepImmutable<Color4>,
        tangent1: DeepImmutable<Color4>,
        value2: DeepImmutable<Color4>,
        tangent2: DeepImmutable<Color4>,
        time: number
    ): Color4 {
        const result = new Color4();

        this.Hermite1stDerivativeToRef(value1, tangent1, value2, tangent2, time, result);

        return result;
    }

    /**
     * Update a Color4 with the 1st derivative of the Hermite spline defined by the colors "value1", "value2", "tangent1", "tangent2".
     * @param value1 defines the first control point
     * @param tangent1 defines the first tangent
     * @param value2 defines the second control point
     * @param tangent2 defines the second tangent
     * @param time define where the derivative must be done
     * @param result define where to store the derivative
     */
    public static Hermite1stDerivativeToRef(
        value1: DeepImmutable<Color4>,
        tangent1: DeepImmutable<Color4>,
        value2: DeepImmutable<Color4>,
        tangent2: DeepImmutable<Color4>,
        time: number,
        result: Color4
    ) {
        const t2 = time * time;

        result.r = (t2 - time) * 6 * value1.r + (3 * t2 - 4 * time + 1) * tangent1.r + (-t2 + time) * 6 * value2.r + (3 * t2 - 2 * time) * tangent2.r;
        result.g = (t2 - time) * 6 * value1.g + (3 * t2 - 4 * time + 1) * tangent1.g + (-t2 + time) * 6 * value2.g + (3 * t2 - 2 * time) * tangent2.g;
        result.b = (t2 - time) * 6 * value1.b + (3 * t2 - 4 * time + 1) * tangent1.b + (-t2 + time) * 6 * value2.b + (3 * t2 - 2 * time) * tangent2.b;
        result.a = (t2 - time) * 6 * value1.a + (3 * t2 - 4 * time + 1) * tangent1.a + (-t2 + time) * 6 * value2.a + (3 * t2 - 2 * time) * tangent2.a;
    }

    /**
     * Creates a new Color4 from a Color3 and an alpha value
     * @param color3 defines the source Color3 to read from
     * @param alpha defines the alpha component (1.0 by default)
     * @returns a new Color4 object
     */
    public static FromColor3(color3: DeepImmutable<Color3>, alpha: number = 1.0): Color4 {
        return new Color4(color3.r, color3.g, color3.b, alpha);
    }

    /**
     * Creates a new Color4 from the starting index element of the given array
     * @param array defines the source array to read from
     * @param offset defines the offset in the source array
     * @returns a new Color4 object
     */
    public static FromArray(array: DeepImmutable<ArrayLike<number>>, offset: number = 0): Color4 {
        return new Color4(array[offset], array[offset + 1], array[offset + 2], array[offset + 3]);
    }

    /**
     * Creates a new Color4 from the starting index element of the given array
     * @param array defines the source array to read from
     * @param offset defines the offset in the source array
     * @param result defines the target Color4 object
     */
    public static FromArrayToRef(array: DeepImmutable<ArrayLike<number>>, offset: number = 0, result: Color4) {
        result.r = array[offset];
        result.g = array[offset + 1];
        result.b = array[offset + 2];
        result.a = array[offset + 3];
    }

    /**
     * Creates a new Color3 from integer values (less than 256)
     * @param r defines the red component to read from (value between 0 and 255)
     * @param g defines the green component to read from (value between 0 and 255)
     * @param b defines the blue component to read from (value between 0 and 255)
     * @param a defines the alpha component to read from (value between 0 and 255)
     * @returns a new Color3 object
     */
    public static FromInts(r: number, g: number, b: number, a: number): Color4 {
        return new Color4(r / 255.0, g / 255.0, b / 255.0, a / 255.0);
    }

    /**
     * Check the content of a given array and convert it to an array containing RGBA data
     * If the original array was already containing count * 4 values then it is returned directly
     * @param colors defines the array to check
     * @param count defines the number of RGBA data to expect
     * @returns an array containing count * 4 values (RGBA)
     */
    public static CheckColors4(colors: number[], count: number): number[] {
        // Check if color3 was used
        if (colors.length === count * 3) {
            const colors4 = [];
            for (let index = 0; index < colors.length; index += 3) {
                const newIndex = (index / 3) * 4;
                colors4[newIndex] = colors[index];
                colors4[newIndex + 1] = colors[index + 1];
                colors4[newIndex + 2] = colors[index + 2];
                colors4[newIndex + 3] = 1.0;
            }

            return colors4;
        }

        return colors;
    }
}
Object.defineProperties(Color4.prototype, {
    dimension: { value: [4] },
    rank: { value: 1 },
});

/**
 * @internal
 */
export class TmpColors {
    public static Color3: Color3[] = ArrayTools.BuildArray(3, Color3.Black);
    public static Color4: Color4[] = ArrayTools.BuildArray(3, () => new Color4(0, 0, 0, 0));
}

RegisterClass("BABYLON.Color3", Color3);
RegisterClass("BABYLON.Color4", Color4);
<|MERGE_RESOLUTION|>--- conflicted
+++ resolved
@@ -1,1880 +1,1856 @@
-<<<<<<< HEAD
-import type { Constructor, DeepImmutable, FloatArray, Tuple } from "../types";
-import { Scalar } from "./math.scalar";
-import { ToLinearSpace, ToGammaSpace, Epsilon } from "./math.constants";
-import { ArrayTools } from "../Misc/arrayTools";
-import { RegisterClass } from "../Misc/typeStore";
-import type { Tensor } from "./tensor";
-import type { IColor3Like, IColor4Like } from "./math.like";
-=======
-import type { DeepImmutable, FloatArray } from "../types";
-import { ToLinearSpace, ToGammaSpace } from "./math.constants";
-import { ArrayTools } from "../Misc/arrayTools";
-import { RegisterClass } from "../Misc/typeStore";
-import { Clamp, ToHex } from "./math.scalar.functions";
->>>>>>> dfafb818
-
-function colorChannelToLinearSpace(color: number): number {
-    return Math.pow(color, ToLinearSpace);
-}
-
-function colorChannelToLinearSpaceExact(color: number): number {
-    if (color <= 0.04045) {
-        return 0.0773993808 * color;
-    }
-    return Math.pow(0.947867299 * (color + 0.055), 2.4);
-}
-
-function colorChannelToGammaSpace(color: number): number {
-    return Math.pow(color, ToGammaSpace);
-}
-
-function colorChannelToGammaSpaceExact(color: number): number {
-    if (color <= 0.0031308) {
-        return 12.92 * color;
-    }
-    return 1.055 * Math.pow(color, 0.41666) - 0.055;
-}
-
-/**
- * Class used to hold a RGB color
- */
-export class Color3 implements Tensor<Tuple<number, 3>>, IColor3Like {
-    /**
-     * @see Tensor.dimension
-     */
-    public declare readonly dimension: [3];
-
-    /**
-     * @see Tensor.rank
-     */
-    public declare readonly rank: 1;
-
-    /**
-     * Creates a new Color3 object from red, green, blue values, all between 0 and 1
-     * @param r defines the red component (between 0 and 1, default is 0)
-     * @param g defines the green component (between 0 and 1, default is 0)
-     * @param b defines the blue component (between 0 and 1, default is 0)
-     */
-    constructor(
-        /**
-         * Defines the red component (between 0 and 1, default is 0)
-         */
-        public r: number = 0,
-        /**
-         * Defines the green component (between 0 and 1, default is 0)
-         */
-        public g: number = 0,
-        /**
-         * Defines the blue component (between 0 and 1, default is 0)
-         */
-        public b: number = 0
-    ) {}
-
-    /**
-     * Creates a string with the Color3 current values
-     * @returns the string representation of the Color3 object
-     */
-    public toString(): string {
-        return "{R: " + this.r + " G:" + this.g + " B:" + this.b + "}";
-    }
-
-    /**
-     * Returns the string "Color3"
-     * @returns "Color3"
-     */
-    public getClassName(): string {
-        return "Color3";
-    }
-
-    /**
-     * Compute the Color3 hash code
-     * @returns an unique number that can be used to hash Color3 objects
-     */
-    public getHashCode(): number {
-        let hash = (this.r * 255) | 0;
-        hash = (hash * 397) ^ ((this.g * 255) | 0);
-        hash = (hash * 397) ^ ((this.b * 255) | 0);
-        return hash;
-    }
-
-    // Operators
-
-    /**
-     * Stores in the given array from the given starting index the red, green, blue values as successive elements
-     * @param array defines the array where to store the r,g,b components
-     * @param index defines an optional index in the target array to define where to start storing values
-     * @returns the current Color3 object
-     */
-    public toArray(array: FloatArray, index: number = 0): this {
-        array[index] = this.r;
-        array[index + 1] = this.g;
-        array[index + 2] = this.b;
-
-        return this;
-    }
-
-    /**
-     * Update the current color with values stored in an array from the starting index of the given array
-     * @param array defines the source array
-     * @param offset defines an offset in the source array
-     * @returns the current Color3 object
-     */
-    public fromArray(array: DeepImmutable<ArrayLike<number>>, offset: number = 0): this {
-        Color3.FromArrayToRef(array, offset, this);
-        return this;
-    }
-
-    /**
-     * Returns a new Color4 object from the current Color3 and the given alpha
-     * @param alpha defines the alpha component on the new Color4 object (default is 1)
-     * @returns a new Color4 object
-     */
-    public toColor4(alpha: number = 1): Color4 {
-        return new Color4(this.r, this.g, this.b, alpha);
-    }
-
-    /**
-     * Returns a new array populated with 3 numeric elements : red, green and blue values
-     * @returns the new array
-     */
-    public asArray(): Tuple<number, 3> {
-        return [this.r, this.g, this.b];
-    }
-
-    /**
-     * Returns the luminance value
-     * @returns a float value
-     */
-    public toLuminance(): number {
-        return this.r * 0.3 + this.g * 0.59 + this.b * 0.11;
-    }
-
-    /**
-     * Multiply each Color3 rgb values by the given Color3 rgb values in a new Color3 object
-     * @param otherColor defines the second operand
-     * @returns the new Color3 object
-     */
-    public multiply(otherColor: DeepImmutable<this>): this {
-        return new (this.constructor as Constructor<typeof Color3, this>)(this.r * otherColor.r, this.g * otherColor.g, this.b * otherColor.b);
-    }
-
-    /**
-     * Multiply the rgb values of the Color3 and the given Color3 and stores the result in the object "result"
-     * @param otherColor defines the second operand
-     * @param result defines the Color3 object where to store the result
-     * @returns the result Color3
-     */
-    public multiplyToRef<T extends this>(otherColor: DeepImmutable<this>, result: T): T {
-        result.r = this.r * otherColor.r;
-        result.g = this.g * otherColor.g;
-        result.b = this.b * otherColor.b;
-        return result;
-    }
-
-    /**
-     * Multiplies the current Color3 coordinates by the given ones
-     * @param otherColor defines the second operand
-     * @returns the current updated Color3
-     */
-    public multiplyInPlace(otherColor: DeepImmutable<Color3>): this {
-        this.r *= otherColor.r;
-        this.g *= otherColor.g;
-        this.b *= otherColor.b;
-        return this;
-    }
-
-    /**
-     * Returns a new Color3 set with the result of the multiplication of the current Color3 coordinates by the given floats
-     * @param r defines the r coordinate of the operand
-     * @param g defines the g coordinate of the operand
-     * @param b defines the b coordinate of the operand
-     * @returns the new Color3
-     */
-    public multiplyByFloats(r: number, g: number, b: number): this {
-        return new (this.constructor as Constructor<typeof Color3, this>)(this.r * r, this.g * g, this.b * b);
-    }
-
-    /**
-     * @internal
-     * Do not use
-     */
-    public divide(_other: DeepImmutable<this>): this {
-        throw new ReferenceError("Can not divide a color");
-    }
-
-    /**
-     * @internal
-     * Do not use
-     */
-    public divideToRef<T extends this>(_other: DeepImmutable<this>, _result: T): T {
-        throw new ReferenceError("Can not divide a color");
-    }
-
-    /**
-     * @internal
-     * Do not use
-     */
-    public divideInPlace(_other: DeepImmutable<this>): this {
-        throw new ReferenceError("Can not divide a color");
-    }
-
-    /**
-     * Updates the current Color3 with the minimal coordinate values between its and the given color ones
-     * @param other defines the second operand
-     * @returns the current updated Color3
-     */
-    public minimizeInPlace(other: DeepImmutable<this>): this {
-        return this.minimizeInPlaceFromFloats(other.r, other.g, other.b);
-    }
-
-    /**
-     * Updates the current Color3 with the maximal coordinate values between its and the given color ones.
-     * @param other defines the second operand
-     * @returns the current updated Color3
-     */
-    public maximizeInPlace(other: DeepImmutable<this>): this {
-        return this.maximizeInPlaceFromFloats(other.r, other.g, other.b);
-    }
-
-    /**
-     * Updates the current Color3 with the minimal coordinate values between its and the given coordinates
-     * @param r defines the r coordinate of the operand
-     * @param g defines the g coordinate of the operand
-     * @param b defines the b coordinate of the operand
-     * @returns the current updated Color3
-     */
-    public minimizeInPlaceFromFloats(r: number, g: number, b: number): this {
-        this.r = Math.min(r, this.r);
-        this.g = Math.min(g, this.g);
-        this.b = Math.min(b, this.b);
-        return this;
-    }
-
-    /**
-     * Updates the current Color3 with the maximal coordinate values between its and the given coordinates.
-     * @param r defines the r coordinate of the operand
-     * @param g defines the g coordinate of the operand
-     * @param b defines the b coordinate of the operand
-     * @returns the current updated Color3
-     */
-    public maximizeInPlaceFromFloats(r: number, g: number, b: number): this {
-        this.r = Math.max(r, this.r);
-        this.g = Math.max(g, this.g);
-        this.b = Math.max(b, this.b);
-        return this;
-    }
-
-    /**
-     * @internal
-     * Do not use
-     */
-    public floorToRef<T extends this>(_result: T): T {
-        throw new ReferenceError("Can not floor a color");
-    }
-
-    /**
-     * @internal
-     * Do not use
-     */
-    public floor(): this {
-        throw new ReferenceError("Can not floor a color");
-    }
-
-    /**
-     * @internal
-     * Do not use
-     */
-    public fractToRef<T extends this>(_result: T): T {
-        throw new ReferenceError("Can not fract a color");
-    }
-
-    /**
-     * @internal
-     * Do not use
-     */
-    public fract(): this {
-        throw new ReferenceError("Can not fract a color");
-    }
-
-    /**
-     * Determines equality between Color3 objects
-     * @param otherColor defines the second operand
-     * @returns true if the rgb values are equal to the given ones
-     */
-    public equals(otherColor: DeepImmutable<this>): boolean {
-        return otherColor && this.r === otherColor.r && this.g === otherColor.g && this.b === otherColor.b;
-    }
-
-    /**
-     * Alias for equalsToFloats
-     * @param r red color component
-     * @param g green color component
-     * @param b blue color component
-     * @returns boolean
-     */
-    public equalsFloats(r: number, g: number, b: number): boolean {
-        return this.equalsToFloats(r, g, b);
-    }
-
-    /**
-     * Determines equality between the current Color3 object and a set of r,b,g values
-     * @param r defines the red component to check
-     * @param g defines the green component to check
-     * @param b defines the blue component to check
-     * @returns true if the rgb values are equal to the given ones
-     */
-    public equalsToFloats(r: number, g: number, b: number): boolean {
-        return this.r === r && this.g === g && this.b === b;
-    }
-
-    /**
-     * Returns true if the current Color3 and the given color coordinates are distant less than epsilon
-     * @param otherColor defines the second operand
-     * @param epsilon defines the minimal distance to define values as equals
-     * @returns true if both colors are distant less than epsilon
-     */
-    public equalsWithEpsilon(otherColor: DeepImmutable<this>, epsilon: number = Epsilon): boolean {
-        return Scalar.WithinEpsilon(this.r, otherColor.r, epsilon) && Scalar.WithinEpsilon(this.g, otherColor.g, epsilon) && Scalar.WithinEpsilon(this.b, otherColor.b, epsilon);
-    }
-
-    /**
-     * @internal
-     * Do not use
-     */
-    public negate(): this {
-        throw new ReferenceError("Can not negate a color");
-    }
-
-    /**
-     * @internal
-     * Do not use
-     */
-    public negateInPlace(): this {
-        throw new ReferenceError("Can not negate a color");
-    }
-
-    /**
-     * @internal
-     * Do not use
-     */
-    public negateToRef<T extends this>(_result: T): T {
-        throw new ReferenceError("Can not negate a color");
-    }
-
-    /**
-     * Creates a new Color3 with the current Color3 values multiplied by scale
-     * @param scale defines the scaling factor to apply
-     * @returns a new Color3 object
-     */
-    public scale(scale: number): this {
-        return new (this.constructor as Constructor<typeof Color3, this>)(this.r * scale, this.g * scale, this.b * scale);
-    }
-
-    /**
-     * Multiplies the Color3 values by the float "scale"
-     * @param scale defines the scaling factor to apply
-     * @returns the current updated Color3
-     */
-    public scaleInPlace(scale: number): this {
-        this.r *= scale;
-        this.g *= scale;
-        this.b *= scale;
-        return this;
-    }
-
-    /**
-     * Multiplies the rgb values by scale and stores the result into "result"
-     * @param scale defines the scaling factor
-     * @param result defines the Color3 object where to store the result
-     * @returns the result Color3
-     */
-    public scaleToRef<T extends this>(scale: number, result: T): T {
-        result.r = this.r * scale;
-        result.g = this.g * scale;
-        result.b = this.b * scale;
-        return result;
-    }
-
-    /**
-     * Scale the current Color3 values by a factor and add the result to a given Color3
-     * @param scale defines the scale factor
-     * @param result defines color to store the result into
-     * @returns the result Color3
-     */
-    public scaleAndAddToRef<T extends this>(scale: number, result: T): T {
-        result.r += this.r * scale;
-        result.g += this.g * scale;
-        result.b += this.b * scale;
-        return result;
-    }
-
-    /**
-     * Clamps the rgb values by the min and max values and stores the result into "result"
-     * @param min defines minimum clamping value (default is 0)
-     * @param max defines maximum clamping value (default is 1)
-     * @param result defines color to store the result into
-     * @returns the result Color3
-     */
-<<<<<<< HEAD
-    public clampToRef<T extends this>(min: number = 0, max: number = 1, result: T): T {
-        result.r = Scalar.Clamp(this.r, min, max);
-        result.g = Scalar.Clamp(this.g, min, max);
-        result.b = Scalar.Clamp(this.b, min, max);
-        return result;
-=======
-    public clampToRef(min: number = 0, max: number = 1, result: Color3): Color3 {
-        result.r = Clamp(this.r, min, max);
-        result.g = Clamp(this.g, min, max);
-        result.b = Clamp(this.b, min, max);
-        return this;
->>>>>>> dfafb818
-    }
-
-    /**
-     * Creates a new Color3 set with the added values of the current Color3 and of the given one
-     * @param otherColor defines the second operand
-     * @returns the new Color3
-     */
-    public add(otherColor: DeepImmutable<this>): this {
-        return new (this.constructor as Constructor<typeof Color3, this>)(this.r + otherColor.r, this.g + otherColor.g, this.b + otherColor.b);
-    }
-
-    /**
-     * Adds the given color to the current Color3
-     * @param otherColor defines the second operand
-     * @returns the current updated Color3
-     */
-    public addInPlace(otherColor: DeepImmutable<this>): this {
-        this.r += otherColor.r;
-        this.g += otherColor.g;
-        this.b += otherColor.b;
-        return this;
-    }
-
-    /**
-     * Adds the given coordinates to the current Color3
-     * @param r defines the r coordinate of the operand
-     * @param g defines the g coordinate of the operand
-     * @param b defines the b coordinate of the operand
-     * @returns the current updated Color3
-     */
-    public addInPlaceFromFloats(r: number, g: number, b: number): this {
-        this.r += r;
-        this.g += g;
-        this.b += b;
-        return this;
-    }
-
-    /**
-     * Stores the result of the addition of the current Color3 and given one rgb values into "result"
-     * @param otherColor defines the second operand
-     * @param result defines Color3 object to store the result into
-     * @returns the unmodified current Color3
-     */
-    public addToRef<T extends this>(otherColor: DeepImmutable<this>, result: T): T {
-        result.r = this.r + otherColor.r;
-        result.g = this.g + otherColor.g;
-        result.b = this.b + otherColor.b;
-        return result;
-    }
-
-    /**
-     * Returns a new Color3 set with the subtracted values of the given one from the current Color3
-     * @param otherColor defines the second operand
-     * @returns the new Color3
-     */
-    public subtract(otherColor: DeepImmutable<this>): this {
-        return new (this.constructor as Constructor<typeof Color3, this>)(this.r - otherColor.r, this.g - otherColor.g, this.b - otherColor.b);
-    }
-
-    /**
-     * Stores the result of the subtraction of given one from the current Color3 rgb values into "result"
-     * @param otherColor defines the second operand
-     * @param result defines Color3 object to store the result into
-     * @returns the unmodified current Color3
-     */
-    public subtractToRef<T extends this>(otherColor: DeepImmutable<this>, result: T): T {
-        result.r = this.r - otherColor.r;
-        result.g = this.g - otherColor.g;
-        result.b = this.b - otherColor.b;
-        return result;
-    }
-
-    /**
-     * Subtract the given color from the current Color3
-     * @param otherColor defines the second operand
-     * @returns the current updated Color3
-     */
-    public subtractInPlace(otherColor: DeepImmutable<this>): this {
-        this.r -= otherColor.r;
-        this.g -= otherColor.g;
-        this.b -= otherColor.b;
-        return this;
-    }
-
-    /**
-     * Returns a new Color3 set with the subtraction of the given floats from the current Color3 coordinates
-     * @param r defines the r coordinate of the operand
-     * @param g defines the g coordinate of the operand
-     * @param b defines the b coordinate of the operand
-     * @returns the resulting Color3
-     */
-    public subtractFromFloats(r: number, g: number, b: number): this {
-        return new (this.constructor as Constructor<typeof Color3, this>)(this.r - r, this.g - g, this.b - b);
-    }
-
-    /**
-     * Subtracts the given floats from the current Color3 coordinates and set the given color "result" with this result
-     * @param r defines the r coordinate of the operand
-     * @param g defines the g coordinate of the operand
-     * @param b defines the b coordinate of the operand
-     * @param result defines the Color3 object where to store the result
-     * @returns the result
-     */
-    public subtractFromFloatsToRef<T extends Color3>(r: number, g: number, b: number, result: T): T {
-        return result.copyFromFloats(this.r - r, this.g - g, this.b - b);
-    }
-
-    /**
-     * Copy the current object
-     * @returns a new Color3 copied the current one
-     */
-    public clone(): this {
-        return new (this.constructor as Constructor<typeof Color3, this>)(this.r, this.g, this.b);
-    }
-
-    /**
-     * Copies the rgb values from the source in the current Color3
-     * @param source defines the source Color3 object
-     * @returns the updated Color3 object
-     */
-    public copyFrom(source: DeepImmutable<this>): this {
-        this.r = source.r;
-        this.g = source.g;
-        this.b = source.b;
-        return this;
-    }
-
-    /**
-     * Updates the Color3 rgb values from the given floats
-     * @param r defines the red component to read from
-     * @param g defines the green component to read from
-     * @param b defines the blue component to read from
-     * @returns the current Color3 object
-     */
-    public copyFromFloats(r: number, g: number, b: number): this {
-        this.r = r;
-        this.g = g;
-        this.b = b;
-        return this;
-    }
-
-    /**
-     * Updates the Color3 rgb values from the given floats
-     * @param r defines the red component to read from
-     * @param g defines the green component to read from
-     * @param b defines the blue component to read from
-     * @returns the current Color3 object
-     */
-    public set(r: number, g: number, b: number): this {
-        return this.copyFromFloats(r, g, b);
-    }
-
-    /**
-     * Copies the given float to the current Color3 coordinates
-     * @param v defines the r, g and b coordinates of the operand
-     * @returns the current updated Color3
-     */
-    public setAll(v: number): this {
-        this.r = this.g = this.b = v;
-        return this;
-    }
-
-    /**
-     * Compute the Color3 hexadecimal code as a string
-     * @returns a string containing the hexadecimal representation of the Color3 object
-     */
-    public toHexString(): string {
-        const intR = Math.round(this.r * 255);
-        const intG = Math.round(this.g * 255);
-        const intB = Math.round(this.b * 255);
-        return "#" + ToHex(intR) + ToHex(intG) + ToHex(intB);
-    }
-
-    /**
-     * Converts current color in rgb space to HSV values
-     * @returns a new color3 representing the HSV values
-     */
-    public toHSV(): this {
-        const result = new (this.constructor as Constructor<typeof Color3, this>)();
-
-        this.toHSVToRef(result);
-
-        return result;
-    }
-
-    /**
-     * Converts current color in rgb space to HSV values
-     * @param result defines the Color3 where to store the HSV values
-     */
-    public toHSVToRef(result: this) {
-        const r = this.r;
-        const g = this.g;
-        const b = this.b;
-
-        const max = Math.max(r, g, b);
-        const min = Math.min(r, g, b);
-        let h = 0;
-        let s = 0;
-        const v = max;
-
-        const dm = max - min;
-
-        if (max !== 0) {
-            s = dm / max;
-        }
-
-        if (max != min) {
-            if (max == r) {
-                h = (g - b) / dm;
-                if (g < b) {
-                    h += 6;
-                }
-            } else if (max == g) {
-                h = (b - r) / dm + 2;
-            } else if (max == b) {
-                h = (r - g) / dm + 4;
-            }
-            h *= 60;
-        }
-
-        result.r = h;
-        result.g = s;
-        result.b = v;
-    }
-
-    /**
-     * Computes a new Color3 converted from the current one to linear space
-     * @param exact defines if the conversion will be done in an exact way which is slower but more accurate (default is false)
-     * @returns a new Color3 object
-     */
-    public toLinearSpace(exact = false): this {
-        const convertedColor = new (this.constructor as Constructor<typeof Color3, this>)();
-        this.toLinearSpaceToRef(convertedColor, exact);
-        return convertedColor;
-    }
-
-    /**
-     * Converts the Color3 values to linear space and stores the result in "convertedColor"
-     * @param convertedColor defines the Color3 object where to store the linear space version
-     * @param exact defines if the conversion will be done in an exact way which is slower but more accurate (default is false)
-     * @returns the unmodified Color3
-     */
-    public toLinearSpaceToRef(convertedColor: this, exact = false): this {
-        if (exact) {
-            convertedColor.r = colorChannelToLinearSpaceExact(this.r);
-            convertedColor.g = colorChannelToLinearSpaceExact(this.g);
-            convertedColor.b = colorChannelToLinearSpaceExact(this.b);
-        } else {
-            convertedColor.r = colorChannelToLinearSpace(this.r);
-            convertedColor.g = colorChannelToLinearSpace(this.g);
-            convertedColor.b = colorChannelToLinearSpace(this.b);
-        }
-        return this;
-    }
-
-    /**
-     * Computes a new Color3 converted from the current one to gamma space
-     * @param exact defines if the conversion will be done in an exact way which is slower but more accurate (default is false)
-     * @returns a new Color3 object
-     */
-    public toGammaSpace(exact = false): this {
-        const convertedColor = new (this.constructor as Constructor<typeof Color3, this>)();
-        this.toGammaSpaceToRef(convertedColor, exact);
-        return convertedColor;
-    }
-
-    /**
-     * Converts the Color3 values to gamma space and stores the result in "convertedColor"
-     * @param convertedColor defines the Color3 object where to store the gamma space version
-     * @param exact defines if the conversion will be done in an exact way which is slower but more accurate (default is false)
-     * @returns the unmodified Color3
-     */
-    public toGammaSpaceToRef(convertedColor: this, exact = false): this {
-        if (exact) {
-            convertedColor.r = colorChannelToGammaSpaceExact(this.r);
-            convertedColor.g = colorChannelToGammaSpaceExact(this.g);
-            convertedColor.b = colorChannelToGammaSpaceExact(this.b);
-        } else {
-            convertedColor.r = colorChannelToGammaSpace(this.r);
-            convertedColor.g = colorChannelToGammaSpace(this.g);
-            convertedColor.b = colorChannelToGammaSpace(this.b);
-        }
-        return this;
-    }
-
-    // Statics
-
-    private static _BlackReadOnly = Color3.Black() as DeepImmutable<Color3>;
-
-    /**
-     * Converts Hue, saturation and value to a Color3 (RGB)
-     * @param hue defines the hue (value between 0 and 360)
-     * @param saturation defines the saturation (value between 0 and 1)
-     * @param value defines the value (value between 0 and 1)
-     * @param result defines the Color3 where to store the RGB values
-     */
-    public static HSVtoRGBToRef(hue: number, saturation: number, value: number, result: Color3) {
-        const chroma = value * saturation;
-        const h = hue / 60;
-        const x = chroma * (1 - Math.abs((h % 2) - 1));
-        let r = 0;
-        let g = 0;
-        let b = 0;
-
-        if (h >= 0 && h <= 1) {
-            r = chroma;
-            g = x;
-        } else if (h >= 1 && h <= 2) {
-            r = x;
-            g = chroma;
-        } else if (h >= 2 && h <= 3) {
-            g = chroma;
-            b = x;
-        } else if (h >= 3 && h <= 4) {
-            g = x;
-            b = chroma;
-        } else if (h >= 4 && h <= 5) {
-            r = x;
-            b = chroma;
-        } else if (h >= 5 && h <= 6) {
-            r = chroma;
-            b = x;
-        }
-
-        const m = value - chroma;
-        result.set(r + m, g + m, b + m);
-    }
-
-    /**
-     * Converts Hue, saturation and value to a new Color3 (RGB)
-     * @param hue defines the hue (value between 0 and 360)
-     * @param saturation defines the saturation (value between 0 and 1)
-     * @param value defines the value (value between 0 and 1)
-     * @returns a new Color3 object
-     */
-    public static FromHSV(hue: number, saturation: number, value: number): Color3 {
-        const result = new Color3(0, 0, 0);
-        Color3.HSVtoRGBToRef(hue, saturation, value, result);
-        return result;
-    }
-
-    /**
-     * Creates a new Color3 from the string containing valid hexadecimal values
-     * @param hex defines a string containing valid hexadecimal values
-     * @returns a new Color3 object
-     */
-    public static FromHexString(hex: string): Color3 {
-        if (hex.substring(0, 1) !== "#" || hex.length !== 7) {
-            return new Color3(0, 0, 0);
-        }
-
-        const r = parseInt(hex.substring(1, 3), 16);
-        const g = parseInt(hex.substring(3, 5), 16);
-        const b = parseInt(hex.substring(5, 7), 16);
-
-        return Color3.FromInts(r, g, b);
-    }
-
-    /**
-     * Creates a new Color3 from the starting index of the given array
-     * @param array defines the source array
-     * @param offset defines an offset in the source array
-     * @returns a new Color3 object
-     */
-    public static FromArray(array: DeepImmutable<ArrayLike<number>>, offset: number = 0): Color3 {
-        return new Color3(array[offset], array[offset + 1], array[offset + 2]);
-    }
-
-    /**
-     * Creates a new Color3 from the starting index element of the given array
-     * @param array defines the source array to read from
-     * @param offset defines the offset in the source array
-     * @param result defines the target Color3 object
-     */
-    public static FromArrayToRef(array: DeepImmutable<ArrayLike<number>>, offset: number = 0, result: Color3) {
-        result.r = array[offset];
-        result.g = array[offset + 1];
-        result.b = array[offset + 2];
-    }
-
-    /**
-     * Creates a new Color3 from integer values (\< 256)
-     * @param r defines the red component to read from (value between 0 and 255)
-     * @param g defines the green component to read from (value between 0 and 255)
-     * @param b defines the blue component to read from (value between 0 and 255)
-     * @returns a new Color3 object
-     */
-    public static FromInts(r: number, g: number, b: number): Color3 {
-        return new Color3(r / 255.0, g / 255.0, b / 255.0);
-    }
-
-    /**
-     * Creates a new Color3 with values linearly interpolated of "amount" between the start Color3 and the end Color3
-     * @param start defines the start Color3 value
-     * @param end defines the end Color3 value
-     * @param amount defines the gradient value between start and end
-     * @returns a new Color3 object
-     */
-    public static Lerp(start: DeepImmutable<Color3>, end: DeepImmutable<Color3>, amount: number): Color3 {
-        const result = new Color3(0.0, 0.0, 0.0);
-        Color3.LerpToRef(start, end, amount, result);
-        return result;
-    }
-
-    /**
-     * Creates a new Color3 with values linearly interpolated of "amount" between the start Color3 and the end Color3
-     * @param left defines the start value
-     * @param right defines the end value
-     * @param amount defines the gradient factor
-     * @param result defines the Color3 object where to store the result
-     */
-    public static LerpToRef(left: DeepImmutable<Color3>, right: DeepImmutable<Color3>, amount: number, result: Color3): void {
-        result.r = left.r + (right.r - left.r) * amount;
-        result.g = left.g + (right.g - left.g) * amount;
-        result.b = left.b + (right.b - left.b) * amount;
-    }
-
-    /**
-     * Returns a new Color3 located for "amount" (float) on the Hermite interpolation spline defined by the vectors "value1", "tangent1", "value2", "tangent2"
-     * @param value1 defines the first control point
-     * @param tangent1 defines the first tangent Color3
-     * @param value2 defines the second control point
-     * @param tangent2 defines the second tangent Color3
-     * @param amount defines the amount on the interpolation spline (between 0 and 1)
-     * @returns the new Color3
-     */
-    public static Hermite(value1: DeepImmutable<Color3>, tangent1: DeepImmutable<Color3>, value2: DeepImmutable<Color3>, tangent2: DeepImmutable<Color3>, amount: number): Color3 {
-        const squared = amount * amount;
-        const cubed = amount * squared;
-        const part1 = 2.0 * cubed - 3.0 * squared + 1.0;
-        const part2 = -2.0 * cubed + 3.0 * squared;
-        const part3 = cubed - 2.0 * squared + amount;
-        const part4 = cubed - squared;
-
-        const r = value1.r * part1 + value2.r * part2 + tangent1.r * part3 + tangent2.r * part4;
-        const g = value1.g * part1 + value2.g * part2 + tangent1.g * part3 + tangent2.g * part4;
-        const b = value1.b * part1 + value2.b * part2 + tangent1.b * part3 + tangent2.b * part4;
-        return new Color3(r, g, b);
-    }
-
-    /**
-     * Returns a new Color3 which is the 1st derivative of the Hermite spline defined by the colors "value1", "value2", "tangent1", "tangent2".
-     * @param value1 defines the first control point
-     * @param tangent1 defines the first tangent
-     * @param value2 defines the second control point
-     * @param tangent2 defines the second tangent
-     * @param time define where the derivative must be done
-     * @returns 1st derivative
-     */
-    public static Hermite1stDerivative(
-        value1: DeepImmutable<Color3>,
-        tangent1: DeepImmutable<Color3>,
-        value2: DeepImmutable<Color3>,
-        tangent2: DeepImmutable<Color3>,
-        time: number
-    ): Color3 {
-        const result = Color3.Black();
-
-        this.Hermite1stDerivativeToRef(value1, tangent1, value2, tangent2, time, result);
-
-        return result;
-    }
-
-    /**
-     * Returns a new Color3 which is the 1st derivative of the Hermite spline defined by the colors "value1", "value2", "tangent1", "tangent2".
-     * @param value1 defines the first control point
-     * @param tangent1 defines the first tangent
-     * @param value2 defines the second control point
-     * @param tangent2 defines the second tangent
-     * @param time define where the derivative must be done
-     * @param result define where to store the derivative
-     */
-    public static Hermite1stDerivativeToRef(
-        value1: DeepImmutable<Color3>,
-        tangent1: DeepImmutable<Color3>,
-        value2: DeepImmutable<Color3>,
-        tangent2: DeepImmutable<Color3>,
-        time: number,
-        result: Color3
-    ) {
-        const t2 = time * time;
-
-        result.r = (t2 - time) * 6 * value1.r + (3 * t2 - 4 * time + 1) * tangent1.r + (-t2 + time) * 6 * value2.r + (3 * t2 - 2 * time) * tangent2.r;
-        result.g = (t2 - time) * 6 * value1.g + (3 * t2 - 4 * time + 1) * tangent1.g + (-t2 + time) * 6 * value2.g + (3 * t2 - 2 * time) * tangent2.g;
-        result.b = (t2 - time) * 6 * value1.b + (3 * t2 - 4 * time + 1) * tangent1.b + (-t2 + time) * 6 * value2.b + (3 * t2 - 2 * time) * tangent2.b;
-    }
-
-    /**
-     * Returns a Color3 value containing a red color
-     * @returns a new Color3 object
-     */
-    public static Red(): Color3 {
-        return new Color3(1, 0, 0);
-    }
-    /**
-     * Returns a Color3 value containing a green color
-     * @returns a new Color3 object
-     */
-    public static Green(): Color3 {
-        return new Color3(0, 1, 0);
-    }
-    /**
-     * Returns a Color3 value containing a blue color
-     * @returns a new Color3 object
-     */
-    public static Blue(): Color3 {
-        return new Color3(0, 0, 1);
-    }
-    /**
-     * Returns a Color3 value containing a black color
-     * @returns a new Color3 object
-     */
-    public static Black(): Color3 {
-        return new Color3(0, 0, 0);
-    }
-
-    /**
-     * Gets a Color3 value containing a black color that must not be updated
-     */
-    public static get BlackReadOnly(): DeepImmutable<Color3> {
-        return Color3._BlackReadOnly;
-    }
-
-    /**
-     * Returns a Color3 value containing a white color
-     * @returns a new Color3 object
-     */
-    public static White(): Color3 {
-        return new Color3(1, 1, 1);
-    }
-    /**
-     * Returns a Color3 value containing a purple color
-     * @returns a new Color3 object
-     */
-    public static Purple(): Color3 {
-        return new Color3(0.5, 0, 0.5);
-    }
-    /**
-     * Returns a Color3 value containing a magenta color
-     * @returns a new Color3 object
-     */
-    public static Magenta(): Color3 {
-        return new Color3(1, 0, 1);
-    }
-    /**
-     * Returns a Color3 value containing a yellow color
-     * @returns a new Color3 object
-     */
-    public static Yellow(): Color3 {
-        return new Color3(1, 1, 0);
-    }
-    /**
-     * Returns a Color3 value containing a gray color
-     * @returns a new Color3 object
-     */
-    public static Gray(): Color3 {
-        return new Color3(0.5, 0.5, 0.5);
-    }
-    /**
-     * Returns a Color3 value containing a teal color
-     * @returns a new Color3 object
-     */
-    public static Teal(): Color3 {
-        return new Color3(0, 1.0, 1.0);
-    }
-    /**
-     * Returns a Color3 value containing a random color
-     * @returns a new Color3 object
-     */
-    public static Random(): Color3 {
-        return new Color3(Math.random(), Math.random(), Math.random());
-    }
-}
-Object.defineProperties(Color3.prototype, {
-    dimension: { value: [3] },
-    rank: { value: 1 },
-});
-
-/**
- * Class used to hold a RBGA color
- */
-export class Color4 implements Tensor<Tuple<number, 4>>, IColor4Like {
-    /**
-     * @see Tensor.dimension
-     */
-    public declare readonly dimension: [4];
-
-    /**
-     * @see Tensor.rank
-     */
-    public declare readonly rank: 1;
-
-    /**
-     * Creates a new Color4 object from red, green, blue values, all between 0 and 1
-     * @param r defines the red component (between 0 and 1, default is 0)
-     * @param g defines the green component (between 0 and 1, default is 0)
-     * @param b defines the blue component (between 0 and 1, default is 0)
-     * @param a defines the alpha component (between 0 and 1, default is 1)
-     */
-    constructor(
-        /**
-         * Defines the red component (between 0 and 1, default is 0)
-         */
-        public r: number = 0,
-        /**
-         * Defines the green component (between 0 and 1, default is 0)
-         */
-        public g: number = 0,
-        /**
-         * Defines the blue component (between 0 and 1, default is 0)
-         */
-        public b: number = 0,
-        /**
-         * Defines the alpha component (between 0 and 1, default is 1)
-         */
-        public a: number = 1
-    ) {}
-
-    // Operators
-
-    /**
-     * Creates a new array populated with 4 numeric elements : red, green, blue, alpha values
-     * @returns the new array
-     */
-    public asArray(): Tuple<number, 4> {
-        return [this.r, this.g, this.b, this.a];
-    }
-
-    /**
-     * Stores from the starting index in the given array the Color4 successive values
-     * @param array defines the array where to store the r,g,b components
-     * @param index defines an optional index in the target array to define where to start storing values
-     * @returns the current Color4 object
-     */
-    public toArray(array: FloatArray, index: number = 0): this {
-        array[index] = this.r;
-        array[index + 1] = this.g;
-        array[index + 2] = this.b;
-        array[index + 3] = this.a;
-        return this;
-    }
-
-    /**
-     * Update the current color with values stored in an array from the starting index of the given array
-     * @param array defines the source array
-     * @param offset defines an offset in the source array
-     * @returns the current Color4 object
-     */
-    public fromArray(array: DeepImmutable<ArrayLike<number>>, offset: number = 0): this {
-        this.r = array[offset];
-        this.g = array[offset + 1];
-        this.b = array[offset + 2];
-        this.a = array[offset + 3];
-        return this;
-    }
-
-    /**
-     * Determines equality between Color4 objects
-     * @param otherColor defines the second operand
-     * @returns true if the rgba values are equal to the given ones
-     */
-    public equals(otherColor: DeepImmutable<this>): boolean {
-        return otherColor && this.r === otherColor.r && this.g === otherColor.g && this.b === otherColor.b && this.a === otherColor.a;
-    }
-
-    /**
-     * Creates a new Color4 set with the added values of the current Color4 and of the given one
-     * @param otherColor defines the second operand
-     * @returns a new Color4 object
-     */
-    public add(otherColor: DeepImmutable<this>): this {
-        return new (this.constructor as Constructor<typeof Color4, this>)(this.r + otherColor.r, this.g + otherColor.g, this.b + otherColor.b, this.a + otherColor.a);
-    }
-
-    /**
-     * Updates the given color "result" with the result of the addition of the current Color4 and the given one.
-     * @param otherColor the color to add
-     * @param result the color to store the result
-     * @returns result input
-     */
-    public addToRef<T extends Color4>(otherColor: DeepImmutable<this>, result: T): T {
-        result.r = this.r + otherColor.r;
-        result.g = this.g + otherColor.g;
-        result.b = this.b + otherColor.b;
-        result.a = this.a + otherColor.a;
-        return result;
-    }
-
-    /**
-     * Adds in place the given Color4 values to the current Color4 object
-     * @param otherColor defines the second operand
-     * @returns the current updated Color4 object
-     */
-    public addInPlace(otherColor: DeepImmutable<this>): this {
-        this.r += otherColor.r;
-        this.g += otherColor.g;
-        this.b += otherColor.b;
-        this.a += otherColor.a;
-        return this;
-    }
-
-    /**
-     * Adds the given coordinates to the current Color4
-     * @param r defines the r coordinate of the operand
-     * @param g defines the g coordinate of the operand
-     * @param b defines the b coordinate of the operand
-     * @param a defines the a coordinate of the operand
-     * @returns the current updated Color4
-     */
-    public addInPlaceFromFloats(r: number, g: number, b: number, a: number): this {
-        this.r += r;
-        this.g += g;
-        this.b += b;
-        this.a += a;
-        return this;
-    }
-
-    /**
-     * Creates a new Color4 set with the subtracted values of the given one from the current Color4
-     * @param otherColor defines the second operand
-     * @returns a new Color4 object
-     */
-    public subtract(otherColor: DeepImmutable<this>): this {
-        return new (this.constructor as Constructor<typeof Color4, this>)(this.r - otherColor.r, this.g - otherColor.g, this.b - otherColor.b, this.a - otherColor.a);
-    }
-
-    /**
-     * Subtracts the given ones from the current Color4 values and stores the results in "result"
-     * @param otherColor defines the second operand
-     * @param result defines the Color4 object where to store the result
-     * @returns the result Color4 object
-     */
-    public subtractToRef<T extends this>(otherColor: DeepImmutable<this>, result: T): T {
-        result.r = this.r - otherColor.r;
-        result.g = this.g - otherColor.g;
-        result.b = this.b - otherColor.b;
-        result.a = this.a - otherColor.a;
-        return result;
-    }
-
-    /**
-     * Subtract in place the given color from the current Color4.
-     * @param otherColor the color to subtract
-     * @returns the updated Color4.
-     */
-    public subtractInPlace(otherColor: DeepImmutable<Color4>): this {
-        this.r -= otherColor.r;
-        this.g -= otherColor.g;
-        this.b -= otherColor.b;
-        this.a -= otherColor.a;
-        return this;
-    }
-
-    /**
-     * Returns a new Color4 set with the result of the subtraction of the given floats from the current Color4 coordinates.
-     * @param r value to subtract
-     * @param g value to subtract
-     * @param b value to subtract
-     * @param a value to subtract
-     * @returns new color containing the result
-     */
-    public subtractFromFloats(r: number, g: number, b: number, a: number): this {
-        return new (this.constructor as Constructor<typeof Color4, this>)(this.r - r, this.g - g, this.b - b, this.a - a);
-    }
-
-    /**
-     * Sets the given color "result" set with the result of the subtraction of the given floats from the current Color4 coordinates.
-     * @param r value to subtract
-     * @param g value to subtract
-     * @param b value to subtract
-     * @param a value to subtract
-     * @param result the color to store the result in
-     * @returns result input
-     */
-    public subtractFromFloatsToRef<T extends Color4>(r: number, g: number, b: number, a: number, result: T): T {
-        result.r = this.r - r;
-        result.g = this.g - g;
-        result.b = this.b - b;
-        result.a = this.a - a;
-        return result;
-    }
-
-    /**
-     * Creates a new Color4 with the current Color4 values multiplied by scale
-     * @param scale defines the scaling factor to apply
-     * @returns a new Color4 object
-     */
-    public scale(scale: number): this {
-        return new (this.constructor as Constructor<typeof Color4, this>)(this.r * scale, this.g * scale, this.b * scale, this.a * scale);
-    }
-
-    /**
-     * Multiplies the Color4 values by the float "scale"
-     * @param scale defines the scaling factor to apply
-     * @returns the current updated Color4
-     */
-    public scaleInPlace(scale: number): this {
-        this.r *= scale;
-        this.g *= scale;
-        this.b *= scale;
-        this.a *= scale;
-        return this;
-    }
-
-    /**
-     * Multiplies the current Color4 values by scale and stores the result in "result"
-     * @param scale defines the scaling factor to apply
-     * @param result defines the Color4 object where to store the result
-     * @returns the result Color4
-     */
-    public scaleToRef<T extends this>(scale: number, result: T): T {
-        result.r = this.r * scale;
-        result.g = this.g * scale;
-        result.b = this.b * scale;
-        result.a = this.a * scale;
-        return result;
-    }
-
-    /**
-     * Scale the current Color4 values by a factor and add the result to a given Color4
-     * @param scale defines the scale factor
-     * @param result defines the Color4 object where to store the result
-     * @returns the result Color4
-     */
-    public scaleAndAddToRef<T extends this>(scale: number, result: T): T {
-        result.r += this.r * scale;
-        result.g += this.g * scale;
-        result.b += this.b * scale;
-        result.a += this.a * scale;
-        return result;
-    }
-
-    /**
-     * Clamps the rgb values by the min and max values and stores the result into "result"
-     * @param min defines minimum clamping value (default is 0)
-     * @param max defines maximum clamping value (default is 1)
-     * @param result defines color to store the result into.
-     * @returns the result Color4
-     */
-<<<<<<< HEAD
-    public clampToRef<T extends this>(min: number = 0, max: number = 1, result: T): T {
-        result.r = Scalar.Clamp(this.r, min, max);
-        result.g = Scalar.Clamp(this.g, min, max);
-        result.b = Scalar.Clamp(this.b, min, max);
-        result.a = Scalar.Clamp(this.a, min, max);
-        return result;
-=======
-    public clampToRef(min: number = 0, max: number = 1, result: Color4): Color4 {
-        result.r = Clamp(this.r, min, max);
-        result.g = Clamp(this.g, min, max);
-        result.b = Clamp(this.b, min, max);
-        result.a = Clamp(this.a, min, max);
-        return this;
->>>>>>> dfafb818
-    }
-
-    /**
-     * Multiply an Color4 value by another and return a new Color4 object
-     * @param color defines the Color4 value to multiply by
-     * @returns a new Color4 object
-     */
-    public multiply(color: DeepImmutable<this>): this {
-        return new (this.constructor as Constructor<typeof Color4, this>)(this.r * color.r, this.g * color.g, this.b * color.b, this.a * color.a);
-    }
-
-    /**
-     * Multiply a Color4 value by another and push the result in a reference value
-     * @param color defines the Color4 value to multiply by
-     * @param result defines the Color4 to fill the result in
-     * @returns the result Color4
-     */
-    public multiplyToRef<T extends this>(color: DeepImmutable<this>, result: T): T {
-        result.r = this.r * color.r;
-        result.g = this.g * color.g;
-        result.b = this.b * color.b;
-        result.a = this.a * color.a;
-        return result;
-    }
-
-    /**
-     * Multiplies in place the current Color4 by the given one.
-     * @param otherColor color to multiple with
-     * @returns the updated Color4.
-     */
-    public multiplyInPlace(otherColor: DeepImmutable<Color4>): this {
-        this.r *= otherColor.r;
-        this.g *= otherColor.g;
-        this.b *= otherColor.b;
-        this.a *= otherColor.a;
-        return this;
-    }
-
-    /**
-     * Returns a new Color4 set with the multiplication result of the given floats and the current Color4 coordinates.
-     * @param r value multiply with
-     * @param g value multiply with
-     * @param b value multiply with
-     * @param a value multiply with
-     * @returns resulting new color
-     */
-    public multiplyByFloats(r: number, g: number, b: number, a: number): this {
-        return new (this.constructor as Constructor<typeof Color4, this>)(this.r * r, this.g * g, this.b * b, this.a * a);
-    }
-
-    /**
-     * @internal
-     * Do not use
-     */
-    public divide(_other: DeepImmutable<this>): this {
-        throw new ReferenceError("Can not divide a color");
-    }
-
-    /**
-     * @internal
-     * Do not use
-     */
-    public divideToRef<T extends this>(_other: DeepImmutable<this>, _result: T): T {
-        throw new ReferenceError("Can not divide a color");
-    }
-
-    /**
-     * @internal
-     * Do not use
-     */
-    public divideInPlace(_other: DeepImmutable<this>): this {
-        throw new ReferenceError("Can not divide a color");
-    }
-
-    /**
-     * Updates the Color4 coordinates with the minimum values between its own and the given color ones
-     * @param other defines the second operand
-     * @returns the current updated Color4
-     */
-    public minimizeInPlace(other: DeepImmutable<Color4>): this {
-        this.r = Math.min(this.r, other.r);
-        this.g = Math.min(this.g, other.g);
-        this.b = Math.min(this.b, other.b);
-        this.a = Math.min(this.a, other.a);
-        return this;
-    }
-    /**
-     * Updates the Color4 coordinates with the maximum values between its own and the given color ones
-     * @param other defines the second operand
-     * @returns the current updated Color4
-     */
-    public maximizeInPlace(other: DeepImmutable<Color4>): this {
-        this.r = Math.max(this.r, other.r);
-        this.g = Math.max(this.g, other.g);
-        this.b = Math.max(this.b, other.b);
-        this.a = Math.max(this.a, other.a);
-        return this;
-    }
-
-    /**
-     * Updates the current Color4 with the minimal coordinate values between its and the given coordinates
-     * @param r defines the r coordinate of the operand
-     * @param g defines the g coordinate of the operand
-     * @param b defines the b coordinate of the operand
-     * @param a defines the a coordinate of the operand
-     * @returns the current updated Color4
-     */
-    public minimizeInPlaceFromFloats(r: number, g: number, b: number, a: number): this {
-        this.r = Math.min(r, this.r);
-        this.g = Math.min(g, this.g);
-        this.b = Math.min(b, this.b);
-        this.a = Math.min(a, this.a);
-        return this;
-    }
-
-    /**
-     * Updates the current Color4 with the maximal coordinate values between its and the given coordinates.
-     * @param r defines the r coordinate of the operand
-     * @param g defines the g coordinate of the operand
-     * @param b defines the b coordinate of the operand
-     * @param a defines the a coordinate of the operand
-     * @returns the current updated Color4
-     */
-    public maximizeInPlaceFromFloats(r: number, g: number, b: number, a: number): this {
-        this.r = Math.max(r, this.r);
-        this.g = Math.max(g, this.g);
-        this.b = Math.max(b, this.b);
-        this.a = Math.max(a, this.a);
-        return this;
-    }
-
-    /**
-     * @internal
-     * Do not use
-     */
-    public floorToRef<T extends this>(_result: T): T {
-        throw new ReferenceError("Can not floor a color");
-    }
-
-    /**
-     * @internal
-     * Do not use
-     */
-    public floor(): this {
-        throw new ReferenceError("Can not floor a color");
-    }
-
-    /**
-     * @internal
-     * Do not use
-     */
-    public fractToRef<T extends this>(_result: T): T {
-        throw new ReferenceError("Can not fract a color");
-    }
-
-    /**
-     * @internal
-     * Do not use
-     */
-    public fract(): this {
-        throw new ReferenceError("Can not fract a color");
-    }
-
-    /**
-     * @internal
-     * Do not use
-     */
-    public negate(): this {
-        throw new ReferenceError("Can not negate a color");
-    }
-
-    /**
-     * @internal
-     * Do not use
-     */
-    public negateInPlace(): this {
-        throw new ReferenceError("Can not negate a color");
-    }
-
-    /**
-     * @internal
-     * Do not use
-     */
-    public negateToRef<T extends this>(_result: T): T {
-        throw new ReferenceError("Can not negate a color");
-    }
-
-    /**
-     * Boolean : True if the current Color4 coordinates are each beneath the distance "epsilon" from the given color ones.
-     * @param otherColor color to compare against
-     * @param epsilon (Default: very small number)
-     * @returns true if they are equal
-     */
-    public equalsWithEpsilon(otherColor: DeepImmutable<Color4>, epsilon: number = Epsilon): boolean {
-        return (
-            Scalar.WithinEpsilon(this.r, otherColor.r, epsilon) &&
-            Scalar.WithinEpsilon(this.g, otherColor.g, epsilon) &&
-            Scalar.WithinEpsilon(this.b, otherColor.b, epsilon) &&
-            Scalar.WithinEpsilon(this.a, otherColor.a, epsilon)
-        );
-    }
-
-    /**
-     * Boolean : True if the given floats are strictly equal to the current Color4 coordinates.
-     * @param x x value to compare against
-     * @param y y value to compare against
-     * @param z z value to compare against
-     * @param w w value to compare against
-     * @returns true if equal
-     */
-    public equalsToFloats(x: number, y: number, z: number, w: number): boolean {
-        return this.r === x && this.g === y && this.b === z && this.a === w;
-    }
-
-    /**
-     * Creates a string with the Color4 current values
-     * @returns the string representation of the Color4 object
-     */
-    public toString(): string {
-        return "{R: " + this.r + " G:" + this.g + " B:" + this.b + " A:" + this.a + "}";
-    }
-
-    /**
-     * Returns the string "Color4"
-     * @returns "Color4"
-     */
-    public getClassName(): string {
-        return "Color4";
-    }
-
-    /**
-     * Compute the Color4 hash code
-     * @returns an unique number that can be used to hash Color4 objects
-     */
-    public getHashCode(): number {
-        let hash = (this.r * 255) | 0;
-        hash = (hash * 397) ^ ((this.g * 255) | 0);
-        hash = (hash * 397) ^ ((this.b * 255) | 0);
-        hash = (hash * 397) ^ ((this.a * 255) | 0);
-        return hash;
-    }
-
-    /**
-     * Creates a new Color4 copied from the current one
-     * @returns a new Color4 object
-     */
-    public clone(): this {
-        const result = new (this.constructor as Constructor<typeof Color4, this>)();
-        return result.copyFrom(this);
-    }
-
-    /**
-     * Copies the given Color4 values into the current one
-     * @param source defines the source Color4 object
-     * @returns the current updated Color4 object
-     */
-    public copyFrom(source: DeepImmutable<Color4>): this {
-        this.r = source.r;
-        this.g = source.g;
-        this.b = source.b;
-        this.a = source.a;
-        return this;
-    }
-
-    /**
-     * Copies the given float values into the current one
-     * @param r defines the red component to read from
-     * @param g defines the green component to read from
-     * @param b defines the blue component to read from
-     * @param a defines the alpha component to read from
-     * @returns the current updated Color4 object
-     */
-    public copyFromFloats(r: number, g: number, b: number, a: number): this {
-        this.r = r;
-        this.g = g;
-        this.b = b;
-        this.a = a;
-        return this;
-    }
-
-    /**
-     * Copies the given float values into the current one
-     * @param r defines the red component to read from
-     * @param g defines the green component to read from
-     * @param b defines the blue component to read from
-     * @param a defines the alpha component to read from
-     * @returns the current updated Color4 object
-     */
-    public set(r: number, g: number, b: number, a: number): this {
-        return this.copyFromFloats(r, g, b, a);
-    }
-
-    /**
-     * Copies the given float to the current Vector4 coordinates
-     * @param v defines the r, g, b, and a coordinates of the operand
-     * @returns the current updated Vector4
-     */
-    public setAll(v: number): this {
-        this.r = this.g = this.b = this.a = v;
-        return this;
-    }
-
-    /**
-     * Compute the Color4 hexadecimal code as a string
-     * @param returnAsColor3 defines if the string should only contains RGB values (off by default)
-     * @returns a string containing the hexadecimal representation of the Color4 object
-     */
-    public toHexString(returnAsColor3 = false): string {
-        const intR = Math.round(this.r * 255);
-        const intG = Math.round(this.g * 255);
-        const intB = Math.round(this.b * 255);
-
-        if (returnAsColor3) {
-            return "#" + ToHex(intR) + ToHex(intG) + ToHex(intB);
-        }
-
-        const intA = Math.round(this.a * 255);
-        return "#" + ToHex(intR) + ToHex(intG) + ToHex(intB) + ToHex(intA);
-    }
-
-    /**
-     * Computes a new Color4 converted from the current one to linear space
-     * @param exact defines if the conversion will be done in an exact way which is slower but more accurate (default is false)
-     * @returns a new Color4 object
-     */
-    public toLinearSpace(exact = false): Color4 {
-        const convertedColor = new Color4();
-        this.toLinearSpaceToRef(convertedColor, exact);
-        return convertedColor;
-    }
-
-    /**
-     * Converts the Color4 values to linear space and stores the result in "convertedColor"
-     * @param convertedColor defines the Color4 object where to store the linear space version
-     * @param exact defines if the conversion will be done in an exact way which is slower but more accurate (default is false)
-     * @returns the unmodified Color4
-     */
-    public toLinearSpaceToRef(convertedColor: Color4, exact = false): Color4 {
-        if (exact) {
-            convertedColor.r = colorChannelToLinearSpaceExact(this.r);
-            convertedColor.g = colorChannelToLinearSpaceExact(this.g);
-            convertedColor.b = colorChannelToLinearSpaceExact(this.b);
-        } else {
-            convertedColor.r = colorChannelToLinearSpace(this.r);
-            convertedColor.g = colorChannelToLinearSpace(this.g);
-            convertedColor.b = colorChannelToLinearSpace(this.b);
-        }
-        convertedColor.a = this.a;
-        return this;
-    }
-
-    /**
-     * Computes a new Color4 converted from the current one to gamma space
-     * @param exact defines if the conversion will be done in an exact way which is slower but more accurate (default is false)
-     * @returns a new Color4 object
-     */
-    public toGammaSpace(exact = false): Color4 {
-        const convertedColor = new Color4();
-        this.toGammaSpaceToRef(convertedColor, exact);
-        return convertedColor;
-    }
-
-    /**
-     * Converts the Color4 values to gamma space and stores the result in "convertedColor"
-     * @param convertedColor defines the Color4 object where to store the gamma space version
-     * @param exact defines if the conversion will be done in an exact way which is slower but more accurate (default is false)
-     * @returns the unmodified Color4
-     */
-    public toGammaSpaceToRef(convertedColor: Color4, exact = false): Color4 {
-        if (exact) {
-            convertedColor.r = colorChannelToGammaSpaceExact(this.r);
-            convertedColor.g = colorChannelToGammaSpaceExact(this.g);
-            convertedColor.b = colorChannelToGammaSpaceExact(this.b);
-        } else {
-            convertedColor.r = colorChannelToGammaSpace(this.r);
-            convertedColor.g = colorChannelToGammaSpace(this.g);
-            convertedColor.b = colorChannelToGammaSpace(this.b);
-        }
-        convertedColor.a = this.a;
-        return this;
-    }
-
-    // Statics
-
-    /**
-     * Creates a new Color4 from the string containing valid hexadecimal values.
-     *
-     * A valid hex string is either in the format #RRGGBB or #RRGGBBAA.
-     *
-     * When a hex string without alpha is passed, the resulting Color4 has
-     * its alpha value set to 1.0.
-     *
-     * An invalid string results in a Color with all its channels set to 0.0,
-     * i.e. "transparent black".
-     *
-     * @param hex defines a string containing valid hexadecimal values
-     * @returns a new Color4 object
-     */
-    public static FromHexString(hex: string): Color4 {
-        if (hex.substring(0, 1) !== "#" || (hex.length !== 9 && hex.length !== 7)) {
-            return new Color4(0.0, 0.0, 0.0, 0.0);
-        }
-
-        const r = parseInt(hex.substring(1, 3), 16);
-        const g = parseInt(hex.substring(3, 5), 16);
-        const b = parseInt(hex.substring(5, 7), 16);
-        const a = hex.length === 9 ? parseInt(hex.substring(7, 9), 16) : 255;
-
-        return Color4.FromInts(r, g, b, a);
-    }
-
-    /**
-     * Creates a new Color4 object set with the linearly interpolated values of "amount" between the left Color4 object and the right Color4 object
-     * @param left defines the start value
-     * @param right defines the end value
-     * @param amount defines the gradient factor
-     * @returns a new Color4 object
-     */
-    public static Lerp(left: DeepImmutable<Color4>, right: DeepImmutable<Color4>, amount: number): Color4 {
-        const result = new Color4(0.0, 0.0, 0.0, 0.0);
-        Color4.LerpToRef(left, right, amount, result);
-        return result;
-    }
-
-    /**
-     * Set the given "result" with the linearly interpolated values of "amount" between the left Color4 object and the right Color4 object
-     * @param left defines the start value
-     * @param right defines the end value
-     * @param amount defines the gradient factor
-     * @param result defines the Color4 object where to store data
-     */
-    public static LerpToRef(left: DeepImmutable<Color4>, right: DeepImmutable<Color4>, amount: number, result: Color4): void {
-        result.r = left.r + (right.r - left.r) * amount;
-        result.g = left.g + (right.g - left.g) * amount;
-        result.b = left.b + (right.b - left.b) * amount;
-        result.a = left.a + (right.a - left.a) * amount;
-    }
-
-    /**
-     * Interpolate between two Color4 using Hermite interpolation
-     * @param value1 defines first Color4
-     * @param tangent1 defines the incoming tangent
-     * @param value2 defines second Color4
-     * @param tangent2 defines the outgoing tangent
-     * @param amount defines the target Color4
-     * @returns the new interpolated Color4
-     */
-    public static Hermite(value1: DeepImmutable<Color4>, tangent1: DeepImmutable<Color4>, value2: DeepImmutable<Color4>, tangent2: DeepImmutable<Color4>, amount: number): Color4 {
-        const squared = amount * amount;
-        const cubed = amount * squared;
-        const part1 = 2.0 * cubed - 3.0 * squared + 1.0;
-        const part2 = -2.0 * cubed + 3.0 * squared;
-        const part3 = cubed - 2.0 * squared + amount;
-        const part4 = cubed - squared;
-
-        const r = value1.r * part1 + value2.r * part2 + tangent1.r * part3 + tangent2.r * part4;
-        const g = value1.g * part1 + value2.g * part2 + tangent1.g * part3 + tangent2.g * part4;
-        const b = value1.b * part1 + value2.b * part2 + tangent1.b * part3 + tangent2.b * part4;
-        const a = value1.a * part1 + value2.a * part2 + tangent1.a * part3 + tangent2.a * part4;
-        return new Color4(r, g, b, a);
-    }
-
-    /**
-     * Returns a new Color4 which is the 1st derivative of the Hermite spline defined by the colors "value1", "value2", "tangent1", "tangent2".
-     * @param value1 defines the first control point
-     * @param tangent1 defines the first tangent
-     * @param value2 defines the second control point
-     * @param tangent2 defines the second tangent
-     * @param time define where the derivative must be done
-     * @returns 1st derivative
-     */
-    public static Hermite1stDerivative(
-        value1: DeepImmutable<Color4>,
-        tangent1: DeepImmutable<Color4>,
-        value2: DeepImmutable<Color4>,
-        tangent2: DeepImmutable<Color4>,
-        time: number
-    ): Color4 {
-        const result = new Color4();
-
-        this.Hermite1stDerivativeToRef(value1, tangent1, value2, tangent2, time, result);
-
-        return result;
-    }
-
-    /**
-     * Update a Color4 with the 1st derivative of the Hermite spline defined by the colors "value1", "value2", "tangent1", "tangent2".
-     * @param value1 defines the first control point
-     * @param tangent1 defines the first tangent
-     * @param value2 defines the second control point
-     * @param tangent2 defines the second tangent
-     * @param time define where the derivative must be done
-     * @param result define where to store the derivative
-     */
-    public static Hermite1stDerivativeToRef(
-        value1: DeepImmutable<Color4>,
-        tangent1: DeepImmutable<Color4>,
-        value2: DeepImmutable<Color4>,
-        tangent2: DeepImmutable<Color4>,
-        time: number,
-        result: Color4
-    ) {
-        const t2 = time * time;
-
-        result.r = (t2 - time) * 6 * value1.r + (3 * t2 - 4 * time + 1) * tangent1.r + (-t2 + time) * 6 * value2.r + (3 * t2 - 2 * time) * tangent2.r;
-        result.g = (t2 - time) * 6 * value1.g + (3 * t2 - 4 * time + 1) * tangent1.g + (-t2 + time) * 6 * value2.g + (3 * t2 - 2 * time) * tangent2.g;
-        result.b = (t2 - time) * 6 * value1.b + (3 * t2 - 4 * time + 1) * tangent1.b + (-t2 + time) * 6 * value2.b + (3 * t2 - 2 * time) * tangent2.b;
-        result.a = (t2 - time) * 6 * value1.a + (3 * t2 - 4 * time + 1) * tangent1.a + (-t2 + time) * 6 * value2.a + (3 * t2 - 2 * time) * tangent2.a;
-    }
-
-    /**
-     * Creates a new Color4 from a Color3 and an alpha value
-     * @param color3 defines the source Color3 to read from
-     * @param alpha defines the alpha component (1.0 by default)
-     * @returns a new Color4 object
-     */
-    public static FromColor3(color3: DeepImmutable<Color3>, alpha: number = 1.0): Color4 {
-        return new Color4(color3.r, color3.g, color3.b, alpha);
-    }
-
-    /**
-     * Creates a new Color4 from the starting index element of the given array
-     * @param array defines the source array to read from
-     * @param offset defines the offset in the source array
-     * @returns a new Color4 object
-     */
-    public static FromArray(array: DeepImmutable<ArrayLike<number>>, offset: number = 0): Color4 {
-        return new Color4(array[offset], array[offset + 1], array[offset + 2], array[offset + 3]);
-    }
-
-    /**
-     * Creates a new Color4 from the starting index element of the given array
-     * @param array defines the source array to read from
-     * @param offset defines the offset in the source array
-     * @param result defines the target Color4 object
-     */
-    public static FromArrayToRef(array: DeepImmutable<ArrayLike<number>>, offset: number = 0, result: Color4) {
-        result.r = array[offset];
-        result.g = array[offset + 1];
-        result.b = array[offset + 2];
-        result.a = array[offset + 3];
-    }
-
-    /**
-     * Creates a new Color3 from integer values (less than 256)
-     * @param r defines the red component to read from (value between 0 and 255)
-     * @param g defines the green component to read from (value between 0 and 255)
-     * @param b defines the blue component to read from (value between 0 and 255)
-     * @param a defines the alpha component to read from (value between 0 and 255)
-     * @returns a new Color3 object
-     */
-    public static FromInts(r: number, g: number, b: number, a: number): Color4 {
-        return new Color4(r / 255.0, g / 255.0, b / 255.0, a / 255.0);
-    }
-
-    /**
-     * Check the content of a given array and convert it to an array containing RGBA data
-     * If the original array was already containing count * 4 values then it is returned directly
-     * @param colors defines the array to check
-     * @param count defines the number of RGBA data to expect
-     * @returns an array containing count * 4 values (RGBA)
-     */
-    public static CheckColors4(colors: number[], count: number): number[] {
-        // Check if color3 was used
-        if (colors.length === count * 3) {
-            const colors4 = [];
-            for (let index = 0; index < colors.length; index += 3) {
-                const newIndex = (index / 3) * 4;
-                colors4[newIndex] = colors[index];
-                colors4[newIndex + 1] = colors[index + 1];
-                colors4[newIndex + 2] = colors[index + 2];
-                colors4[newIndex + 3] = 1.0;
-            }
-
-            return colors4;
-        }
-
-        return colors;
-    }
-}
-Object.defineProperties(Color4.prototype, {
-    dimension: { value: [4] },
-    rank: { value: 1 },
-});
-
-/**
- * @internal
- */
-export class TmpColors {
-    public static Color3: Color3[] = ArrayTools.BuildArray(3, Color3.Black);
-    public static Color4: Color4[] = ArrayTools.BuildArray(3, () => new Color4(0, 0, 0, 0));
-}
-
-RegisterClass("BABYLON.Color3", Color3);
-RegisterClass("BABYLON.Color4", Color4);
+import type { Constructor, DeepImmutable, FloatArray, Tuple } from "../types";
+import { Scalar } from "./math.scalar";
+import { Clamp, ToHex } from "./math.scalar.functions";
+import { ToLinearSpace, ToGammaSpace, Epsilon } from "./math.constants";
+import { ArrayTools } from "../Misc/arrayTools";
+import { RegisterClass } from "../Misc/typeStore";
+import type { Tensor } from "./tensor";
+import type { IColor3Like, IColor4Like } from "./math.like";
+
+function colorChannelToLinearSpace(color: number): number {
+    return Math.pow(color, ToLinearSpace);
+}
+
+function colorChannelToLinearSpaceExact(color: number): number {
+    if (color <= 0.04045) {
+        return 0.0773993808 * color;
+    }
+    return Math.pow(0.947867299 * (color + 0.055), 2.4);
+}
+
+function colorChannelToGammaSpace(color: number): number {
+    return Math.pow(color, ToGammaSpace);
+}
+
+function colorChannelToGammaSpaceExact(color: number): number {
+    if (color <= 0.0031308) {
+        return 12.92 * color;
+    }
+    return 1.055 * Math.pow(color, 0.41666) - 0.055;
+}
+
+/**
+ * Class used to hold a RGB color
+ */
+export class Color3 implements Tensor<Tuple<number, 3>>, IColor3Like {
+    /**
+     * @see Tensor.dimension
+     */
+    public declare readonly dimension: [3];
+
+    /**
+     * @see Tensor.rank
+     */
+    public declare readonly rank: 1;
+
+    /**
+     * Creates a new Color3 object from red, green, blue values, all between 0 and 1
+     * @param r defines the red component (between 0 and 1, default is 0)
+     * @param g defines the green component (between 0 and 1, default is 0)
+     * @param b defines the blue component (between 0 and 1, default is 0)
+     */
+    constructor(
+        /**
+         * Defines the red component (between 0 and 1, default is 0)
+         */
+        public r: number = 0,
+        /**
+         * Defines the green component (between 0 and 1, default is 0)
+         */
+        public g: number = 0,
+        /**
+         * Defines the blue component (between 0 and 1, default is 0)
+         */
+        public b: number = 0
+    ) {}
+
+    /**
+     * Creates a string with the Color3 current values
+     * @returns the string representation of the Color3 object
+     */
+    public toString(): string {
+        return "{R: " + this.r + " G:" + this.g + " B:" + this.b + "}";
+    }
+
+    /**
+     * Returns the string "Color3"
+     * @returns "Color3"
+     */
+    public getClassName(): string {
+        return "Color3";
+    }
+
+    /**
+     * Compute the Color3 hash code
+     * @returns an unique number that can be used to hash Color3 objects
+     */
+    public getHashCode(): number {
+        let hash = (this.r * 255) | 0;
+        hash = (hash * 397) ^ ((this.g * 255) | 0);
+        hash = (hash * 397) ^ ((this.b * 255) | 0);
+        return hash;
+    }
+
+    // Operators
+
+    /**
+     * Stores in the given array from the given starting index the red, green, blue values as successive elements
+     * @param array defines the array where to store the r,g,b components
+     * @param index defines an optional index in the target array to define where to start storing values
+     * @returns the current Color3 object
+     */
+    public toArray(array: FloatArray, index: number = 0): this {
+        array[index] = this.r;
+        array[index + 1] = this.g;
+        array[index + 2] = this.b;
+
+        return this;
+    }
+
+    /**
+     * Update the current color with values stored in an array from the starting index of the given array
+     * @param array defines the source array
+     * @param offset defines an offset in the source array
+     * @returns the current Color3 object
+     */
+    public fromArray(array: DeepImmutable<ArrayLike<number>>, offset: number = 0): this {
+        Color3.FromArrayToRef(array, offset, this);
+        return this;
+    }
+
+    /**
+     * Returns a new Color4 object from the current Color3 and the given alpha
+     * @param alpha defines the alpha component on the new Color4 object (default is 1)
+     * @returns a new Color4 object
+     */
+    public toColor4(alpha: number = 1): Color4 {
+        return new Color4(this.r, this.g, this.b, alpha);
+    }
+
+    /**
+     * Returns a new array populated with 3 numeric elements : red, green and blue values
+     * @returns the new array
+     */
+    public asArray(): Tuple<number, 3> {
+        return [this.r, this.g, this.b];
+    }
+
+    /**
+     * Returns the luminance value
+     * @returns a float value
+     */
+    public toLuminance(): number {
+        return this.r * 0.3 + this.g * 0.59 + this.b * 0.11;
+    }
+
+    /**
+     * Multiply each Color3 rgb values by the given Color3 rgb values in a new Color3 object
+     * @param otherColor defines the second operand
+     * @returns the new Color3 object
+     */
+    public multiply(otherColor: DeepImmutable<this>): this {
+        return new (this.constructor as Constructor<typeof Color3, this>)(this.r * otherColor.r, this.g * otherColor.g, this.b * otherColor.b);
+    }
+
+    /**
+     * Multiply the rgb values of the Color3 and the given Color3 and stores the result in the object "result"
+     * @param otherColor defines the second operand
+     * @param result defines the Color3 object where to store the result
+     * @returns the result Color3
+     */
+    public multiplyToRef<T extends this>(otherColor: DeepImmutable<this>, result: T): T {
+        result.r = this.r * otherColor.r;
+        result.g = this.g * otherColor.g;
+        result.b = this.b * otherColor.b;
+        return result;
+    }
+
+    /**
+     * Multiplies the current Color3 coordinates by the given ones
+     * @param otherColor defines the second operand
+     * @returns the current updated Color3
+     */
+    public multiplyInPlace(otherColor: DeepImmutable<Color3>): this {
+        this.r *= otherColor.r;
+        this.g *= otherColor.g;
+        this.b *= otherColor.b;
+        return this;
+    }
+
+    /**
+     * Returns a new Color3 set with the result of the multiplication of the current Color3 coordinates by the given floats
+     * @param r defines the r coordinate of the operand
+     * @param g defines the g coordinate of the operand
+     * @param b defines the b coordinate of the operand
+     * @returns the new Color3
+     */
+    public multiplyByFloats(r: number, g: number, b: number): this {
+        return new (this.constructor as Constructor<typeof Color3, this>)(this.r * r, this.g * g, this.b * b);
+    }
+
+    /**
+     * @internal
+     * Do not use
+     */
+    public divide(_other: DeepImmutable<this>): this {
+        throw new ReferenceError("Can not divide a color");
+    }
+
+    /**
+     * @internal
+     * Do not use
+     */
+    public divideToRef<T extends this>(_other: DeepImmutable<this>, _result: T): T {
+        throw new ReferenceError("Can not divide a color");
+    }
+
+    /**
+     * @internal
+     * Do not use
+     */
+    public divideInPlace(_other: DeepImmutable<this>): this {
+        throw new ReferenceError("Can not divide a color");
+    }
+
+    /**
+     * Updates the current Color3 with the minimal coordinate values between its and the given color ones
+     * @param other defines the second operand
+     * @returns the current updated Color3
+     */
+    public minimizeInPlace(other: DeepImmutable<this>): this {
+        return this.minimizeInPlaceFromFloats(other.r, other.g, other.b);
+    }
+
+    /**
+     * Updates the current Color3 with the maximal coordinate values between its and the given color ones.
+     * @param other defines the second operand
+     * @returns the current updated Color3
+     */
+    public maximizeInPlace(other: DeepImmutable<this>): this {
+        return this.maximizeInPlaceFromFloats(other.r, other.g, other.b);
+    }
+
+    /**
+     * Updates the current Color3 with the minimal coordinate values between its and the given coordinates
+     * @param r defines the r coordinate of the operand
+     * @param g defines the g coordinate of the operand
+     * @param b defines the b coordinate of the operand
+     * @returns the current updated Color3
+     */
+    public minimizeInPlaceFromFloats(r: number, g: number, b: number): this {
+        this.r = Math.min(r, this.r);
+        this.g = Math.min(g, this.g);
+        this.b = Math.min(b, this.b);
+        return this;
+    }
+
+    /**
+     * Updates the current Color3 with the maximal coordinate values between its and the given coordinates.
+     * @param r defines the r coordinate of the operand
+     * @param g defines the g coordinate of the operand
+     * @param b defines the b coordinate of the operand
+     * @returns the current updated Color3
+     */
+    public maximizeInPlaceFromFloats(r: number, g: number, b: number): this {
+        this.r = Math.max(r, this.r);
+        this.g = Math.max(g, this.g);
+        this.b = Math.max(b, this.b);
+        return this;
+    }
+
+    /**
+     * @internal
+     * Do not use
+     */
+    public floorToRef<T extends this>(_result: T): T {
+        throw new ReferenceError("Can not floor a color");
+    }
+
+    /**
+     * @internal
+     * Do not use
+     */
+    public floor(): this {
+        throw new ReferenceError("Can not floor a color");
+    }
+
+    /**
+     * @internal
+     * Do not use
+     */
+    public fractToRef<T extends this>(_result: T): T {
+        throw new ReferenceError("Can not fract a color");
+    }
+
+    /**
+     * @internal
+     * Do not use
+     */
+    public fract(): this {
+        throw new ReferenceError("Can not fract a color");
+    }
+
+    /**
+     * Determines equality between Color3 objects
+     * @param otherColor defines the second operand
+     * @returns true if the rgb values are equal to the given ones
+     */
+    public equals(otherColor: DeepImmutable<this>): boolean {
+        return otherColor && this.r === otherColor.r && this.g === otherColor.g && this.b === otherColor.b;
+    }
+
+    /**
+     * Alias for equalsToFloats
+     * @param r red color component
+     * @param g green color component
+     * @param b blue color component
+     * @returns boolean
+     */
+    public equalsFloats(r: number, g: number, b: number): boolean {
+        return this.equalsToFloats(r, g, b);
+    }
+
+    /**
+     * Determines equality between the current Color3 object and a set of r,b,g values
+     * @param r defines the red component to check
+     * @param g defines the green component to check
+     * @param b defines the blue component to check
+     * @returns true if the rgb values are equal to the given ones
+     */
+    public equalsToFloats(r: number, g: number, b: number): boolean {
+        return this.r === r && this.g === g && this.b === b;
+    }
+
+    /**
+     * Returns true if the current Color3 and the given color coordinates are distant less than epsilon
+     * @param otherColor defines the second operand
+     * @param epsilon defines the minimal distance to define values as equals
+     * @returns true if both colors are distant less than epsilon
+     */
+    public equalsWithEpsilon(otherColor: DeepImmutable<this>, epsilon: number = Epsilon): boolean {
+        return Scalar.WithinEpsilon(this.r, otherColor.r, epsilon) && Scalar.WithinEpsilon(this.g, otherColor.g, epsilon) && Scalar.WithinEpsilon(this.b, otherColor.b, epsilon);
+    }
+
+    /**
+     * @internal
+     * Do not use
+     */
+    public negate(): this {
+        throw new ReferenceError("Can not negate a color");
+    }
+
+    /**
+     * @internal
+     * Do not use
+     */
+    public negateInPlace(): this {
+        throw new ReferenceError("Can not negate a color");
+    }
+
+    /**
+     * @internal
+     * Do not use
+     */
+    public negateToRef<T extends this>(_result: T): T {
+        throw new ReferenceError("Can not negate a color");
+    }
+
+    /**
+     * Creates a new Color3 with the current Color3 values multiplied by scale
+     * @param scale defines the scaling factor to apply
+     * @returns a new Color3 object
+     */
+    public scale(scale: number): this {
+        return new (this.constructor as Constructor<typeof Color3, this>)(this.r * scale, this.g * scale, this.b * scale);
+    }
+
+    /**
+     * Multiplies the Color3 values by the float "scale"
+     * @param scale defines the scaling factor to apply
+     * @returns the current updated Color3
+     */
+    public scaleInPlace(scale: number): this {
+        this.r *= scale;
+        this.g *= scale;
+        this.b *= scale;
+        return this;
+    }
+
+    /**
+     * Multiplies the rgb values by scale and stores the result into "result"
+     * @param scale defines the scaling factor
+     * @param result defines the Color3 object where to store the result
+     * @returns the result Color3
+     */
+    public scaleToRef<T extends this>(scale: number, result: T): T {
+        result.r = this.r * scale;
+        result.g = this.g * scale;
+        result.b = this.b * scale;
+        return result;
+    }
+
+    /**
+     * Scale the current Color3 values by a factor and add the result to a given Color3
+     * @param scale defines the scale factor
+     * @param result defines color to store the result into
+     * @returns the result Color3
+     */
+    public scaleAndAddToRef<T extends this>(scale: number, result: T): T {
+        result.r += this.r * scale;
+        result.g += this.g * scale;
+        result.b += this.b * scale;
+        return result;
+    }
+
+    /**
+     * Clamps the rgb values by the min and max values and stores the result into "result"
+     * @param min defines minimum clamping value (default is 0)
+     * @param max defines maximum clamping value (default is 1)
+     * @param result defines color to store the result into
+     * @returns the result Color3
+     */
+    public clampToRef<T extends this>(min: number = 0, max: number = 1, result: T): T {
+        result.r = Clamp(this.r, min, max);
+        result.g = Clamp(this.g, min, max);
+        result.b = Clamp(this.b, min, max);
+        return result;
+    }
+
+    /**
+     * Creates a new Color3 set with the added values of the current Color3 and of the given one
+     * @param otherColor defines the second operand
+     * @returns the new Color3
+     */
+    public add(otherColor: DeepImmutable<this>): this {
+        return new (this.constructor as Constructor<typeof Color3, this>)(this.r + otherColor.r, this.g + otherColor.g, this.b + otherColor.b);
+    }
+
+    /**
+     * Adds the given color to the current Color3
+     * @param otherColor defines the second operand
+     * @returns the current updated Color3
+     */
+    public addInPlace(otherColor: DeepImmutable<this>): this {
+        this.r += otherColor.r;
+        this.g += otherColor.g;
+        this.b += otherColor.b;
+        return this;
+    }
+
+    /**
+     * Adds the given coordinates to the current Color3
+     * @param r defines the r coordinate of the operand
+     * @param g defines the g coordinate of the operand
+     * @param b defines the b coordinate of the operand
+     * @returns the current updated Color3
+     */
+    public addInPlaceFromFloats(r: number, g: number, b: number): this {
+        this.r += r;
+        this.g += g;
+        this.b += b;
+        return this;
+    }
+
+    /**
+     * Stores the result of the addition of the current Color3 and given one rgb values into "result"
+     * @param otherColor defines the second operand
+     * @param result defines Color3 object to store the result into
+     * @returns the unmodified current Color3
+     */
+    public addToRef<T extends this>(otherColor: DeepImmutable<this>, result: T): T {
+        result.r = this.r + otherColor.r;
+        result.g = this.g + otherColor.g;
+        result.b = this.b + otherColor.b;
+        return result;
+    }
+
+    /**
+     * Returns a new Color3 set with the subtracted values of the given one from the current Color3
+     * @param otherColor defines the second operand
+     * @returns the new Color3
+     */
+    public subtract(otherColor: DeepImmutable<this>): this {
+        return new (this.constructor as Constructor<typeof Color3, this>)(this.r - otherColor.r, this.g - otherColor.g, this.b - otherColor.b);
+    }
+
+    /**
+     * Stores the result of the subtraction of given one from the current Color3 rgb values into "result"
+     * @param otherColor defines the second operand
+     * @param result defines Color3 object to store the result into
+     * @returns the unmodified current Color3
+     */
+    public subtractToRef<T extends this>(otherColor: DeepImmutable<this>, result: T): T {
+        result.r = this.r - otherColor.r;
+        result.g = this.g - otherColor.g;
+        result.b = this.b - otherColor.b;
+        return result;
+    }
+
+    /**
+     * Subtract the given color from the current Color3
+     * @param otherColor defines the second operand
+     * @returns the current updated Color3
+     */
+    public subtractInPlace(otherColor: DeepImmutable<this>): this {
+        this.r -= otherColor.r;
+        this.g -= otherColor.g;
+        this.b -= otherColor.b;
+        return this;
+    }
+
+    /**
+     * Returns a new Color3 set with the subtraction of the given floats from the current Color3 coordinates
+     * @param r defines the r coordinate of the operand
+     * @param g defines the g coordinate of the operand
+     * @param b defines the b coordinate of the operand
+     * @returns the resulting Color3
+     */
+    public subtractFromFloats(r: number, g: number, b: number): this {
+        return new (this.constructor as Constructor<typeof Color3, this>)(this.r - r, this.g - g, this.b - b);
+    }
+
+    /**
+     * Subtracts the given floats from the current Color3 coordinates and set the given color "result" with this result
+     * @param r defines the r coordinate of the operand
+     * @param g defines the g coordinate of the operand
+     * @param b defines the b coordinate of the operand
+     * @param result defines the Color3 object where to store the result
+     * @returns the result
+     */
+    public subtractFromFloatsToRef<T extends Color3>(r: number, g: number, b: number, result: T): T {
+        return result.copyFromFloats(this.r - r, this.g - g, this.b - b);
+    }
+
+    /**
+     * Copy the current object
+     * @returns a new Color3 copied the current one
+     */
+    public clone(): this {
+        return new (this.constructor as Constructor<typeof Color3, this>)(this.r, this.g, this.b);
+    }
+
+    /**
+     * Copies the rgb values from the source in the current Color3
+     * @param source defines the source Color3 object
+     * @returns the updated Color3 object
+     */
+    public copyFrom(source: DeepImmutable<this>): this {
+        this.r = source.r;
+        this.g = source.g;
+        this.b = source.b;
+        return this;
+    }
+
+    /**
+     * Updates the Color3 rgb values from the given floats
+     * @param r defines the red component to read from
+     * @param g defines the green component to read from
+     * @param b defines the blue component to read from
+     * @returns the current Color3 object
+     */
+    public copyFromFloats(r: number, g: number, b: number): this {
+        this.r = r;
+        this.g = g;
+        this.b = b;
+        return this;
+    }
+
+    /**
+     * Updates the Color3 rgb values from the given floats
+     * @param r defines the red component to read from
+     * @param g defines the green component to read from
+     * @param b defines the blue component to read from
+     * @returns the current Color3 object
+     */
+    public set(r: number, g: number, b: number): this {
+        return this.copyFromFloats(r, g, b);
+    }
+
+    /**
+     * Copies the given float to the current Color3 coordinates
+     * @param v defines the r, g and b coordinates of the operand
+     * @returns the current updated Color3
+     */
+    public setAll(v: number): this {
+        this.r = this.g = this.b = v;
+        return this;
+    }
+
+    /**
+     * Compute the Color3 hexadecimal code as a string
+     * @returns a string containing the hexadecimal representation of the Color3 object
+     */
+    public toHexString(): string {
+        const intR = Math.round(this.r * 255);
+        const intG = Math.round(this.g * 255);
+        const intB = Math.round(this.b * 255);
+        return "#" + ToHex(intR) + ToHex(intG) + ToHex(intB);
+    }
+
+    /**
+     * Converts current color in rgb space to HSV values
+     * @returns a new color3 representing the HSV values
+     */
+    public toHSV(): this {
+        const result = new (this.constructor as Constructor<typeof Color3, this>)();
+
+        this.toHSVToRef(result);
+
+        return result;
+    }
+
+    /**
+     * Converts current color in rgb space to HSV values
+     * @param result defines the Color3 where to store the HSV values
+     */
+    public toHSVToRef(result: this) {
+        const r = this.r;
+        const g = this.g;
+        const b = this.b;
+
+        const max = Math.max(r, g, b);
+        const min = Math.min(r, g, b);
+        let h = 0;
+        let s = 0;
+        const v = max;
+
+        const dm = max - min;
+
+        if (max !== 0) {
+            s = dm / max;
+        }
+
+        if (max != min) {
+            if (max == r) {
+                h = (g - b) / dm;
+                if (g < b) {
+                    h += 6;
+                }
+            } else if (max == g) {
+                h = (b - r) / dm + 2;
+            } else if (max == b) {
+                h = (r - g) / dm + 4;
+            }
+            h *= 60;
+        }
+
+        result.r = h;
+        result.g = s;
+        result.b = v;
+    }
+
+    /**
+     * Computes a new Color3 converted from the current one to linear space
+     * @param exact defines if the conversion will be done in an exact way which is slower but more accurate (default is false)
+     * @returns a new Color3 object
+     */
+    public toLinearSpace(exact = false): this {
+        const convertedColor = new (this.constructor as Constructor<typeof Color3, this>)();
+        this.toLinearSpaceToRef(convertedColor, exact);
+        return convertedColor;
+    }
+
+    /**
+     * Converts the Color3 values to linear space and stores the result in "convertedColor"
+     * @param convertedColor defines the Color3 object where to store the linear space version
+     * @param exact defines if the conversion will be done in an exact way which is slower but more accurate (default is false)
+     * @returns the unmodified Color3
+     */
+    public toLinearSpaceToRef(convertedColor: this, exact = false): this {
+        if (exact) {
+            convertedColor.r = colorChannelToLinearSpaceExact(this.r);
+            convertedColor.g = colorChannelToLinearSpaceExact(this.g);
+            convertedColor.b = colorChannelToLinearSpaceExact(this.b);
+        } else {
+            convertedColor.r = colorChannelToLinearSpace(this.r);
+            convertedColor.g = colorChannelToLinearSpace(this.g);
+            convertedColor.b = colorChannelToLinearSpace(this.b);
+        }
+        return this;
+    }
+
+    /**
+     * Computes a new Color3 converted from the current one to gamma space
+     * @param exact defines if the conversion will be done in an exact way which is slower but more accurate (default is false)
+     * @returns a new Color3 object
+     */
+    public toGammaSpace(exact = false): this {
+        const convertedColor = new (this.constructor as Constructor<typeof Color3, this>)();
+        this.toGammaSpaceToRef(convertedColor, exact);
+        return convertedColor;
+    }
+
+    /**
+     * Converts the Color3 values to gamma space and stores the result in "convertedColor"
+     * @param convertedColor defines the Color3 object where to store the gamma space version
+     * @param exact defines if the conversion will be done in an exact way which is slower but more accurate (default is false)
+     * @returns the unmodified Color3
+     */
+    public toGammaSpaceToRef(convertedColor: this, exact = false): this {
+        if (exact) {
+            convertedColor.r = colorChannelToGammaSpaceExact(this.r);
+            convertedColor.g = colorChannelToGammaSpaceExact(this.g);
+            convertedColor.b = colorChannelToGammaSpaceExact(this.b);
+        } else {
+            convertedColor.r = colorChannelToGammaSpace(this.r);
+            convertedColor.g = colorChannelToGammaSpace(this.g);
+            convertedColor.b = colorChannelToGammaSpace(this.b);
+        }
+        return this;
+    }
+
+    // Statics
+
+    private static _BlackReadOnly = Color3.Black() as DeepImmutable<Color3>;
+
+    /**
+     * Converts Hue, saturation and value to a Color3 (RGB)
+     * @param hue defines the hue (value between 0 and 360)
+     * @param saturation defines the saturation (value between 0 and 1)
+     * @param value defines the value (value between 0 and 1)
+     * @param result defines the Color3 where to store the RGB values
+     */
+    public static HSVtoRGBToRef(hue: number, saturation: number, value: number, result: Color3) {
+        const chroma = value * saturation;
+        const h = hue / 60;
+        const x = chroma * (1 - Math.abs((h % 2) - 1));
+        let r = 0;
+        let g = 0;
+        let b = 0;
+
+        if (h >= 0 && h <= 1) {
+            r = chroma;
+            g = x;
+        } else if (h >= 1 && h <= 2) {
+            r = x;
+            g = chroma;
+        } else if (h >= 2 && h <= 3) {
+            g = chroma;
+            b = x;
+        } else if (h >= 3 && h <= 4) {
+            g = x;
+            b = chroma;
+        } else if (h >= 4 && h <= 5) {
+            r = x;
+            b = chroma;
+        } else if (h >= 5 && h <= 6) {
+            r = chroma;
+            b = x;
+        }
+
+        const m = value - chroma;
+        result.set(r + m, g + m, b + m);
+    }
+
+    /**
+     * Converts Hue, saturation and value to a new Color3 (RGB)
+     * @param hue defines the hue (value between 0 and 360)
+     * @param saturation defines the saturation (value between 0 and 1)
+     * @param value defines the value (value between 0 and 1)
+     * @returns a new Color3 object
+     */
+    public static FromHSV(hue: number, saturation: number, value: number): Color3 {
+        const result = new Color3(0, 0, 0);
+        Color3.HSVtoRGBToRef(hue, saturation, value, result);
+        return result;
+    }
+
+    /**
+     * Creates a new Color3 from the string containing valid hexadecimal values
+     * @param hex defines a string containing valid hexadecimal values
+     * @returns a new Color3 object
+     */
+    public static FromHexString(hex: string): Color3 {
+        if (hex.substring(0, 1) !== "#" || hex.length !== 7) {
+            return new Color3(0, 0, 0);
+        }
+
+        const r = parseInt(hex.substring(1, 3), 16);
+        const g = parseInt(hex.substring(3, 5), 16);
+        const b = parseInt(hex.substring(5, 7), 16);
+
+        return Color3.FromInts(r, g, b);
+    }
+
+    /**
+     * Creates a new Color3 from the starting index of the given array
+     * @param array defines the source array
+     * @param offset defines an offset in the source array
+     * @returns a new Color3 object
+     */
+    public static FromArray(array: DeepImmutable<ArrayLike<number>>, offset: number = 0): Color3 {
+        return new Color3(array[offset], array[offset + 1], array[offset + 2]);
+    }
+
+    /**
+     * Creates a new Color3 from the starting index element of the given array
+     * @param array defines the source array to read from
+     * @param offset defines the offset in the source array
+     * @param result defines the target Color3 object
+     */
+    public static FromArrayToRef(array: DeepImmutable<ArrayLike<number>>, offset: number = 0, result: Color3) {
+        result.r = array[offset];
+        result.g = array[offset + 1];
+        result.b = array[offset + 2];
+    }
+
+    /**
+     * Creates a new Color3 from integer values (\< 256)
+     * @param r defines the red component to read from (value between 0 and 255)
+     * @param g defines the green component to read from (value between 0 and 255)
+     * @param b defines the blue component to read from (value between 0 and 255)
+     * @returns a new Color3 object
+     */
+    public static FromInts(r: number, g: number, b: number): Color3 {
+        return new Color3(r / 255.0, g / 255.0, b / 255.0);
+    }
+
+    /**
+     * Creates a new Color3 with values linearly interpolated of "amount" between the start Color3 and the end Color3
+     * @param start defines the start Color3 value
+     * @param end defines the end Color3 value
+     * @param amount defines the gradient value between start and end
+     * @returns a new Color3 object
+     */
+    public static Lerp(start: DeepImmutable<Color3>, end: DeepImmutable<Color3>, amount: number): Color3 {
+        const result = new Color3(0.0, 0.0, 0.0);
+        Color3.LerpToRef(start, end, amount, result);
+        return result;
+    }
+
+    /**
+     * Creates a new Color3 with values linearly interpolated of "amount" between the start Color3 and the end Color3
+     * @param left defines the start value
+     * @param right defines the end value
+     * @param amount defines the gradient factor
+     * @param result defines the Color3 object where to store the result
+     */
+    public static LerpToRef(left: DeepImmutable<Color3>, right: DeepImmutable<Color3>, amount: number, result: Color3): void {
+        result.r = left.r + (right.r - left.r) * amount;
+        result.g = left.g + (right.g - left.g) * amount;
+        result.b = left.b + (right.b - left.b) * amount;
+    }
+
+    /**
+     * Returns a new Color3 located for "amount" (float) on the Hermite interpolation spline defined by the vectors "value1", "tangent1", "value2", "tangent2"
+     * @param value1 defines the first control point
+     * @param tangent1 defines the first tangent Color3
+     * @param value2 defines the second control point
+     * @param tangent2 defines the second tangent Color3
+     * @param amount defines the amount on the interpolation spline (between 0 and 1)
+     * @returns the new Color3
+     */
+    public static Hermite(value1: DeepImmutable<Color3>, tangent1: DeepImmutable<Color3>, value2: DeepImmutable<Color3>, tangent2: DeepImmutable<Color3>, amount: number): Color3 {
+        const squared = amount * amount;
+        const cubed = amount * squared;
+        const part1 = 2.0 * cubed - 3.0 * squared + 1.0;
+        const part2 = -2.0 * cubed + 3.0 * squared;
+        const part3 = cubed - 2.0 * squared + amount;
+        const part4 = cubed - squared;
+
+        const r = value1.r * part1 + value2.r * part2 + tangent1.r * part3 + tangent2.r * part4;
+        const g = value1.g * part1 + value2.g * part2 + tangent1.g * part3 + tangent2.g * part4;
+        const b = value1.b * part1 + value2.b * part2 + tangent1.b * part3 + tangent2.b * part4;
+        return new Color3(r, g, b);
+    }
+
+    /**
+     * Returns a new Color3 which is the 1st derivative of the Hermite spline defined by the colors "value1", "value2", "tangent1", "tangent2".
+     * @param value1 defines the first control point
+     * @param tangent1 defines the first tangent
+     * @param value2 defines the second control point
+     * @param tangent2 defines the second tangent
+     * @param time define where the derivative must be done
+     * @returns 1st derivative
+     */
+    public static Hermite1stDerivative(
+        value1: DeepImmutable<Color3>,
+        tangent1: DeepImmutable<Color3>,
+        value2: DeepImmutable<Color3>,
+        tangent2: DeepImmutable<Color3>,
+        time: number
+    ): Color3 {
+        const result = Color3.Black();
+
+        this.Hermite1stDerivativeToRef(value1, tangent1, value2, tangent2, time, result);
+
+        return result;
+    }
+
+    /**
+     * Returns a new Color3 which is the 1st derivative of the Hermite spline defined by the colors "value1", "value2", "tangent1", "tangent2".
+     * @param value1 defines the first control point
+     * @param tangent1 defines the first tangent
+     * @param value2 defines the second control point
+     * @param tangent2 defines the second tangent
+     * @param time define where the derivative must be done
+     * @param result define where to store the derivative
+     */
+    public static Hermite1stDerivativeToRef(
+        value1: DeepImmutable<Color3>,
+        tangent1: DeepImmutable<Color3>,
+        value2: DeepImmutable<Color3>,
+        tangent2: DeepImmutable<Color3>,
+        time: number,
+        result: Color3
+    ) {
+        const t2 = time * time;
+
+        result.r = (t2 - time) * 6 * value1.r + (3 * t2 - 4 * time + 1) * tangent1.r + (-t2 + time) * 6 * value2.r + (3 * t2 - 2 * time) * tangent2.r;
+        result.g = (t2 - time) * 6 * value1.g + (3 * t2 - 4 * time + 1) * tangent1.g + (-t2 + time) * 6 * value2.g + (3 * t2 - 2 * time) * tangent2.g;
+        result.b = (t2 - time) * 6 * value1.b + (3 * t2 - 4 * time + 1) * tangent1.b + (-t2 + time) * 6 * value2.b + (3 * t2 - 2 * time) * tangent2.b;
+    }
+
+    /**
+     * Returns a Color3 value containing a red color
+     * @returns a new Color3 object
+     */
+    public static Red(): Color3 {
+        return new Color3(1, 0, 0);
+    }
+    /**
+     * Returns a Color3 value containing a green color
+     * @returns a new Color3 object
+     */
+    public static Green(): Color3 {
+        return new Color3(0, 1, 0);
+    }
+    /**
+     * Returns a Color3 value containing a blue color
+     * @returns a new Color3 object
+     */
+    public static Blue(): Color3 {
+        return new Color3(0, 0, 1);
+    }
+    /**
+     * Returns a Color3 value containing a black color
+     * @returns a new Color3 object
+     */
+    public static Black(): Color3 {
+        return new Color3(0, 0, 0);
+    }
+
+    /**
+     * Gets a Color3 value containing a black color that must not be updated
+     */
+    public static get BlackReadOnly(): DeepImmutable<Color3> {
+        return Color3._BlackReadOnly;
+    }
+
+    /**
+     * Returns a Color3 value containing a white color
+     * @returns a new Color3 object
+     */
+    public static White(): Color3 {
+        return new Color3(1, 1, 1);
+    }
+    /**
+     * Returns a Color3 value containing a purple color
+     * @returns a new Color3 object
+     */
+    public static Purple(): Color3 {
+        return new Color3(0.5, 0, 0.5);
+    }
+    /**
+     * Returns a Color3 value containing a magenta color
+     * @returns a new Color3 object
+     */
+    public static Magenta(): Color3 {
+        return new Color3(1, 0, 1);
+    }
+    /**
+     * Returns a Color3 value containing a yellow color
+     * @returns a new Color3 object
+     */
+    public static Yellow(): Color3 {
+        return new Color3(1, 1, 0);
+    }
+    /**
+     * Returns a Color3 value containing a gray color
+     * @returns a new Color3 object
+     */
+    public static Gray(): Color3 {
+        return new Color3(0.5, 0.5, 0.5);
+    }
+    /**
+     * Returns a Color3 value containing a teal color
+     * @returns a new Color3 object
+     */
+    public static Teal(): Color3 {
+        return new Color3(0, 1.0, 1.0);
+    }
+    /**
+     * Returns a Color3 value containing a random color
+     * @returns a new Color3 object
+     */
+    public static Random(): Color3 {
+        return new Color3(Math.random(), Math.random(), Math.random());
+    }
+}
+Object.defineProperties(Color3.prototype, {
+    dimension: { value: [3] },
+    rank: { value: 1 },
+});
+
+/**
+ * Class used to hold a RBGA color
+ */
+export class Color4 implements Tensor<Tuple<number, 4>>, IColor4Like {
+    /**
+     * @see Tensor.dimension
+     */
+    public declare readonly dimension: [4];
+
+    /**
+     * @see Tensor.rank
+     */
+    public declare readonly rank: 1;
+
+    /**
+     * Creates a new Color4 object from red, green, blue values, all between 0 and 1
+     * @param r defines the red component (between 0 and 1, default is 0)
+     * @param g defines the green component (between 0 and 1, default is 0)
+     * @param b defines the blue component (between 0 and 1, default is 0)
+     * @param a defines the alpha component (between 0 and 1, default is 1)
+     */
+    constructor(
+        /**
+         * Defines the red component (between 0 and 1, default is 0)
+         */
+        public r: number = 0,
+        /**
+         * Defines the green component (between 0 and 1, default is 0)
+         */
+        public g: number = 0,
+        /**
+         * Defines the blue component (between 0 and 1, default is 0)
+         */
+        public b: number = 0,
+        /**
+         * Defines the alpha component (between 0 and 1, default is 1)
+         */
+        public a: number = 1
+    ) {}
+
+    // Operators
+
+    /**
+     * Creates a new array populated with 4 numeric elements : red, green, blue, alpha values
+     * @returns the new array
+     */
+    public asArray(): Tuple<number, 4> {
+        return [this.r, this.g, this.b, this.a];
+    }
+
+    /**
+     * Stores from the starting index in the given array the Color4 successive values
+     * @param array defines the array where to store the r,g,b components
+     * @param index defines an optional index in the target array to define where to start storing values
+     * @returns the current Color4 object
+     */
+    public toArray(array: FloatArray, index: number = 0): this {
+        array[index] = this.r;
+        array[index + 1] = this.g;
+        array[index + 2] = this.b;
+        array[index + 3] = this.a;
+        return this;
+    }
+
+    /**
+     * Update the current color with values stored in an array from the starting index of the given array
+     * @param array defines the source array
+     * @param offset defines an offset in the source array
+     * @returns the current Color4 object
+     */
+    public fromArray(array: DeepImmutable<ArrayLike<number>>, offset: number = 0): this {
+        this.r = array[offset];
+        this.g = array[offset + 1];
+        this.b = array[offset + 2];
+        this.a = array[offset + 3];
+        return this;
+    }
+
+    /**
+     * Determines equality between Color4 objects
+     * @param otherColor defines the second operand
+     * @returns true if the rgba values are equal to the given ones
+     */
+    public equals(otherColor: DeepImmutable<this>): boolean {
+        return otherColor && this.r === otherColor.r && this.g === otherColor.g && this.b === otherColor.b && this.a === otherColor.a;
+    }
+
+    /**
+     * Creates a new Color4 set with the added values of the current Color4 and of the given one
+     * @param otherColor defines the second operand
+     * @returns a new Color4 object
+     */
+    public add(otherColor: DeepImmutable<this>): this {
+        return new (this.constructor as Constructor<typeof Color4, this>)(this.r + otherColor.r, this.g + otherColor.g, this.b + otherColor.b, this.a + otherColor.a);
+    }
+
+    /**
+     * Updates the given color "result" with the result of the addition of the current Color4 and the given one.
+     * @param otherColor the color to add
+     * @param result the color to store the result
+     * @returns result input
+     */
+    public addToRef<T extends Color4>(otherColor: DeepImmutable<this>, result: T): T {
+        result.r = this.r + otherColor.r;
+        result.g = this.g + otherColor.g;
+        result.b = this.b + otherColor.b;
+        result.a = this.a + otherColor.a;
+        return result;
+    }
+
+    /**
+     * Adds in place the given Color4 values to the current Color4 object
+     * @param otherColor defines the second operand
+     * @returns the current updated Color4 object
+     */
+    public addInPlace(otherColor: DeepImmutable<this>): this {
+        this.r += otherColor.r;
+        this.g += otherColor.g;
+        this.b += otherColor.b;
+        this.a += otherColor.a;
+        return this;
+    }
+
+    /**
+     * Adds the given coordinates to the current Color4
+     * @param r defines the r coordinate of the operand
+     * @param g defines the g coordinate of the operand
+     * @param b defines the b coordinate of the operand
+     * @param a defines the a coordinate of the operand
+     * @returns the current updated Color4
+     */
+    public addInPlaceFromFloats(r: number, g: number, b: number, a: number): this {
+        this.r += r;
+        this.g += g;
+        this.b += b;
+        this.a += a;
+        return this;
+    }
+
+    /**
+     * Creates a new Color4 set with the subtracted values of the given one from the current Color4
+     * @param otherColor defines the second operand
+     * @returns a new Color4 object
+     */
+    public subtract(otherColor: DeepImmutable<this>): this {
+        return new (this.constructor as Constructor<typeof Color4, this>)(this.r - otherColor.r, this.g - otherColor.g, this.b - otherColor.b, this.a - otherColor.a);
+    }
+
+    /**
+     * Subtracts the given ones from the current Color4 values and stores the results in "result"
+     * @param otherColor defines the second operand
+     * @param result defines the Color4 object where to store the result
+     * @returns the result Color4 object
+     */
+    public subtractToRef<T extends this>(otherColor: DeepImmutable<this>, result: T): T {
+        result.r = this.r - otherColor.r;
+        result.g = this.g - otherColor.g;
+        result.b = this.b - otherColor.b;
+        result.a = this.a - otherColor.a;
+        return result;
+    }
+
+    /**
+     * Subtract in place the given color from the current Color4.
+     * @param otherColor the color to subtract
+     * @returns the updated Color4.
+     */
+    public subtractInPlace(otherColor: DeepImmutable<Color4>): this {
+        this.r -= otherColor.r;
+        this.g -= otherColor.g;
+        this.b -= otherColor.b;
+        this.a -= otherColor.a;
+        return this;
+    }
+
+    /**
+     * Returns a new Color4 set with the result of the subtraction of the given floats from the current Color4 coordinates.
+     * @param r value to subtract
+     * @param g value to subtract
+     * @param b value to subtract
+     * @param a value to subtract
+     * @returns new color containing the result
+     */
+    public subtractFromFloats(r: number, g: number, b: number, a: number): this {
+        return new (this.constructor as Constructor<typeof Color4, this>)(this.r - r, this.g - g, this.b - b, this.a - a);
+    }
+
+    /**
+     * Sets the given color "result" set with the result of the subtraction of the given floats from the current Color4 coordinates.
+     * @param r value to subtract
+     * @param g value to subtract
+     * @param b value to subtract
+     * @param a value to subtract
+     * @param result the color to store the result in
+     * @returns result input
+     */
+    public subtractFromFloatsToRef<T extends Color4>(r: number, g: number, b: number, a: number, result: T): T {
+        result.r = this.r - r;
+        result.g = this.g - g;
+        result.b = this.b - b;
+        result.a = this.a - a;
+        return result;
+    }
+
+    /**
+     * Creates a new Color4 with the current Color4 values multiplied by scale
+     * @param scale defines the scaling factor to apply
+     * @returns a new Color4 object
+     */
+    public scale(scale: number): this {
+        return new (this.constructor as Constructor<typeof Color4, this>)(this.r * scale, this.g * scale, this.b * scale, this.a * scale);
+    }
+
+    /**
+     * Multiplies the Color4 values by the float "scale"
+     * @param scale defines the scaling factor to apply
+     * @returns the current updated Color4
+     */
+    public scaleInPlace(scale: number): this {
+        this.r *= scale;
+        this.g *= scale;
+        this.b *= scale;
+        this.a *= scale;
+        return this;
+    }
+
+    /**
+     * Multiplies the current Color4 values by scale and stores the result in "result"
+     * @param scale defines the scaling factor to apply
+     * @param result defines the Color4 object where to store the result
+     * @returns the result Color4
+     */
+    public scaleToRef<T extends this>(scale: number, result: T): T {
+        result.r = this.r * scale;
+        result.g = this.g * scale;
+        result.b = this.b * scale;
+        result.a = this.a * scale;
+        return result;
+    }
+
+    /**
+     * Scale the current Color4 values by a factor and add the result to a given Color4
+     * @param scale defines the scale factor
+     * @param result defines the Color4 object where to store the result
+     * @returns the result Color4
+     */
+    public scaleAndAddToRef<T extends this>(scale: number, result: T): T {
+        result.r += this.r * scale;
+        result.g += this.g * scale;
+        result.b += this.b * scale;
+        result.a += this.a * scale;
+        return result;
+    }
+
+    /**
+     * Clamps the rgb values by the min and max values and stores the result into "result"
+     * @param min defines minimum clamping value (default is 0)
+     * @param max defines maximum clamping value (default is 1)
+     * @param result defines color to store the result into.
+     * @returns the result Color4
+     */
+    public clampToRef<T extends this>(min: number = 0, max: number = 1, result: T): T {
+        result.r = Clamp(this.r, min, max);
+        result.g = Clamp(this.g, min, max);
+        result.b = Clamp(this.b, min, max);
+        result.a = Clamp(this.a, min, max);
+        return result;
+    }
+
+    /**
+     * Multiply an Color4 value by another and return a new Color4 object
+     * @param color defines the Color4 value to multiply by
+     * @returns a new Color4 object
+     */
+    public multiply(color: DeepImmutable<this>): this {
+        return new (this.constructor as Constructor<typeof Color4, this>)(this.r * color.r, this.g * color.g, this.b * color.b, this.a * color.a);
+    }
+
+    /**
+     * Multiply a Color4 value by another and push the result in a reference value
+     * @param color defines the Color4 value to multiply by
+     * @param result defines the Color4 to fill the result in
+     * @returns the result Color4
+     */
+    public multiplyToRef<T extends this>(color: DeepImmutable<this>, result: T): T {
+        result.r = this.r * color.r;
+        result.g = this.g * color.g;
+        result.b = this.b * color.b;
+        result.a = this.a * color.a;
+        return result;
+    }
+
+    /**
+     * Multiplies in place the current Color4 by the given one.
+     * @param otherColor color to multiple with
+     * @returns the updated Color4.
+     */
+    public multiplyInPlace(otherColor: DeepImmutable<Color4>): this {
+        this.r *= otherColor.r;
+        this.g *= otherColor.g;
+        this.b *= otherColor.b;
+        this.a *= otherColor.a;
+        return this;
+    }
+
+    /**
+     * Returns a new Color4 set with the multiplication result of the given floats and the current Color4 coordinates.
+     * @param r value multiply with
+     * @param g value multiply with
+     * @param b value multiply with
+     * @param a value multiply with
+     * @returns resulting new color
+     */
+    public multiplyByFloats(r: number, g: number, b: number, a: number): this {
+        return new (this.constructor as Constructor<typeof Color4, this>)(this.r * r, this.g * g, this.b * b, this.a * a);
+    }
+
+    /**
+     * @internal
+     * Do not use
+     */
+    public divide(_other: DeepImmutable<this>): this {
+        throw new ReferenceError("Can not divide a color");
+    }
+
+    /**
+     * @internal
+     * Do not use
+     */
+    public divideToRef<T extends this>(_other: DeepImmutable<this>, _result: T): T {
+        throw new ReferenceError("Can not divide a color");
+    }
+
+    /**
+     * @internal
+     * Do not use
+     */
+    public divideInPlace(_other: DeepImmutable<this>): this {
+        throw new ReferenceError("Can not divide a color");
+    }
+
+    /**
+     * Updates the Color4 coordinates with the minimum values between its own and the given color ones
+     * @param other defines the second operand
+     * @returns the current updated Color4
+     */
+    public minimizeInPlace(other: DeepImmutable<Color4>): this {
+        this.r = Math.min(this.r, other.r);
+        this.g = Math.min(this.g, other.g);
+        this.b = Math.min(this.b, other.b);
+        this.a = Math.min(this.a, other.a);
+        return this;
+    }
+    /**
+     * Updates the Color4 coordinates with the maximum values between its own and the given color ones
+     * @param other defines the second operand
+     * @returns the current updated Color4
+     */
+    public maximizeInPlace(other: DeepImmutable<Color4>): this {
+        this.r = Math.max(this.r, other.r);
+        this.g = Math.max(this.g, other.g);
+        this.b = Math.max(this.b, other.b);
+        this.a = Math.max(this.a, other.a);
+        return this;
+    }
+
+    /**
+     * Updates the current Color4 with the minimal coordinate values between its and the given coordinates
+     * @param r defines the r coordinate of the operand
+     * @param g defines the g coordinate of the operand
+     * @param b defines the b coordinate of the operand
+     * @param a defines the a coordinate of the operand
+     * @returns the current updated Color4
+     */
+    public minimizeInPlaceFromFloats(r: number, g: number, b: number, a: number): this {
+        this.r = Math.min(r, this.r);
+        this.g = Math.min(g, this.g);
+        this.b = Math.min(b, this.b);
+        this.a = Math.min(a, this.a);
+        return this;
+    }
+
+    /**
+     * Updates the current Color4 with the maximal coordinate values between its and the given coordinates.
+     * @param r defines the r coordinate of the operand
+     * @param g defines the g coordinate of the operand
+     * @param b defines the b coordinate of the operand
+     * @param a defines the a coordinate of the operand
+     * @returns the current updated Color4
+     */
+    public maximizeInPlaceFromFloats(r: number, g: number, b: number, a: number): this {
+        this.r = Math.max(r, this.r);
+        this.g = Math.max(g, this.g);
+        this.b = Math.max(b, this.b);
+        this.a = Math.max(a, this.a);
+        return this;
+    }
+
+    /**
+     * @internal
+     * Do not use
+     */
+    public floorToRef<T extends this>(_result: T): T {
+        throw new ReferenceError("Can not floor a color");
+    }
+
+    /**
+     * @internal
+     * Do not use
+     */
+    public floor(): this {
+        throw new ReferenceError("Can not floor a color");
+    }
+
+    /**
+     * @internal
+     * Do not use
+     */
+    public fractToRef<T extends this>(_result: T): T {
+        throw new ReferenceError("Can not fract a color");
+    }
+
+    /**
+     * @internal
+     * Do not use
+     */
+    public fract(): this {
+        throw new ReferenceError("Can not fract a color");
+    }
+
+    /**
+     * @internal
+     * Do not use
+     */
+    public negate(): this {
+        throw new ReferenceError("Can not negate a color");
+    }
+
+    /**
+     * @internal
+     * Do not use
+     */
+    public negateInPlace(): this {
+        throw new ReferenceError("Can not negate a color");
+    }
+
+    /**
+     * @internal
+     * Do not use
+     */
+    public negateToRef<T extends this>(_result: T): T {
+        throw new ReferenceError("Can not negate a color");
+    }
+
+    /**
+     * Boolean : True if the current Color4 coordinates are each beneath the distance "epsilon" from the given color ones.
+     * @param otherColor color to compare against
+     * @param epsilon (Default: very small number)
+     * @returns true if they are equal
+     */
+    public equalsWithEpsilon(otherColor: DeepImmutable<Color4>, epsilon: number = Epsilon): boolean {
+        return (
+            Scalar.WithinEpsilon(this.r, otherColor.r, epsilon) &&
+            Scalar.WithinEpsilon(this.g, otherColor.g, epsilon) &&
+            Scalar.WithinEpsilon(this.b, otherColor.b, epsilon) &&
+            Scalar.WithinEpsilon(this.a, otherColor.a, epsilon)
+        );
+    }
+
+    /**
+     * Boolean : True if the given floats are strictly equal to the current Color4 coordinates.
+     * @param x x value to compare against
+     * @param y y value to compare against
+     * @param z z value to compare against
+     * @param w w value to compare against
+     * @returns true if equal
+     */
+    public equalsToFloats(x: number, y: number, z: number, w: number): boolean {
+        return this.r === x && this.g === y && this.b === z && this.a === w;
+    }
+
+    /**
+     * Creates a string with the Color4 current values
+     * @returns the string representation of the Color4 object
+     */
+    public toString(): string {
+        return "{R: " + this.r + " G:" + this.g + " B:" + this.b + " A:" + this.a + "}";
+    }
+
+    /**
+     * Returns the string "Color4"
+     * @returns "Color4"
+     */
+    public getClassName(): string {
+        return "Color4";
+    }
+
+    /**
+     * Compute the Color4 hash code
+     * @returns an unique number that can be used to hash Color4 objects
+     */
+    public getHashCode(): number {
+        let hash = (this.r * 255) | 0;
+        hash = (hash * 397) ^ ((this.g * 255) | 0);
+        hash = (hash * 397) ^ ((this.b * 255) | 0);
+        hash = (hash * 397) ^ ((this.a * 255) | 0);
+        return hash;
+    }
+
+    /**
+     * Creates a new Color4 copied from the current one
+     * @returns a new Color4 object
+     */
+    public clone(): this {
+        const result = new (this.constructor as Constructor<typeof Color4, this>)();
+        return result.copyFrom(this);
+    }
+
+    /**
+     * Copies the given Color4 values into the current one
+     * @param source defines the source Color4 object
+     * @returns the current updated Color4 object
+     */
+    public copyFrom(source: DeepImmutable<Color4>): this {
+        this.r = source.r;
+        this.g = source.g;
+        this.b = source.b;
+        this.a = source.a;
+        return this;
+    }
+
+    /**
+     * Copies the given float values into the current one
+     * @param r defines the red component to read from
+     * @param g defines the green component to read from
+     * @param b defines the blue component to read from
+     * @param a defines the alpha component to read from
+     * @returns the current updated Color4 object
+     */
+    public copyFromFloats(r: number, g: number, b: number, a: number): this {
+        this.r = r;
+        this.g = g;
+        this.b = b;
+        this.a = a;
+        return this;
+    }
+
+    /**
+     * Copies the given float values into the current one
+     * @param r defines the red component to read from
+     * @param g defines the green component to read from
+     * @param b defines the blue component to read from
+     * @param a defines the alpha component to read from
+     * @returns the current updated Color4 object
+     */
+    public set(r: number, g: number, b: number, a: number): this {
+        return this.copyFromFloats(r, g, b, a);
+    }
+
+    /**
+     * Copies the given float to the current Vector4 coordinates
+     * @param v defines the r, g, b, and a coordinates of the operand
+     * @returns the current updated Vector4
+     */
+    public setAll(v: number): this {
+        this.r = this.g = this.b = this.a = v;
+        return this;
+    }
+
+    /**
+     * Compute the Color4 hexadecimal code as a string
+     * @param returnAsColor3 defines if the string should only contains RGB values (off by default)
+     * @returns a string containing the hexadecimal representation of the Color4 object
+     */
+    public toHexString(returnAsColor3 = false): string {
+        const intR = Math.round(this.r * 255);
+        const intG = Math.round(this.g * 255);
+        const intB = Math.round(this.b * 255);
+
+        if (returnAsColor3) {
+            return "#" + ToHex(intR) + ToHex(intG) + ToHex(intB);
+        }
+
+        const intA = Math.round(this.a * 255);
+        return "#" + ToHex(intR) + ToHex(intG) + ToHex(intB) + ToHex(intA);
+    }
+
+    /**
+     * Computes a new Color4 converted from the current one to linear space
+     * @param exact defines if the conversion will be done in an exact way which is slower but more accurate (default is false)
+     * @returns a new Color4 object
+     */
+    public toLinearSpace(exact = false): Color4 {
+        const convertedColor = new Color4();
+        this.toLinearSpaceToRef(convertedColor, exact);
+        return convertedColor;
+    }
+
+    /**
+     * Converts the Color4 values to linear space and stores the result in "convertedColor"
+     * @param convertedColor defines the Color4 object where to store the linear space version
+     * @param exact defines if the conversion will be done in an exact way which is slower but more accurate (default is false)
+     * @returns the unmodified Color4
+     */
+    public toLinearSpaceToRef(convertedColor: Color4, exact = false): Color4 {
+        if (exact) {
+            convertedColor.r = colorChannelToLinearSpaceExact(this.r);
+            convertedColor.g = colorChannelToLinearSpaceExact(this.g);
+            convertedColor.b = colorChannelToLinearSpaceExact(this.b);
+        } else {
+            convertedColor.r = colorChannelToLinearSpace(this.r);
+            convertedColor.g = colorChannelToLinearSpace(this.g);
+            convertedColor.b = colorChannelToLinearSpace(this.b);
+        }
+        convertedColor.a = this.a;
+        return this;
+    }
+
+    /**
+     * Computes a new Color4 converted from the current one to gamma space
+     * @param exact defines if the conversion will be done in an exact way which is slower but more accurate (default is false)
+     * @returns a new Color4 object
+     */
+    public toGammaSpace(exact = false): Color4 {
+        const convertedColor = new Color4();
+        this.toGammaSpaceToRef(convertedColor, exact);
+        return convertedColor;
+    }
+
+    /**
+     * Converts the Color4 values to gamma space and stores the result in "convertedColor"
+     * @param convertedColor defines the Color4 object where to store the gamma space version
+     * @param exact defines if the conversion will be done in an exact way which is slower but more accurate (default is false)
+     * @returns the unmodified Color4
+     */
+    public toGammaSpaceToRef(convertedColor: Color4, exact = false): Color4 {
+        if (exact) {
+            convertedColor.r = colorChannelToGammaSpaceExact(this.r);
+            convertedColor.g = colorChannelToGammaSpaceExact(this.g);
+            convertedColor.b = colorChannelToGammaSpaceExact(this.b);
+        } else {
+            convertedColor.r = colorChannelToGammaSpace(this.r);
+            convertedColor.g = colorChannelToGammaSpace(this.g);
+            convertedColor.b = colorChannelToGammaSpace(this.b);
+        }
+        convertedColor.a = this.a;
+        return this;
+    }
+
+    // Statics
+
+    /**
+     * Creates a new Color4 from the string containing valid hexadecimal values.
+     *
+     * A valid hex string is either in the format #RRGGBB or #RRGGBBAA.
+     *
+     * When a hex string without alpha is passed, the resulting Color4 has
+     * its alpha value set to 1.0.
+     *
+     * An invalid string results in a Color with all its channels set to 0.0,
+     * i.e. "transparent black".
+     *
+     * @param hex defines a string containing valid hexadecimal values
+     * @returns a new Color4 object
+     */
+    public static FromHexString(hex: string): Color4 {
+        if (hex.substring(0, 1) !== "#" || (hex.length !== 9 && hex.length !== 7)) {
+            return new Color4(0.0, 0.0, 0.0, 0.0);
+        }
+
+        const r = parseInt(hex.substring(1, 3), 16);
+        const g = parseInt(hex.substring(3, 5), 16);
+        const b = parseInt(hex.substring(5, 7), 16);
+        const a = hex.length === 9 ? parseInt(hex.substring(7, 9), 16) : 255;
+
+        return Color4.FromInts(r, g, b, a);
+    }
+
+    /**
+     * Creates a new Color4 object set with the linearly interpolated values of "amount" between the left Color4 object and the right Color4 object
+     * @param left defines the start value
+     * @param right defines the end value
+     * @param amount defines the gradient factor
+     * @returns a new Color4 object
+     */
+    public static Lerp(left: DeepImmutable<Color4>, right: DeepImmutable<Color4>, amount: number): Color4 {
+        const result = new Color4(0.0, 0.0, 0.0, 0.0);
+        Color4.LerpToRef(left, right, amount, result);
+        return result;
+    }
+
+    /**
+     * Set the given "result" with the linearly interpolated values of "amount" between the left Color4 object and the right Color4 object
+     * @param left defines the start value
+     * @param right defines the end value
+     * @param amount defines the gradient factor
+     * @param result defines the Color4 object where to store data
+     */
+    public static LerpToRef(left: DeepImmutable<Color4>, right: DeepImmutable<Color4>, amount: number, result: Color4): void {
+        result.r = left.r + (right.r - left.r) * amount;
+        result.g = left.g + (right.g - left.g) * amount;
+        result.b = left.b + (right.b - left.b) * amount;
+        result.a = left.a + (right.a - left.a) * amount;
+    }
+
+    /**
+     * Interpolate between two Color4 using Hermite interpolation
+     * @param value1 defines first Color4
+     * @param tangent1 defines the incoming tangent
+     * @param value2 defines second Color4
+     * @param tangent2 defines the outgoing tangent
+     * @param amount defines the target Color4
+     * @returns the new interpolated Color4
+     */
+    public static Hermite(value1: DeepImmutable<Color4>, tangent1: DeepImmutable<Color4>, value2: DeepImmutable<Color4>, tangent2: DeepImmutable<Color4>, amount: number): Color4 {
+        const squared = amount * amount;
+        const cubed = amount * squared;
+        const part1 = 2.0 * cubed - 3.0 * squared + 1.0;
+        const part2 = -2.0 * cubed + 3.0 * squared;
+        const part3 = cubed - 2.0 * squared + amount;
+        const part4 = cubed - squared;
+
+        const r = value1.r * part1 + value2.r * part2 + tangent1.r * part3 + tangent2.r * part4;
+        const g = value1.g * part1 + value2.g * part2 + tangent1.g * part3 + tangent2.g * part4;
+        const b = value1.b * part1 + value2.b * part2 + tangent1.b * part3 + tangent2.b * part4;
+        const a = value1.a * part1 + value2.a * part2 + tangent1.a * part3 + tangent2.a * part4;
+        return new Color4(r, g, b, a);
+    }
+
+    /**
+     * Returns a new Color4 which is the 1st derivative of the Hermite spline defined by the colors "value1", "value2", "tangent1", "tangent2".
+     * @param value1 defines the first control point
+     * @param tangent1 defines the first tangent
+     * @param value2 defines the second control point
+     * @param tangent2 defines the second tangent
+     * @param time define where the derivative must be done
+     * @returns 1st derivative
+     */
+    public static Hermite1stDerivative(
+        value1: DeepImmutable<Color4>,
+        tangent1: DeepImmutable<Color4>,
+        value2: DeepImmutable<Color4>,
+        tangent2: DeepImmutable<Color4>,
+        time: number
+    ): Color4 {
+        const result = new Color4();
+
+        this.Hermite1stDerivativeToRef(value1, tangent1, value2, tangent2, time, result);
+
+        return result;
+    }
+
+    /**
+     * Update a Color4 with the 1st derivative of the Hermite spline defined by the colors "value1", "value2", "tangent1", "tangent2".
+     * @param value1 defines the first control point
+     * @param tangent1 defines the first tangent
+     * @param value2 defines the second control point
+     * @param tangent2 defines the second tangent
+     * @param time define where the derivative must be done
+     * @param result define where to store the derivative
+     */
+    public static Hermite1stDerivativeToRef(
+        value1: DeepImmutable<Color4>,
+        tangent1: DeepImmutable<Color4>,
+        value2: DeepImmutable<Color4>,
+        tangent2: DeepImmutable<Color4>,
+        time: number,
+        result: Color4
+    ) {
+        const t2 = time * time;
+
+        result.r = (t2 - time) * 6 * value1.r + (3 * t2 - 4 * time + 1) * tangent1.r + (-t2 + time) * 6 * value2.r + (3 * t2 - 2 * time) * tangent2.r;
+        result.g = (t2 - time) * 6 * value1.g + (3 * t2 - 4 * time + 1) * tangent1.g + (-t2 + time) * 6 * value2.g + (3 * t2 - 2 * time) * tangent2.g;
+        result.b = (t2 - time) * 6 * value1.b + (3 * t2 - 4 * time + 1) * tangent1.b + (-t2 + time) * 6 * value2.b + (3 * t2 - 2 * time) * tangent2.b;
+        result.a = (t2 - time) * 6 * value1.a + (3 * t2 - 4 * time + 1) * tangent1.a + (-t2 + time) * 6 * value2.a + (3 * t2 - 2 * time) * tangent2.a;
+    }
+
+    /**
+     * Creates a new Color4 from a Color3 and an alpha value
+     * @param color3 defines the source Color3 to read from
+     * @param alpha defines the alpha component (1.0 by default)
+     * @returns a new Color4 object
+     */
+    public static FromColor3(color3: DeepImmutable<Color3>, alpha: number = 1.0): Color4 {
+        return new Color4(color3.r, color3.g, color3.b, alpha);
+    }
+
+    /**
+     * Creates a new Color4 from the starting index element of the given array
+     * @param array defines the source array to read from
+     * @param offset defines the offset in the source array
+     * @returns a new Color4 object
+     */
+    public static FromArray(array: DeepImmutable<ArrayLike<number>>, offset: number = 0): Color4 {
+        return new Color4(array[offset], array[offset + 1], array[offset + 2], array[offset + 3]);
+    }
+
+    /**
+     * Creates a new Color4 from the starting index element of the given array
+     * @param array defines the source array to read from
+     * @param offset defines the offset in the source array
+     * @param result defines the target Color4 object
+     */
+    public static FromArrayToRef(array: DeepImmutable<ArrayLike<number>>, offset: number = 0, result: Color4) {
+        result.r = array[offset];
+        result.g = array[offset + 1];
+        result.b = array[offset + 2];
+        result.a = array[offset + 3];
+    }
+
+    /**
+     * Creates a new Color3 from integer values (less than 256)
+     * @param r defines the red component to read from (value between 0 and 255)
+     * @param g defines the green component to read from (value between 0 and 255)
+     * @param b defines the blue component to read from (value between 0 and 255)
+     * @param a defines the alpha component to read from (value between 0 and 255)
+     * @returns a new Color3 object
+     */
+    public static FromInts(r: number, g: number, b: number, a: number): Color4 {
+        return new Color4(r / 255.0, g / 255.0, b / 255.0, a / 255.0);
+    }
+
+    /**
+     * Check the content of a given array and convert it to an array containing RGBA data
+     * If the original array was already containing count * 4 values then it is returned directly
+     * @param colors defines the array to check
+     * @param count defines the number of RGBA data to expect
+     * @returns an array containing count * 4 values (RGBA)
+     */
+    public static CheckColors4(colors: number[], count: number): number[] {
+        // Check if color3 was used
+        if (colors.length === count * 3) {
+            const colors4 = [];
+            for (let index = 0; index < colors.length; index += 3) {
+                const newIndex = (index / 3) * 4;
+                colors4[newIndex] = colors[index];
+                colors4[newIndex + 1] = colors[index + 1];
+                colors4[newIndex + 2] = colors[index + 2];
+                colors4[newIndex + 3] = 1.0;
+            }
+
+            return colors4;
+        }
+
+        return colors;
+    }
+}
+Object.defineProperties(Color4.prototype, {
+    dimension: { value: [4] },
+    rank: { value: 1 },
+});
+
+/**
+ * @internal
+ */
+export class TmpColors {
+    public static Color3: Color3[] = ArrayTools.BuildArray(3, Color3.Black);
+    public static Color4: Color4[] = ArrayTools.BuildArray(3, () => new Color4(0, 0, 0, 0));
+}
+
+RegisterClass("BABYLON.Color3", Color3);
+RegisterClass("BABYLON.Color4", Color4);