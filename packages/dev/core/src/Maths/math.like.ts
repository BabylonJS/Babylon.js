import type { DeepImmutable } from "../types";

/**
 * @internal
 */
export interface IColor3Like {
    r: number;
    g: number;
    b: number;
}

/**
 * @internal
 */
<<<<<<< HEAD
export interface IColor4Like extends IColor3Like {
    a: number;
=======
export interface IColor3Like {
    r: float;
    g: float;
    b: float;
}

/**
 * @internal
 */
export interface IQuaternionLike {
    x: float;
    y: float;
    z: float;
    w: float;
>>>>>>> 4dce304e
}

/**
 * @internal
 */
export interface IVector2Like {
    x: number;
    y: number;
}

/**
 * @internal
 */
export interface IVector3Like extends IVector2Like {
    z: number;
}

/**
 * @internal
 */
export interface IVector4Like extends IVector3Like {
    w: number;
}

export interface IQuaternionLike extends IVector3Like {
    w: number;
}

/**
 * @internal
 */
export interface IPlaneLike {
    normal: IVector3Like;
    d: number;
    normalize(): void;
}

/**
 * @internal
 */
export interface IMatrixLike {
    asArray(): DeepImmutable<Float32Array | Array<number>>;
    updateFlag: number;
}
<|MERGE_RESOLUTION|>--- conflicted
+++ resolved
@@ -1,77 +1,63 @@
-import type { DeepImmutable } from "../types";
-
-/**
- * @internal
- */
-export interface IColor3Like {
-    r: number;
-    g: number;
-    b: number;
-}
-
-/**
- * @internal
- */
-<<<<<<< HEAD
-export interface IColor4Like extends IColor3Like {
-    a: number;
-=======
-export interface IColor3Like {
-    r: float;
-    g: float;
-    b: float;
-}
-
-/**
- * @internal
- */
-export interface IQuaternionLike {
-    x: float;
-    y: float;
-    z: float;
-    w: float;
->>>>>>> 4dce304e
-}
-
-/**
- * @internal
- */
-export interface IVector2Like {
-    x: number;
-    y: number;
-}
-
-/**
- * @internal
- */
-export interface IVector3Like extends IVector2Like {
-    z: number;
-}
-
-/**
- * @internal
- */
-export interface IVector4Like extends IVector3Like {
-    w: number;
-}
-
-export interface IQuaternionLike extends IVector3Like {
-    w: number;
-}
-
-/**
- * @internal
- */
-export interface IPlaneLike {
-    normal: IVector3Like;
-    d: number;
-    normalize(): void;
-}
-
-/**
- * @internal
- */
-export interface IMatrixLike {
-    asArray(): DeepImmutable<Float32Array | Array<number>>;
-    updateFlag: number;
-}
+import type { DeepImmutable } from "../types";
+
+/**
+ * @internal
+ */
+export interface IColor3Like {
+    r: number;
+    g: number;
+    b: number;
+}
+
+/**
+ * @internal
+ */
+export interface IColor4Like extends IColor3Like {
+    a: number;
+}
+
+/**
+ * @internal
+ */
+export interface IVector2Like {
+    x: number;
+    y: number;
+}
+
+/**
+ * @internal
+ */
+export interface IVector3Like extends IVector2Like {
+    z: number;
+}
+
+/**
+ * @internal
+ */
+export interface IVector4Like extends IVector3Like {
+    w: number;
+}
+
+/**
+ * @internal
+ */
+export interface IQuaternionLike extends IVector3Like {
+    w: number;
+}
+
+/**
+ * @internal
+ */
+export interface IPlaneLike {
+    normal: IVector3Like;
+    d: number;
+    normalize(): void;
+}
+
+/**
+ * @internal
+ */
+export interface IMatrixLike {
+    asArray(): DeepImmutable<Float32Array | Array<number>>;
+    updateFlag: number;
+}