--- conflicted
+++ resolved
@@ -1,77 +1,67 @@
-#include<__decl__gaussianSplattingVertex>
-
-#ifdef LOGARITHMICDEPTH
-#extension GL_EXT_frag_depth : enable
-#endif
-
-#include<clipPlaneVertexDeclaration>
-#include<fogVertexDeclaration>
-#include<logDepthDeclaration>
-
-#include<helperFunctions>
-
-<<<<<<< HEAD
-// Attributes
-attribute vec4 splatIndex;
-
-=======
->>>>>>> 344edac8
-// Uniforms
-uniform vec2 invViewport;
-uniform vec2 dataTextureSize;
-uniform vec2 focal;
-uniform float kernelSize;
-uniform vec3 eyePosition;
-uniform vec3 viewDirectionFactor;
-
-uniform sampler2D covariancesATexture;
-uniform sampler2D covariancesBTexture;
-uniform sampler2D centersTexture;
-uniform sampler2D colorsTexture;
-
-#if SH_DEGREE > 0
-uniform highp usampler2D shTexture0;
-#endif
-#if SH_DEGREE > 1
-uniform highp usampler2D shTexture1;
-#endif
-#if SH_DEGREE > 2
-uniform highp usampler2D shTexture2;
-#endif
-
-// Output
-varying vec4 vColor;
-varying vec2 vPosition;
-
-#include<gaussianSplatting>
-
-void main () {
-<<<<<<< HEAD
-    Splat splat = readSplat(splatIndex.x);
-=======
-    float splatIndex = getSplatIndex(int(position.z + 0.5));
-    Splat splat = readSplat(splatIndex);
->>>>>>> 344edac8
-    vec3 covA = splat.covA.xyz;
-    vec3 covB = vec3(splat.covA.w, splat.covB.xy);
-
-    vec4 worldPos = world * vec4(splat.center.xyz, 1.0);
-
-    vColor = splat.color;
-    vPosition = position.xy;
-
-#if SH_DEGREE > 0
-    mat3 worldRot = mat3(world);
-    mat3 normWorldRot = inverseMat3(worldRot);
-
-    vec3 dir = normalize(normWorldRot * (worldPos.xyz - eyePosition));
-    dir *= viewDirectionFactor;
-    vColor.xyz = splat.color.xyz + computeSH(splat, dir);
-#endif
-
-    gl_Position = gaussianSplatting(position.xy, worldPos.xyz, vec2(1.,1.), covA, covB, world, view, projection);
-
-#include<clipPlaneVertex>
-#include<fogVertex>
-#include<logDepthVertex>
-}
+#include<__decl__gaussianSplattingVertex>
+
+#ifdef LOGARITHMICDEPTH
+#extension GL_EXT_frag_depth : enable
+#endif
+
+#include<clipPlaneVertexDeclaration>
+#include<fogVertexDeclaration>
+#include<logDepthDeclaration>
+
+#include<helperFunctions>
+
+// Uniforms
+uniform vec2 invViewport;
+uniform vec2 dataTextureSize;
+uniform vec2 focal;
+uniform float kernelSize;
+uniform vec3 eyePosition;
+uniform vec3 viewDirectionFactor;
+
+uniform sampler2D covariancesATexture;
+uniform sampler2D covariancesBTexture;
+uniform sampler2D centersTexture;
+uniform sampler2D colorsTexture;
+
+#if SH_DEGREE > 0
+uniform highp usampler2D shTexture0;
+#endif
+#if SH_DEGREE > 1
+uniform highp usampler2D shTexture1;
+#endif
+#if SH_DEGREE > 2
+uniform highp usampler2D shTexture2;
+#endif
+
+// Output
+varying vec4 vColor;
+varying vec2 vPosition;
+
+#include<gaussianSplatting>
+
+void main () {
+    float splatIndex = getSplatIndex(int(position.z + 0.5));
+    Splat splat = readSplat(splatIndex);
+    vec3 covA = splat.covA.xyz;
+    vec3 covB = vec3(splat.covA.w, splat.covB.xy);
+
+    vec4 worldPos = world * vec4(splat.center.xyz, 1.0);
+
+    vColor = splat.color;
+    vPosition = position.xy;
+
+#if SH_DEGREE > 0
+    mat3 worldRot = mat3(world);
+    mat3 normWorldRot = inverseMat3(worldRot);
+
+    vec3 dir = normalize(normWorldRot * (worldPos.xyz - eyePosition));
+    dir *= viewDirectionFactor;
+    vColor.xyz = splat.color.xyz + computeSH(splat, dir);
+#endif
+
+    gl_Position = gaussianSplatting(position.xy, worldPos.xyz, vec2(1.,1.), covA, covB, world, view, projection);
+
+#include<clipPlaneVertex>
+#include<fogVertex>
+#include<logDepthVertex>
+}