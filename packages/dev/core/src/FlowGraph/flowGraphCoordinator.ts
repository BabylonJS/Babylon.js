import { Observable } from "core/Misc/observable";
import type { Scene } from "../scene";
import { FlowGraph } from "./flowGraph";

/**
 * @experimental
 * Parameters used to create a flow graph engine.
 */
export class IFlowGraphCoordinatorConfiguration {
    /**
     * The scene that the flow graph engine belongs to.
     */
    scene: Scene;
}
/**
 * This class holds all of the existing flow graphs and is responsible for creating new ones.
 * It also handles starting/stopping multiple graphs and communication between them through an Event Coordinator
 */
export class FlowGraphCoordinator {
    /**
     * @internal
     * A list of all the coordinators per scene. Will be used by the inspector
     */
    public static readonly SceneCoordinators: Map<Scene, FlowGraphCoordinator[]> = new Map();

    private readonly _flowGraphs: FlowGraph[] = [];

<<<<<<< HEAD
    constructor(public config: IFlowGraphCoordinatorConfiguration) {
        this.eventCoordinator = new FlowGraphEventCoordinator();
=======
    private _customEventsMap: Map<string, Observable<any>> = new Map();
>>>>>>> 4dccd6a9

    constructor(private _config: IFlowGraphCoordinatorConfiguration) {
        // When the scene is disposed, dispose all graphs currently running on it.
        this.config.scene.onDisposeObservable.add(() => {
            this.dispose();
        });

        // Add itself to the SceneCoordinators list for the Inspector.
        const coordinators = FlowGraphCoordinator.SceneCoordinators.get(this.config.scene) ?? [];
        coordinators.push(this);
    }

    /**
     * Creates a new flow graph and adds it to the list of existing flow graphs
     * @returns a new flow graph
     */
    createGraph(): FlowGraph {
<<<<<<< HEAD
        const graph = new FlowGraph({ scene: this.config.scene, eventCoordinator: this.eventCoordinator });
=======
        const graph = new FlowGraph({ scene: this._config.scene, coordinator: this });
>>>>>>> 4dccd6a9
        this._flowGraphs.push(graph);
        return graph;
    }

    /**
     * Removes a flow graph from the list of existing flow graphs and disposes it
     * @param graph the graph to remove
     */
    removeGraph(graph: FlowGraph) {
        const index = this._flowGraphs.indexOf(graph);
        if (index !== -1) {
            graph.dispose();
            this._flowGraphs.splice(index, 1);
        }
    }

    /**
     * Starts all graphs
     */
    start() {
        this._flowGraphs.forEach((graph) => graph.start());
    }

    /**
     * Disposes all graphs
     */
    dispose() {
        this._flowGraphs.forEach((graph) => graph.dispose());
        this._flowGraphs.length = 0;

        // Remove itself from the SceneCoordinators list for the Inspector.
        const coordinators = FlowGraphCoordinator.SceneCoordinators.get(this.config.scene) ?? [];
        const index = coordinators.indexOf(this);
        if (index !== -1) {
            coordinators.splice(index, 1);
        }
    }

    serialize(serializationObject: any, valueSerializeFunction?: (key: string, value: any, serializationObject: any) => void) {
        serializationObject._flowGraphs = [];
        this._flowGraphs.forEach((graph) => {
            const serializedGraph = {};
            graph.serialize(serializedGraph, valueSerializeFunction);
            serializationObject._flowGraphs.push(serializedGraph);
        });
    }

    public static Parse(serializedObject: any, scene: Scene, valueParseFunction?: (key: string, serializationObject: any, scene: Scene) => any) {
        const coordinator = new FlowGraphCoordinator({ scene });
        serializedObject._flowGraphs?.forEach((serializedGraph: any) => {
            FlowGraph.Parse(serializedGraph, coordinator, valueParseFunction);
        });
        return coordinator;
    }

    /**
<<<<<<< HEAD
     * Gets the list of flow graphs
     */
    public get flowGraphs() {
        return this._flowGraphs;
=======
     * Get an observable that will be notified when the event with the given id is fired.
     * @param id the id of the event
     * @returns the observable for the event
     */
    getCustomEventObservable(id: string): Observable<any> {
        let observable = this._customEventsMap.get(id);
        if (!observable) {
            observable = new Observable<any>();
            this._customEventsMap.set(id, observable);
        }
        return observable;
    }

    /**
     * Notifies the observable for the given event id with the given data.
     * @param id the id of the event
     * @param data the data to send with the event
     */
    notifyCustomEvent(id: string, data: any) {
        const observable = this._customEventsMap.get(id);
        if (observable) {
            observable.notifyObservers(data);
        }
>>>>>>> 4dccd6a9
    }
}
<|MERGE_RESOLUTION|>--- conflicted
+++ resolved
@@ -1,143 +1,133 @@
-import { Observable } from "core/Misc/observable";
-import type { Scene } from "../scene";
-import { FlowGraph } from "./flowGraph";
-
-/**
- * @experimental
- * Parameters used to create a flow graph engine.
- */
-export class IFlowGraphCoordinatorConfiguration {
-    /**
-     * The scene that the flow graph engine belongs to.
-     */
-    scene: Scene;
-}
-/**
- * This class holds all of the existing flow graphs and is responsible for creating new ones.
- * It also handles starting/stopping multiple graphs and communication between them through an Event Coordinator
- */
-export class FlowGraphCoordinator {
-    /**
-     * @internal
-     * A list of all the coordinators per scene. Will be used by the inspector
-     */
-    public static readonly SceneCoordinators: Map<Scene, FlowGraphCoordinator[]> = new Map();
-
-    private readonly _flowGraphs: FlowGraph[] = [];
-
-<<<<<<< HEAD
-    constructor(public config: IFlowGraphCoordinatorConfiguration) {
-        this.eventCoordinator = new FlowGraphEventCoordinator();
-=======
-    private _customEventsMap: Map<string, Observable<any>> = new Map();
->>>>>>> 4dccd6a9
-
-    constructor(private _config: IFlowGraphCoordinatorConfiguration) {
-        // When the scene is disposed, dispose all graphs currently running on it.
-        this.config.scene.onDisposeObservable.add(() => {
-            this.dispose();
-        });
-
-        // Add itself to the SceneCoordinators list for the Inspector.
-        const coordinators = FlowGraphCoordinator.SceneCoordinators.get(this.config.scene) ?? [];
-        coordinators.push(this);
-    }
-
-    /**
-     * Creates a new flow graph and adds it to the list of existing flow graphs
-     * @returns a new flow graph
-     */
-    createGraph(): FlowGraph {
-<<<<<<< HEAD
-        const graph = new FlowGraph({ scene: this.config.scene, eventCoordinator: this.eventCoordinator });
-=======
-        const graph = new FlowGraph({ scene: this._config.scene, coordinator: this });
->>>>>>> 4dccd6a9
-        this._flowGraphs.push(graph);
-        return graph;
-    }
-
-    /**
-     * Removes a flow graph from the list of existing flow graphs and disposes it
-     * @param graph the graph to remove
-     */
-    removeGraph(graph: FlowGraph) {
-        const index = this._flowGraphs.indexOf(graph);
-        if (index !== -1) {
-            graph.dispose();
-            this._flowGraphs.splice(index, 1);
-        }
-    }
-
-    /**
-     * Starts all graphs
-     */
-    start() {
-        this._flowGraphs.forEach((graph) => graph.start());
-    }
-
-    /**
-     * Disposes all graphs
-     */
-    dispose() {
-        this._flowGraphs.forEach((graph) => graph.dispose());
-        this._flowGraphs.length = 0;
-
-        // Remove itself from the SceneCoordinators list for the Inspector.
-        const coordinators = FlowGraphCoordinator.SceneCoordinators.get(this.config.scene) ?? [];
-        const index = coordinators.indexOf(this);
-        if (index !== -1) {
-            coordinators.splice(index, 1);
-        }
-    }
-
-    serialize(serializationObject: any, valueSerializeFunction?: (key: string, value: any, serializationObject: any) => void) {
-        serializationObject._flowGraphs = [];
-        this._flowGraphs.forEach((graph) => {
-            const serializedGraph = {};
-            graph.serialize(serializedGraph, valueSerializeFunction);
-            serializationObject._flowGraphs.push(serializedGraph);
-        });
-    }
-
-    public static Parse(serializedObject: any, scene: Scene, valueParseFunction?: (key: string, serializationObject: any, scene: Scene) => any) {
-        const coordinator = new FlowGraphCoordinator({ scene });
-        serializedObject._flowGraphs?.forEach((serializedGraph: any) => {
-            FlowGraph.Parse(serializedGraph, coordinator, valueParseFunction);
-        });
-        return coordinator;
-    }
-
-    /**
-<<<<<<< HEAD
-     * Gets the list of flow graphs
-     */
-    public get flowGraphs() {
-        return this._flowGraphs;
-=======
-     * Get an observable that will be notified when the event with the given id is fired.
-     * @param id the id of the event
-     * @returns the observable for the event
-     */
-    getCustomEventObservable(id: string): Observable<any> {
-        let observable = this._customEventsMap.get(id);
-        if (!observable) {
-            observable = new Observable<any>();
-            this._customEventsMap.set(id, observable);
-        }
-        return observable;
-    }
-
-    /**
-     * Notifies the observable for the given event id with the given data.
-     * @param id the id of the event
-     * @param data the data to send with the event
-     */
-    notifyCustomEvent(id: string, data: any) {
-        const observable = this._customEventsMap.get(id);
-        if (observable) {
-            observable.notifyObservers(data);
-        }
->>>>>>> 4dccd6a9
-    }
-}
+import { Observable } from "core/Misc/observable";
+import type { Scene } from "../scene";
+import { FlowGraph } from "./flowGraph";
+
+/**
+ * @experimental
+ * Parameters used to create a flow graph engine.
+ */
+export class IFlowGraphCoordinatorConfiguration {
+    /**
+     * The scene that the flow graph engine belongs to.
+     */
+    scene: Scene;
+}
+/**
+ * This class holds all of the existing flow graphs and is responsible for creating new ones.
+ * It also handles starting/stopping multiple graphs and communication between them through an Event Coordinator
+ */
+export class FlowGraphCoordinator {
+    /**
+     * @internal
+     * A list of all the coordinators per scene. Will be used by the inspector
+     */
+    public static readonly SceneCoordinators: Map<Scene, FlowGraphCoordinator[]> = new Map();
+
+    private readonly _flowGraphs: FlowGraph[] = [];
+
+    private _customEventsMap: Map<string, Observable<any>> = new Map();
+
+    constructor(public config: IFlowGraphCoordinatorConfiguration) {
+        // When the scene is disposed, dispose all graphs currently running on it.
+        this.config.scene.onDisposeObservable.add(() => {
+            this.dispose();
+        });
+
+        // Add itself to the SceneCoordinators list for the Inspector.
+        const coordinators = FlowGraphCoordinator.SceneCoordinators.get(this.config.scene) ?? [];
+        coordinators.push(this);
+    }
+
+    /**
+     * Creates a new flow graph and adds it to the list of existing flow graphs
+     * @returns a new flow graph
+     */
+    createGraph(): FlowGraph {
+        const graph = new FlowGraph({ scene: this.config.scene, coordinator: this });
+        this._flowGraphs.push(graph);
+        return graph;
+    }
+
+    /**
+     * Removes a flow graph from the list of existing flow graphs and disposes it
+     * @param graph the graph to remove
+     */
+    removeGraph(graph: FlowGraph) {
+        const index = this._flowGraphs.indexOf(graph);
+        if (index !== -1) {
+            graph.dispose();
+            this._flowGraphs.splice(index, 1);
+        }
+    }
+
+    /**
+     * Starts all graphs
+     */
+    start() {
+        this._flowGraphs.forEach((graph) => graph.start());
+    }
+
+    /**
+     * Disposes all graphs
+     */
+    dispose() {
+        this._flowGraphs.forEach((graph) => graph.dispose());
+        this._flowGraphs.length = 0;
+
+        // Remove itself from the SceneCoordinators list for the Inspector.
+        const coordinators = FlowGraphCoordinator.SceneCoordinators.get(this.config.scene) ?? [];
+        const index = coordinators.indexOf(this);
+        if (index !== -1) {
+            coordinators.splice(index, 1);
+        }
+    }
+
+    serialize(serializationObject: any, valueSerializeFunction?: (key: string, value: any, serializationObject: any) => void) {
+        serializationObject._flowGraphs = [];
+        this._flowGraphs.forEach((graph) => {
+            const serializedGraph = {};
+            graph.serialize(serializedGraph, valueSerializeFunction);
+            serializationObject._flowGraphs.push(serializedGraph);
+        });
+    }
+
+    public static Parse(serializedObject: any, scene: Scene, valueParseFunction?: (key: string, serializationObject: any, scene: Scene) => any) {
+        const coordinator = new FlowGraphCoordinator({ scene });
+        serializedObject._flowGraphs?.forEach((serializedGraph: any) => {
+            FlowGraph.Parse(serializedGraph, coordinator, valueParseFunction);
+        });
+        return coordinator;
+    }
+
+    /**
+     * Gets the list of flow graphs
+     */
+    public get flowGraphs() {
+        return this._flowGraphs;
+    }
+
+    /* Get an observable that will be notified when the event with the given id is fired.
+     * @param id the id of the event
+     * @returns the observable for the event
+     */
+    getCustomEventObservable(id: string): Observable<any> {
+        let observable = this._customEventsMap.get(id);
+        if (!observable) {
+            observable = new Observable<any>();
+            this._customEventsMap.set(id, observable);
+        }
+        return observable;
+    }
+
+    /**
+     * Notifies the observable for the given event id with the given data.
+     * @param id the id of the event
+     * @param data the data to send with the event
+     */
+    notifyCustomEvent(id: string, data: any) {
+        const observable = this._customEventsMap.get(id);
+        if (observable) {
+            observable.notifyObservers(data);
+        }
+    }
+}