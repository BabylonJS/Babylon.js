--- conflicted
+++ resolved
@@ -1,59 +1,55 @@
-import type { IObjectInfo, IPathToObjectConverter } from "../ObjectModel/objectModelInterfaces";
-import type { FlowGraphBlock } from "./flowGraphBlock";
-import type { FlowGraphContext } from "./flowGraphContext";
-import type { FlowGraphDataConnection } from "./flowGraphDataConnection";
-import { FlowGraphInteger } from "./CustomTypes/flowGraphInteger";
-import { RichTypeFlowGraphInteger } from "./flowGraphRichTypes";
-import type { IObjectAccessor } from "./typeDefinitions";
-
-<<<<<<< HEAD
-const PathHasTemplatesRegex = new RegExp(/\/\{(\w+)\}\//g);
-=======
-const pathHasTemplatesRegex = new RegExp(/\/\{(\w+)\}(?=\/|$)/g);
->>>>>>> 89bf19c2
-
-/**
- * @experimental
- * A component that converts a path to an object accessor.
- */
-export class FlowGraphPathConverterComponent {
-    /**
-     * The templated inputs for the provided path.
-     */
-    public readonly templatedInputs: FlowGraphDataConnection<FlowGraphInteger>[] = [];
-    public constructor(
-        public path: string,
-        public ownerBlock: FlowGraphBlock
-    ) {
-        let match = PathHasTemplatesRegex.exec(path);
-        const templateSet = new Set<string>();
-        while (match) {
-            const [, matchGroup] = match;
-            if (templateSet.has(matchGroup)) {
-                throw new Error("Duplicate template variable detected.");
-            }
-            templateSet.add(matchGroup);
-            this.templatedInputs.push(ownerBlock.registerDataInput(matchGroup, RichTypeFlowGraphInteger, new FlowGraphInteger(0)));
-            match = PathHasTemplatesRegex.exec(path);
-        }
-    }
-
-    /**
-     * Get the accessor for the path.
-     * @param pathConverter the path converter to use to convert the path to an object accessor.
-     * @param context the context to use.
-     * @returns the accessor for the path.
-     * @throws if the value for a templated input is invalid.
-     */
-    public getAccessor(pathConverter: IPathToObjectConverter<IObjectAccessor>, context: FlowGraphContext): IObjectInfo<IObjectAccessor> {
-        let finalPath = this.path;
-        for (const templatedInput of this.templatedInputs) {
-            const valueToReplace = templatedInput.getValue(context).value;
-            if (typeof valueToReplace !== "number" || valueToReplace < 0) {
-                throw new Error("Invalid value for templated input.");
-            }
-            finalPath = finalPath.replace(`{${templatedInput.name}}`, valueToReplace.toString());
-        }
-        return pathConverter.convert(finalPath);
-    }
-}
+import type { IObjectInfo, IPathToObjectConverter } from "../ObjectModel/objectModelInterfaces";
+import type { FlowGraphBlock } from "./flowGraphBlock";
+import type { FlowGraphContext } from "./flowGraphContext";
+import type { FlowGraphDataConnection } from "./flowGraphDataConnection";
+import { FlowGraphInteger } from "./CustomTypes/flowGraphInteger";
+import { RichTypeFlowGraphInteger } from "./flowGraphRichTypes";
+import type { IObjectAccessor } from "./typeDefinitions";
+
+const PathHasTemplatesRegex = new RegExp(/\/\{(\w+)\}(?=\/|$)/g);
+
+/**
+ * @experimental
+ * A component that converts a path to an object accessor.
+ */
+export class FlowGraphPathConverterComponent {
+    /**
+     * The templated inputs for the provided path.
+     */
+    public readonly templatedInputs: FlowGraphDataConnection<FlowGraphInteger>[] = [];
+    public constructor(
+        public path: string,
+        public ownerBlock: FlowGraphBlock
+    ) {
+        let match = PathHasTemplatesRegex.exec(path);
+        const templateSet = new Set<string>();
+        while (match) {
+            const [, matchGroup] = match;
+            if (templateSet.has(matchGroup)) {
+                throw new Error("Duplicate template variable detected.");
+            }
+            templateSet.add(matchGroup);
+            this.templatedInputs.push(ownerBlock.registerDataInput(matchGroup, RichTypeFlowGraphInteger, new FlowGraphInteger(0)));
+            match = PathHasTemplatesRegex.exec(path);
+        }
+    }
+
+    /**
+     * Get the accessor for the path.
+     * @param pathConverter the path converter to use to convert the path to an object accessor.
+     * @param context the context to use.
+     * @returns the accessor for the path.
+     * @throws if the value for a templated input is invalid.
+     */
+    public getAccessor(pathConverter: IPathToObjectConverter<IObjectAccessor>, context: FlowGraphContext): IObjectInfo<IObjectAccessor> {
+        let finalPath = this.path;
+        for (const templatedInput of this.templatedInputs) {
+            const valueToReplace = templatedInput.getValue(context).value;
+            if (typeof valueToReplace !== "number" || valueToReplace < 0) {
+                throw new Error("Invalid value for templated input.");
+            }
+            finalPath = finalPath.replace(`{${templatedInput.name}}`, valueToReplace.toString());
+        }
+        return pathConverter.convert(finalPath);
+    }
+}