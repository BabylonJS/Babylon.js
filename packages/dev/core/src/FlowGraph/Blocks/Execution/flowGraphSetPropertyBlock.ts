import { RichTypeAny } from "../../flowGraphRichTypes";
import type { FlowGraphContext } from "../../flowGraphContext";
import type { FlowGraphDataConnection } from "../../flowGraphDataConnection";
import { FlowGraphWithOnDoneExecutionBlock } from "../../flowGraphWithOnDoneExecutionBlock";
import { RegisterClass } from "../../../Misc/typeStore";
import type { IFlowGraphBlockConfiguration } from "../../flowGraphBlock";
import type { FlowGraphPath } from "../../flowGraphPath";
import { FlowGraphPathComponent } from "../../flowGraphPathComponent";

/**
 * @experimental
 * Configuration for the set property block.
 */
export interface IFlowGraphSetPropertyBlockConfiguration extends IFlowGraphBlockConfiguration {
    /**
     * The path of the entity whose property will be set. Needs a corresponding
     * entity on the context variables.
     */
    path: FlowGraphPath;
}

/**
 * @experimental
 * Block that sets a property on a target object.
 */
export class FlowGraphSetPropertyBlock<ValueT> extends FlowGraphWithOnDoneExecutionBlock {
    /**
     * Input connection: The value to set on the property.
     */
    public readonly a: FlowGraphDataConnection<ValueT>;
    /**
     * The component with the templated inputs for the provided path.
     */
    public readonly templateComponent: FlowGraphPathComponent;

    public constructor(public config: IFlowGraphSetPropertyBlockConfiguration) {
        super(config);

<<<<<<< HEAD
        this.a = this._registerDataInput("value", RichTypeAny);
        for (const templateString of config.path.getTemplateStrings()) {
            this.templateStringInputs.push(this._registerDataInput(templateString, RichTypeNumber));
        }
    }

    public _execute(context: FlowGraphContext): void {
        for (const templateStringInput of this.templateStringInputs) {
            const templateStringValue = templateStringInput.getValue(context);
            const templateString = templateStringInput.name;
            this.config.path.setTemplateSubstitution(templateString, templateStringValue);
        }
        const value = this.a.getValue(context);
        this.config.path.setProperty(context, value);
=======
        this.value = this.registerDataInput("value", RichTypeAny);
        this.templateComponent = new FlowGraphPathComponent(config.path, this);
    }

    public _execute(context: FlowGraphContext): void {
        const value = this.value.getValue(context);
        this.templateComponent.setProperty(context, value);
>>>>>>> 85fb6cc7

        this.out._activateSignal(context);
    }

    public serialize(serializationObject: any = {}) {
        super.serialize(serializationObject);
        serializationObject.config.path = this.config.path.serialize();
    }

    public getClassName(): string {
        return FlowGraphSetPropertyBlock.ClassName;
    }

    public static ClassName = "FGSetPropertyBlock";
}
RegisterClass("FGSetPropertyBlock", FlowGraphSetPropertyBlock);
<|MERGE_RESOLUTION|>--- conflicted
+++ resolved
@@ -1,78 +1,61 @@
-import { RichTypeAny } from "../../flowGraphRichTypes";
-import type { FlowGraphContext } from "../../flowGraphContext";
-import type { FlowGraphDataConnection } from "../../flowGraphDataConnection";
-import { FlowGraphWithOnDoneExecutionBlock } from "../../flowGraphWithOnDoneExecutionBlock";
-import { RegisterClass } from "../../../Misc/typeStore";
-import type { IFlowGraphBlockConfiguration } from "../../flowGraphBlock";
-import type { FlowGraphPath } from "../../flowGraphPath";
-import { FlowGraphPathComponent } from "../../flowGraphPathComponent";
-
-/**
- * @experimental
- * Configuration for the set property block.
- */
-export interface IFlowGraphSetPropertyBlockConfiguration extends IFlowGraphBlockConfiguration {
-    /**
-     * The path of the entity whose property will be set. Needs a corresponding
-     * entity on the context variables.
-     */
-    path: FlowGraphPath;
-}
-
-/**
- * @experimental
- * Block that sets a property on a target object.
- */
-export class FlowGraphSetPropertyBlock<ValueT> extends FlowGraphWithOnDoneExecutionBlock {
-    /**
-     * Input connection: The value to set on the property.
-     */
-    public readonly a: FlowGraphDataConnection<ValueT>;
-    /**
-     * The component with the templated inputs for the provided path.
-     */
-    public readonly templateComponent: FlowGraphPathComponent;
-
-    public constructor(public config: IFlowGraphSetPropertyBlockConfiguration) {
-        super(config);
-
-<<<<<<< HEAD
-        this.a = this._registerDataInput("value", RichTypeAny);
-        for (const templateString of config.path.getTemplateStrings()) {
-            this.templateStringInputs.push(this._registerDataInput(templateString, RichTypeNumber));
-        }
-    }
-
-    public _execute(context: FlowGraphContext): void {
-        for (const templateStringInput of this.templateStringInputs) {
-            const templateStringValue = templateStringInput.getValue(context);
-            const templateString = templateStringInput.name;
-            this.config.path.setTemplateSubstitution(templateString, templateStringValue);
-        }
-        const value = this.a.getValue(context);
-        this.config.path.setProperty(context, value);
-=======
-        this.value = this.registerDataInput("value", RichTypeAny);
-        this.templateComponent = new FlowGraphPathComponent(config.path, this);
-    }
-
-    public _execute(context: FlowGraphContext): void {
-        const value = this.value.getValue(context);
-        this.templateComponent.setProperty(context, value);
->>>>>>> 85fb6cc7
-
-        this.out._activateSignal(context);
-    }
-
-    public serialize(serializationObject: any = {}) {
-        super.serialize(serializationObject);
-        serializationObject.config.path = this.config.path.serialize();
-    }
-
-    public getClassName(): string {
-        return FlowGraphSetPropertyBlock.ClassName;
-    }
-
-    public static ClassName = "FGSetPropertyBlock";
-}
-RegisterClass("FGSetPropertyBlock", FlowGraphSetPropertyBlock);
+import { RichTypeAny } from "../../flowGraphRichTypes";
+import type { FlowGraphContext } from "../../flowGraphContext";
+import type { FlowGraphDataConnection } from "../../flowGraphDataConnection";
+import { FlowGraphWithOnDoneExecutionBlock } from "../../flowGraphWithOnDoneExecutionBlock";
+import { RegisterClass } from "../../../Misc/typeStore";
+import type { IFlowGraphBlockConfiguration } from "../../flowGraphBlock";
+import type { FlowGraphPath } from "../../flowGraphPath";
+import { FlowGraphPathComponent } from "../../flowGraphPathComponent";
+
+/**
+ * @experimental
+ * Configuration for the set property block.
+ */
+export interface IFlowGraphSetPropertyBlockConfiguration extends IFlowGraphBlockConfiguration {
+    /**
+     * The path of the entity whose property will be set. Needs a corresponding
+     * entity on the context variables.
+     */
+    path: FlowGraphPath;
+}
+
+/**
+ * @experimental
+ * Block that sets a property on a target object.
+ */
+export class FlowGraphSetPropertyBlock<ValueT> extends FlowGraphWithOnDoneExecutionBlock {
+    /**
+     * Input connection: The value to set on the property.
+     */
+    public readonly a: FlowGraphDataConnection<ValueT>;
+    /**
+     * The component with the templated inputs for the provided path.
+     */
+    public readonly templateComponent: FlowGraphPathComponent;
+
+    public constructor(public config: IFlowGraphSetPropertyBlockConfiguration) {
+        super(config);
+
+        this.a = this.registerDataInput("value", RichTypeAny);
+        this.templateComponent = new FlowGraphPathComponent(config.path, this);
+    }
+
+    public _execute(context: FlowGraphContext): void {
+        const value = this.a.getValue(context);
+        this.templateComponent.setProperty(context, value);
+
+        this.out._activateSignal(context);
+    }
+
+    public serialize(serializationObject: any = {}) {
+        super.serialize(serializationObject);
+        serializationObject.config.path = this.config.path.serialize();
+    }
+
+    public getClassName(): string {
+        return FlowGraphSetPropertyBlock.ClassName;
+    }
+
+    public static ClassName = "FGSetPropertyBlock";
+}
+RegisterClass("FGSetPropertyBlock", FlowGraphSetPropertyBlock);