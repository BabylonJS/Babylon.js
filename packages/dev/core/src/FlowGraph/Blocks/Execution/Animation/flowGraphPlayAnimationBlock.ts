--- conflicted
+++ resolved
@@ -1,156 +1,142 @@
-import type { FlowGraphContext } from "../../../flowGraphContext";
-import type { Animatable } from "../../../../Animations";
-import type { FlowGraphDataConnection } from "../../../flowGraphDataConnection";
-import { FlowGraphAsyncExecutionBlock } from "../../../flowGraphAsyncExecutionBlock";
-import { RichTypeAny, RichTypeNumber, RichTypeBoolean } from "../../../flowGraphRichTypes";
-import { RegisterClass } from "../../../../Misc/typeStore";
-import type { IFlowGraphBlockConfiguration } from "../../../flowGraphBlock";
-import type { FlowGraphPath } from "../../../flowGraphPath";
-import { FlowGraphPathComponent } from "../../../flowGraphPathComponent";
-
-/**
- * @experimental
- */
-export interface IFlowGraphPlayAnimationBlockConfiguration extends IFlowGraphBlockConfiguration {
-    targetPath: FlowGraphPath;
-    animationPath: FlowGraphPath;
-}
-/**
- * @experimental
- * A block that plays an animation on an animatable object.
- */
-export class FlowGraphPlayAnimationBlock extends FlowGraphAsyncExecutionBlock {
-<<<<<<< HEAD
-    public readonly templateTargetComponent: FlowGraphPathComponent;
-=======
-    /**
-     * The substitution inputs for template strings in the target
-     */
-    public readonly templateTargetComponent: FlowGraphPathComponent;
-    /**
-     * The substitution inputs for template strings in the animation
-     */
->>>>>>> 0afa986e
-    public readonly templateAnimationComponent: FlowGraphPathComponent;
-    /**
-     * Input connection: The speed of the animation.
-     */
-    public readonly speed: FlowGraphDataConnection<number>;
-    /**
-     * Input connection: Should the animation loop?
-     */
-    public readonly loop: FlowGraphDataConnection<boolean>;
-    /**
-     * Input connection: The starting frame of the animation.
-     */
-    public readonly from: FlowGraphDataConnection<number>;
-    /**
-     * Input connection: The ending frame of the animation.
-     */
-    public readonly to: FlowGraphDataConnection<number>;
-
-    /**
-     * Output connection: The animatable that is currently running.
-     */
-    public readonly runningAnimatable: FlowGraphDataConnection<Animatable>;
-
-    public constructor(public config: IFlowGraphPlayAnimationBlockConfiguration) {
-        super(config);
-
-        this.templateTargetComponent = new FlowGraphPathComponent(config.targetPath, this);
-        this.templateAnimationComponent = new FlowGraphPathComponent(config.animationPath, this);
-<<<<<<< HEAD
-
-        this.speed = this.registerDataInput("speed", RichTypeNumber);
-        this.loop = this.registerDataInput("loop", RichTypeBoolean);
-        this.from = this.registerDataInput("from", RichTypeNumber);
-        this.to = this.registerDataInput("to", RichTypeNumber);
-
-=======
-
-        this.speed = this.registerDataInput("speed", RichTypeNumber);
-        this.loop = this.registerDataInput("loop", RichTypeBoolean);
-        this.from = this.registerDataInput("from", RichTypeNumber);
-        this.to = this.registerDataInput("to", RichTypeNumber);
-
-        this.onAnimationEnd = this._registerSignalOutput("onAnimationEnd");
->>>>>>> 0afa986e
-        this.runningAnimatable = this.registerDataOutput("runningAnimatable", RichTypeAny);
-    }
-
-    /**
-     * @internal
-     * @param context
-     */
-    public _preparePendingTasks(context: FlowGraphContext): void {
-        const targetValue = this.templateTargetComponent.getProperty(context);
-        const animationValue = this.templateAnimationComponent.getProperty(context);
-
-        if (!targetValue || !animationValue) {
-            throw new Error("Cannot play animation without target or animation");
-        }
-
-        const contextAnimatables = (context._getExecutionVariable(this, "runningAnimatables") as Animatable[]) ?? [];
-
-        // was an animation started on this target already and was just paused? if so, we can unpause it.
-        const existingAnimatable = this.runningAnimatable.getValue(context);
-        if (existingAnimatable && existingAnimatable.paused) {
-            existingAnimatable.restart();
-        } else {
-            const scene = context.configuration.scene;
-            const animatable = scene.beginDirectAnimation(
-                targetValue,
-                [animationValue],
-                this.from.getValue(context),
-                this.to.getValue(context),
-                this.loop.getValue(context),
-                this.speed.getValue(context),
-                () => this._onAnimationEnd(animatable, context)
-            );
-            this.runningAnimatable.setValue(animatable, context);
-            contextAnimatables.push(animatable);
-        }
-
-        context._setExecutionVariable(this, "runningAnimatables", contextAnimatables);
-    }
-
-    public _execute(context: FlowGraphContext): void {
-        this._startPendingTasks(context);
-
-        this.out._activateSignal(context);
-    }
-
-    private _onAnimationEnd(animatable: Animatable, context: FlowGraphContext) {
-        const contextAnims = (context._getExecutionVariable(this, "runningAnimatables") as Animatable[]) ?? [];
-        const index = contextAnims.indexOf(animatable);
-        if (index !== -1) {
-            contextAnims.splice(index, 1);
-        }
-        context._removePendingBlock(this);
-        this.done._activateSignal(context);
-    }
-
-    /**
-     * @internal
-     * Stop any currently running animations.
-     */
-    public _cancelPendingTasks(context: FlowGraphContext): void {
-        const contextAnims = (context._getExecutionVariable(this, "runningAnimatables") as Animatable[]) ?? [];
-        for (const anim of contextAnims) {
-            anim.stop();
-        }
-        context._deleteExecutionVariable(this, "runningAnimatables");
-    }
-
-    public getClassName(): string {
-        return "FGPlayAnimationBlock";
-    }
-
-    public serialize(serializationObject: any = {}) {
-        super.serialize(serializationObject);
-        serializationObject.config.targetPath = this.config.targetPath.serialize();
-        serializationObject.config.animationPath = this.config.animationPath.serialize();
-    }
-}
-
-RegisterClass("FGPlayAnimationBlock", FlowGraphPlayAnimationBlock);
+import type { FlowGraphContext } from "../../../flowGraphContext";
+import type { Animatable } from "../../../../Animations";
+import type { FlowGraphDataConnection } from "../../../flowGraphDataConnection";
+import { FlowGraphAsyncExecutionBlock } from "../../../flowGraphAsyncExecutionBlock";
+import { RichTypeAny, RichTypeNumber, RichTypeBoolean } from "../../../flowGraphRichTypes";
+import { RegisterClass } from "../../../../Misc/typeStore";
+import type { IFlowGraphBlockConfiguration } from "../../../flowGraphBlock";
+import type { FlowGraphPath } from "../../../flowGraphPath";
+import { FlowGraphPathComponent } from "../../../flowGraphPathComponent";
+
+/**
+ * @experimental
+ */
+export interface IFlowGraphPlayAnimationBlockConfiguration extends IFlowGraphBlockConfiguration {
+    targetPath: FlowGraphPath;
+    animationPath: FlowGraphPath;
+}
+/**
+ * @experimental
+ * A block that plays an animation on an animatable object.
+ */
+export class FlowGraphPlayAnimationBlock extends FlowGraphAsyncExecutionBlock {
+    /**
+     * The substitution inputs for template strings in the target
+     */
+    public readonly templateTargetComponent: FlowGraphPathComponent;
+    /**
+     * The substitution inputs for template strings in the animation
+     */
+    public readonly templateAnimationComponent: FlowGraphPathComponent;
+    /**
+     * Input connection: The speed of the animation.
+     */
+    public readonly speed: FlowGraphDataConnection<number>;
+    /**
+     * Input connection: Should the animation loop?
+     */
+    public readonly loop: FlowGraphDataConnection<boolean>;
+    /**
+     * Input connection: The starting frame of the animation.
+     */
+    public readonly from: FlowGraphDataConnection<number>;
+    /**
+     * Input connection: The ending frame of the animation.
+     */
+    public readonly to: FlowGraphDataConnection<number>;
+
+    /**
+     * Output connection: The animatable that is currently running.
+     */
+    public readonly runningAnimatable: FlowGraphDataConnection<Animatable>;
+
+    public constructor(public config: IFlowGraphPlayAnimationBlockConfiguration) {
+        super(config);
+
+        this.templateTargetComponent = new FlowGraphPathComponent(config.targetPath, this);
+        this.templateAnimationComponent = new FlowGraphPathComponent(config.animationPath, this);
+
+        this.speed = this.registerDataInput("speed", RichTypeNumber);
+        this.loop = this.registerDataInput("loop", RichTypeBoolean);
+        this.from = this.registerDataInput("from", RichTypeNumber);
+        this.to = this.registerDataInput("to", RichTypeNumber);
+
+        this.runningAnimatable = this.registerDataOutput("runningAnimatable", RichTypeAny);
+    }
+
+    /**
+     * @internal
+     * @param context
+     */
+    public _preparePendingTasks(context: FlowGraphContext): void {
+        const targetValue = this.templateTargetComponent.getProperty(context);
+        const animationValue = this.templateAnimationComponent.getProperty(context);
+
+        if (!targetValue || !animationValue) {
+            throw new Error("Cannot play animation without target or animation");
+        }
+
+        const contextAnimatables = (context._getExecutionVariable(this, "runningAnimatables") as Animatable[]) ?? [];
+
+        // was an animation started on this target already and was just paused? if so, we can unpause it.
+        const existingAnimatable = this.runningAnimatable.getValue(context);
+        if (existingAnimatable && existingAnimatable.paused) {
+            existingAnimatable.restart();
+        } else {
+            const scene = context.configuration.scene;
+            const animatable = scene.beginDirectAnimation(
+                targetValue,
+                [animationValue],
+                this.from.getValue(context),
+                this.to.getValue(context),
+                this.loop.getValue(context),
+                this.speed.getValue(context),
+                () => this._onAnimationEnd(animatable, context)
+            );
+            this.runningAnimatable.setValue(animatable, context);
+            contextAnimatables.push(animatable);
+        }
+
+        context._setExecutionVariable(this, "runningAnimatables", contextAnimatables);
+    }
+
+    public _execute(context: FlowGraphContext): void {
+        this._startPendingTasks(context);
+
+        this.out._activateSignal(context);
+    }
+
+    private _onAnimationEnd(animatable: Animatable, context: FlowGraphContext) {
+        const contextAnims = (context._getExecutionVariable(this, "runningAnimatables") as Animatable[]) ?? [];
+        const index = contextAnims.indexOf(animatable);
+        if (index !== -1) {
+            contextAnims.splice(index, 1);
+        }
+        context._removePendingBlock(this);
+        this.done._activateSignal(context);
+    }
+
+    /**
+     * @internal
+     * Stop any currently running animations.
+     */
+    public _cancelPendingTasks(context: FlowGraphContext): void {
+        const contextAnims = (context._getExecutionVariable(this, "runningAnimatables") as Animatable[]) ?? [];
+        for (const anim of contextAnims) {
+            anim.stop();
+        }
+        context._deleteExecutionVariable(this, "runningAnimatables");
+    }
+
+    public getClassName(): string {
+        return "FGPlayAnimationBlock";
+    }
+
+    public serialize(serializationObject: any = {}) {
+        super.serialize(serializationObject);
+        serializationObject.config.targetPath = this.config.targetPath.serialize();
+        serializationObject.config.animationPath = this.config.animationPath.serialize();
+    }
+}
+
+RegisterClass("FGPlayAnimationBlock", FlowGraphPlayAnimationBlock);