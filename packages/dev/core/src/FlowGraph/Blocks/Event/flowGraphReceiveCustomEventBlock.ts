import type { Observer } from "../../../Misc/observable";
import type { FlowGraphContext } from "../../flowGraphContext";
import { FlowGraphEventBlock } from "../../flowGraphEventBlock";
import type { Nullable } from "../../../types";
import { Tools } from "../../../Misc/tools";
import { RichTypeAny } from "../../flowGraphRichTypes";
import type { IFlowGraphBlockConfiguration } from "../../flowGraphBlock";
import { RegisterClass } from "../../../Misc/typeStore";
/**
 * @experimental
 * Parameters used to create a FlowGraphReceiveCustomEventBlock.
 */
export interface IFlowGraphReceiveCustomEventBlockConfiguration extends IFlowGraphBlockConfiguration {
    /**
     * The id of the event to receive.
     */
    eventId: string;
    /**
     * The names of the data outputs for that event. Should be in the same order as the event data in
     * SendCustomEvent
     */
    eventData: string[];
}

/**
 * @experimental
 * A block that receives a custom event. It saves the data sent in the eventData output.
 */
export class FlowGraphReceiveCustomEventBlock extends FlowGraphEventBlock {
    private _eventObserver: Nullable<Observer<any>>;

    constructor(public config: IFlowGraphReceiveCustomEventBlockConfiguration) {
        super(config);
<<<<<<< HEAD
    }

    public configure(): void {
        super.configure();
        for (let i = 0; i < this.config.eventData.length; i++) {
            const dataName = this.config.eventData[i];
            this.registerDataOutput(dataName, RichTypeAny);
        }
=======
        this.eventData = this.registerDataOutput("eventData", RichTypeAny);
>>>>>>> 0afa986e
    }
    public _preparePendingTasks(context: FlowGraphContext): void {
        const observable = context.configuration.coordinator.getCustomEventObservable(this.config.eventId);
        this._eventObserver = observable.add((eventDatas: any[]) => {
            for (let i = 0; i < eventDatas.length; i++) {
                this.dataOutputs[i].setValue(eventDatas[i], context);
            }
            this._execute(context);
        });
    }
    public _cancelPendingTasks(context: FlowGraphContext): void {
        const observable = context.configuration.coordinator.getCustomEventObservable(this.config.eventId);
        if (observable) {
            observable.remove(this._eventObserver);
        } else {
            Tools.Warn(`FlowGraphReceiveCustomEventBlock: Missing observable for event ${this.config.eventId}`);
        }
    }

    public getClassName(): string {
        return FlowGraphReceiveCustomEventBlock.ClassName;
    }

    public static ClassName = "FGReceiveCustomEventBlock";

    public serialize(serializationObject?: any): void {
        super.serialize(serializationObject);
        serializationObject.eventId = this.config.eventId;
    }

    public serialize(serializationObject?: any): void {
        super.serialize(serializationObject);
        serializationObject.eventId = this.config.eventId;
    }
}
RegisterClass(FlowGraphReceiveCustomEventBlock.ClassName, FlowGraphReceiveCustomEventBlock);
<|MERGE_RESOLUTION|>--- conflicted
+++ resolved
@@ -1,81 +1,73 @@
-import type { Observer } from "../../../Misc/observable";
-import type { FlowGraphContext } from "../../flowGraphContext";
-import { FlowGraphEventBlock } from "../../flowGraphEventBlock";
-import type { Nullable } from "../../../types";
-import { Tools } from "../../../Misc/tools";
-import { RichTypeAny } from "../../flowGraphRichTypes";
-import type { IFlowGraphBlockConfiguration } from "../../flowGraphBlock";
-import { RegisterClass } from "../../../Misc/typeStore";
-/**
- * @experimental
- * Parameters used to create a FlowGraphReceiveCustomEventBlock.
- */
-export interface IFlowGraphReceiveCustomEventBlockConfiguration extends IFlowGraphBlockConfiguration {
-    /**
-     * The id of the event to receive.
-     */
-    eventId: string;
-    /**
-     * The names of the data outputs for that event. Should be in the same order as the event data in
-     * SendCustomEvent
-     */
-    eventData: string[];
-}
-
-/**
- * @experimental
- * A block that receives a custom event. It saves the data sent in the eventData output.
- */
-export class FlowGraphReceiveCustomEventBlock extends FlowGraphEventBlock {
-    private _eventObserver: Nullable<Observer<any>>;
-
-    constructor(public config: IFlowGraphReceiveCustomEventBlockConfiguration) {
-        super(config);
-<<<<<<< HEAD
-    }
-
-    public configure(): void {
-        super.configure();
-        for (let i = 0; i < this.config.eventData.length; i++) {
-            const dataName = this.config.eventData[i];
-            this.registerDataOutput(dataName, RichTypeAny);
-        }
-=======
-        this.eventData = this.registerDataOutput("eventData", RichTypeAny);
->>>>>>> 0afa986e
-    }
-    public _preparePendingTasks(context: FlowGraphContext): void {
-        const observable = context.configuration.coordinator.getCustomEventObservable(this.config.eventId);
-        this._eventObserver = observable.add((eventDatas: any[]) => {
-            for (let i = 0; i < eventDatas.length; i++) {
-                this.dataOutputs[i].setValue(eventDatas[i], context);
-            }
-            this._execute(context);
-        });
-    }
-    public _cancelPendingTasks(context: FlowGraphContext): void {
-        const observable = context.configuration.coordinator.getCustomEventObservable(this.config.eventId);
-        if (observable) {
-            observable.remove(this._eventObserver);
-        } else {
-            Tools.Warn(`FlowGraphReceiveCustomEventBlock: Missing observable for event ${this.config.eventId}`);
-        }
-    }
-
-    public getClassName(): string {
-        return FlowGraphReceiveCustomEventBlock.ClassName;
-    }
-
-    public static ClassName = "FGReceiveCustomEventBlock";
-
-    public serialize(serializationObject?: any): void {
-        super.serialize(serializationObject);
-        serializationObject.eventId = this.config.eventId;
-    }
-
-    public serialize(serializationObject?: any): void {
-        super.serialize(serializationObject);
-        serializationObject.eventId = this.config.eventId;
-    }
-}
-RegisterClass(FlowGraphReceiveCustomEventBlock.ClassName, FlowGraphReceiveCustomEventBlock);
+import type { Observer } from "../../../Misc/observable";
+import type { FlowGraphContext } from "../../flowGraphContext";
+import { FlowGraphEventBlock } from "../../flowGraphEventBlock";
+import type { Nullable } from "../../../types";
+import { Tools } from "../../../Misc/tools";
+import { RichTypeAny } from "../../flowGraphRichTypes";
+import type { IFlowGraphBlockConfiguration } from "../../flowGraphBlock";
+import { RegisterClass } from "../../../Misc/typeStore";
+/**
+ * @experimental
+ * Parameters used to create a FlowGraphReceiveCustomEventBlock.
+ */
+export interface IFlowGraphReceiveCustomEventBlockConfiguration extends IFlowGraphBlockConfiguration {
+    /**
+     * The id of the event to receive.
+     */
+    eventId: string;
+    /**
+     * The names of the data outputs for that event. Should be in the same order as the event data in
+     * SendCustomEvent
+     */
+    eventData: string[];
+}
+
+/**
+ * @experimental
+ * A block that receives a custom event. It saves the data sent in the eventData output.
+ */
+export class FlowGraphReceiveCustomEventBlock extends FlowGraphEventBlock {
+    private _eventObserver: Nullable<Observer<any>>;
+
+    constructor(public config: IFlowGraphReceiveCustomEventBlockConfiguration) {
+        super(config);
+    }
+
+    public configure(): void {
+        super.configure();
+        for (let i = 0; i < this.config.eventData.length; i++) {
+            const dataName = this.config.eventData[i];
+            this.registerDataOutput(dataName, RichTypeAny);
+        }
+    }
+    public _preparePendingTasks(context: FlowGraphContext): void {
+        const observable = context.configuration.coordinator.getCustomEventObservable(this.config.eventId);
+        this._eventObserver = observable.add((eventDatas: any[]) => {
+            for (let i = 0; i < eventDatas.length; i++) {
+                this.dataOutputs[i].setValue(eventDatas[i], context);
+            }
+            this._execute(context);
+        });
+    }
+    public _cancelPendingTasks(context: FlowGraphContext): void {
+        const observable = context.configuration.coordinator.getCustomEventObservable(this.config.eventId);
+        if (observable) {
+            observable.remove(this._eventObserver);
+        } else {
+            Tools.Warn(`FlowGraphReceiveCustomEventBlock: Missing observable for event ${this.config.eventId}`);
+        }
+    }
+
+    public getClassName(): string {
+        return FlowGraphReceiveCustomEventBlock.ClassName;
+    }
+
+    public static ClassName = "FGReceiveCustomEventBlock";
+
+    public serialize(serializationObject?: any): void {
+        super.serialize(serializationObject);
+        serializationObject.eventId = this.config.eventId;
+        serializationObject.eventData = this.config.eventData;
+    }
+}
+RegisterClass(FlowGraphReceiveCustomEventBlock.ClassName, FlowGraphReceiveCustomEventBlock);