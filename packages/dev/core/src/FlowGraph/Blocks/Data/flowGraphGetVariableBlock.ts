--- conflicted
+++ resolved
@@ -1,58 +1,53 @@
-import type { FlowGraphContext } from "../../flowGraphContext";
-import type { IFlowGraphBlockConfiguration } from "../../flowGraphBlock";
-import { FlowGraphBlock } from "../../flowGraphBlock";
-import type { FlowGraphDataConnection } from "../../flowGraphDataConnection";
-import { RichTypeAny } from "../../flowGraphRichTypes";
-import { RegisterClass } from "../../../Misc/typeStore";
-
-/**
- * @experimental
- * The configuration of the FlowGraphGetVariableBlock.
- */
-export interface IFlowGraphGetVariableBlockConfiguration extends IFlowGraphBlockConfiguration {
-    variableName: string;
-}
-
-/**
- * A block that gets the value of a variable.
- * @experimental
- */
-export class FlowGraphGetVariableBlock<T> extends FlowGraphBlock {
-    /**
-     * Output connection: The value of the variable.
-     */
-    public readonly output: FlowGraphDataConnection<T>;
-
-    /**
-     * Construct a FlowGraphGetVariableBlock.
-     * @param params optional construction parameters
-     */
-    constructor(public config: IFlowGraphGetVariableBlockConfiguration) {
-        super(config);
-
-<<<<<<< HEAD
-        // The output connection has to have the name of the variable.
-        this.output = this._registerDataOutput(config.variableName, RichTypeAny);
-=======
-        this.variableName = this.registerDataInput("variableName", RichTypeString);
-        this.output = this.registerDataOutput("output", RichTypeAny);
->>>>>>> 85fb6cc7
-    }
-
-    /**
-     * @internal
-     */
-    public _updateOutputs(context: FlowGraphContext): void {
-        const variableNameValue = this.config.variableName;
-        if (context.hasVariable(variableNameValue)) {
-            this.output.setValue(context.getVariable(variableNameValue), context);
-        }
-    }
-
-    public getClassName(): string {
-        return FlowGraphGetVariableBlock.ClassName;
-    }
-
-    public static ClassName = "FGGetVariableBlock";
-}
-RegisterClass(FlowGraphGetVariableBlock.ClassName, FlowGraphGetVariableBlock);
+import type { FlowGraphContext } from "../../flowGraphContext";
+import type { IFlowGraphBlockConfiguration } from "../../flowGraphBlock";
+import { FlowGraphBlock } from "../../flowGraphBlock";
+import type { FlowGraphDataConnection } from "../../flowGraphDataConnection";
+import { RichTypeAny } from "../../flowGraphRichTypes";
+import { RegisterClass } from "../../../Misc/typeStore";
+
+/**
+ * @experimental
+ * The configuration of the FlowGraphGetVariableBlock.
+ */
+export interface IFlowGraphGetVariableBlockConfiguration extends IFlowGraphBlockConfiguration {
+    variableName: string;
+}
+
+/**
+ * A block that gets the value of a variable.
+ * @experimental
+ */
+export class FlowGraphGetVariableBlock<T> extends FlowGraphBlock {
+    /**
+     * Output connection: The value of the variable.
+     */
+    public readonly output: FlowGraphDataConnection<T>;
+
+    /**
+     * Construct a FlowGraphGetVariableBlock.
+     * @param params optional construction parameters
+     */
+    constructor(public config: IFlowGraphGetVariableBlockConfiguration) {
+        super(config);
+
+        // The output connection has to have the name of the variable.
+        this.output = this.registerDataOutput(config.variableName, RichTypeAny);
+    }
+
+    /**
+     * @internal
+     */
+    public _updateOutputs(context: FlowGraphContext): void {
+        const variableNameValue = this.config.variableName;
+        if (context.hasVariable(variableNameValue)) {
+            this.output.setValue(context.getVariable(variableNameValue), context);
+        }
+    }
+
+    public getClassName(): string {
+        return FlowGraphGetVariableBlock.ClassName;
+    }
+
+    public static ClassName = "FGGetVariableBlock";
+}
+RegisterClass(FlowGraphGetVariableBlock.ClassName, FlowGraphGetVariableBlock);