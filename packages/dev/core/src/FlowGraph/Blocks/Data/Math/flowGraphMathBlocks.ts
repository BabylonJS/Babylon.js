--- conflicted
+++ resolved
@@ -1,1353 +1,1347 @@
-import { RegisterClass } from "../../../../Misc/typeStore";
-import type { IFlowGraphBlockConfiguration } from "../../../flowGraphBlock";
-import { FlowGraphTypes, getRichTypeByFlowGraphType, RichTypeAny, RichTypeBoolean, RichTypeFlowGraphInteger, RichTypeNumber } from "../../../flowGraphRichTypes";
-import { FlowGraphBinaryOperationBlock } from "../flowGraphBinaryOperationBlock";
-import { FlowGraphConstantOperationBlock } from "../flowGraphConstantOperationBlock";
-import { Quaternion, Matrix, Vector2, Vector3, Vector4 } from "../../../../Maths/math.vector";
-import { FlowGraphUnaryOperationBlock } from "../flowGraphUnaryOperationBlock";
-import { FlowGraphTernaryOperationBlock } from "../flowGraphTernaryOperationBlock";
-import { FlowGraphInteger } from "../../../CustomTypes/flowGraphInteger";
-import { FlowGraphBlockNames } from "../../flowGraphBlockNames";
-import type { FlowGraphDataConnection } from "core/FlowGraph/flowGraphDataConnection";
-import type { FlowGraphContext } from "core/FlowGraph/flowGraphContext";
-import { FlowGraphMatrix2D, FlowGraphMatrix3D } from "core/FlowGraph/CustomTypes/flowGraphMatrix";
-import type { FlowGraphMathOperationType, FlowGraphNumber } from "core/FlowGraph/utils";
-import { _AreSameIntegerClass, _AreSameMatrixClass, _AreSameVectorClass, _GetClassNameOf, getNumericValue, isNumeric } from "core/FlowGraph/utils";
-
-/**
- * A configuration interface  for math blocks
- */
-export interface IFlowGraphMathBlockConfiguration extends IFlowGraphBlockConfiguration {
-    /**
-     * If true, the multiplication is done per component.
-     * This is the behavior in glTF interactivity.
-     */
-    useMatrixPerComponent?: boolean;
-
-    /**
-     * The type of the variable.
-     */
-    type?: FlowGraphTypes;
-
-    /**
-     * If true, the block will not allow integer and float arithmetic.
-     * This is the behavior in glTF interactivity.
-     */
-    preventIntegerFloatArithmetic?: boolean;
-}
-
-/**
- * Polymorphic add block.
- */
-export class FlowGraphAddBlock extends FlowGraphBinaryOperationBlock<FlowGraphMathOperationType, FlowGraphMathOperationType, FlowGraphMathOperationType> {
-    /**
-     * Construct a new add block.
-     * @param config optional configuration
-     */
-    constructor(config?: IFlowGraphMathBlockConfiguration) {
-        super(
-            getRichTypeByFlowGraphType(config?.type),
-            getRichTypeByFlowGraphType(config?.type),
-            getRichTypeByFlowGraphType(config?.type),
-            (a, b) => this._polymorphicAdd(a, b),
-            FlowGraphBlockNames.Add,
-            config
-        );
-    }
-
-    private _polymorphicAdd(a: FlowGraphMathOperationType, b: FlowGraphMathOperationType) {
-        const aClassName = _GetClassNameOf(a);
-        const bClassName = _GetClassNameOf(b);
-        if (_AreSameVectorClass(aClassName, bClassName) || _AreSameMatrixClass(aClassName, bClassName) || _AreSameIntegerClass(aClassName, bClassName)) {
-            // cast to vector3, but any other cast will be fine
-            return (a as Vector3).add(b as Vector3);
-        } else if (aClassName === FlowGraphTypes.Quaternion || bClassName === FlowGraphTypes.Quaternion) {
-            // this is a simple add, and should be also supported between Quat and Vector4. Therefore -
-            return (a as Quaternion).add(b as Quaternion);
-        } else {
-            // at this point at least one of the variables is a number.
-            if (this.config?.preventIntegerFloatArithmetic && typeof a !== typeof b) {
-                throw new Error("Cannot add different types of numbers.");
-            }
-            return getNumericValue(a as number) + getNumericValue(b as number);
-        }
-    }
-}
-RegisterClass(FlowGraphBlockNames.Add, FlowGraphAddBlock);
-
-/**
- * Polymorphic subtract block.
- */
-export class FlowGraphSubtractBlock extends FlowGraphBinaryOperationBlock<FlowGraphMathOperationType, FlowGraphMathOperationType, FlowGraphMathOperationType> {
-    /**
-     * Construct a new subtract block.
-     * @param config optional configuration
-     */
-    constructor(config?: IFlowGraphMathBlockConfiguration) {
-        super(
-            getRichTypeByFlowGraphType(config?.type),
-            getRichTypeByFlowGraphType(config?.type),
-            getRichTypeByFlowGraphType(config?.type),
-            (a, b) => this._polymorphicSubtract(a, b),
-            FlowGraphBlockNames.Subtract,
-            config
-        );
-    }
-
-    private _polymorphicSubtract(a: FlowGraphMathOperationType, b: FlowGraphMathOperationType) {
-        const aClassName = _GetClassNameOf(a);
-        const bClassName = _GetClassNameOf(b);
-        if (_AreSameVectorClass(aClassName, bClassName) || _AreSameIntegerClass(aClassName, bClassName) || _AreSameMatrixClass(aClassName, bClassName)) {
-            return (a as Vector3).subtract(b as Vector3);
-        } else if (aClassName === FlowGraphTypes.Quaternion || bClassName === FlowGraphTypes.Quaternion) {
-            // this is a simple subtract, and should be also supported between Quat and Vector4. Therefore -
-            return (a as Quaternion).subtract(b as Quaternion);
-        } else {
-            // at this point at least one of the variables is a number.
-            if (this.config?.preventIntegerFloatArithmetic && typeof a !== typeof b) {
-                throw new Error("Cannot add different types of numbers.");
-            }
-            return getNumericValue(a as number) - getNumericValue(b as number);
-        }
-    }
-}
-RegisterClass(FlowGraphBlockNames.Subtract, FlowGraphSubtractBlock);
-
-/**
- * Polymorphic multiply block.
- * In case of matrix, it is configurable whether the multiplication is done per component.
- */
-export class FlowGraphMultiplyBlock extends FlowGraphBinaryOperationBlock<FlowGraphMathOperationType, FlowGraphMathOperationType, FlowGraphMathOperationType> {
-    constructor(config?: IFlowGraphMathBlockConfiguration) {
-        super(
-            getRichTypeByFlowGraphType(config?.type),
-            getRichTypeByFlowGraphType(config?.type),
-            getRichTypeByFlowGraphType(config?.type),
-            (a, b) => this._polymorphicMultiply(a, b),
-            FlowGraphBlockNames.Multiply,
-            config
-        );
-    }
-
-    private _polymorphicMultiply(a: FlowGraphMathOperationType, b: FlowGraphMathOperationType) {
-        const aClassName = _GetClassNameOf(a);
-        const bClassName = _GetClassNameOf(b);
-        if (_AreSameVectorClass(aClassName, bClassName) || _AreSameIntegerClass(aClassName, bClassName)) {
-            return (a as Vector3).multiply(b as Vector3);
-        } else if (aClassName === FlowGraphTypes.Quaternion || bClassName === FlowGraphTypes.Quaternion) {
-            // this is a simple multiply (per component!), and should be also supported between Quat and Vector4. Therefore -
-            const aClone = (a as Quaternion).clone();
-            aClone.x *= (b as Quaternion).x;
-            aClone.y *= (b as Quaternion).y;
-            aClone.z *= (b as Quaternion).z;
-            aClone.w *= (b as Quaternion).w;
-            return aClone;
-        } else if (_AreSameMatrixClass(aClassName, bClassName)) {
-            if (this.config?.useMatrixPerComponent) {
-                // this is the definition of multiplication of glTF interactivity
-                // get a's m as array, and multiply each component with b's m
-                const aM = (a as FlowGraphMatrix2D).m;
-                for (let i = 0; i < aM.length; i++) {
-                    aM[i] *= (b as FlowGraphMatrix2D).m[i];
-                }
-                if (aClassName === FlowGraphTypes.Matrix2D) {
-                    return new FlowGraphMatrix2D(aM);
-                } else if (aClassName === FlowGraphTypes.Matrix3D) {
-                    return new FlowGraphMatrix3D(aM);
-                } else {
-                    return Matrix.FromArray(aM);
-                }
-            } else {
-                a = a as Matrix;
-                b = b as Matrix;
-                return b.multiply(a);
-            }
-        } else {
-            // at this point at least one of the variables is a number.
-            if (this.config?.preventIntegerFloatArithmetic && typeof a !== typeof b) {
-                throw new Error("Cannot add different types of numbers.");
-            }
-            return getNumericValue(a as number) * getNumericValue(b as number);
-        }
-    }
-}
-RegisterClass(FlowGraphBlockNames.Multiply, FlowGraphMultiplyBlock);
-
-/**
- * Polymorphic division block.
- */
-export class FlowGraphDivideBlock extends FlowGraphBinaryOperationBlock<FlowGraphMathOperationType, FlowGraphMathOperationType, FlowGraphMathOperationType> {
-    /**
-     * Construct a new divide block.
-     * @param config - Optional configuration
-     */
-    constructor(config?: IFlowGraphMathBlockConfiguration) {
-        super(
-            getRichTypeByFlowGraphType(config?.type),
-            getRichTypeByFlowGraphType(config?.type),
-            getRichTypeByFlowGraphType(config?.type),
-            (a, b) => this._polymorphicDivide(a, b),
-            FlowGraphBlockNames.Divide,
-            config
-        );
-    }
-
-    private _polymorphicDivide(a: FlowGraphMathOperationType, b: FlowGraphMathOperationType) {
-        const aClassName = _GetClassNameOf(a);
-        const bClassName = _GetClassNameOf(b);
-        if (_AreSameVectorClass(aClassName, bClassName) || _AreSameIntegerClass(aClassName, bClassName)) {
-            // cast to vector3, but it can be casted to any vector type
-            return (a as Vector3).divide(b as Vector3);
-        } else if (aClassName === FlowGraphTypes.Quaternion || bClassName === FlowGraphTypes.Quaternion) {
-            // this is a simple division (per component!), and should be also supported between Quat and Vector4. Therefore -
-            const aClone = (a as Quaternion).clone();
-            aClone.x /= (b as Quaternion).x;
-            aClone.y /= (b as Quaternion).y;
-            aClone.z /= (b as Quaternion).z;
-            aClone.w /= (b as Quaternion).w;
-            return aClone;
-        } else if (_AreSameMatrixClass(aClassName, bClassName)) {
-            if (this.config?.useMatrixPerComponent) {
-                // get a's m as array, and divide each component with b's m
-                const aM = (a as FlowGraphMatrix2D).m;
-                for (let i = 0; i < aM.length; i++) {
-                    aM[i] /= (b as FlowGraphMatrix2D).m[i];
-                }
-                if (aClassName === FlowGraphTypes.Matrix2D) {
-                    return new FlowGraphMatrix2D(aM);
-                } else if (aClassName === FlowGraphTypes.Matrix3D) {
-                    return new FlowGraphMatrix3D(aM);
-                } else {
-                    return Matrix.FromArray(aM);
-                }
-            } else {
-                a = a as Matrix;
-                b = b as Matrix;
-                return a.divide(b);
-            }
-        } else {
-            // at this point at least one of the variables is a number.
-            if (this.config?.preventIntegerFloatArithmetic && typeof a !== typeof b) {
-                throw new Error("Cannot add different types of numbers.");
-            }
-            return getNumericValue(a as number) / getNumericValue(b as number);
-        }
-    }
-}
-RegisterClass(FlowGraphBlockNames.Divide, FlowGraphDivideBlock);
-
-/**
- * Configuration interface for the random block.
- */
-export interface IFlowGraphRandomBlockConfiguration extends IFlowGraphBlockConfiguration {
-    /**
-     * The minimum value. defaults to 0.
-     */
-    min?: number;
-    /**
-     * The maximum value. defaults to 1.
-     */
-    max?: number;
-
-    /**
-     * The seed for the random number generator for deterministic random values.
-     * If not set, Math.random() is used.
-     */
-    seed?: number;
-}
-
-/**
- * Random number between min and max (defaults to 0 to 1)
- *
- * This node will cache the result for he same node reference. i.e., a Math.eq that references the SAME random node will always return true.
- */
-export class FlowGraphRandomBlock extends FlowGraphConstantOperationBlock<FlowGraphMathOperationType> {
-    /**
-     * The minimum value. defaults to 0.
-     */
-    public readonly min: FlowGraphDataConnection<number>;
-    /**
-     * The maximum value. defaults to 1.
-     */
-    public readonly max: FlowGraphDataConnection<number>;
-
-    private _seed?: number;
-
-    /**
-     * Construct a new random block.
-     * @param config optional configuration
-     */
-    constructor(config?: IFlowGraphRandomBlockConfiguration) {
-        super(RichTypeNumber, (context) => this._random(context), FlowGraphBlockNames.Random, config);
-        this.min = this.registerDataInput("min", RichTypeNumber, config?.min ?? 0);
-        this.max = this.registerDataInput("max", RichTypeNumber, config?.max ?? 1);
-        if (config?.seed) {
-            this._seed = config.seed;
-        }
-    }
-
-    private _isSeed(seed = this._seed): seed is number {
-        return seed !== undefined;
-    }
-
-    private _getRandomValue() {
-        if (this._isSeed(this._seed)) {
-            // compute seed-based random number, deterministic randomness!
-            const x = Math.sin(this._seed++) * 10000;
-            return x - Math.floor(x);
-        }
-        return Math.random();
-    }
-
-    private _random(context: FlowGraphContext) {
-        const min = this.min.getValue(context);
-        const max = this.max.getValue(context);
-        return this._getRandomValue() * (max - min) + min;
-    }
-}
-RegisterClass(FlowGraphBlockNames.Random, FlowGraphRandomBlock);
-
-/**
- * E constant.
- */
-// eslint-disable-next-line @typescript-eslint/naming-convention
-export class FlowGraphEBlock extends FlowGraphConstantOperationBlock<number> {
-    constructor(config?: IFlowGraphBlockConfiguration) {
-        super(RichTypeNumber, () => Math.E, FlowGraphBlockNames.E, config);
-    }
-}
-RegisterClass(FlowGraphBlockNames.E, FlowGraphEBlock);
-
-/**
- * Pi constant.
- */
-export class FlowGraphPiBlock extends FlowGraphConstantOperationBlock<number> {
-    constructor(config?: IFlowGraphBlockConfiguration) {
-        super(RichTypeNumber, () => Math.PI, FlowGraphBlockNames.PI, config);
-    }
-}
-RegisterClass(FlowGraphBlockNames.PI, FlowGraphPiBlock);
-
-/**
- * Positive inf constant.
- */
-export class FlowGraphInfBlock extends FlowGraphConstantOperationBlock<number> {
-    constructor(config?: IFlowGraphBlockConfiguration) {
-        super(RichTypeNumber, () => Number.POSITIVE_INFINITY, FlowGraphBlockNames.Inf, config);
-    }
-}
-RegisterClass(FlowGraphBlockNames.Inf, FlowGraphInfBlock);
-
-/**
- * NaN constant.
- */
-export class FlowGraphNaNBlock extends FlowGraphConstantOperationBlock<number> {
-    constructor(config?: IFlowGraphBlockConfiguration) {
-        super(RichTypeNumber, () => Number.NaN, FlowGraphBlockNames.NaN, config);
-    }
-}
-RegisterClass(FlowGraphBlockNames.NaN, FlowGraphNaNBlock);
-
-function ComponentWiseUnaryOperation(a: FlowGraphMathOperationType, op: (a: number) => number) {
-    const aClassName = _GetClassNameOf(a);
-    switch (aClassName) {
-        case "FlowGraphInteger":
-            a = a as FlowGraphInteger;
-            return new FlowGraphInteger(op(a.value));
-        case FlowGraphTypes.Vector2:
-            a = a as Vector2;
-            return new Vector2(op(a.x), op(a.y));
-        case FlowGraphTypes.Vector3:
-            a = a as Vector3;
-            return new Vector3(op(a.x), op(a.y), op(a.z));
-        case FlowGraphTypes.Vector4:
-            a = a as Vector4;
-            return new Vector4(op(a.x), op(a.y), op(a.z), op(a.w));
-        case FlowGraphTypes.Quaternion:
-            a = a as Quaternion;
-            return new Quaternion(op(a.x), op(a.y), op(a.z), op(a.w));
-        case FlowGraphTypes.Matrix:
-            a = a as Matrix;
-            return Matrix.FromArray(a.m.map(op));
-        case FlowGraphTypes.Matrix2D:
-            a = a as FlowGraphMatrix2D;
-            // reason for not using .map is performance
-            return new FlowGraphMatrix2D(a.m.map(op));
-        case FlowGraphTypes.Matrix3D:
-            a = a as FlowGraphMatrix3D;
-            return new FlowGraphMatrix3D(a.m.map(op));
-        default:
-            a = a as number;
-            return op(a);
-    }
-}
-
-/**
- * Absolute value block.
- */
-export class FlowGraphAbsBlock extends FlowGraphUnaryOperationBlock<FlowGraphMathOperationType, FlowGraphMathOperationType> {
-    constructor(config?: IFlowGraphBlockConfiguration) {
-        super(RichTypeNumber, RichTypeNumber, (a) => this._polymorphicAbs(a), FlowGraphBlockNames.Abs, config);
-    }
-
-    private _polymorphicAbs(a: FlowGraphMathOperationType) {
-        return ComponentWiseUnaryOperation(a, Math.abs);
-    }
-}
-RegisterClass(FlowGraphBlockNames.Abs, FlowGraphAbsBlock);
-
-/**
- * Sign block.
- */
-export class FlowGraphSignBlock extends FlowGraphUnaryOperationBlock<FlowGraphMathOperationType, FlowGraphMathOperationType> {
-    constructor(config?: IFlowGraphBlockConfiguration) {
-        super(RichTypeNumber, RichTypeNumber, (a) => this._polymorphicSign(a), FlowGraphBlockNames.Sign, config);
-    }
-
-    private _polymorphicSign(a: FlowGraphMathOperationType) {
-        return ComponentWiseUnaryOperation(a, Math.sign);
-    }
-}
-RegisterClass(FlowGraphBlockNames.Sign, FlowGraphSignBlock);
-
-/**
- * Truncation block.
- */
-export class FlowGraphTruncBlock extends FlowGraphUnaryOperationBlock<FlowGraphMathOperationType, FlowGraphMathOperationType> {
-    constructor(config?: IFlowGraphBlockConfiguration) {
-        super(RichTypeNumber, RichTypeNumber, (a) => this._polymorphicTrunc(a), FlowGraphBlockNames.Trunc, config);
-    }
-
-    private _polymorphicTrunc(a: FlowGraphMathOperationType) {
-        return ComponentWiseUnaryOperation(a, Math.trunc);
-    }
-}
-RegisterClass(FlowGraphBlockNames.Trunc, FlowGraphTruncBlock);
-
-/**
- * Floor block.
- */
-export class FlowGraphFloorBlock extends FlowGraphUnaryOperationBlock<FlowGraphMathOperationType, FlowGraphMathOperationType> {
-    constructor(config?: IFlowGraphBlockConfiguration) {
-        super(RichTypeNumber, RichTypeNumber, (a) => this._polymorphicFloor(a), FlowGraphBlockNames.Floor, config);
-    }
-
-    private _polymorphicFloor(a: FlowGraphMathOperationType) {
-        return ComponentWiseUnaryOperation(a, Math.floor);
-    }
-}
-RegisterClass(FlowGraphBlockNames.Floor, FlowGraphFloorBlock);
-
-/**
- * Ceiling block.
- */
-export class FlowGraphCeilBlock extends FlowGraphUnaryOperationBlock<FlowGraphMathOperationType, FlowGraphMathOperationType> {
-    constructor(config?: IFlowGraphBlockConfiguration) {
-        super(RichTypeAny, RichTypeAny, (a) => this._polymorphicCeiling(a), FlowGraphBlockNames.Ceil, config);
-    }
-
-    private _polymorphicCeiling(a: FlowGraphMathOperationType) {
-        return ComponentWiseUnaryOperation(a, Math.ceil);
-    }
-}
-RegisterClass(FlowGraphBlockNames.Ceil, FlowGraphCeilBlock);
-
-/**
- * Configuration for the round block.
- */
-export interface IFlowGraphRoundBlockConfiguration extends IFlowGraphBlockConfiguration {
-    /**
-     * If true, the rounding is away from zero, even when negative. i.e. -7.5 goes to -8, and not -7 as Math.round does (it rounds up).
-     * This is the default when using glTF
-     */
-    roundHalfAwayFromZero?: boolean;
-}
-/**
- * Round block.
- */
-export class FlowGraphRoundBlock extends FlowGraphUnaryOperationBlock<FlowGraphMathOperationType, FlowGraphMathOperationType> {
-    constructor(config?: IFlowGraphRoundBlockConfiguration) {
-        super(RichTypeAny, RichTypeAny, (a) => this._polymorphicRound(a), FlowGraphBlockNames.Round, config);
-    }
-
-    private _polymorphicRound(a: FlowGraphMathOperationType) {
-        return ComponentWiseUnaryOperation(a, (a) => (a < 0 && this.config?.roundHalfAwayFromZero ? -Math.round(-a) : Math.round(a)));
-    }
-}
-
-RegisterClass(FlowGraphBlockNames.Round, FlowGraphRoundBlock);
-
-/**
- * A block that returns the fractional part of a number.
- */
-export class FlowGraphFractionBlock extends FlowGraphUnaryOperationBlock<FlowGraphMathOperationType, FlowGraphMathOperationType> {
-    constructor(config?: IFlowGraphBlockConfiguration) {
-        super(RichTypeAny, RichTypeAny, (a) => this._polymorphicFraction(a), FlowGraphBlockNames.Fraction, config);
-    }
-
-    private _polymorphicFraction(a: FlowGraphMathOperationType) {
-        return ComponentWiseUnaryOperation(a, (a) => a - Math.floor(a));
-    }
-}
-RegisterClass(FlowGraphBlockNames.Fraction, FlowGraphFractionBlock);
-
-/**
- * Negation block.
- */
-export class FlowGraphNegationBlock extends FlowGraphUnaryOperationBlock<FlowGraphMathOperationType, FlowGraphMathOperationType> {
-    /**
-     * construct a new negation block.
-     * @param config optional configuration
-     */
-    constructor(config?: IFlowGraphBlockConfiguration) {
-        super(RichTypeAny, RichTypeAny, (a) => this._polymorphicNeg(a), FlowGraphBlockNames.Negation, config);
-    }
-
-    private _polymorphicNeg(a: FlowGraphMathOperationType) {
-        return ComponentWiseUnaryOperation(a, (a) => -a);
-    }
-}
-RegisterClass(FlowGraphBlockNames.Negation, FlowGraphNegationBlock);
-
-function ComponentWiseBinaryOperation(a: FlowGraphMathOperationType, b: FlowGraphMathOperationType, op: (a: number, b: number) => number) {
-    const aClassName = _GetClassNameOf(a);
-    switch (aClassName) {
-        case "FlowGraphInteger":
-            a = a as FlowGraphInteger;
-            b = b as FlowGraphInteger;
-            return new FlowGraphInteger(op(a.value, b.value));
-        case FlowGraphTypes.Vector2:
-            a = a as Vector2;
-            b = b as Vector2;
-            return new Vector2(op(a.x, b.x), op(a.y, b.y));
-        case FlowGraphTypes.Vector3:
-            a = a as Vector3;
-            b = b as Vector3;
-            return new Vector3(op(a.x, b.x), op(a.y, b.y), op(a.z, b.z));
-        case FlowGraphTypes.Vector4:
-            a = a as Vector4;
-            b = b as Vector4;
-            return new Vector4(op(a.x, b.x), op(a.y, b.y), op(a.z, b.z), op(a.w, b.w));
-        case FlowGraphTypes.Quaternion:
-            a = a as Quaternion;
-            b = b as Quaternion;
-            return new Quaternion(op(a.x, b.x), op(a.y, b.y), op(a.z, b.z), op(a.w, b.w));
-        case FlowGraphTypes.Matrix:
-            a = a as Matrix;
-            return Matrix.FromArray(a.m.map((v, i) => op(v, (b as Matrix).m[i])));
-        case FlowGraphTypes.Matrix2D:
-            a = a as FlowGraphMatrix2D;
-            return new FlowGraphMatrix2D(a.m.map((v, i) => op(v, (b as FlowGraphMatrix2D).m[i])));
-        case FlowGraphTypes.Matrix3D:
-            a = a as FlowGraphMatrix3D;
-            return new FlowGraphMatrix3D(a.m.map((v, i) => op(v, (b as FlowGraphMatrix3D).m[i])));
-        default:
-            return op(getNumericValue(a as number), getNumericValue(b as number));
-    }
-}
-
-/**
- * Remainder block.
- */
-export class FlowGraphModuloBlock extends FlowGraphBinaryOperationBlock<FlowGraphMathOperationType, FlowGraphMathOperationType, FlowGraphMathOperationType> {
-    constructor(config?: IFlowGraphBlockConfiguration) {
-        super(RichTypeAny, RichTypeAny, RichTypeAny, (a, b) => this._polymorphicRemainder(a, b), FlowGraphBlockNames.Modulo, config);
-    }
-
-    private _polymorphicRemainder(a: FlowGraphMathOperationType, b: FlowGraphMathOperationType) {
-        return ComponentWiseBinaryOperation(a, b, (a, b) => a % b);
-    }
-}
-RegisterClass(FlowGraphBlockNames.Modulo, FlowGraphModuloBlock);
-
-/**
- * Min block.
- */
-export class FlowGraphMinBlock extends FlowGraphBinaryOperationBlock<FlowGraphMathOperationType, FlowGraphMathOperationType, FlowGraphMathOperationType> {
-    constructor(config?: IFlowGraphBlockConfiguration) {
-        super(RichTypeAny, RichTypeAny, RichTypeAny, (a, b) => this._polymorphicMin(a, b), FlowGraphBlockNames.Min, config);
-    }
-
-    private _polymorphicMin(a: FlowGraphMathOperationType, b: FlowGraphMathOperationType) {
-        return ComponentWiseBinaryOperation(a, b, Math.min);
-    }
-}
-RegisterClass(FlowGraphBlockNames.Min, FlowGraphMinBlock);
-
-/**
- * Max block
- */
-export class FlowGraphMaxBlock extends FlowGraphBinaryOperationBlock<FlowGraphMathOperationType, FlowGraphMathOperationType, FlowGraphMathOperationType> {
-    constructor(config?: IFlowGraphBlockConfiguration) {
-        super(RichTypeAny, RichTypeAny, RichTypeAny, (a, b) => this._polymorphicMax(a, b), FlowGraphBlockNames.Max, config);
-    }
-
-    private _polymorphicMax(a: FlowGraphMathOperationType, b: FlowGraphMathOperationType) {
-        return ComponentWiseBinaryOperation(a, b, Math.max);
-    }
-}
-RegisterClass(FlowGraphBlockNames.Max, FlowGraphMaxBlock);
-
-function Clamp(a: number, b: number, c: number) {
-    return Math.min(Math.max(a, Math.min(b, c)), Math.max(b, c));
-}
-
-function ComponentWiseTernaryOperation(
-    a: FlowGraphMathOperationType,
-    b: FlowGraphMathOperationType,
-    c: FlowGraphMathOperationType,
-    op: (a: number, b: number, c: number) => number
-) {
-    const aClassName = _GetClassNameOf(a);
-    switch (aClassName) {
-        case "FlowGraphInteger":
-            a = a as FlowGraphInteger;
-            b = b as FlowGraphInteger;
-            c = c as FlowGraphInteger;
-            return new FlowGraphInteger(op(a.value, b.value, c.value));
-        case FlowGraphTypes.Vector2:
-            a = a as Vector2;
-            b = b as Vector2;
-            c = c as Vector2;
-            return new Vector2(op(a.x, b.x, c.x), op(a.y, b.y, c.y));
-        case FlowGraphTypes.Vector3:
-            a = a as Vector3;
-            b = b as Vector3;
-            c = c as Vector3;
-            return new Vector3(op(a.x, b.x, c.x), op(a.y, b.y, c.y), op(a.z, b.z, c.z));
-        case FlowGraphTypes.Vector4:
-            a = a as Vector4;
-            b = b as Vector4;
-            c = c as Vector4;
-            return new Vector4(op(a.x, b.x, c.x), op(a.y, b.y, c.y), op(a.z, b.z, c.z), op(a.w, b.w, c.w));
-        case FlowGraphTypes.Quaternion:
-            a = a as Quaternion;
-            b = b as Quaternion;
-            c = c as Quaternion;
-            return new Quaternion(op(a.x, b.x, c.x), op(a.y, b.y, c.y), op(a.z, b.z, c.z), op(a.w, b.w, c.w));
-        case FlowGraphTypes.Matrix:
-            return Matrix.FromArray((a as Matrix).m.map((v, i) => op(v, (b as Matrix).m[i], (c as Matrix).m[i])));
-        case FlowGraphTypes.Matrix2D:
-            return new FlowGraphMatrix2D((a as FlowGraphMatrix2D).m.map((v, i) => op(v, (b as FlowGraphMatrix2D).m[i], (c as FlowGraphMatrix2D).m[i])));
-        case FlowGraphTypes.Matrix3D:
-            return new FlowGraphMatrix3D((a as FlowGraphMatrix3D).m.map((v, i) => op(v, (b as FlowGraphMatrix3D).m[i], (c as FlowGraphMatrix3D).m[i])));
-        default:
-            return op(getNumericValue(a as number), getNumericValue(b as number), getNumericValue(c as number));
-    }
-}
-
-/**
- * Clamp block.
- */
-export class FlowGraphClampBlock extends FlowGraphTernaryOperationBlock<
-    FlowGraphMathOperationType,
-    FlowGraphMathOperationType,
-    FlowGraphMathOperationType,
-    FlowGraphMathOperationType
-> {
-    constructor(config?: IFlowGraphBlockConfiguration) {
-        super(RichTypeAny, RichTypeAny, RichTypeAny, RichTypeAny, (a, b, c) => this._polymorphicClamp(a, b, c), FlowGraphBlockNames.Clamp, config);
-    }
-
-    private _polymorphicClamp(a: FlowGraphMathOperationType, b: FlowGraphMathOperationType, c: FlowGraphMathOperationType) {
-        return ComponentWiseTernaryOperation(a, b, c, Clamp);
-    }
-}
-RegisterClass(FlowGraphBlockNames.Clamp, FlowGraphClampBlock);
-
-function Saturate(a: number): number {
-    return Math.min(Math.max(a, 0), 1);
-}
-
-/**
- * Saturate block.
- */
-export class FlowGraphSaturateBlock extends FlowGraphUnaryOperationBlock<FlowGraphMathOperationType, FlowGraphMathOperationType> {
-    constructor(config?: IFlowGraphBlockConfiguration) {
-        super(RichTypeAny, RichTypeAny, (a) => this._polymorphicSaturate(a), FlowGraphBlockNames.Saturate, config);
-    }
-
-    private _polymorphicSaturate(a: FlowGraphMathOperationType) {
-        return ComponentWiseUnaryOperation(a, Saturate);
-    }
-}
-RegisterClass(FlowGraphBlockNames.Saturate, FlowGraphSaturateBlock);
-
-function Interpolate(a: number, b: number, c: number) {
-    return (1 - c) * a + c * b;
-}
-
-/**
- * Interpolate block.
- */
-export class FlowGraphMathInterpolationBlock extends FlowGraphTernaryOperationBlock<
-    FlowGraphMathOperationType,
-    FlowGraphMathOperationType,
-    FlowGraphMathOperationType,
-    FlowGraphMathOperationType
-> {
-    constructor(config?: IFlowGraphBlockConfiguration) {
-        super(RichTypeAny, RichTypeAny, RichTypeAny, RichTypeAny, (a, b, c) => this._polymorphicInterpolate(a, b, c), FlowGraphBlockNames.MathInterpolation, config);
-    }
-
-    private _polymorphicInterpolate(a: FlowGraphMathOperationType, b: FlowGraphMathOperationType, c: FlowGraphMathOperationType) {
-        return ComponentWiseTernaryOperation(a, b, c, Interpolate);
-    }
-}
-RegisterClass(FlowGraphBlockNames.MathInterpolation, FlowGraphMathInterpolationBlock);
-
-/**
- * Equals block.
- */
-export class FlowGraphEqualityBlock extends FlowGraphBinaryOperationBlock<FlowGraphMathOperationType, FlowGraphMathOperationType, boolean> {
-    constructor(config?: IFlowGraphBlockConfiguration) {
-        super(RichTypeAny, RichTypeAny, RichTypeBoolean, (a, b) => this._polymorphicEq(a, b), FlowGraphBlockNames.Equality, config);
-    }
-
-    private _polymorphicEq(a: FlowGraphMathOperationType, b: FlowGraphMathOperationType) {
-<<<<<<< HEAD
-        const aClassName = _GetClassNameOf(a);
-        const bClassName = _GetClassNameOf(b);
-        if (_AreSameVectorClass(aClassName, bClassName) || _AreSameMatrixClass(aClassName, bClassName) || _AreSameIntegerClass(aClassName, bClassName)) {
-=======
-        const aClassName = _getClassNameOf(a);
-        const bClassName = _getClassNameOf(b);
-        if (typeof a !== typeof b) {
-            return false;
-        }
-        if (_areSameVectorClass(aClassName, bClassName) || _areSameMatrixClass(aClassName, bClassName) || _areSameIntegerClass(aClassName, bClassName)) {
->>>>>>> 89bf19c2
-            return (a as Vector3).equals(b as Vector3);
-        } else {
-            return a === b;
-        }
-    }
-}
-RegisterClass(FlowGraphBlockNames.Equality, FlowGraphEqualityBlock);
-
-function ComparisonOperators(a: FlowGraphNumber, b: FlowGraphNumber, op: (a: number, b: number) => boolean) {
-    if (isNumeric(a) && isNumeric(b)) {
-        return op(getNumericValue(a), getNumericValue(b));
-    } else {
-        throw new Error(`Cannot compare ${a} and ${b}`);
-    }
-}
-
-/**
- * Less than block.
- */
-export class FlowGraphLessThanBlock extends FlowGraphBinaryOperationBlock<FlowGraphNumber, FlowGraphNumber, boolean> {
-    constructor(config?: IFlowGraphBlockConfiguration) {
-        super(RichTypeAny, RichTypeAny, RichTypeBoolean, (a, b) => this._polymorphicLessThan(a, b), FlowGraphBlockNames.LessThan, config);
-    }
-
-    private _polymorphicLessThan(a: FlowGraphNumber, b: FlowGraphNumber) {
-        return ComparisonOperators(a, b, (a, b) => a < b);
-    }
-}
-RegisterClass(FlowGraphBlockNames.LessThan, FlowGraphLessThanBlock);
-
-/**
- * Less than or equal block.
- */
-export class FlowGraphLessThanOrEqualBlock extends FlowGraphBinaryOperationBlock<FlowGraphNumber, FlowGraphNumber, boolean> {
-    constructor(config?: IFlowGraphBlockConfiguration) {
-        super(RichTypeAny, RichTypeAny, RichTypeBoolean, (a, b) => this._polymorphicLessThanOrEqual(a, b), FlowGraphBlockNames.LessThanOrEqual, config);
-    }
-
-    private _polymorphicLessThanOrEqual(a: FlowGraphNumber, b: FlowGraphNumber) {
-        return ComparisonOperators(a, b, (a, b) => a <= b);
-    }
-}
-
-RegisterClass(FlowGraphBlockNames.LessThanOrEqual, FlowGraphLessThanOrEqualBlock);
-
-/**
- * Greater than block.
- */
-export class FlowGraphGreaterThanBlock extends FlowGraphBinaryOperationBlock<FlowGraphNumber, FlowGraphNumber, boolean> {
-    constructor(config?: IFlowGraphBlockConfiguration) {
-        super(RichTypeAny, RichTypeAny, RichTypeBoolean, (a, b) => this._polymorphicGreaterThan(a, b), FlowGraphBlockNames.GreaterThan, config);
-    }
-
-    private _polymorphicGreaterThan(a: FlowGraphNumber, b: FlowGraphNumber) {
-        return ComparisonOperators(a, b, (a, b) => a > b);
-    }
-}
-
-RegisterClass(FlowGraphBlockNames.GreaterThan, FlowGraphGreaterThanBlock);
-
-/**
- * Greater than or equal block.
- */
-export class FlowGraphGreaterThanOrEqualBlock extends FlowGraphBinaryOperationBlock<FlowGraphNumber, FlowGraphNumber, boolean> {
-    constructor(config?: IFlowGraphBlockConfiguration) {
-        super(RichTypeAny, RichTypeAny, RichTypeBoolean, (a, b) => this._polymorphicGreaterThanOrEqual(a, b), FlowGraphBlockNames.GreaterThanOrEqual, config);
-    }
-
-    private _polymorphicGreaterThanOrEqual(a: FlowGraphNumber, b: FlowGraphNumber) {
-        return ComparisonOperators(a, b, (a, b) => a >= b);
-    }
-}
-RegisterClass(FlowGraphBlockNames.GreaterThanOrEqual, FlowGraphGreaterThanOrEqualBlock);
-
-/**
- * Is NaN block.
- */
-export class FlowGraphIsNanBlock extends FlowGraphUnaryOperationBlock<FlowGraphNumber, boolean> {
-    constructor(config?: IFlowGraphBlockConfiguration) {
-        super(RichTypeAny, RichTypeBoolean, (a) => this._polymorphicIsNan(a), FlowGraphBlockNames.IsNaN, config);
-    }
-
-    private _polymorphicIsNan(a: FlowGraphNumber) {
-        if (isNumeric(a, true)) {
-            return isNaN(getNumericValue(a));
-        } else {
-            throw new Error(`Cannot get NaN of ${a}`);
-        }
-    }
-}
-RegisterClass(FlowGraphBlockNames.IsNaN, FlowGraphIsNanBlock);
-
-/**
- * Is Inf block.
- */
-export class FlowGraphIsInfinityBlock extends FlowGraphUnaryOperationBlock<FlowGraphNumber, boolean> {
-    constructor(config?: IFlowGraphBlockConfiguration) {
-        super(RichTypeAny, RichTypeBoolean, (a) => this._polymorphicIsInf(a), FlowGraphBlockNames.IsInfinity, config);
-    }
-
-    private _polymorphicIsInf(a: FlowGraphNumber) {
-        if (isNumeric(a)) {
-            return !isFinite(getNumericValue(a));
-        } else {
-            throw new Error(`Cannot get isInf of ${a}`);
-        }
-    }
-}
-
-RegisterClass(FlowGraphBlockNames.IsInfinity, FlowGraphIsInfinityBlock);
-
-/**
- * Convert degrees to radians block.
- */
-export class FlowGraphDegToRadBlock extends FlowGraphUnaryOperationBlock<FlowGraphMathOperationType, FlowGraphMathOperationType> {
-    /**
-     * Constructs a new instance of the flow graph math block.
-     * @param config - Optional configuration for the flow graph block.
-     */
-    constructor(config?: IFlowGraphBlockConfiguration) {
-        super(RichTypeAny, RichTypeAny, (a) => this._polymorphicDegToRad(a), FlowGraphBlockNames.DegToRad, config);
-    }
-
-    private _degToRad(a: number) {
-        return (a * Math.PI) / 180;
-    }
-
-    private _polymorphicDegToRad(a: FlowGraphMathOperationType) {
-        return ComponentWiseUnaryOperation(a, this._degToRad);
-    }
-}
-
-RegisterClass(FlowGraphBlockNames.DegToRad, FlowGraphDegToRadBlock);
-
-/**
- * Convert radians to degrees block.
- */
-export class FlowGraphRadToDegBlock extends FlowGraphUnaryOperationBlock<FlowGraphMathOperationType, FlowGraphMathOperationType> {
-    constructor(config?: IFlowGraphBlockConfiguration) {
-        super(RichTypeAny, RichTypeAny, (a) => this._polymorphicRadToDeg(a), FlowGraphBlockNames.RadToDeg, config);
-    }
-
-    private _radToDeg(a: number) {
-        return (a * 180) / Math.PI;
-    }
-
-    private _polymorphicRadToDeg(a: FlowGraphMathOperationType) {
-        return ComponentWiseUnaryOperation(a, this._radToDeg);
-    }
-}
-RegisterClass(FlowGraphBlockNames.RadToDeg, FlowGraphRadToDegBlock);
-
-/**
- * Sin block.
- */
-export class FlowGraphSinBlock extends FlowGraphUnaryOperationBlock<FlowGraphMathOperationType, FlowGraphMathOperationType> {
-    constructor(config?: IFlowGraphBlockConfiguration) {
-        super(RichTypeNumber, RichTypeNumber, (a) => this._polymorphicSin(a), FlowGraphBlockNames.Sin, config);
-    }
-
-    private _polymorphicSin(a: FlowGraphMathOperationType) {
-        return ComponentWiseUnaryOperation(a, Math.sin);
-    }
-}
-
-/**
- * Cos block.
- */
-export class FlowGraphCosBlock extends FlowGraphUnaryOperationBlock<FlowGraphMathOperationType, FlowGraphMathOperationType> {
-    constructor(config?: IFlowGraphBlockConfiguration) {
-        super(RichTypeNumber, RichTypeNumber, (a) => this._polymorphicCos(a), FlowGraphBlockNames.Cos, config);
-    }
-
-    private _polymorphicCos(a: FlowGraphMathOperationType) {
-        return ComponentWiseUnaryOperation(a, Math.cos);
-    }
-}
-
-/**
- * Tan block.
- */
-export class FlowGraphTanBlock extends FlowGraphUnaryOperationBlock<FlowGraphMathOperationType, FlowGraphMathOperationType> {
-    constructor(config?: IFlowGraphBlockConfiguration) {
-        super(RichTypeNumber, RichTypeNumber, (a) => this._polymorphicTan(a), FlowGraphBlockNames.Tan, config);
-    }
-
-    private _polymorphicTan(a: FlowGraphMathOperationType) {
-        return ComponentWiseUnaryOperation(a, Math.tan);
-    }
-}
-
-/**
- * Arcsin block.
- */
-export class FlowGraphAsinBlock extends FlowGraphUnaryOperationBlock<FlowGraphMathOperationType, FlowGraphMathOperationType> {
-    constructor(config?: IFlowGraphBlockConfiguration) {
-        super(RichTypeNumber, RichTypeNumber, (a) => this._polymorphicAsin(a), FlowGraphBlockNames.Asin, config);
-    }
-
-    private _polymorphicAsin(a: FlowGraphMathOperationType) {
-        return ComponentWiseUnaryOperation(a, Math.asin);
-    }
-}
-RegisterClass(FlowGraphBlockNames.Asin, FlowGraphAsinBlock);
-
-/**
- * Arccos block.
- */
-export class FlowGraphAcosBlock extends FlowGraphUnaryOperationBlock<FlowGraphMathOperationType, FlowGraphMathOperationType> {
-    constructor(config?: IFlowGraphBlockConfiguration) {
-        super(RichTypeNumber, RichTypeNumber, (a) => this._polymorphicAcos(a), FlowGraphBlockNames.Acos, config);
-    }
-
-    private _polymorphicAcos(a: FlowGraphMathOperationType) {
-        return ComponentWiseUnaryOperation(a, Math.acos);
-    }
-}
-RegisterClass(FlowGraphBlockNames.Acos, FlowGraphAcosBlock);
-
-/**
- * Arctan block.
- */
-export class FlowGraphAtanBlock extends FlowGraphUnaryOperationBlock<FlowGraphMathOperationType, FlowGraphMathOperationType> {
-    constructor(config?: IFlowGraphBlockConfiguration) {
-        super(RichTypeNumber, RichTypeNumber, (a) => this._polymorphicAtan(a), FlowGraphBlockNames.Atan, config);
-    }
-
-    private _polymorphicAtan(a: FlowGraphMathOperationType) {
-        return ComponentWiseUnaryOperation(a, Math.atan);
-    }
-}
-RegisterClass(FlowGraphBlockNames.Atan, FlowGraphAtanBlock);
-
-/**
- * Arctan2 block.
- */
-export class FlowGraphAtan2Block extends FlowGraphBinaryOperationBlock<FlowGraphMathOperationType, FlowGraphMathOperationType, FlowGraphMathOperationType> {
-    constructor(config?: IFlowGraphBlockConfiguration) {
-        super(RichTypeAny, RichTypeAny, RichTypeAny, (a, b) => this._polymorphicAtan2(a, b), FlowGraphBlockNames.Atan2, config);
-    }
-
-    private _polymorphicAtan2(a: any, b: any) {
-        return ComponentWiseBinaryOperation(a, b, Math.atan2);
-    }
-}
-RegisterClass(FlowGraphBlockNames.Atan2, FlowGraphAtan2Block);
-
-/**
- * Hyperbolic sin block.
- */
-export class FlowGraphSinhBlock extends FlowGraphUnaryOperationBlock<FlowGraphMathOperationType, FlowGraphMathOperationType> {
-    constructor(config?: IFlowGraphBlockConfiguration) {
-        super(RichTypeAny, RichTypeAny, (a) => this._polymorphicSinh(a), FlowGraphBlockNames.Sinh, config);
-    }
-
-    private _polymorphicSinh(a: FlowGraphMathOperationType) {
-        return ComponentWiseUnaryOperation(a, Math.sinh);
-    }
-}
-RegisterClass(FlowGraphBlockNames.Sinh, FlowGraphSinhBlock);
-
-/**
- * Hyperbolic cos block.
- */
-export class FlowGraphCoshBlock extends FlowGraphUnaryOperationBlock<FlowGraphMathOperationType, FlowGraphMathOperationType> {
-    constructor(config?: IFlowGraphBlockConfiguration) {
-        super(RichTypeAny, RichTypeAny, (a) => this._polymorphicCosh(a), FlowGraphBlockNames.Cosh, config);
-    }
-
-    private _polymorphicCosh(a: FlowGraphMathOperationType) {
-        return ComponentWiseUnaryOperation(a, Math.cosh);
-    }
-}
-RegisterClass(FlowGraphBlockNames.Cosh, FlowGraphCoshBlock);
-
-/**
- * Hyperbolic tan block.
- */
-export class FlowGraphTanhBlock extends FlowGraphUnaryOperationBlock<FlowGraphMathOperationType, FlowGraphMathOperationType> {
-    constructor(config?: IFlowGraphBlockConfiguration) {
-        super(RichTypeAny, RichTypeAny, (a) => this._polymorphicTanh(a), FlowGraphBlockNames.Tanh, config);
-    }
-
-    private _polymorphicTanh(a: FlowGraphMathOperationType) {
-        return ComponentWiseUnaryOperation(a, Math.tanh);
-    }
-}
-RegisterClass(FlowGraphBlockNames.Tanh, FlowGraphTanhBlock);
-
-/**
- * Hyperbolic arcsin block.
- */
-export class FlowGraphAsinhBlock extends FlowGraphUnaryOperationBlock<FlowGraphMathOperationType, FlowGraphMathOperationType> {
-    constructor(config?: IFlowGraphBlockConfiguration) {
-        super(RichTypeAny, RichTypeNumber, (a) => this._polymorphicAsinh(a), FlowGraphBlockNames.Asinh, config);
-    }
-
-    private _polymorphicAsinh(a: FlowGraphMathOperationType) {
-        return ComponentWiseUnaryOperation(a, Math.asinh);
-    }
-}
-RegisterClass(FlowGraphBlockNames.Asinh, FlowGraphAsinhBlock);
-
-/**
- * Hyperbolic arccos block.
- */
-export class FlowGraphAcoshBlock extends FlowGraphUnaryOperationBlock<FlowGraphMathOperationType, FlowGraphMathOperationType> {
-    constructor(config?: IFlowGraphBlockConfiguration) {
-        super(RichTypeAny, RichTypeNumber, (a) => this._polymorphicAcosh(a), FlowGraphBlockNames.Acosh, config);
-    }
-
-    private _polymorphicAcosh(a: FlowGraphMathOperationType) {
-        return ComponentWiseUnaryOperation(a, Math.acosh);
-    }
-}
-RegisterClass(FlowGraphBlockNames.Acosh, FlowGraphAcoshBlock);
-
-/**
- * Hyperbolic arctan block.
- */
-export class FlowGraphAtanhBlock extends FlowGraphUnaryOperationBlock<FlowGraphMathOperationType, FlowGraphMathOperationType> {
-    constructor(config?: IFlowGraphBlockConfiguration) {
-        super(RichTypeAny, RichTypeNumber, (a) => this._polymorphicAtanh(a), FlowGraphBlockNames.Atanh, config);
-    }
-
-    private _polymorphicAtanh(a: FlowGraphMathOperationType) {
-        return ComponentWiseUnaryOperation(a, Math.atanh);
-    }
-}
-RegisterClass(FlowGraphBlockNames.Atanh, FlowGraphAtanhBlock);
-
-/**
- * Exponential block.
- */
-export class FlowGraphExpBlock extends FlowGraphUnaryOperationBlock<FlowGraphMathOperationType, FlowGraphMathOperationType> {
-    constructor(config?: IFlowGraphBlockConfiguration) {
-        super(RichTypeAny, RichTypeNumber, (a) => this._polymorphicExp(a), FlowGraphBlockNames.Exponential, config);
-    }
-
-    private _polymorphicExp(a: FlowGraphMathOperationType) {
-        return ComponentWiseUnaryOperation(a, Math.exp);
-    }
-}
-RegisterClass(FlowGraphBlockNames.Exponential, FlowGraphExpBlock);
-
-/**
- * Logarithm block.
- */
-export class FlowGraphLogBlock extends FlowGraphUnaryOperationBlock<FlowGraphMathOperationType, FlowGraphMathOperationType> {
-    constructor(config?: IFlowGraphBlockConfiguration) {
-        super(RichTypeAny, RichTypeNumber, (a) => this._polymorphicLog(a), FlowGraphBlockNames.Log, config);
-    }
-
-    private _polymorphicLog(a: FlowGraphMathOperationType) {
-        return ComponentWiseUnaryOperation(a, Math.log);
-    }
-}
-RegisterClass(FlowGraphBlockNames.Log, FlowGraphLogBlock);
-
-/**
- * Base 2 logarithm block.
- */
-export class FlowGraphLog2Block extends FlowGraphUnaryOperationBlock<FlowGraphMathOperationType, FlowGraphMathOperationType> {
-    constructor(config?: IFlowGraphBlockConfiguration) {
-        super(RichTypeAny, RichTypeNumber, (a) => this._polymorphicLog2(a), FlowGraphBlockNames.Log2, config);
-    }
-
-    private _polymorphicLog2(a: FlowGraphMathOperationType) {
-        return ComponentWiseUnaryOperation(a, Math.log2);
-    }
-}
-RegisterClass(FlowGraphBlockNames.Log2, FlowGraphLog2Block);
-
-/**
- * Base 10 logarithm block.
- */
-export class FlowGraphLog10Block extends FlowGraphUnaryOperationBlock<FlowGraphMathOperationType, FlowGraphMathOperationType> {
-    constructor(config?: IFlowGraphBlockConfiguration) {
-        super(RichTypeAny, RichTypeNumber, (a) => this._polymorphicLog10(a), FlowGraphBlockNames.Log10, config);
-    }
-
-    private _polymorphicLog10(a: FlowGraphMathOperationType) {
-        return ComponentWiseUnaryOperation(a, Math.log10);
-    }
-}
-RegisterClass(FlowGraphBlockNames.Log10, FlowGraphLog10Block);
-
-/**
- * Square root block.
- */
-export class FlowGraphSquareRootBlock extends FlowGraphUnaryOperationBlock<FlowGraphMathOperationType, FlowGraphMathOperationType> {
-    constructor(config?: IFlowGraphBlockConfiguration) {
-        super(RichTypeAny, RichTypeNumber, (a) => this._polymorphicSqrt(a), FlowGraphBlockNames.SquareRoot, config);
-    }
-
-    private _polymorphicSqrt(a: FlowGraphMathOperationType) {
-        return ComponentWiseUnaryOperation(a, Math.sqrt);
-    }
-}
-RegisterClass(FlowGraphBlockNames.SquareRoot, FlowGraphSquareRootBlock);
-
-/**
- * Cube root block.
- */
-export class FlowGraphCubeRootBlock extends FlowGraphUnaryOperationBlock<FlowGraphMathOperationType, FlowGraphMathOperationType> {
-    constructor(config?: IFlowGraphBlockConfiguration) {
-        super(RichTypeAny, RichTypeNumber, (a) => this._polymorphicCubeRoot(a), FlowGraphBlockNames.CubeRoot, config);
-    }
-
-    private _polymorphicCubeRoot(a: FlowGraphMathOperationType) {
-        return ComponentWiseUnaryOperation(a, Math.cbrt);
-    }
-}
-RegisterClass(FlowGraphBlockNames.CubeRoot, FlowGraphCubeRootBlock);
-
-/**
- * Power block.
- */
-export class FlowGraphPowerBlock extends FlowGraphBinaryOperationBlock<FlowGraphMathOperationType, FlowGraphMathOperationType, FlowGraphMathOperationType> {
-    constructor(config?: IFlowGraphBlockConfiguration) {
-        super(RichTypeAny, RichTypeNumber, RichTypeNumber, (a, b) => this._polymorphicPow(a, b), FlowGraphBlockNames.Power, config);
-    }
-
-    private _polymorphicPow(a: FlowGraphMathOperationType, b: FlowGraphMathOperationType) {
-        return ComponentWiseBinaryOperation(a, b, Math.pow);
-    }
-}
-
-RegisterClass(FlowGraphBlockNames.Power, FlowGraphPowerBlock);
-
-/**
- * Configuration for bitwise operators
- */
-export interface IFlowGraphBitwiseBlockConfiguration extends IFlowGraphBlockConfiguration {
-    /**
-     * The type of the values that will be operated on
-     * Defaults to FlowGraphInteger, but can be a number or boolean as well.
-     */
-    valueType: FlowGraphTypes;
-}
-
-type FlowGraphBitwiseTypes = FlowGraphInteger | FlowGraphNumber | boolean;
-/**
- * Bitwise NOT operation
- */
-export class FlowGraphBitwiseNotBlock extends FlowGraphUnaryOperationBlock<FlowGraphBitwiseTypes, FlowGraphBitwiseTypes> {
-    constructor(config?: IFlowGraphBitwiseBlockConfiguration) {
-        super(
-            getRichTypeByFlowGraphType(config?.valueType || FlowGraphTypes.Integer),
-            getRichTypeByFlowGraphType(config?.valueType || FlowGraphTypes.Integer),
-            (a) => {
-                if (typeof a === "boolean") {
-                    return !a;
-                } else if (typeof a === "number") {
-                    return ~a;
-                }
-                return new FlowGraphInteger(~a.value);
-            },
-            FlowGraphBlockNames.BitwiseNot,
-            config
-        );
-    }
-}
-RegisterClass(FlowGraphBlockNames.BitwiseNot, FlowGraphBitwiseNotBlock);
-
-/**
- * Bitwise AND operation
- */
-export class FlowGraphBitwiseAndBlock extends FlowGraphBinaryOperationBlock<FlowGraphBitwiseTypes, FlowGraphBitwiseTypes, FlowGraphBitwiseTypes> {
-    constructor(config?: IFlowGraphBitwiseBlockConfiguration) {
-        super(
-            getRichTypeByFlowGraphType(config?.valueType || FlowGraphTypes.Integer),
-            getRichTypeByFlowGraphType(config?.valueType || FlowGraphTypes.Integer),
-            getRichTypeByFlowGraphType(config?.valueType || FlowGraphTypes.Integer),
-            (a, b) => {
-                if (typeof a === "boolean" && typeof b === "boolean") {
-                    return a && b;
-                } else if (typeof a === "number" && typeof b === "number") {
-                    return a & b;
-                } else if (typeof a === "object" && typeof b === "object") {
-                    return new FlowGraphInteger(a.value & b.value);
-                } else {
-                    throw new Error(`Cannot perform bitwise AND on ${a} and ${b}`);
-                }
-            },
-            FlowGraphBlockNames.BitwiseAnd,
-            config
-        );
-    }
-}
-
-RegisterClass(FlowGraphBlockNames.BitwiseAnd, FlowGraphBitwiseAndBlock);
-
-/**
- * Bitwise OR operation
- */
-export class FlowGraphBitwiseOrBlock extends FlowGraphBinaryOperationBlock<FlowGraphBitwiseTypes, FlowGraphBitwiseTypes, FlowGraphBitwiseTypes> {
-    constructor(config?: IFlowGraphBitwiseBlockConfiguration) {
-        super(
-            getRichTypeByFlowGraphType(config?.valueType || FlowGraphTypes.Integer),
-            getRichTypeByFlowGraphType(config?.valueType || FlowGraphTypes.Integer),
-            getRichTypeByFlowGraphType(config?.valueType || FlowGraphTypes.Integer),
-            (a, b) => {
-                if (typeof a === "boolean" && typeof b === "boolean") {
-                    return a || b;
-                } else if (typeof a === "number" && typeof b === "number") {
-                    return a | b;
-                } else if (typeof a === "object" && typeof b === "object") {
-                    return new FlowGraphInteger(a.value | b.value);
-                } else {
-                    throw new Error(`Cannot perform bitwise OR on ${a} and ${b}`);
-                }
-            },
-            FlowGraphBlockNames.BitwiseOr,
-            config
-        );
-    }
-}
-RegisterClass(FlowGraphBlockNames.BitwiseOr, FlowGraphBitwiseOrBlock);
-
-/**
- * Bitwise XOR operation
- */
-export class FlowGraphBitwiseXorBlock extends FlowGraphBinaryOperationBlock<FlowGraphBitwiseTypes, FlowGraphBitwiseTypes, FlowGraphBitwiseTypes> {
-    constructor(config?: IFlowGraphBlockConfiguration) {
-        super(
-            getRichTypeByFlowGraphType(config?.valueType || FlowGraphTypes.Integer),
-            getRichTypeByFlowGraphType(config?.valueType || FlowGraphTypes.Integer),
-            getRichTypeByFlowGraphType(config?.valueType || FlowGraphTypes.Integer),
-            (a, b) => {
-                if (typeof a === "boolean" && typeof b === "boolean") {
-                    return a !== b;
-                } else if (typeof a === "number" && typeof b === "number") {
-                    return a ^ b;
-                } else if (typeof a === "object" && typeof b === "object") {
-                    return new FlowGraphInteger(a.value ^ b.value);
-                } else {
-                    throw new Error(`Cannot perform bitwise XOR on ${a} and ${b}`);
-                }
-            },
-            FlowGraphBlockNames.BitwiseXor,
-            config
-        );
-    }
-}
-RegisterClass(FlowGraphBlockNames.BitwiseXor, FlowGraphBitwiseXorBlock);
-
-/**
- * Bitwise left shift operation
- */
-export class FlowGraphBitwiseLeftShiftBlock extends FlowGraphBinaryOperationBlock<FlowGraphInteger, FlowGraphInteger, FlowGraphInteger> {
-    constructor(config?: IFlowGraphBlockConfiguration) {
-        super(
-            RichTypeFlowGraphInteger,
-            RichTypeFlowGraphInteger,
-            RichTypeFlowGraphInteger,
-            (a, b) => new FlowGraphInteger(a.value << b.value),
-            FlowGraphBlockNames.BitwiseLeftShift,
-            config
-        );
-    }
-}
-RegisterClass(FlowGraphBlockNames.BitwiseLeftShift, FlowGraphBitwiseLeftShiftBlock);
-
-/**
- * Bitwise right shift operation
- */
-export class FlowGraphBitwiseRightShiftBlock extends FlowGraphBinaryOperationBlock<FlowGraphInteger, FlowGraphInteger, FlowGraphInteger> {
-    constructor(config?: IFlowGraphBlockConfiguration) {
-        super(
-            RichTypeFlowGraphInteger,
-            RichTypeFlowGraphInteger,
-            RichTypeFlowGraphInteger,
-            (a, b) => new FlowGraphInteger(a.value >> b.value),
-            FlowGraphBlockNames.BitwiseRightShift,
-            config
-        );
-    }
-}
-RegisterClass(FlowGraphBlockNames.BitwiseRightShift, FlowGraphBitwiseRightShiftBlock);
-
-/**
- * Count leading zeros operation
- */
-export class FlowGraphLeadingZerosBlock extends FlowGraphUnaryOperationBlock<FlowGraphInteger, FlowGraphInteger> {
-    constructor(config?: IFlowGraphBlockConfiguration) {
-        super(RichTypeFlowGraphInteger, RichTypeFlowGraphInteger, (a) => new FlowGraphInteger(Math.clz32(a.value)), FlowGraphBlockNames.LeadingZeros, config);
-    }
-}
-RegisterClass(FlowGraphBlockNames.LeadingZeros, FlowGraphLeadingZerosBlock);
-
-/**
- * Count trailing zeros operation
- */
-export class FlowGraphTrailingZerosBlock extends FlowGraphUnaryOperationBlock<FlowGraphInteger, FlowGraphInteger> {
-    constructor(config?: IFlowGraphBlockConfiguration) {
-        super(
-            RichTypeFlowGraphInteger,
-            RichTypeFlowGraphInteger,
-            (a) => new FlowGraphInteger(a.value ? 31 - Math.clz32(a.value & -a.value) : 32),
-            FlowGraphBlockNames.TrailingZeros,
-            config
-        );
-    }
-}
-RegisterClass(FlowGraphBlockNames.TrailingZeros, FlowGraphTrailingZerosBlock);
-
-/**
- * Given a number (which is converted to a 32-bit integer), return the
- * number of bits set to one on that number.
- * @param n the number to run the op on
- * @returns the number of bits set to one on that number
- */
-function CountOnes(n: number) {
-    let result = 0;
-    while (n) {
-        // This zeroes out all bits except for the least significant one.
-        // So if the bit is set, it will be 1, otherwise it will be 0.
-        result += n & 1;
-        // This shifts n's bits to the right by one
-        n >>= 1;
-    }
-    return result;
-}
-
-/**
- * Count one bits operation
- */
-export class FlowGraphOneBitsCounterBlock extends FlowGraphUnaryOperationBlock<FlowGraphInteger, FlowGraphInteger> {
-    constructor(config?: IFlowGraphBlockConfiguration) {
-        super(RichTypeFlowGraphInteger, RichTypeFlowGraphInteger, (a) => new FlowGraphInteger(CountOnes(a.value)), FlowGraphBlockNames.OneBitsCounter, config);
-    }
-}
-RegisterClass(FlowGraphBlockNames.OneBitsCounter, FlowGraphOneBitsCounterBlock);
+import { RegisterClass } from "../../../../Misc/typeStore";
+import type { IFlowGraphBlockConfiguration } from "../../../flowGraphBlock";
+import { FlowGraphTypes, getRichTypeByFlowGraphType, RichTypeAny, RichTypeBoolean, RichTypeFlowGraphInteger, RichTypeNumber } from "../../../flowGraphRichTypes";
+import { FlowGraphBinaryOperationBlock } from "../flowGraphBinaryOperationBlock";
+import { FlowGraphConstantOperationBlock } from "../flowGraphConstantOperationBlock";
+import { Quaternion, Matrix, Vector2, Vector3, Vector4 } from "../../../../Maths/math.vector";
+import { FlowGraphUnaryOperationBlock } from "../flowGraphUnaryOperationBlock";
+import { FlowGraphTernaryOperationBlock } from "../flowGraphTernaryOperationBlock";
+import { FlowGraphInteger } from "../../../CustomTypes/flowGraphInteger";
+import { FlowGraphBlockNames } from "../../flowGraphBlockNames";
+import type { FlowGraphDataConnection } from "core/FlowGraph/flowGraphDataConnection";
+import type { FlowGraphContext } from "core/FlowGraph/flowGraphContext";
+import { FlowGraphMatrix2D, FlowGraphMatrix3D } from "core/FlowGraph/CustomTypes/flowGraphMatrix";
+import type { FlowGraphMathOperationType, FlowGraphNumber } from "core/FlowGraph/utils";
+import { _AreSameIntegerClass, _AreSameMatrixClass, _AreSameVectorClass, _GetClassNameOf, getNumericValue, isNumeric } from "core/FlowGraph/utils";
+
+/**
+ * A configuration interface  for math blocks
+ */
+export interface IFlowGraphMathBlockConfiguration extends IFlowGraphBlockConfiguration {
+    /**
+     * If true, the multiplication is done per component.
+     * This is the behavior in glTF interactivity.
+     */
+    useMatrixPerComponent?: boolean;
+
+    /**
+     * The type of the variable.
+     */
+    type?: FlowGraphTypes;
+
+    /**
+     * If true, the block will not allow integer and float arithmetic.
+     * This is the behavior in glTF interactivity.
+     */
+    preventIntegerFloatArithmetic?: boolean;
+}
+
+/**
+ * Polymorphic add block.
+ */
+export class FlowGraphAddBlock extends FlowGraphBinaryOperationBlock<FlowGraphMathOperationType, FlowGraphMathOperationType, FlowGraphMathOperationType> {
+    /**
+     * Construct a new add block.
+     * @param config optional configuration
+     */
+    constructor(config?: IFlowGraphMathBlockConfiguration) {
+        super(
+            getRichTypeByFlowGraphType(config?.type),
+            getRichTypeByFlowGraphType(config?.type),
+            getRichTypeByFlowGraphType(config?.type),
+            (a, b) => this._polymorphicAdd(a, b),
+            FlowGraphBlockNames.Add,
+            config
+        );
+    }
+
+    private _polymorphicAdd(a: FlowGraphMathOperationType, b: FlowGraphMathOperationType) {
+        const aClassName = _GetClassNameOf(a);
+        const bClassName = _GetClassNameOf(b);
+        if (_AreSameVectorClass(aClassName, bClassName) || _AreSameMatrixClass(aClassName, bClassName) || _AreSameIntegerClass(aClassName, bClassName)) {
+            // cast to vector3, but any other cast will be fine
+            return (a as Vector3).add(b as Vector3);
+        } else if (aClassName === FlowGraphTypes.Quaternion || bClassName === FlowGraphTypes.Quaternion) {
+            // this is a simple add, and should be also supported between Quat and Vector4. Therefore -
+            return (a as Quaternion).add(b as Quaternion);
+        } else {
+            // at this point at least one of the variables is a number.
+            if (this.config?.preventIntegerFloatArithmetic && typeof a !== typeof b) {
+                throw new Error("Cannot add different types of numbers.");
+            }
+            return getNumericValue(a as number) + getNumericValue(b as number);
+        }
+    }
+}
+RegisterClass(FlowGraphBlockNames.Add, FlowGraphAddBlock);
+
+/**
+ * Polymorphic subtract block.
+ */
+export class FlowGraphSubtractBlock extends FlowGraphBinaryOperationBlock<FlowGraphMathOperationType, FlowGraphMathOperationType, FlowGraphMathOperationType> {
+    /**
+     * Construct a new subtract block.
+     * @param config optional configuration
+     */
+    constructor(config?: IFlowGraphMathBlockConfiguration) {
+        super(
+            getRichTypeByFlowGraphType(config?.type),
+            getRichTypeByFlowGraphType(config?.type),
+            getRichTypeByFlowGraphType(config?.type),
+            (a, b) => this._polymorphicSubtract(a, b),
+            FlowGraphBlockNames.Subtract,
+            config
+        );
+    }
+
+    private _polymorphicSubtract(a: FlowGraphMathOperationType, b: FlowGraphMathOperationType) {
+        const aClassName = _GetClassNameOf(a);
+        const bClassName = _GetClassNameOf(b);
+        if (_AreSameVectorClass(aClassName, bClassName) || _AreSameIntegerClass(aClassName, bClassName) || _AreSameMatrixClass(aClassName, bClassName)) {
+            return (a as Vector3).subtract(b as Vector3);
+        } else if (aClassName === FlowGraphTypes.Quaternion || bClassName === FlowGraphTypes.Quaternion) {
+            // this is a simple subtract, and should be also supported between Quat and Vector4. Therefore -
+            return (a as Quaternion).subtract(b as Quaternion);
+        } else {
+            // at this point at least one of the variables is a number.
+            if (this.config?.preventIntegerFloatArithmetic && typeof a !== typeof b) {
+                throw new Error("Cannot add different types of numbers.");
+            }
+            return getNumericValue(a as number) - getNumericValue(b as number);
+        }
+    }
+}
+RegisterClass(FlowGraphBlockNames.Subtract, FlowGraphSubtractBlock);
+
+/**
+ * Polymorphic multiply block.
+ * In case of matrix, it is configurable whether the multiplication is done per component.
+ */
+export class FlowGraphMultiplyBlock extends FlowGraphBinaryOperationBlock<FlowGraphMathOperationType, FlowGraphMathOperationType, FlowGraphMathOperationType> {
+    constructor(config?: IFlowGraphMathBlockConfiguration) {
+        super(
+            getRichTypeByFlowGraphType(config?.type),
+            getRichTypeByFlowGraphType(config?.type),
+            getRichTypeByFlowGraphType(config?.type),
+            (a, b) => this._polymorphicMultiply(a, b),
+            FlowGraphBlockNames.Multiply,
+            config
+        );
+    }
+
+    private _polymorphicMultiply(a: FlowGraphMathOperationType, b: FlowGraphMathOperationType) {
+        const aClassName = _GetClassNameOf(a);
+        const bClassName = _GetClassNameOf(b);
+        if (_AreSameVectorClass(aClassName, bClassName) || _AreSameIntegerClass(aClassName, bClassName)) {
+            return (a as Vector3).multiply(b as Vector3);
+        } else if (aClassName === FlowGraphTypes.Quaternion || bClassName === FlowGraphTypes.Quaternion) {
+            // this is a simple multiply (per component!), and should be also supported between Quat and Vector4. Therefore -
+            const aClone = (a as Quaternion).clone();
+            aClone.x *= (b as Quaternion).x;
+            aClone.y *= (b as Quaternion).y;
+            aClone.z *= (b as Quaternion).z;
+            aClone.w *= (b as Quaternion).w;
+            return aClone;
+        } else if (_AreSameMatrixClass(aClassName, bClassName)) {
+            if (this.config?.useMatrixPerComponent) {
+                // this is the definition of multiplication of glTF interactivity
+                // get a's m as array, and multiply each component with b's m
+                const aM = (a as FlowGraphMatrix2D).m;
+                for (let i = 0; i < aM.length; i++) {
+                    aM[i] *= (b as FlowGraphMatrix2D).m[i];
+                }
+                if (aClassName === FlowGraphTypes.Matrix2D) {
+                    return new FlowGraphMatrix2D(aM);
+                } else if (aClassName === FlowGraphTypes.Matrix3D) {
+                    return new FlowGraphMatrix3D(aM);
+                } else {
+                    return Matrix.FromArray(aM);
+                }
+            } else {
+                a = a as Matrix;
+                b = b as Matrix;
+                return b.multiply(a);
+            }
+        } else {
+            // at this point at least one of the variables is a number.
+            if (this.config?.preventIntegerFloatArithmetic && typeof a !== typeof b) {
+                throw new Error("Cannot add different types of numbers.");
+            }
+            return getNumericValue(a as number) * getNumericValue(b as number);
+        }
+    }
+}
+RegisterClass(FlowGraphBlockNames.Multiply, FlowGraphMultiplyBlock);
+
+/**
+ * Polymorphic division block.
+ */
+export class FlowGraphDivideBlock extends FlowGraphBinaryOperationBlock<FlowGraphMathOperationType, FlowGraphMathOperationType, FlowGraphMathOperationType> {
+    /**
+     * Construct a new divide block.
+     * @param config - Optional configuration
+     */
+    constructor(config?: IFlowGraphMathBlockConfiguration) {
+        super(
+            getRichTypeByFlowGraphType(config?.type),
+            getRichTypeByFlowGraphType(config?.type),
+            getRichTypeByFlowGraphType(config?.type),
+            (a, b) => this._polymorphicDivide(a, b),
+            FlowGraphBlockNames.Divide,
+            config
+        );
+    }
+
+    private _polymorphicDivide(a: FlowGraphMathOperationType, b: FlowGraphMathOperationType) {
+        const aClassName = _GetClassNameOf(a);
+        const bClassName = _GetClassNameOf(b);
+        if (_AreSameVectorClass(aClassName, bClassName) || _AreSameIntegerClass(aClassName, bClassName)) {
+            // cast to vector3, but it can be casted to any vector type
+            return (a as Vector3).divide(b as Vector3);
+        } else if (aClassName === FlowGraphTypes.Quaternion || bClassName === FlowGraphTypes.Quaternion) {
+            // this is a simple division (per component!), and should be also supported between Quat and Vector4. Therefore -
+            const aClone = (a as Quaternion).clone();
+            aClone.x /= (b as Quaternion).x;
+            aClone.y /= (b as Quaternion).y;
+            aClone.z /= (b as Quaternion).z;
+            aClone.w /= (b as Quaternion).w;
+            return aClone;
+        } else if (_AreSameMatrixClass(aClassName, bClassName)) {
+            if (this.config?.useMatrixPerComponent) {
+                // get a's m as array, and divide each component with b's m
+                const aM = (a as FlowGraphMatrix2D).m;
+                for (let i = 0; i < aM.length; i++) {
+                    aM[i] /= (b as FlowGraphMatrix2D).m[i];
+                }
+                if (aClassName === FlowGraphTypes.Matrix2D) {
+                    return new FlowGraphMatrix2D(aM);
+                } else if (aClassName === FlowGraphTypes.Matrix3D) {
+                    return new FlowGraphMatrix3D(aM);
+                } else {
+                    return Matrix.FromArray(aM);
+                }
+            } else {
+                a = a as Matrix;
+                b = b as Matrix;
+                return a.divide(b);
+            }
+        } else {
+            // at this point at least one of the variables is a number.
+            if (this.config?.preventIntegerFloatArithmetic && typeof a !== typeof b) {
+                throw new Error("Cannot add different types of numbers.");
+            }
+            return getNumericValue(a as number) / getNumericValue(b as number);
+        }
+    }
+}
+RegisterClass(FlowGraphBlockNames.Divide, FlowGraphDivideBlock);
+
+/**
+ * Configuration interface for the random block.
+ */
+export interface IFlowGraphRandomBlockConfiguration extends IFlowGraphBlockConfiguration {
+    /**
+     * The minimum value. defaults to 0.
+     */
+    min?: number;
+    /**
+     * The maximum value. defaults to 1.
+     */
+    max?: number;
+
+    /**
+     * The seed for the random number generator for deterministic random values.
+     * If not set, Math.random() is used.
+     */
+    seed?: number;
+}
+
+/**
+ * Random number between min and max (defaults to 0 to 1)
+ *
+ * This node will cache the result for he same node reference. i.e., a Math.eq that references the SAME random node will always return true.
+ */
+export class FlowGraphRandomBlock extends FlowGraphConstantOperationBlock<FlowGraphMathOperationType> {
+    /**
+     * The minimum value. defaults to 0.
+     */
+    public readonly min: FlowGraphDataConnection<number>;
+    /**
+     * The maximum value. defaults to 1.
+     */
+    public readonly max: FlowGraphDataConnection<number>;
+
+    private _seed?: number;
+
+    /**
+     * Construct a new random block.
+     * @param config optional configuration
+     */
+    constructor(config?: IFlowGraphRandomBlockConfiguration) {
+        super(RichTypeNumber, (context) => this._random(context), FlowGraphBlockNames.Random, config);
+        this.min = this.registerDataInput("min", RichTypeNumber, config?.min ?? 0);
+        this.max = this.registerDataInput("max", RichTypeNumber, config?.max ?? 1);
+        if (config?.seed) {
+            this._seed = config.seed;
+        }
+    }
+
+    private _isSeed(seed = this._seed): seed is number {
+        return seed !== undefined;
+    }
+
+    private _getRandomValue() {
+        if (this._isSeed(this._seed)) {
+            // compute seed-based random number, deterministic randomness!
+            const x = Math.sin(this._seed++) * 10000;
+            return x - Math.floor(x);
+        }
+        return Math.random();
+    }
+
+    private _random(context: FlowGraphContext) {
+        const min = this.min.getValue(context);
+        const max = this.max.getValue(context);
+        return this._getRandomValue() * (max - min) + min;
+    }
+}
+RegisterClass(FlowGraphBlockNames.Random, FlowGraphRandomBlock);
+
+/**
+ * E constant.
+ */
+// eslint-disable-next-line @typescript-eslint/naming-convention
+export class FlowGraphEBlock extends FlowGraphConstantOperationBlock<number> {
+    constructor(config?: IFlowGraphBlockConfiguration) {
+        super(RichTypeNumber, () => Math.E, FlowGraphBlockNames.E, config);
+    }
+}
+RegisterClass(FlowGraphBlockNames.E, FlowGraphEBlock);
+
+/**
+ * Pi constant.
+ */
+export class FlowGraphPiBlock extends FlowGraphConstantOperationBlock<number> {
+    constructor(config?: IFlowGraphBlockConfiguration) {
+        super(RichTypeNumber, () => Math.PI, FlowGraphBlockNames.PI, config);
+    }
+}
+RegisterClass(FlowGraphBlockNames.PI, FlowGraphPiBlock);
+
+/**
+ * Positive inf constant.
+ */
+export class FlowGraphInfBlock extends FlowGraphConstantOperationBlock<number> {
+    constructor(config?: IFlowGraphBlockConfiguration) {
+        super(RichTypeNumber, () => Number.POSITIVE_INFINITY, FlowGraphBlockNames.Inf, config);
+    }
+}
+RegisterClass(FlowGraphBlockNames.Inf, FlowGraphInfBlock);
+
+/**
+ * NaN constant.
+ */
+export class FlowGraphNaNBlock extends FlowGraphConstantOperationBlock<number> {
+    constructor(config?: IFlowGraphBlockConfiguration) {
+        super(RichTypeNumber, () => Number.NaN, FlowGraphBlockNames.NaN, config);
+    }
+}
+RegisterClass(FlowGraphBlockNames.NaN, FlowGraphNaNBlock);
+
+function ComponentWiseUnaryOperation(a: FlowGraphMathOperationType, op: (a: number) => number) {
+    const aClassName = _GetClassNameOf(a);
+    switch (aClassName) {
+        case "FlowGraphInteger":
+            a = a as FlowGraphInteger;
+            return new FlowGraphInteger(op(a.value));
+        case FlowGraphTypes.Vector2:
+            a = a as Vector2;
+            return new Vector2(op(a.x), op(a.y));
+        case FlowGraphTypes.Vector3:
+            a = a as Vector3;
+            return new Vector3(op(a.x), op(a.y), op(a.z));
+        case FlowGraphTypes.Vector4:
+            a = a as Vector4;
+            return new Vector4(op(a.x), op(a.y), op(a.z), op(a.w));
+        case FlowGraphTypes.Quaternion:
+            a = a as Quaternion;
+            return new Quaternion(op(a.x), op(a.y), op(a.z), op(a.w));
+        case FlowGraphTypes.Matrix:
+            a = a as Matrix;
+            return Matrix.FromArray(a.m.map(op));
+        case FlowGraphTypes.Matrix2D:
+            a = a as FlowGraphMatrix2D;
+            // reason for not using .map is performance
+            return new FlowGraphMatrix2D(a.m.map(op));
+        case FlowGraphTypes.Matrix3D:
+            a = a as FlowGraphMatrix3D;
+            return new FlowGraphMatrix3D(a.m.map(op));
+        default:
+            a = a as number;
+            return op(a);
+    }
+}
+
+/**
+ * Absolute value block.
+ */
+export class FlowGraphAbsBlock extends FlowGraphUnaryOperationBlock<FlowGraphMathOperationType, FlowGraphMathOperationType> {
+    constructor(config?: IFlowGraphBlockConfiguration) {
+        super(RichTypeNumber, RichTypeNumber, (a) => this._polymorphicAbs(a), FlowGraphBlockNames.Abs, config);
+    }
+
+    private _polymorphicAbs(a: FlowGraphMathOperationType) {
+        return ComponentWiseUnaryOperation(a, Math.abs);
+    }
+}
+RegisterClass(FlowGraphBlockNames.Abs, FlowGraphAbsBlock);
+
+/**
+ * Sign block.
+ */
+export class FlowGraphSignBlock extends FlowGraphUnaryOperationBlock<FlowGraphMathOperationType, FlowGraphMathOperationType> {
+    constructor(config?: IFlowGraphBlockConfiguration) {
+        super(RichTypeNumber, RichTypeNumber, (a) => this._polymorphicSign(a), FlowGraphBlockNames.Sign, config);
+    }
+
+    private _polymorphicSign(a: FlowGraphMathOperationType) {
+        return ComponentWiseUnaryOperation(a, Math.sign);
+    }
+}
+RegisterClass(FlowGraphBlockNames.Sign, FlowGraphSignBlock);
+
+/**
+ * Truncation block.
+ */
+export class FlowGraphTruncBlock extends FlowGraphUnaryOperationBlock<FlowGraphMathOperationType, FlowGraphMathOperationType> {
+    constructor(config?: IFlowGraphBlockConfiguration) {
+        super(RichTypeNumber, RichTypeNumber, (a) => this._polymorphicTrunc(a), FlowGraphBlockNames.Trunc, config);
+    }
+
+    private _polymorphicTrunc(a: FlowGraphMathOperationType) {
+        return ComponentWiseUnaryOperation(a, Math.trunc);
+    }
+}
+RegisterClass(FlowGraphBlockNames.Trunc, FlowGraphTruncBlock);
+
+/**
+ * Floor block.
+ */
+export class FlowGraphFloorBlock extends FlowGraphUnaryOperationBlock<FlowGraphMathOperationType, FlowGraphMathOperationType> {
+    constructor(config?: IFlowGraphBlockConfiguration) {
+        super(RichTypeNumber, RichTypeNumber, (a) => this._polymorphicFloor(a), FlowGraphBlockNames.Floor, config);
+    }
+
+    private _polymorphicFloor(a: FlowGraphMathOperationType) {
+        return ComponentWiseUnaryOperation(a, Math.floor);
+    }
+}
+RegisterClass(FlowGraphBlockNames.Floor, FlowGraphFloorBlock);
+
+/**
+ * Ceiling block.
+ */
+export class FlowGraphCeilBlock extends FlowGraphUnaryOperationBlock<FlowGraphMathOperationType, FlowGraphMathOperationType> {
+    constructor(config?: IFlowGraphBlockConfiguration) {
+        super(RichTypeAny, RichTypeAny, (a) => this._polymorphicCeiling(a), FlowGraphBlockNames.Ceil, config);
+    }
+
+    private _polymorphicCeiling(a: FlowGraphMathOperationType) {
+        return ComponentWiseUnaryOperation(a, Math.ceil);
+    }
+}
+RegisterClass(FlowGraphBlockNames.Ceil, FlowGraphCeilBlock);
+
+/**
+ * Configuration for the round block.
+ */
+export interface IFlowGraphRoundBlockConfiguration extends IFlowGraphBlockConfiguration {
+    /**
+     * If true, the rounding is away from zero, even when negative. i.e. -7.5 goes to -8, and not -7 as Math.round does (it rounds up).
+     * This is the default when using glTF
+     */
+    roundHalfAwayFromZero?: boolean;
+}
+/**
+ * Round block.
+ */
+export class FlowGraphRoundBlock extends FlowGraphUnaryOperationBlock<FlowGraphMathOperationType, FlowGraphMathOperationType> {
+    constructor(config?: IFlowGraphRoundBlockConfiguration) {
+        super(RichTypeAny, RichTypeAny, (a) => this._polymorphicRound(a), FlowGraphBlockNames.Round, config);
+    }
+
+    private _polymorphicRound(a: FlowGraphMathOperationType) {
+        return ComponentWiseUnaryOperation(a, (a) => (a < 0 && this.config?.roundHalfAwayFromZero ? -Math.round(-a) : Math.round(a)));
+    }
+}
+
+RegisterClass(FlowGraphBlockNames.Round, FlowGraphRoundBlock);
+
+/**
+ * A block that returns the fractional part of a number.
+ */
+export class FlowGraphFractionBlock extends FlowGraphUnaryOperationBlock<FlowGraphMathOperationType, FlowGraphMathOperationType> {
+    constructor(config?: IFlowGraphBlockConfiguration) {
+        super(RichTypeAny, RichTypeAny, (a) => this._polymorphicFraction(a), FlowGraphBlockNames.Fraction, config);
+    }
+
+    private _polymorphicFraction(a: FlowGraphMathOperationType) {
+        return ComponentWiseUnaryOperation(a, (a) => a - Math.floor(a));
+    }
+}
+RegisterClass(FlowGraphBlockNames.Fraction, FlowGraphFractionBlock);
+
+/**
+ * Negation block.
+ */
+export class FlowGraphNegationBlock extends FlowGraphUnaryOperationBlock<FlowGraphMathOperationType, FlowGraphMathOperationType> {
+    /**
+     * construct a new negation block.
+     * @param config optional configuration
+     */
+    constructor(config?: IFlowGraphBlockConfiguration) {
+        super(RichTypeAny, RichTypeAny, (a) => this._polymorphicNeg(a), FlowGraphBlockNames.Negation, config);
+    }
+
+    private _polymorphicNeg(a: FlowGraphMathOperationType) {
+        return ComponentWiseUnaryOperation(a, (a) => -a);
+    }
+}
+RegisterClass(FlowGraphBlockNames.Negation, FlowGraphNegationBlock);
+
+function ComponentWiseBinaryOperation(a: FlowGraphMathOperationType, b: FlowGraphMathOperationType, op: (a: number, b: number) => number) {
+    const aClassName = _GetClassNameOf(a);
+    switch (aClassName) {
+        case "FlowGraphInteger":
+            a = a as FlowGraphInteger;
+            b = b as FlowGraphInteger;
+            return new FlowGraphInteger(op(a.value, b.value));
+        case FlowGraphTypes.Vector2:
+            a = a as Vector2;
+            b = b as Vector2;
+            return new Vector2(op(a.x, b.x), op(a.y, b.y));
+        case FlowGraphTypes.Vector3:
+            a = a as Vector3;
+            b = b as Vector3;
+            return new Vector3(op(a.x, b.x), op(a.y, b.y), op(a.z, b.z));
+        case FlowGraphTypes.Vector4:
+            a = a as Vector4;
+            b = b as Vector4;
+            return new Vector4(op(a.x, b.x), op(a.y, b.y), op(a.z, b.z), op(a.w, b.w));
+        case FlowGraphTypes.Quaternion:
+            a = a as Quaternion;
+            b = b as Quaternion;
+            return new Quaternion(op(a.x, b.x), op(a.y, b.y), op(a.z, b.z), op(a.w, b.w));
+        case FlowGraphTypes.Matrix:
+            a = a as Matrix;
+            return Matrix.FromArray(a.m.map((v, i) => op(v, (b as Matrix).m[i])));
+        case FlowGraphTypes.Matrix2D:
+            a = a as FlowGraphMatrix2D;
+            return new FlowGraphMatrix2D(a.m.map((v, i) => op(v, (b as FlowGraphMatrix2D).m[i])));
+        case FlowGraphTypes.Matrix3D:
+            a = a as FlowGraphMatrix3D;
+            return new FlowGraphMatrix3D(a.m.map((v, i) => op(v, (b as FlowGraphMatrix3D).m[i])));
+        default:
+            return op(getNumericValue(a as number), getNumericValue(b as number));
+    }
+}
+
+/**
+ * Remainder block.
+ */
+export class FlowGraphModuloBlock extends FlowGraphBinaryOperationBlock<FlowGraphMathOperationType, FlowGraphMathOperationType, FlowGraphMathOperationType> {
+    constructor(config?: IFlowGraphBlockConfiguration) {
+        super(RichTypeAny, RichTypeAny, RichTypeAny, (a, b) => this._polymorphicRemainder(a, b), FlowGraphBlockNames.Modulo, config);
+    }
+
+    private _polymorphicRemainder(a: FlowGraphMathOperationType, b: FlowGraphMathOperationType) {
+        return ComponentWiseBinaryOperation(a, b, (a, b) => a % b);
+    }
+}
+RegisterClass(FlowGraphBlockNames.Modulo, FlowGraphModuloBlock);
+
+/**
+ * Min block.
+ */
+export class FlowGraphMinBlock extends FlowGraphBinaryOperationBlock<FlowGraphMathOperationType, FlowGraphMathOperationType, FlowGraphMathOperationType> {
+    constructor(config?: IFlowGraphBlockConfiguration) {
+        super(RichTypeAny, RichTypeAny, RichTypeAny, (a, b) => this._polymorphicMin(a, b), FlowGraphBlockNames.Min, config);
+    }
+
+    private _polymorphicMin(a: FlowGraphMathOperationType, b: FlowGraphMathOperationType) {
+        return ComponentWiseBinaryOperation(a, b, Math.min);
+    }
+}
+RegisterClass(FlowGraphBlockNames.Min, FlowGraphMinBlock);
+
+/**
+ * Max block
+ */
+export class FlowGraphMaxBlock extends FlowGraphBinaryOperationBlock<FlowGraphMathOperationType, FlowGraphMathOperationType, FlowGraphMathOperationType> {
+    constructor(config?: IFlowGraphBlockConfiguration) {
+        super(RichTypeAny, RichTypeAny, RichTypeAny, (a, b) => this._polymorphicMax(a, b), FlowGraphBlockNames.Max, config);
+    }
+
+    private _polymorphicMax(a: FlowGraphMathOperationType, b: FlowGraphMathOperationType) {
+        return ComponentWiseBinaryOperation(a, b, Math.max);
+    }
+}
+RegisterClass(FlowGraphBlockNames.Max, FlowGraphMaxBlock);
+
+function Clamp(a: number, b: number, c: number) {
+    return Math.min(Math.max(a, Math.min(b, c)), Math.max(b, c));
+}
+
+function ComponentWiseTernaryOperation(
+    a: FlowGraphMathOperationType,
+    b: FlowGraphMathOperationType,
+    c: FlowGraphMathOperationType,
+    op: (a: number, b: number, c: number) => number
+) {
+    const aClassName = _GetClassNameOf(a);
+    switch (aClassName) {
+        case "FlowGraphInteger":
+            a = a as FlowGraphInteger;
+            b = b as FlowGraphInteger;
+            c = c as FlowGraphInteger;
+            return new FlowGraphInteger(op(a.value, b.value, c.value));
+        case FlowGraphTypes.Vector2:
+            a = a as Vector2;
+            b = b as Vector2;
+            c = c as Vector2;
+            return new Vector2(op(a.x, b.x, c.x), op(a.y, b.y, c.y));
+        case FlowGraphTypes.Vector3:
+            a = a as Vector3;
+            b = b as Vector3;
+            c = c as Vector3;
+            return new Vector3(op(a.x, b.x, c.x), op(a.y, b.y, c.y), op(a.z, b.z, c.z));
+        case FlowGraphTypes.Vector4:
+            a = a as Vector4;
+            b = b as Vector4;
+            c = c as Vector4;
+            return new Vector4(op(a.x, b.x, c.x), op(a.y, b.y, c.y), op(a.z, b.z, c.z), op(a.w, b.w, c.w));
+        case FlowGraphTypes.Quaternion:
+            a = a as Quaternion;
+            b = b as Quaternion;
+            c = c as Quaternion;
+            return new Quaternion(op(a.x, b.x, c.x), op(a.y, b.y, c.y), op(a.z, b.z, c.z), op(a.w, b.w, c.w));
+        case FlowGraphTypes.Matrix:
+            return Matrix.FromArray((a as Matrix).m.map((v, i) => op(v, (b as Matrix).m[i], (c as Matrix).m[i])));
+        case FlowGraphTypes.Matrix2D:
+            return new FlowGraphMatrix2D((a as FlowGraphMatrix2D).m.map((v, i) => op(v, (b as FlowGraphMatrix2D).m[i], (c as FlowGraphMatrix2D).m[i])));
+        case FlowGraphTypes.Matrix3D:
+            return new FlowGraphMatrix3D((a as FlowGraphMatrix3D).m.map((v, i) => op(v, (b as FlowGraphMatrix3D).m[i], (c as FlowGraphMatrix3D).m[i])));
+        default:
+            return op(getNumericValue(a as number), getNumericValue(b as number), getNumericValue(c as number));
+    }
+}
+
+/**
+ * Clamp block.
+ */
+export class FlowGraphClampBlock extends FlowGraphTernaryOperationBlock<
+    FlowGraphMathOperationType,
+    FlowGraphMathOperationType,
+    FlowGraphMathOperationType,
+    FlowGraphMathOperationType
+> {
+    constructor(config?: IFlowGraphBlockConfiguration) {
+        super(RichTypeAny, RichTypeAny, RichTypeAny, RichTypeAny, (a, b, c) => this._polymorphicClamp(a, b, c), FlowGraphBlockNames.Clamp, config);
+    }
+
+    private _polymorphicClamp(a: FlowGraphMathOperationType, b: FlowGraphMathOperationType, c: FlowGraphMathOperationType) {
+        return ComponentWiseTernaryOperation(a, b, c, Clamp);
+    }
+}
+RegisterClass(FlowGraphBlockNames.Clamp, FlowGraphClampBlock);
+
+function Saturate(a: number): number {
+    return Math.min(Math.max(a, 0), 1);
+}
+
+/**
+ * Saturate block.
+ */
+export class FlowGraphSaturateBlock extends FlowGraphUnaryOperationBlock<FlowGraphMathOperationType, FlowGraphMathOperationType> {
+    constructor(config?: IFlowGraphBlockConfiguration) {
+        super(RichTypeAny, RichTypeAny, (a) => this._polymorphicSaturate(a), FlowGraphBlockNames.Saturate, config);
+    }
+
+    private _polymorphicSaturate(a: FlowGraphMathOperationType) {
+        return ComponentWiseUnaryOperation(a, Saturate);
+    }
+}
+RegisterClass(FlowGraphBlockNames.Saturate, FlowGraphSaturateBlock);
+
+function Interpolate(a: number, b: number, c: number) {
+    return (1 - c) * a + c * b;
+}
+
+/**
+ * Interpolate block.
+ */
+export class FlowGraphMathInterpolationBlock extends FlowGraphTernaryOperationBlock<
+    FlowGraphMathOperationType,
+    FlowGraphMathOperationType,
+    FlowGraphMathOperationType,
+    FlowGraphMathOperationType
+> {
+    constructor(config?: IFlowGraphBlockConfiguration) {
+        super(RichTypeAny, RichTypeAny, RichTypeAny, RichTypeAny, (a, b, c) => this._polymorphicInterpolate(a, b, c), FlowGraphBlockNames.MathInterpolation, config);
+    }
+
+    private _polymorphicInterpolate(a: FlowGraphMathOperationType, b: FlowGraphMathOperationType, c: FlowGraphMathOperationType) {
+        return ComponentWiseTernaryOperation(a, b, c, Interpolate);
+    }
+}
+RegisterClass(FlowGraphBlockNames.MathInterpolation, FlowGraphMathInterpolationBlock);
+
+/**
+ * Equals block.
+ */
+export class FlowGraphEqualityBlock extends FlowGraphBinaryOperationBlock<FlowGraphMathOperationType, FlowGraphMathOperationType, boolean> {
+    constructor(config?: IFlowGraphBlockConfiguration) {
+        super(RichTypeAny, RichTypeAny, RichTypeBoolean, (a, b) => this._polymorphicEq(a, b), FlowGraphBlockNames.Equality, config);
+    }
+
+    private _polymorphicEq(a: FlowGraphMathOperationType, b: FlowGraphMathOperationType) {
+        const aClassName = _GetClassNameOf(a);
+        const bClassName = _GetClassNameOf(b);
+        if (typeof a !== typeof b) {
+            return false;
+        }
+        if (_AreSameVectorClass(aClassName, bClassName) || _AreSameMatrixClass(aClassName, bClassName) || _AreSameIntegerClass(aClassName, bClassName)) {
+            return (a as Vector3).equals(b as Vector3);
+        } else {
+            return a === b;
+        }
+    }
+}
+RegisterClass(FlowGraphBlockNames.Equality, FlowGraphEqualityBlock);
+
+function ComparisonOperators(a: FlowGraphNumber, b: FlowGraphNumber, op: (a: number, b: number) => boolean) {
+    if (isNumeric(a) && isNumeric(b)) {
+        return op(getNumericValue(a), getNumericValue(b));
+    } else {
+        throw new Error(`Cannot compare ${a} and ${b}`);
+    }
+}
+
+/**
+ * Less than block.
+ */
+export class FlowGraphLessThanBlock extends FlowGraphBinaryOperationBlock<FlowGraphNumber, FlowGraphNumber, boolean> {
+    constructor(config?: IFlowGraphBlockConfiguration) {
+        super(RichTypeAny, RichTypeAny, RichTypeBoolean, (a, b) => this._polymorphicLessThan(a, b), FlowGraphBlockNames.LessThan, config);
+    }
+
+    private _polymorphicLessThan(a: FlowGraphNumber, b: FlowGraphNumber) {
+        return ComparisonOperators(a, b, (a, b) => a < b);
+    }
+}
+RegisterClass(FlowGraphBlockNames.LessThan, FlowGraphLessThanBlock);
+
+/**
+ * Less than or equal block.
+ */
+export class FlowGraphLessThanOrEqualBlock extends FlowGraphBinaryOperationBlock<FlowGraphNumber, FlowGraphNumber, boolean> {
+    constructor(config?: IFlowGraphBlockConfiguration) {
+        super(RichTypeAny, RichTypeAny, RichTypeBoolean, (a, b) => this._polymorphicLessThanOrEqual(a, b), FlowGraphBlockNames.LessThanOrEqual, config);
+    }
+
+    private _polymorphicLessThanOrEqual(a: FlowGraphNumber, b: FlowGraphNumber) {
+        return ComparisonOperators(a, b, (a, b) => a <= b);
+    }
+}
+
+RegisterClass(FlowGraphBlockNames.LessThanOrEqual, FlowGraphLessThanOrEqualBlock);
+
+/**
+ * Greater than block.
+ */
+export class FlowGraphGreaterThanBlock extends FlowGraphBinaryOperationBlock<FlowGraphNumber, FlowGraphNumber, boolean> {
+    constructor(config?: IFlowGraphBlockConfiguration) {
+        super(RichTypeAny, RichTypeAny, RichTypeBoolean, (a, b) => this._polymorphicGreaterThan(a, b), FlowGraphBlockNames.GreaterThan, config);
+    }
+
+    private _polymorphicGreaterThan(a: FlowGraphNumber, b: FlowGraphNumber) {
+        return ComparisonOperators(a, b, (a, b) => a > b);
+    }
+}
+
+RegisterClass(FlowGraphBlockNames.GreaterThan, FlowGraphGreaterThanBlock);
+
+/**
+ * Greater than or equal block.
+ */
+export class FlowGraphGreaterThanOrEqualBlock extends FlowGraphBinaryOperationBlock<FlowGraphNumber, FlowGraphNumber, boolean> {
+    constructor(config?: IFlowGraphBlockConfiguration) {
+        super(RichTypeAny, RichTypeAny, RichTypeBoolean, (a, b) => this._polymorphicGreaterThanOrEqual(a, b), FlowGraphBlockNames.GreaterThanOrEqual, config);
+    }
+
+    private _polymorphicGreaterThanOrEqual(a: FlowGraphNumber, b: FlowGraphNumber) {
+        return ComparisonOperators(a, b, (a, b) => a >= b);
+    }
+}
+RegisterClass(FlowGraphBlockNames.GreaterThanOrEqual, FlowGraphGreaterThanOrEqualBlock);
+
+/**
+ * Is NaN block.
+ */
+export class FlowGraphIsNanBlock extends FlowGraphUnaryOperationBlock<FlowGraphNumber, boolean> {
+    constructor(config?: IFlowGraphBlockConfiguration) {
+        super(RichTypeAny, RichTypeBoolean, (a) => this._polymorphicIsNan(a), FlowGraphBlockNames.IsNaN, config);
+    }
+
+    private _polymorphicIsNan(a: FlowGraphNumber) {
+        if (isNumeric(a, true)) {
+            return isNaN(getNumericValue(a));
+        } else {
+            throw new Error(`Cannot get NaN of ${a}`);
+        }
+    }
+}
+RegisterClass(FlowGraphBlockNames.IsNaN, FlowGraphIsNanBlock);
+
+/**
+ * Is Inf block.
+ */
+export class FlowGraphIsInfinityBlock extends FlowGraphUnaryOperationBlock<FlowGraphNumber, boolean> {
+    constructor(config?: IFlowGraphBlockConfiguration) {
+        super(RichTypeAny, RichTypeBoolean, (a) => this._polymorphicIsInf(a), FlowGraphBlockNames.IsInfinity, config);
+    }
+
+    private _polymorphicIsInf(a: FlowGraphNumber) {
+        if (isNumeric(a)) {
+            return !isFinite(getNumericValue(a));
+        } else {
+            throw new Error(`Cannot get isInf of ${a}`);
+        }
+    }
+}
+
+RegisterClass(FlowGraphBlockNames.IsInfinity, FlowGraphIsInfinityBlock);
+
+/**
+ * Convert degrees to radians block.
+ */
+export class FlowGraphDegToRadBlock extends FlowGraphUnaryOperationBlock<FlowGraphMathOperationType, FlowGraphMathOperationType> {
+    /**
+     * Constructs a new instance of the flow graph math block.
+     * @param config - Optional configuration for the flow graph block.
+     */
+    constructor(config?: IFlowGraphBlockConfiguration) {
+        super(RichTypeAny, RichTypeAny, (a) => this._polymorphicDegToRad(a), FlowGraphBlockNames.DegToRad, config);
+    }
+
+    private _degToRad(a: number) {
+        return (a * Math.PI) / 180;
+    }
+
+    private _polymorphicDegToRad(a: FlowGraphMathOperationType) {
+        return ComponentWiseUnaryOperation(a, this._degToRad);
+    }
+}
+
+RegisterClass(FlowGraphBlockNames.DegToRad, FlowGraphDegToRadBlock);
+
+/**
+ * Convert radians to degrees block.
+ */
+export class FlowGraphRadToDegBlock extends FlowGraphUnaryOperationBlock<FlowGraphMathOperationType, FlowGraphMathOperationType> {
+    constructor(config?: IFlowGraphBlockConfiguration) {
+        super(RichTypeAny, RichTypeAny, (a) => this._polymorphicRadToDeg(a), FlowGraphBlockNames.RadToDeg, config);
+    }
+
+    private _radToDeg(a: number) {
+        return (a * 180) / Math.PI;
+    }
+
+    private _polymorphicRadToDeg(a: FlowGraphMathOperationType) {
+        return ComponentWiseUnaryOperation(a, this._radToDeg);
+    }
+}
+RegisterClass(FlowGraphBlockNames.RadToDeg, FlowGraphRadToDegBlock);
+
+/**
+ * Sin block.
+ */
+export class FlowGraphSinBlock extends FlowGraphUnaryOperationBlock<FlowGraphMathOperationType, FlowGraphMathOperationType> {
+    constructor(config?: IFlowGraphBlockConfiguration) {
+        super(RichTypeNumber, RichTypeNumber, (a) => this._polymorphicSin(a), FlowGraphBlockNames.Sin, config);
+    }
+
+    private _polymorphicSin(a: FlowGraphMathOperationType) {
+        return ComponentWiseUnaryOperation(a, Math.sin);
+    }
+}
+
+/**
+ * Cos block.
+ */
+export class FlowGraphCosBlock extends FlowGraphUnaryOperationBlock<FlowGraphMathOperationType, FlowGraphMathOperationType> {
+    constructor(config?: IFlowGraphBlockConfiguration) {
+        super(RichTypeNumber, RichTypeNumber, (a) => this._polymorphicCos(a), FlowGraphBlockNames.Cos, config);
+    }
+
+    private _polymorphicCos(a: FlowGraphMathOperationType) {
+        return ComponentWiseUnaryOperation(a, Math.cos);
+    }
+}
+
+/**
+ * Tan block.
+ */
+export class FlowGraphTanBlock extends FlowGraphUnaryOperationBlock<FlowGraphMathOperationType, FlowGraphMathOperationType> {
+    constructor(config?: IFlowGraphBlockConfiguration) {
+        super(RichTypeNumber, RichTypeNumber, (a) => this._polymorphicTan(a), FlowGraphBlockNames.Tan, config);
+    }
+
+    private _polymorphicTan(a: FlowGraphMathOperationType) {
+        return ComponentWiseUnaryOperation(a, Math.tan);
+    }
+}
+
+/**
+ * Arcsin block.
+ */
+export class FlowGraphAsinBlock extends FlowGraphUnaryOperationBlock<FlowGraphMathOperationType, FlowGraphMathOperationType> {
+    constructor(config?: IFlowGraphBlockConfiguration) {
+        super(RichTypeNumber, RichTypeNumber, (a) => this._polymorphicAsin(a), FlowGraphBlockNames.Asin, config);
+    }
+
+    private _polymorphicAsin(a: FlowGraphMathOperationType) {
+        return ComponentWiseUnaryOperation(a, Math.asin);
+    }
+}
+RegisterClass(FlowGraphBlockNames.Asin, FlowGraphAsinBlock);
+
+/**
+ * Arccos block.
+ */
+export class FlowGraphAcosBlock extends FlowGraphUnaryOperationBlock<FlowGraphMathOperationType, FlowGraphMathOperationType> {
+    constructor(config?: IFlowGraphBlockConfiguration) {
+        super(RichTypeNumber, RichTypeNumber, (a) => this._polymorphicAcos(a), FlowGraphBlockNames.Acos, config);
+    }
+
+    private _polymorphicAcos(a: FlowGraphMathOperationType) {
+        return ComponentWiseUnaryOperation(a, Math.acos);
+    }
+}
+RegisterClass(FlowGraphBlockNames.Acos, FlowGraphAcosBlock);
+
+/**
+ * Arctan block.
+ */
+export class FlowGraphAtanBlock extends FlowGraphUnaryOperationBlock<FlowGraphMathOperationType, FlowGraphMathOperationType> {
+    constructor(config?: IFlowGraphBlockConfiguration) {
+        super(RichTypeNumber, RichTypeNumber, (a) => this._polymorphicAtan(a), FlowGraphBlockNames.Atan, config);
+    }
+
+    private _polymorphicAtan(a: FlowGraphMathOperationType) {
+        return ComponentWiseUnaryOperation(a, Math.atan);
+    }
+}
+RegisterClass(FlowGraphBlockNames.Atan, FlowGraphAtanBlock);
+
+/**
+ * Arctan2 block.
+ */
+export class FlowGraphAtan2Block extends FlowGraphBinaryOperationBlock<FlowGraphMathOperationType, FlowGraphMathOperationType, FlowGraphMathOperationType> {
+    constructor(config?: IFlowGraphBlockConfiguration) {
+        super(RichTypeAny, RichTypeAny, RichTypeAny, (a, b) => this._polymorphicAtan2(a, b), FlowGraphBlockNames.Atan2, config);
+    }
+
+    private _polymorphicAtan2(a: any, b: any) {
+        return ComponentWiseBinaryOperation(a, b, Math.atan2);
+    }
+}
+RegisterClass(FlowGraphBlockNames.Atan2, FlowGraphAtan2Block);
+
+/**
+ * Hyperbolic sin block.
+ */
+export class FlowGraphSinhBlock extends FlowGraphUnaryOperationBlock<FlowGraphMathOperationType, FlowGraphMathOperationType> {
+    constructor(config?: IFlowGraphBlockConfiguration) {
+        super(RichTypeAny, RichTypeAny, (a) => this._polymorphicSinh(a), FlowGraphBlockNames.Sinh, config);
+    }
+
+    private _polymorphicSinh(a: FlowGraphMathOperationType) {
+        return ComponentWiseUnaryOperation(a, Math.sinh);
+    }
+}
+RegisterClass(FlowGraphBlockNames.Sinh, FlowGraphSinhBlock);
+
+/**
+ * Hyperbolic cos block.
+ */
+export class FlowGraphCoshBlock extends FlowGraphUnaryOperationBlock<FlowGraphMathOperationType, FlowGraphMathOperationType> {
+    constructor(config?: IFlowGraphBlockConfiguration) {
+        super(RichTypeAny, RichTypeAny, (a) => this._polymorphicCosh(a), FlowGraphBlockNames.Cosh, config);
+    }
+
+    private _polymorphicCosh(a: FlowGraphMathOperationType) {
+        return ComponentWiseUnaryOperation(a, Math.cosh);
+    }
+}
+RegisterClass(FlowGraphBlockNames.Cosh, FlowGraphCoshBlock);
+
+/**
+ * Hyperbolic tan block.
+ */
+export class FlowGraphTanhBlock extends FlowGraphUnaryOperationBlock<FlowGraphMathOperationType, FlowGraphMathOperationType> {
+    constructor(config?: IFlowGraphBlockConfiguration) {
+        super(RichTypeAny, RichTypeAny, (a) => this._polymorphicTanh(a), FlowGraphBlockNames.Tanh, config);
+    }
+
+    private _polymorphicTanh(a: FlowGraphMathOperationType) {
+        return ComponentWiseUnaryOperation(a, Math.tanh);
+    }
+}
+RegisterClass(FlowGraphBlockNames.Tanh, FlowGraphTanhBlock);
+
+/**
+ * Hyperbolic arcsin block.
+ */
+export class FlowGraphAsinhBlock extends FlowGraphUnaryOperationBlock<FlowGraphMathOperationType, FlowGraphMathOperationType> {
+    constructor(config?: IFlowGraphBlockConfiguration) {
+        super(RichTypeAny, RichTypeNumber, (a) => this._polymorphicAsinh(a), FlowGraphBlockNames.Asinh, config);
+    }
+
+    private _polymorphicAsinh(a: FlowGraphMathOperationType) {
+        return ComponentWiseUnaryOperation(a, Math.asinh);
+    }
+}
+RegisterClass(FlowGraphBlockNames.Asinh, FlowGraphAsinhBlock);
+
+/**
+ * Hyperbolic arccos block.
+ */
+export class FlowGraphAcoshBlock extends FlowGraphUnaryOperationBlock<FlowGraphMathOperationType, FlowGraphMathOperationType> {
+    constructor(config?: IFlowGraphBlockConfiguration) {
+        super(RichTypeAny, RichTypeNumber, (a) => this._polymorphicAcosh(a), FlowGraphBlockNames.Acosh, config);
+    }
+
+    private _polymorphicAcosh(a: FlowGraphMathOperationType) {
+        return ComponentWiseUnaryOperation(a, Math.acosh);
+    }
+}
+RegisterClass(FlowGraphBlockNames.Acosh, FlowGraphAcoshBlock);
+
+/**
+ * Hyperbolic arctan block.
+ */
+export class FlowGraphAtanhBlock extends FlowGraphUnaryOperationBlock<FlowGraphMathOperationType, FlowGraphMathOperationType> {
+    constructor(config?: IFlowGraphBlockConfiguration) {
+        super(RichTypeAny, RichTypeNumber, (a) => this._polymorphicAtanh(a), FlowGraphBlockNames.Atanh, config);
+    }
+
+    private _polymorphicAtanh(a: FlowGraphMathOperationType) {
+        return ComponentWiseUnaryOperation(a, Math.atanh);
+    }
+}
+RegisterClass(FlowGraphBlockNames.Atanh, FlowGraphAtanhBlock);
+
+/**
+ * Exponential block.
+ */
+export class FlowGraphExpBlock extends FlowGraphUnaryOperationBlock<FlowGraphMathOperationType, FlowGraphMathOperationType> {
+    constructor(config?: IFlowGraphBlockConfiguration) {
+        super(RichTypeAny, RichTypeNumber, (a) => this._polymorphicExp(a), FlowGraphBlockNames.Exponential, config);
+    }
+
+    private _polymorphicExp(a: FlowGraphMathOperationType) {
+        return ComponentWiseUnaryOperation(a, Math.exp);
+    }
+}
+RegisterClass(FlowGraphBlockNames.Exponential, FlowGraphExpBlock);
+
+/**
+ * Logarithm block.
+ */
+export class FlowGraphLogBlock extends FlowGraphUnaryOperationBlock<FlowGraphMathOperationType, FlowGraphMathOperationType> {
+    constructor(config?: IFlowGraphBlockConfiguration) {
+        super(RichTypeAny, RichTypeNumber, (a) => this._polymorphicLog(a), FlowGraphBlockNames.Log, config);
+    }
+
+    private _polymorphicLog(a: FlowGraphMathOperationType) {
+        return ComponentWiseUnaryOperation(a, Math.log);
+    }
+}
+RegisterClass(FlowGraphBlockNames.Log, FlowGraphLogBlock);
+
+/**
+ * Base 2 logarithm block.
+ */
+export class FlowGraphLog2Block extends FlowGraphUnaryOperationBlock<FlowGraphMathOperationType, FlowGraphMathOperationType> {
+    constructor(config?: IFlowGraphBlockConfiguration) {
+        super(RichTypeAny, RichTypeNumber, (a) => this._polymorphicLog2(a), FlowGraphBlockNames.Log2, config);
+    }
+
+    private _polymorphicLog2(a: FlowGraphMathOperationType) {
+        return ComponentWiseUnaryOperation(a, Math.log2);
+    }
+}
+RegisterClass(FlowGraphBlockNames.Log2, FlowGraphLog2Block);
+
+/**
+ * Base 10 logarithm block.
+ */
+export class FlowGraphLog10Block extends FlowGraphUnaryOperationBlock<FlowGraphMathOperationType, FlowGraphMathOperationType> {
+    constructor(config?: IFlowGraphBlockConfiguration) {
+        super(RichTypeAny, RichTypeNumber, (a) => this._polymorphicLog10(a), FlowGraphBlockNames.Log10, config);
+    }
+
+    private _polymorphicLog10(a: FlowGraphMathOperationType) {
+        return ComponentWiseUnaryOperation(a, Math.log10);
+    }
+}
+RegisterClass(FlowGraphBlockNames.Log10, FlowGraphLog10Block);
+
+/**
+ * Square root block.
+ */
+export class FlowGraphSquareRootBlock extends FlowGraphUnaryOperationBlock<FlowGraphMathOperationType, FlowGraphMathOperationType> {
+    constructor(config?: IFlowGraphBlockConfiguration) {
+        super(RichTypeAny, RichTypeNumber, (a) => this._polymorphicSqrt(a), FlowGraphBlockNames.SquareRoot, config);
+    }
+
+    private _polymorphicSqrt(a: FlowGraphMathOperationType) {
+        return ComponentWiseUnaryOperation(a, Math.sqrt);
+    }
+}
+RegisterClass(FlowGraphBlockNames.SquareRoot, FlowGraphSquareRootBlock);
+
+/**
+ * Cube root block.
+ */
+export class FlowGraphCubeRootBlock extends FlowGraphUnaryOperationBlock<FlowGraphMathOperationType, FlowGraphMathOperationType> {
+    constructor(config?: IFlowGraphBlockConfiguration) {
+        super(RichTypeAny, RichTypeNumber, (a) => this._polymorphicCubeRoot(a), FlowGraphBlockNames.CubeRoot, config);
+    }
+
+    private _polymorphicCubeRoot(a: FlowGraphMathOperationType) {
+        return ComponentWiseUnaryOperation(a, Math.cbrt);
+    }
+}
+RegisterClass(FlowGraphBlockNames.CubeRoot, FlowGraphCubeRootBlock);
+
+/**
+ * Power block.
+ */
+export class FlowGraphPowerBlock extends FlowGraphBinaryOperationBlock<FlowGraphMathOperationType, FlowGraphMathOperationType, FlowGraphMathOperationType> {
+    constructor(config?: IFlowGraphBlockConfiguration) {
+        super(RichTypeAny, RichTypeNumber, RichTypeNumber, (a, b) => this._polymorphicPow(a, b), FlowGraphBlockNames.Power, config);
+    }
+
+    private _polymorphicPow(a: FlowGraphMathOperationType, b: FlowGraphMathOperationType) {
+        return ComponentWiseBinaryOperation(a, b, Math.pow);
+    }
+}
+
+RegisterClass(FlowGraphBlockNames.Power, FlowGraphPowerBlock);
+
+/**
+ * Configuration for bitwise operators
+ */
+export interface IFlowGraphBitwiseBlockConfiguration extends IFlowGraphBlockConfiguration {
+    /**
+     * The type of the values that will be operated on
+     * Defaults to FlowGraphInteger, but can be a number or boolean as well.
+     */
+    valueType: FlowGraphTypes;
+}
+
+type FlowGraphBitwiseTypes = FlowGraphInteger | FlowGraphNumber | boolean;
+/**
+ * Bitwise NOT operation
+ */
+export class FlowGraphBitwiseNotBlock extends FlowGraphUnaryOperationBlock<FlowGraphBitwiseTypes, FlowGraphBitwiseTypes> {
+    constructor(config?: IFlowGraphBitwiseBlockConfiguration) {
+        super(
+            getRichTypeByFlowGraphType(config?.valueType || FlowGraphTypes.Integer),
+            getRichTypeByFlowGraphType(config?.valueType || FlowGraphTypes.Integer),
+            (a) => {
+                if (typeof a === "boolean") {
+                    return !a;
+                } else if (typeof a === "number") {
+                    return ~a;
+                }
+                return new FlowGraphInteger(~a.value);
+            },
+            FlowGraphBlockNames.BitwiseNot,
+            config
+        );
+    }
+}
+RegisterClass(FlowGraphBlockNames.BitwiseNot, FlowGraphBitwiseNotBlock);
+
+/**
+ * Bitwise AND operation
+ */
+export class FlowGraphBitwiseAndBlock extends FlowGraphBinaryOperationBlock<FlowGraphBitwiseTypes, FlowGraphBitwiseTypes, FlowGraphBitwiseTypes> {
+    constructor(config?: IFlowGraphBitwiseBlockConfiguration) {
+        super(
+            getRichTypeByFlowGraphType(config?.valueType || FlowGraphTypes.Integer),
+            getRichTypeByFlowGraphType(config?.valueType || FlowGraphTypes.Integer),
+            getRichTypeByFlowGraphType(config?.valueType || FlowGraphTypes.Integer),
+            (a, b) => {
+                if (typeof a === "boolean" && typeof b === "boolean") {
+                    return a && b;
+                } else if (typeof a === "number" && typeof b === "number") {
+                    return a & b;
+                } else if (typeof a === "object" && typeof b === "object") {
+                    return new FlowGraphInteger(a.value & b.value);
+                } else {
+                    throw new Error(`Cannot perform bitwise AND on ${a} and ${b}`);
+                }
+            },
+            FlowGraphBlockNames.BitwiseAnd,
+            config
+        );
+    }
+}
+
+RegisterClass(FlowGraphBlockNames.BitwiseAnd, FlowGraphBitwiseAndBlock);
+
+/**
+ * Bitwise OR operation
+ */
+export class FlowGraphBitwiseOrBlock extends FlowGraphBinaryOperationBlock<FlowGraphBitwiseTypes, FlowGraphBitwiseTypes, FlowGraphBitwiseTypes> {
+    constructor(config?: IFlowGraphBitwiseBlockConfiguration) {
+        super(
+            getRichTypeByFlowGraphType(config?.valueType || FlowGraphTypes.Integer),
+            getRichTypeByFlowGraphType(config?.valueType || FlowGraphTypes.Integer),
+            getRichTypeByFlowGraphType(config?.valueType || FlowGraphTypes.Integer),
+            (a, b) => {
+                if (typeof a === "boolean" && typeof b === "boolean") {
+                    return a || b;
+                } else if (typeof a === "number" && typeof b === "number") {
+                    return a | b;
+                } else if (typeof a === "object" && typeof b === "object") {
+                    return new FlowGraphInteger(a.value | b.value);
+                } else {
+                    throw new Error(`Cannot perform bitwise OR on ${a} and ${b}`);
+                }
+            },
+            FlowGraphBlockNames.BitwiseOr,
+            config
+        );
+    }
+}
+RegisterClass(FlowGraphBlockNames.BitwiseOr, FlowGraphBitwiseOrBlock);
+
+/**
+ * Bitwise XOR operation
+ */
+export class FlowGraphBitwiseXorBlock extends FlowGraphBinaryOperationBlock<FlowGraphBitwiseTypes, FlowGraphBitwiseTypes, FlowGraphBitwiseTypes> {
+    constructor(config?: IFlowGraphBlockConfiguration) {
+        super(
+            getRichTypeByFlowGraphType(config?.valueType || FlowGraphTypes.Integer),
+            getRichTypeByFlowGraphType(config?.valueType || FlowGraphTypes.Integer),
+            getRichTypeByFlowGraphType(config?.valueType || FlowGraphTypes.Integer),
+            (a, b) => {
+                if (typeof a === "boolean" && typeof b === "boolean") {
+                    return a !== b;
+                } else if (typeof a === "number" && typeof b === "number") {
+                    return a ^ b;
+                } else if (typeof a === "object" && typeof b === "object") {
+                    return new FlowGraphInteger(a.value ^ b.value);
+                } else {
+                    throw new Error(`Cannot perform bitwise XOR on ${a} and ${b}`);
+                }
+            },
+            FlowGraphBlockNames.BitwiseXor,
+            config
+        );
+    }
+}
+RegisterClass(FlowGraphBlockNames.BitwiseXor, FlowGraphBitwiseXorBlock);
+
+/**
+ * Bitwise left shift operation
+ */
+export class FlowGraphBitwiseLeftShiftBlock extends FlowGraphBinaryOperationBlock<FlowGraphInteger, FlowGraphInteger, FlowGraphInteger> {
+    constructor(config?: IFlowGraphBlockConfiguration) {
+        super(
+            RichTypeFlowGraphInteger,
+            RichTypeFlowGraphInteger,
+            RichTypeFlowGraphInteger,
+            (a, b) => new FlowGraphInteger(a.value << b.value),
+            FlowGraphBlockNames.BitwiseLeftShift,
+            config
+        );
+    }
+}
+RegisterClass(FlowGraphBlockNames.BitwiseLeftShift, FlowGraphBitwiseLeftShiftBlock);
+
+/**
+ * Bitwise right shift operation
+ */
+export class FlowGraphBitwiseRightShiftBlock extends FlowGraphBinaryOperationBlock<FlowGraphInteger, FlowGraphInteger, FlowGraphInteger> {
+    constructor(config?: IFlowGraphBlockConfiguration) {
+        super(
+            RichTypeFlowGraphInteger,
+            RichTypeFlowGraphInteger,
+            RichTypeFlowGraphInteger,
+            (a, b) => new FlowGraphInteger(a.value >> b.value),
+            FlowGraphBlockNames.BitwiseRightShift,
+            config
+        );
+    }
+}
+RegisterClass(FlowGraphBlockNames.BitwiseRightShift, FlowGraphBitwiseRightShiftBlock);
+
+/**
+ * Count leading zeros operation
+ */
+export class FlowGraphLeadingZerosBlock extends FlowGraphUnaryOperationBlock<FlowGraphInteger, FlowGraphInteger> {
+    constructor(config?: IFlowGraphBlockConfiguration) {
+        super(RichTypeFlowGraphInteger, RichTypeFlowGraphInteger, (a) => new FlowGraphInteger(Math.clz32(a.value)), FlowGraphBlockNames.LeadingZeros, config);
+    }
+}
+RegisterClass(FlowGraphBlockNames.LeadingZeros, FlowGraphLeadingZerosBlock);
+
+/**
+ * Count trailing zeros operation
+ */
+export class FlowGraphTrailingZerosBlock extends FlowGraphUnaryOperationBlock<FlowGraphInteger, FlowGraphInteger> {
+    constructor(config?: IFlowGraphBlockConfiguration) {
+        super(
+            RichTypeFlowGraphInteger,
+            RichTypeFlowGraphInteger,
+            (a) => new FlowGraphInteger(a.value ? 31 - Math.clz32(a.value & -a.value) : 32),
+            FlowGraphBlockNames.TrailingZeros,
+            config
+        );
+    }
+}
+RegisterClass(FlowGraphBlockNames.TrailingZeros, FlowGraphTrailingZerosBlock);
+
+/**
+ * Given a number (which is converted to a 32-bit integer), return the
+ * number of bits set to one on that number.
+ * @param n the number to run the op on
+ * @returns the number of bits set to one on that number
+ */
+function CountOnes(n: number) {
+    let result = 0;
+    while (n) {
+        // This zeroes out all bits except for the least significant one.
+        // So if the bit is set, it will be 1, otherwise it will be 0.
+        result += n & 1;
+        // This shifts n's bits to the right by one
+        n >>= 1;
+    }
+    return result;
+}
+
+/**
+ * Count one bits operation
+ */
+export class FlowGraphOneBitsCounterBlock extends FlowGraphUnaryOperationBlock<FlowGraphInteger, FlowGraphInteger> {
+    constructor(config?: IFlowGraphBlockConfiguration) {
+        super(RichTypeFlowGraphInteger, RichTypeFlowGraphInteger, (a) => new FlowGraphInteger(CountOnes(a.value)), FlowGraphBlockNames.OneBitsCounter, config);
+    }
+}
+RegisterClass(FlowGraphBlockNames.OneBitsCounter, FlowGraphOneBitsCounterBlock);