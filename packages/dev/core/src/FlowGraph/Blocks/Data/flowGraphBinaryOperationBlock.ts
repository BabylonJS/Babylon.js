--- conflicted
+++ resolved
@@ -1,53 +1,35 @@
-import type { FlowGraphDataConnection } from "../../flowGraphDataConnection";
-import type { RichType } from "../../flowGraphRichTypes";
-import type { FlowGraphContext } from "../../flowGraphContext";
-import type { IFlowGraphBlockConfiguration } from "../../flowGraphBlock";
-import { FlowGraphCachedOperationBlock } from "./flowGraphCachedOperationBlock";
-/**
- * @experimental
- * The base block for all binary operation blocks. Receives an input of type
- * LeftT, one of type RightT, and outputs a value of type ResultT.
- */
-<<<<<<< HEAD
-export class FlowGraphBinaryOperationBlock<LeftT, RightT, ResultT> extends FlowGraphBlock {
-    a: FlowGraphDataConnection<LeftT>;
-    b: FlowGraphDataConnection<RightT>;
-    val: FlowGraphDataConnection<ResultT>;
-=======
-export class FlowGraphBinaryOperationBlock<LeftT, RightT, ResultT> extends FlowGraphCachedOperationBlock<ResultT> {
-    leftInput: FlowGraphDataConnection<LeftT>;
-    rightInput: FlowGraphDataConnection<RightT>;
->>>>>>> 78ab0d39
-
-    constructor(
-        leftRichType: RichType<LeftT>,
-        rightRichType: RichType<RightT>,
-        resultRichType: RichType<ResultT>,
-        private _operation: (left: LeftT, right: RightT) => ResultT,
-        private _className: string,
-        config?: IFlowGraphBlockConfiguration
-    ) {
-<<<<<<< HEAD
-        super(config);
-        this.a = this._registerDataInput("a", leftRichType);
-        this.b = this._registerDataInput("b", rightRichType);
-        this.val = this._registerDataOutput("val", resultRichType);
-    }
-
-    public _updateOutputs(_context: FlowGraphContext): void {
-        this.val.setValue(this._operation(this.a.getValue(_context), this.b.getValue(_context)), _context);
-=======
-        super(resultRichType, config);
-        this.leftInput = this._registerDataInput("leftInput", leftRichType);
-        this.rightInput = this._registerDataInput("rightInput", rightRichType);
-    }
-
-    public override _doOperation(context: FlowGraphContext): ResultT {
-        return this._operation(this.leftInput.getValue(context), this.rightInput.getValue(context));
->>>>>>> 78ab0d39
-    }
-
-    public getClassName(): string {
-        return this._className;
-    }
-}
+import type { FlowGraphDataConnection } from "../../flowGraphDataConnection";
+import type { RichType } from "../../flowGraphRichTypes";
+import type { FlowGraphContext } from "../../flowGraphContext";
+import type { IFlowGraphBlockConfiguration } from "../../flowGraphBlock";
+import { FlowGraphCachedOperationBlock } from "./flowGraphCachedOperationBlock";
+/**
+ * @experimental
+ * The base block for all binary operation blocks. Receives an input of type
+ * LeftT, one of type RightT, and outputs a value of type ResultT.
+ */
+export class FlowGraphBinaryOperationBlock<LeftT, RightT, ResultT> extends FlowGraphCachedOperationBlock<ResultT> {
+    a: FlowGraphDataConnection<LeftT>;
+    b: FlowGraphDataConnection<RightT>;
+
+    constructor(
+        leftRichType: RichType<LeftT>,
+        rightRichType: RichType<RightT>,
+        resultRichType: RichType<ResultT>,
+        private _operation: (left: LeftT, right: RightT) => ResultT,
+        private _className: string,
+        config?: IFlowGraphBlockConfiguration
+    ) {
+        super(resultRichType, config);
+        this.a = this._registerDataInput("a", leftRichType);
+        this.b = this._registerDataInput("b", rightRichType);
+    }
+
+    public override _doOperation(context: FlowGraphContext): ResultT {
+        return this._operation(this.a.getValue(context), this.b.getValue(context));
+    }
+
+    public getClassName(): string {
+        return this._className;
+    }
+}