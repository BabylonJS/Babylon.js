import type { IFlowGraphBlockConfiguration } from "../../flowGraphBlock";
import { FlowGraphBlock } from "../../flowGraphBlock";
import type { FlowGraphContext } from "../../flowGraphContext";
import type { FlowGraphDataConnection } from "../../flowGraphDataConnection";
import type { RichType } from "../../flowGraphRichTypes";

const CACHE_NAME = "cachedOperationValue";
const CACHE_EXEC_ID_NAME = "cachedExecutionId";

/**
 * @experimental
 */
export abstract class FlowGraphCachedOperationBlock<OutputT> extends FlowGraphBlock {
    /**
     * The output of the operation
     */
    public readonly value: FlowGraphDataConnection<OutputT>;

    constructor(outputRichType: RichType<OutputT>, config?: IFlowGraphBlockConfiguration) {
        super(config);

<<<<<<< HEAD
        this.value = this._registerDataOutput("value", outputRichType);
=======
        this.output = this.registerDataOutput("output", outputRichType);
>>>>>>> 85fb6cc7
    }

    /**
     * @internal
     * Operation to realize
     * @param context the graph context
     */
    public abstract _doOperation(context: FlowGraphContext): OutputT;

    public _updateOutputs(context: FlowGraphContext) {
        const cachedExecutionId = context._getExecutionVariable(this, CACHE_EXEC_ID_NAME);
        const cachedValue = context._getExecutionVariable(this, CACHE_NAME);
        if (cachedValue !== undefined && cachedExecutionId === context.executionId) {
            this.value.setValue(cachedValue, context);
        } else {
            const calculatedValue = this._doOperation(context);
            context._setExecutionVariable(this, CACHE_NAME, calculatedValue);
            context._setExecutionVariable(this, CACHE_EXEC_ID_NAME, context.executionId);
            this.value.setValue(calculatedValue, context);
        }
    }
}
<|MERGE_RESOLUTION|>--- conflicted
+++ resolved
@@ -1,48 +1,44 @@
-import type { IFlowGraphBlockConfiguration } from "../../flowGraphBlock";
-import { FlowGraphBlock } from "../../flowGraphBlock";
-import type { FlowGraphContext } from "../../flowGraphContext";
-import type { FlowGraphDataConnection } from "../../flowGraphDataConnection";
-import type { RichType } from "../../flowGraphRichTypes";
-
-const CACHE_NAME = "cachedOperationValue";
-const CACHE_EXEC_ID_NAME = "cachedExecutionId";
-
-/**
- * @experimental
- */
-export abstract class FlowGraphCachedOperationBlock<OutputT> extends FlowGraphBlock {
-    /**
-     * The output of the operation
-     */
-    public readonly value: FlowGraphDataConnection<OutputT>;
-
-    constructor(outputRichType: RichType<OutputT>, config?: IFlowGraphBlockConfiguration) {
-        super(config);
-
-<<<<<<< HEAD
-        this.value = this._registerDataOutput("value", outputRichType);
-=======
-        this.output = this.registerDataOutput("output", outputRichType);
->>>>>>> 85fb6cc7
-    }
-
-    /**
-     * @internal
-     * Operation to realize
-     * @param context the graph context
-     */
-    public abstract _doOperation(context: FlowGraphContext): OutputT;
-
-    public _updateOutputs(context: FlowGraphContext) {
-        const cachedExecutionId = context._getExecutionVariable(this, CACHE_EXEC_ID_NAME);
-        const cachedValue = context._getExecutionVariable(this, CACHE_NAME);
-        if (cachedValue !== undefined && cachedExecutionId === context.executionId) {
-            this.value.setValue(cachedValue, context);
-        } else {
-            const calculatedValue = this._doOperation(context);
-            context._setExecutionVariable(this, CACHE_NAME, calculatedValue);
-            context._setExecutionVariable(this, CACHE_EXEC_ID_NAME, context.executionId);
-            this.value.setValue(calculatedValue, context);
-        }
-    }
-}
+import type { IFlowGraphBlockConfiguration } from "../../flowGraphBlock";
+import { FlowGraphBlock } from "../../flowGraphBlock";
+import type { FlowGraphContext } from "../../flowGraphContext";
+import type { FlowGraphDataConnection } from "../../flowGraphDataConnection";
+import type { RichType } from "../../flowGraphRichTypes";
+
+const CACHE_NAME = "cachedOperationValue";
+const CACHE_EXEC_ID_NAME = "cachedExecutionId";
+
+/**
+ * @experimental
+ */
+export abstract class FlowGraphCachedOperationBlock<OutputT> extends FlowGraphBlock {
+    /**
+     * The output of the operation
+     */
+    public readonly value: FlowGraphDataConnection<OutputT>;
+
+    constructor(outputRichType: RichType<OutputT>, config?: IFlowGraphBlockConfiguration) {
+        super(config);
+
+        this.value = this.registerDataOutput("value", outputRichType);
+    }
+
+    /**
+     * @internal
+     * Operation to realize
+     * @param context the graph context
+     */
+    public abstract _doOperation(context: FlowGraphContext): OutputT;
+
+    public _updateOutputs(context: FlowGraphContext) {
+        const cachedExecutionId = context._getExecutionVariable(this, CACHE_EXEC_ID_NAME);
+        const cachedValue = context._getExecutionVariable(this, CACHE_NAME);
+        if (cachedValue !== undefined && cachedExecutionId === context.executionId) {
+            this.value.setValue(cachedValue, context);
+        } else {
+            const calculatedValue = this._doOperation(context);
+            context._setExecutionVariable(this, CACHE_NAME, calculatedValue);
+            context._setExecutionVariable(this, CACHE_EXEC_ID_NAME, context.executionId);
+            this.value.setValue(calculatedValue, context);
+        }
+    }
+}