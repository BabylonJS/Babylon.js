import { FlowGraphAsyncExecutionBlock } from "./flowGraphAsyncExecutionBlock";
import type { FlowGraphContext } from "./flowGraphContext";

/**
 * @experimental
 * A type of block that listens to an event observable and activates
 * its output signal when the event is triggered.
 */
export abstract class FlowGraphEventBlock extends FlowGraphAsyncExecutionBlock {
    /**
     * @internal
     */
    public _execute(context: FlowGraphContext): void {
<<<<<<< HEAD
        this.out._activateSignal(context);
=======
        context._notifyExecuteNode(this);
        this.onDone._activateSignal(context);
>>>>>>> 68cbf53b
    }
}
<|MERGE_RESOLUTION|>--- conflicted
+++ resolved
@@ -1,21 +1,17 @@
-import { FlowGraphAsyncExecutionBlock } from "./flowGraphAsyncExecutionBlock";
-import type { FlowGraphContext } from "./flowGraphContext";
-
-/**
- * @experimental
- * A type of block that listens to an event observable and activates
- * its output signal when the event is triggered.
- */
-export abstract class FlowGraphEventBlock extends FlowGraphAsyncExecutionBlock {
-    /**
-     * @internal
-     */
-    public _execute(context: FlowGraphContext): void {
-<<<<<<< HEAD
-        this.out._activateSignal(context);
-=======
-        context._notifyExecuteNode(this);
-        this.onDone._activateSignal(context);
->>>>>>> 68cbf53b
-    }
-}
+import { FlowGraphAsyncExecutionBlock } from "./flowGraphAsyncExecutionBlock";
+import type { FlowGraphContext } from "./flowGraphContext";
+
+/**
+ * @experimental
+ * A type of block that listens to an event observable and activates
+ * its output signal when the event is triggered.
+ */
+export abstract class FlowGraphEventBlock extends FlowGraphAsyncExecutionBlock {
+    /**
+     * @internal
+     */
+    public _execute(context: FlowGraphContext): void {
+        context._notifyExecuteNode(this);
+        this.out._activateSignal(context);
+    }
+}