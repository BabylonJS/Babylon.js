import { _WebAudioEngine } from "../AudioV2/webAudio/webAudioEngine";
import { AbstractEngine } from "../Engines/abstractEngine";
import { Observable } from "../Misc/observable";
import type { Nullable } from "../types";
import type { Analyser } from "./analyser";
import type { IAudioEngine } from "./Interfaces/IAudioEngine";
<<<<<<< HEAD
=======
import { _WebAudioEngine } from "../AudioV2/webAudio/webAudioEngine";
import type { _WebAudioMainBus } from "../AudioV2/webAudio/webAudioMainBus";
>>>>>>> 4813496e

// Sets the default audio engine to Babylon.js
AbstractEngine.AudioEngineFactory = (
    hostElement: Nullable<HTMLElement>,
    audioContext: Nullable<AudioContext>,
    audioDestination: Nullable<AudioDestinationNode | MediaStreamAudioDestinationNode>
) => {
    return new AudioEngine(hostElement, audioContext, audioDestination);
};

/**
 * This represents the default audio engine used in babylon.
 * It is responsible to play, synchronize and analyse sounds throughout the  application.
 * @see https://doc.babylonjs.com/features/featuresDeepDive/audio/playingSoundsMusic
 */
export class AudioEngine implements IAudioEngine {
    private _masterGain: GainNode;
    private _tryToRun = false;
    private _useCustomUnlockedButton: boolean = false;

    /**
     * Gets whether the current host supports Web Audio and thus could create AudioContexts.
     */
    public canUseWebAudio: boolean = true;

    /**
     * The master gain node defines the global audio volume of your audio engine.
     */
    public get masterGain(): GainNode {
        return this._masterGain;
    }

    public set masterGain(value: GainNode) {
        this._masterGain = this._v2.mainOut._inNode = value;
    }

    /**
     * Defines if Babylon should emit a warning if WebAudio is not supported.
     */
    // eslint-disable-next-line @typescript-eslint/naming-convention
    public WarnedWebAudioUnsupported: boolean = false;

    /**
     * Gets whether or not mp3 are supported by your browser.
     */
    public isMP3supported: boolean = false;

    /**
     * Gets whether or not ogg are supported by your browser.
     */
    public isOGGsupported: boolean = false;

    /**
     * Gets whether audio has been unlocked on the device.
     * Some Browsers have strong restrictions about Audio and won't autoplay unless
     * a user interaction has happened.
     */
    public unlocked: boolean = false;

    /**
     * Defines if the audio engine relies on a custom unlocked button.
     * In this case, the embedded button will not be displayed.
     */
    public get useCustomUnlockedButton(): boolean {
        return this._useCustomUnlockedButton;
    }

    public set useCustomUnlockedButton(value: boolean) {
        this._useCustomUnlockedButton = value;
        this._v2._unmuteUIEnabled = !value;
    }

    /**
     * Event raised when audio has been unlocked on the browser.
     */
    public onAudioUnlockedObservable = new Observable<IAudioEngine>();

    /**
     * Event raised when audio has been locked on the browser.
     */
    public onAudioLockedObservable = new Observable<IAudioEngine>();

    /** @internal */
    public _v2: _WebAudioEngine;

    /**
     * Gets the current AudioContext if available.
     */
    public get audioContext(): Nullable<AudioContext> {
        if (this._v2.state === "running") {
            // Do not wait for the promise to unlock.
            // eslint-disable-next-line @typescript-eslint/no-floating-promises
            this._triggerRunningStateAsync();
        }
        return this._v2._audioContext;
    }

    private _connectedAnalyser: Nullable<Analyser>;

    /**
     * Instantiates a new audio engine.
     *
     * @param hostElement defines the host element where to display the mute icon if necessary
     * @param audioContext defines the audio context to be used by the audio engine
     * @param audioDestination defines the audio destination node to be used by audio engine
     */
    constructor(
        hostElement: Nullable<HTMLElement> = null,
        audioContext: Nullable<AudioContext> = null,
        audioDestination: Nullable<AudioDestinationNode | MediaStreamAudioDestinationNode> = null
    ) {
        const v2 = new _WebAudioEngine({
            audioContext: audioContext ? audioContext : undefined,
            defaultUIParentElement: hostElement?.parentElement ? hostElement.parentElement : undefined,
        });

        // Historically the unmute button is disabled until a sound tries to play and can't, which results in a call
        // to `AudioEngine.lock()`, which is where the unmute button is enabled if no custom UI is requested.
        v2._unmuteUIEnabled = false;

        this._masterGain = new GainNode(v2._audioContext);
        v2._audioDestination = audioDestination;

        v2.stateChangedObservable.add((state) => {
            if (state === "running") {
                this.unlocked = true;
                this.onAudioUnlockedObservable.notifyObservers(this);
            } else {
                this.unlocked = false;
                this.onAudioLockedObservable.notifyObservers(this);
            }
        });

        // eslint-disable-next-line @typescript-eslint/no-floating-promises, github/no-then
        v2._initAsync({ resumeOnInteraction: false }).then(() => {
            const mainBusOutNode = (v2.defaultMainBus as _WebAudioMainBus)._outNode;
            if (mainBusOutNode) {
                mainBusOutNode.disconnect(v2.mainOut._inNode);
                mainBusOutNode.connect(this._masterGain);
            }

            v2.mainOut._inNode = this._masterGain;
            v2.stateChangedObservable.notifyObservers(v2.state);
        });

        this.isMP3supported = v2.isFormatValid("mp3");
        this.isOGGsupported = v2.isFormatValid("ogg");

        this._v2 = v2;
    }

    /**
     * Flags the audio engine in Locked state.
     * This happens due to new browser policies preventing audio to autoplay.
     */
    public lock() {
        // eslint-disable-next-line @typescript-eslint/no-floating-promises
        this._v2._audioContext.suspend();

        if (!this._useCustomUnlockedButton) {
            this._v2._unmuteUIEnabled = true;
        }
    }

    /**
     * Unlocks the audio engine once a user action has been done on the dom.
     * This is helpful to resume play once browser policies have been satisfied.
     */
    public unlock() {
        if (this._v2._audioContext?.state === "running") {
            if (!this.unlocked) {
                // Notify users that the audio stack is unlocked/unmuted
                this.unlocked = true;
                this.onAudioUnlockedObservable.notifyObservers(this);
            }

            return;
        }

        // eslint-disable-next-line @typescript-eslint/no-floating-promises
        this._triggerRunningStateAsync();
    }

    /** @internal */
    public _resumeAudioContextOnStateChange(): void {
        this._v2._audioContext?.addEventListener(
            "statechange",
            () => {
                if (this.unlocked && this._v2._audioContext?.state !== "running") {
                    // eslint-disable-next-line @typescript-eslint/no-floating-promises
                    this._resumeAudioContextAsync();
                }
            },
            {
                once: true,
                passive: true,
                signal: AbortSignal.timeout(3000),
            }
        );
    }

    // eslint-disable-next-line @typescript-eslint/promise-function-async, no-restricted-syntax
    private _resumeAudioContextAsync(): Promise<void> {
        if (this._v2._isUsingOfflineAudioContext) {
            return Promise.resolve();
        }

        return this._v2._audioContext.resume();
    }

    /**
     * Destroy and release the resources associated with the audio context.
     */
    public dispose(): void {
        this._v2.dispose();

        this.onAudioUnlockedObservable.clear();
        this.onAudioLockedObservable.clear();
    }

    /**
     * Gets the global volume sets on the master gain.
     * @returns the global volume if set or -1 otherwise
     */
    public getGlobalVolume(): number {
        return this.masterGain.gain.value;
    }

    /**
     * Sets the global volume of your experience (sets on the master gain).
     * @param newVolume Defines the new global volume of the application
     */
    public setGlobalVolume(newVolume: number): void {
        this.masterGain.gain.value = newVolume;
    }

    /**
     * Connect the audio engine to an audio analyser allowing some amazing
     * synchronization between the sounds/music and your visualization (VuMeter for instance).
     * @see https://doc.babylonjs.com/features/featuresDeepDive/audio/playingSoundsMusic#using-the-analyser
     * @param analyser The analyser to connect to the engine
     */
    public connectToAnalyser(analyser: Analyser): void {
        if (this._connectedAnalyser) {
            this._connectedAnalyser.stopDebugCanvas();
        }

        this._connectedAnalyser = analyser;
        this.masterGain.disconnect();
        this._connectedAnalyser.connectAudioNodes(this.masterGain, this._v2._audioContext.destination);
    }

    private async _triggerRunningStateAsync() {
        if (this._tryToRun) {
            return;
        }
        this._tryToRun = true;

        await this._resumeAudioContextAsync();

        this._tryToRun = false;
        this.unlocked = true;

        this.onAudioUnlockedObservable.notifyObservers(this);
    }
}
<|MERGE_RESOLUTION|>--- conflicted
+++ resolved
@@ -1,277 +1,273 @@
-import { _WebAudioEngine } from "../AudioV2/webAudio/webAudioEngine";
-import { AbstractEngine } from "../Engines/abstractEngine";
-import { Observable } from "../Misc/observable";
-import type { Nullable } from "../types";
-import type { Analyser } from "./analyser";
-import type { IAudioEngine } from "./Interfaces/IAudioEngine";
-<<<<<<< HEAD
-=======
-import { _WebAudioEngine } from "../AudioV2/webAudio/webAudioEngine";
-import type { _WebAudioMainBus } from "../AudioV2/webAudio/webAudioMainBus";
->>>>>>> 4813496e
-
-// Sets the default audio engine to Babylon.js
-AbstractEngine.AudioEngineFactory = (
-    hostElement: Nullable<HTMLElement>,
-    audioContext: Nullable<AudioContext>,
-    audioDestination: Nullable<AudioDestinationNode | MediaStreamAudioDestinationNode>
-) => {
-    return new AudioEngine(hostElement, audioContext, audioDestination);
-};
-
-/**
- * This represents the default audio engine used in babylon.
- * It is responsible to play, synchronize and analyse sounds throughout the  application.
- * @see https://doc.babylonjs.com/features/featuresDeepDive/audio/playingSoundsMusic
- */
-export class AudioEngine implements IAudioEngine {
-    private _masterGain: GainNode;
-    private _tryToRun = false;
-    private _useCustomUnlockedButton: boolean = false;
-
-    /**
-     * Gets whether the current host supports Web Audio and thus could create AudioContexts.
-     */
-    public canUseWebAudio: boolean = true;
-
-    /**
-     * The master gain node defines the global audio volume of your audio engine.
-     */
-    public get masterGain(): GainNode {
-        return this._masterGain;
-    }
-
-    public set masterGain(value: GainNode) {
-        this._masterGain = this._v2.mainOut._inNode = value;
-    }
-
-    /**
-     * Defines if Babylon should emit a warning if WebAudio is not supported.
-     */
-    // eslint-disable-next-line @typescript-eslint/naming-convention
-    public WarnedWebAudioUnsupported: boolean = false;
-
-    /**
-     * Gets whether or not mp3 are supported by your browser.
-     */
-    public isMP3supported: boolean = false;
-
-    /**
-     * Gets whether or not ogg are supported by your browser.
-     */
-    public isOGGsupported: boolean = false;
-
-    /**
-     * Gets whether audio has been unlocked on the device.
-     * Some Browsers have strong restrictions about Audio and won't autoplay unless
-     * a user interaction has happened.
-     */
-    public unlocked: boolean = false;
-
-    /**
-     * Defines if the audio engine relies on a custom unlocked button.
-     * In this case, the embedded button will not be displayed.
-     */
-    public get useCustomUnlockedButton(): boolean {
-        return this._useCustomUnlockedButton;
-    }
-
-    public set useCustomUnlockedButton(value: boolean) {
-        this._useCustomUnlockedButton = value;
-        this._v2._unmuteUIEnabled = !value;
-    }
-
-    /**
-     * Event raised when audio has been unlocked on the browser.
-     */
-    public onAudioUnlockedObservable = new Observable<IAudioEngine>();
-
-    /**
-     * Event raised when audio has been locked on the browser.
-     */
-    public onAudioLockedObservable = new Observable<IAudioEngine>();
-
-    /** @internal */
-    public _v2: _WebAudioEngine;
-
-    /**
-     * Gets the current AudioContext if available.
-     */
-    public get audioContext(): Nullable<AudioContext> {
-        if (this._v2.state === "running") {
-            // Do not wait for the promise to unlock.
-            // eslint-disable-next-line @typescript-eslint/no-floating-promises
-            this._triggerRunningStateAsync();
-        }
-        return this._v2._audioContext;
-    }
-
-    private _connectedAnalyser: Nullable<Analyser>;
-
-    /**
-     * Instantiates a new audio engine.
-     *
-     * @param hostElement defines the host element where to display the mute icon if necessary
-     * @param audioContext defines the audio context to be used by the audio engine
-     * @param audioDestination defines the audio destination node to be used by audio engine
-     */
-    constructor(
-        hostElement: Nullable<HTMLElement> = null,
-        audioContext: Nullable<AudioContext> = null,
-        audioDestination: Nullable<AudioDestinationNode | MediaStreamAudioDestinationNode> = null
-    ) {
-        const v2 = new _WebAudioEngine({
-            audioContext: audioContext ? audioContext : undefined,
-            defaultUIParentElement: hostElement?.parentElement ? hostElement.parentElement : undefined,
-        });
-
-        // Historically the unmute button is disabled until a sound tries to play and can't, which results in a call
-        // to `AudioEngine.lock()`, which is where the unmute button is enabled if no custom UI is requested.
-        v2._unmuteUIEnabled = false;
-
-        this._masterGain = new GainNode(v2._audioContext);
-        v2._audioDestination = audioDestination;
-
-        v2.stateChangedObservable.add((state) => {
-            if (state === "running") {
-                this.unlocked = true;
-                this.onAudioUnlockedObservable.notifyObservers(this);
-            } else {
-                this.unlocked = false;
-                this.onAudioLockedObservable.notifyObservers(this);
-            }
-        });
-
-        // eslint-disable-next-line @typescript-eslint/no-floating-promises, github/no-then
-        v2._initAsync({ resumeOnInteraction: false }).then(() => {
-            const mainBusOutNode = (v2.defaultMainBus as _WebAudioMainBus)._outNode;
-            if (mainBusOutNode) {
-                mainBusOutNode.disconnect(v2.mainOut._inNode);
-                mainBusOutNode.connect(this._masterGain);
-            }
-
-            v2.mainOut._inNode = this._masterGain;
-            v2.stateChangedObservable.notifyObservers(v2.state);
-        });
-
-        this.isMP3supported = v2.isFormatValid("mp3");
-        this.isOGGsupported = v2.isFormatValid("ogg");
-
-        this._v2 = v2;
-    }
-
-    /**
-     * Flags the audio engine in Locked state.
-     * This happens due to new browser policies preventing audio to autoplay.
-     */
-    public lock() {
-        // eslint-disable-next-line @typescript-eslint/no-floating-promises
-        this._v2._audioContext.suspend();
-
-        if (!this._useCustomUnlockedButton) {
-            this._v2._unmuteUIEnabled = true;
-        }
-    }
-
-    /**
-     * Unlocks the audio engine once a user action has been done on the dom.
-     * This is helpful to resume play once browser policies have been satisfied.
-     */
-    public unlock() {
-        if (this._v2._audioContext?.state === "running") {
-            if (!this.unlocked) {
-                // Notify users that the audio stack is unlocked/unmuted
-                this.unlocked = true;
-                this.onAudioUnlockedObservable.notifyObservers(this);
-            }
-
-            return;
-        }
-
-        // eslint-disable-next-line @typescript-eslint/no-floating-promises
-        this._triggerRunningStateAsync();
-    }
-
-    /** @internal */
-    public _resumeAudioContextOnStateChange(): void {
-        this._v2._audioContext?.addEventListener(
-            "statechange",
-            () => {
-                if (this.unlocked && this._v2._audioContext?.state !== "running") {
-                    // eslint-disable-next-line @typescript-eslint/no-floating-promises
-                    this._resumeAudioContextAsync();
-                }
-            },
-            {
-                once: true,
-                passive: true,
-                signal: AbortSignal.timeout(3000),
-            }
-        );
-    }
-
-    // eslint-disable-next-line @typescript-eslint/promise-function-async, no-restricted-syntax
-    private _resumeAudioContextAsync(): Promise<void> {
-        if (this._v2._isUsingOfflineAudioContext) {
-            return Promise.resolve();
-        }
-
-        return this._v2._audioContext.resume();
-    }
-
-    /**
-     * Destroy and release the resources associated with the audio context.
-     */
-    public dispose(): void {
-        this._v2.dispose();
-
-        this.onAudioUnlockedObservable.clear();
-        this.onAudioLockedObservable.clear();
-    }
-
-    /**
-     * Gets the global volume sets on the master gain.
-     * @returns the global volume if set or -1 otherwise
-     */
-    public getGlobalVolume(): number {
-        return this.masterGain.gain.value;
-    }
-
-    /**
-     * Sets the global volume of your experience (sets on the master gain).
-     * @param newVolume Defines the new global volume of the application
-     */
-    public setGlobalVolume(newVolume: number): void {
-        this.masterGain.gain.value = newVolume;
-    }
-
-    /**
-     * Connect the audio engine to an audio analyser allowing some amazing
-     * synchronization between the sounds/music and your visualization (VuMeter for instance).
-     * @see https://doc.babylonjs.com/features/featuresDeepDive/audio/playingSoundsMusic#using-the-analyser
-     * @param analyser The analyser to connect to the engine
-     */
-    public connectToAnalyser(analyser: Analyser): void {
-        if (this._connectedAnalyser) {
-            this._connectedAnalyser.stopDebugCanvas();
-        }
-
-        this._connectedAnalyser = analyser;
-        this.masterGain.disconnect();
-        this._connectedAnalyser.connectAudioNodes(this.masterGain, this._v2._audioContext.destination);
-    }
-
-    private async _triggerRunningStateAsync() {
-        if (this._tryToRun) {
-            return;
-        }
-        this._tryToRun = true;
-
-        await this._resumeAudioContextAsync();
-
-        this._tryToRun = false;
-        this.unlocked = true;
-
-        this.onAudioUnlockedObservable.notifyObservers(this);
-    }
-}
+import { _WebAudioEngine } from "../AudioV2/webAudio/webAudioEngine";
+import type { _WebAudioMainBus } from "../AudioV2/webAudio/webAudioMainBus";
+import { AbstractEngine } from "../Engines/abstractEngine";
+import { Observable } from "../Misc/observable";
+import type { Nullable } from "../types";
+import type { Analyser } from "./analyser";
+import type { IAudioEngine } from "./Interfaces/IAudioEngine";
+
+// Sets the default audio engine to Babylon.js
+AbstractEngine.AudioEngineFactory = (
+    hostElement: Nullable<HTMLElement>,
+    audioContext: Nullable<AudioContext>,
+    audioDestination: Nullable<AudioDestinationNode | MediaStreamAudioDestinationNode>
+) => {
+    return new AudioEngine(hostElement, audioContext, audioDestination);
+};
+
+/**
+ * This represents the default audio engine used in babylon.
+ * It is responsible to play, synchronize and analyse sounds throughout the  application.
+ * @see https://doc.babylonjs.com/features/featuresDeepDive/audio/playingSoundsMusic
+ */
+export class AudioEngine implements IAudioEngine {
+    private _masterGain: GainNode;
+    private _tryToRun = false;
+    private _useCustomUnlockedButton: boolean = false;
+
+    /**
+     * Gets whether the current host supports Web Audio and thus could create AudioContexts.
+     */
+    public canUseWebAudio: boolean = true;
+
+    /**
+     * The master gain node defines the global audio volume of your audio engine.
+     */
+    public get masterGain(): GainNode {
+        return this._masterGain;
+    }
+
+    public set masterGain(value: GainNode) {
+        this._masterGain = this._v2.mainOut._inNode = value;
+    }
+
+    /**
+     * Defines if Babylon should emit a warning if WebAudio is not supported.
+     */
+    // eslint-disable-next-line @typescript-eslint/naming-convention
+    public WarnedWebAudioUnsupported: boolean = false;
+
+    /**
+     * Gets whether or not mp3 are supported by your browser.
+     */
+    public isMP3supported: boolean = false;
+
+    /**
+     * Gets whether or not ogg are supported by your browser.
+     */
+    public isOGGsupported: boolean = false;
+
+    /**
+     * Gets whether audio has been unlocked on the device.
+     * Some Browsers have strong restrictions about Audio and won't autoplay unless
+     * a user interaction has happened.
+     */
+    public unlocked: boolean = false;
+
+    /**
+     * Defines if the audio engine relies on a custom unlocked button.
+     * In this case, the embedded button will not be displayed.
+     */
+    public get useCustomUnlockedButton(): boolean {
+        return this._useCustomUnlockedButton;
+    }
+
+    public set useCustomUnlockedButton(value: boolean) {
+        this._useCustomUnlockedButton = value;
+        this._v2._unmuteUIEnabled = !value;
+    }
+
+    /**
+     * Event raised when audio has been unlocked on the browser.
+     */
+    public onAudioUnlockedObservable = new Observable<IAudioEngine>();
+
+    /**
+     * Event raised when audio has been locked on the browser.
+     */
+    public onAudioLockedObservable = new Observable<IAudioEngine>();
+
+    /** @internal */
+    public _v2: _WebAudioEngine;
+
+    /**
+     * Gets the current AudioContext if available.
+     */
+    public get audioContext(): Nullable<AudioContext> {
+        if (this._v2.state === "running") {
+            // Do not wait for the promise to unlock.
+            // eslint-disable-next-line @typescript-eslint/no-floating-promises
+            this._triggerRunningStateAsync();
+        }
+        return this._v2._audioContext;
+    }
+
+    private _connectedAnalyser: Nullable<Analyser>;
+
+    /**
+     * Instantiates a new audio engine.
+     *
+     * @param hostElement defines the host element where to display the mute icon if necessary
+     * @param audioContext defines the audio context to be used by the audio engine
+     * @param audioDestination defines the audio destination node to be used by audio engine
+     */
+    constructor(
+        hostElement: Nullable<HTMLElement> = null,
+        audioContext: Nullable<AudioContext> = null,
+        audioDestination: Nullable<AudioDestinationNode | MediaStreamAudioDestinationNode> = null
+    ) {
+        const v2 = new _WebAudioEngine({
+            audioContext: audioContext ? audioContext : undefined,
+            defaultUIParentElement: hostElement?.parentElement ? hostElement.parentElement : undefined,
+        });
+
+        // Historically the unmute button is disabled until a sound tries to play and can't, which results in a call
+        // to `AudioEngine.lock()`, which is where the unmute button is enabled if no custom UI is requested.
+        v2._unmuteUIEnabled = false;
+
+        this._masterGain = new GainNode(v2._audioContext);
+        v2._audioDestination = audioDestination;
+
+        v2.stateChangedObservable.add((state) => {
+            if (state === "running") {
+                this.unlocked = true;
+                this.onAudioUnlockedObservable.notifyObservers(this);
+            } else {
+                this.unlocked = false;
+                this.onAudioLockedObservable.notifyObservers(this);
+            }
+        });
+
+        // eslint-disable-next-line @typescript-eslint/no-floating-promises, github/no-then
+        v2._initAsync({ resumeOnInteraction: false }).then(() => {
+            const mainBusOutNode = (v2.defaultMainBus as _WebAudioMainBus)._outNode;
+            if (mainBusOutNode) {
+                mainBusOutNode.disconnect(v2.mainOut._inNode);
+                mainBusOutNode.connect(this._masterGain);
+            }
+
+            v2.mainOut._inNode = this._masterGain;
+            v2.stateChangedObservable.notifyObservers(v2.state);
+        });
+
+        this.isMP3supported = v2.isFormatValid("mp3");
+        this.isOGGsupported = v2.isFormatValid("ogg");
+
+        this._v2 = v2;
+    }
+
+    /**
+     * Flags the audio engine in Locked state.
+     * This happens due to new browser policies preventing audio to autoplay.
+     */
+    public lock() {
+        // eslint-disable-next-line @typescript-eslint/no-floating-promises
+        this._v2._audioContext.suspend();
+
+        if (!this._useCustomUnlockedButton) {
+            this._v2._unmuteUIEnabled = true;
+        }
+    }
+
+    /**
+     * Unlocks the audio engine once a user action has been done on the dom.
+     * This is helpful to resume play once browser policies have been satisfied.
+     */
+    public unlock() {
+        if (this._v2._audioContext?.state === "running") {
+            if (!this.unlocked) {
+                // Notify users that the audio stack is unlocked/unmuted
+                this.unlocked = true;
+                this.onAudioUnlockedObservable.notifyObservers(this);
+            }
+
+            return;
+        }
+
+        // eslint-disable-next-line @typescript-eslint/no-floating-promises
+        this._triggerRunningStateAsync();
+    }
+
+    /** @internal */
+    public _resumeAudioContextOnStateChange(): void {
+        this._v2._audioContext?.addEventListener(
+            "statechange",
+            () => {
+                if (this.unlocked && this._v2._audioContext?.state !== "running") {
+                    // eslint-disable-next-line @typescript-eslint/no-floating-promises
+                    this._resumeAudioContextAsync();
+                }
+            },
+            {
+                once: true,
+                passive: true,
+                signal: AbortSignal.timeout(3000),
+            }
+        );
+    }
+
+    // eslint-disable-next-line @typescript-eslint/promise-function-async, no-restricted-syntax
+    private _resumeAudioContextAsync(): Promise<void> {
+        if (this._v2._isUsingOfflineAudioContext) {
+            return Promise.resolve();
+        }
+
+        return this._v2._audioContext.resume();
+    }
+
+    /**
+     * Destroy and release the resources associated with the audio context.
+     */
+    public dispose(): void {
+        this._v2.dispose();
+
+        this.onAudioUnlockedObservable.clear();
+        this.onAudioLockedObservable.clear();
+    }
+
+    /**
+     * Gets the global volume sets on the master gain.
+     * @returns the global volume if set or -1 otherwise
+     */
+    public getGlobalVolume(): number {
+        return this.masterGain.gain.value;
+    }
+
+    /**
+     * Sets the global volume of your experience (sets on the master gain).
+     * @param newVolume Defines the new global volume of the application
+     */
+    public setGlobalVolume(newVolume: number): void {
+        this.masterGain.gain.value = newVolume;
+    }
+
+    /**
+     * Connect the audio engine to an audio analyser allowing some amazing
+     * synchronization between the sounds/music and your visualization (VuMeter for instance).
+     * @see https://doc.babylonjs.com/features/featuresDeepDive/audio/playingSoundsMusic#using-the-analyser
+     * @param analyser The analyser to connect to the engine
+     */
+    public connectToAnalyser(analyser: Analyser): void {
+        if (this._connectedAnalyser) {
+            this._connectedAnalyser.stopDebugCanvas();
+        }
+
+        this._connectedAnalyser = analyser;
+        this.masterGain.disconnect();
+        this._connectedAnalyser.connectAudioNodes(this.masterGain, this._v2._audioContext.destination);
+    }
+
+    private async _triggerRunningStateAsync() {
+        if (this._tryToRun) {
+            return;
+        }
+        this._tryToRun = true;
+
+        await this._resumeAudioContextAsync();
+
+        this._tryToRun = false;
+        this.unlocked = true;
+
+        this.onAudioUnlockedObservable.notifyObservers(this);
+    }
+}