--- conflicted
+++ resolved
@@ -1,223 +1,220 @@
-import type { AnimationRange } from "../Animations/animationRange";
-import { RawTexture } from "../Materials/Textures/rawTexture";
-import { Texture } from "../Materials/Textures/texture";
-import type { Mesh } from "../Meshes/mesh";
-import { EncodeArrayBufferToBase64, DecodeBase64ToBinary } from "../Misc/stringTools";
-import type { Scene } from "../scene";
-import { Constants } from "../Engines/constants";
-import { Skeleton } from "core/Bones/skeleton";
-import type { Nullable } from "core/types";
-<<<<<<< HEAD
-import { Logger } from "core/Misc";
-=======
-import { ToHalfFloat } from "core/Misc/textureTools";
->>>>>>> 86bda66b
-
-/**
- * Class to bake vertex animation textures.
- * @since 5.0
- */
-export class VertexAnimationBaker {
-    private _scene: Scene;
-    private _mesh: Nullable<Mesh>;
-    private _skeleton: Nullable<Skeleton>;
-
-    /**
-     * Create a new VertexAnimationBaker object which can help baking animations into a texture.
-     * @param scene Defines the scene the VAT belongs to
-     * @param meshOrSkeleton Defines the skeleton or the mesh from which to retrieve the skeleton from.
-     */
-    constructor(scene: Scene, meshOrSkeleton: Mesh | Skeleton) {
-        this._scene = scene;
-        if (meshOrSkeleton instanceof Skeleton) {
-            this._skeleton = meshOrSkeleton;
-            this._mesh = null;
-        } else {
-            this._mesh = meshOrSkeleton;
-            this._skeleton = meshOrSkeleton.skeleton;
-        }
-    }
-
-    /**
-     *
-     * @param ranges Defines the ranges in the animation that will be baked.
-     * @param halfFloat If true, the vertex data will be returned as half-float (Uint16Array), otherwise as full float (Float32Array).
-     * @returns The array of matrix transforms for each vertex (columns) and frame (rows), as a Float32Array or Uint16Array.
-     */
-    public bakeVertexDataSync(ranges: AnimationRange[], halfFloat: boolean): Float32Array | Uint16Array {
-        if (!this._skeleton) {
-            throw new Error("No skeleton provided.");
-        }
-        const bones = this._skeleton.bones.length;
-        const floatsPerFrame = (bones + 1) * 16;
-        const totalFrames = ranges.reduce((sum, r) => sum + (Math.floor(r.to) - Math.floor(r.from) + 1), 0);
-
-        const vertexData = halfFloat ? new Uint16Array(floatsPerFrame * totalFrames) : new Float32Array(floatsPerFrame * totalFrames);
-
-        let offset = 0;
-        const matrices = this._skeleton.getTransformMatrices(this._mesh);
-
-        this._skeleton.returnToRest();
-
-        if (halfFloat) {
-            for (const { from, to } of ranges) {
-                for (let f = Math.floor(from); f <= Math.floor(to); ++f) {
-                    this._scene.beginAnimation(this._skeleton, f, f, false, 1.0);
-                    this._skeleton.computeAbsoluteMatrices(true);
-                    for (let i = 0; i < floatsPerFrame; ++i) {
-                        vertexData[offset + i] = ToHalfFloat(matrices[i]);
-                    }
-                    offset += floatsPerFrame;
-                }
-            }
-        } else {
-            for (const { from, to } of ranges) {
-                for (let f = Math.floor(from); f <= Math.floor(to); ++f) {
-                    this._scene.beginAnimation(this._skeleton, f, f, false, 1.0);
-                    this._skeleton.computeAbsoluteMatrices(true);
-                    vertexData.set(matrices, offset);
-                    offset += floatsPerFrame;
-                }
-            }
-        }
-
-        return vertexData;
-    }
-
-    /**
-     * Bakes the animation into the texture. This should be called once, when the
-     * scene starts, so the VAT is generated and associated to the mesh.
-     * @param ranges Defines the ranges in the animation that will be baked.
-     * @returns The array of matrix transforms for each vertex (columns) and frame (rows), as a Float32Array.
-     */
-    // async function, without Async suffix, to avoid breaking the API
-    // eslint-disable-next-line @typescript-eslint/naming-convention
-    public async bakeVertexData(ranges: AnimationRange[]): Promise<Float32Array> {
-        if (!this._skeleton) {
-            throw new Error("No skeleton provided.");
-        }
-        const boneCount = this._skeleton.bones.length;
-
-        /** total number of frames in our animations */
-        const frameCount = ranges.reduce((previous: number, current: AnimationRange) => previous + current.to - current.from + 1, 0);
-
-        if (isNaN(frameCount)) {
-            throw new Error("Invalid animation ranges.");
-        }
-
-        // reset our loop data
-        let textureIndex = 0;
-        const textureSize = (boneCount + 1) * 4 * 4 * frameCount;
-        const vertexData = new Float32Array(textureSize);
-        this._scene.stopAnimation(this._skeleton);
-        this._skeleton.returnToRest();
-
-        // render all frames from our slices
-        for (const range of ranges) {
-            for (let frameIndex = range.from; frameIndex <= range.to; frameIndex++) {
-                // eslint-disable-next-line no-await-in-loop
-                await this._executeAnimationFrameAsync(vertexData, frameIndex, textureIndex++);
-            }
-        }
-
-        return vertexData;
-    }
-
-    /**
-     * Runs an animation frame and stores its vertex data
-     *
-     * @param vertexData The array to save data to.
-     * @param frameIndex Current frame in the skeleton animation to render.
-     * @param textureIndex Current index of the texture data.
-     * @returns A promise that resolves when the animation frame is done.
-     */
-    private async _executeAnimationFrameAsync(vertexData: Float32Array, frameIndex: number, textureIndex: number): Promise<void> {
-        return await new Promise<void>((resolve, _reject) => {
-            this._scene.beginAnimation(this._skeleton, frameIndex, frameIndex, false, 1.0, () => {
-                // generate matrices
-                const skeletonMatrices = this._skeleton!.getTransformMatrices(this._mesh);
-                vertexData.set(skeletonMatrices, textureIndex * skeletonMatrices.length);
-
-                resolve();
-            });
-        });
-    }
-    /**
-     * Builds a vertex animation texture given the vertexData in an array.
-     * @param vertexData The vertex animation data. You can generate it with bakeVertexData(). You can pass in a Float32Array to return a full precision texture, or a Uint16Array to return a half-float texture.
-     * If you pass in a Uint16Array, make sure your device supports half-float textures.
-     * @returns The vertex animation texture to be used with BakedVertexAnimationManager.
-     */
-    public textureFromBakedVertexData(vertexData: Float32Array | Uint16Array): RawTexture {
-        if (!this._skeleton) {
-            throw new Error("No skeleton provided.");
-        }
-        const boneCount = this._skeleton.bones.length;
-
-        if (vertexData instanceof Uint16Array) {
-            if (!this._scene.getEngine().getCaps().textureHalfFloatRender) {
-                Logger.Warn("VertexAnimationBaker: Half-float textures are not supported on this device");
-            }
-        }
-
-        const texture = RawTexture.CreateRGBATexture(
-            vertexData,
-            (boneCount + 1) * 4,
-            vertexData.length / ((boneCount + 1) * 4 * 4),
-            this._scene,
-            false,
-            false,
-            Texture.NEAREST_NEAREST,
-            vertexData instanceof Float32Array ? Constants.TEXTURETYPE_FLOAT : Constants.TEXTURETYPE_HALF_FLOAT
-        );
-        texture.name = "VAT" + this._skeleton.name;
-        return texture;
-    }
-    /**
-     * Serializes our vertexData to an object, with a nice string for the vertexData.
-     * @param vertexData The vertex array data.
-     * @returns This object serialized to a JS dict.
-     */
-    public serializeBakedVertexDataToObject(vertexData: Float32Array): Record<string, any> {
-        if (!this._skeleton) {
-            throw new Error("No skeleton provided.");
-        }
-
-        // this converts the float array to a serialized base64 string, ~1.3x larger
-        // than the original.
-        const boneCount = this._skeleton.bones.length;
-        const width = (boneCount + 1) * 4;
-        const height = vertexData.length / ((boneCount + 1) * 4 * 4);
-        const data = {
-            vertexData: EncodeArrayBufferToBase64(vertexData),
-            width,
-            height,
-        };
-        return data;
-    }
-    /**
-     * Loads previously baked data.
-     * @param data The object as serialized by serializeBakedVertexDataToObject()
-     * @returns The array of matrix transforms for each vertex (columns) and frame (rows), as a Float32Array.
-     */
-    public loadBakedVertexDataFromObject(data: Record<string, any>): Float32Array {
-        return new Float32Array(DecodeBase64ToBinary(data.vertexData));
-    }
-    /**
-     * Serializes our vertexData to a JSON string, with a nice string for the vertexData.
-     * Should be called right after bakeVertexData().
-     * @param vertexData The vertex array data.
-     * @returns This object serialized to a safe string.
-     */
-    public serializeBakedVertexDataToJSON(vertexData: Float32Array): string {
-        return JSON.stringify(this.serializeBakedVertexDataToObject(vertexData));
-    }
-    /**
-     * Loads previously baked data in string format.
-     * @param json The json string as serialized by serializeBakedVertexDataToJSON().
-     * @returns The array of matrix transforms for each vertex (columns) and frame (rows), as a Float32Array.
-     */
-    public loadBakedVertexDataFromJSON(json: string): Float32Array {
-        return this.loadBakedVertexDataFromObject(JSON.parse(json));
-    }
-}
+import type { AnimationRange } from "../Animations/animationRange";
+import { RawTexture } from "../Materials/Textures/rawTexture";
+import { Texture } from "../Materials/Textures/texture";
+import type { Mesh } from "../Meshes/mesh";
+import { EncodeArrayBufferToBase64, DecodeBase64ToBinary } from "../Misc/stringTools";
+import type { Scene } from "../scene";
+import { Constants } from "../Engines/constants";
+import { Skeleton } from "core/Bones/skeleton";
+import type { Nullable } from "core/types";
+import { Logger } from "core/Misc";
+import { ToHalfFloat } from "core/Misc/textureTools";
+
+/**
+ * Class to bake vertex animation textures.
+ * @since 5.0
+ */
+export class VertexAnimationBaker {
+    private _scene: Scene;
+    private _mesh: Nullable<Mesh>;
+    private _skeleton: Nullable<Skeleton>;
+
+    /**
+     * Create a new VertexAnimationBaker object which can help baking animations into a texture.
+     * @param scene Defines the scene the VAT belongs to
+     * @param meshOrSkeleton Defines the skeleton or the mesh from which to retrieve the skeleton from.
+     */
+    constructor(scene: Scene, meshOrSkeleton: Mesh | Skeleton) {
+        this._scene = scene;
+        if (meshOrSkeleton instanceof Skeleton) {
+            this._skeleton = meshOrSkeleton;
+            this._mesh = null;
+        } else {
+            this._mesh = meshOrSkeleton;
+            this._skeleton = meshOrSkeleton.skeleton;
+        }
+    }
+
+    /**
+     *
+     * @param ranges Defines the ranges in the animation that will be baked.
+     * @param halfFloat If true, the vertex data will be returned as half-float (Uint16Array), otherwise as full float (Float32Array).
+     * @returns The array of matrix transforms for each vertex (columns) and frame (rows), as a Float32Array or Uint16Array.
+     */
+    public bakeVertexDataSync(ranges: AnimationRange[], halfFloat: boolean): Float32Array | Uint16Array {
+        if (!this._skeleton) {
+            throw new Error("No skeleton provided.");
+        }
+        const bones = this._skeleton.bones.length;
+        const floatsPerFrame = (bones + 1) * 16;
+        const totalFrames = ranges.reduce((sum, r) => sum + (Math.floor(r.to) - Math.floor(r.from) + 1), 0);
+
+        const vertexData = halfFloat ? new Uint16Array(floatsPerFrame * totalFrames) : new Float32Array(floatsPerFrame * totalFrames);
+
+        let offset = 0;
+        const matrices = this._skeleton.getTransformMatrices(this._mesh);
+
+        this._skeleton.returnToRest();
+
+        if (halfFloat) {
+            for (const { from, to } of ranges) {
+                for (let f = Math.floor(from); f <= Math.floor(to); ++f) {
+                    this._scene.beginAnimation(this._skeleton, f, f, false, 1.0);
+                    this._skeleton.computeAbsoluteMatrices(true);
+                    for (let i = 0; i < floatsPerFrame; ++i) {
+                        vertexData[offset + i] = ToHalfFloat(matrices[i]);
+                    }
+                    offset += floatsPerFrame;
+                }
+            }
+        } else {
+            for (const { from, to } of ranges) {
+                for (let f = Math.floor(from); f <= Math.floor(to); ++f) {
+                    this._scene.beginAnimation(this._skeleton, f, f, false, 1.0);
+                    this._skeleton.computeAbsoluteMatrices(true);
+                    vertexData.set(matrices, offset);
+                    offset += floatsPerFrame;
+                }
+            }
+        }
+
+        return vertexData;
+    }
+
+    /**
+     * Bakes the animation into the texture. This should be called once, when the
+     * scene starts, so the VAT is generated and associated to the mesh.
+     * @param ranges Defines the ranges in the animation that will be baked.
+     * @returns The array of matrix transforms for each vertex (columns) and frame (rows), as a Float32Array.
+     */
+    // async function, without Async suffix, to avoid breaking the API
+    // eslint-disable-next-line @typescript-eslint/naming-convention
+    public async bakeVertexData(ranges: AnimationRange[]): Promise<Float32Array> {
+        if (!this._skeleton) {
+            throw new Error("No skeleton provided.");
+        }
+        const boneCount = this._skeleton.bones.length;
+
+        /** total number of frames in our animations */
+        const frameCount = ranges.reduce((previous: number, current: AnimationRange) => previous + current.to - current.from + 1, 0);
+
+        if (isNaN(frameCount)) {
+            throw new Error("Invalid animation ranges.");
+        }
+
+        // reset our loop data
+        let textureIndex = 0;
+        const textureSize = (boneCount + 1) * 4 * 4 * frameCount;
+        const vertexData = new Float32Array(textureSize);
+        this._scene.stopAnimation(this._skeleton);
+        this._skeleton.returnToRest();
+
+        // render all frames from our slices
+        for (const range of ranges) {
+            for (let frameIndex = range.from; frameIndex <= range.to; frameIndex++) {
+                // eslint-disable-next-line no-await-in-loop
+                await this._executeAnimationFrameAsync(vertexData, frameIndex, textureIndex++);
+            }
+        }
+
+        return vertexData;
+    }
+
+    /**
+     * Runs an animation frame and stores its vertex data
+     *
+     * @param vertexData The array to save data to.
+     * @param frameIndex Current frame in the skeleton animation to render.
+     * @param textureIndex Current index of the texture data.
+     * @returns A promise that resolves when the animation frame is done.
+     */
+    private async _executeAnimationFrameAsync(vertexData: Float32Array, frameIndex: number, textureIndex: number): Promise<void> {
+        return await new Promise<void>((resolve, _reject) => {
+            this._scene.beginAnimation(this._skeleton, frameIndex, frameIndex, false, 1.0, () => {
+                // generate matrices
+                const skeletonMatrices = this._skeleton!.getTransformMatrices(this._mesh);
+                vertexData.set(skeletonMatrices, textureIndex * skeletonMatrices.length);
+
+                resolve();
+            });
+        });
+    }
+    /**
+     * Builds a vertex animation texture given the vertexData in an array.
+     * @param vertexData The vertex animation data. You can generate it with bakeVertexData(). You can pass in a Float32Array to return a full precision texture, or a Uint16Array to return a half-float texture.
+     * If you pass in a Uint16Array, make sure your device supports half-float textures.
+     * @returns The vertex animation texture to be used with BakedVertexAnimationManager.
+     */
+    public textureFromBakedVertexData(vertexData: Float32Array | Uint16Array): RawTexture {
+        if (!this._skeleton) {
+            throw new Error("No skeleton provided.");
+        }
+        const boneCount = this._skeleton.bones.length;
+
+        if (vertexData instanceof Uint16Array) {
+            if (!this._scene.getEngine().getCaps().textureHalfFloatRender) {
+                Logger.Warn("VertexAnimationBaker: Half-float textures are not supported on this device");
+            }
+        }
+
+        const texture = RawTexture.CreateRGBATexture(
+            vertexData,
+            (boneCount + 1) * 4,
+            vertexData.length / ((boneCount + 1) * 4 * 4),
+            this._scene,
+            false,
+            false,
+            Texture.NEAREST_NEAREST,
+            vertexData instanceof Float32Array ? Constants.TEXTURETYPE_FLOAT : Constants.TEXTURETYPE_HALF_FLOAT
+        );
+        texture.name = "VAT" + this._skeleton.name;
+        return texture;
+    }
+    /**
+     * Serializes our vertexData to an object, with a nice string for the vertexData.
+     * @param vertexData The vertex array data.
+     * @returns This object serialized to a JS dict.
+     */
+    public serializeBakedVertexDataToObject(vertexData: Float32Array): Record<string, any> {
+        if (!this._skeleton) {
+            throw new Error("No skeleton provided.");
+        }
+
+        // this converts the float array to a serialized base64 string, ~1.3x larger
+        // than the original.
+        const boneCount = this._skeleton.bones.length;
+        const width = (boneCount + 1) * 4;
+        const height = vertexData.length / ((boneCount + 1) * 4 * 4);
+        const data = {
+            vertexData: EncodeArrayBufferToBase64(vertexData),
+            width,
+            height,
+        };
+        return data;
+    }
+    /**
+     * Loads previously baked data.
+     * @param data The object as serialized by serializeBakedVertexDataToObject()
+     * @returns The array of matrix transforms for each vertex (columns) and frame (rows), as a Float32Array.
+     */
+    public loadBakedVertexDataFromObject(data: Record<string, any>): Float32Array {
+        return new Float32Array(DecodeBase64ToBinary(data.vertexData));
+    }
+    /**
+     * Serializes our vertexData to a JSON string, with a nice string for the vertexData.
+     * Should be called right after bakeVertexData().
+     * @param vertexData The vertex array data.
+     * @returns This object serialized to a safe string.
+     */
+    public serializeBakedVertexDataToJSON(vertexData: Float32Array): string {
+        return JSON.stringify(this.serializeBakedVertexDataToObject(vertexData));
+    }
+    /**
+     * Loads previously baked data in string format.
+     * @param json The json string as serialized by serializeBakedVertexDataToJSON().
+     * @returns The array of matrix transforms for each vertex (columns) and frame (rows), as a Float32Array.
+     */
+    public loadBakedVertexDataFromJSON(json: string): Float32Array {
+        return this.loadBakedVertexDataFromObject(JSON.parse(json));
+    }
+}