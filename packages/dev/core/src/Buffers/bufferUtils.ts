--- conflicted
+++ resolved
@@ -1,465 +1,452 @@
-import { Constants } from "../Engines/constants";
-import { Logger } from "../Misc/logger";
-import type { DataArray, FloatArray, IndicesArray, Nullable, TypedArray } from "../types";
-
-<<<<<<< HEAD
-export type VertexDataTypedArray = Exclude<TypedArray, Float64Array | BigInt64Array | BigUint64Array>;
-=======
-export interface TypedArrayConstructor<T extends TypedArray = TypedArray> {
-    new (length: number): T;
-    new (elements: Iterable<number>): T;
-    new (buffer: ArrayBuffer, byteOffset?: number, length?: number): T;
-    readonly BYTES_PER_ELEMENT: number;
-}
->>>>>>> f2512693
-
-function GetFloatValue(dataView: DataView, type: number, byteOffset: number, normalized: boolean): number {
-    switch (type) {
-        case Constants.BYTE: {
-            let value = dataView.getInt8(byteOffset);
-            if (normalized) {
-                value = Math.max(value / 127, -1);
-            }
-            return value;
-        }
-        case Constants.UNSIGNED_BYTE: {
-            let value = dataView.getUint8(byteOffset);
-            if (normalized) {
-                value = value / 255;
-            }
-            return value;
-        }
-        case Constants.SHORT: {
-            let value = dataView.getInt16(byteOffset, true);
-            if (normalized) {
-                value = Math.max(value / 32767, -1);
-            }
-            return value;
-        }
-        case Constants.UNSIGNED_SHORT: {
-            let value = dataView.getUint16(byteOffset, true);
-            if (normalized) {
-                value = value / 65535;
-            }
-            return value;
-        }
-        case Constants.INT: {
-            return dataView.getInt32(byteOffset, true);
-        }
-        case Constants.UNSIGNED_INT: {
-            return dataView.getUint32(byteOffset, true);
-        }
-        case Constants.FLOAT: {
-            return dataView.getFloat32(byteOffset, true);
-        }
-        default: {
-            throw new Error(`Invalid component type ${type}`);
-        }
-    }
-}
-
-function SetFloatValue(dataView: DataView, type: number, byteOffset: number, normalized: boolean, value: number): void {
-    switch (type) {
-        case Constants.BYTE: {
-            if (normalized) {
-                value = Math.round(value * 127.0);
-            }
-            dataView.setInt8(byteOffset, value);
-            break;
-        }
-        case Constants.UNSIGNED_BYTE: {
-            if (normalized) {
-                value = Math.round(value * 255);
-            }
-            dataView.setUint8(byteOffset, value);
-            break;
-        }
-        case Constants.SHORT: {
-            if (normalized) {
-                value = Math.round(value * 32767);
-            }
-            dataView.setInt16(byteOffset, value, true);
-            break;
-        }
-        case Constants.UNSIGNED_SHORT: {
-            if (normalized) {
-                value = Math.round(value * 65535);
-            }
-            dataView.setUint16(byteOffset, value, true);
-            break;
-        }
-        case Constants.INT: {
-            dataView.setInt32(byteOffset, value, true);
-            break;
-        }
-        case Constants.UNSIGNED_INT: {
-            dataView.setUint32(byteOffset, value, true);
-            break;
-        }
-        case Constants.FLOAT: {
-            dataView.setFloat32(byteOffset, value, true);
-            break;
-        }
-        default: {
-            throw new Error(`Invalid component type ${type}`);
-        }
-    }
-}
-
-/**
- * Gets the byte length of the given type.
- * @param type the type
- * @returns the number of bytes
- */
-export function GetTypeByteLength(type: number): number {
-    switch (type) {
-        case Constants.BYTE:
-        case Constants.UNSIGNED_BYTE:
-            return 1;
-        case Constants.SHORT:
-        case Constants.UNSIGNED_SHORT:
-            return 2;
-        case Constants.INT:
-        case Constants.UNSIGNED_INT:
-        case Constants.FLOAT:
-            return 4;
-        default:
-            throw new Error(`Invalid type '${type}'`);
-    }
-}
-
-/**
- * Gets the appropriate TypedArray constructor for the given component type.
-<<<<<<< HEAD
- * @param type the component type
- * @returns the constructor object
- */
-function GetTypedArrayConstructor(type: number) {
-    switch (type) {
-=======
- * @param componentType the component type
- * @returns the constructor object
- */
-export function GetTypedArrayConstructor(componentType: number): TypedArrayConstructor {
-    switch (componentType) {
->>>>>>> f2512693
-        case Constants.BYTE:
-            return Int8Array;
-        case Constants.UNSIGNED_BYTE:
-            return Uint8Array;
-        case Constants.SHORT:
-            return Int16Array;
-        case Constants.UNSIGNED_SHORT:
-            return Uint16Array;
-        case Constants.INT:
-            return Int32Array;
-        case Constants.UNSIGNED_INT:
-            return Uint32Array;
-        case Constants.FLOAT:
-            return Float32Array;
-        default:
-<<<<<<< HEAD
-            throw new Error(`Invalid type '${type}'`);
-=======
-            throw new Error(`Invalid component type '${componentType}'`);
->>>>>>> f2512693
-    }
-}
-
-/**
- * Enumerates each value of the data array and calls the given callback.
- * @param data the data to enumerate
- * @param byteOffset the byte offset of the data
- * @param byteStride the byte stride of the data
- * @param componentCount the number of components per element
- * @param componentType the type of the component
- * @param count the number of values to enumerate
- * @param normalized whether the data is normalized
- * @param callback the callback function called for each group of component values
- */
-export function EnumerateFloatValues(
-    data: DataArray,
-    byteOffset: number,
-    byteStride: number,
-    componentCount: number,
-    componentType: number,
-    count: number,
-    normalized: boolean,
-    callback: (values: number[], index: number) => void
-): void {
-    const oldValues = new Array<number>(componentCount);
-    const newValues = new Array<number>(componentCount);
-
-    if (data instanceof Array) {
-        let offset = byteOffset / 4;
-        const stride = byteStride / 4;
-        for (let index = 0; index < count; index += componentCount) {
-            for (let componentIndex = 0; componentIndex < componentCount; componentIndex++) {
-                oldValues[componentIndex] = newValues[componentIndex] = data[offset + componentIndex];
-            }
-
-            callback(newValues, index);
-
-            for (let componentIndex = 0; componentIndex < componentCount; componentIndex++) {
-                if (oldValues[componentIndex] !== newValues[componentIndex]) {
-                    data[offset + componentIndex] = newValues[componentIndex];
-                }
-            }
-
-            offset += stride;
-        }
-    } else {
-        const dataView = !ArrayBuffer.isView(data) ? new DataView(data) : new DataView(data.buffer, data.byteOffset, data.byteLength);
-        const componentByteLength = GetTypeByteLength(componentType);
-        for (let index = 0; index < count; index += componentCount) {
-            for (let componentIndex = 0, componentByteOffset = byteOffset; componentIndex < componentCount; componentIndex++, componentByteOffset += componentByteLength) {
-                oldValues[componentIndex] = newValues[componentIndex] = GetFloatValue(dataView, componentType, componentByteOffset, normalized);
-            }
-
-            callback(newValues, index);
-
-            for (let componentIndex = 0, componentByteOffset = byteOffset; componentIndex < componentCount; componentIndex++, componentByteOffset += componentByteLength) {
-                if (oldValues[componentIndex] !== newValues[componentIndex]) {
-                    SetFloatValue(dataView, componentType, componentByteOffset, normalized, newValues[componentIndex]);
-                }
-            }
-
-            byteOffset += byteStride;
-        }
-    }
-}
-
-/**
- * Gets the given data array as a float array. Float data is constructed if the data array cannot be returned directly.
- * @param data the input data array
- * @param size the number of components
- * @param type the component type
- * @param byteOffset the byte offset of the data
- * @param byteStride the byte stride of the data
- * @param normalized whether the data is normalized
- * @param totalVertices number of vertices in the buffer to take into account
- * @param forceCopy defines a boolean indicating that the returned array must be cloned upon returning it
- * @returns a float array containing vertex data
- */
-export function GetFloatData(
-    data: DataArray,
-    size: number,
-    type: number,
-    byteOffset: number,
-    byteStride: number,
-    normalized: boolean,
-    totalVertices: number,
-    forceCopy?: boolean
-): FloatArray {
-    const tightlyPackedByteStride = size * GetTypeByteLength(type);
-    const count = totalVertices * size;
-
-    if (type !== Constants.FLOAT || byteStride !== tightlyPackedByteStride) {
-        const copy = new Float32Array(count);
-        EnumerateFloatValues(data, byteOffset, byteStride, size, type, count, normalized, (values, index) => {
-            for (let i = 0; i < size; i++) {
-                copy[index + i] = values[i];
-            }
-        });
-        return copy;
-    }
-
-    if (!(data instanceof Array || data instanceof Float32Array) || byteOffset !== 0 || data.length !== count) {
-        if (data instanceof Array) {
-            const offset = byteOffset / 4;
-            return data.slice(offset, offset + count);
-        } else if (data instanceof ArrayBuffer) {
-            return new Float32Array(data, byteOffset, count);
-        } else {
-            const offset = data.byteOffset + byteOffset;
-            if ((offset & 3) !== 0) {
-                Logger.Warn("Float array must be aligned to 4-bytes border");
-                forceCopy = true;
-            }
-
-            if (forceCopy) {
-                return new Float32Array(data.buffer.slice(offset, offset + count * Float32Array.BYTES_PER_ELEMENT));
-            } else {
-                return new Float32Array(data.buffer, offset, count);
-            }
-        }
-    }
-
-    if (forceCopy) {
-        return data.slice();
-    }
-
-    return data;
-}
-
-/**
- * Gets the given data array as a typed array that matches the component type. If the data cannot be used directly, a copy is made to support the new typed array.
- * If the data is number[], byteOffset and byteStride must be a multiple of 4, as data will be treated like a list of floats.
- * @param data the input data array
- * @param size the number of components
- * @param type the component type
- * @param byteOffset the byte offset of the data
- * @param byteStride the byte stride of the data
- * @param normalized whether the data is normalized
- * @param totalVertices number of vertices in the buffer to take into account
- * @param forceCopy defines a boolean indicating that the returned array must be cloned upon returning it
- * @returns a typed array containing vertex data
- */
-export function GetTypedArrayData(
-    data: DataArray,
-    size: number,
-    type: number,
-    byteOffset: number,
-    byteStride: number,
-    normalized: boolean,
-    totalVertices: number,
-    forceCopy?: boolean
-): VertexDataTypedArray {
-    const typeByteLength = GetTypeByteLength(type);
-    const constructor = GetTypedArrayConstructor(type);
-    const count = totalVertices * size;
-
-    // Handle number[]
-    if (Array.isArray(data)) {
-        if ((byteOffset & 3) !== 0 || (byteStride & 3) !== 0) {
-            throw new Error("byteOffset and byteStride must be a multiple of 4 for number[] data.");
-        }
-
-        const offset = byteOffset / 4;
-        const stride = byteStride / 4;
-
-        const lastIndex = offset + (totalVertices - 1) * stride + size;
-        if (lastIndex > data.length) {
-            throw new Error("Last accessed index is out of bounds.");
-        }
-
-        if (stride < size) {
-            throw new Error("Data stride cannot be smaller than the component size.");
-        }
-        if (stride !== size) {
-            const copy = new constructor(count);
-            EnumerateFloatValues(data, byteOffset, byteStride, size, type, count, normalized, (values, index) => {
-                for (let i = 0; i < size; i++) {
-                    copy[index + i] = values[i];
-                }
-            });
-            return copy;
-        }
-
-        return new constructor(data.slice(offset, offset + count));
-    }
-
-    // Handle ArrayBuffer and ArrayBufferView
-    let buffer: ArrayBuffer;
-    let adjustedByteOffset = byteOffset;
-
-    if (data instanceof ArrayBuffer) {
-        buffer = data;
-    } else {
-        buffer = data.buffer;
-        adjustedByteOffset += data.byteOffset;
-    }
-
-    const lastByteOffset = adjustedByteOffset + (totalVertices - 1) * byteStride + size * typeByteLength;
-    if (lastByteOffset > buffer.byteLength) {
-        throw new Error("Last accessed byte is out of bounds.");
-    }
-
-    const tightlyPackedByteStride = size * typeByteLength;
-    if (byteStride < tightlyPackedByteStride) {
-        throw new Error("Byte stride cannot be smaller than the component's byte size.");
-    }
-    if (byteStride !== tightlyPackedByteStride) {
-        const copy = new constructor(count);
-        EnumerateFloatValues(buffer, adjustedByteOffset, byteStride, size, type, count, normalized, (values, index) => {
-            for (let i = 0; i < size; i++) {
-                copy[index + i] = values[i];
-            }
-        });
-        return copy;
-    }
-
-    if (typeByteLength !== 1 && (adjustedByteOffset & (typeByteLength - 1)) !== 0) {
-        Logger.Warn("Array must be aligned to border of element size. Data will be copied.");
-        forceCopy = true;
-    }
-
-    if (forceCopy) {
-        return new constructor(buffer.slice(adjustedByteOffset, adjustedByteOffset + count * typeByteLength));
-    }
-
-    // this cast seems to be needed because of an issue with typescript, as all constructors do have the ptr and numValues arguments.
-    return new (constructor as Float32ArrayConstructor)(buffer, adjustedByteOffset, count);
-}
-
-/**
- * Copies the given data array to the given float array.
- * @param input the input data array
- * @param size the number of components
- * @param type the component type
- * @param byteOffset the byte offset of the data
- * @param byteStride the byte stride of the data
- * @param normalized whether the data is normalized
- * @param totalVertices number of vertices in the buffer to take into account
- * @param output the output float array
- */
-export function CopyFloatData(
-    input: DataArray,
-    size: number,
-    type: number,
-    byteOffset: number,
-    byteStride: number,
-    normalized: boolean,
-    totalVertices: number,
-    output: Float32Array
-): void {
-    const tightlyPackedByteStride = size * GetTypeByteLength(type);
-    const count = totalVertices * size;
-
-    if (output.length !== count) {
-        throw new Error("Output length is not valid");
-    }
-
-    if (type !== Constants.FLOAT || byteStride !== tightlyPackedByteStride) {
-        EnumerateFloatValues(input, byteOffset, byteStride, size, type, count, normalized, (values, index) => {
-            for (let i = 0; i < size; i++) {
-                output[index + i] = values[i];
-            }
-        });
-        return;
-    }
-
-    if (input instanceof Array) {
-        const offset = byteOffset / 4;
-        output.set(input, offset);
-    } else if (input instanceof ArrayBuffer) {
-        const floatData = new Float32Array(input, byteOffset, count);
-        output.set(floatData);
-    } else {
-        const offset = input.byteOffset + byteOffset;
-        if ((offset & 3) !== 0) {
-            Logger.Warn("Float array must be aligned to 4-bytes border");
-            output.set(new Float32Array(input.buffer.slice(offset, offset + count * Float32Array.BYTES_PER_ELEMENT)));
-            return;
-        }
-
-        const floatData = new Float32Array(input.buffer, offset, count);
-        output.set(floatData);
-    }
-}
-
-/**
- * Utility function to determine if an IndicesArray is an Uint32Array.
- * @param indices The IndicesArray to check. If null, count is used instead.
- * @param count The number of indices
- * @returns True if the indices use 32 bits
- */
-export function AreIndices32Bits(indices: Nullable<IndicesArray>, count: number): boolean {
-    if (indices) {
-        if (indices instanceof Array) {
-            return indices.some((value) => value >= 65536);
-        }
-        return indices.BYTES_PER_ELEMENT === 4;
-    }
-    return count >= 65536;
-}
+import { Constants } from "../Engines/constants";
+import { Logger } from "../Misc/logger";
+import type { DataArray, FloatArray, IndicesArray, Nullable, TypedArray } from "../types";
+
+export type VertexDataTypedArray = Exclude<TypedArray, Float64Array | BigInt64Array | BigUint64Array>;
+
+export interface TypedArrayConstructor<T extends TypedArray = TypedArray> {
+    new (length: number): T;
+    new (elements: Iterable<number>): T;
+    new (buffer: ArrayBuffer, byteOffset?: number, length?: number): T;
+    readonly BYTES_PER_ELEMENT: number;
+}
+
+
+function GetFloatValue(dataView: DataView, type: number, byteOffset: number, normalized: boolean): number {
+    switch (type) {
+        case Constants.BYTE: {
+            let value = dataView.getInt8(byteOffset);
+            if (normalized) {
+                value = Math.max(value / 127, -1);
+            }
+            return value;
+        }
+        case Constants.UNSIGNED_BYTE: {
+            let value = dataView.getUint8(byteOffset);
+            if (normalized) {
+                value = value / 255;
+            }
+            return value;
+        }
+        case Constants.SHORT: {
+            let value = dataView.getInt16(byteOffset, true);
+            if (normalized) {
+                value = Math.max(value / 32767, -1);
+            }
+            return value;
+        }
+        case Constants.UNSIGNED_SHORT: {
+            let value = dataView.getUint16(byteOffset, true);
+            if (normalized) {
+                value = value / 65535;
+            }
+            return value;
+        }
+        case Constants.INT: {
+            return dataView.getInt32(byteOffset, true);
+        }
+        case Constants.UNSIGNED_INT: {
+            return dataView.getUint32(byteOffset, true);
+        }
+        case Constants.FLOAT: {
+            return dataView.getFloat32(byteOffset, true);
+        }
+        default: {
+            throw new Error(`Invalid component type ${type}`);
+        }
+    }
+}
+
+function SetFloatValue(dataView: DataView, type: number, byteOffset: number, normalized: boolean, value: number): void {
+    switch (type) {
+        case Constants.BYTE: {
+            if (normalized) {
+                value = Math.round(value * 127.0);
+            }
+            dataView.setInt8(byteOffset, value);
+            break;
+        }
+        case Constants.UNSIGNED_BYTE: {
+            if (normalized) {
+                value = Math.round(value * 255);
+            }
+            dataView.setUint8(byteOffset, value);
+            break;
+        }
+        case Constants.SHORT: {
+            if (normalized) {
+                value = Math.round(value * 32767);
+            }
+            dataView.setInt16(byteOffset, value, true);
+            break;
+        }
+        case Constants.UNSIGNED_SHORT: {
+            if (normalized) {
+                value = Math.round(value * 65535);
+            }
+            dataView.setUint16(byteOffset, value, true);
+            break;
+        }
+        case Constants.INT: {
+            dataView.setInt32(byteOffset, value, true);
+            break;
+        }
+        case Constants.UNSIGNED_INT: {
+            dataView.setUint32(byteOffset, value, true);
+            break;
+        }
+        case Constants.FLOAT: {
+            dataView.setFloat32(byteOffset, value, true);
+            break;
+        }
+        default: {
+            throw new Error(`Invalid component type ${type}`);
+        }
+    }
+}
+
+/**
+ * Gets the byte length of the given type.
+ * @param type the type
+ * @returns the number of bytes
+ */
+export function GetTypeByteLength(type: number): number {
+    switch (type) {
+        case Constants.BYTE:
+        case Constants.UNSIGNED_BYTE:
+            return 1;
+        case Constants.SHORT:
+        case Constants.UNSIGNED_SHORT:
+            return 2;
+        case Constants.INT:
+        case Constants.UNSIGNED_INT:
+        case Constants.FLOAT:
+            return 4;
+        default:
+            throw new Error(`Invalid type '${type}'`);
+    }
+}
+
+/**
+ * Gets the appropriate TypedArray constructor for the given component type.
+ * @param componentType the component type
+ * @returns the constructor object
+ */
+export function GetTypedArrayConstructor(componentType: number): TypedArrayConstructor {
+    switch (componentType) {
+        case Constants.BYTE:
+            return Int8Array;
+        case Constants.UNSIGNED_BYTE:
+            return Uint8Array;
+        case Constants.SHORT:
+            return Int16Array;
+        case Constants.UNSIGNED_SHORT:
+            return Uint16Array;
+        case Constants.INT:
+            return Int32Array;
+        case Constants.UNSIGNED_INT:
+            return Uint32Array;
+        case Constants.FLOAT:
+            return Float32Array;
+        default:
+            throw new Error(`Invalid component type '${componentType}'`);
+    }
+}
+
+/**
+ * Enumerates each value of the data array and calls the given callback.
+ * @param data the data to enumerate
+ * @param byteOffset the byte offset of the data
+ * @param byteStride the byte stride of the data
+ * @param componentCount the number of components per element
+ * @param componentType the type of the component
+ * @param count the number of values to enumerate
+ * @param normalized whether the data is normalized
+ * @param callback the callback function called for each group of component values
+ */
+export function EnumerateFloatValues(
+    data: DataArray,
+    byteOffset: number,
+    byteStride: number,
+    componentCount: number,
+    componentType: number,
+    count: number,
+    normalized: boolean,
+    callback: (values: number[], index: number) => void
+): void {
+    const oldValues = new Array<number>(componentCount);
+    const newValues = new Array<number>(componentCount);
+
+    if (data instanceof Array) {
+        let offset = byteOffset / 4;
+        const stride = byteStride / 4;
+        for (let index = 0; index < count; index += componentCount) {
+            for (let componentIndex = 0; componentIndex < componentCount; componentIndex++) {
+                oldValues[componentIndex] = newValues[componentIndex] = data[offset + componentIndex];
+            }
+
+            callback(newValues, index);
+
+            for (let componentIndex = 0; componentIndex < componentCount; componentIndex++) {
+                if (oldValues[componentIndex] !== newValues[componentIndex]) {
+                    data[offset + componentIndex] = newValues[componentIndex];
+                }
+            }
+
+            offset += stride;
+        }
+    } else {
+        const dataView = !ArrayBuffer.isView(data) ? new DataView(data) : new DataView(data.buffer, data.byteOffset, data.byteLength);
+        const componentByteLength = GetTypeByteLength(componentType);
+        for (let index = 0; index < count; index += componentCount) {
+            for (let componentIndex = 0, componentByteOffset = byteOffset; componentIndex < componentCount; componentIndex++, componentByteOffset += componentByteLength) {
+                oldValues[componentIndex] = newValues[componentIndex] = GetFloatValue(dataView, componentType, componentByteOffset, normalized);
+            }
+
+            callback(newValues, index);
+
+            for (let componentIndex = 0, componentByteOffset = byteOffset; componentIndex < componentCount; componentIndex++, componentByteOffset += componentByteLength) {
+                if (oldValues[componentIndex] !== newValues[componentIndex]) {
+                    SetFloatValue(dataView, componentType, componentByteOffset, normalized, newValues[componentIndex]);
+                }
+            }
+
+            byteOffset += byteStride;
+        }
+    }
+}
+
+/**
+ * Gets the given data array as a float array. Float data is constructed if the data array cannot be returned directly.
+ * @param data the input data array
+ * @param size the number of components
+ * @param type the component type
+ * @param byteOffset the byte offset of the data
+ * @param byteStride the byte stride of the data
+ * @param normalized whether the data is normalized
+ * @param totalVertices number of vertices in the buffer to take into account
+ * @param forceCopy defines a boolean indicating that the returned array must be cloned upon returning it
+ * @returns a float array containing vertex data
+ */
+export function GetFloatData(
+    data: DataArray,
+    size: number,
+    type: number,
+    byteOffset: number,
+    byteStride: number,
+    normalized: boolean,
+    totalVertices: number,
+    forceCopy?: boolean
+): FloatArray {
+    const tightlyPackedByteStride = size * GetTypeByteLength(type);
+    const count = totalVertices * size;
+
+    if (type !== Constants.FLOAT || byteStride !== tightlyPackedByteStride) {
+        const copy = new Float32Array(count);
+        EnumerateFloatValues(data, byteOffset, byteStride, size, type, count, normalized, (values, index) => {
+            for (let i = 0; i < size; i++) {
+                copy[index + i] = values[i];
+            }
+        });
+        return copy;
+    }
+
+    if (!(data instanceof Array || data instanceof Float32Array) || byteOffset !== 0 || data.length !== count) {
+        if (data instanceof Array) {
+            const offset = byteOffset / 4;
+            return data.slice(offset, offset + count);
+        } else if (data instanceof ArrayBuffer) {
+            return new Float32Array(data, byteOffset, count);
+        } else {
+            const offset = data.byteOffset + byteOffset;
+            if ((offset & 3) !== 0) {
+                Logger.Warn("Float array must be aligned to 4-bytes border");
+                forceCopy = true;
+            }
+
+            if (forceCopy) {
+                return new Float32Array(data.buffer.slice(offset, offset + count * Float32Array.BYTES_PER_ELEMENT));
+            } else {
+                return new Float32Array(data.buffer, offset, count);
+            }
+        }
+    }
+
+    if (forceCopy) {
+        return data.slice();
+    }
+
+    return data;
+}
+
+/**
+ * Gets the given data array as a typed array that matches the component type. If the data cannot be used directly, a copy is made to support the new typed array.
+ * If the data is number[], byteOffset and byteStride must be a multiple of 4, as data will be treated like a list of floats.
+ * @param data the input data array
+ * @param size the number of components
+ * @param type the component type
+ * @param byteOffset the byte offset of the data
+ * @param byteStride the byte stride of the data
+ * @param normalized whether the data is normalized
+ * @param totalVertices number of vertices in the buffer to take into account
+ * @param forceCopy defines a boolean indicating that the returned array must be cloned upon returning it
+ * @returns a typed array containing vertex data
+ */
+export function GetTypedArrayData(
+    data: DataArray,
+    size: number,
+    type: number,
+    byteOffset: number,
+    byteStride: number,
+    normalized: boolean,
+    totalVertices: number,
+    forceCopy?: boolean
+): VertexDataTypedArray {
+    const typeByteLength = GetTypeByteLength(type);
+    const constructor = GetTypedArrayConstructor(type);
+    const count = totalVertices * size;
+
+    // Handle number[]
+    if (Array.isArray(data)) {
+        if ((byteOffset & 3) !== 0 || (byteStride & 3) !== 0) {
+            throw new Error("byteOffset and byteStride must be a multiple of 4 for number[] data.");
+        }
+
+        const offset = byteOffset / 4;
+        const stride = byteStride / 4;
+
+        const lastIndex = offset + (totalVertices - 1) * stride + size;
+        if (lastIndex > data.length) {
+            throw new Error("Last accessed index is out of bounds.");
+        }
+
+        if (stride < size) {
+            throw new Error("Data stride cannot be smaller than the component size.");
+        }
+        if (stride !== size) {
+            const copy = new constructor(count);
+            EnumerateFloatValues(data, byteOffset, byteStride, size, type, count, normalized, (values, index) => {
+                for (let i = 0; i < size; i++) {
+                    copy[index + i] = values[i];
+                }
+            });
+            return copy;
+        }
+
+        return new constructor(data.slice(offset, offset + count));
+    }
+
+    // Handle ArrayBuffer and ArrayBufferView
+    let buffer: ArrayBuffer;
+    let adjustedByteOffset = byteOffset;
+
+    if (data instanceof ArrayBuffer) {
+        buffer = data;
+    } else {
+        buffer = data.buffer;
+        adjustedByteOffset += data.byteOffset;
+    }
+
+    const lastByteOffset = adjustedByteOffset + (totalVertices - 1) * byteStride + size * typeByteLength;
+    if (lastByteOffset > buffer.byteLength) {
+        throw new Error("Last accessed byte is out of bounds.");
+    }
+
+    const tightlyPackedByteStride = size * typeByteLength;
+    if (byteStride < tightlyPackedByteStride) {
+        throw new Error("Byte stride cannot be smaller than the component's byte size.");
+    }
+    if (byteStride !== tightlyPackedByteStride) {
+        const copy = new constructor(count);
+        EnumerateFloatValues(buffer, adjustedByteOffset, byteStride, size, type, count, normalized, (values, index) => {
+            for (let i = 0; i < size; i++) {
+                copy[index + i] = values[i];
+            }
+        });
+        return copy;
+    }
+
+    if (typeByteLength !== 1 && (adjustedByteOffset & (typeByteLength - 1)) !== 0) {
+        Logger.Warn("Array must be aligned to border of element size. Data will be copied.");
+        forceCopy = true;
+    }
+
+    if (forceCopy) {
+        return new constructor(buffer.slice(adjustedByteOffset, adjustedByteOffset + count * typeByteLength));
+    }
+
+    // this cast seems to be needed because of an issue with typescript, as all constructors do have the ptr and numValues arguments.
+    return new (constructor as Float32ArrayConstructor)(buffer, adjustedByteOffset, count);
+}
+
+/**
+ * Copies the given data array to the given float array.
+ * @param input the input data array
+ * @param size the number of components
+ * @param type the component type
+ * @param byteOffset the byte offset of the data
+ * @param byteStride the byte stride of the data
+ * @param normalized whether the data is normalized
+ * @param totalVertices number of vertices in the buffer to take into account
+ * @param output the output float array
+ */
+export function CopyFloatData(
+    input: DataArray,
+    size: number,
+    type: number,
+    byteOffset: number,
+    byteStride: number,
+    normalized: boolean,
+    totalVertices: number,
+    output: Float32Array
+): void {
+    const tightlyPackedByteStride = size * GetTypeByteLength(type);
+    const count = totalVertices * size;
+
+    if (output.length !== count) {
+        throw new Error("Output length is not valid");
+    }
+
+    if (type !== Constants.FLOAT || byteStride !== tightlyPackedByteStride) {
+        EnumerateFloatValues(input, byteOffset, byteStride, size, type, count, normalized, (values, index) => {
+            for (let i = 0; i < size; i++) {
+                output[index + i] = values[i];
+            }
+        });
+        return;
+    }
+
+    if (input instanceof Array) {
+        const offset = byteOffset / 4;
+        output.set(input, offset);
+    } else if (input instanceof ArrayBuffer) {
+        const floatData = new Float32Array(input, byteOffset, count);
+        output.set(floatData);
+    } else {
+        const offset = input.byteOffset + byteOffset;
+        if ((offset & 3) !== 0) {
+            Logger.Warn("Float array must be aligned to 4-bytes border");
+            output.set(new Float32Array(input.buffer.slice(offset, offset + count * Float32Array.BYTES_PER_ELEMENT)));
+            return;
+        }
+
+        const floatData = new Float32Array(input.buffer, offset, count);
+        output.set(floatData);
+    }
+}
+
+/**
+ * Utility function to determine if an IndicesArray is an Uint32Array.
+ * @param indices The IndicesArray to check. If null, count is used instead.
+ * @param count The number of indices
+ * @returns True if the indices use 32 bits
+ */
+export function AreIndices32Bits(indices: Nullable<IndicesArray>, count: number): boolean {
+    if (indices) {
+        if (indices instanceof Array) {
+            return indices.some((value) => value >= 65536);
+        }
+        return indices.BYTES_PER_ELEMENT === 4;
+    }
+    return count >= 65536;
+}