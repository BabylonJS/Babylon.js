import type { Nullable } from "../types";
import { AbstractEngine } from "../Engines/abstractEngine";
import { EngineStore } from "../Engines/engineStore";
import type { Observer } from "../Misc/observable";
/**
 * Interface used to present a loading screen while loading a scene
 * @see https://doc.babylonjs.com/features/featuresDeepDive/scene/customLoadingScreen
 */
export interface ILoadingScreen {
    /**
     * Function called to display the loading screen
     */
    displayLoadingUI: () => void;
    /**
     * Function called to hide the loading screen
     */
    hideLoadingUI: () => void;
    /**
     * Gets or sets the color to use for the background
     */
    loadingUIBackgroundColor: string;
    /**
     * Gets or sets the text to display while loading
     */
    loadingUIText: string;
}

/**
 * Class used for the default loading screen
 * @see https://doc.babylonjs.com/features/featuresDeepDive/scene/customLoadingScreen
 */
export class DefaultLoadingScreen implements ILoadingScreen {
    private _engine: Nullable<AbstractEngine>;
    private _resizeObserver: Nullable<Observer<AbstractEngine>>;
    private _isLoading: boolean;
    /**
     * Maps a loading `HTMLDivElement` to a tuple containing the associated `HTMLCanvasElement`
     * and its `DOMRect` (or `null` if not yet available).
     */
    private _loadingDivToRenderingCanvasMap: Map<HTMLDivElement, [HTMLCanvasElement, DOMRect | null]> = new Map();
    private _loadingTextDiv: Nullable<HTMLDivElement>;
    private _style: Nullable<HTMLStyleElement>;

    /** Gets or sets the logo url to use for the default loading screen */
    public static DefaultLogoUrl = "";

    /** Gets or sets the spinner url to use for the default loading screen */
    public static DefaultSpinnerUrl = "";

    /**
     * Creates a new default loading screen
     * @param _renderingCanvas defines the canvas used to render the scene
     * @param _loadingText defines the default text to display
     * @param _loadingDivBackgroundColor defines the default background color
     */
    constructor(
        private _renderingCanvas: HTMLCanvasElement,
        private _loadingText = "",
        private _loadingDivBackgroundColor = "black"
    ) {}

    /**
     * Function called to display the loading screen
     */
    public displayLoadingUI(): void {
        if (this._isLoading) {
            // Do not add a loading screen if it is already loading
            return;
        }

        this._isLoading = true;
        // get current engine by rendering canvas
        this._engine = EngineStore.Instances.find((engine) => engine.getRenderingCanvas() === this._renderingCanvas) as AbstractEngine;

        const loadingDiv = document.createElement("div");

        loadingDiv.id = "babylonjsLoadingDiv";
        loadingDiv.style.opacity = "0";
        loadingDiv.style.transition = "opacity 1.5s ease";
        loadingDiv.style.pointerEvents = "none";
        loadingDiv.style.display = "grid";
        loadingDiv.style.gridTemplateRows = "100%";
        loadingDiv.style.gridTemplateColumns = "100%";
        loadingDiv.style.justifyItems = "center";
        loadingDiv.style.alignItems = "center";

        // Loading text
        this._loadingTextDiv = document.createElement("div");
        this._loadingTextDiv.style.position = "absolute";
        this._loadingTextDiv.style.left = "0";
        this._loadingTextDiv.style.top = "50%";
        this._loadingTextDiv.style.marginTop = "80px";
        this._loadingTextDiv.style.width = "100%";
        this._loadingTextDiv.style.height = "20px";
        this._loadingTextDiv.style.fontFamily = "Arial";
        this._loadingTextDiv.style.fontSize = "14px";
        this._loadingTextDiv.style.color = "white";
        this._loadingTextDiv.style.textAlign = "center";
        this._loadingTextDiv.style.zIndex = "1";
        this._loadingTextDiv.innerHTML = "Loading";

        loadingDiv.appendChild(this._loadingTextDiv);

        //set the predefined text
        this._loadingTextDiv.innerHTML = this._loadingText;

        // Generating keyframes
        this._style = document.createElement("style");
        const keyFrames = `@-webkit-keyframes spin1 {\
                            0% { -webkit-transform: rotate(0deg);}
                            100% { -webkit-transform: rotate(360deg);}
                        }\
                        @keyframes spin1 {\
                            0% { transform: rotate(0deg);}
                            100% { transform: rotate(360deg);}
                        }`;
        this._style.innerHTML = keyFrames;
        document.getElementsByTagName("head")[0].appendChild(this._style);

        const svgSupport = !!window.SVGSVGElement;
        // Loading img
        const imgBack = new Image();
        if (!DefaultLoadingScreen.DefaultLogoUrl) {
            imgBack.src = !svgSupport
                ? "https://cdn.babylonjs.com/Assets/babylonLogo.png"
                : `data:image/svg+xml;base64,PHN2ZyB4bWxucz0iaHR0cDovL3d3dy53My5vcmcvMjAwMC9zdmciIHZpZXdCb3g9IjAgMCAxODAuMTcgMjA4LjA0Ij48ZGVmcz48c3R5bGU+LmNscy0xe2ZpbGw6I2ZmZjt9LmNscy0ye2ZpbGw6I2UwNjg0Yjt9LmNscy0ze2ZpbGw6I2JiNDY0Yjt9LmNscy00e2ZpbGw6I2UwZGVkODt9LmNscy01e2ZpbGw6I2Q1ZDJjYTt9PC9zdHlsZT48L2RlZnM+PHRpdGxlPkJhYnlsb25Mb2dvPC90aXRsZT48ZyBpZD0iTGF5ZXJfMiIgZGF0YS1uYW1lPSJMYXllciAyIj48ZyBpZD0iUGFnZV9FbGVtZW50cyIgZGF0YS1uYW1lPSJQYWdlIEVsZW1lbnRzIj48cGF0aCBjbGFzcz0iY2xzLTEiIGQ9Ik05MC4wOSwwLDAsNTJWMTU2bDkwLjA5LDUyLDkwLjA4LTUyVjUyWiIvPjxwb2x5Z29uIGNsYXNzPSJjbHMtMiIgcG9pbnRzPSIxODAuMTcgNTIuMDEgMTUxLjk3IDM1LjczIDEyNC44NSA1MS4zOSAxNTMuMDUgNjcuNjcgMTgwLjE3IDUyLjAxIi8+PHBvbHlnb24gY2xhc3M9ImNscy0yIiBwb2ludHM9IjI3LjEyIDY3LjY3IDExNy4yMSAxNS42NiA5MC4wOCAwIDAgNTIuMDEgMjcuMTIgNjcuNjciLz48cG9seWdvbiBjbGFzcz0iY2xzLTIiIHBvaW50cz0iNjEuODkgMTIwLjMgOTAuMDggMTM2LjU4IDExOC4yOCAxMjAuMyA5MC4wOCAxMDQuMDIgNjEuODkgMTIwLjMiLz48cG9seWdvbiBjbGFzcz0iY2xzLTMiIHBvaW50cz0iMTUzLjA1IDY3LjY3IDE1My4wNSAxNDAuMzcgOTAuMDggMTc2LjcyIDI3LjEyIDE0MC4zNyAyNy4xMiA2Ny42NyAwIDUyLjAxIDAgMTU2LjAzIDkwLjA4IDIwOC4wNCAxODAuMTcgMTU2LjAzIDE4MC4xNyA1Mi4wMSAxNTMuMDUgNjcuNjciLz48cG9seWdvbiBjbGFzcz0iY2xzLTMiIHBvaW50cz0iOTAuMDggNzEuNDYgNjEuODkgODcuNzQgNjEuODkgMTIwLjMgOTAuMDggMTA0LjAyIDExOC4yOCAxMjAuMyAxMTguMjggODcuNzQgOTAuMDggNzEuNDYiLz48cG9seWdvbiBjbGFzcz0iY2xzLTQiIHBvaW50cz0iMTUzLjA1IDY3LjY3IDExOC4yOCA4Ny43NCAxMTguMjggMTIwLjMgOTAuMDggMTM2LjU4IDkwLjA4IDE3Ni43MiAxNTMuMDUgMTQwLjM3IDE1My4wNSA2Ny42NyIvPjxwb2x5Z29uIGNsYXNzPSJjbHMtNSIgcG9pbnRzPSIyNy4xMiA2Ny42NyA2MS44OSA4Ny43NCA2MS44OSAxMjAuMyA5MC4wOCAxMzYuNTggOTAuMDggMTc2LjcyIDI3LjEyIDE0MC4zNyAyNy4xMiA2Ny42NyIvPjwvZz48L2c+PC9zdmc+`;
        } else {
            imgBack.src = DefaultLoadingScreen.DefaultLogoUrl;
        }

        imgBack.style.width = "150px";
        imgBack.style.gridColumn = "1";
        imgBack.style.gridRow = "1";
        imgBack.style.top = "50%";
        imgBack.style.left = "50%";
        imgBack.style.transform = "translate(-50%, -50%)";
        imgBack.style.position = "absolute";

        const imageSpinnerContainer = document.createElement("div");
        imageSpinnerContainer.style.width = "300px";
        imageSpinnerContainer.style.gridColumn = "1";
        imageSpinnerContainer.style.gridRow = "1";
        imageSpinnerContainer.style.top = "50%";
        imageSpinnerContainer.style.left = "50%";
        imageSpinnerContainer.style.transform = "translate(-50%, -50%)";
        imageSpinnerContainer.style.position = "absolute";

        // Loading spinner
        const imgSpinner = new Image();

        if (!DefaultLoadingScreen.DefaultSpinnerUrl) {
            imgSpinner.src = !svgSupport
                ? "https://cdn.babylonjs.com/Assets/loadingIcon.png"
                : `data:image/svg+xml;base64,PHN2ZyB4bWxucz0iaHR0cDovL3d3dy53My5vcmcvMjAwMC9zdmciIHZpZXdCb3g9IjAgMCAzOTIgMzkyIj48ZGVmcz48c3R5bGU+LmNscy0xe2ZpbGw6I2UwNjg0Yjt9LmNscy0ye2ZpbGw6bm9uZTt9PC9zdHlsZT48L2RlZnM+PHRpdGxlPlNwaW5uZXJJY29uPC90aXRsZT48ZyBpZD0iTGF5ZXJfMiIgZGF0YS1uYW1lPSJMYXllciAyIj48ZyBpZD0iU3Bpbm5lciI+PHBhdGggY2xhc3M9ImNscy0xIiBkPSJNNDAuMjEsMTI2LjQzYzMuNy03LjMxLDcuNjctMTQuNDQsMTItMjEuMzJsMy4zNi01LjEsMy41Mi01YzEuMjMtMS42MywyLjQxLTMuMjksMy42NS00LjkxczIuNTMtMy4yMSwzLjgyLTQuNzlBMTg1LjIsMTg1LjIsMCwwLDEsODMuNCw2Ny40M2EyMDgsMjA4LDAsMCwxLDE5LTE1LjY2YzMuMzUtMi40MSw2Ljc0LTQuNzgsMTAuMjUtN3M3LjExLTQuMjgsMTAuNzUtNi4zMmM3LjI5LTQsMTQuNzMtOCwyMi41My0xMS40OSwzLjktMS43Miw3Ljg4LTMuMywxMi00LjY0YTEwNC4yMiwxMDQuMjIsMCwwLDEsMTIuNDQtMy4yMyw2Mi40NCw2Mi40NCwwLDAsMSwxMi43OC0xLjM5QTI1LjkyLDI1LjkyLDAsMCwxLDE5NiwyMS40NGE2LjU1LDYuNTUsMCwwLDEsMi4wNSw5LDYuNjYsNi42NiwwLDAsMS0xLjY0LDEuNzhsLS40MS4yOWEyMi4wNywyMi4wNywwLDAsMS01Ljc4LDMsMzAuNDIsMzAuNDIsMCwwLDEtNS42NywxLjYyLDM3LjgyLDM3LjgyLDAsMCwxLTUuNjkuNzFjLTEsMC0xLjkuMTgtMi44NS4yNmwtMi44NS4yNHEtNS43Mi41MS0xMS40OCwxLjFjLTMuODQuNC03LjcxLjgyLTExLjU4LDEuNGExMTIuMzQsMTEyLjM0LDAsMCwwLTIyLjk0LDUuNjFjLTMuNzIsMS4zNS03LjM0LDMtMTAuOTQsNC42NHMtNy4xNCwzLjUxLTEwLjYsNS41MUExNTEuNiwxNTEuNiwwLDAsMCw2OC41Niw4N0M2Ny4yMyw4OC40OCw2Niw5MCw2NC42NCw5MS41NnMtMi41MSwzLjE1LTMuNzUsNC43M2wtMy41NCw0LjljLTEuMTMsMS42Ni0yLjIzLDMuMzUtMy4zMyw1YTEyNywxMjcsMCwwLDAtMTAuOTMsMjEuNDksMS41OCwxLjU4LDAsMSwxLTMtMS4xNVM0MC4xOSwxMjYuNDcsNDAuMjEsMTI2LjQzWiIvPjxyZWN0IGNsYXNzPSJjbHMtMiIgd2lkdGg9IjM5MiIgaGVpZ2h0PSIzOTIiLz48L2c+PC9nPjwvc3ZnPg==`;
        } else {
            imgSpinner.src = DefaultLoadingScreen.DefaultSpinnerUrl;
        }

        imgSpinner.style.animation = "spin1 0.75s infinite linear";
        imgSpinner.style.transformOrigin = "50% 50%";

        if (!svgSupport) {
            const logoSize = { w: 16, h: 18.5 };
            const loadingSize = { w: 30, h: 30 };
            // set styling correctly
            imgBack.style.width = `${logoSize.w}vh`;
            imgBack.style.height = `${logoSize.h}vh`;
            imgBack.style.left = `calc(50% - ${logoSize.w / 2}vh)`;
            imgBack.style.top = `calc(50% - ${logoSize.h / 2}vh)`;

            imgSpinner.style.width = `${loadingSize.w}vh`;
            imgSpinner.style.height = `${loadingSize.h}vh`;
            imgSpinner.style.left = `calc(50% - ${loadingSize.w / 2}vh)`;
            imgSpinner.style.top = `calc(50% - ${loadingSize.h / 2}vh)`;
        }

        imageSpinnerContainer.appendChild(imgSpinner);

        loadingDiv.appendChild(imgBack);
        loadingDiv.appendChild(imageSpinnerContainer);
        loadingDiv.style.backgroundColor = this._loadingDivBackgroundColor;
        loadingDiv.style.opacity = "1";

        const canvases: Array<HTMLCanvasElement> = [];
        const views = this._engine.views;
        if (views?.length) {
            for (const view of views) {
                if (view.enabled) {
                    canvases.push(view.target);
                }
            }
        } else {
            canvases.push(this._renderingCanvas);
        }
<<<<<<< HEAD
        canvases.forEach((canvas, index) => {
            const clonedLoadingDiv = loadingDiv.cloneNode(true) as HTMLDivElement;
            clonedLoadingDiv.id += `-${index}`;
=======
        for (let i = 0; i < canvases.length; i++) {
            const canvas = canvases[i];
            const clonedLoadingDiv = loadingDiv!.cloneNode(true) as HTMLDivElement;
            clonedLoadingDiv.id += `-${i}`;
>>>>>>> 89bf19c2
            this._loadingDivToRenderingCanvasMap.set(clonedLoadingDiv, [canvas, null]);
        }

        this._resizeLoadingUI();

        this._resizeObserver = this._engine.onResizeObservable.add(() => {
            this._resizeLoadingUI();
        });

        this._loadingDivToRenderingCanvasMap.forEach((_, loadingDiv) => {
            document.body.appendChild(loadingDiv);
        });
    }

    /**
     * Function called to hide the loading screen
     */
    public hideLoadingUI(): void {
        if (!this._isLoading) {
            return;
        }

        let completedTransitions = 0;

        const onTransitionEnd = (event: TransitionEvent) => {
            const loadingDiv = event.target as HTMLDivElement;
            // ensure that ending transition event is generated by one of the current loadingDivs
            const isTransitionEndOnLoadingDiv = this._loadingDivToRenderingCanvasMap.has(loadingDiv);

            if (isTransitionEndOnLoadingDiv) {
                completedTransitions++;
                loadingDiv.remove();

                const allTransitionsCompleted = completedTransitions === this._loadingDivToRenderingCanvasMap.size;
                if (allTransitionsCompleted) {
                    if (this._loadingTextDiv) {
                        this._loadingTextDiv.remove();
                        this._loadingTextDiv = null;
                    }
                    if (this._style) {
                        this._style.remove();
                        this._style = null;
                    }

                    window.removeEventListener("transitionend", onTransitionEnd);
                    this._engine!.onResizeObservable.remove(this._resizeObserver);
                    this._loadingDivToRenderingCanvasMap.clear();
                    this._engine = null;
                    this._isLoading = false;
                }
            }
        };

        this._loadingDivToRenderingCanvasMap.forEach((_, loadingDiv) => {
            loadingDiv.style.opacity = "0";
        });

        window.addEventListener("transitionend", onTransitionEnd);
    }

    /**
     * Gets or sets the text to display while loading
     */
    public set loadingUIText(text: string) {
        this._loadingText = text;

        if (this._loadingTextDiv) {
            this._loadingDivToRenderingCanvasMap.forEach((_, loadingDiv) => {
                // set loadingTextDiv of current loadingDiv
                loadingDiv.children[0].innerHTML = this._loadingText;
            });
        }
    }

    public get loadingUIText(): string {
        return this._loadingText;
    }

    /**
     * Gets or sets the color to use for the background
     */
    public get loadingUIBackgroundColor(): string {
        return this._loadingDivBackgroundColor;
    }

    public set loadingUIBackgroundColor(color: string) {
        this._loadingDivBackgroundColor = color;

        if (!this._isLoading) {
            return;
        }

        this._loadingDivToRenderingCanvasMap.forEach((_, loadingDiv) => {
            loadingDiv.style.backgroundColor = this._loadingDivBackgroundColor;
        });
    }

    /**
     * Checks if the layout of the canvas has changed by comparing the current layout
     * rectangle with the previous one.
     *
     * This function compares of the two `DOMRect` objects to determine if any of the layout dimensions have changed.
     * If the layout has changed or if there is no previous layout (i.e., `previousCanvasRect` is `null`),
     * it returns `true`. Otherwise, it returns `false`.
     *
     * @param previousCanvasRect defines the previously recorded `DOMRect` of the canvas, or `null` if no previous state exists.
     * @param currentCanvasRect defines the current `DOMRect` of the canvas to compare against the previous layout.
     * @returns `true` if the layout has changed, otherwise `false`.
     */
    private _isCanvasLayoutChanged(previousCanvasRect: DOMRect | null, currentCanvasRect: DOMRect) {
        return (
            !previousCanvasRect ||
            previousCanvasRect.left !== currentCanvasRect.left ||
            previousCanvasRect.top !== currentCanvasRect.top ||
            previousCanvasRect.right !== currentCanvasRect.right ||
            previousCanvasRect.bottom !== currentCanvasRect.bottom ||
            previousCanvasRect.width !== currentCanvasRect.width ||
            previousCanvasRect.height !== currentCanvasRect.height ||
            previousCanvasRect.x !== currentCanvasRect.x ||
            previousCanvasRect.y !== currentCanvasRect.y
        );
    }

    // Resize
    private _resizeLoadingUI = () => {
        if (!this._isLoading) {
            return;
        }

        this._loadingDivToRenderingCanvasMap.forEach(([canvas, previousCanvasRect], loadingDiv) => {
            const currentCanvasRect = canvas.getBoundingClientRect();
            if (this._isCanvasLayoutChanged(previousCanvasRect, currentCanvasRect)) {
                const canvasPositioning = window.getComputedStyle(canvas).position;

                loadingDiv.style.position = canvasPositioning === "fixed" ? "fixed" : "absolute";
                loadingDiv.style.left = currentCanvasRect.left + window.scrollX + "px";
                loadingDiv.style.top = currentCanvasRect.top + window.scrollY + "px";
                loadingDiv.style.width = currentCanvasRect.width + "px";
                loadingDiv.style.height = currentCanvasRect.height + "px";

                this._loadingDivToRenderingCanvasMap.set(loadingDiv, [canvas, currentCanvasRect]);
            }
        });
    };
}

AbstractEngine.DefaultLoadingScreenFactory = (canvas: HTMLCanvasElement) => {
    return new DefaultLoadingScreen(canvas);
};
<|MERGE_RESOLUTION|>--- conflicted
+++ resolved
@@ -1,353 +1,347 @@
-import type { Nullable } from "../types";
-import { AbstractEngine } from "../Engines/abstractEngine";
-import { EngineStore } from "../Engines/engineStore";
-import type { Observer } from "../Misc/observable";
-/**
- * Interface used to present a loading screen while loading a scene
- * @see https://doc.babylonjs.com/features/featuresDeepDive/scene/customLoadingScreen
- */
-export interface ILoadingScreen {
-    /**
-     * Function called to display the loading screen
-     */
-    displayLoadingUI: () => void;
-    /**
-     * Function called to hide the loading screen
-     */
-    hideLoadingUI: () => void;
-    /**
-     * Gets or sets the color to use for the background
-     */
-    loadingUIBackgroundColor: string;
-    /**
-     * Gets or sets the text to display while loading
-     */
-    loadingUIText: string;
-}
-
-/**
- * Class used for the default loading screen
- * @see https://doc.babylonjs.com/features/featuresDeepDive/scene/customLoadingScreen
- */
-export class DefaultLoadingScreen implements ILoadingScreen {
-    private _engine: Nullable<AbstractEngine>;
-    private _resizeObserver: Nullable<Observer<AbstractEngine>>;
-    private _isLoading: boolean;
-    /**
-     * Maps a loading `HTMLDivElement` to a tuple containing the associated `HTMLCanvasElement`
-     * and its `DOMRect` (or `null` if not yet available).
-     */
-    private _loadingDivToRenderingCanvasMap: Map<HTMLDivElement, [HTMLCanvasElement, DOMRect | null]> = new Map();
-    private _loadingTextDiv: Nullable<HTMLDivElement>;
-    private _style: Nullable<HTMLStyleElement>;
-
-    /** Gets or sets the logo url to use for the default loading screen */
-    public static DefaultLogoUrl = "";
-
-    /** Gets or sets the spinner url to use for the default loading screen */
-    public static DefaultSpinnerUrl = "";
-
-    /**
-     * Creates a new default loading screen
-     * @param _renderingCanvas defines the canvas used to render the scene
-     * @param _loadingText defines the default text to display
-     * @param _loadingDivBackgroundColor defines the default background color
-     */
-    constructor(
-        private _renderingCanvas: HTMLCanvasElement,
-        private _loadingText = "",
-        private _loadingDivBackgroundColor = "black"
-    ) {}
-
-    /**
-     * Function called to display the loading screen
-     */
-    public displayLoadingUI(): void {
-        if (this._isLoading) {
-            // Do not add a loading screen if it is already loading
-            return;
-        }
-
-        this._isLoading = true;
-        // get current engine by rendering canvas
-        this._engine = EngineStore.Instances.find((engine) => engine.getRenderingCanvas() === this._renderingCanvas) as AbstractEngine;
-
-        const loadingDiv = document.createElement("div");
-
-        loadingDiv.id = "babylonjsLoadingDiv";
-        loadingDiv.style.opacity = "0";
-        loadingDiv.style.transition = "opacity 1.5s ease";
-        loadingDiv.style.pointerEvents = "none";
-        loadingDiv.style.display = "grid";
-        loadingDiv.style.gridTemplateRows = "100%";
-        loadingDiv.style.gridTemplateColumns = "100%";
-        loadingDiv.style.justifyItems = "center";
-        loadingDiv.style.alignItems = "center";
-
-        // Loading text
-        this._loadingTextDiv = document.createElement("div");
-        this._loadingTextDiv.style.position = "absolute";
-        this._loadingTextDiv.style.left = "0";
-        this._loadingTextDiv.style.top = "50%";
-        this._loadingTextDiv.style.marginTop = "80px";
-        this._loadingTextDiv.style.width = "100%";
-        this._loadingTextDiv.style.height = "20px";
-        this._loadingTextDiv.style.fontFamily = "Arial";
-        this._loadingTextDiv.style.fontSize = "14px";
-        this._loadingTextDiv.style.color = "white";
-        this._loadingTextDiv.style.textAlign = "center";
-        this._loadingTextDiv.style.zIndex = "1";
-        this._loadingTextDiv.innerHTML = "Loading";
-
-        loadingDiv.appendChild(this._loadingTextDiv);
-
-        //set the predefined text
-        this._loadingTextDiv.innerHTML = this._loadingText;
-
-        // Generating keyframes
-        this._style = document.createElement("style");
-        const keyFrames = `@-webkit-keyframes spin1 {\
-                            0% { -webkit-transform: rotate(0deg);}
-                            100% { -webkit-transform: rotate(360deg);}
-                        }\
-                        @keyframes spin1 {\
-                            0% { transform: rotate(0deg);}
-                            100% { transform: rotate(360deg);}
-                        }`;
-        this._style.innerHTML = keyFrames;
-        document.getElementsByTagName("head")[0].appendChild(this._style);
-
-        const svgSupport = !!window.SVGSVGElement;
-        // Loading img
-        const imgBack = new Image();
-        if (!DefaultLoadingScreen.DefaultLogoUrl) {
-            imgBack.src = !svgSupport
-                ? "https://cdn.babylonjs.com/Assets/babylonLogo.png"
-                : `data:image/svg+xml;base64,PHN2ZyB4bWxucz0iaHR0cDovL3d3dy53My5vcmcvMjAwMC9zdmciIHZpZXdCb3g9IjAgMCAxODAuMTcgMjA4LjA0Ij48ZGVmcz48c3R5bGU+LmNscy0xe2ZpbGw6I2ZmZjt9LmNscy0ye2ZpbGw6I2UwNjg0Yjt9LmNscy0ze2ZpbGw6I2JiNDY0Yjt9LmNscy00e2ZpbGw6I2UwZGVkODt9LmNscy01e2ZpbGw6I2Q1ZDJjYTt9PC9zdHlsZT48L2RlZnM+PHRpdGxlPkJhYnlsb25Mb2dvPC90aXRsZT48ZyBpZD0iTGF5ZXJfMiIgZGF0YS1uYW1lPSJMYXllciAyIj48ZyBpZD0iUGFnZV9FbGVtZW50cyIgZGF0YS1uYW1lPSJQYWdlIEVsZW1lbnRzIj48cGF0aCBjbGFzcz0iY2xzLTEiIGQ9Ik05MC4wOSwwLDAsNTJWMTU2bDkwLjA5LDUyLDkwLjA4LTUyVjUyWiIvPjxwb2x5Z29uIGNsYXNzPSJjbHMtMiIgcG9pbnRzPSIxODAuMTcgNTIuMDEgMTUxLjk3IDM1LjczIDEyNC44NSA1MS4zOSAxNTMuMDUgNjcuNjcgMTgwLjE3IDUyLjAxIi8+PHBvbHlnb24gY2xhc3M9ImNscy0yIiBwb2ludHM9IjI3LjEyIDY3LjY3IDExNy4yMSAxNS42NiA5MC4wOCAwIDAgNTIuMDEgMjcuMTIgNjcuNjciLz48cG9seWdvbiBjbGFzcz0iY2xzLTIiIHBvaW50cz0iNjEuODkgMTIwLjMgOTAuMDggMTM2LjU4IDExOC4yOCAxMjAuMyA5MC4wOCAxMDQuMDIgNjEuODkgMTIwLjMiLz48cG9seWdvbiBjbGFzcz0iY2xzLTMiIHBvaW50cz0iMTUzLjA1IDY3LjY3IDE1My4wNSAxNDAuMzcgOTAuMDggMTc2LjcyIDI3LjEyIDE0MC4zNyAyNy4xMiA2Ny42NyAwIDUyLjAxIDAgMTU2LjAzIDkwLjA4IDIwOC4wNCAxODAuMTcgMTU2LjAzIDE4MC4xNyA1Mi4wMSAxNTMuMDUgNjcuNjciLz48cG9seWdvbiBjbGFzcz0iY2xzLTMiIHBvaW50cz0iOTAuMDggNzEuNDYgNjEuODkgODcuNzQgNjEuODkgMTIwLjMgOTAuMDggMTA0LjAyIDExOC4yOCAxMjAuMyAxMTguMjggODcuNzQgOTAuMDggNzEuNDYiLz48cG9seWdvbiBjbGFzcz0iY2xzLTQiIHBvaW50cz0iMTUzLjA1IDY3LjY3IDExOC4yOCA4Ny43NCAxMTguMjggMTIwLjMgOTAuMDggMTM2LjU4IDkwLjA4IDE3Ni43MiAxNTMuMDUgMTQwLjM3IDE1My4wNSA2Ny42NyIvPjxwb2x5Z29uIGNsYXNzPSJjbHMtNSIgcG9pbnRzPSIyNy4xMiA2Ny42NyA2MS44OSA4Ny43NCA2MS44OSAxMjAuMyA5MC4wOCAxMzYuNTggOTAuMDggMTc2LjcyIDI3LjEyIDE0MC4zNyAyNy4xMiA2Ny42NyIvPjwvZz48L2c+PC9zdmc+`;
-        } else {
-            imgBack.src = DefaultLoadingScreen.DefaultLogoUrl;
-        }
-
-        imgBack.style.width = "150px";
-        imgBack.style.gridColumn = "1";
-        imgBack.style.gridRow = "1";
-        imgBack.style.top = "50%";
-        imgBack.style.left = "50%";
-        imgBack.style.transform = "translate(-50%, -50%)";
-        imgBack.style.position = "absolute";
-
-        const imageSpinnerContainer = document.createElement("div");
-        imageSpinnerContainer.style.width = "300px";
-        imageSpinnerContainer.style.gridColumn = "1";
-        imageSpinnerContainer.style.gridRow = "1";
-        imageSpinnerContainer.style.top = "50%";
-        imageSpinnerContainer.style.left = "50%";
-        imageSpinnerContainer.style.transform = "translate(-50%, -50%)";
-        imageSpinnerContainer.style.position = "absolute";
-
-        // Loading spinner
-        const imgSpinner = new Image();
-
-        if (!DefaultLoadingScreen.DefaultSpinnerUrl) {
-            imgSpinner.src = !svgSupport
-                ? "https://cdn.babylonjs.com/Assets/loadingIcon.png"
-                : `data:image/svg+xml;base64,PHN2ZyB4bWxucz0iaHR0cDovL3d3dy53My5vcmcvMjAwMC9zdmciIHZpZXdCb3g9IjAgMCAzOTIgMzkyIj48ZGVmcz48c3R5bGU+LmNscy0xe2ZpbGw6I2UwNjg0Yjt9LmNscy0ye2ZpbGw6bm9uZTt9PC9zdHlsZT48L2RlZnM+PHRpdGxlPlNwaW5uZXJJY29uPC90aXRsZT48ZyBpZD0iTGF5ZXJfMiIgZGF0YS1uYW1lPSJMYXllciAyIj48ZyBpZD0iU3Bpbm5lciI+PHBhdGggY2xhc3M9ImNscy0xIiBkPSJNNDAuMjEsMTI2LjQzYzMuNy03LjMxLDcuNjctMTQuNDQsMTItMjEuMzJsMy4zNi01LjEsMy41Mi01YzEuMjMtMS42MywyLjQxLTMuMjksMy42NS00LjkxczIuNTMtMy4yMSwzLjgyLTQuNzlBMTg1LjIsMTg1LjIsMCwwLDEsODMuNCw2Ny40M2EyMDgsMjA4LDAsMCwxLDE5LTE1LjY2YzMuMzUtMi40MSw2Ljc0LTQuNzgsMTAuMjUtN3M3LjExLTQuMjgsMTAuNzUtNi4zMmM3LjI5LTQsMTQuNzMtOCwyMi41My0xMS40OSwzLjktMS43Miw3Ljg4LTMuMywxMi00LjY0YTEwNC4yMiwxMDQuMjIsMCwwLDEsMTIuNDQtMy4yMyw2Mi40NCw2Mi40NCwwLDAsMSwxMi43OC0xLjM5QTI1LjkyLDI1LjkyLDAsMCwxLDE5NiwyMS40NGE2LjU1LDYuNTUsMCwwLDEsMi4wNSw5LDYuNjYsNi42NiwwLDAsMS0xLjY0LDEuNzhsLS40MS4yOWEyMi4wNywyMi4wNywwLDAsMS01Ljc4LDMsMzAuNDIsMzAuNDIsMCwwLDEtNS42NywxLjYyLDM3LjgyLDM3LjgyLDAsMCwxLTUuNjkuNzFjLTEsMC0xLjkuMTgtMi44NS4yNmwtMi44NS4yNHEtNS43Mi41MS0xMS40OCwxLjFjLTMuODQuNC03LjcxLjgyLTExLjU4LDEuNGExMTIuMzQsMTEyLjM0LDAsMCwwLTIyLjk0LDUuNjFjLTMuNzIsMS4zNS03LjM0LDMtMTAuOTQsNC42NHMtNy4xNCwzLjUxLTEwLjYsNS41MUExNTEuNiwxNTEuNiwwLDAsMCw2OC41Niw4N0M2Ny4yMyw4OC40OCw2Niw5MCw2NC42NCw5MS41NnMtMi41MSwzLjE1LTMuNzUsNC43M2wtMy41NCw0LjljLTEuMTMsMS42Ni0yLjIzLDMuMzUtMy4zMyw1YTEyNywxMjcsMCwwLDAtMTAuOTMsMjEuNDksMS41OCwxLjU4LDAsMSwxLTMtMS4xNVM0MC4xOSwxMjYuNDcsNDAuMjEsMTI2LjQzWiIvPjxyZWN0IGNsYXNzPSJjbHMtMiIgd2lkdGg9IjM5MiIgaGVpZ2h0PSIzOTIiLz48L2c+PC9nPjwvc3ZnPg==`;
-        } else {
-            imgSpinner.src = DefaultLoadingScreen.DefaultSpinnerUrl;
-        }
-
-        imgSpinner.style.animation = "spin1 0.75s infinite linear";
-        imgSpinner.style.transformOrigin = "50% 50%";
-
-        if (!svgSupport) {
-            const logoSize = { w: 16, h: 18.5 };
-            const loadingSize = { w: 30, h: 30 };
-            // set styling correctly
-            imgBack.style.width = `${logoSize.w}vh`;
-            imgBack.style.height = `${logoSize.h}vh`;
-            imgBack.style.left = `calc(50% - ${logoSize.w / 2}vh)`;
-            imgBack.style.top = `calc(50% - ${logoSize.h / 2}vh)`;
-
-            imgSpinner.style.width = `${loadingSize.w}vh`;
-            imgSpinner.style.height = `${loadingSize.h}vh`;
-            imgSpinner.style.left = `calc(50% - ${loadingSize.w / 2}vh)`;
-            imgSpinner.style.top = `calc(50% - ${loadingSize.h / 2}vh)`;
-        }
-
-        imageSpinnerContainer.appendChild(imgSpinner);
-
-        loadingDiv.appendChild(imgBack);
-        loadingDiv.appendChild(imageSpinnerContainer);
-        loadingDiv.style.backgroundColor = this._loadingDivBackgroundColor;
-        loadingDiv.style.opacity = "1";
-
-        const canvases: Array<HTMLCanvasElement> = [];
-        const views = this._engine.views;
-        if (views?.length) {
-            for (const view of views) {
-                if (view.enabled) {
-                    canvases.push(view.target);
-                }
-            }
-        } else {
-            canvases.push(this._renderingCanvas);
-        }
-<<<<<<< HEAD
-        canvases.forEach((canvas, index) => {
-            const clonedLoadingDiv = loadingDiv.cloneNode(true) as HTMLDivElement;
-            clonedLoadingDiv.id += `-${index}`;
-=======
-        for (let i = 0; i < canvases.length; i++) {
-            const canvas = canvases[i];
-            const clonedLoadingDiv = loadingDiv!.cloneNode(true) as HTMLDivElement;
-            clonedLoadingDiv.id += `-${i}`;
->>>>>>> 89bf19c2
-            this._loadingDivToRenderingCanvasMap.set(clonedLoadingDiv, [canvas, null]);
-        }
-
-        this._resizeLoadingUI();
-
-        this._resizeObserver = this._engine.onResizeObservable.add(() => {
-            this._resizeLoadingUI();
-        });
-
-        this._loadingDivToRenderingCanvasMap.forEach((_, loadingDiv) => {
-            document.body.appendChild(loadingDiv);
-        });
-    }
-
-    /**
-     * Function called to hide the loading screen
-     */
-    public hideLoadingUI(): void {
-        if (!this._isLoading) {
-            return;
-        }
-
-        let completedTransitions = 0;
-
-        const onTransitionEnd = (event: TransitionEvent) => {
-            const loadingDiv = event.target as HTMLDivElement;
-            // ensure that ending transition event is generated by one of the current loadingDivs
-            const isTransitionEndOnLoadingDiv = this._loadingDivToRenderingCanvasMap.has(loadingDiv);
-
-            if (isTransitionEndOnLoadingDiv) {
-                completedTransitions++;
-                loadingDiv.remove();
-
-                const allTransitionsCompleted = completedTransitions === this._loadingDivToRenderingCanvasMap.size;
-                if (allTransitionsCompleted) {
-                    if (this._loadingTextDiv) {
-                        this._loadingTextDiv.remove();
-                        this._loadingTextDiv = null;
-                    }
-                    if (this._style) {
-                        this._style.remove();
-                        this._style = null;
-                    }
-
-                    window.removeEventListener("transitionend", onTransitionEnd);
-                    this._engine!.onResizeObservable.remove(this._resizeObserver);
-                    this._loadingDivToRenderingCanvasMap.clear();
-                    this._engine = null;
-                    this._isLoading = false;
-                }
-            }
-        };
-
-        this._loadingDivToRenderingCanvasMap.forEach((_, loadingDiv) => {
-            loadingDiv.style.opacity = "0";
-        });
-
-        window.addEventListener("transitionend", onTransitionEnd);
-    }
-
-    /**
-     * Gets or sets the text to display while loading
-     */
-    public set loadingUIText(text: string) {
-        this._loadingText = text;
-
-        if (this._loadingTextDiv) {
-            this._loadingDivToRenderingCanvasMap.forEach((_, loadingDiv) => {
-                // set loadingTextDiv of current loadingDiv
-                loadingDiv.children[0].innerHTML = this._loadingText;
-            });
-        }
-    }
-
-    public get loadingUIText(): string {
-        return this._loadingText;
-    }
-
-    /**
-     * Gets or sets the color to use for the background
-     */
-    public get loadingUIBackgroundColor(): string {
-        return this._loadingDivBackgroundColor;
-    }
-
-    public set loadingUIBackgroundColor(color: string) {
-        this._loadingDivBackgroundColor = color;
-
-        if (!this._isLoading) {
-            return;
-        }
-
-        this._loadingDivToRenderingCanvasMap.forEach((_, loadingDiv) => {
-            loadingDiv.style.backgroundColor = this._loadingDivBackgroundColor;
-        });
-    }
-
-    /**
-     * Checks if the layout of the canvas has changed by comparing the current layout
-     * rectangle with the previous one.
-     *
-     * This function compares of the two `DOMRect` objects to determine if any of the layout dimensions have changed.
-     * If the layout has changed or if there is no previous layout (i.e., `previousCanvasRect` is `null`),
-     * it returns `true`. Otherwise, it returns `false`.
-     *
-     * @param previousCanvasRect defines the previously recorded `DOMRect` of the canvas, or `null` if no previous state exists.
-     * @param currentCanvasRect defines the current `DOMRect` of the canvas to compare against the previous layout.
-     * @returns `true` if the layout has changed, otherwise `false`.
-     */
-    private _isCanvasLayoutChanged(previousCanvasRect: DOMRect | null, currentCanvasRect: DOMRect) {
-        return (
-            !previousCanvasRect ||
-            previousCanvasRect.left !== currentCanvasRect.left ||
-            previousCanvasRect.top !== currentCanvasRect.top ||
-            previousCanvasRect.right !== currentCanvasRect.right ||
-            previousCanvasRect.bottom !== currentCanvasRect.bottom ||
-            previousCanvasRect.width !== currentCanvasRect.width ||
-            previousCanvasRect.height !== currentCanvasRect.height ||
-            previousCanvasRect.x !== currentCanvasRect.x ||
-            previousCanvasRect.y !== currentCanvasRect.y
-        );
-    }
-
-    // Resize
-    private _resizeLoadingUI = () => {
-        if (!this._isLoading) {
-            return;
-        }
-
-        this._loadingDivToRenderingCanvasMap.forEach(([canvas, previousCanvasRect], loadingDiv) => {
-            const currentCanvasRect = canvas.getBoundingClientRect();
-            if (this._isCanvasLayoutChanged(previousCanvasRect, currentCanvasRect)) {
-                const canvasPositioning = window.getComputedStyle(canvas).position;
-
-                loadingDiv.style.position = canvasPositioning === "fixed" ? "fixed" : "absolute";
-                loadingDiv.style.left = currentCanvasRect.left + window.scrollX + "px";
-                loadingDiv.style.top = currentCanvasRect.top + window.scrollY + "px";
-                loadingDiv.style.width = currentCanvasRect.width + "px";
-                loadingDiv.style.height = currentCanvasRect.height + "px";
-
-                this._loadingDivToRenderingCanvasMap.set(loadingDiv, [canvas, currentCanvasRect]);
-            }
-        });
-    };
-}
-
-AbstractEngine.DefaultLoadingScreenFactory = (canvas: HTMLCanvasElement) => {
-    return new DefaultLoadingScreen(canvas);
-};
+import type { Nullable } from "../types";
+import { AbstractEngine } from "../Engines/abstractEngine";
+import { EngineStore } from "../Engines/engineStore";
+import type { Observer } from "../Misc/observable";
+/**
+ * Interface used to present a loading screen while loading a scene
+ * @see https://doc.babylonjs.com/features/featuresDeepDive/scene/customLoadingScreen
+ */
+export interface ILoadingScreen {
+    /**
+     * Function called to display the loading screen
+     */
+    displayLoadingUI: () => void;
+    /**
+     * Function called to hide the loading screen
+     */
+    hideLoadingUI: () => void;
+    /**
+     * Gets or sets the color to use for the background
+     */
+    loadingUIBackgroundColor: string;
+    /**
+     * Gets or sets the text to display while loading
+     */
+    loadingUIText: string;
+}
+
+/**
+ * Class used for the default loading screen
+ * @see https://doc.babylonjs.com/features/featuresDeepDive/scene/customLoadingScreen
+ */
+export class DefaultLoadingScreen implements ILoadingScreen {
+    private _engine: Nullable<AbstractEngine>;
+    private _resizeObserver: Nullable<Observer<AbstractEngine>>;
+    private _isLoading: boolean;
+    /**
+     * Maps a loading `HTMLDivElement` to a tuple containing the associated `HTMLCanvasElement`
+     * and its `DOMRect` (or `null` if not yet available).
+     */
+    private _loadingDivToRenderingCanvasMap: Map<HTMLDivElement, [HTMLCanvasElement, DOMRect | null]> = new Map();
+    private _loadingTextDiv: Nullable<HTMLDivElement>;
+    private _style: Nullable<HTMLStyleElement>;
+
+    /** Gets or sets the logo url to use for the default loading screen */
+    public static DefaultLogoUrl = "";
+
+    /** Gets or sets the spinner url to use for the default loading screen */
+    public static DefaultSpinnerUrl = "";
+
+    /**
+     * Creates a new default loading screen
+     * @param _renderingCanvas defines the canvas used to render the scene
+     * @param _loadingText defines the default text to display
+     * @param _loadingDivBackgroundColor defines the default background color
+     */
+    constructor(
+        private _renderingCanvas: HTMLCanvasElement,
+        private _loadingText = "",
+        private _loadingDivBackgroundColor = "black"
+    ) {}
+
+    /**
+     * Function called to display the loading screen
+     */
+    public displayLoadingUI(): void {
+        if (this._isLoading) {
+            // Do not add a loading screen if it is already loading
+            return;
+        }
+
+        this._isLoading = true;
+        // get current engine by rendering canvas
+        this._engine = EngineStore.Instances.find((engine) => engine.getRenderingCanvas() === this._renderingCanvas) as AbstractEngine;
+
+        const loadingDiv = document.createElement("div");
+
+        loadingDiv.id = "babylonjsLoadingDiv";
+        loadingDiv.style.opacity = "0";
+        loadingDiv.style.transition = "opacity 1.5s ease";
+        loadingDiv.style.pointerEvents = "none";
+        loadingDiv.style.display = "grid";
+        loadingDiv.style.gridTemplateRows = "100%";
+        loadingDiv.style.gridTemplateColumns = "100%";
+        loadingDiv.style.justifyItems = "center";
+        loadingDiv.style.alignItems = "center";
+
+        // Loading text
+        this._loadingTextDiv = document.createElement("div");
+        this._loadingTextDiv.style.position = "absolute";
+        this._loadingTextDiv.style.left = "0";
+        this._loadingTextDiv.style.top = "50%";
+        this._loadingTextDiv.style.marginTop = "80px";
+        this._loadingTextDiv.style.width = "100%";
+        this._loadingTextDiv.style.height = "20px";
+        this._loadingTextDiv.style.fontFamily = "Arial";
+        this._loadingTextDiv.style.fontSize = "14px";
+        this._loadingTextDiv.style.color = "white";
+        this._loadingTextDiv.style.textAlign = "center";
+        this._loadingTextDiv.style.zIndex = "1";
+        this._loadingTextDiv.innerHTML = "Loading";
+
+        loadingDiv.appendChild(this._loadingTextDiv);
+
+        //set the predefined text
+        this._loadingTextDiv.innerHTML = this._loadingText;
+
+        // Generating keyframes
+        this._style = document.createElement("style");
+        const keyFrames = `@-webkit-keyframes spin1 {\
+                            0% { -webkit-transform: rotate(0deg);}
+                            100% { -webkit-transform: rotate(360deg);}
+                        }\
+                        @keyframes spin1 {\
+                            0% { transform: rotate(0deg);}
+                            100% { transform: rotate(360deg);}
+                        }`;
+        this._style.innerHTML = keyFrames;
+        document.getElementsByTagName("head")[0].appendChild(this._style);
+
+        const svgSupport = !!window.SVGSVGElement;
+        // Loading img
+        const imgBack = new Image();
+        if (!DefaultLoadingScreen.DefaultLogoUrl) {
+            imgBack.src = !svgSupport
+                ? "https://cdn.babylonjs.com/Assets/babylonLogo.png"
+                : `data:image/svg+xml;base64,PHN2ZyB4bWxucz0iaHR0cDovL3d3dy53My5vcmcvMjAwMC9zdmciIHZpZXdCb3g9IjAgMCAxODAuMTcgMjA4LjA0Ij48ZGVmcz48c3R5bGU+LmNscy0xe2ZpbGw6I2ZmZjt9LmNscy0ye2ZpbGw6I2UwNjg0Yjt9LmNscy0ze2ZpbGw6I2JiNDY0Yjt9LmNscy00e2ZpbGw6I2UwZGVkODt9LmNscy01e2ZpbGw6I2Q1ZDJjYTt9PC9zdHlsZT48L2RlZnM+PHRpdGxlPkJhYnlsb25Mb2dvPC90aXRsZT48ZyBpZD0iTGF5ZXJfMiIgZGF0YS1uYW1lPSJMYXllciAyIj48ZyBpZD0iUGFnZV9FbGVtZW50cyIgZGF0YS1uYW1lPSJQYWdlIEVsZW1lbnRzIj48cGF0aCBjbGFzcz0iY2xzLTEiIGQ9Ik05MC4wOSwwLDAsNTJWMTU2bDkwLjA5LDUyLDkwLjA4LTUyVjUyWiIvPjxwb2x5Z29uIGNsYXNzPSJjbHMtMiIgcG9pbnRzPSIxODAuMTcgNTIuMDEgMTUxLjk3IDM1LjczIDEyNC44NSA1MS4zOSAxNTMuMDUgNjcuNjcgMTgwLjE3IDUyLjAxIi8+PHBvbHlnb24gY2xhc3M9ImNscy0yIiBwb2ludHM9IjI3LjEyIDY3LjY3IDExNy4yMSAxNS42NiA5MC4wOCAwIDAgNTIuMDEgMjcuMTIgNjcuNjciLz48cG9seWdvbiBjbGFzcz0iY2xzLTIiIHBvaW50cz0iNjEuODkgMTIwLjMgOTAuMDggMTM2LjU4IDExOC4yOCAxMjAuMyA5MC4wOCAxMDQuMDIgNjEuODkgMTIwLjMiLz48cG9seWdvbiBjbGFzcz0iY2xzLTMiIHBvaW50cz0iMTUzLjA1IDY3LjY3IDE1My4wNSAxNDAuMzcgOTAuMDggMTc2LjcyIDI3LjEyIDE0MC4zNyAyNy4xMiA2Ny42NyAwIDUyLjAxIDAgMTU2LjAzIDkwLjA4IDIwOC4wNCAxODAuMTcgMTU2LjAzIDE4MC4xNyA1Mi4wMSAxNTMuMDUgNjcuNjciLz48cG9seWdvbiBjbGFzcz0iY2xzLTMiIHBvaW50cz0iOTAuMDggNzEuNDYgNjEuODkgODcuNzQgNjEuODkgMTIwLjMgOTAuMDggMTA0LjAyIDExOC4yOCAxMjAuMyAxMTguMjggODcuNzQgOTAuMDggNzEuNDYiLz48cG9seWdvbiBjbGFzcz0iY2xzLTQiIHBvaW50cz0iMTUzLjA1IDY3LjY3IDExOC4yOCA4Ny43NCAxMTguMjggMTIwLjMgOTAuMDggMTM2LjU4IDkwLjA4IDE3Ni43MiAxNTMuMDUgMTQwLjM3IDE1My4wNSA2Ny42NyIvPjxwb2x5Z29uIGNsYXNzPSJjbHMtNSIgcG9pbnRzPSIyNy4xMiA2Ny42NyA2MS44OSA4Ny43NCA2MS44OSAxMjAuMyA5MC4wOCAxMzYuNTggOTAuMDggMTc2LjcyIDI3LjEyIDE0MC4zNyAyNy4xMiA2Ny42NyIvPjwvZz48L2c+PC9zdmc+`;
+        } else {
+            imgBack.src = DefaultLoadingScreen.DefaultLogoUrl;
+        }
+
+        imgBack.style.width = "150px";
+        imgBack.style.gridColumn = "1";
+        imgBack.style.gridRow = "1";
+        imgBack.style.top = "50%";
+        imgBack.style.left = "50%";
+        imgBack.style.transform = "translate(-50%, -50%)";
+        imgBack.style.position = "absolute";
+
+        const imageSpinnerContainer = document.createElement("div");
+        imageSpinnerContainer.style.width = "300px";
+        imageSpinnerContainer.style.gridColumn = "1";
+        imageSpinnerContainer.style.gridRow = "1";
+        imageSpinnerContainer.style.top = "50%";
+        imageSpinnerContainer.style.left = "50%";
+        imageSpinnerContainer.style.transform = "translate(-50%, -50%)";
+        imageSpinnerContainer.style.position = "absolute";
+
+        // Loading spinner
+        const imgSpinner = new Image();
+
+        if (!DefaultLoadingScreen.DefaultSpinnerUrl) {
+            imgSpinner.src = !svgSupport
+                ? "https://cdn.babylonjs.com/Assets/loadingIcon.png"
+                : `data:image/svg+xml;base64,PHN2ZyB4bWxucz0iaHR0cDovL3d3dy53My5vcmcvMjAwMC9zdmciIHZpZXdCb3g9IjAgMCAzOTIgMzkyIj48ZGVmcz48c3R5bGU+LmNscy0xe2ZpbGw6I2UwNjg0Yjt9LmNscy0ye2ZpbGw6bm9uZTt9PC9zdHlsZT48L2RlZnM+PHRpdGxlPlNwaW5uZXJJY29uPC90aXRsZT48ZyBpZD0iTGF5ZXJfMiIgZGF0YS1uYW1lPSJMYXllciAyIj48ZyBpZD0iU3Bpbm5lciI+PHBhdGggY2xhc3M9ImNscy0xIiBkPSJNNDAuMjEsMTI2LjQzYzMuNy03LjMxLDcuNjctMTQuNDQsMTItMjEuMzJsMy4zNi01LjEsMy41Mi01YzEuMjMtMS42MywyLjQxLTMuMjksMy42NS00LjkxczIuNTMtMy4yMSwzLjgyLTQuNzlBMTg1LjIsMTg1LjIsMCwwLDEsODMuNCw2Ny40M2EyMDgsMjA4LDAsMCwxLDE5LTE1LjY2YzMuMzUtMi40MSw2Ljc0LTQuNzgsMTAuMjUtN3M3LjExLTQuMjgsMTAuNzUtNi4zMmM3LjI5LTQsMTQuNzMtOCwyMi41My0xMS40OSwzLjktMS43Miw3Ljg4LTMuMywxMi00LjY0YTEwNC4yMiwxMDQuMjIsMCwwLDEsMTIuNDQtMy4yMyw2Mi40NCw2Mi40NCwwLDAsMSwxMi43OC0xLjM5QTI1LjkyLDI1LjkyLDAsMCwxLDE5NiwyMS40NGE2LjU1LDYuNTUsMCwwLDEsMi4wNSw5LDYuNjYsNi42NiwwLDAsMS0xLjY0LDEuNzhsLS40MS4yOWEyMi4wNywyMi4wNywwLDAsMS01Ljc4LDMsMzAuNDIsMzAuNDIsMCwwLDEtNS42NywxLjYyLDM3LjgyLDM3LjgyLDAsMCwxLTUuNjkuNzFjLTEsMC0xLjkuMTgtMi44NS4yNmwtMi44NS4yNHEtNS43Mi41MS0xMS40OCwxLjFjLTMuODQuNC03LjcxLjgyLTExLjU4LDEuNGExMTIuMzQsMTEyLjM0LDAsMCwwLTIyLjk0LDUuNjFjLTMuNzIsMS4zNS03LjM0LDMtMTAuOTQsNC42NHMtNy4xNCwzLjUxLTEwLjYsNS41MUExNTEuNiwxNTEuNiwwLDAsMCw2OC41Niw4N0M2Ny4yMyw4OC40OCw2Niw5MCw2NC42NCw5MS41NnMtMi41MSwzLjE1LTMuNzUsNC43M2wtMy41NCw0LjljLTEuMTMsMS42Ni0yLjIzLDMuMzUtMy4zMyw1YTEyNywxMjcsMCwwLDAtMTAuOTMsMjEuNDksMS41OCwxLjU4LDAsMSwxLTMtMS4xNVM0MC4xOSwxMjYuNDcsNDAuMjEsMTI2LjQzWiIvPjxyZWN0IGNsYXNzPSJjbHMtMiIgd2lkdGg9IjM5MiIgaGVpZ2h0PSIzOTIiLz48L2c+PC9nPjwvc3ZnPg==`;
+        } else {
+            imgSpinner.src = DefaultLoadingScreen.DefaultSpinnerUrl;
+        }
+
+        imgSpinner.style.animation = "spin1 0.75s infinite linear";
+        imgSpinner.style.transformOrigin = "50% 50%";
+
+        if (!svgSupport) {
+            const logoSize = { w: 16, h: 18.5 };
+            const loadingSize = { w: 30, h: 30 };
+            // set styling correctly
+            imgBack.style.width = `${logoSize.w}vh`;
+            imgBack.style.height = `${logoSize.h}vh`;
+            imgBack.style.left = `calc(50% - ${logoSize.w / 2}vh)`;
+            imgBack.style.top = `calc(50% - ${logoSize.h / 2}vh)`;
+
+            imgSpinner.style.width = `${loadingSize.w}vh`;
+            imgSpinner.style.height = `${loadingSize.h}vh`;
+            imgSpinner.style.left = `calc(50% - ${loadingSize.w / 2}vh)`;
+            imgSpinner.style.top = `calc(50% - ${loadingSize.h / 2}vh)`;
+        }
+
+        imageSpinnerContainer.appendChild(imgSpinner);
+
+        loadingDiv.appendChild(imgBack);
+        loadingDiv.appendChild(imageSpinnerContainer);
+        loadingDiv.style.backgroundColor = this._loadingDivBackgroundColor;
+        loadingDiv.style.opacity = "1";
+
+        const canvases: Array<HTMLCanvasElement> = [];
+        const views = this._engine.views;
+        if (views?.length) {
+            for (const view of views) {
+                if (view.enabled) {
+                    canvases.push(view.target);
+                }
+            }
+        } else {
+            canvases.push(this._renderingCanvas);
+        }
+        for (let i = 0; i < canvases.length; i++) {
+            const canvas = canvases[i];
+            const clonedLoadingDiv = loadingDiv!.cloneNode(true) as HTMLDivElement;
+            clonedLoadingDiv.id += `-${i}`;
+            this._loadingDivToRenderingCanvasMap.set(clonedLoadingDiv, [canvas, null]);
+        }
+
+        this._resizeLoadingUI();
+
+        this._resizeObserver = this._engine.onResizeObservable.add(() => {
+            this._resizeLoadingUI();
+        });
+
+        this._loadingDivToRenderingCanvasMap.forEach((_, loadingDiv) => {
+            document.body.appendChild(loadingDiv);
+        });
+    }
+
+    /**
+     * Function called to hide the loading screen
+     */
+    public hideLoadingUI(): void {
+        if (!this._isLoading) {
+            return;
+        }
+
+        let completedTransitions = 0;
+
+        const onTransitionEnd = (event: TransitionEvent) => {
+            const loadingDiv = event.target as HTMLDivElement;
+            // ensure that ending transition event is generated by one of the current loadingDivs
+            const isTransitionEndOnLoadingDiv = this._loadingDivToRenderingCanvasMap.has(loadingDiv);
+
+            if (isTransitionEndOnLoadingDiv) {
+                completedTransitions++;
+                loadingDiv.remove();
+
+                const allTransitionsCompleted = completedTransitions === this._loadingDivToRenderingCanvasMap.size;
+                if (allTransitionsCompleted) {
+                    if (this._loadingTextDiv) {
+                        this._loadingTextDiv.remove();
+                        this._loadingTextDiv = null;
+                    }
+                    if (this._style) {
+                        this._style.remove();
+                        this._style = null;
+                    }
+
+                    window.removeEventListener("transitionend", onTransitionEnd);
+                    this._engine!.onResizeObservable.remove(this._resizeObserver);
+                    this._loadingDivToRenderingCanvasMap.clear();
+                    this._engine = null;
+                    this._isLoading = false;
+                }
+            }
+        };
+
+        this._loadingDivToRenderingCanvasMap.forEach((_, loadingDiv) => {
+            loadingDiv.style.opacity = "0";
+        });
+
+        window.addEventListener("transitionend", onTransitionEnd);
+    }
+
+    /**
+     * Gets or sets the text to display while loading
+     */
+    public set loadingUIText(text: string) {
+        this._loadingText = text;
+
+        if (this._loadingTextDiv) {
+            this._loadingDivToRenderingCanvasMap.forEach((_, loadingDiv) => {
+                // set loadingTextDiv of current loadingDiv
+                loadingDiv.children[0].innerHTML = this._loadingText;
+            });
+        }
+    }
+
+    public get loadingUIText(): string {
+        return this._loadingText;
+    }
+
+    /**
+     * Gets or sets the color to use for the background
+     */
+    public get loadingUIBackgroundColor(): string {
+        return this._loadingDivBackgroundColor;
+    }
+
+    public set loadingUIBackgroundColor(color: string) {
+        this._loadingDivBackgroundColor = color;
+
+        if (!this._isLoading) {
+            return;
+        }
+
+        this._loadingDivToRenderingCanvasMap.forEach((_, loadingDiv) => {
+            loadingDiv.style.backgroundColor = this._loadingDivBackgroundColor;
+        });
+    }
+
+    /**
+     * Checks if the layout of the canvas has changed by comparing the current layout
+     * rectangle with the previous one.
+     *
+     * This function compares of the two `DOMRect` objects to determine if any of the layout dimensions have changed.
+     * If the layout has changed or if there is no previous layout (i.e., `previousCanvasRect` is `null`),
+     * it returns `true`. Otherwise, it returns `false`.
+     *
+     * @param previousCanvasRect defines the previously recorded `DOMRect` of the canvas, or `null` if no previous state exists.
+     * @param currentCanvasRect defines the current `DOMRect` of the canvas to compare against the previous layout.
+     * @returns `true` if the layout has changed, otherwise `false`.
+     */
+    private _isCanvasLayoutChanged(previousCanvasRect: DOMRect | null, currentCanvasRect: DOMRect) {
+        return (
+            !previousCanvasRect ||
+            previousCanvasRect.left !== currentCanvasRect.left ||
+            previousCanvasRect.top !== currentCanvasRect.top ||
+            previousCanvasRect.right !== currentCanvasRect.right ||
+            previousCanvasRect.bottom !== currentCanvasRect.bottom ||
+            previousCanvasRect.width !== currentCanvasRect.width ||
+            previousCanvasRect.height !== currentCanvasRect.height ||
+            previousCanvasRect.x !== currentCanvasRect.x ||
+            previousCanvasRect.y !== currentCanvasRect.y
+        );
+    }
+
+    // Resize
+    private _resizeLoadingUI = () => {
+        if (!this._isLoading) {
+            return;
+        }
+
+        this._loadingDivToRenderingCanvasMap.forEach(([canvas, previousCanvasRect], loadingDiv) => {
+            const currentCanvasRect = canvas.getBoundingClientRect();
+            if (this._isCanvasLayoutChanged(previousCanvasRect, currentCanvasRect)) {
+                const canvasPositioning = window.getComputedStyle(canvas).position;
+
+                loadingDiv.style.position = canvasPositioning === "fixed" ? "fixed" : "absolute";
+                loadingDiv.style.left = currentCanvasRect.left + window.scrollX + "px";
+                loadingDiv.style.top = currentCanvasRect.top + window.scrollY + "px";
+                loadingDiv.style.width = currentCanvasRect.width + "px";
+                loadingDiv.style.height = currentCanvasRect.height + "px";
+
+                this._loadingDivToRenderingCanvasMap.set(loadingDiv, [canvas, currentCanvasRect]);
+            }
+        });
+    };
+}
+
+AbstractEngine.DefaultLoadingScreenFactory = (canvas: HTMLCanvasElement) => {
+    return new DefaultLoadingScreen(canvas);
+};