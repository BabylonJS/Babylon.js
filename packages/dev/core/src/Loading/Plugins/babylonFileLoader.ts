--- conflicted
+++ resolved
@@ -1,1097 +1,1083 @@
-import { Logger } from "../../Misc/logger";
-import type { Nullable } from "../../types";
-import { Camera } from "../../Cameras/camera";
-import type { Scene } from "../../scene";
-import { Vector3 } from "../../Maths/math.vector";
-import { Color3, Color4 } from "../../Maths/math.color";
-import { Mesh } from "../../Meshes/mesh";
-import type { AbstractMesh } from "../../Meshes/abstractMesh";
-import { Geometry } from "../../Meshes/geometry";
-import type { Node } from "../../node";
-import { TransformNode } from "../../Meshes/transformNode";
-import { Material } from "../../Materials/material";
-import { MultiMaterial } from "../../Materials/multiMaterial";
-import { CubeTexture } from "../../Materials/Textures/cubeTexture";
-import { HDRCubeTexture } from "../../Materials/Textures/hdrCubeTexture";
-import { AnimationGroup } from "../../Animations/animationGroup";
-import { Light } from "../../Lights/light";
-import { SceneComponentConstants } from "../../sceneComponent";
-import { SceneLoader } from "../../Loading/sceneLoader";
-import { AssetContainer } from "../../assetContainer";
-import { ActionManager } from "../../Actions/actionManager";
-import type { IParticleSystem } from "../../Particles/IParticleSystem";
-import { Skeleton } from "../../Bones/skeleton";
-import { MorphTargetManager } from "../../Morph/morphTargetManager";
-import { CannonJSPlugin } from "../../Physics/v1/Plugins/cannonJSPlugin";
-import { OimoJSPlugin } from "../../Physics/v1/Plugins/oimoJSPlugin";
-import { AmmoJSPlugin } from "../../Physics/v1/Plugins/ammoJSPlugin";
-import { ReflectionProbe } from "../../Probes/reflectionProbe";
-import { GetClass } from "../../Misc/typeStore";
-import { Tools } from "../../Misc/tools";
-import { PostProcess } from "../../PostProcesses/postProcess";
-import { SpriteManager } from "core/Sprites/spriteManager";
-import { GetIndividualParser, Parse } from "./babylonFileParser.function";
-
-/** @internal */
-// eslint-disable-next-line @typescript-eslint/naming-convention, no-var
-export var _BabylonLoaderRegistered = true;
-
-/**
- * Helps setting up some configuration for the babylon file loader.
- */
-export class BabylonFileLoaderConfiguration {
-    /**
-     * The loader does not allow injecting custom physics engine into the plugins.
-     * Unfortunately in ES6, we need to manually inject them into the plugin.
-     * So you could set this variable to your engine import to make it work.
-     */
-    public static LoaderInjectedPhysicsEngine: any = undefined;
-}
-
-let TempIndexContainer: { [key: string]: Node } = {};
-let TempMaterialIndexContainer: { [key: string]: Material } = {};
-let TempMorphTargetManagerIndexContainer: { [key: string]: MorphTargetManager } = {};
-
-const ParseMaterialByPredicate = (predicate: (parsedMaterial: any) => boolean, parsedData: any, scene: Scene, rootUrl: string) => {
-    if (!parsedData.materials) {
-        return null;
-    }
-
-    for (let index = 0, cache = parsedData.materials.length; index < cache; index++) {
-        const parsedMaterial = parsedData.materials[index];
-        if (predicate(parsedMaterial)) {
-            return { parsedMaterial, material: Material.Parse(parsedMaterial, scene, rootUrl) };
-        }
-    }
-    return null;
-};
-
-const IsDescendantOf = (mesh: any, names: Array<any>, hierarchyIds: Array<number>) => {
-    for (const i in names) {
-        if (mesh.name === names[i]) {
-            hierarchyIds.push(mesh.id);
-            return true;
-        }
-    }
-    if (mesh.parentId !== undefined && hierarchyIds.indexOf(mesh.parentId) !== -1) {
-        hierarchyIds.push(mesh.id);
-        return true;
-    }
-    return false;
-};
-
-// eslint-disable-next-line @typescript-eslint/naming-convention
-const logOperation = (operation: string, producer: { file: string; name: string; version: string; exporter_version: string }) => {
-    return (
-        operation +
-        " of " +
-        (producer ? producer.file + " from " + producer.name + " version: " + producer.version + ", exporter version: " + producer.exporter_version : "unknown")
-    );
-};
-
-const LoadDetailLevels = (scene: Scene, mesh: AbstractMesh) => {
-    const mastermesh: Mesh = mesh as Mesh;
-
-    // Every value specified in the ids array of the lod data points to another mesh which should be used as the lower LOD level.
-    // The distances (or coverages) array values specified are used along with the lod mesh ids as a hint to determine the switching threshold for the various LODs.
-    if (mesh._waitingData.lods) {
-        if (mesh._waitingData.lods.ids && mesh._waitingData.lods.ids.length > 0) {
-            const lodmeshes: string[] = mesh._waitingData.lods.ids;
-            const wasenabled: boolean = mastermesh.isEnabled(false);
-            if (mesh._waitingData.lods.distances) {
-                const distances: number[] = mesh._waitingData.lods.distances;
-                if (distances.length >= lodmeshes.length) {
-                    const culling: number = distances.length > lodmeshes.length ? distances[distances.length - 1] : 0;
-                    mastermesh.setEnabled(false);
-                    for (let index = 0; index < lodmeshes.length; index++) {
-                        const lodid: string = lodmeshes[index];
-                        const lodmesh: Mesh = scene.getMeshById(lodid) as Mesh;
-                        if (lodmesh != null) {
-                            mastermesh.addLODLevel(distances[index], lodmesh);
-                        }
-                    }
-                    if (culling > 0) {
-                        mastermesh.addLODLevel(culling, null);
-                    }
-                    if (wasenabled === true) {
-                        mastermesh.setEnabled(true);
-                    }
-                } else {
-                    Tools.Warn("Invalid level of detail distances for " + mesh.name);
-                }
-            }
-        }
-        mesh._waitingData.lods = null;
-    }
-};
-
-const FindParent = (parentId: any, parentInstanceIndex: any, scene: Scene) => {
-    if (typeof parentId !== "number") {
-        const parentEntry = scene.getLastEntryById(parentId);
-        if (parentEntry && parentInstanceIndex !== undefined && parentInstanceIndex !== null) {
-            const instance = (parentEntry as Mesh).instances[parseInt(parentInstanceIndex)];
-            return instance;
-        }
-        return parentEntry;
-    }
-
-    const parent = TempIndexContainer[parentId];
-    if (parent && parentInstanceIndex !== undefined && parentInstanceIndex !== null) {
-        const instance = (parent as Mesh).instances[parseInt(parentInstanceIndex)];
-        return instance;
-    }
-
-    return parent;
-};
-
-const FindMaterial = (materialId: any, scene: Scene) => {
-    if (typeof materialId !== "number") {
-        return scene.getLastMaterialById(materialId, true);
-    }
-
-    return TempMaterialIndexContainer[materialId];
-};
-
-const LoadAssetContainer = (scene: Scene, data: string, rootUrl: string, onError?: (message: string, exception?: any) => void, addToScene = false): AssetContainer => {
-    const container = new AssetContainer(scene);
-
-    // Entire method running in try block, so ALWAYS logs as far as it got, only actually writes details
-    // when SceneLoader.debugLogging = true (default), or exception encountered.
-    // Everything stored in var log instead of writing separate lines to support only writing in exception,
-    // and avoid problems with multiple concurrent .babylon loads.
-    let log = "importScene has failed JSON parse";
-    try {
-        // eslint-disable-next-line no-var
-        var parsedData = JSON.parse(data);
-        log = "";
-        const fullDetails = SceneLoader.loggingLevel === SceneLoader.DETAILED_LOGGING;
-
-        let index: number;
-        let cache: number;
-
-        // Environment texture
-        if (parsedData.environmentTexture !== undefined && parsedData.environmentTexture !== null) {
-            // PBR needed for both HDR texture (gamma space) & a sky box
-            const isPBR = parsedData.isPBR !== undefined ? parsedData.isPBR : true;
-            if (parsedData.environmentTextureType && parsedData.environmentTextureType === "BABYLON.HDRCubeTexture") {
-                const hdrSize: number = parsedData.environmentTextureSize ? parsedData.environmentTextureSize : 128;
-                const hdrTexture = new HDRCubeTexture(
-                    (parsedData.environmentTexture.match(/https?:\/\//g) ? "" : rootUrl) + parsedData.environmentTexture,
-                    scene,
-                    hdrSize,
-                    true,
-                    !isPBR,
-                    undefined,
-                    parsedData.environmentTexturePrefilterOnLoad
-                );
-                if (parsedData.environmentTextureRotationY) {
-                    hdrTexture.rotationY = parsedData.environmentTextureRotationY;
-                }
-                scene.environmentTexture = hdrTexture;
-            } else {
-                if (typeof parsedData.environmentTexture === "object") {
-                    const environmentTexture = CubeTexture.Parse(parsedData.environmentTexture, scene, rootUrl);
-                    scene.environmentTexture = environmentTexture;
-                } else if ((parsedData.environmentTexture as string).endsWith(".env")) {
-                    const compressedTexture = new CubeTexture(
-                        (parsedData.environmentTexture.match(/https?:\/\//g) ? "" : rootUrl) + parsedData.environmentTexture,
-                        scene,
-                        parsedData.environmentTextureForcedExtension
-                    );
-                    if (parsedData.environmentTextureRotationY) {
-                        compressedTexture.rotationY = parsedData.environmentTextureRotationY;
-                    }
-                    scene.environmentTexture = compressedTexture;
-                } else {
-                    const cubeTexture = CubeTexture.CreateFromPrefilteredData(
-                        (parsedData.environmentTexture.match(/https?:\/\//g) ? "" : rootUrl) + parsedData.environmentTexture,
-                        scene,
-                        parsedData.environmentTextureForcedExtension
-                    );
-                    if (parsedData.environmentTextureRotationY) {
-                        cubeTexture.rotationY = parsedData.environmentTextureRotationY;
-                    }
-                    scene.environmentTexture = cubeTexture;
-                }
-            }
-            if (parsedData.createDefaultSkybox === true) {
-                const skyboxScale = scene.activeCamera !== undefined && scene.activeCamera !== null ? (scene.activeCamera.maxZ - scene.activeCamera.minZ) / 2 : 1000;
-                const skyboxBlurLevel = parsedData.skyboxBlurLevel || 0;
-                scene.createDefaultSkybox(scene.environmentTexture, isPBR, skyboxScale, skyboxBlurLevel);
-            }
-            container.environmentTexture = scene.environmentTexture;
-        }
-
-        // Environment Intensity
-        if (parsedData.environmentIntensity !== undefined && parsedData.environmentIntensity !== null) {
-            scene.environmentIntensity = parsedData.environmentIntensity;
-        }
-
-        // IBL Intensity
-        if (parsedData.iblIntensity !== undefined && parsedData.iblIntensity !== null) {
-            scene.iblIntensity = parsedData.iblIntensity;
-        }
-
-        // Lights
-        if (parsedData.lights !== undefined && parsedData.lights !== null) {
-            for (index = 0, cache = parsedData.lights.length; index < cache; index++) {
-                const parsedLight = parsedData.lights[index];
-                const light = Light.Parse(parsedLight, scene);
-                if (light) {
-                    TempIndexContainer[parsedLight.uniqueId] = light;
-                    container.lights.push(light);
-                    light._parentContainer = container;
-                    log += index === 0 ? "\n\tLights:" : "";
-                    log += "\n\t\t" + light.toString(fullDetails);
-                }
-            }
-        }
-
-        // Reflection probes
-        if (parsedData.reflectionProbes !== undefined && parsedData.reflectionProbes !== null) {
-            for (index = 0, cache = parsedData.reflectionProbes.length; index < cache; index++) {
-                const parsedReflectionProbe = parsedData.reflectionProbes[index];
-                const reflectionProbe = ReflectionProbe.Parse(parsedReflectionProbe, scene, rootUrl);
-                if (reflectionProbe) {
-                    container.reflectionProbes.push(reflectionProbe);
-                    reflectionProbe._parentContainer = container;
-                    log += index === 0 ? "\n\tReflection Probes:" : "";
-                    log += "\n\t\t" + reflectionProbe.toString(fullDetails);
-                }
-            }
-        }
-
-        // Animations
-        if (parsedData.animations !== undefined && parsedData.animations !== null) {
-            for (index = 0, cache = parsedData.animations.length; index < cache; index++) {
-                const parsedAnimation = parsedData.animations[index];
-                const internalClass = GetClass("BABYLON.Animation");
-                if (internalClass) {
-                    const animation = internalClass.Parse(parsedAnimation);
-                    scene.animations.push(animation);
-                    container.animations.push(animation);
-                    log += index === 0 ? "\n\tAnimations:" : "";
-                    log += "\n\t\t" + animation.toString(fullDetails);
-                }
-            }
-        }
-
-        // Materials
-        if (parsedData.materials !== undefined && parsedData.materials !== null) {
-            for (index = 0, cache = parsedData.materials.length; index < cache; index++) {
-                const parsedMaterial = parsedData.materials[index];
-                const mat = Material.Parse(parsedMaterial, scene, rootUrl);
-                if (mat) {
-                    TempMaterialIndexContainer[parsedMaterial.uniqueId || parsedMaterial.id] = mat;
-                    container.materials.push(mat);
-                    mat._parentContainer = container;
-                    log += index === 0 ? "\n\tMaterials:" : "";
-                    log += "\n\t\t" + mat.toString(fullDetails);
-
-                    // Textures
-                    const textures = mat.getActiveTextures();
-                    for (const t of textures) {
-                        if (container.textures.indexOf(t) == -1) {
-                            container.textures.push(t);
-                            t._parentContainer = container;
-                        }
-                    }
-                }
-            }
-        }
-
-        if (parsedData.multiMaterials !== undefined && parsedData.multiMaterials !== null) {
-            for (index = 0, cache = parsedData.multiMaterials.length; index < cache; index++) {
-                const parsedMultiMaterial = parsedData.multiMaterials[index];
-                const mmat = MultiMaterial.ParseMultiMaterial(parsedMultiMaterial, scene);
-                TempMaterialIndexContainer[parsedMultiMaterial.uniqueId || parsedMultiMaterial.id] = mmat;
-                container.multiMaterials.push(mmat);
-                mmat._parentContainer = container;
-
-                log += index === 0 ? "\n\tMultiMaterials:" : "";
-                log += "\n\t\t" + mmat.toString(fullDetails);
-
-                // Textures
-                const textures = mmat.getActiveTextures();
-                for (const t of textures) {
-                    if (container.textures.indexOf(t) == -1) {
-                        container.textures.push(t);
-                        t._parentContainer = container;
-                    }
-                }
-            }
-        }
-
-        // Morph targets
-        if (parsedData.morphTargetManagers !== undefined && parsedData.morphTargetManagers !== null) {
-            for (const parsedManager of parsedData.morphTargetManagers) {
-                const manager = MorphTargetManager.Parse(parsedManager, scene);
-                TempMorphTargetManagerIndexContainer[parsedManager.id] = manager;
-                container.morphTargetManagers.push(manager);
-                manager._parentContainer = container;
-            }
-        }
-
-        // Skeletons
-        if (parsedData.skeletons !== undefined && parsedData.skeletons !== null) {
-            for (index = 0, cache = parsedData.skeletons.length; index < cache; index++) {
-                const parsedSkeleton = parsedData.skeletons[index];
-                const skeleton = Skeleton.Parse(parsedSkeleton, scene);
-                container.skeletons.push(skeleton);
-                skeleton._parentContainer = container;
-                log += index === 0 ? "\n\tSkeletons:" : "";
-                log += "\n\t\t" + skeleton.toString(fullDetails);
-            }
-        }
-
-        // Geometries
-        const geometries = parsedData.geometries;
-        if (geometries !== undefined && geometries !== null) {
-            const addedGeometry = new Array<Nullable<Geometry>>();
-
-            // VertexData
-            const vertexData = geometries.vertexData;
-            if (vertexData !== undefined && vertexData !== null) {
-                for (index = 0, cache = vertexData.length; index < cache; index++) {
-                    const parsedVertexData = vertexData[index];
-                    addedGeometry.push(Geometry.Parse(parsedVertexData, scene, rootUrl));
-                }
-            }
-
-            for (const g of addedGeometry) {
-                if (g) {
-                    container.geometries.push(g);
-                    g._parentContainer = container;
-                }
-            }
-        }
-
-        // Transform nodes
-        if (parsedData.transformNodes !== undefined && parsedData.transformNodes !== null) {
-            for (index = 0, cache = parsedData.transformNodes.length; index < cache; index++) {
-                const parsedTransformNode = parsedData.transformNodes[index];
-                const node = TransformNode.Parse(parsedTransformNode, scene, rootUrl);
-                TempIndexContainer[parsedTransformNode.uniqueId] = node;
-                container.transformNodes.push(node);
-                node._parentContainer = container;
-            }
-        }
-
-        // Meshes
-        if (parsedData.meshes !== undefined && parsedData.meshes !== null) {
-            for (index = 0, cache = parsedData.meshes.length; index < cache; index++) {
-                const parsedMesh = parsedData.meshes[index];
-                const mesh = <AbstractMesh>Mesh.Parse(parsedMesh, scene, rootUrl);
-                TempIndexContainer[parsedMesh.uniqueId] = mesh;
-                container.meshes.push(mesh);
-                mesh._parentContainer = container;
-                if (mesh.hasInstances) {
-                    for (const instance of (mesh as Mesh).instances) {
-                        container.meshes.push(instance);
-                        instance._parentContainer = container;
-                    }
-                }
-                log += index === 0 ? "\n\tMeshes:" : "";
-                log += "\n\t\t" + mesh.toString(fullDetails);
-            }
-        }
-
-        // Cameras
-        if (parsedData.cameras !== undefined && parsedData.cameras !== null) {
-            for (index = 0, cache = parsedData.cameras.length; index < cache; index++) {
-                const parsedCamera = parsedData.cameras[index];
-                const camera = Camera.Parse(parsedCamera, scene);
-                TempIndexContainer[parsedCamera.uniqueId] = camera;
-                container.cameras.push(camera);
-                camera._parentContainer = container;
-                log += index === 0 ? "\n\tCameras:" : "";
-                log += "\n\t\t" + camera.toString(fullDetails);
-            }
-        }
-
-        // Postprocesses
-        if (parsedData.postProcesses !== undefined && parsedData.postProcesses !== null) {
-            for (index = 0, cache = parsedData.postProcesses.length; index < cache; index++) {
-                const parsedPostProcess = parsedData.postProcesses[index];
-                const postProcess = PostProcess.Parse(parsedPostProcess, scene, rootUrl);
-                if (postProcess) {
-                    container.postProcesses.push(postProcess);
-                    postProcess._parentContainer = container;
-                    log += index === 0 ? "\nPostprocesses:" : "";
-                    log += "\n\t\t" + postProcess.toString();
-                }
-            }
-        }
-
-        // Animation Groups
-        if (parsedData.animationGroups !== undefined && parsedData.animationGroups !== null) {
-            for (index = 0, cache = parsedData.animationGroups.length; index < cache; index++) {
-                const parsedAnimationGroup = parsedData.animationGroups[index];
-                const animationGroup = AnimationGroup.Parse(parsedAnimationGroup, scene);
-                container.animationGroups.push(animationGroup);
-                animationGroup._parentContainer = container;
-                log += index === 0 ? "\n\tAnimationGroups:" : "";
-                log += "\n\t\t" + animationGroup.toString(fullDetails);
-            }
-        }
-
-        // Sprites
-        if (parsedData.spriteManagers) {
-            for (let index = 0, cache = parsedData.spriteManagers.length; index < cache; index++) {
-                const parsedSpriteManager = parsedData.spriteManagers[index];
-                const spriteManager = SpriteManager.Parse(parsedSpriteManager, scene, rootUrl);
-                log += "\n\t\tSpriteManager " + spriteManager.name;
-            }
-        }
-
-        // Browsing all the graph to connect the dots
-        for (index = 0, cache = scene.cameras.length; index < cache; index++) {
-            const camera = scene.cameras[index];
-            if (camera._waitingParentId !== null) {
-                camera.parent = FindParent(camera._waitingParentId, camera._waitingParentInstanceIndex, scene);
-                camera._waitingParentId = null;
-                camera._waitingParentInstanceIndex = null;
-            }
-        }
-
-        for (index = 0, cache = scene.lights.length; index < cache; index++) {
-            const light = scene.lights[index];
-            if (light && light._waitingParentId !== null) {
-                light.parent = FindParent(light._waitingParentId, light._waitingParentInstanceIndex, scene);
-                light._waitingParentId = null;
-                light._waitingParentInstanceIndex = null;
-            }
-        }
-
-        // Connect parents & children and parse actions and lods
-        for (index = 0, cache = scene.transformNodes.length; index < cache; index++) {
-            const transformNode = scene.transformNodes[index];
-            if (transformNode._waitingParentId !== null) {
-                transformNode.parent = FindParent(transformNode._waitingParentId, transformNode._waitingParentInstanceIndex, scene);
-                transformNode._waitingParentId = null;
-                transformNode._waitingParentInstanceIndex = null;
-            }
-        }
-        for (index = 0, cache = scene.meshes.length; index < cache; index++) {
-            const mesh = scene.meshes[index];
-            if (mesh._waitingParentId !== null) {
-                mesh.parent = FindParent(mesh._waitingParentId, mesh._waitingParentInstanceIndex, scene);
-                mesh._waitingParentId = null;
-                mesh._waitingParentInstanceIndex = null;
-            }
-            if (mesh._waitingData.lods) {
-                LoadDetailLevels(scene, mesh);
-            }
-        }
-
-        // link multimats with materials
-<<<<<<< HEAD
-        scene.multiMaterials.forEach((multimat) => {
-            multimat._waitingSubMaterialsUniqueIds.forEach((subMaterial) => {
-                multimat.subMaterials.push(FindMaterial(subMaterial, scene));
-            });
-=======
-        for (const multimat of scene.multiMaterials) {
-            for (const subMaterial of multimat._waitingSubMaterialsUniqueIds) {
-                multimat.subMaterials.push(findMaterial(subMaterial, scene));
-            }
->>>>>>> 89bf19c2
-            multimat._waitingSubMaterialsUniqueIds = [];
-        }
-
-        // link meshes with materials
-        for (const mesh of scene.meshes) {
-            if (mesh._waitingMaterialId !== null) {
-                mesh.material = FindMaterial(mesh._waitingMaterialId, scene);
-                mesh._waitingMaterialId = null;
-            }
-        }
-
-        // link meshes with morph target managers
-        for (const mesh of scene.meshes) {
-            if (mesh._waitingMorphTargetManagerId !== null) {
-                mesh.morphTargetManager = TempMorphTargetManagerIndexContainer[mesh._waitingMorphTargetManagerId];
-                mesh._waitingMorphTargetManagerId = null;
-            }
-        }
-
-        // link skeleton transform nodes
-        for (index = 0, cache = scene.skeletons.length; index < cache; index++) {
-            const skeleton = scene.skeletons[index];
-            if (skeleton._hasWaitingData) {
-                if (skeleton.bones != null) {
-                    for (const bone of skeleton.bones) {
-                        if (bone._waitingTransformNodeId) {
-                            const linkTransformNode = scene.getLastEntryById(bone._waitingTransformNodeId) as TransformNode;
-                            if (linkTransformNode) {
-                                bone.linkTransformNode(linkTransformNode);
-                            }
-                            bone._waitingTransformNodeId = null;
-                        }
-                    }
-                }
-
-                skeleton._hasWaitingData = null;
-            }
-        }
-
-        // freeze world matrix application
-        for (index = 0, cache = scene.meshes.length; index < cache; index++) {
-            const currentMesh = scene.meshes[index];
-            if (currentMesh._waitingData.freezeWorldMatrix) {
-                currentMesh.freezeWorldMatrix();
-                currentMesh._waitingData.freezeWorldMatrix = null;
-            } else {
-                currentMesh.computeWorldMatrix(true);
-            }
-        }
-
-        // Lights exclusions / inclusions
-        for (index = 0, cache = scene.lights.length; index < cache; index++) {
-            const light = scene.lights[index];
-            // Excluded check
-            if (light._excludedMeshesIds.length > 0) {
-                for (let excludedIndex = 0; excludedIndex < light._excludedMeshesIds.length; excludedIndex++) {
-                    const excludedMesh = scene.getMeshById(light._excludedMeshesIds[excludedIndex]);
-
-                    if (excludedMesh) {
-                        light.excludedMeshes.push(excludedMesh);
-                    }
-                }
-
-                light._excludedMeshesIds = [];
-            }
-
-            // Included check
-            if (light._includedOnlyMeshesIds.length > 0) {
-                for (let includedOnlyIndex = 0; includedOnlyIndex < light._includedOnlyMeshesIds.length; includedOnlyIndex++) {
-                    const includedOnlyMesh = scene.getMeshById(light._includedOnlyMeshesIds[includedOnlyIndex]);
-
-                    if (includedOnlyMesh) {
-                        light.includedOnlyMeshes.push(includedOnlyMesh);
-                    }
-                }
-
-                light._includedOnlyMeshesIds = [];
-            }
-        }
-
-        for (const g of scene.geometries) {
-            g._loadedUniqueId = "";
-        }
-
-        Parse(parsedData, scene, container, rootUrl);
-
-        // Actions (scene) Done last as it can access other objects.
-        for (index = 0, cache = scene.meshes.length; index < cache; index++) {
-            const mesh = scene.meshes[index];
-            if (mesh._waitingData.actions) {
-                ActionManager.Parse(mesh._waitingData.actions, mesh, scene);
-                mesh._waitingData.actions = null;
-            }
-        }
-        if (parsedData.actions !== undefined && parsedData.actions !== null) {
-            ActionManager.Parse(parsedData.actions, null, scene);
-        }
-    } catch (err) {
-        const msg = logOperation("loadAssets", parsedData ? parsedData.producer : "Unknown") + log;
-        if (onError) {
-            onError(msg, err);
-        } else {
-            Logger.Log(msg);
-            throw err;
-        }
-    } finally {
-        TempIndexContainer = {};
-        TempMaterialIndexContainer = {};
-        TempMorphTargetManagerIndexContainer = {};
-
-        if (!addToScene) {
-            container.removeAllFromScene();
-        }
-        if (log !== null && SceneLoader.loggingLevel !== SceneLoader.NO_LOGGING) {
-            Logger.Log(logOperation("loadAssets", parsedData ? parsedData.producer : "Unknown") + (SceneLoader.loggingLevel !== SceneLoader.MINIMAL_LOGGING ? log : ""));
-        }
-    }
-
-    return container;
-};
-
-SceneLoader.RegisterPlugin({
-    name: "babylon.js",
-    extensions: ".babylon",
-    canDirectLoad: (data: string) => {
-        if (data.indexOf("babylon") !== -1) {
-            // We consider that the producer string is filled
-            return true;
-        }
-
-        return false;
-    },
-    importMesh: (
-        meshesNames: any,
-        scene: Scene,
-        data: any,
-        rootUrl: string,
-        meshes: AbstractMesh[],
-        particleSystems: IParticleSystem[],
-        skeletons: Skeleton[],
-        onError?: (message: string, exception?: any) => void
-    ): boolean => {
-        // Entire method running in try block, so ALWAYS logs as far as it got, only actually writes details
-        // when SceneLoader.debugLogging = true (default), or exception encountered.
-        // Everything stored in var log instead of writing separate lines to support only writing in exception,
-        // and avoid problems with multiple concurrent .babylon loads.
-        let log = "importMesh has failed JSON parse";
-        try {
-            // eslint-disable-next-line no-var
-            var parsedData = JSON.parse(data);
-            log = "";
-            const fullDetails = SceneLoader.loggingLevel === SceneLoader.DETAILED_LOGGING;
-            if (!meshesNames) {
-                meshesNames = null;
-            } else if (!Array.isArray(meshesNames)) {
-                meshesNames = [meshesNames];
-            }
-
-            const hierarchyIds: number[] = [];
-            const parsedIdToNodeMap = new Map<number, Node>();
-
-            // Transform nodes (the overall idea is to load all of them as this is super fast and then get rid of the ones we don't need)
-            const loadedTransformNodes = [];
-            if (parsedData.transformNodes !== undefined && parsedData.transformNodes !== null) {
-                for (let index = 0, cache = parsedData.transformNodes.length; index < cache; index++) {
-                    const parsedJSONTransformNode = parsedData.transformNodes[index];
-                    const parsedTransformNode = TransformNode.Parse(parsedJSONTransformNode, scene, rootUrl);
-                    loadedTransformNodes.push(parsedTransformNode);
-                    parsedIdToNodeMap.set(parsedTransformNode._waitingParsedUniqueId!, parsedTransformNode);
-                    parsedTransformNode._waitingParsedUniqueId = null;
-                }
-            }
-            if (parsedData.meshes !== undefined && parsedData.meshes !== null) {
-                const loadedSkeletonsIds = [];
-                const loadedMaterialsIds: string[] = [];
-                const loadedMaterialsUniqueIds: string[] = [];
-                const loadedMorphTargetManagerIds: number[] = [];
-                for (let index = 0, cache = parsedData.meshes.length; index < cache; index++) {
-                    const parsedMesh = parsedData.meshes[index];
-
-                    if (meshesNames === null || IsDescendantOf(parsedMesh, meshesNames, hierarchyIds)) {
-                        if (meshesNames !== null) {
-                            // Remove found mesh name from list.
-                            delete meshesNames[meshesNames.indexOf(parsedMesh.name)];
-                        }
-
-                        //Geometry?
-                        if (parsedMesh.geometryId !== undefined && parsedMesh.geometryId !== null) {
-                            //does the file contain geometries?
-                            if (parsedData.geometries !== undefined && parsedData.geometries !== null) {
-                                //find the correct geometry and add it to the scene
-                                let found: boolean = false;
-                                const geoms = ["boxes", "spheres", "cylinders", "toruses", "grounds", "planes", "torusKnots", "vertexData"];
-                                for (const geometryType of geoms) {
-                                    if (!parsedData.geometries[geometryType] || !Array.isArray(parsedData.geometries[geometryType])) {
-                                        continue;
-                                    }
-                                    const geom = parsedData.geometries[geometryType];
-                                    for (const parsedGeometryData of geom) {
-                                        if (parsedGeometryData.id === parsedMesh.geometryId) {
-                                            switch (geometryType) {
-                                                case "vertexData":
-                                                    Geometry.Parse(parsedGeometryData, scene, rootUrl);
-                                                    break;
-                                            }
-                                            found = true;
-                                            break;
-                                        }
-                                    }
-
-                                    if (found) {
-                                        break;
-                                    }
-                                }
-                                if (found === false) {
-                                    Logger.Warn("Geometry not found for mesh " + parsedMesh.id);
-                                }
-                            }
-                        }
-
-                        // Material ?
-                        if (parsedMesh.materialUniqueId || parsedMesh.materialId) {
-                            // if we have a unique ID, look up and store in loadedMaterialsUniqueIds, else use loadedMaterialsIds
-                            const materialArray = parsedMesh.materialUniqueId ? loadedMaterialsUniqueIds : loadedMaterialsIds;
-                            let materialFound = materialArray.indexOf(parsedMesh.materialUniqueId || parsedMesh.materialId) !== -1;
-                            if (materialFound === false && parsedData.multiMaterials !== undefined && parsedData.multiMaterials !== null) {
-                                // Loads a submaterial of a multimaterial
-                                const loadSubMaterial = (subMatId: string, predicate: (parsedMaterial: any) => boolean) => {
-                                    materialArray.push(subMatId);
-                                    const mat = ParseMaterialByPredicate(predicate, parsedData, scene, rootUrl);
-                                    if (mat && mat.material) {
-                                        TempMaterialIndexContainer[mat.parsedMaterial.uniqueId || mat.parsedMaterial.id] = mat.material;
-                                        log += "\n\tMaterial " + mat.material.toString(fullDetails);
-                                    }
-                                };
-                                for (let multimatIndex = 0, multimatCache = parsedData.multiMaterials.length; multimatIndex < multimatCache; multimatIndex++) {
-                                    const parsedMultiMaterial = parsedData.multiMaterials[multimatIndex];
-                                    if (
-                                        (parsedMesh.materialUniqueId && parsedMultiMaterial.uniqueId === parsedMesh.materialUniqueId) ||
-                                        parsedMultiMaterial.id === parsedMesh.materialId
-                                    ) {
-                                        if (parsedMultiMaterial.materialsUniqueIds) {
-                                            // if the materials inside the multimat are stored by unique id
-                                            for (const subMatId of parsedMultiMaterial.materialsUniqueIds) {
-                                                loadSubMaterial(subMatId, (parsedMaterial) => parsedMaterial.uniqueId === subMatId);
-                                            }
-                                        } else {
-                                            // if the mats are stored by id instead
-                                            for (const subMatId of parsedMultiMaterial.materials) {
-                                                loadSubMaterial(subMatId, (parsedMaterial) => parsedMaterial.id === subMatId);
-                                            }
-                                        }
-                                        materialArray.push(parsedMultiMaterial.uniqueId || parsedMultiMaterial.id);
-                                        const mmat = MultiMaterial.ParseMultiMaterial(parsedMultiMaterial, scene);
-                                        TempMaterialIndexContainer[parsedMultiMaterial.uniqueId || parsedMultiMaterial.id] = mmat;
-                                        if (mmat) {
-                                            materialFound = true;
-                                            log += "\n\tMulti-Material " + mmat.toString(fullDetails);
-                                        }
-                                        break;
-                                    }
-                                }
-                            }
-
-                            if (materialFound === false) {
-                                materialArray.push(parsedMesh.materialUniqueId || parsedMesh.materialId);
-                                const mat = ParseMaterialByPredicate(
-                                    (parsedMaterial) =>
-                                        (parsedMesh.materialUniqueId && parsedMaterial.uniqueId === parsedMesh.materialUniqueId) || parsedMaterial.id === parsedMesh.materialId,
-                                    parsedData,
-                                    scene,
-                                    rootUrl
-                                );
-                                if (!mat || !mat.material) {
-                                    Logger.Warn("Material not found for mesh " + parsedMesh.id);
-                                } else {
-                                    TempMaterialIndexContainer[mat.parsedMaterial.uniqueId || mat.parsedMaterial.id] = mat.material;
-                                    log += "\n\tMaterial " + mat.material.toString(fullDetails);
-                                }
-                            }
-                        }
-
-                        // Skeleton ?
-                        if (
-                            parsedMesh.skeletonId !== null &&
-                            parsedMesh.skeletonId !== undefined &&
-                            parsedData.skeletonId !== -1 &&
-                            parsedData.skeletons !== undefined &&
-                            parsedData.skeletons !== null
-                        ) {
-                            const skeletonAlreadyLoaded = loadedSkeletonsIds.indexOf(parsedMesh.skeletonId) > -1;
-                            if (!skeletonAlreadyLoaded) {
-                                for (let skeletonIndex = 0, skeletonCache = parsedData.skeletons.length; skeletonIndex < skeletonCache; skeletonIndex++) {
-                                    const parsedSkeleton = parsedData.skeletons[skeletonIndex];
-                                    if (parsedSkeleton.id === parsedMesh.skeletonId) {
-                                        const skeleton = Skeleton.Parse(parsedSkeleton, scene);
-                                        skeletons.push(skeleton);
-                                        loadedSkeletonsIds.push(parsedSkeleton.id);
-                                        log += "\n\tSkeleton " + skeleton.toString(fullDetails);
-                                    }
-                                }
-                            }
-                        }
-
-                        // Morph targets ?
-                        if (parsedMesh.morphTargetManagerId > -1 && parsedData.morphTargetManagers !== undefined && parsedData.morphTargetManagers !== null) {
-                            const morphTargetManagerAlreadyLoaded = loadedMorphTargetManagerIds.indexOf(parsedMesh.morphTargetManagerId) > -1;
-                            if (!morphTargetManagerAlreadyLoaded) {
-                                for (let morphTargetManagerIndex = 0; morphTargetManagerIndex < parsedData.morphTargetManagers.length; morphTargetManagerIndex++) {
-                                    const parsedManager = parsedData.morphTargetManagers[morphTargetManagerIndex];
-                                    if (parsedManager.id === parsedMesh.morphTargetManagerId) {
-                                        const morphTargetManager = MorphTargetManager.Parse(parsedManager, scene);
-                                        TempMorphTargetManagerIndexContainer[parsedManager.id] = morphTargetManager;
-                                        loadedMorphTargetManagerIds.push(parsedManager.id);
-                                        log += "\nMorph target manager" + morphTargetManager.toString();
-                                    }
-                                }
-                            }
-                        }
-
-                        const mesh = Mesh.Parse(parsedMesh, scene, rootUrl);
-                        meshes.push(mesh);
-                        parsedIdToNodeMap.set(mesh._waitingParsedUniqueId!, mesh);
-                        mesh._waitingParsedUniqueId = null;
-                        log += "\n\tMesh " + mesh.toString(fullDetails);
-                    }
-                }
-
-                // link multimats with materials
-<<<<<<< HEAD
-                scene.multiMaterials.forEach((multimat) => {
-                    multimat._waitingSubMaterialsUniqueIds.forEach((subMaterial) => {
-                        multimat.subMaterials.push(FindMaterial(subMaterial, scene));
-                    });
-=======
-                for (const multimat of scene.multiMaterials) {
-                    for (const subMaterial of multimat._waitingSubMaterialsUniqueIds) {
-                        multimat.subMaterials.push(findMaterial(subMaterial, scene));
-                    }
->>>>>>> 89bf19c2
-                    multimat._waitingSubMaterialsUniqueIds = [];
-                }
-
-                // link meshes with materials
-                for (const mesh of scene.meshes) {
-                    if (mesh._waitingMaterialId !== null) {
-                        mesh.material = FindMaterial(mesh._waitingMaterialId, scene);
-                        mesh._waitingMaterialId = null;
-                    }
-                }
-
-                // link meshes with morph target managers
-                for (const mesh of scene.meshes) {
-                    if (mesh._waitingMorphTargetManagerId !== null) {
-                        mesh.morphTargetManager = TempMorphTargetManagerIndexContainer[mesh._waitingMorphTargetManagerId];
-                        mesh._waitingMorphTargetManagerId = null;
-                    }
-                }
-
-                // Connecting parents and lods
-                for (let index = 0, cache = scene.transformNodes.length; index < cache; index++) {
-                    const transformNode = scene.transformNodes[index];
-                    if (transformNode._waitingParentId !== null) {
-                        let parent = parsedIdToNodeMap.get(parseInt(transformNode._waitingParentId)) || null;
-                        if (parent === null) {
-                            parent = scene.getLastEntryById(transformNode._waitingParentId);
-                        }
-                        let parentNode = parent;
-                        if (transformNode._waitingParentInstanceIndex) {
-                            parentNode = (parent as Mesh).instances[parseInt(transformNode._waitingParentInstanceIndex)];
-                            transformNode._waitingParentInstanceIndex = null;
-                        }
-                        transformNode.parent = parentNode;
-                        transformNode._waitingParentId = null;
-                    }
-                }
-                let currentMesh: AbstractMesh;
-                for (let index = 0, cache = scene.meshes.length; index < cache; index++) {
-                    currentMesh = scene.meshes[index];
-                    if (currentMesh._waitingParentId) {
-                        let parent = parsedIdToNodeMap.get(parseInt(currentMesh._waitingParentId)) || null;
-                        if (parent === null) {
-                            parent = scene.getLastEntryById(currentMesh._waitingParentId);
-                        }
-                        let parentNode = parent;
-                        if (currentMesh._waitingParentInstanceIndex) {
-                            parentNode = (parent as Mesh).instances[parseInt(currentMesh._waitingParentInstanceIndex)];
-                            currentMesh._waitingParentInstanceIndex = null;
-                        }
-                        currentMesh.parent = parentNode;
-                        currentMesh._waitingParentId = null;
-                    }
-                    if (currentMesh._waitingData.lods) {
-                        LoadDetailLevels(scene, currentMesh);
-                    }
-                }
-
-                // Remove unused transform nodes
-                for (const transformNode of loadedTransformNodes) {
-                    const childMeshes = transformNode.getChildMeshes(false);
-                    if (!childMeshes.length) {
-                        transformNode.dispose();
-                    }
-                }
-
-                // link skeleton transform nodes
-                for (let index = 0, cache = scene.skeletons.length; index < cache; index++) {
-                    const skeleton = scene.skeletons[index];
-                    if (skeleton._hasWaitingData) {
-                        if (skeleton.bones != null) {
-                            for (const bone of skeleton.bones) {
-                                if (bone._waitingTransformNodeId) {
-                                    const linkTransformNode = scene.getLastEntryById(bone._waitingTransformNodeId) as TransformNode;
-                                    if (linkTransformNode) {
-                                        bone.linkTransformNode(linkTransformNode);
-                                    }
-                                    bone._waitingTransformNodeId = null;
-                                }
-                            }
-                        }
-
-                        skeleton._hasWaitingData = null;
-                    }
-                }
-
-                // freeze and compute world matrix application
-                for (let index = 0, cache = scene.meshes.length; index < cache; index++) {
-                    currentMesh = scene.meshes[index];
-                    if (currentMesh._waitingData.freezeWorldMatrix) {
-                        currentMesh.freezeWorldMatrix();
-                        currentMesh._waitingData.freezeWorldMatrix = null;
-                    } else {
-                        currentMesh.computeWorldMatrix(true);
-                    }
-                }
-            }
-
-            // Particles
-            if (parsedData.particleSystems !== undefined && parsedData.particleSystems !== null) {
-                const parser = GetIndividualParser(SceneComponentConstants.NAME_PARTICLESYSTEM);
-                if (parser) {
-                    for (let index = 0, cache = parsedData.particleSystems.length; index < cache; index++) {
-                        const parsedParticleSystem = parsedData.particleSystems[index];
-                        if (hierarchyIds.indexOf(parsedParticleSystem.emitterId) !== -1) {
-                            particleSystems.push(parser(parsedParticleSystem, scene, rootUrl));
-                        }
-                    }
-                }
-            }
-
-            for (const g of scene.geometries) {
-                g._loadedUniqueId = "";
-            }
-
-            return true;
-        } catch (err) {
-            const msg = logOperation("importMesh", parsedData ? parsedData.producer : "Unknown") + log;
-            if (onError) {
-                onError(msg, err);
-            } else {
-                Logger.Log(msg);
-                throw err;
-            }
-        } finally {
-            if (log !== null && SceneLoader.loggingLevel !== SceneLoader.NO_LOGGING) {
-                Logger.Log(logOperation("importMesh", parsedData ? parsedData.producer : "Unknown") + (SceneLoader.loggingLevel !== SceneLoader.MINIMAL_LOGGING ? log : ""));
-            }
-            TempMaterialIndexContainer = {};
-            TempMorphTargetManagerIndexContainer = {};
-        }
-
-        return false;
-    },
-    load: (scene: Scene, data: string, rootUrl: string, onError?: (message: string, exception?: any) => void): boolean => {
-        // Entire method running in try block, so ALWAYS logs as far as it got, only actually writes details
-        // when SceneLoader.debugLogging = true (default), or exception encountered.
-        // Everything stored in var log instead of writing separate lines to support only writing in exception,
-        // and avoid problems with multiple concurrent .babylon loads.
-        let log = "importScene has failed JSON parse";
-        try {
-            // eslint-disable-next-line no-var
-            var parsedData = JSON.parse(data);
-            log = "";
-
-            // Scene
-            if (parsedData.useDelayedTextureLoading !== undefined && parsedData.useDelayedTextureLoading !== null) {
-                scene.useDelayedTextureLoading = parsedData.useDelayedTextureLoading && !SceneLoader.ForceFullSceneLoadingForIncremental;
-            }
-            if (parsedData.autoClear !== undefined && parsedData.autoClear !== null) {
-                scene.autoClear = parsedData.autoClear;
-            }
-            if (parsedData.clearColor !== undefined && parsedData.clearColor !== null) {
-                scene.clearColor = Color4.FromArray(parsedData.clearColor);
-            }
-            if (parsedData.ambientColor !== undefined && parsedData.ambientColor !== null) {
-                scene.ambientColor = Color3.FromArray(parsedData.ambientColor);
-            }
-            if (parsedData.gravity !== undefined && parsedData.gravity !== null) {
-                scene.gravity = Vector3.FromArray(parsedData.gravity);
-            }
-
-            if (parsedData.useRightHandedSystem !== undefined) {
-                scene.useRightHandedSystem = !!parsedData.useRightHandedSystem;
-            }
-
-            // Fog
-            if (parsedData.fogMode !== undefined && parsedData.fogMode !== null) {
-                scene.fogMode = parsedData.fogMode;
-            }
-            if (parsedData.fogColor !== undefined && parsedData.fogColor !== null) {
-                scene.fogColor = Color3.FromArray(parsedData.fogColor);
-            }
-            if (parsedData.fogStart !== undefined && parsedData.fogStart !== null) {
-                scene.fogStart = parsedData.fogStart;
-            }
-            if (parsedData.fogEnd !== undefined && parsedData.fogEnd !== null) {
-                scene.fogEnd = parsedData.fogEnd;
-            }
-            if (parsedData.fogDensity !== undefined && parsedData.fogDensity !== null) {
-                scene.fogDensity = parsedData.fogDensity;
-            }
-            log += "\tFog mode for scene:  ";
-            switch (scene.fogMode) {
-                case 0:
-                    log += "none\n";
-                    break;
-                // getters not compiling, so using hardcoded
-                case 1:
-                    log += "exp\n";
-                    break;
-                case 2:
-                    log += "exp2\n";
-                    break;
-                case 3:
-                    log += "linear\n";
-                    break;
-            }
-
-            //Physics
-            if (parsedData.physicsEnabled) {
-                let physicsPlugin;
-                if (parsedData.physicsEngine === "cannon" || parsedData.physicsEngine === CannonJSPlugin.name) {
-                    physicsPlugin = new CannonJSPlugin(undefined, undefined, BabylonFileLoaderConfiguration.LoaderInjectedPhysicsEngine);
-                } else if (parsedData.physicsEngine === "oimo" || parsedData.physicsEngine === OimoJSPlugin.name) {
-                    physicsPlugin = new OimoJSPlugin(undefined, BabylonFileLoaderConfiguration.LoaderInjectedPhysicsEngine);
-                } else if (parsedData.physicsEngine === "ammo" || parsedData.physicsEngine === AmmoJSPlugin.name) {
-                    physicsPlugin = new AmmoJSPlugin(undefined, BabylonFileLoaderConfiguration.LoaderInjectedPhysicsEngine, undefined);
-                }
-                log = "\tPhysics engine " + (parsedData.physicsEngine ? parsedData.physicsEngine : "oimo") + " enabled\n";
-                //else - default engine, which is currently oimo
-                const physicsGravity = parsedData.gravity ? Vector3.FromArray(parsedData.gravity) : parsedData.physicsGravity ? Vector3.FromArray(parsedData.physicsGravity) : null;
-                scene.enablePhysics(physicsGravity, physicsPlugin);
-            }
-
-            // Metadata
-            if (parsedData.metadata !== undefined && parsedData.metadata !== null) {
-                scene.metadata = parsedData.metadata;
-            }
-
-            //collisions, if defined. otherwise, default is true
-            if (parsedData.collisionsEnabled !== undefined && parsedData.collisionsEnabled !== null) {
-                scene.collisionsEnabled = parsedData.collisionsEnabled;
-            }
-
-            const container = LoadAssetContainer(scene, data, rootUrl, onError, true);
-            if (!container) {
-                return false;
-            }
-
-            if (parsedData.autoAnimate) {
-                scene.beginAnimation(scene, parsedData.autoAnimateFrom, parsedData.autoAnimateTo, parsedData.autoAnimateLoop, parsedData.autoAnimateSpeed || 1.0);
-            }
-
-            if (parsedData.activeCameraID !== undefined && parsedData.activeCameraID !== null) {
-                scene.setActiveCameraById(parsedData.activeCameraID);
-            }
-
-            // Finish
-            return true;
-        } catch (err) {
-            const msg = logOperation("importScene", parsedData ? parsedData.producer : "Unknown") + log;
-            if (onError) {
-                onError(msg, err);
-            } else {
-                Logger.Log(msg);
-                throw err;
-            }
-        } finally {
-            if (log !== null && SceneLoader.loggingLevel !== SceneLoader.NO_LOGGING) {
-                Logger.Log(logOperation("importScene", parsedData ? parsedData.producer : "Unknown") + (SceneLoader.loggingLevel !== SceneLoader.MINIMAL_LOGGING ? log : ""));
-            }
-        }
-        return false;
-    },
-    loadAssetContainer: (scene: Scene, data: string, rootUrl: string, onError?: (message: string, exception?: any) => void): AssetContainer => {
-        const container = LoadAssetContainer(scene, data, rootUrl, onError);
-        return container;
-    },
-});
+import { Logger } from "../../Misc/logger";
+import type { Nullable } from "../../types";
+import { Camera } from "../../Cameras/camera";
+import type { Scene } from "../../scene";
+import { Vector3 } from "../../Maths/math.vector";
+import { Color3, Color4 } from "../../Maths/math.color";
+import { Mesh } from "../../Meshes/mesh";
+import type { AbstractMesh } from "../../Meshes/abstractMesh";
+import { Geometry } from "../../Meshes/geometry";
+import type { Node } from "../../node";
+import { TransformNode } from "../../Meshes/transformNode";
+import { Material } from "../../Materials/material";
+import { MultiMaterial } from "../../Materials/multiMaterial";
+import { CubeTexture } from "../../Materials/Textures/cubeTexture";
+import { HDRCubeTexture } from "../../Materials/Textures/hdrCubeTexture";
+import { AnimationGroup } from "../../Animations/animationGroup";
+import { Light } from "../../Lights/light";
+import { SceneComponentConstants } from "../../sceneComponent";
+import { SceneLoader } from "../../Loading/sceneLoader";
+import { AssetContainer } from "../../assetContainer";
+import { ActionManager } from "../../Actions/actionManager";
+import type { IParticleSystem } from "../../Particles/IParticleSystem";
+import { Skeleton } from "../../Bones/skeleton";
+import { MorphTargetManager } from "../../Morph/morphTargetManager";
+import { CannonJSPlugin } from "../../Physics/v1/Plugins/cannonJSPlugin";
+import { OimoJSPlugin } from "../../Physics/v1/Plugins/oimoJSPlugin";
+import { AmmoJSPlugin } from "../../Physics/v1/Plugins/ammoJSPlugin";
+import { ReflectionProbe } from "../../Probes/reflectionProbe";
+import { GetClass } from "../../Misc/typeStore";
+import { Tools } from "../../Misc/tools";
+import { PostProcess } from "../../PostProcesses/postProcess";
+import { SpriteManager } from "core/Sprites/spriteManager";
+import { GetIndividualParser, Parse } from "./babylonFileParser.function";
+
+/** @internal */
+// eslint-disable-next-line @typescript-eslint/naming-convention, no-var
+export var _BabylonLoaderRegistered = true;
+
+/**
+ * Helps setting up some configuration for the babylon file loader.
+ */
+export class BabylonFileLoaderConfiguration {
+    /**
+     * The loader does not allow injecting custom physics engine into the plugins.
+     * Unfortunately in ES6, we need to manually inject them into the plugin.
+     * So you could set this variable to your engine import to make it work.
+     */
+    public static LoaderInjectedPhysicsEngine: any = undefined;
+}
+
+let TempIndexContainer: { [key: string]: Node } = {};
+let TempMaterialIndexContainer: { [key: string]: Material } = {};
+let TempMorphTargetManagerIndexContainer: { [key: string]: MorphTargetManager } = {};
+
+const ParseMaterialByPredicate = (predicate: (parsedMaterial: any) => boolean, parsedData: any, scene: Scene, rootUrl: string) => {
+    if (!parsedData.materials) {
+        return null;
+    }
+
+    for (let index = 0, cache = parsedData.materials.length; index < cache; index++) {
+        const parsedMaterial = parsedData.materials[index];
+        if (predicate(parsedMaterial)) {
+            return { parsedMaterial, material: Material.Parse(parsedMaterial, scene, rootUrl) };
+        }
+    }
+    return null;
+};
+
+const IsDescendantOf = (mesh: any, names: Array<any>, hierarchyIds: Array<number>) => {
+    for (const i in names) {
+        if (mesh.name === names[i]) {
+            hierarchyIds.push(mesh.id);
+            return true;
+        }
+    }
+    if (mesh.parentId !== undefined && hierarchyIds.indexOf(mesh.parentId) !== -1) {
+        hierarchyIds.push(mesh.id);
+        return true;
+    }
+    return false;
+};
+
+// eslint-disable-next-line @typescript-eslint/naming-convention
+const logOperation = (operation: string, producer: { file: string; name: string; version: string; exporter_version: string }) => {
+    return (
+        operation +
+        " of " +
+        (producer ? producer.file + " from " + producer.name + " version: " + producer.version + ", exporter version: " + producer.exporter_version : "unknown")
+    );
+};
+
+const LoadDetailLevels = (scene: Scene, mesh: AbstractMesh) => {
+    const mastermesh: Mesh = mesh as Mesh;
+
+    // Every value specified in the ids array of the lod data points to another mesh which should be used as the lower LOD level.
+    // The distances (or coverages) array values specified are used along with the lod mesh ids as a hint to determine the switching threshold for the various LODs.
+    if (mesh._waitingData.lods) {
+        if (mesh._waitingData.lods.ids && mesh._waitingData.lods.ids.length > 0) {
+            const lodmeshes: string[] = mesh._waitingData.lods.ids;
+            const wasenabled: boolean = mastermesh.isEnabled(false);
+            if (mesh._waitingData.lods.distances) {
+                const distances: number[] = mesh._waitingData.lods.distances;
+                if (distances.length >= lodmeshes.length) {
+                    const culling: number = distances.length > lodmeshes.length ? distances[distances.length - 1] : 0;
+                    mastermesh.setEnabled(false);
+                    for (let index = 0; index < lodmeshes.length; index++) {
+                        const lodid: string = lodmeshes[index];
+                        const lodmesh: Mesh = scene.getMeshById(lodid) as Mesh;
+                        if (lodmesh != null) {
+                            mastermesh.addLODLevel(distances[index], lodmesh);
+                        }
+                    }
+                    if (culling > 0) {
+                        mastermesh.addLODLevel(culling, null);
+                    }
+                    if (wasenabled === true) {
+                        mastermesh.setEnabled(true);
+                    }
+                } else {
+                    Tools.Warn("Invalid level of detail distances for " + mesh.name);
+                }
+            }
+        }
+        mesh._waitingData.lods = null;
+    }
+};
+
+const FindParent = (parentId: any, parentInstanceIndex: any, scene: Scene) => {
+    if (typeof parentId !== "number") {
+        const parentEntry = scene.getLastEntryById(parentId);
+        if (parentEntry && parentInstanceIndex !== undefined && parentInstanceIndex !== null) {
+            const instance = (parentEntry as Mesh).instances[parseInt(parentInstanceIndex)];
+            return instance;
+        }
+        return parentEntry;
+    }
+
+    const parent = TempIndexContainer[parentId];
+    if (parent && parentInstanceIndex !== undefined && parentInstanceIndex !== null) {
+        const instance = (parent as Mesh).instances[parseInt(parentInstanceIndex)];
+        return instance;
+    }
+
+    return parent;
+};
+
+const FindMaterial = (materialId: any, scene: Scene) => {
+    if (typeof materialId !== "number") {
+        return scene.getLastMaterialById(materialId, true);
+    }
+
+    return TempMaterialIndexContainer[materialId];
+};
+
+const LoadAssetContainer = (scene: Scene, data: string, rootUrl: string, onError?: (message: string, exception?: any) => void, addToScene = false): AssetContainer => {
+    const container = new AssetContainer(scene);
+
+    // Entire method running in try block, so ALWAYS logs as far as it got, only actually writes details
+    // when SceneLoader.debugLogging = true (default), or exception encountered.
+    // Everything stored in var log instead of writing separate lines to support only writing in exception,
+    // and avoid problems with multiple concurrent .babylon loads.
+    let log = "importScene has failed JSON parse";
+    try {
+        // eslint-disable-next-line no-var
+        var parsedData = JSON.parse(data);
+        log = "";
+        const fullDetails = SceneLoader.loggingLevel === SceneLoader.DETAILED_LOGGING;
+
+        let index: number;
+        let cache: number;
+
+        // Environment texture
+        if (parsedData.environmentTexture !== undefined && parsedData.environmentTexture !== null) {
+            // PBR needed for both HDR texture (gamma space) & a sky box
+            const isPBR = parsedData.isPBR !== undefined ? parsedData.isPBR : true;
+            if (parsedData.environmentTextureType && parsedData.environmentTextureType === "BABYLON.HDRCubeTexture") {
+                const hdrSize: number = parsedData.environmentTextureSize ? parsedData.environmentTextureSize : 128;
+                const hdrTexture = new HDRCubeTexture(
+                    (parsedData.environmentTexture.match(/https?:\/\//g) ? "" : rootUrl) + parsedData.environmentTexture,
+                    scene,
+                    hdrSize,
+                    true,
+                    !isPBR,
+                    undefined,
+                    parsedData.environmentTexturePrefilterOnLoad
+                );
+                if (parsedData.environmentTextureRotationY) {
+                    hdrTexture.rotationY = parsedData.environmentTextureRotationY;
+                }
+                scene.environmentTexture = hdrTexture;
+            } else {
+                if (typeof parsedData.environmentTexture === "object") {
+                    const environmentTexture = CubeTexture.Parse(parsedData.environmentTexture, scene, rootUrl);
+                    scene.environmentTexture = environmentTexture;
+                } else if ((parsedData.environmentTexture as string).endsWith(".env")) {
+                    const compressedTexture = new CubeTexture(
+                        (parsedData.environmentTexture.match(/https?:\/\//g) ? "" : rootUrl) + parsedData.environmentTexture,
+                        scene,
+                        parsedData.environmentTextureForcedExtension
+                    );
+                    if (parsedData.environmentTextureRotationY) {
+                        compressedTexture.rotationY = parsedData.environmentTextureRotationY;
+                    }
+                    scene.environmentTexture = compressedTexture;
+                } else {
+                    const cubeTexture = CubeTexture.CreateFromPrefilteredData(
+                        (parsedData.environmentTexture.match(/https?:\/\//g) ? "" : rootUrl) + parsedData.environmentTexture,
+                        scene,
+                        parsedData.environmentTextureForcedExtension
+                    );
+                    if (parsedData.environmentTextureRotationY) {
+                        cubeTexture.rotationY = parsedData.environmentTextureRotationY;
+                    }
+                    scene.environmentTexture = cubeTexture;
+                }
+            }
+            if (parsedData.createDefaultSkybox === true) {
+                const skyboxScale = scene.activeCamera !== undefined && scene.activeCamera !== null ? (scene.activeCamera.maxZ - scene.activeCamera.minZ) / 2 : 1000;
+                const skyboxBlurLevel = parsedData.skyboxBlurLevel || 0;
+                scene.createDefaultSkybox(scene.environmentTexture, isPBR, skyboxScale, skyboxBlurLevel);
+            }
+            container.environmentTexture = scene.environmentTexture;
+        }
+
+        // Environment Intensity
+        if (parsedData.environmentIntensity !== undefined && parsedData.environmentIntensity !== null) {
+            scene.environmentIntensity = parsedData.environmentIntensity;
+        }
+
+        // IBL Intensity
+        if (parsedData.iblIntensity !== undefined && parsedData.iblIntensity !== null) {
+            scene.iblIntensity = parsedData.iblIntensity;
+        }
+
+        // Lights
+        if (parsedData.lights !== undefined && parsedData.lights !== null) {
+            for (index = 0, cache = parsedData.lights.length; index < cache; index++) {
+                const parsedLight = parsedData.lights[index];
+                const light = Light.Parse(parsedLight, scene);
+                if (light) {
+                    TempIndexContainer[parsedLight.uniqueId] = light;
+                    container.lights.push(light);
+                    light._parentContainer = container;
+                    log += index === 0 ? "\n\tLights:" : "";
+                    log += "\n\t\t" + light.toString(fullDetails);
+                }
+            }
+        }
+
+        // Reflection probes
+        if (parsedData.reflectionProbes !== undefined && parsedData.reflectionProbes !== null) {
+            for (index = 0, cache = parsedData.reflectionProbes.length; index < cache; index++) {
+                const parsedReflectionProbe = parsedData.reflectionProbes[index];
+                const reflectionProbe = ReflectionProbe.Parse(parsedReflectionProbe, scene, rootUrl);
+                if (reflectionProbe) {
+                    container.reflectionProbes.push(reflectionProbe);
+                    reflectionProbe._parentContainer = container;
+                    log += index === 0 ? "\n\tReflection Probes:" : "";
+                    log += "\n\t\t" + reflectionProbe.toString(fullDetails);
+                }
+            }
+        }
+
+        // Animations
+        if (parsedData.animations !== undefined && parsedData.animations !== null) {
+            for (index = 0, cache = parsedData.animations.length; index < cache; index++) {
+                const parsedAnimation = parsedData.animations[index];
+                const internalClass = GetClass("BABYLON.Animation");
+                if (internalClass) {
+                    const animation = internalClass.Parse(parsedAnimation);
+                    scene.animations.push(animation);
+                    container.animations.push(animation);
+                    log += index === 0 ? "\n\tAnimations:" : "";
+                    log += "\n\t\t" + animation.toString(fullDetails);
+                }
+            }
+        }
+
+        // Materials
+        if (parsedData.materials !== undefined && parsedData.materials !== null) {
+            for (index = 0, cache = parsedData.materials.length; index < cache; index++) {
+                const parsedMaterial = parsedData.materials[index];
+                const mat = Material.Parse(parsedMaterial, scene, rootUrl);
+                if (mat) {
+                    TempMaterialIndexContainer[parsedMaterial.uniqueId || parsedMaterial.id] = mat;
+                    container.materials.push(mat);
+                    mat._parentContainer = container;
+                    log += index === 0 ? "\n\tMaterials:" : "";
+                    log += "\n\t\t" + mat.toString(fullDetails);
+
+                    // Textures
+                    const textures = mat.getActiveTextures();
+                    for (const t of textures) {
+                        if (container.textures.indexOf(t) == -1) {
+                            container.textures.push(t);
+                            t._parentContainer = container;
+                        }
+                    }
+                }
+            }
+        }
+
+        if (parsedData.multiMaterials !== undefined && parsedData.multiMaterials !== null) {
+            for (index = 0, cache = parsedData.multiMaterials.length; index < cache; index++) {
+                const parsedMultiMaterial = parsedData.multiMaterials[index];
+                const mmat = MultiMaterial.ParseMultiMaterial(parsedMultiMaterial, scene);
+                TempMaterialIndexContainer[parsedMultiMaterial.uniqueId || parsedMultiMaterial.id] = mmat;
+                container.multiMaterials.push(mmat);
+                mmat._parentContainer = container;
+
+                log += index === 0 ? "\n\tMultiMaterials:" : "";
+                log += "\n\t\t" + mmat.toString(fullDetails);
+
+                // Textures
+                const textures = mmat.getActiveTextures();
+                for (const t of textures) {
+                    if (container.textures.indexOf(t) == -1) {
+                        container.textures.push(t);
+                        t._parentContainer = container;
+                    }
+                }
+            }
+        }
+
+        // Morph targets
+        if (parsedData.morphTargetManagers !== undefined && parsedData.morphTargetManagers !== null) {
+            for (const parsedManager of parsedData.morphTargetManagers) {
+                const manager = MorphTargetManager.Parse(parsedManager, scene);
+                TempMorphTargetManagerIndexContainer[parsedManager.id] = manager;
+                container.morphTargetManagers.push(manager);
+                manager._parentContainer = container;
+            }
+        }
+
+        // Skeletons
+        if (parsedData.skeletons !== undefined && parsedData.skeletons !== null) {
+            for (index = 0, cache = parsedData.skeletons.length; index < cache; index++) {
+                const parsedSkeleton = parsedData.skeletons[index];
+                const skeleton = Skeleton.Parse(parsedSkeleton, scene);
+                container.skeletons.push(skeleton);
+                skeleton._parentContainer = container;
+                log += index === 0 ? "\n\tSkeletons:" : "";
+                log += "\n\t\t" + skeleton.toString(fullDetails);
+            }
+        }
+
+        // Geometries
+        const geometries = parsedData.geometries;
+        if (geometries !== undefined && geometries !== null) {
+            const addedGeometry = new Array<Nullable<Geometry>>();
+
+            // VertexData
+            const vertexData = geometries.vertexData;
+            if (vertexData !== undefined && vertexData !== null) {
+                for (index = 0, cache = vertexData.length; index < cache; index++) {
+                    const parsedVertexData = vertexData[index];
+                    addedGeometry.push(Geometry.Parse(parsedVertexData, scene, rootUrl));
+                }
+            }
+
+            for (const g of addedGeometry) {
+                if (g) {
+                    container.geometries.push(g);
+                    g._parentContainer = container;
+                }
+            }
+        }
+
+        // Transform nodes
+        if (parsedData.transformNodes !== undefined && parsedData.transformNodes !== null) {
+            for (index = 0, cache = parsedData.transformNodes.length; index < cache; index++) {
+                const parsedTransformNode = parsedData.transformNodes[index];
+                const node = TransformNode.Parse(parsedTransformNode, scene, rootUrl);
+                TempIndexContainer[parsedTransformNode.uniqueId] = node;
+                container.transformNodes.push(node);
+                node._parentContainer = container;
+            }
+        }
+
+        // Meshes
+        if (parsedData.meshes !== undefined && parsedData.meshes !== null) {
+            for (index = 0, cache = parsedData.meshes.length; index < cache; index++) {
+                const parsedMesh = parsedData.meshes[index];
+                const mesh = <AbstractMesh>Mesh.Parse(parsedMesh, scene, rootUrl);
+                TempIndexContainer[parsedMesh.uniqueId] = mesh;
+                container.meshes.push(mesh);
+                mesh._parentContainer = container;
+                if (mesh.hasInstances) {
+                    for (const instance of (mesh as Mesh).instances) {
+                        container.meshes.push(instance);
+                        instance._parentContainer = container;
+                    }
+                }
+                log += index === 0 ? "\n\tMeshes:" : "";
+                log += "\n\t\t" + mesh.toString(fullDetails);
+            }
+        }
+
+        // Cameras
+        if (parsedData.cameras !== undefined && parsedData.cameras !== null) {
+            for (index = 0, cache = parsedData.cameras.length; index < cache; index++) {
+                const parsedCamera = parsedData.cameras[index];
+                const camera = Camera.Parse(parsedCamera, scene);
+                TempIndexContainer[parsedCamera.uniqueId] = camera;
+                container.cameras.push(camera);
+                camera._parentContainer = container;
+                log += index === 0 ? "\n\tCameras:" : "";
+                log += "\n\t\t" + camera.toString(fullDetails);
+            }
+        }
+
+        // Postprocesses
+        if (parsedData.postProcesses !== undefined && parsedData.postProcesses !== null) {
+            for (index = 0, cache = parsedData.postProcesses.length; index < cache; index++) {
+                const parsedPostProcess = parsedData.postProcesses[index];
+                const postProcess = PostProcess.Parse(parsedPostProcess, scene, rootUrl);
+                if (postProcess) {
+                    container.postProcesses.push(postProcess);
+                    postProcess._parentContainer = container;
+                    log += index === 0 ? "\nPostprocesses:" : "";
+                    log += "\n\t\t" + postProcess.toString();
+                }
+            }
+        }
+
+        // Animation Groups
+        if (parsedData.animationGroups !== undefined && parsedData.animationGroups !== null) {
+            for (index = 0, cache = parsedData.animationGroups.length; index < cache; index++) {
+                const parsedAnimationGroup = parsedData.animationGroups[index];
+                const animationGroup = AnimationGroup.Parse(parsedAnimationGroup, scene);
+                container.animationGroups.push(animationGroup);
+                animationGroup._parentContainer = container;
+                log += index === 0 ? "\n\tAnimationGroups:" : "";
+                log += "\n\t\t" + animationGroup.toString(fullDetails);
+            }
+        }
+
+        // Sprites
+        if (parsedData.spriteManagers) {
+            for (let index = 0, cache = parsedData.spriteManagers.length; index < cache; index++) {
+                const parsedSpriteManager = parsedData.spriteManagers[index];
+                const spriteManager = SpriteManager.Parse(parsedSpriteManager, scene, rootUrl);
+                log += "\n\t\tSpriteManager " + spriteManager.name;
+            }
+        }
+
+        // Browsing all the graph to connect the dots
+        for (index = 0, cache = scene.cameras.length; index < cache; index++) {
+            const camera = scene.cameras[index];
+            if (camera._waitingParentId !== null) {
+                camera.parent = FindParent(camera._waitingParentId, camera._waitingParentInstanceIndex, scene);
+                camera._waitingParentId = null;
+                camera._waitingParentInstanceIndex = null;
+            }
+        }
+
+        for (index = 0, cache = scene.lights.length; index < cache; index++) {
+            const light = scene.lights[index];
+            if (light && light._waitingParentId !== null) {
+                light.parent = FindParent(light._waitingParentId, light._waitingParentInstanceIndex, scene);
+                light._waitingParentId = null;
+                light._waitingParentInstanceIndex = null;
+            }
+        }
+
+        // Connect parents & children and parse actions and lods
+        for (index = 0, cache = scene.transformNodes.length; index < cache; index++) {
+            const transformNode = scene.transformNodes[index];
+            if (transformNode._waitingParentId !== null) {
+                transformNode.parent = FindParent(transformNode._waitingParentId, transformNode._waitingParentInstanceIndex, scene);
+                transformNode._waitingParentId = null;
+                transformNode._waitingParentInstanceIndex = null;
+            }
+        }
+        for (index = 0, cache = scene.meshes.length; index < cache; index++) {
+            const mesh = scene.meshes[index];
+            if (mesh._waitingParentId !== null) {
+                mesh.parent = FindParent(mesh._waitingParentId, mesh._waitingParentInstanceIndex, scene);
+                mesh._waitingParentId = null;
+                mesh._waitingParentInstanceIndex = null;
+            }
+            if (mesh._waitingData.lods) {
+                LoadDetailLevels(scene, mesh);
+            }
+        }
+
+        // link multimats with materials
+        for (const multimat of scene.multiMaterials) {
+            for (const subMaterial of multimat._waitingSubMaterialsUniqueIds) {
+                multimat.subMaterials.push(FindMaterial(subMaterial, scene));
+            }
+            multimat._waitingSubMaterialsUniqueIds = [];
+        }
+
+        // link meshes with materials
+        for (const mesh of scene.meshes) {
+            if (mesh._waitingMaterialId !== null) {
+                mesh.material = FindMaterial(mesh._waitingMaterialId, scene);
+                mesh._waitingMaterialId = null;
+            }
+        }
+
+        // link meshes with morph target managers
+        for (const mesh of scene.meshes) {
+            if (mesh._waitingMorphTargetManagerId !== null) {
+                mesh.morphTargetManager = TempMorphTargetManagerIndexContainer[mesh._waitingMorphTargetManagerId];
+                mesh._waitingMorphTargetManagerId = null;
+            }
+        }
+
+        // link skeleton transform nodes
+        for (index = 0, cache = scene.skeletons.length; index < cache; index++) {
+            const skeleton = scene.skeletons[index];
+            if (skeleton._hasWaitingData) {
+                if (skeleton.bones != null) {
+                    for (const bone of skeleton.bones) {
+                        if (bone._waitingTransformNodeId) {
+                            const linkTransformNode = scene.getLastEntryById(bone._waitingTransformNodeId) as TransformNode;
+                            if (linkTransformNode) {
+                                bone.linkTransformNode(linkTransformNode);
+                            }
+                            bone._waitingTransformNodeId = null;
+                        }
+                    }
+                }
+
+                skeleton._hasWaitingData = null;
+            }
+        }
+
+        // freeze world matrix application
+        for (index = 0, cache = scene.meshes.length; index < cache; index++) {
+            const currentMesh = scene.meshes[index];
+            if (currentMesh._waitingData.freezeWorldMatrix) {
+                currentMesh.freezeWorldMatrix();
+                currentMesh._waitingData.freezeWorldMatrix = null;
+            } else {
+                currentMesh.computeWorldMatrix(true);
+            }
+        }
+
+        // Lights exclusions / inclusions
+        for (index = 0, cache = scene.lights.length; index < cache; index++) {
+            const light = scene.lights[index];
+            // Excluded check
+            if (light._excludedMeshesIds.length > 0) {
+                for (let excludedIndex = 0; excludedIndex < light._excludedMeshesIds.length; excludedIndex++) {
+                    const excludedMesh = scene.getMeshById(light._excludedMeshesIds[excludedIndex]);
+
+                    if (excludedMesh) {
+                        light.excludedMeshes.push(excludedMesh);
+                    }
+                }
+
+                light._excludedMeshesIds = [];
+            }
+
+            // Included check
+            if (light._includedOnlyMeshesIds.length > 0) {
+                for (let includedOnlyIndex = 0; includedOnlyIndex < light._includedOnlyMeshesIds.length; includedOnlyIndex++) {
+                    const includedOnlyMesh = scene.getMeshById(light._includedOnlyMeshesIds[includedOnlyIndex]);
+
+                    if (includedOnlyMesh) {
+                        light.includedOnlyMeshes.push(includedOnlyMesh);
+                    }
+                }
+
+                light._includedOnlyMeshesIds = [];
+            }
+        }
+
+        for (const g of scene.geometries) {
+            g._loadedUniqueId = "";
+        }
+
+        Parse(parsedData, scene, container, rootUrl);
+
+        // Actions (scene) Done last as it can access other objects.
+        for (index = 0, cache = scene.meshes.length; index < cache; index++) {
+            const mesh = scene.meshes[index];
+            if (mesh._waitingData.actions) {
+                ActionManager.Parse(mesh._waitingData.actions, mesh, scene);
+                mesh._waitingData.actions = null;
+            }
+        }
+        if (parsedData.actions !== undefined && parsedData.actions !== null) {
+            ActionManager.Parse(parsedData.actions, null, scene);
+        }
+    } catch (err) {
+        const msg = logOperation("loadAssets", parsedData ? parsedData.producer : "Unknown") + log;
+        if (onError) {
+            onError(msg, err);
+        } else {
+            Logger.Log(msg);
+            throw err;
+        }
+    } finally {
+        TempIndexContainer = {};
+        TempMaterialIndexContainer = {};
+        TempMorphTargetManagerIndexContainer = {};
+
+        if (!addToScene) {
+            container.removeAllFromScene();
+        }
+        if (log !== null && SceneLoader.loggingLevel !== SceneLoader.NO_LOGGING) {
+            Logger.Log(logOperation("loadAssets", parsedData ? parsedData.producer : "Unknown") + (SceneLoader.loggingLevel !== SceneLoader.MINIMAL_LOGGING ? log : ""));
+        }
+    }
+
+    return container;
+};
+
+SceneLoader.RegisterPlugin({
+    name: "babylon.js",
+    extensions: ".babylon",
+    canDirectLoad: (data: string) => {
+        if (data.indexOf("babylon") !== -1) {
+            // We consider that the producer string is filled
+            return true;
+        }
+
+        return false;
+    },
+    importMesh: (
+        meshesNames: any,
+        scene: Scene,
+        data: any,
+        rootUrl: string,
+        meshes: AbstractMesh[],
+        particleSystems: IParticleSystem[],
+        skeletons: Skeleton[],
+        onError?: (message: string, exception?: any) => void
+    ): boolean => {
+        // Entire method running in try block, so ALWAYS logs as far as it got, only actually writes details
+        // when SceneLoader.debugLogging = true (default), or exception encountered.
+        // Everything stored in var log instead of writing separate lines to support only writing in exception,
+        // and avoid problems with multiple concurrent .babylon loads.
+        let log = "importMesh has failed JSON parse";
+        try {
+            // eslint-disable-next-line no-var
+            var parsedData = JSON.parse(data);
+            log = "";
+            const fullDetails = SceneLoader.loggingLevel === SceneLoader.DETAILED_LOGGING;
+            if (!meshesNames) {
+                meshesNames = null;
+            } else if (!Array.isArray(meshesNames)) {
+                meshesNames = [meshesNames];
+            }
+
+            const hierarchyIds: number[] = [];
+            const parsedIdToNodeMap = new Map<number, Node>();
+
+            // Transform nodes (the overall idea is to load all of them as this is super fast and then get rid of the ones we don't need)
+            const loadedTransformNodes = [];
+            if (parsedData.transformNodes !== undefined && parsedData.transformNodes !== null) {
+                for (let index = 0, cache = parsedData.transformNodes.length; index < cache; index++) {
+                    const parsedJSONTransformNode = parsedData.transformNodes[index];
+                    const parsedTransformNode = TransformNode.Parse(parsedJSONTransformNode, scene, rootUrl);
+                    loadedTransformNodes.push(parsedTransformNode);
+                    parsedIdToNodeMap.set(parsedTransformNode._waitingParsedUniqueId!, parsedTransformNode);
+                    parsedTransformNode._waitingParsedUniqueId = null;
+                }
+            }
+            if (parsedData.meshes !== undefined && parsedData.meshes !== null) {
+                const loadedSkeletonsIds = [];
+                const loadedMaterialsIds: string[] = [];
+                const loadedMaterialsUniqueIds: string[] = [];
+                const loadedMorphTargetManagerIds: number[] = [];
+                for (let index = 0, cache = parsedData.meshes.length; index < cache; index++) {
+                    const parsedMesh = parsedData.meshes[index];
+
+                    if (meshesNames === null || IsDescendantOf(parsedMesh, meshesNames, hierarchyIds)) {
+                        if (meshesNames !== null) {
+                            // Remove found mesh name from list.
+                            delete meshesNames[meshesNames.indexOf(parsedMesh.name)];
+                        }
+
+                        //Geometry?
+                        if (parsedMesh.geometryId !== undefined && parsedMesh.geometryId !== null) {
+                            //does the file contain geometries?
+                            if (parsedData.geometries !== undefined && parsedData.geometries !== null) {
+                                //find the correct geometry and add it to the scene
+                                let found: boolean = false;
+                                const geoms = ["boxes", "spheres", "cylinders", "toruses", "grounds", "planes", "torusKnots", "vertexData"];
+                                for (const geometryType of geoms) {
+                                    if (!parsedData.geometries[geometryType] || !Array.isArray(parsedData.geometries[geometryType])) {
+                                        continue;
+                                    }
+                                    const geom = parsedData.geometries[geometryType];
+                                    for (const parsedGeometryData of geom) {
+                                        if (parsedGeometryData.id === parsedMesh.geometryId) {
+                                            switch (geometryType) {
+                                                case "vertexData":
+                                                    Geometry.Parse(parsedGeometryData, scene, rootUrl);
+                                                    break;
+                                            }
+                                            found = true;
+                                            break;
+                                        }
+                                    }
+
+                                    if (found) {
+                                        break;
+                                    }
+                                }
+                                if (found === false) {
+                                    Logger.Warn("Geometry not found for mesh " + parsedMesh.id);
+                                }
+                            }
+                        }
+
+                        // Material ?
+                        if (parsedMesh.materialUniqueId || parsedMesh.materialId) {
+                            // if we have a unique ID, look up and store in loadedMaterialsUniqueIds, else use loadedMaterialsIds
+                            const materialArray = parsedMesh.materialUniqueId ? loadedMaterialsUniqueIds : loadedMaterialsIds;
+                            let materialFound = materialArray.indexOf(parsedMesh.materialUniqueId || parsedMesh.materialId) !== -1;
+                            if (materialFound === false && parsedData.multiMaterials !== undefined && parsedData.multiMaterials !== null) {
+                                // Loads a submaterial of a multimaterial
+                                const loadSubMaterial = (subMatId: string, predicate: (parsedMaterial: any) => boolean) => {
+                                    materialArray.push(subMatId);
+                                    const mat = ParseMaterialByPredicate(predicate, parsedData, scene, rootUrl);
+                                    if (mat && mat.material) {
+                                        TempMaterialIndexContainer[mat.parsedMaterial.uniqueId || mat.parsedMaterial.id] = mat.material;
+                                        log += "\n\tMaterial " + mat.material.toString(fullDetails);
+                                    }
+                                };
+                                for (let multimatIndex = 0, multimatCache = parsedData.multiMaterials.length; multimatIndex < multimatCache; multimatIndex++) {
+                                    const parsedMultiMaterial = parsedData.multiMaterials[multimatIndex];
+                                    if (
+                                        (parsedMesh.materialUniqueId && parsedMultiMaterial.uniqueId === parsedMesh.materialUniqueId) ||
+                                        parsedMultiMaterial.id === parsedMesh.materialId
+                                    ) {
+                                        if (parsedMultiMaterial.materialsUniqueIds) {
+                                            // if the materials inside the multimat are stored by unique id
+                                            for (const subMatId of parsedMultiMaterial.materialsUniqueIds) {
+                                                loadSubMaterial(subMatId, (parsedMaterial) => parsedMaterial.uniqueId === subMatId);
+                                            }
+                                        } else {
+                                            // if the mats are stored by id instead
+                                            for (const subMatId of parsedMultiMaterial.materials) {
+                                                loadSubMaterial(subMatId, (parsedMaterial) => parsedMaterial.id === subMatId);
+                                            }
+                                        }
+                                        materialArray.push(parsedMultiMaterial.uniqueId || parsedMultiMaterial.id);
+                                        const mmat = MultiMaterial.ParseMultiMaterial(parsedMultiMaterial, scene);
+                                        TempMaterialIndexContainer[parsedMultiMaterial.uniqueId || parsedMultiMaterial.id] = mmat;
+                                        if (mmat) {
+                                            materialFound = true;
+                                            log += "\n\tMulti-Material " + mmat.toString(fullDetails);
+                                        }
+                                        break;
+                                    }
+                                }
+                            }
+
+                            if (materialFound === false) {
+                                materialArray.push(parsedMesh.materialUniqueId || parsedMesh.materialId);
+                                const mat = ParseMaterialByPredicate(
+                                    (parsedMaterial) =>
+                                        (parsedMesh.materialUniqueId && parsedMaterial.uniqueId === parsedMesh.materialUniqueId) || parsedMaterial.id === parsedMesh.materialId,
+                                    parsedData,
+                                    scene,
+                                    rootUrl
+                                );
+                                if (!mat || !mat.material) {
+                                    Logger.Warn("Material not found for mesh " + parsedMesh.id);
+                                } else {
+                                    TempMaterialIndexContainer[mat.parsedMaterial.uniqueId || mat.parsedMaterial.id] = mat.material;
+                                    log += "\n\tMaterial " + mat.material.toString(fullDetails);
+                                }
+                            }
+                        }
+
+                        // Skeleton ?
+                        if (
+                            parsedMesh.skeletonId !== null &&
+                            parsedMesh.skeletonId !== undefined &&
+                            parsedData.skeletonId !== -1 &&
+                            parsedData.skeletons !== undefined &&
+                            parsedData.skeletons !== null
+                        ) {
+                            const skeletonAlreadyLoaded = loadedSkeletonsIds.indexOf(parsedMesh.skeletonId) > -1;
+                            if (!skeletonAlreadyLoaded) {
+                                for (let skeletonIndex = 0, skeletonCache = parsedData.skeletons.length; skeletonIndex < skeletonCache; skeletonIndex++) {
+                                    const parsedSkeleton = parsedData.skeletons[skeletonIndex];
+                                    if (parsedSkeleton.id === parsedMesh.skeletonId) {
+                                        const skeleton = Skeleton.Parse(parsedSkeleton, scene);
+                                        skeletons.push(skeleton);
+                                        loadedSkeletonsIds.push(parsedSkeleton.id);
+                                        log += "\n\tSkeleton " + skeleton.toString(fullDetails);
+                                    }
+                                }
+                            }
+                        }
+
+                        // Morph targets ?
+                        if (parsedMesh.morphTargetManagerId > -1 && parsedData.morphTargetManagers !== undefined && parsedData.morphTargetManagers !== null) {
+                            const morphTargetManagerAlreadyLoaded = loadedMorphTargetManagerIds.indexOf(parsedMesh.morphTargetManagerId) > -1;
+                            if (!morphTargetManagerAlreadyLoaded) {
+                                for (let morphTargetManagerIndex = 0; morphTargetManagerIndex < parsedData.morphTargetManagers.length; morphTargetManagerIndex++) {
+                                    const parsedManager = parsedData.morphTargetManagers[morphTargetManagerIndex];
+                                    if (parsedManager.id === parsedMesh.morphTargetManagerId) {
+                                        const morphTargetManager = MorphTargetManager.Parse(parsedManager, scene);
+                                        TempMorphTargetManagerIndexContainer[parsedManager.id] = morphTargetManager;
+                                        loadedMorphTargetManagerIds.push(parsedManager.id);
+                                        log += "\nMorph target manager" + morphTargetManager.toString();
+                                    }
+                                }
+                            }
+                        }
+
+                        const mesh = Mesh.Parse(parsedMesh, scene, rootUrl);
+                        meshes.push(mesh);
+                        parsedIdToNodeMap.set(mesh._waitingParsedUniqueId!, mesh);
+                        mesh._waitingParsedUniqueId = null;
+                        log += "\n\tMesh " + mesh.toString(fullDetails);
+                    }
+                }
+
+                // link multimats with materials
+                for (const multimat of scene.multiMaterials) {
+                    for (const subMaterial of multimat._waitingSubMaterialsUniqueIds) {
+                        multimat.subMaterials.push(FindMaterial(subMaterial, scene));
+                    }
+                    multimat._waitingSubMaterialsUniqueIds = [];
+                }
+
+                // link meshes with materials
+                for (const mesh of scene.meshes) {
+                    if (mesh._waitingMaterialId !== null) {
+                        mesh.material = FindMaterial(mesh._waitingMaterialId, scene);
+                        mesh._waitingMaterialId = null;
+                    }
+                }
+
+                // link meshes with morph target managers
+                for (const mesh of scene.meshes) {
+                    if (mesh._waitingMorphTargetManagerId !== null) {
+                        mesh.morphTargetManager = TempMorphTargetManagerIndexContainer[mesh._waitingMorphTargetManagerId];
+                        mesh._waitingMorphTargetManagerId = null;
+                    }
+                }
+
+                // Connecting parents and lods
+                for (let index = 0, cache = scene.transformNodes.length; index < cache; index++) {
+                    const transformNode = scene.transformNodes[index];
+                    if (transformNode._waitingParentId !== null) {
+                        let parent = parsedIdToNodeMap.get(parseInt(transformNode._waitingParentId)) || null;
+                        if (parent === null) {
+                            parent = scene.getLastEntryById(transformNode._waitingParentId);
+                        }
+                        let parentNode = parent;
+                        if (transformNode._waitingParentInstanceIndex) {
+                            parentNode = (parent as Mesh).instances[parseInt(transformNode._waitingParentInstanceIndex)];
+                            transformNode._waitingParentInstanceIndex = null;
+                        }
+                        transformNode.parent = parentNode;
+                        transformNode._waitingParentId = null;
+                    }
+                }
+                let currentMesh: AbstractMesh;
+                for (let index = 0, cache = scene.meshes.length; index < cache; index++) {
+                    currentMesh = scene.meshes[index];
+                    if (currentMesh._waitingParentId) {
+                        let parent = parsedIdToNodeMap.get(parseInt(currentMesh._waitingParentId)) || null;
+                        if (parent === null) {
+                            parent = scene.getLastEntryById(currentMesh._waitingParentId);
+                        }
+                        let parentNode = parent;
+                        if (currentMesh._waitingParentInstanceIndex) {
+                            parentNode = (parent as Mesh).instances[parseInt(currentMesh._waitingParentInstanceIndex)];
+                            currentMesh._waitingParentInstanceIndex = null;
+                        }
+                        currentMesh.parent = parentNode;
+                        currentMesh._waitingParentId = null;
+                    }
+                    if (currentMesh._waitingData.lods) {
+                        LoadDetailLevels(scene, currentMesh);
+                    }
+                }
+
+                // Remove unused transform nodes
+                for (const transformNode of loadedTransformNodes) {
+                    const childMeshes = transformNode.getChildMeshes(false);
+                    if (!childMeshes.length) {
+                        transformNode.dispose();
+                    }
+                }
+
+                // link skeleton transform nodes
+                for (let index = 0, cache = scene.skeletons.length; index < cache; index++) {
+                    const skeleton = scene.skeletons[index];
+                    if (skeleton._hasWaitingData) {
+                        if (skeleton.bones != null) {
+                            for (const bone of skeleton.bones) {
+                                if (bone._waitingTransformNodeId) {
+                                    const linkTransformNode = scene.getLastEntryById(bone._waitingTransformNodeId) as TransformNode;
+                                    if (linkTransformNode) {
+                                        bone.linkTransformNode(linkTransformNode);
+                                    }
+                                    bone._waitingTransformNodeId = null;
+                                }
+                            }
+                        }
+
+                        skeleton._hasWaitingData = null;
+                    }
+                }
+
+                // freeze and compute world matrix application
+                for (let index = 0, cache = scene.meshes.length; index < cache; index++) {
+                    currentMesh = scene.meshes[index];
+                    if (currentMesh._waitingData.freezeWorldMatrix) {
+                        currentMesh.freezeWorldMatrix();
+                        currentMesh._waitingData.freezeWorldMatrix = null;
+                    } else {
+                        currentMesh.computeWorldMatrix(true);
+                    }
+                }
+            }
+
+            // Particles
+            if (parsedData.particleSystems !== undefined && parsedData.particleSystems !== null) {
+                const parser = GetIndividualParser(SceneComponentConstants.NAME_PARTICLESYSTEM);
+                if (parser) {
+                    for (let index = 0, cache = parsedData.particleSystems.length; index < cache; index++) {
+                        const parsedParticleSystem = parsedData.particleSystems[index];
+                        if (hierarchyIds.indexOf(parsedParticleSystem.emitterId) !== -1) {
+                            particleSystems.push(parser(parsedParticleSystem, scene, rootUrl));
+                        }
+                    }
+                }
+            }
+
+            for (const g of scene.geometries) {
+                g._loadedUniqueId = "";
+            }
+
+            return true;
+        } catch (err) {
+            const msg = logOperation("importMesh", parsedData ? parsedData.producer : "Unknown") + log;
+            if (onError) {
+                onError(msg, err);
+            } else {
+                Logger.Log(msg);
+                throw err;
+            }
+        } finally {
+            if (log !== null && SceneLoader.loggingLevel !== SceneLoader.NO_LOGGING) {
+                Logger.Log(logOperation("importMesh", parsedData ? parsedData.producer : "Unknown") + (SceneLoader.loggingLevel !== SceneLoader.MINIMAL_LOGGING ? log : ""));
+            }
+            TempMaterialIndexContainer = {};
+            TempMorphTargetManagerIndexContainer = {};
+        }
+
+        return false;
+    },
+    load: (scene: Scene, data: string, rootUrl: string, onError?: (message: string, exception?: any) => void): boolean => {
+        // Entire method running in try block, so ALWAYS logs as far as it got, only actually writes details
+        // when SceneLoader.debugLogging = true (default), or exception encountered.
+        // Everything stored in var log instead of writing separate lines to support only writing in exception,
+        // and avoid problems with multiple concurrent .babylon loads.
+        let log = "importScene has failed JSON parse";
+        try {
+            // eslint-disable-next-line no-var
+            var parsedData = JSON.parse(data);
+            log = "";
+
+            // Scene
+            if (parsedData.useDelayedTextureLoading !== undefined && parsedData.useDelayedTextureLoading !== null) {
+                scene.useDelayedTextureLoading = parsedData.useDelayedTextureLoading && !SceneLoader.ForceFullSceneLoadingForIncremental;
+            }
+            if (parsedData.autoClear !== undefined && parsedData.autoClear !== null) {
+                scene.autoClear = parsedData.autoClear;
+            }
+            if (parsedData.clearColor !== undefined && parsedData.clearColor !== null) {
+                scene.clearColor = Color4.FromArray(parsedData.clearColor);
+            }
+            if (parsedData.ambientColor !== undefined && parsedData.ambientColor !== null) {
+                scene.ambientColor = Color3.FromArray(parsedData.ambientColor);
+            }
+            if (parsedData.gravity !== undefined && parsedData.gravity !== null) {
+                scene.gravity = Vector3.FromArray(parsedData.gravity);
+            }
+
+            if (parsedData.useRightHandedSystem !== undefined) {
+                scene.useRightHandedSystem = !!parsedData.useRightHandedSystem;
+            }
+
+            // Fog
+            if (parsedData.fogMode !== undefined && parsedData.fogMode !== null) {
+                scene.fogMode = parsedData.fogMode;
+            }
+            if (parsedData.fogColor !== undefined && parsedData.fogColor !== null) {
+                scene.fogColor = Color3.FromArray(parsedData.fogColor);
+            }
+            if (parsedData.fogStart !== undefined && parsedData.fogStart !== null) {
+                scene.fogStart = parsedData.fogStart;
+            }
+            if (parsedData.fogEnd !== undefined && parsedData.fogEnd !== null) {
+                scene.fogEnd = parsedData.fogEnd;
+            }
+            if (parsedData.fogDensity !== undefined && parsedData.fogDensity !== null) {
+                scene.fogDensity = parsedData.fogDensity;
+            }
+            log += "\tFog mode for scene:  ";
+            switch (scene.fogMode) {
+                case 0:
+                    log += "none\n";
+                    break;
+                // getters not compiling, so using hardcoded
+                case 1:
+                    log += "exp\n";
+                    break;
+                case 2:
+                    log += "exp2\n";
+                    break;
+                case 3:
+                    log += "linear\n";
+                    break;
+            }
+
+            //Physics
+            if (parsedData.physicsEnabled) {
+                let physicsPlugin;
+                if (parsedData.physicsEngine === "cannon" || parsedData.physicsEngine === CannonJSPlugin.name) {
+                    physicsPlugin = new CannonJSPlugin(undefined, undefined, BabylonFileLoaderConfiguration.LoaderInjectedPhysicsEngine);
+                } else if (parsedData.physicsEngine === "oimo" || parsedData.physicsEngine === OimoJSPlugin.name) {
+                    physicsPlugin = new OimoJSPlugin(undefined, BabylonFileLoaderConfiguration.LoaderInjectedPhysicsEngine);
+                } else if (parsedData.physicsEngine === "ammo" || parsedData.physicsEngine === AmmoJSPlugin.name) {
+                    physicsPlugin = new AmmoJSPlugin(undefined, BabylonFileLoaderConfiguration.LoaderInjectedPhysicsEngine, undefined);
+                }
+                log = "\tPhysics engine " + (parsedData.physicsEngine ? parsedData.physicsEngine : "oimo") + " enabled\n";
+                //else - default engine, which is currently oimo
+                const physicsGravity = parsedData.gravity ? Vector3.FromArray(parsedData.gravity) : parsedData.physicsGravity ? Vector3.FromArray(parsedData.physicsGravity) : null;
+                scene.enablePhysics(physicsGravity, physicsPlugin);
+            }
+
+            // Metadata
+            if (parsedData.metadata !== undefined && parsedData.metadata !== null) {
+                scene.metadata = parsedData.metadata;
+            }
+
+            //collisions, if defined. otherwise, default is true
+            if (parsedData.collisionsEnabled !== undefined && parsedData.collisionsEnabled !== null) {
+                scene.collisionsEnabled = parsedData.collisionsEnabled;
+            }
+
+            const container = LoadAssetContainer(scene, data, rootUrl, onError, true);
+            if (!container) {
+                return false;
+            }
+
+            if (parsedData.autoAnimate) {
+                scene.beginAnimation(scene, parsedData.autoAnimateFrom, parsedData.autoAnimateTo, parsedData.autoAnimateLoop, parsedData.autoAnimateSpeed || 1.0);
+            }
+
+            if (parsedData.activeCameraID !== undefined && parsedData.activeCameraID !== null) {
+                scene.setActiveCameraById(parsedData.activeCameraID);
+            }
+
+            // Finish
+            return true;
+        } catch (err) {
+            const msg = logOperation("importScene", parsedData ? parsedData.producer : "Unknown") + log;
+            if (onError) {
+                onError(msg, err);
+            } else {
+                Logger.Log(msg);
+                throw err;
+            }
+        } finally {
+            if (log !== null && SceneLoader.loggingLevel !== SceneLoader.NO_LOGGING) {
+                Logger.Log(logOperation("importScene", parsedData ? parsedData.producer : "Unknown") + (SceneLoader.loggingLevel !== SceneLoader.MINIMAL_LOGGING ? log : ""));
+            }
+        }
+        return false;
+    },
+    loadAssetContainer: (scene: Scene, data: string, rootUrl: string, onError?: (message: string, exception?: any) => void): AssetContainer => {
+        const container = LoadAssetContainer(scene, data, rootUrl, onError);
+        return container;
+    },
+});