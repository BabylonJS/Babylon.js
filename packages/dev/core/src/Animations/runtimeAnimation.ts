--- conflicted
+++ resolved
@@ -1,773 +1,733 @@
-import type { Nullable } from "../types";
-import { Matrix } from "../Maths/math.vector";
-import type { _IAnimationState } from "./animation";
-import {
-    Animation,
-    _StaticOffsetValueColor3,
-    _StaticOffsetValueColor4,
-    _StaticOffsetValueQuaternion,
-    _StaticOffsetValueSize,
-    _StaticOffsetValueVector2,
-    _StaticOffsetValueVector3,
-} from "./animation";
-import type { AnimationEvent } from "./animationEvent";
-import type { Animatable } from "./animatable";
-import type { Scene } from "../scene";
-import type { IAnimationKey } from "./animationKey";
-
-/**
- * Defines a runtime animation
- */
-export class RuntimeAnimation {
-    private _events = new Array<AnimationEvent>();
-
-    /**
-     * The current frame of the runtime animation
-     */
-    private _currentFrame: number = 0;
-
-    /**
-     * The animation used by the runtime animation
-     */
-    public _animation: Animation;
-
-    /**
-     * The target of the runtime animation
-     */
-    private _target: any;
-
-    /**
-     * The initiating animatable
-     */
-    private _host: Animatable;
-
-    /**
-     * The original value of the runtime animation
-     */
-    private _originalValue = new Array<any>();
-
-    /**
-     * The original blend value of the runtime animation
-     */
-    private _originalBlendValue: Nullable<any> = null;
-
-    /**
-     * The offsets cache of the runtime animation
-     */
-    private _offsetsCache: { [key: string]: any } = {};
-
-    /**
-     * The high limits cache of the runtime animation
-     */
-    private _highLimitsCache: { [key: string]: any } = {};
-
-    /**
-     * Specifies if the runtime animation has been stopped
-     */
-    private _stopped = false;
-
-    /**
-     * The blending factor of the runtime animation
-     */
-    private _blendingFactor = 0;
-
-    /**
-     * The BabylonJS scene
-     */
-    private _scene: Scene;
-
-    /**
-     * The current value of the runtime animation
-     */
-    private _currentValue: Nullable<any> = null;
-
-    /** @internal */
-    public _animationState: _IAnimationState;
-
-    /**
-     * The active target of the runtime animation
-     */
-    private _activeTargets: any[];
-    private _currentActiveTarget: Nullable<any> = null;
-    private _directTarget: Nullable<any> = null;
-
-    /**
-     * The target path of the runtime animation
-     */
-    private _targetPath: string = "";
-
-    /**
-     * The weight of the runtime animation
-     */
-    private _weight = 1.0;
-
-    /**
-     * The absolute frame offset of the runtime animation
-     */
-    private _absoluteFrameOffset = 0;
-
-    /**
-     * The previous elapsed time (since start of animation) of the runtime animation
-     */
-    private _previousElapsedTime: number = 0;
-
-    private _yoyoDirection: number = 1;
-
-    /**
-     * The previous absolute frame of the runtime animation (meaning, without taking into account the from/to values, only the elapsed time and the fps)
-     */
-    private _previousAbsoluteFrame: number = 0;
-
-    private _enableBlending: boolean;
-
-    private _keys: IAnimationKey[];
-    private _minFrame: number;
-    private _maxFrame: number;
-    private _minValue: any;
-    private _maxValue: any;
-    private _targetIsArray = false;
-
-    /** @internal */
-    public _coreRuntimeAnimation: RuntimeAnimation | null = null;
-
-    /**
-     * Gets the current frame of the runtime animation
-     */
-    public get currentFrame(): number {
-        return this._currentFrame;
-    }
-
-    /**
-     * Gets the weight of the runtime animation
-     */
-    public get weight(): number {
-        return this._weight;
-    }
-
-    /**
-     * Gets the current value of the runtime animation
-     */
-    public get currentValue(): any {
-        return this._currentValue;
-    }
-
-    /**
-     * Gets or sets the target path of the runtime animation
-     */
-    public get targetPath(): string {
-        return this._targetPath;
-    }
-
-    /**
-     * Gets the actual target of the runtime animation
-     */
-    public get target(): any {
-        return this._currentActiveTarget;
-    }
-
-    /**
-     * Gets the additive state of the runtime animation
-     */
-    public get isAdditive(): boolean {
-        return this._host && this._host.isAdditive;
-    }
-
-    /** @internal */
-    public _onLoop: () => void;
-
-    /**
-     * Create a new RuntimeAnimation object
-     * @param target defines the target of the animation
-     * @param animation defines the source animation object
-     * @param scene defines the hosting scene
-     * @param host defines the initiating Animatable
-     */
-    public constructor(target: any, animation: Animation, scene: Scene, host: Animatable) {
-        this._animation = animation;
-        this._target = target;
-        this._scene = scene;
-        this._host = host;
-        this._activeTargets = [];
-
-        animation._runtimeAnimations.push(this);
-
-        // State
-        this._animationState = {
-            key: 0,
-            repeatCount: 0,
-            loopMode: this._getCorrectLoopMode(),
-        };
-
-        if (this._animation.dataType === Animation.ANIMATIONTYPE_MATRIX) {
-            this._animationState.workValue = Matrix.Zero();
-        }
-
-        // Limits
-        this._keys = this._animation.getKeys();
-        this._minFrame = this._keys[0].frame;
-        this._maxFrame = this._keys[this._keys.length - 1].frame;
-        this._minValue = this._keys[0].value;
-        this._maxValue = this._keys[this._keys.length - 1].value;
-
-        // Add a start key at frame 0 if missing
-        if (this._minFrame !== 0) {
-            const newKey = { frame: 0, value: this._minValue };
-            this._keys.splice(0, 0, newKey);
-        }
-
-        // Check data
-        if (this._target instanceof Array) {
-            let index = 0;
-            for (const target of this._target) {
-                this._preparePath(target, index);
-                this._getOriginalValues(index);
-                index++;
-            }
-            this._targetIsArray = true;
-        } else {
-            this._preparePath(this._target);
-            this._getOriginalValues();
-            this._targetIsArray = false;
-            this._directTarget = this._activeTargets[0];
-        }
-
-        // Cloning events locally
-        const events = animation.getEvents();
-        if (events && events.length > 0) {
-            for (const e of events) {
-                this._events.push(e._clone());
-            }
-        }
-
-        this._enableBlending = target && target.animationPropertiesOverride ? target.animationPropertiesOverride.enableBlending : this._animation.enableBlending;
-    }
-
-    private _preparePath(target: any, targetIndex = 0) {
-        const targetPropertyPath = this._animation.targetPropertyPath;
-
-        if (targetPropertyPath.length > 1) {
-            let property = target;
-            for (let index = 0; index < targetPropertyPath.length - 1; index++) {
-                const name = targetPropertyPath[index];
-                property = property[name];
-                if (property === undefined) {
-                    throw new Error(`Invalid property (${name}) in property path (${targetPropertyPath.join(".")})`);
-                }
-            }
-
-            this._targetPath = targetPropertyPath[targetPropertyPath.length - 1];
-            this._activeTargets[targetIndex] = property;
-        } else {
-            this._targetPath = targetPropertyPath[0];
-            this._activeTargets[targetIndex] = target;
-        }
-
-        if (this._activeTargets[targetIndex][this._targetPath] === undefined) {
-            throw new Error(`Invalid property (${this._targetPath}) in property path (${targetPropertyPath.join(".")})`);
-        }
-    }
-
-    /**
-     * Gets the animation from the runtime animation
-     */
-    public get animation(): Animation {
-        return this._animation;
-    }
-
-    /**
-     * Resets the runtime animation to the beginning
-     * @param restoreOriginal defines whether to restore the target property to the original value
-     */
-    public reset(restoreOriginal = false): void {
-        if (restoreOriginal) {
-            if (this._target instanceof Array) {
-                let index = 0;
-                for (const target of this._target) {
-                    if (this._originalValue[index] !== undefined) {
-                        this._setValue(target, this._activeTargets[index], this._originalValue[index], -1, index);
-                    }
-                    index++;
-                }
-            } else {
-                if (this._originalValue[0] !== undefined) {
-                    this._setValue(this._target, this._directTarget, this._originalValue[0], -1, 0);
-                }
-            }
-        }
-
-        this._offsetsCache = {};
-        this._highLimitsCache = {};
-        this._currentFrame = 0;
-        this._blendingFactor = 0;
-
-        // Events
-        for (let index = 0; index < this._events.length; index++) {
-            this._events[index].isDone = false;
-        }
-    }
-
-    /**
-     * Specifies if the runtime animation is stopped
-     * @returns Boolean specifying if the runtime animation is stopped
-     */
-    public isStopped(): boolean {
-        return this._stopped;
-    }
-
-    /**
-     * Disposes of the runtime animation
-     */
-    public dispose(): void {
-        const index = this._animation.runtimeAnimations.indexOf(this);
-
-        if (index > -1) {
-            this._animation.runtimeAnimations.splice(index, 1);
-        }
-    }
-
-    /**
-     * Apply the interpolated value to the target
-     * @param currentValue defines the value computed by the animation
-     * @param weight defines the weight to apply to this value (Defaults to 1.0)
-     */
-    public setValue(currentValue: any, weight: number) {
-        if (this._targetIsArray) {
-            for (let index = 0; index < this._target.length; index++) {
-                const target = this._target[index];
-                this._setValue(target, this._activeTargets[index], currentValue, weight, index);
-            }
-            return;
-        }
-        this._setValue(this._target, this._directTarget, currentValue, weight, 0);
-    }
-
-    private _getOriginalValues(targetIndex = 0) {
-        let originalValue: any;
-        const target = this._activeTargets[targetIndex];
-
-        if (target.getLocalMatrix && this._targetPath === "_matrix") {
-            // For bones
-            originalValue = target.getLocalMatrix();
-        } else {
-            originalValue = target[this._targetPath];
-        }
-
-        if (originalValue && originalValue.clone) {
-            this._originalValue[targetIndex] = originalValue.clone();
-        } else {
-            this._originalValue[targetIndex] = originalValue;
-        }
-    }
-
-    private _registerTargetForLateAnimationBinding(runtimeAnimation: RuntimeAnimation, originalValue: any): void {
-        const target = runtimeAnimation.target;
-        this._scene._registeredForLateAnimationBindings.pushNoDuplicate(target);
-
-        if (!target._lateAnimationHolders) {
-            target._lateAnimationHolders = {};
-        }
-
-        if (!target._lateAnimationHolders[runtimeAnimation.targetPath]) {
-            target._lateAnimationHolders[runtimeAnimation.targetPath] = {
-                totalWeight: 0,
-                totalAdditiveWeight: 0,
-                animations: [],
-                additiveAnimations: [],
-                originalValue: originalValue,
-            };
-        }
-
-        if (runtimeAnimation.isAdditive) {
-            target._lateAnimationHolders[runtimeAnimation.targetPath].additiveAnimations.push(runtimeAnimation);
-            target._lateAnimationHolders[runtimeAnimation.targetPath].totalAdditiveWeight += runtimeAnimation.weight;
-        } else {
-            target._lateAnimationHolders[runtimeAnimation.targetPath].animations.push(runtimeAnimation);
-            target._lateAnimationHolders[runtimeAnimation.targetPath].totalWeight += runtimeAnimation.weight;
-        }
-    }
-
-    private _setValue(target: any, destination: any, currentValue: any, weight: number, targetIndex: number): void {
-        // Set value
-        this._currentActiveTarget = destination;
-
-        this._weight = weight;
-
-        if (this._enableBlending && this._blendingFactor <= 1.0) {
-            if (!this._originalBlendValue) {
-                const originalValue = destination[this._targetPath];
-
-                if (originalValue.clone) {
-                    this._originalBlendValue = originalValue.clone();
-                } else {
-                    this._originalBlendValue = originalValue;
-                }
-            }
-
-            if (this._originalBlendValue.m) {
-                // Matrix
-                if (Animation.AllowMatrixDecomposeForInterpolation) {
-                    if (this._currentValue) {
-                        Matrix.DecomposeLerpToRef(this._originalBlendValue, currentValue, this._blendingFactor, this._currentValue);
-                    } else {
-                        this._currentValue = Matrix.DecomposeLerp(this._originalBlendValue, currentValue, this._blendingFactor);
-                    }
-                } else {
-                    if (this._currentValue) {
-                        Matrix.LerpToRef(this._originalBlendValue, currentValue, this._blendingFactor, this._currentValue);
-                    } else {
-                        this._currentValue = Matrix.Lerp(this._originalBlendValue, currentValue, this._blendingFactor);
-                    }
-                }
-            } else {
-                this._currentValue = Animation._UniversalLerp(this._originalBlendValue, currentValue, this._blendingFactor);
-            }
-
-            const blendingSpeed = target && target.animationPropertiesOverride ? target.animationPropertiesOverride.blendingSpeed : this._animation.blendingSpeed;
-            this._blendingFactor += blendingSpeed;
-        } else {
-            if (!this._currentValue) {
-                if (currentValue?.clone) {
-                    this._currentValue = currentValue.clone();
-                } else {
-                    this._currentValue = currentValue;
-                }
-            } else if (this._currentValue.copyFrom) {
-                this._currentValue.copyFrom(currentValue);
-            } else {
-                this._currentValue = currentValue;
-            }
-        }
-
-        if (weight !== -1.0) {
-            this._registerTargetForLateAnimationBinding(this, this._originalValue[targetIndex]);
-        } else {
-            if (this._animationState.loopMode === Animation.ANIMATIONLOOPMODE_RELATIVE_FROM_CURRENT) {
-                if (this._currentValue.addToRef) {
-                    this._currentValue.addToRef(this._originalValue[targetIndex], destination[this._targetPath]);
-                } else {
-                    destination[this._targetPath] = this._originalValue[targetIndex] + this._currentValue;
-                }
-            } else {
-                destination[this._targetPath] = this._currentValue;
-            }
-        }
-
-        if (target.markAsDirty) {
-            target.markAsDirty(this._animation.targetProperty);
-        }
-    }
-
-    /**
-     * Gets the loop pmode of the runtime animation
-     * @returns Loop Mode
-     */
-    private _getCorrectLoopMode(): number | undefined {
-        if (this._target && this._target.animationPropertiesOverride) {
-            return this._target.animationPropertiesOverride.loopMode as number;
-        }
-
-        return this._animation.loopMode;
-    }
-
-    /**
-     * Move the current animation to a given frame
-     * @param frame defines the frame to move to
-     * @param weight defines the weight to apply to the animation (-1.0 by default)
-     */
-    public goToFrame(frame: number, weight = -1): void {
-        const keys = this._animation.getKeys();
-
-        if (frame < keys[0].frame) {
-            frame = keys[0].frame;
-        } else if (frame > keys[keys.length - 1].frame) {
-            frame = keys[keys.length - 1].frame;
-        }
-
-        // Need to reset animation events
-        const events = this._events;
-        if (events.length) {
-            for (let index = 0; index < events.length; index++) {
-                if (!events[index].onlyOnce) {
-                    // reset events in the future
-                    events[index].isDone = events[index].frame < frame;
-                }
-            }
-        }
-
-        this._currentFrame = frame;
-        const currentValue = this._animation._interpolate(frame, this._animationState);
-
-        this.setValue(currentValue, weight);
-    }
-
-    /**
-     * @internal Internal use only
-     */
-    public _prepareForSpeedRatioChange(newSpeedRatio: number): void {
-        const newAbsoluteFrame = (this._previousElapsedTime * (this._animation.framePerSecond * newSpeedRatio)) / 1000.0;
-
-        this._absoluteFrameOffset = this._previousAbsoluteFrame - newAbsoluteFrame;
-    }
-
-    /**
-     * Execute the current animation
-     * @param elapsedTimeSinceAnimationStart defines the elapsed time (in milliseconds) since the animation was started
-     * @param from defines the lower frame of the animation range
-     * @param to defines the upper frame of the animation range
-     * @param loop defines if the current animation must loop
-     * @param speedRatio defines the current speed ratio
-     * @param weight defines the weight of the animation (default is -1 so no weight)
-     * @returns a boolean indicating if the animation is running
-     */
-    public animate(elapsedTimeSinceAnimationStart: number, from: number, to: number, loop: boolean, speedRatio: number, weight = -1.0): boolean {
-        const animation = this._animation;
-        const targetPropertyPath = animation.targetPropertyPath;
-        if (!targetPropertyPath || targetPropertyPath.length < 1) {
-            this._stopped = true;
-            return false;
-        }
-
-        let returnValue = true;
-        let currentFrame: number;
-        const events = this._events;
-        const frameRange = to - from;
-
-        if (!this._coreRuntimeAnimation) {
-            // Check limits
-            if (from < this._minFrame || from > this._maxFrame) {
-                from = this._minFrame;
-            }
-            if (to < this._minFrame || to > this._maxFrame) {
-                to = this._maxFrame;
-            }
-
-            let offsetValue: any;
-
-            // Compute the frame according to the elapsed time and the fps of the animation ("from" and "to" are not factored in!)
-            let absoluteFrame = (elapsedTimeSinceAnimationStart * (animation.framePerSecond * speedRatio)) / 1000.0 + this._absoluteFrameOffset;
-            let highLimitValue = 0;
-
-            // Apply the yoyo function if required
-            let yoyoLoop = false;
-            const yoyoMode = loop && this._animationState.loopMode === Animation.ANIMATIONLOOPMODE_YOYO;
-            if (yoyoMode) {
-                const position = (absoluteFrame - from) / frameRange;
-
-                // Apply the yoyo curve
-                const sin = Math.sin(position * Math.PI);
-                const yoyoPosition = Math.abs(sin);
-
-                // Map the yoyo position back to the range
-                absoluteFrame = yoyoPosition * frameRange + from;
-
-                const direction = sin >= 0 ? 1 : -1;
-                if (this._yoyoDirection !== direction) {
-                    yoyoLoop = true;
-                }
-
-                this._yoyoDirection = direction;
-            }
-
-            this._previousElapsedTime = elapsedTimeSinceAnimationStart;
-            this._previousAbsoluteFrame = absoluteFrame;
-
-            if (!loop && to >= from && ((absoluteFrame >= frameRange && speedRatio > 0) || (absoluteFrame <= 0 && speedRatio < 0))) {
-                // If we are out of range and not looping get back to caller
-                returnValue = false;
-                highLimitValue = animation._getKeyValue(this._maxValue);
-            } else if (!loop && from >= to && ((absoluteFrame <= frameRange && speedRatio < 0) || (absoluteFrame >= 0 && speedRatio > 0))) {
-                returnValue = false;
-                highLimitValue = animation._getKeyValue(this._minValue);
-            } else if (this._animationState.loopMode !== Animation.ANIMATIONLOOPMODE_CYCLE) {
-                const keyOffset = to.toString() + from.toString();
-                if (!this._offsetsCache[keyOffset]) {
-                    this._animationState.repeatCount = 0;
-                    this._animationState.loopMode = Animation.ANIMATIONLOOPMODE_CYCLE; // force a specific codepath in animation._interpolate()!
-                    const fromValue = animation._interpolate(from, this._animationState);
-                    const toValue = animation._interpolate(to, this._animationState);
-
-                    this._animationState.loopMode = this._getCorrectLoopMode();
-                    switch (animation.dataType) {
-                        // Float
-                        case Animation.ANIMATIONTYPE_FLOAT:
-                            this._offsetsCache[keyOffset] = toValue - fromValue;
-                            break;
-                        // Quaternion
-                        case Animation.ANIMATIONTYPE_QUATERNION:
-                            this._offsetsCache[keyOffset] = toValue.subtract(fromValue);
-                            break;
-                        // Vector3
-                        case Animation.ANIMATIONTYPE_VECTOR3:
-                            this._offsetsCache[keyOffset] = toValue.subtract(fromValue);
-                            break;
-                        // Vector2
-                        case Animation.ANIMATIONTYPE_VECTOR2:
-                            this._offsetsCache[keyOffset] = toValue.subtract(fromValue);
-                            break;
-                        // Size
-                        case Animation.ANIMATIONTYPE_SIZE:
-                            this._offsetsCache[keyOffset] = toValue.subtract(fromValue);
-                            break;
-                        // Color3
-                        case Animation.ANIMATIONTYPE_COLOR3:
-                            this._offsetsCache[keyOffset] = toValue.subtract(fromValue);
-                            break;
-                        default:
-                            break;
-                    }
-
-                    this._highLimitsCache[keyOffset] = toValue;
-                }
-
-                highLimitValue = this._highLimitsCache[keyOffset];
-                offsetValue = this._offsetsCache[keyOffset];
-            }
-
-            if (offsetValue === undefined) {
-                switch (animation.dataType) {
-                    // Float
-                    case Animation.ANIMATIONTYPE_FLOAT:
-                        offsetValue = 0;
-                        break;
-                    // Quaternion
-                    case Animation.ANIMATIONTYPE_QUATERNION:
-                        offsetValue = _staticOffsetValueQuaternion;
-                        break;
-                    // Vector3
-                    case Animation.ANIMATIONTYPE_VECTOR3:
-                        offsetValue = _staticOffsetValueVector3;
-                        break;
-                    // Vector2
-                    case Animation.ANIMATIONTYPE_VECTOR2:
-                        offsetValue = _staticOffsetValueVector2;
-                        break;
-                    // Size
-                    case Animation.ANIMATIONTYPE_SIZE:
-                        offsetValue = _staticOffsetValueSize;
-                        break;
-                    // Color3
-                    case Animation.ANIMATIONTYPE_COLOR3:
-                        offsetValue = _staticOffsetValueColor3;
-                        break;
-                    case Animation.ANIMATIONTYPE_COLOR4:
-                        offsetValue = _staticOffsetValueColor4;
-                        break;
-                }
-<<<<<<< HEAD
-
-                this._highLimitsCache[keyOffset] = toValue;
-            }
-
-            highLimitValue = this._highLimitsCache[keyOffset];
-            offsetValue = this._offsetsCache[keyOffset];
-        }
-
-        if (offsetValue === undefined) {
-            switch (animation.dataType) {
-                // Float
-                case Animation.ANIMATIONTYPE_FLOAT:
-                    offsetValue = 0;
-                    break;
-                // Quaternion
-                case Animation.ANIMATIONTYPE_QUATERNION:
-                    offsetValue = _StaticOffsetValueQuaternion;
-                    break;
-                // Vector3
-                case Animation.ANIMATIONTYPE_VECTOR3:
-                    offsetValue = _StaticOffsetValueVector3;
-                    break;
-                // Vector2
-                case Animation.ANIMATIONTYPE_VECTOR2:
-                    offsetValue = _StaticOffsetValueVector2;
-                    break;
-                // Size
-                case Animation.ANIMATIONTYPE_SIZE:
-                    offsetValue = _StaticOffsetValueSize;
-                    break;
-                // Color3
-                case Animation.ANIMATIONTYPE_COLOR3:
-                    offsetValue = _StaticOffsetValueColor3;
-                    break;
-                case Animation.ANIMATIONTYPE_COLOR4:
-                    offsetValue = _StaticOffsetValueColor4;
-                    break;
-=======
->>>>>>> 89bf19c2
-            }
-
-            // Compute value
-
-            if (this._host && this._host.syncRoot) {
-                // If we must sync with an animatable, calculate the current frame based on the frame of the root animatable
-                const syncRoot = this._host.syncRoot;
-                const hostNormalizedFrame = (syncRoot.masterFrame - syncRoot.fromFrame) / (syncRoot.toFrame - syncRoot.fromFrame);
-                currentFrame = from + frameRange * hostNormalizedFrame;
-            } else {
-                if ((absoluteFrame > 0 && from > to) || (absoluteFrame < 0 && from < to)) {
-                    currentFrame = returnValue && frameRange !== 0 ? to + (absoluteFrame % frameRange) : from;
-                } else {
-                    currentFrame = returnValue && frameRange !== 0 ? from + (absoluteFrame % frameRange) : to;
-                }
-            }
-
-            // Reset event/state if looping
-            if ((!yoyoMode && ((speedRatio > 0 && this.currentFrame > currentFrame) || (speedRatio < 0 && this.currentFrame < currentFrame))) || (yoyoMode && yoyoLoop)) {
-                this._onLoop();
-
-                // Need to reset animation events
-                for (let index = 0; index < events.length; index++) {
-                    if (!events[index].onlyOnce) {
-                        // reset event, the animation is looping
-                        events[index].isDone = false;
-                    }
-                }
-
-                this._animationState.key = speedRatio > 0 ? 0 : animation.getKeys().length - 1;
-            }
-            this._currentFrame = currentFrame;
-            this._animationState.repeatCount = frameRange === 0 ? 0 : (absoluteFrame / frameRange) >> 0;
-            this._animationState.highLimitValue = highLimitValue;
-            this._animationState.offsetValue = offsetValue;
-        } else {
-            currentFrame = this._coreRuntimeAnimation.currentFrame;
-            this._currentFrame = currentFrame;
-            this._animationState.repeatCount = this._coreRuntimeAnimation._animationState.repeatCount;
-            this._animationState.highLimitValue = this._coreRuntimeAnimation._animationState.highLimitValue;
-            this._animationState.offsetValue = this._coreRuntimeAnimation._animationState.offsetValue;
-        }
-
-        const currentValue = animation._interpolate(currentFrame, this._animationState);
-
-        // Set value
-        this.setValue(currentValue, weight);
-
-        // Check events
-        if (events.length) {
-            for (let index = 0; index < events.length; index++) {
-                // Make sure current frame has passed event frame and that event frame is within the current range
-                // Also, handle both forward and reverse animations
-                if (
-                    (frameRange >= 0 && currentFrame >= events[index].frame && events[index].frame >= from) ||
-                    (frameRange < 0 && currentFrame <= events[index].frame && events[index].frame <= from)
-                ) {
-                    const event = events[index];
-                    if (!event.isDone) {
-                        // If event should be done only once, remove it.
-                        if (event.onlyOnce) {
-                            events.splice(index, 1);
-                            index--;
-                        }
-                        event.isDone = true;
-                        event.action(currentFrame);
-                    } // Don't do anything if the event has already been done.
-                }
-            }
-        }
-
-        if (!returnValue) {
-            this._stopped = true;
-        }
-
-        return returnValue;
-    }
-}
+import type { Nullable } from "../types";
+import { Matrix } from "../Maths/math.vector";
+import type { _IAnimationState } from "./animation";
+import {
+    Animation,
+    _StaticOffsetValueColor3,
+    _StaticOffsetValueColor4,
+    _StaticOffsetValueQuaternion,
+    _StaticOffsetValueSize,
+    _StaticOffsetValueVector2,
+    _StaticOffsetValueVector3,
+} from "./animation";
+import type { AnimationEvent } from "./animationEvent";
+import type { Animatable } from "./animatable";
+import type { Scene } from "../scene";
+import type { IAnimationKey } from "./animationKey";
+
+/**
+ * Defines a runtime animation
+ */
+export class RuntimeAnimation {
+    private _events = new Array<AnimationEvent>();
+
+    /**
+     * The current frame of the runtime animation
+     */
+    private _currentFrame: number = 0;
+
+    /**
+     * The animation used by the runtime animation
+     */
+    public _animation: Animation;
+
+    /**
+     * The target of the runtime animation
+     */
+    private _target: any;
+
+    /**
+     * The initiating animatable
+     */
+    private _host: Animatable;
+
+    /**
+     * The original value of the runtime animation
+     */
+    private _originalValue = new Array<any>();
+
+    /**
+     * The original blend value of the runtime animation
+     */
+    private _originalBlendValue: Nullable<any> = null;
+
+    /**
+     * The offsets cache of the runtime animation
+     */
+    private _offsetsCache: { [key: string]: any } = {};
+
+    /**
+     * The high limits cache of the runtime animation
+     */
+    private _highLimitsCache: { [key: string]: any } = {};
+
+    /**
+     * Specifies if the runtime animation has been stopped
+     */
+    private _stopped = false;
+
+    /**
+     * The blending factor of the runtime animation
+     */
+    private _blendingFactor = 0;
+
+    /**
+     * The BabylonJS scene
+     */
+    private _scene: Scene;
+
+    /**
+     * The current value of the runtime animation
+     */
+    private _currentValue: Nullable<any> = null;
+
+    /** @internal */
+    public _animationState: _IAnimationState;
+
+    /**
+     * The active target of the runtime animation
+     */
+    private _activeTargets: any[];
+    private _currentActiveTarget: Nullable<any> = null;
+    private _directTarget: Nullable<any> = null;
+
+    /**
+     * The target path of the runtime animation
+     */
+    private _targetPath: string = "";
+
+    /**
+     * The weight of the runtime animation
+     */
+    private _weight = 1.0;
+
+    /**
+     * The absolute frame offset of the runtime animation
+     */
+    private _absoluteFrameOffset = 0;
+
+    /**
+     * The previous elapsed time (since start of animation) of the runtime animation
+     */
+    private _previousElapsedTime: number = 0;
+
+    private _yoyoDirection: number = 1;
+
+    /**
+     * The previous absolute frame of the runtime animation (meaning, without taking into account the from/to values, only the elapsed time and the fps)
+     */
+    private _previousAbsoluteFrame: number = 0;
+
+    private _enableBlending: boolean;
+
+    private _keys: IAnimationKey[];
+    private _minFrame: number;
+    private _maxFrame: number;
+    private _minValue: any;
+    private _maxValue: any;
+    private _targetIsArray = false;
+
+    /** @internal */
+    public _coreRuntimeAnimation: RuntimeAnimation | null = null;
+
+    /**
+     * Gets the current frame of the runtime animation
+     */
+    public get currentFrame(): number {
+        return this._currentFrame;
+    }
+
+    /**
+     * Gets the weight of the runtime animation
+     */
+    public get weight(): number {
+        return this._weight;
+    }
+
+    /**
+     * Gets the current value of the runtime animation
+     */
+    public get currentValue(): any {
+        return this._currentValue;
+    }
+
+    /**
+     * Gets or sets the target path of the runtime animation
+     */
+    public get targetPath(): string {
+        return this._targetPath;
+    }
+
+    /**
+     * Gets the actual target of the runtime animation
+     */
+    public get target(): any {
+        return this._currentActiveTarget;
+    }
+
+    /**
+     * Gets the additive state of the runtime animation
+     */
+    public get isAdditive(): boolean {
+        return this._host && this._host.isAdditive;
+    }
+
+    /** @internal */
+    public _onLoop: () => void;
+
+    /**
+     * Create a new RuntimeAnimation object
+     * @param target defines the target of the animation
+     * @param animation defines the source animation object
+     * @param scene defines the hosting scene
+     * @param host defines the initiating Animatable
+     */
+    public constructor(target: any, animation: Animation, scene: Scene, host: Animatable) {
+        this._animation = animation;
+        this._target = target;
+        this._scene = scene;
+        this._host = host;
+        this._activeTargets = [];
+
+        animation._runtimeAnimations.push(this);
+
+        // State
+        this._animationState = {
+            key: 0,
+            repeatCount: 0,
+            loopMode: this._getCorrectLoopMode(),
+        };
+
+        if (this._animation.dataType === Animation.ANIMATIONTYPE_MATRIX) {
+            this._animationState.workValue = Matrix.Zero();
+        }
+
+        // Limits
+        this._keys = this._animation.getKeys();
+        this._minFrame = this._keys[0].frame;
+        this._maxFrame = this._keys[this._keys.length - 1].frame;
+        this._minValue = this._keys[0].value;
+        this._maxValue = this._keys[this._keys.length - 1].value;
+
+        // Add a start key at frame 0 if missing
+        if (this._minFrame !== 0) {
+            const newKey = { frame: 0, value: this._minValue };
+            this._keys.splice(0, 0, newKey);
+        }
+
+        // Check data
+        if (this._target instanceof Array) {
+            let index = 0;
+            for (const target of this._target) {
+                this._preparePath(target, index);
+                this._getOriginalValues(index);
+                index++;
+            }
+            this._targetIsArray = true;
+        } else {
+            this._preparePath(this._target);
+            this._getOriginalValues();
+            this._targetIsArray = false;
+            this._directTarget = this._activeTargets[0];
+        }
+
+        // Cloning events locally
+        const events = animation.getEvents();
+        if (events && events.length > 0) {
+            for (const e of events) {
+                this._events.push(e._clone());
+            }
+        }
+
+        this._enableBlending = target && target.animationPropertiesOverride ? target.animationPropertiesOverride.enableBlending : this._animation.enableBlending;
+    }
+
+    private _preparePath(target: any, targetIndex = 0) {
+        const targetPropertyPath = this._animation.targetPropertyPath;
+
+        if (targetPropertyPath.length > 1) {
+            let property = target;
+            for (let index = 0; index < targetPropertyPath.length - 1; index++) {
+                const name = targetPropertyPath[index];
+                property = property[name];
+                if (property === undefined) {
+                    throw new Error(`Invalid property (${name}) in property path (${targetPropertyPath.join(".")})`);
+                }
+            }
+
+            this._targetPath = targetPropertyPath[targetPropertyPath.length - 1];
+            this._activeTargets[targetIndex] = property;
+        } else {
+            this._targetPath = targetPropertyPath[0];
+            this._activeTargets[targetIndex] = target;
+        }
+
+        if (this._activeTargets[targetIndex][this._targetPath] === undefined) {
+            throw new Error(`Invalid property (${this._targetPath}) in property path (${targetPropertyPath.join(".")})`);
+        }
+    }
+
+    /**
+     * Gets the animation from the runtime animation
+     */
+    public get animation(): Animation {
+        return this._animation;
+    }
+
+    /**
+     * Resets the runtime animation to the beginning
+     * @param restoreOriginal defines whether to restore the target property to the original value
+     */
+    public reset(restoreOriginal = false): void {
+        if (restoreOriginal) {
+            if (this._target instanceof Array) {
+                let index = 0;
+                for (const target of this._target) {
+                    if (this._originalValue[index] !== undefined) {
+                        this._setValue(target, this._activeTargets[index], this._originalValue[index], -1, index);
+                    }
+                    index++;
+                }
+            } else {
+                if (this._originalValue[0] !== undefined) {
+                    this._setValue(this._target, this._directTarget, this._originalValue[0], -1, 0);
+                }
+            }
+        }
+
+        this._offsetsCache = {};
+        this._highLimitsCache = {};
+        this._currentFrame = 0;
+        this._blendingFactor = 0;
+
+        // Events
+        for (let index = 0; index < this._events.length; index++) {
+            this._events[index].isDone = false;
+        }
+    }
+
+    /**
+     * Specifies if the runtime animation is stopped
+     * @returns Boolean specifying if the runtime animation is stopped
+     */
+    public isStopped(): boolean {
+        return this._stopped;
+    }
+
+    /**
+     * Disposes of the runtime animation
+     */
+    public dispose(): void {
+        const index = this._animation.runtimeAnimations.indexOf(this);
+
+        if (index > -1) {
+            this._animation.runtimeAnimations.splice(index, 1);
+        }
+    }
+
+    /**
+     * Apply the interpolated value to the target
+     * @param currentValue defines the value computed by the animation
+     * @param weight defines the weight to apply to this value (Defaults to 1.0)
+     */
+    public setValue(currentValue: any, weight: number) {
+        if (this._targetIsArray) {
+            for (let index = 0; index < this._target.length; index++) {
+                const target = this._target[index];
+                this._setValue(target, this._activeTargets[index], currentValue, weight, index);
+            }
+            return;
+        }
+        this._setValue(this._target, this._directTarget, currentValue, weight, 0);
+    }
+
+    private _getOriginalValues(targetIndex = 0) {
+        let originalValue: any;
+        const target = this._activeTargets[targetIndex];
+
+        if (target.getLocalMatrix && this._targetPath === "_matrix") {
+            // For bones
+            originalValue = target.getLocalMatrix();
+        } else {
+            originalValue = target[this._targetPath];
+        }
+
+        if (originalValue && originalValue.clone) {
+            this._originalValue[targetIndex] = originalValue.clone();
+        } else {
+            this._originalValue[targetIndex] = originalValue;
+        }
+    }
+
+    private _registerTargetForLateAnimationBinding(runtimeAnimation: RuntimeAnimation, originalValue: any): void {
+        const target = runtimeAnimation.target;
+        this._scene._registeredForLateAnimationBindings.pushNoDuplicate(target);
+
+        if (!target._lateAnimationHolders) {
+            target._lateAnimationHolders = {};
+        }
+
+        if (!target._lateAnimationHolders[runtimeAnimation.targetPath]) {
+            target._lateAnimationHolders[runtimeAnimation.targetPath] = {
+                totalWeight: 0,
+                totalAdditiveWeight: 0,
+                animations: [],
+                additiveAnimations: [],
+                originalValue: originalValue,
+            };
+        }
+
+        if (runtimeAnimation.isAdditive) {
+            target._lateAnimationHolders[runtimeAnimation.targetPath].additiveAnimations.push(runtimeAnimation);
+            target._lateAnimationHolders[runtimeAnimation.targetPath].totalAdditiveWeight += runtimeAnimation.weight;
+        } else {
+            target._lateAnimationHolders[runtimeAnimation.targetPath].animations.push(runtimeAnimation);
+            target._lateAnimationHolders[runtimeAnimation.targetPath].totalWeight += runtimeAnimation.weight;
+        }
+    }
+
+    private _setValue(target: any, destination: any, currentValue: any, weight: number, targetIndex: number): void {
+        // Set value
+        this._currentActiveTarget = destination;
+
+        this._weight = weight;
+
+        if (this._enableBlending && this._blendingFactor <= 1.0) {
+            if (!this._originalBlendValue) {
+                const originalValue = destination[this._targetPath];
+
+                if (originalValue.clone) {
+                    this._originalBlendValue = originalValue.clone();
+                } else {
+                    this._originalBlendValue = originalValue;
+                }
+            }
+
+            if (this._originalBlendValue.m) {
+                // Matrix
+                if (Animation.AllowMatrixDecomposeForInterpolation) {
+                    if (this._currentValue) {
+                        Matrix.DecomposeLerpToRef(this._originalBlendValue, currentValue, this._blendingFactor, this._currentValue);
+                    } else {
+                        this._currentValue = Matrix.DecomposeLerp(this._originalBlendValue, currentValue, this._blendingFactor);
+                    }
+                } else {
+                    if (this._currentValue) {
+                        Matrix.LerpToRef(this._originalBlendValue, currentValue, this._blendingFactor, this._currentValue);
+                    } else {
+                        this._currentValue = Matrix.Lerp(this._originalBlendValue, currentValue, this._blendingFactor);
+                    }
+                }
+            } else {
+                this._currentValue = Animation._UniversalLerp(this._originalBlendValue, currentValue, this._blendingFactor);
+            }
+
+            const blendingSpeed = target && target.animationPropertiesOverride ? target.animationPropertiesOverride.blendingSpeed : this._animation.blendingSpeed;
+            this._blendingFactor += blendingSpeed;
+        } else {
+            if (!this._currentValue) {
+                if (currentValue?.clone) {
+                    this._currentValue = currentValue.clone();
+                } else {
+                    this._currentValue = currentValue;
+                }
+            } else if (this._currentValue.copyFrom) {
+                this._currentValue.copyFrom(currentValue);
+            } else {
+                this._currentValue = currentValue;
+            }
+        }
+
+        if (weight !== -1.0) {
+            this._registerTargetForLateAnimationBinding(this, this._originalValue[targetIndex]);
+        } else {
+            if (this._animationState.loopMode === Animation.ANIMATIONLOOPMODE_RELATIVE_FROM_CURRENT) {
+                if (this._currentValue.addToRef) {
+                    this._currentValue.addToRef(this._originalValue[targetIndex], destination[this._targetPath]);
+                } else {
+                    destination[this._targetPath] = this._originalValue[targetIndex] + this._currentValue;
+                }
+            } else {
+                destination[this._targetPath] = this._currentValue;
+            }
+        }
+
+        if (target.markAsDirty) {
+            target.markAsDirty(this._animation.targetProperty);
+        }
+    }
+
+    /**
+     * Gets the loop pmode of the runtime animation
+     * @returns Loop Mode
+     */
+    private _getCorrectLoopMode(): number | undefined {
+        if (this._target && this._target.animationPropertiesOverride) {
+            return this._target.animationPropertiesOverride.loopMode as number;
+        }
+
+        return this._animation.loopMode;
+    }
+
+    /**
+     * Move the current animation to a given frame
+     * @param frame defines the frame to move to
+     * @param weight defines the weight to apply to the animation (-1.0 by default)
+     */
+    public goToFrame(frame: number, weight = -1): void {
+        const keys = this._animation.getKeys();
+
+        if (frame < keys[0].frame) {
+            frame = keys[0].frame;
+        } else if (frame > keys[keys.length - 1].frame) {
+            frame = keys[keys.length - 1].frame;
+        }
+
+        // Need to reset animation events
+        const events = this._events;
+        if (events.length) {
+            for (let index = 0; index < events.length; index++) {
+                if (!events[index].onlyOnce) {
+                    // reset events in the future
+                    events[index].isDone = events[index].frame < frame;
+                }
+            }
+        }
+
+        this._currentFrame = frame;
+        const currentValue = this._animation._interpolate(frame, this._animationState);
+
+        this.setValue(currentValue, weight);
+    }
+
+    /**
+     * @internal Internal use only
+     */
+    public _prepareForSpeedRatioChange(newSpeedRatio: number): void {
+        const newAbsoluteFrame = (this._previousElapsedTime * (this._animation.framePerSecond * newSpeedRatio)) / 1000.0;
+
+        this._absoluteFrameOffset = this._previousAbsoluteFrame - newAbsoluteFrame;
+    }
+
+    /**
+     * Execute the current animation
+     * @param elapsedTimeSinceAnimationStart defines the elapsed time (in milliseconds) since the animation was started
+     * @param from defines the lower frame of the animation range
+     * @param to defines the upper frame of the animation range
+     * @param loop defines if the current animation must loop
+     * @param speedRatio defines the current speed ratio
+     * @param weight defines the weight of the animation (default is -1 so no weight)
+     * @returns a boolean indicating if the animation is running
+     */
+    public animate(elapsedTimeSinceAnimationStart: number, from: number, to: number, loop: boolean, speedRatio: number, weight = -1.0): boolean {
+        const animation = this._animation;
+        const targetPropertyPath = animation.targetPropertyPath;
+        if (!targetPropertyPath || targetPropertyPath.length < 1) {
+            this._stopped = true;
+            return false;
+        }
+
+        let returnValue = true;
+        let currentFrame: number;
+        const events = this._events;
+        const frameRange = to - from;
+
+        if (!this._coreRuntimeAnimation) {
+            // Check limits
+            if (from < this._minFrame || from > this._maxFrame) {
+                from = this._minFrame;
+            }
+            if (to < this._minFrame || to > this._maxFrame) {
+                to = this._maxFrame;
+            }
+
+            let offsetValue: any;
+
+            // Compute the frame according to the elapsed time and the fps of the animation ("from" and "to" are not factored in!)
+            let absoluteFrame = (elapsedTimeSinceAnimationStart * (animation.framePerSecond * speedRatio)) / 1000.0 + this._absoluteFrameOffset;
+            let highLimitValue = 0;
+
+            // Apply the yoyo function if required
+            let yoyoLoop = false;
+            const yoyoMode = loop && this._animationState.loopMode === Animation.ANIMATIONLOOPMODE_YOYO;
+            if (yoyoMode) {
+                const position = (absoluteFrame - from) / frameRange;
+
+                // Apply the yoyo curve
+                const sin = Math.sin(position * Math.PI);
+                const yoyoPosition = Math.abs(sin);
+
+                // Map the yoyo position back to the range
+                absoluteFrame = yoyoPosition * frameRange + from;
+
+                const direction = sin >= 0 ? 1 : -1;
+                if (this._yoyoDirection !== direction) {
+                    yoyoLoop = true;
+                }
+
+                this._yoyoDirection = direction;
+            }
+
+            this._previousElapsedTime = elapsedTimeSinceAnimationStart;
+            this._previousAbsoluteFrame = absoluteFrame;
+
+            if (!loop && to >= from && ((absoluteFrame >= frameRange && speedRatio > 0) || (absoluteFrame <= 0 && speedRatio < 0))) {
+                // If we are out of range and not looping get back to caller
+                returnValue = false;
+                highLimitValue = animation._getKeyValue(this._maxValue);
+            } else if (!loop && from >= to && ((absoluteFrame <= frameRange && speedRatio < 0) || (absoluteFrame >= 0 && speedRatio > 0))) {
+                returnValue = false;
+                highLimitValue = animation._getKeyValue(this._minValue);
+            } else if (this._animationState.loopMode !== Animation.ANIMATIONLOOPMODE_CYCLE) {
+                const keyOffset = to.toString() + from.toString();
+                if (!this._offsetsCache[keyOffset]) {
+                    this._animationState.repeatCount = 0;
+                    this._animationState.loopMode = Animation.ANIMATIONLOOPMODE_CYCLE; // force a specific codepath in animation._interpolate()!
+                    const fromValue = animation._interpolate(from, this._animationState);
+                    const toValue = animation._interpolate(to, this._animationState);
+
+                    this._animationState.loopMode = this._getCorrectLoopMode();
+                    switch (animation.dataType) {
+                        // Float
+                        case Animation.ANIMATIONTYPE_FLOAT:
+                            this._offsetsCache[keyOffset] = toValue - fromValue;
+                            break;
+                        // Quaternion
+                        case Animation.ANIMATIONTYPE_QUATERNION:
+                            this._offsetsCache[keyOffset] = toValue.subtract(fromValue);
+                            break;
+                        // Vector3
+                        case Animation.ANIMATIONTYPE_VECTOR3:
+                            this._offsetsCache[keyOffset] = toValue.subtract(fromValue);
+                            break;
+                        // Vector2
+                        case Animation.ANIMATIONTYPE_VECTOR2:
+                            this._offsetsCache[keyOffset] = toValue.subtract(fromValue);
+                            break;
+                        // Size
+                        case Animation.ANIMATIONTYPE_SIZE:
+                            this._offsetsCache[keyOffset] = toValue.subtract(fromValue);
+                            break;
+                        // Color3
+                        case Animation.ANIMATIONTYPE_COLOR3:
+                            this._offsetsCache[keyOffset] = toValue.subtract(fromValue);
+                            break;
+                        default:
+                            break;
+                    }
+
+                    this._highLimitsCache[keyOffset] = toValue;
+                }
+
+                highLimitValue = this._highLimitsCache[keyOffset];
+                offsetValue = this._offsetsCache[keyOffset];
+            }
+
+            if (offsetValue === undefined) {
+                switch (animation.dataType) {
+                    // Float
+                    case Animation.ANIMATIONTYPE_FLOAT:
+                        offsetValue = 0;
+                        break;
+                    // Quaternion
+                    case Animation.ANIMATIONTYPE_QUATERNION:
+                        offsetValue = _StaticOffsetValueQuaternion;
+                        break;
+                    // Vector3
+                    case Animation.ANIMATIONTYPE_VECTOR3:
+                        offsetValue = _StaticOffsetValueVector3;
+                        break;
+                    // Vector2
+                    case Animation.ANIMATIONTYPE_VECTOR2:
+                        offsetValue = _StaticOffsetValueVector2;
+                        break;
+                    // Size
+                    case Animation.ANIMATIONTYPE_SIZE:
+                        offsetValue = _StaticOffsetValueSize;
+                        break;
+                    // Color3
+                    case Animation.ANIMATIONTYPE_COLOR3:
+                        offsetValue = _StaticOffsetValueColor3;
+                        break;
+                    case Animation.ANIMATIONTYPE_COLOR4:
+                        offsetValue = _StaticOffsetValueColor4;
+                        break;
+                }
+            }
+
+            // Compute value
+
+            if (this._host && this._host.syncRoot) {
+                // If we must sync with an animatable, calculate the current frame based on the frame of the root animatable
+                const syncRoot = this._host.syncRoot;
+                const hostNormalizedFrame = (syncRoot.masterFrame - syncRoot.fromFrame) / (syncRoot.toFrame - syncRoot.fromFrame);
+                currentFrame = from + frameRange * hostNormalizedFrame;
+            } else {
+                if ((absoluteFrame > 0 && from > to) || (absoluteFrame < 0 && from < to)) {
+                    currentFrame = returnValue && frameRange !== 0 ? to + (absoluteFrame % frameRange) : from;
+                } else {
+                    currentFrame = returnValue && frameRange !== 0 ? from + (absoluteFrame % frameRange) : to;
+                }
+            }
+
+            // Reset event/state if looping
+            if ((!yoyoMode && ((speedRatio > 0 && this.currentFrame > currentFrame) || (speedRatio < 0 && this.currentFrame < currentFrame))) || (yoyoMode && yoyoLoop)) {
+                this._onLoop();
+
+                // Need to reset animation events
+                for (let index = 0; index < events.length; index++) {
+                    if (!events[index].onlyOnce) {
+                        // reset event, the animation is looping
+                        events[index].isDone = false;
+                    }
+                }
+
+                this._animationState.key = speedRatio > 0 ? 0 : animation.getKeys().length - 1;
+            }
+            this._currentFrame = currentFrame;
+            this._animationState.repeatCount = frameRange === 0 ? 0 : (absoluteFrame / frameRange) >> 0;
+            this._animationState.highLimitValue = highLimitValue;
+            this._animationState.offsetValue = offsetValue;
+        } else {
+            currentFrame = this._coreRuntimeAnimation.currentFrame;
+            this._currentFrame = currentFrame;
+            this._animationState.repeatCount = this._coreRuntimeAnimation._animationState.repeatCount;
+            this._animationState.highLimitValue = this._coreRuntimeAnimation._animationState.highLimitValue;
+            this._animationState.offsetValue = this._coreRuntimeAnimation._animationState.offsetValue;
+        }
+
+        const currentValue = animation._interpolate(currentFrame, this._animationState);
+
+        // Set value
+        this.setValue(currentValue, weight);
+
+        // Check events
+        if (events.length) {
+            for (let index = 0; index < events.length; index++) {
+                // Make sure current frame has passed event frame and that event frame is within the current range
+                // Also, handle both forward and reverse animations
+                if (
+                    (frameRange >= 0 && currentFrame >= events[index].frame && events[index].frame >= from) ||
+                    (frameRange < 0 && currentFrame <= events[index].frame && events[index].frame <= from)
+                ) {
+                    const event = events[index];
+                    if (!event.isDone) {
+                        // If event should be done only once, remove it.
+                        if (event.onlyOnce) {
+                            events.splice(index, 1);
+                            index--;
+                        }
+                        event.isDone = true;
+                        event.action(currentFrame);
+                    } // Don't do anything if the event has already been done.
+                }
+            }
+        }
+
+        if (!returnValue) {
+            this._stopped = true;
+        }
+
+        return returnValue;
+    }
+}