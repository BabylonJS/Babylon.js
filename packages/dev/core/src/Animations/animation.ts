import type { IEasingFunction, EasingFunction } from "./easing";
import { Vector3, Quaternion, Vector2, Matrix, TmpVectors } from "../Maths/math.vector";
import { Color3, Color4 } from "../Maths/math.color";
import { Scalar } from "../Maths/math.scalar";
import type { DeepImmutable, Nullable } from "../types";
import type { Scene } from "../scene";
import { SerializationHelper } from "../Misc/decorators";
import { RegisterClass } from "../Misc/typeStore";
import type { IAnimationKey } from "./animationKey";
import { AnimationKeyInterpolation } from "./animationKey";
import { AnimationRange } from "./animationRange";
import type { AnimationEvent } from "./animationEvent";
import { Node } from "../node";
import type { IAnimatable } from "./animatable.interface";
import { Size } from "../Maths/math.size";
import { BezierCurve } from "../Maths/math.path";
import { WebRequest } from "../Misc/webRequest";
import { Constants } from "../Engines/constants";
import type { Animatable } from "./animatable";
import type { RuntimeAnimation } from "./runtimeAnimation";

// Static values to help the garbage collector

// Quaternion
export const _staticOffsetValueQuaternion: DeepImmutable<Quaternion> = Object.freeze(new Quaternion(0, 0, 0, 0));

// Vector3
export const _staticOffsetValueVector3: DeepImmutable<Vector3> = Object.freeze(Vector3.Zero());

// Vector2
export const _staticOffsetValueVector2: DeepImmutable<Vector2> = Object.freeze(Vector2.Zero());

// Size
export const _staticOffsetValueSize: DeepImmutable<Size> = Object.freeze(Size.Zero());

// Color3
export const _staticOffsetValueColor3: DeepImmutable<Color3> = Object.freeze(Color3.Black());

// Color4
export const _staticOffsetValueColor4: DeepImmutable<Color4> = Object.freeze(new Color4(0, 0, 0, 0));

/**
 * Options to be used when creating an additive animation
 */
export interface IMakeAnimationAdditiveOptions {
    /**
     * The frame that the animation should be relative to (if not provided, 0 will be used)
     */
    referenceFrame?: number;
    /**
     * The name of the animation range to convert to additive. If not provided, fromFrame / toFrame will be used
     * If fromFrame / toFrame are not provided either, the whole animation will be converted to additive
     */
    range?: string;
    /**
     * If true, the original animation will be cloned and converted to additive. If false, the original animation will be converted to additive (default is false)
     */
    cloneOriginalAnimation?: boolean;
    /**
     * The name of the cloned animation if cloneOriginalAnimation is true. If not provided, use the original animation name
     */
    clonedAnimationName?: string;
    /**
     * Together with toFrame, defines the range of the animation to convert to additive. Will only be used if range is not provided
     * If range and fromFrame / toFrame are not provided, the whole animation will be converted to additive
     */
    fromFrame?: number;
    /**
     * Together with fromFrame, defines the range of the animation to convert to additive.
     */
    toFrame?: number;
    /**
     * If true, the key frames will be clipped to the range specified by range or fromFrame / toFrame (default is false)
     */
    clipKeys?: boolean;
}

/**
 * @internal
 */
// eslint-disable-next-line @typescript-eslint/naming-convention
export interface _IAnimationState {
    key: number;
    repeatCount: number;
    workValue?: any;
    loopMode?: number;
    offsetValue?: any;
    highLimitValue?: any;
}

const evaluateAnimationState: _IAnimationState = {
    key: 0,
    repeatCount: 0,
    loopMode: 2 /*Animation.ANIMATIONLOOPMODE_CONSTANT*/,
};

/**
 * Class used to store any kind of animation
 */
export class Animation {
    private static _UniqueIdGenerator = 0;

    /**
     * Use matrix interpolation instead of using direct key value when animating matrices
     */
    public static AllowMatricesInterpolation = false;

    /**
     * When matrix interpolation is enabled, this boolean forces the system to use Matrix.DecomposeLerp instead of Matrix.Lerp. Interpolation is more precise but slower
     */
    public static AllowMatrixDecomposeForInterpolation = true;

    /**
     * Gets or sets the unique id of the animation (the uniqueness is solely among other animations)
     */
    public uniqueId: number;

    /** Define the Url to load snippets */
    public static SnippetUrl = Constants.SnippetUrl;

    /** Snippet ID if the animation was created from the snippet server */
    public snippetId: string;

    /**
     * Stores the key frames of the animation
     */
    private _keys: Array<IAnimationKey>;

    /**
     * Stores the easing function of the animation
     */
    private _easingFunction: Nullable<IEasingFunction> = null;

    /**
     * @internal Internal use only
     */
    public _runtimeAnimations = new Array<RuntimeAnimation>();

    /**
     * The set of event that will be linked to this animation
     */
    private _events = new Array<AnimationEvent>();

    /**
     * Stores an array of target property paths
     */
    public targetPropertyPath: string[];

    /**
     * Stores the blending speed of the animation
     */
    public blendingSpeed = 0.01;

    /**
     * Stores the animation ranges for the animation
     */
    private _ranges: { [name: string]: Nullable<AnimationRange> } = {};

    /**
     * @internal Internal use
     */
    public static _PrepareAnimation(
        name: string,
        targetProperty: string,
        framePerSecond: number,
        totalFrame: number,
        from: any,
        to: any,
        loopMode?: number,
        easingFunction?: EasingFunction
    ): Nullable<Animation> {
        let dataType = undefined;

        if (!isNaN(parseFloat(from)) && isFinite(from)) {
            dataType = Animation.ANIMATIONTYPE_FLOAT;
        } else if (from instanceof Quaternion) {
            dataType = Animation.ANIMATIONTYPE_QUATERNION;
        } else if (from instanceof Vector3) {
            dataType = Animation.ANIMATIONTYPE_VECTOR3;
        } else if (from instanceof Vector2) {
            dataType = Animation.ANIMATIONTYPE_VECTOR2;
        } else if (from instanceof Color3) {
            dataType = Animation.ANIMATIONTYPE_COLOR3;
        } else if (from instanceof Color4) {
            dataType = Animation.ANIMATIONTYPE_COLOR4;
        } else if (from instanceof Size) {
            dataType = Animation.ANIMATIONTYPE_SIZE;
        }

        if (dataType == undefined) {
            return null;
        }

        const animation = new Animation(name, targetProperty, framePerSecond, dataType, loopMode);

        const keys: Array<IAnimationKey> = [
            { frame: 0, value: from },
            { frame: totalFrame, value: to },
        ];
        animation.setKeys(keys);

        if (easingFunction !== undefined) {
            animation.setEasingFunction(easingFunction);
        }

        return animation;
    }

    /**
     * Sets up an animation
     * @param property The property to animate
     * @param animationType The animation type to apply
     * @param framePerSecond The frames per second of the animation
     * @param easingFunction The easing function used in the animation
     * @returns The created animation
     */
    public static CreateAnimation(property: string, animationType: number, framePerSecond: number, easingFunction: EasingFunction): Animation {
        const animation: Animation = new Animation(property + "Animation", property, framePerSecond, animationType, Animation.ANIMATIONLOOPMODE_CONSTANT);

        animation.setEasingFunction(easingFunction);

        return animation;
    }

    /**
     * Create and start an animation on a node
     * @param name defines the name of the global animation that will be run on all nodes
     * @param target defines the target where the animation will take place
     * @param targetProperty defines property to animate
     * @param framePerSecond defines the number of frame per second yo use
     * @param totalFrame defines the number of frames in total
     * @param from defines the initial value
     * @param to defines the final value
     * @param loopMode defines which loop mode you want to use (off by default)
     * @param easingFunction defines the easing function to use (linear by default)
     * @param onAnimationEnd defines the callback to call when animation end
     * @param scene defines the hosting scene
     * @returns the animatable created for this animation
     */
    public static CreateAndStartAnimation(
        name: string,
        target: any,
        targetProperty: string,
        framePerSecond: number,
        totalFrame: number,
        from: any,
        to: any,
        loopMode?: number,
        easingFunction?: EasingFunction,
        onAnimationEnd?: () => void,
        scene?: Scene
    ): Nullable<Animatable> {
        const animation = Animation._PrepareAnimation(name, targetProperty, framePerSecond, totalFrame, from, to, loopMode, easingFunction);

        if (!animation) {
            return null;
        }

        if (target.getScene) {
            scene = target.getScene();
        }

        if (!scene) {
            return null;
        }

        return scene.beginDirectAnimation(target, [animation], 0, totalFrame, animation.loopMode === 1, 1.0, onAnimationEnd);
    }

    /**
     * Create and start an animation on a node and its descendants
     * @param name defines the name of the global animation that will be run on all nodes
     * @param node defines the root node where the animation will take place
     * @param directDescendantsOnly if true only direct descendants will be used, if false direct and also indirect (children of children, an so on in a recursive manner) descendants will be used
     * @param targetProperty defines property to animate
     * @param framePerSecond defines the number of frame per second to use
     * @param totalFrame defines the number of frames in total
     * @param from defines the initial value
     * @param to defines the final value
     * @param loopMode defines which loop mode you want to use (off by default)
     * @param easingFunction defines the easing function to use (linear by default)
     * @param onAnimationEnd defines the callback to call when an animation ends (will be called once per node)
     * @returns the list of animatables created for all nodes
     * @example https://www.babylonjs-playground.com/#MH0VLI
     */
    public static CreateAndStartHierarchyAnimation(
        name: string,
        node: Node,
        directDescendantsOnly: boolean,
        targetProperty: string,
        framePerSecond: number,
        totalFrame: number,
        from: any,
        to: any,
        loopMode?: number,
        easingFunction?: EasingFunction,
        onAnimationEnd?: () => void
    ): Nullable<Animatable[]> {
        const animation = Animation._PrepareAnimation(name, targetProperty, framePerSecond, totalFrame, from, to, loopMode, easingFunction);

        if (!animation) {
            return null;
        }

        const scene = node.getScene();
        return scene.beginDirectHierarchyAnimation(node, directDescendantsOnly, [animation], 0, totalFrame, animation.loopMode === 1, 1.0, onAnimationEnd);
    }

    /**
     * Creates a new animation, merges it with the existing animations and starts it
     * @param name Name of the animation
     * @param node Node which contains the scene that begins the animations
     * @param targetProperty Specifies which property to animate
     * @param framePerSecond The frames per second of the animation
     * @param totalFrame The total number of frames
     * @param from The frame at the beginning of the animation
     * @param to The frame at the end of the animation
     * @param loopMode Specifies the loop mode of the animation
     * @param easingFunction (Optional) The easing function of the animation, which allow custom mathematical formulas for animations
     * @param onAnimationEnd Callback to run once the animation is complete
     * @returns Nullable animation
     */
    public static CreateMergeAndStartAnimation(
        name: string,
        node: Node,
        targetProperty: string,
        framePerSecond: number,
        totalFrame: number,
        from: any,
        to: any,
        loopMode?: number,
        easingFunction?: EasingFunction,
        onAnimationEnd?: () => void
    ): Nullable<Animatable> {
        const animation = Animation._PrepareAnimation(name, targetProperty, framePerSecond, totalFrame, from, to, loopMode, easingFunction);

        if (!animation) {
            return null;
        }

        node.animations.push(animation);

        return node.getScene().beginAnimation(node, 0, totalFrame, animation.loopMode === 1, 1.0, onAnimationEnd);
    }

    /**
     * Convert the keyframes of an animation to be relative to a given reference frame.
     * @param sourceAnimation defines the Animation containing keyframes to convert
     * @param referenceFrame defines the frame that keyframes in the range will be relative to (default: 0)
     * @param range defines the name of the AnimationRange belonging to the Animation to convert
     * @param cloneOriginal defines whether or not to clone the animation and convert the clone or convert the original animation (default is false)
     * @param clonedName defines the name of the resulting cloned Animation if cloneOriginal is true
     * @returns a new Animation if cloneOriginal is true or the original Animation if cloneOriginal is false
     */
    public static MakeAnimationAdditive(sourceAnimation: Animation, referenceFrame?: number, range?: string, cloneOriginal?: boolean, clonedName?: string): Animation;

    /**
     * Convert the keyframes of an animation to be relative to a given reference frame.
     * @param sourceAnimation defines the Animation containing keyframes to convert
     * @param options defines the options to use when converting ey keyframes
     * @returns a new Animation if options.cloneOriginalAnimation is true or the original Animation if options.cloneOriginalAnimation is false
     */
    public static MakeAnimationAdditive(sourceAnimation: Animation, options?: IMakeAnimationAdditiveOptions): Animation;

    /** @internal */
    public static MakeAnimationAdditive(
        sourceAnimation: Animation,
        referenceFrameOrOptions?: number | IMakeAnimationAdditiveOptions,
        range?: string,
        cloneOriginal = false,
        clonedName?: string
    ): Animation {
        let options: IMakeAnimationAdditiveOptions;

        if (typeof referenceFrameOrOptions === "object") {
            options = referenceFrameOrOptions;
        } else {
            options = {
                referenceFrame: referenceFrameOrOptions ?? 0,
                range: range,
                cloneOriginalAnimation: cloneOriginal,
                clonedAnimationName: clonedName,
            };
        }

        let animation = sourceAnimation;

        if (options.cloneOriginalAnimation) {
            animation = sourceAnimation.clone();
            animation.name = options.clonedAnimationName || animation.name;
        }

        if (!animation._keys.length) {
            return animation;
        }

        const referenceFrame = options.referenceFrame && options.referenceFrame >= 0 ? options.referenceFrame : 0;
        let startIndex = 0;
        const firstKey = animation._keys[0];
        let endIndex = animation._keys.length - 1;
        const lastKey = animation._keys[endIndex];
        const valueStore = {
            referenceValue: firstKey.value,
            referencePosition: TmpVectors.Vector3[0],
            referenceQuaternion: TmpVectors.Quaternion[0],
            referenceScaling: TmpVectors.Vector3[1],
            keyPosition: TmpVectors.Vector3[2],
            keyQuaternion: TmpVectors.Quaternion[1],
            keyScaling: TmpVectors.Vector3[3],
        };
        let from = firstKey.frame;
        let to = lastKey.frame;
        if (options.range) {
            const rangeValue = animation.getRange(options.range);

            if (rangeValue) {
                from = rangeValue.from;
                to = rangeValue.to;
            }
        } else {
            from = options.fromFrame ?? from;
            to = options.toFrame ?? to;
        }

        if (from !== firstKey.frame) {
            startIndex = animation.createKeyForFrame(from);
        }

        if (to !== lastKey.frame) {
            endIndex = animation.createKeyForFrame(to);
        }

        // There's only one key, so use it
        if (animation._keys.length === 1) {
            const value = animation._getKeyValue(animation._keys[0]);
            valueStore.referenceValue = value.clone ? value.clone() : value;
        }

        // Reference frame is before the first frame, so just use the first frame
        else if (referenceFrame <= firstKey.frame) {
            const value = animation._getKeyValue(firstKey.value);
            valueStore.referenceValue = value.clone ? value.clone() : value;
        }

        // Reference frame is after the last frame, so just use the last frame
        else if (referenceFrame >= lastKey.frame) {
            const value = animation._getKeyValue(lastKey.value);
            valueStore.referenceValue = value.clone ? value.clone() : value;
        }

        // Interpolate the reference value from the animation
        else {
            evaluateAnimationState.key = 0;
            const value = animation._interpolate(referenceFrame, evaluateAnimationState);
            valueStore.referenceValue = value.clone ? value.clone() : value;
        }

        // Conjugate the quaternion
        if (animation.dataType === Animation.ANIMATIONTYPE_QUATERNION) {
            valueStore.referenceValue.normalize().conjugateInPlace();
        }

        // Decompose matrix and conjugate the quaternion
        else if (animation.dataType === Animation.ANIMATIONTYPE_MATRIX) {
            valueStore.referenceValue.decompose(valueStore.referenceScaling, valueStore.referenceQuaternion, valueStore.referencePosition);
            valueStore.referenceQuaternion.normalize().conjugateInPlace();
        }

        let startFrame = Number.MAX_VALUE;
        const clippedKeys: Nullable<IAnimationKey[]> = options.clipKeys ? [] : null;

        // Subtract the reference value from all of the key values
        for (let index = startIndex; index <= endIndex; index++) {
            let key = animation._keys[index];

            if (clippedKeys) {
                key = {
                    frame: key.frame,
                    value: key.value.clone ? key.value.clone() : key.value,
                    inTangent: key.inTangent,
                    outTangent: key.outTangent,
                    interpolation: key.interpolation,
                    lockedTangent: key.lockedTangent,
                };
                if (startFrame === Number.MAX_VALUE) {
                    startFrame = key.frame;
                }
                key.frame -= startFrame;
                clippedKeys.push(key);
            }

            // If this key was duplicated to create a frame 0 key, skip it because its value has already been updated
            if (index && animation.dataType !== Animation.ANIMATIONTYPE_FLOAT && key.value === firstKey.value) {
                continue;
            }

            switch (animation.dataType) {
                case Animation.ANIMATIONTYPE_MATRIX:
                    key.value.decompose(valueStore.keyScaling, valueStore.keyQuaternion, valueStore.keyPosition);
                    valueStore.keyPosition.subtractInPlace(valueStore.referencePosition);
                    valueStore.keyScaling.divideInPlace(valueStore.referenceScaling);
                    valueStore.referenceQuaternion.multiplyToRef(valueStore.keyQuaternion, valueStore.keyQuaternion);
                    Matrix.ComposeToRef(valueStore.keyScaling, valueStore.keyQuaternion, valueStore.keyPosition, key.value);
                    break;

                case Animation.ANIMATIONTYPE_QUATERNION:
                    valueStore.referenceValue.multiplyToRef(key.value, key.value);
                    break;

                case Animation.ANIMATIONTYPE_VECTOR2:
                case Animation.ANIMATIONTYPE_VECTOR3:
                case Animation.ANIMATIONTYPE_COLOR3:
                case Animation.ANIMATIONTYPE_COLOR4:
                    key.value.subtractToRef(valueStore.referenceValue, key.value);
                    break;

                case Animation.ANIMATIONTYPE_SIZE:
                    key.value.width -= valueStore.referenceValue.width;
                    key.value.height -= valueStore.referenceValue.height;
                    break;

                default:
                    key.value -= valueStore.referenceValue;
            }
        }

        if (clippedKeys) {
            animation.setKeys(clippedKeys, true);
        }

        return animation;
    }

    /**
     * Transition property of an host to the target Value
     * @param property The property to transition
     * @param targetValue The target Value of the property
     * @param host The object where the property to animate belongs
     * @param scene Scene used to run the animation
     * @param frameRate Framerate (in frame/s) to use
     * @param transition The transition type we want to use
     * @param duration The duration of the animation, in milliseconds
     * @param onAnimationEnd Callback trigger at the end of the animation
     * @returns Nullable animation
     */
    public static TransitionTo(
        property: string,
        targetValue: any,
        host: any,
        scene: Scene,
        frameRate: number,
        transition: Animation,
        duration: number,
        onAnimationEnd: Nullable<() => void> = null
    ): Nullable<Animatable> {
        if (duration <= 0) {
            host[property] = targetValue;
            if (onAnimationEnd) {
                onAnimationEnd();
            }
            return null;
        }

        const endFrame: number = frameRate * (duration / 1000);

        transition.setKeys([
            {
                frame: 0,
                value: host[property].clone ? host[property].clone() : host[property],
            },
            {
                frame: endFrame,
                value: targetValue,
            },
        ]);

        if (!host.animations) {
            host.animations = [];
        }

        host.animations.push(transition);

        const animation: Animatable = scene.beginAnimation(host, 0, endFrame, false);
        animation.onAnimationEnd = onAnimationEnd;
        return animation;
    }

    /**
     * Return the array of runtime animations currently using this animation
     */
    public get runtimeAnimations(): RuntimeAnimation[] {
        return this._runtimeAnimations;
    }

    /**
     * Specifies if any of the runtime animations are currently running
     */
    public get hasRunningRuntimeAnimations(): boolean {
        for (const runtimeAnimation of this._runtimeAnimations) {
            if (!runtimeAnimation.isStopped()) {
                return true;
            }
        }

        return false;
    }

    /**
     * Initializes the animation
     * @param name Name of the animation
     * @param targetProperty Property to animate
     * @param framePerSecond The frames per second of the animation
     * @param dataType The data type of the animation
     * @param loopMode The loop mode of the animation
     * @param enableBlending Specifies if blending should be enabled
     */
    constructor(
        /**Name of the animation */
        public name: string,
        /**Property to animate */
        public targetProperty: string,
        /**The frames per second of the animation */
        public framePerSecond: number,
        /**The data type of the animation */
        public dataType: number,
        /**The loop mode of the animation */
        public loopMode?: number,
        /**Specifies if blending should be enabled */
        public enableBlending?: boolean
    ) {
        this.targetPropertyPath = targetProperty.split(".");
        this.dataType = dataType;
        this.loopMode = loopMode === undefined ? Animation.ANIMATIONLOOPMODE_CYCLE : loopMode;
        this.uniqueId = Animation._UniqueIdGenerator++;
    }

    // Methods
    /**
     * Converts the animation to a string
     * @param fullDetails support for multiple levels of logging within scene loading
     * @returns String form of the animation
     */
    public toString(fullDetails?: boolean): string {
        let ret = "Name: " + this.name + ", property: " + this.targetProperty;
        ret += ", datatype: " + ["Float", "Vector3", "Quaternion", "Matrix", "Color3", "Vector2"][this.dataType];
        ret += ", nKeys: " + (this._keys ? this._keys.length : "none");
        ret += ", nRanges: " + (this._ranges ? Object.keys(this._ranges).length : "none");
        if (fullDetails) {
            ret += ", Ranges: {";
            let first = true;
            for (const name in this._ranges) {
                if (first) {
                    ret += ", ";
                    first = false;
                }
                ret += name;
            }
            ret += "}";
        }
        return ret;
    }

    /**
     * Add an event to this animation
     * @param event Event to add
     */
    public addEvent(event: AnimationEvent): void {
        this._events.push(event);
        this._events.sort((a, b) => a.frame - b.frame);
    }

    /**
     * Remove all events found at the given frame
     * @param frame The frame to remove events from
     */
    public removeEvents(frame: number): void {
        for (let index = 0; index < this._events.length; index++) {
            if (this._events[index].frame === frame) {
                this._events.splice(index, 1);
                index--;
            }
        }
    }

    /**
     * Retrieves all the events from the animation
     * @returns Events from the animation
     */
    public getEvents(): AnimationEvent[] {
        return this._events;
    }

    /**
     * Creates an animation range
     * @param name Name of the animation range
     * @param from Starting frame of the animation range
     * @param to Ending frame of the animation
     */
    public createRange(name: string, from: number, to: number): void {
        // check name not already in use; could happen for bones after serialized
        if (!this._ranges[name]) {
            this._ranges[name] = new AnimationRange(name, from, to);
        }
    }

    /**
     * Deletes an animation range by name
     * @param name Name of the animation range to delete
     * @param deleteFrames Specifies if the key frames for the range should also be deleted (true) or not (false)
     */
    public deleteRange(name: string, deleteFrames = true): void {
        const range = this._ranges[name];
        if (!range) {
            return;
        }
        if (deleteFrames) {
            const from = range.from;
            const to = range.to;

            // this loop MUST go high to low for multiple splices to work
            for (let key = this._keys.length - 1; key >= 0; key--) {
                if (this._keys[key].frame >= from && this._keys[key].frame <= to) {
                    this._keys.splice(key, 1);
                }
            }
        }
        this._ranges[name] = null; // said much faster than 'delete this._range[name]'
    }

    /**
     * Gets the animation range by name, or null if not defined
     * @param name Name of the animation range
     * @returns Nullable animation range
     */
    public getRange(name: string): Nullable<AnimationRange> {
        return this._ranges[name];
    }

    /**
     * Gets the key frames from the animation
     * @returns The key frames of the animation
     */
    public getKeys(): Array<IAnimationKey> {
        return this._keys;
    }

    /**
     * Gets the highest frame rate of the animation
     * @returns Highest frame rate of the animation
     */
    public getHighestFrame(): number {
        let ret = 0;

        for (let key = 0, nKeys = this._keys.length; key < nKeys; key++) {
            if (ret < this._keys[key].frame) {
                ret = this._keys[key].frame;
            }
        }
        return ret;
    }

    /**
     * Gets the easing function of the animation
     * @returns Easing function of the animation
     */
    public getEasingFunction(): Nullable<IEasingFunction> {
        return this._easingFunction;
    }

    /**
     * Sets the easing function of the animation
     * @param easingFunction A custom mathematical formula for animation
     */
    public setEasingFunction(easingFunction: Nullable<IEasingFunction>): void {
        this._easingFunction = easingFunction;
    }

    /**
     * Interpolates a scalar linearly
     * @param startValue Start value of the animation curve
     * @param endValue End value of the animation curve
     * @param gradient Scalar amount to interpolate
     * @returns Interpolated scalar value
     */
    public floatInterpolateFunction(startValue: number, endValue: number, gradient: number): number {
        return Scalar.Lerp(startValue, endValue, gradient);
    }

    /**
     * Interpolates a scalar cubically
     * @param startValue Start value of the animation curve
     * @param outTangent End tangent of the animation
     * @param endValue End value of the animation curve
     * @param inTangent Start tangent of the animation curve
     * @param gradient Scalar amount to interpolate
     * @returns Interpolated scalar value
     */
    public floatInterpolateFunctionWithTangents(startValue: number, outTangent: number, endValue: number, inTangent: number, gradient: number): number {
        return Scalar.Hermite(startValue, outTangent, endValue, inTangent, gradient);
    }

    /**
     * Interpolates a scalar cubically from control points
     * @param startValue Start value of the animation curve
     * @param outTangent End tangent of the animation
     * @param endValue End value of the animation curve
     * @param inTangent Start tangent of the animation curve
     * @param gradient Scalar amount to interpolate
     * @returns Interpolated scalar value
     */
    public floatInterpolateFunctionWithControlPoints(startValue: number, outTangent: Vector2, endValue: number, inTangent: Vector2, gradient: number): number {
        const weight = BezierCurve.Interpolate(gradient, outTangent.x, outTangent.y, inTangent.x, inTangent.y);
        return startValue * (1 - weight) + endValue * weight;
    }

    /**
     * Interpolates a quaternion using a spherical linear interpolation
     * @param startValue Start value of the animation curve
     * @param endValue End value of the animation curve
     * @param gradient Scalar amount to interpolate
     * @returns Interpolated quaternion value
     */
    public quaternionInterpolateFunction(startValue: Quaternion, endValue: Quaternion, gradient: number): Quaternion {
        return Quaternion.Slerp(startValue, endValue, gradient);
    }

    /**
     * Interpolates a quaternion cubically
     * @param startValue Start value of the animation curve
     * @param outTangent End tangent of the animation curve
     * @param endValue End value of the animation curve
     * @param inTangent Start tangent of the animation curve
     * @param gradient Scalar amount to interpolate
     * @returns Interpolated quaternion value
     */
    public quaternionInterpolateFunctionWithTangents(startValue: Quaternion, outTangent: Quaternion, endValue: Quaternion, inTangent: Quaternion, gradient: number): Quaternion {
        return Quaternion.Hermite(startValue, outTangent, endValue, inTangent, gradient).normalize();
    }
    
    /**
     * Interpolates a quaternion cubically from control points
     * @param startValue Start value of the animation curve
     * @param outTangent End tangent of the animation curve
     * @param endValue End value of the animation curve
     * @param inTangent Start tangent of the animation curve
     * @param gradient Scalar amount to interpolate
     * @returns Interpolated quaternion value
     */
    public quaternionInterpolateFunctionWithControlPoints(startValue: Quaternion, outTangent: [Vector2, Vector2, Vector2, Vector2], endValue: Quaternion, inTangent: [Vector2, Vector2, Vector2, Vector2], gradient: number): Quaternion {
        const weightX = BezierCurve.Interpolate(gradient, outTangent[0].x, outTangent[0].y, inTangent[0].x, inTangent[0].y);
        const weightY = BezierCurve.Interpolate(gradient, outTangent[1].x, outTangent[1].y, inTangent[1].x, inTangent[1].y);
        const weightZ = BezierCurve.Interpolate(gradient, outTangent[2].x, outTangent[2].y, inTangent[2].x, inTangent[2].y);
        const weightW = BezierCurve.Interpolate(gradient, outTangent[3].x, outTangent[3].y, inTangent[3].x, inTangent[3].y);
        return new Quaternion(
            startValue.x * (1 - weightX) + endValue.x * weightX,
            startValue.y * (1 - weightY) + endValue.y * weightY,
            startValue.z * (1 - weightZ) + endValue.z * weightZ,
            startValue.w * (1 - weightW) + endValue.w * weightW
        );
    }

    /**
     * Interpolates a Vector3 linearly
     * @param startValue Start value of the animation curve
     * @param endValue End value of the animation curve
     * @param gradient Scalar amount to interpolate (value between 0 and 1)
     * @returns Interpolated scalar value
     */
    public vector3InterpolateFunction(startValue: Vector3, endValue: Vector3, gradient: number): Vector3 {
        return Vector3.Lerp(startValue, endValue, gradient);
    }

    /**
     * Interpolates a Vector3 cubically
     * @param startValue Start value of the animation curve
     * @param outTangent End tangent of the animation
     * @param endValue End value of the animation curve
     * @param inTangent Start tangent of the animation curve
     * @param gradient Scalar amount to interpolate (value between 0 and 1)
     * @returns InterpolatedVector3 value
     */
    public vector3InterpolateFunctionWithTangents(startValue: Vector3, outTangent: Vector3, endValue: Vector3, inTangent: Vector3, gradient: number): Vector3 {
        return Vector3.Hermite(startValue, outTangent, endValue, inTangent, gradient);
    }

    /**
     * Interpolates a Vector3 cubically from control points
     * @param startValue Start value of the animation curve
     * @param outTangent End tangent of the animation
     * @param endValue End value of the animation curve
     * @param inTangent Start tangent of the animation curve
     * @param gradient Scalar amount to interpolate (value between 0 and 1)
     * @returns InterpolatedVector3 value
     */
    public vector3InterpolateFunctionWithControlPoints(startValue: Vector3, outTangent: [Vector2, Vector2, Vector2], endValue: Vector3, inTangent: [Vector2, Vector2, Vector2], gradient: number): Vector3 {
        const weightX = BezierCurve.Interpolate(gradient, outTangent[0].x, outTangent[0].y, inTangent[0].x, inTangent[0].y);
        const weightY = BezierCurve.Interpolate(gradient, outTangent[1].x, outTangent[1].y, inTangent[1].x, inTangent[1].y);
        const weightZ = BezierCurve.Interpolate(gradient, outTangent[2].x, outTangent[2].y, inTangent[2].x, inTangent[2].y);
        return new Vector3(
            startValue.x * (1 - weightX) + endValue.x * weightX,
            startValue.y * (1 - weightY) + endValue.y * weightY,
            startValue.z * (1 - weightZ) + endValue.z * weightZ
        );
    }

    /**
     * Interpolates a Vector2 linearly
     * @param startValue Start value of the animation curve
     * @param endValue End value of the animation curve
     * @param gradient Scalar amount to interpolate (value between 0 and 1)
     * @returns Interpolated Vector2 value
     */
    public vector2InterpolateFunction(startValue: Vector2, endValue: Vector2, gradient: number): Vector2 {
        return Vector2.Lerp(startValue, endValue, gradient);
    }

    /**
     * Interpolates a Vector2 cubically
     * @param startValue Start value of the animation curve
     * @param outTangent End tangent of the animation
     * @param endValue End value of the animation curve
     * @param inTangent Start tangent of the animation curve
     * @param gradient Scalar amount to interpolate (value between 0 and 1)
     * @returns Interpolated Vector2 value
     */
    public vector2InterpolateFunctionWithTangents(startValue: Vector2, outTangent: Vector2, endValue: Vector2, inTangent: Vector2, gradient: number): Vector2 {
        return Vector2.Hermite(startValue, outTangent, endValue, inTangent, gradient);
    }
    
    /**
     * Interpolates a Vector2 cubically from control points
     * @param startValue Start value of the animation curve
     * @param outTangent End tangent of the animation
     * @param endValue End value of the animation curve
     * @param inTangent Start tangent of the animation curve
     * @param gradient Scalar amount to interpolate (value between 0 and 1)
     * @returns Interpolated Vector2 value
     */
    public vector2InterpolateFunctionWithControlPoints(startValue: Vector2, outTangent: [Vector2, Vector2], endValue: Vector2, inTangent: [Vector2, Vector2], gradient: number): Vector2 {
        const weightX = BezierCurve.Interpolate(gradient, outTangent[0].x, outTangent[0].y, inTangent[0].x, inTangent[0].y);
        const weightY = BezierCurve.Interpolate(gradient, outTangent[1].x, outTangent[1].y, inTangent[1].x, inTangent[1].y);
        return new Vector2(
            startValue.x * (1 - weightX) + endValue.x * weightX,
            startValue.y * (1 - weightY) + endValue.y * weightY
        );
    }

    /**
     * Interpolates a size linearly
     * @param startValue Start value of the animation curve
     * @param endValue End value of the animation curve
     * @param gradient Scalar amount to interpolate
     * @returns Interpolated Size value
     */
    public sizeInterpolateFunction(startValue: Size, endValue: Size, gradient: number): Size {
        return Size.Lerp(startValue, endValue, gradient);
    }

    /**
     * Interpolates a Color3 linearly
     * @param startValue Start value of the animation curve
     * @param endValue End value of the animation curve
     * @param gradient Scalar amount to interpolate
     * @returns Interpolated Color3 value
     */
    public color3InterpolateFunction(startValue: Color3, endValue: Color3, gradient: number): Color3 {
        return Color3.Lerp(startValue, endValue, gradient);
    }

    /**
     * Interpolates a Color3 cubically
     * @param startValue Start value of the animation curve
     * @param outTangent End tangent of the animation
     * @param endValue End value of the animation curve
     * @param inTangent Start tangent of the animation curve
     * @param gradient Scalar amount to interpolate
     * @returns interpolated value
     */
    public color3InterpolateFunctionWithTangents(startValue: Color3, outTangent: Color3, endValue: Color3, inTangent: Color3, gradient: number): Color3 {
        return Color3.Hermite(startValue, outTangent, endValue, inTangent, gradient);
    }

    /**
     * Interpolates a Color3 cubically from control points
     * @param startValue Start value of the animation curve
     * @param outTangent End tangent of the animation
     * @param endValue End value of the animation curve
     * @param inTangent Start tangent of the animation curve
     * @param gradient Scalar amount to interpolate
     * @returns interpolated value
     */
    public color3InterpolateFunctionWithControlPoints(startValue: Color3, outTangent: [Vector2, Vector2, Vector2], endValue: Color3, inTangent: [Vector2, Vector2, Vector2], gradient: number): Color3 {
        const weightX = BezierCurve.Interpolate(gradient, outTangent[0].x, outTangent[0].y, inTangent[0].x, inTangent[0].y);
        const weightY = BezierCurve.Interpolate(gradient, outTangent[1].x, outTangent[1].y, inTangent[1].x, inTangent[1].y);
        const weightZ = BezierCurve.Interpolate(gradient, outTangent[2].x, outTangent[2].y, inTangent[2].x, inTangent[2].y);
        return new Color3(
            startValue.r * (1 - weightX) + endValue.r * weightX,
            startValue.g * (1 - weightY) + endValue.g * weightY,
            startValue.b * (1 - weightZ) + endValue.b * weightZ
        );
    }

    /**
     * Interpolates a Color4 linearly
     * @param startValue Start value of the animation curve
     * @param endValue End value of the animation curve
     * @param gradient Scalar amount to interpolate
     * @returns Interpolated Color3 value
     */
    public color4InterpolateFunction(startValue: Color4, endValue: Color4, gradient: number): Color4 {
        return Color4.Lerp(startValue, endValue, gradient);
    }

    /**
     * Interpolates a Color4 cubically
     * @param startValue Start value of the animation curve
     * @param outTangent End tangent of the animation
     * @param endValue End value of the animation curve
     * @param inTangent Start tangent of the animation curve
     * @param gradient Scalar amount to interpolate
     * @returns interpolated value
     */
    public color4InterpolateFunctionWithTangents(startValue: Color4, outTangent: Color4, endValue: Color4, inTangent: Color4, gradient: number): Color4 {
        return Color4.Hermite(startValue, outTangent, endValue, inTangent, gradient);
    }

    /**
     * Interpolates a Color4 cubically from control points
     * @param startValue Start value of the animation curve
     * @param outTangent End tangent of the animation
     * @param endValue End value of the animation curve
     * @param inTangent Start tangent of the animation curve
     * @param gradient Scalar amount to interpolate
     * @returns interpolated value
     */
    public color4InterpolateFunctionWithControlPoints(startValue: Color4, outTangent: [Vector2, Vector2, Vector2, Vector2], endValue: Color4, inTangent: [Vector2, Vector2, Vector2, Vector2], gradient: number): Color4 {
        const weightX = BezierCurve.Interpolate(gradient, outTangent[0].x, outTangent[0].y, inTangent[0].x, inTangent[0].y);
        const weightY = BezierCurve.Interpolate(gradient, outTangent[1].x, outTangent[1].y, inTangent[1].x, inTangent[1].y);
        const weightZ = BezierCurve.Interpolate(gradient, outTangent[2].x, outTangent[2].y, inTangent[2].x, inTangent[2].y);
        const weightW = BezierCurve.Interpolate(gradient, outTangent[3].x, outTangent[3].y, inTangent[3].x, inTangent[3].y);
        return new Color4(
            startValue.r * (1 - weightX) + endValue.r * weightX,
            startValue.g * (1 - weightY) + endValue.g * weightY,
            startValue.b * (1 - weightZ) + endValue.b * weightZ,
            startValue.a * (1 - weightW) + endValue.a * weightW
        );
    }

    /**
     * @internal Internal use only
     */
    public _getKeyValue(value: any): any {
        if (typeof value === "function") {
            return value();
        }

        return value;
    }

    /**
     * Evaluate the animation value at a given frame
     * @param currentFrame defines the frame where we want to evaluate the animation
     * @returns the animation value
     */
    public evaluate(currentFrame: number) {
        evaluateAnimationState.key = 0;
        return this._interpolate(currentFrame, evaluateAnimationState);
    }

    /**
     * @internal Internal use only
     */
    public _interpolate(currentFrame: number, state: _IAnimationState, searchClosestKeyOnly = false): any {
        if (state.loopMode === Animation.ANIMATIONLOOPMODE_CONSTANT && state.repeatCount > 0) {
            return state.highLimitValue.clone ? state.highLimitValue.clone() : state.highLimitValue;
        }

        const keys = this._keys;
        const keysLength = keys.length;

        let key = state.key;

        while (key >= 0 && currentFrame < keys[key].frame) {
            --key;
        }

        while (key + 1 <= keysLength - 1 && currentFrame >= keys[key + 1].frame) {
            ++key;
        }

        state.key = key;

        if (key < 0) {
            return searchClosestKeyOnly ? undefined : this._getKeyValue(keys[0].value);
        } else if (key + 1 > keysLength - 1) {
            return searchClosestKeyOnly ? undefined : this._getKeyValue(keys[keysLength - 1].value);
        }

        const startKey = keys[key];
        const endKey = keys[key + 1];

        if (searchClosestKeyOnly && (currentFrame === startKey.frame || currentFrame === endKey.frame)) {
            return undefined;
        }

        const startValue = this._getKeyValue(startKey.value);
        const endValue = this._getKeyValue(endKey.value);
        if (startKey.interpolation === AnimationKeyInterpolation.STEP) {
            if (endKey.frame > currentFrame) {
                return startValue;
            } else {
                return endValue;
            }
        }

        const useTangent = startKey.outTangent !== undefined && endKey.inTangent !== undefined;
        const frameDelta = endKey.frame - startKey.frame;

        // gradient : percent of currentFrame between the frame inf and the frame sup
        let gradient = (currentFrame - startKey.frame) / frameDelta;

        // check for easingFunction and correction of gradient
        const easingFunction = startKey.easingFunction || this.getEasingFunction();
        if (easingFunction !== null) {
            gradient = easingFunction.ease(gradient);
        }

        let interpolatedValue;
        switch (this.dataType) {
            // Float
            case Animation.ANIMATIONTYPE_FLOAT: {
                if (!useTangent) {
                    interpolatedValue = this.floatInterpolateFunction(startValue, endValue, gradient);
                } else if (startKey.interpolation === AnimationKeyInterpolation.NONE) {
                    interpolatedValue = this.floatInterpolateFunctionWithTangents(startValue, startKey.outTangent, endValue, endKey.inTangent, gradient);
                } else if (startKey.interpolation === AnimationKeyInterpolation.BEZIER) {
                    interpolatedValue = this.floatInterpolateFunctionWithControlPoints(startValue, startKey.outTangent, endValue, endKey.inTangent, gradient);
                }
                break;
            }
            // Quaternion
            case Animation.ANIMATIONTYPE_QUATERNION: {
                if (!useTangent) {
                    interpolatedValue = this.quaternionInterpolateFunction(startValue, endValue, gradient);
                } else if (startKey.interpolation === AnimationKeyInterpolation.NONE) {
                    interpolatedValue = this.quaternionInterpolateFunctionWithTangents(startValue, startKey.outTangent.scale(frameDelta), endValue, endKey.inTangent.scale(frameDelta), gradient);
                } else if (startKey.interpolation === AnimationKeyInterpolation.BEZIER) {
                    interpolatedValue = this.quaternionInterpolateFunctionWithControlPoints(startValue, startKey.outTangent, endValue, endKey.inTangent, gradient);
                }
                break;
            }
            // Vector3
            case Animation.ANIMATIONTYPE_VECTOR3: {
                if (!useTangent) {
                    interpolatedValue = this.vector3InterpolateFunction(startValue, endValue, gradient);
                } else if (startKey.interpolation === AnimationKeyInterpolation.NONE) {
                    interpolatedValue = this.vector3InterpolateFunctionWithTangents(startValue, startKey.outTangent.scale(frameDelta), endValue, endKey.inTangent.scale(frameDelta), gradient);
                } else if (startKey.interpolation === AnimationKeyInterpolation.BEZIER) {
                    interpolatedValue = this.vector3InterpolateFunctionWithControlPoints(startValue, startKey.outTangent, endValue, endKey.inTangent, gradient);
                }
                break;
            }
            // Vector2
            case Animation.ANIMATIONTYPE_VECTOR2: {
                if (!useTangent) {
                    interpolatedValue = this.vector2InterpolateFunction(startValue, endValue, gradient);
                } else if (startKey.interpolation === AnimationKeyInterpolation.NONE) {
                    interpolatedValue = this.vector2InterpolateFunctionWithTangents(startValue, startKey.outTangent.scale(frameDelta), endValue, endKey.inTangent.scale(frameDelta), gradient);
                } else if (startKey.interpolation === AnimationKeyInterpolation.BEZIER) {
                    interpolatedValue = this.vector2InterpolateFunctionWithControlPoints(startValue, startKey.outTangent, endValue, endKey.inTangent, gradient);
                }
                break;
            }
            // Size
            case Animation.ANIMATIONTYPE_SIZE: {
                interpolatedValue = this.sizeInterpolateFunction(startValue, endValue, gradient);
                break;
            }
            // Color3
            case Animation.ANIMATIONTYPE_COLOR3: {
                if (!useTangent) {
                    interpolatedValue = this.color3InterpolateFunction(startValue, endValue, gradient);
                } else if (startKey.interpolation === AnimationKeyInterpolation.NONE) {
                    interpolatedValue = this.color3InterpolateFunctionWithTangents(startValue, startKey.outTangent.scale(frameDelta), endValue, endKey.inTangent.scale(frameDelta), gradient);
                } else if (startKey.interpolation === AnimationKeyInterpolation.BEZIER) {
                    interpolatedValue = this.color3InterpolateFunctionWithControlPoints(startValue, startKey.outTangent, endValue, endKey.inTangent, gradient);
                }
                break;
            }
            // Color4
            case Animation.ANIMATIONTYPE_COLOR4: {
                if (!useTangent) {
                    interpolatedValue = this.color4InterpolateFunction(startValue, endValue, gradient);
                } else if (startKey.interpolation === AnimationKeyInterpolation.NONE) {
                    interpolatedValue = this.color4InterpolateFunctionWithTangents(startValue, startKey.outTangent.scale(frameDelta), endValue, endKey.inTangent.scale(frameDelta), gradient);
                } else if (startKey.interpolation === AnimationKeyInterpolation.BEZIER) {
                    interpolatedValue = this.color4InterpolateFunctionWithControlPoints(startValue, startKey.outTangent, endValue, endKey.inTangent, gradient);
                }
                break;
            }
            // Matrix
            case Animation.ANIMATIONTYPE_MATRIX: {
                switch (state.loopMode) {
                    case Animation.ANIMATIONLOOPMODE_CYCLE:
                    case Animation.ANIMATIONLOOPMODE_CONSTANT:
                    case Animation.ANIMATIONLOOPMODE_YOYO: {
                        if (Animation.AllowMatricesInterpolation) {
                            return this.matrixInterpolateFunction(startValue, endValue, gradient, state.workValue);
                        }
                        return startValue;
                    }
                    case Animation.ANIMATIONLOOPMODE_RELATIVE: {
                        return startValue;
                    }
                }
                break;
            }
        }

        // fallback for unknown interpolation types
        if (!interpolatedValue) interpolatedValue = startValue;
        
        switch (this.dataType) {
            // Float
            case Animation.ANIMATIONTYPE_FLOAT: {
                switch (state.loopMode) {
                    case Animation.ANIMATIONLOOPMODE_CYCLE:
                    case Animation.ANIMATIONLOOPMODE_CONSTANT:
                    case Animation.ANIMATIONLOOPMODE_YOYO:
                        return interpolatedValue;
                    case Animation.ANIMATIONLOOPMODE_RELATIVE:
<<<<<<< HEAD
                        return state.offsetValue * state.repeatCount + interpolatedValue;
=======
                    case Animation.ANIMATIONLOOPMODE_RELATIVE_FROM_CURRENT:
                        return (state.offsetValue ?? 0) * state.repeatCount + floatValue;
>>>>>>> 5f4cd87f
                }
                break;
            }
            // Quaternion
            case Animation.ANIMATIONTYPE_QUATERNION: {
                switch (state.loopMode) {
                    case Animation.ANIMATIONLOOPMODE_CYCLE:
                    case Animation.ANIMATIONLOOPMODE_CONSTANT:
                    case Animation.ANIMATIONLOOPMODE_YOYO:
                        return interpolatedValue;
                    case Animation.ANIMATIONLOOPMODE_RELATIVE:
<<<<<<< HEAD
                        return interpolatedValue.addInPlace(state.offsetValue.scale(state.repeatCount));
=======
                    case Animation.ANIMATIONLOOPMODE_RELATIVE_FROM_CURRENT:
                        return quatValue.addInPlace((state.offsetValue || _staticOffsetValueQuaternion).scale(state.repeatCount));
>>>>>>> 5f4cd87f
                }

                return interpolatedValue;
            }
            // Vector3
            case Animation.ANIMATIONTYPE_VECTOR3: {
                switch (state.loopMode) {
                    case Animation.ANIMATIONLOOPMODE_CYCLE:
                    case Animation.ANIMATIONLOOPMODE_CONSTANT:
                    case Animation.ANIMATIONLOOPMODE_YOYO:
                        return interpolatedValue;
                    case Animation.ANIMATIONLOOPMODE_RELATIVE:
<<<<<<< HEAD
                        return interpolatedValue.add(state.offsetValue.scale(state.repeatCount));
=======
                    case Animation.ANIMATIONLOOPMODE_RELATIVE_FROM_CURRENT:
                        return vec3Value.add((state.offsetValue || _staticOffsetValueVector3).scale(state.repeatCount));
>>>>>>> 5f4cd87f
                }
                break;
            }
            // Vector2
            case Animation.ANIMATIONTYPE_VECTOR2: {
                switch (state.loopMode) {
                    case Animation.ANIMATIONLOOPMODE_CYCLE:
                    case Animation.ANIMATIONLOOPMODE_CONSTANT:
                    case Animation.ANIMATIONLOOPMODE_YOYO:
                        return interpolatedValue;
                    case Animation.ANIMATIONLOOPMODE_RELATIVE:
<<<<<<< HEAD
                        return interpolatedValue.add(state.offsetValue.scale(state.repeatCount));
=======
                    case Animation.ANIMATIONLOOPMODE_RELATIVE_FROM_CURRENT:
                        return vec2Value.add((state.offsetValue || _staticOffsetValueVector2).scale(state.repeatCount));
>>>>>>> 5f4cd87f
                }
                break;
            }
            // Size
            case Animation.ANIMATIONTYPE_SIZE: {
                switch (state.loopMode) {
                    case Animation.ANIMATIONLOOPMODE_CYCLE:
                    case Animation.ANIMATIONLOOPMODE_CONSTANT:
                    case Animation.ANIMATIONLOOPMODE_YOYO:
                        return interpolatedValue;
                    case Animation.ANIMATIONLOOPMODE_RELATIVE:
<<<<<<< HEAD
                        return interpolatedValue.add(state.offsetValue.scale(state.repeatCount));
=======
                    case Animation.ANIMATIONLOOPMODE_RELATIVE_FROM_CURRENT:
                        return this.sizeInterpolateFunction(startValue, endValue, gradient).add((state.offsetValue || _staticOffsetValueSize).scale(state.repeatCount));
>>>>>>> 5f4cd87f
                }
                break;
            }
            // Color3
            case Animation.ANIMATIONTYPE_COLOR3: {
                switch (state.loopMode) {
                    case Animation.ANIMATIONLOOPMODE_CYCLE:
                    case Animation.ANIMATIONLOOPMODE_CONSTANT:
                    case Animation.ANIMATIONLOOPMODE_YOYO:
                        return interpolatedValue;
                    case Animation.ANIMATIONLOOPMODE_RELATIVE:
<<<<<<< HEAD
                        return interpolatedValue.add(state.offsetValue.scale(state.repeatCount));
=======
                    case Animation.ANIMATIONLOOPMODE_RELATIVE_FROM_CURRENT:
                        return color3Value.add((state.offsetValue || _staticOffsetValueColor3).scale(state.repeatCount));
>>>>>>> 5f4cd87f
                }
                break;
            }
            // Color4
            case Animation.ANIMATIONTYPE_COLOR4: {
                switch (state.loopMode) {
                    case Animation.ANIMATIONLOOPMODE_CYCLE:
                    case Animation.ANIMATIONLOOPMODE_CONSTANT:
                    case Animation.ANIMATIONLOOPMODE_YOYO:
                        return interpolatedValue;
                    case Animation.ANIMATIONLOOPMODE_RELATIVE:
<<<<<<< HEAD
                        return interpolatedValue.add(state.offsetValue.scale(state.repeatCount));
=======
                    case Animation.ANIMATIONLOOPMODE_RELATIVE_FROM_CURRENT:
                        return color4Value.add((state.offsetValue || _staticOffsetValueColor4).scale(state.repeatCount));
                }
                break;
            }
            // Matrix
            case Animation.ANIMATIONTYPE_MATRIX: {
                switch (state.loopMode) {
                    case Animation.ANIMATIONLOOPMODE_CYCLE:
                    case Animation.ANIMATIONLOOPMODE_CONSTANT:
                    case Animation.ANIMATIONLOOPMODE_YOYO: {
                        if (Animation.AllowMatricesInterpolation) {
                            return this.matrixInterpolateFunction(startValue, endValue, gradient, state.workValue);
                        }
                        return startValue;
                    }
                    case Animation.ANIMATIONLOOPMODE_RELATIVE:
                    case Animation.ANIMATIONLOOPMODE_RELATIVE_FROM_CURRENT: {
                        return startValue;
                    }
>>>>>>> 5f4cd87f
                }
                break;
            }
        }

        return 0;
    }

    /**
     * Defines the function to use to interpolate matrices
     * @param startValue defines the start matrix
     * @param endValue defines the end matrix
     * @param gradient defines the gradient between both matrices
     * @param result defines an optional target matrix where to store the interpolation
     * @returns the interpolated matrix
     */
    public matrixInterpolateFunction(startValue: Matrix, endValue: Matrix, gradient: number, result?: Matrix): Matrix {
        if (Animation.AllowMatrixDecomposeForInterpolation) {
            if (result) {
                Matrix.DecomposeLerpToRef(startValue, endValue, gradient, result);
                return result;
            }
            return Matrix.DecomposeLerp(startValue, endValue, gradient);
        }

        if (result) {
            Matrix.LerpToRef(startValue, endValue, gradient, result);
            return result;
        }
        return Matrix.Lerp(startValue, endValue, gradient);
    }

    /**
     * Makes a copy of the animation
     * @returns Cloned animation
     */
    public clone(): Animation {
        const clone = new Animation(this.name, this.targetPropertyPath.join("."), this.framePerSecond, this.dataType, this.loopMode);

        clone.enableBlending = this.enableBlending;
        clone.blendingSpeed = this.blendingSpeed;

        if (this._keys) {
            clone.setKeys(this._keys);
        }

        if (this._ranges) {
            clone._ranges = {};
            for (const name in this._ranges) {
                const range = this._ranges[name];
                if (!range) {
                    continue;
                }
                clone._ranges[name] = range.clone();
            }
        }

        return clone;
    }

    /**
     * Sets the key frames of the animation
     * @param values The animation key frames to set
     * @param dontClone Whether to clone the keys or not (default is false, so the array of keys is cloned)
     */
    public setKeys(values: Array<IAnimationKey>, dontClone = false): void {
        this._keys = !dontClone ? values.slice(0) : values;
    }

    /**
     * Creates a key for the frame passed as a parameter and adds it to the animation IF a key doesn't already exist for that frame
     * @param frame Frame number
     * @returns The key index if the key was added or the index of the pre existing key if the frame passed as parameter already has a corresponding key
     */
    public createKeyForFrame(frame: number) {
        // Find the key corresponding to frame
        evaluateAnimationState.key = 0;
        const value = this._interpolate(frame, evaluateAnimationState, true);

        if (!value) {
            // A key corresponding to this frame already exists
            return evaluateAnimationState.key === frame ? evaluateAnimationState.key : evaluateAnimationState.key + 1;
        }

        // The frame is between two keys, so create a new key
        const newKey: IAnimationKey = {
            frame,
            value: value.clone ? value.clone() : value,
        };

        this._keys.splice(evaluateAnimationState.key + 1, 0, newKey);

        return evaluateAnimationState.key + 1;
    }

    /**
     * Serializes the animation to an object
     * @returns Serialized object
     */
    public serialize(): any {
        const serializationObject: any = {};

        serializationObject.name = this.name;
        serializationObject.property = this.targetProperty;
        serializationObject.framePerSecond = this.framePerSecond;
        serializationObject.dataType = this.dataType;
        serializationObject.loopBehavior = this.loopMode;
        serializationObject.enableBlending = this.enableBlending;
        serializationObject.blendingSpeed = this.blendingSpeed;

        const dataType = this.dataType;
        serializationObject.keys = [];
        const keys = this.getKeys();
        for (let index = 0; index < keys.length; index++) {
            const animationKey = keys[index];

            const key: any = {};
            key.frame = animationKey.frame;

            switch (dataType) {
                case Animation.ANIMATIONTYPE_FLOAT:
                    key.values = [animationKey.value];
                    if (animationKey.inTangent !== undefined) {
                        key.values.push(animationKey.inTangent);
                    }
                    if (animationKey.outTangent !== undefined) {
                        if (animationKey.inTangent === undefined) {
                            key.values.push(undefined);
                        }
                        key.values.push(animationKey.outTangent);
                    }
                    if (animationKey.interpolation !== undefined) {
                        if (animationKey.inTangent === undefined) {
                            key.values.push(undefined);
                        }
                        if (animationKey.outTangent === undefined) {
                            key.values.push(undefined);
                        }
                        key.values.push(animationKey.interpolation);
                    }
                    break;
                case Animation.ANIMATIONTYPE_QUATERNION:
                case Animation.ANIMATIONTYPE_MATRIX:
                case Animation.ANIMATIONTYPE_VECTOR3:
                case Animation.ANIMATIONTYPE_COLOR3:
                case Animation.ANIMATIONTYPE_COLOR4:
                    key.values = animationKey.value.asArray();
                    if (animationKey.inTangent != undefined) {
                        key.values.push(animationKey.inTangent.asArray());
                    }
                    if (animationKey.outTangent != undefined) {
                        if (animationKey.inTangent === undefined) {
                            key.values.push(undefined);
                        }
                        key.values.push(animationKey.outTangent.asArray());
                    }
                    if (animationKey.interpolation !== undefined) {
                        if (animationKey.inTangent === undefined) {
                            key.values.push(undefined);
                        }
                        if (animationKey.outTangent === undefined) {
                            key.values.push(undefined);
                        }
                        key.values.push(animationKey.interpolation);
                    }
                    break;
            }

            serializationObject.keys.push(key);
        }

        serializationObject.ranges = [];
        for (const name in this._ranges) {
            const source = this._ranges[name];

            if (!source) {
                continue;
            }
            const range: any = {};
            range.name = name;
            range.from = source.from;
            range.to = source.to;
            serializationObject.ranges.push(range);
        }

        return serializationObject;
    }

    // Statics
    /**
     * Float animation type
     */
    public static readonly ANIMATIONTYPE_FLOAT = 0;
    /**
     * Vector3 animation type
     */
    public static readonly ANIMATIONTYPE_VECTOR3 = 1;
    /**
     * Quaternion animation type
     */
    public static readonly ANIMATIONTYPE_QUATERNION = 2;
    /**
     * Matrix animation type
     */
    public static readonly ANIMATIONTYPE_MATRIX = 3;
    /**
     * Color3 animation type
     */
    public static readonly ANIMATIONTYPE_COLOR3 = 4;
    /**
     * Color3 animation type
     */
    public static readonly ANIMATIONTYPE_COLOR4 = 7;
    /**
     * Vector2 animation type
     */
    public static readonly ANIMATIONTYPE_VECTOR2 = 5;
    /**
     * Size animation type
     */
    public static readonly ANIMATIONTYPE_SIZE = 6;
    /**
     * Relative Loop Mode
     */
    public static readonly ANIMATIONLOOPMODE_RELATIVE = 0;
    /**
     * Cycle Loop Mode
     */
    public static readonly ANIMATIONLOOPMODE_CYCLE = 1;
    /**
     * Constant Loop Mode
     */
    public static readonly ANIMATIONLOOPMODE_CONSTANT = 2;
    /**
     * Yoyo Loop Mode
     */
    public static readonly ANIMATIONLOOPMODE_YOYO = 4;
    /**
     * Relative Loop Mode (add to current value of animated object, unlike ANIMATIONLOOPMODE_RELATIVE)
     */
    public static readonly ANIMATIONLOOPMODE_RELATIVE_FROM_CURRENT = 5;

    /**
     * @internal
     */
    public static _UniversalLerp(left: any, right: any, amount: number): any {
        const constructor = left.constructor;
        if (constructor.Lerp) {
            // Lerp supported
            return constructor.Lerp(left, right, amount);
        } else if (constructor.Slerp) {
            // Slerp supported
            return constructor.Slerp(left, right, amount);
        } else if (left.toFixed) {
            // Number
            return left * (1.0 - amount) + amount * right;
        } else {
            // Blending not supported
            return right;
        }
    }

    /**
     * Parses an animation object and creates an animation
     * @param parsedAnimation Parsed animation object
     * @returns Animation object
     */
    public static Parse(parsedAnimation: any): Animation {
        const animation = new Animation(parsedAnimation.name, parsedAnimation.property, parsedAnimation.framePerSecond, parsedAnimation.dataType, parsedAnimation.loopBehavior);

        const dataType = parsedAnimation.dataType;
        const keys: Array<IAnimationKey> = [];
        let data;
        let index: number;

        if (parsedAnimation.enableBlending) {
            animation.enableBlending = parsedAnimation.enableBlending;
        }

        if (parsedAnimation.blendingSpeed) {
            animation.blendingSpeed = parsedAnimation.blendingSpeed;
        }

        for (index = 0; index < parsedAnimation.keys.length; index++) {
            const key = parsedAnimation.keys[index];
            let inTangent: any = undefined;
            let outTangent: any = undefined;
            let interpolation: any = undefined;

            switch (dataType) {
                case Animation.ANIMATIONTYPE_FLOAT:
                    data = key.values[0];
                    if (key.values.length >= 2) {
                        inTangent = key.values[1];
                    }
                    if (key.values.length >= 3) {
                        outTangent = key.values[2];
                    }
                    if (key.values.length >= 4) {
                        interpolation = key.values[3];
                    }
                    break;
                case Animation.ANIMATIONTYPE_QUATERNION:
                    data = Quaternion.FromArray(key.values);
                    if (key.values.length >= 8) {
                        const _inTangent = Quaternion.FromArray(key.values.slice(4, 8));
                        if (!_inTangent.equals(Quaternion.Zero())) {
                            inTangent = _inTangent;
                        }
                    }
                    if (key.values.length >= 12) {
                        const _outTangent = Quaternion.FromArray(key.values.slice(8, 12));
                        if (!_outTangent.equals(Quaternion.Zero())) {
                            outTangent = _outTangent;
                        }
                    }
                    if (key.values.length >= 13) {
                        interpolation = key.values[12];
                    }
                    break;
                case Animation.ANIMATIONTYPE_MATRIX:
                    data = Matrix.FromArray(key.values);
                    if (key.values.length >= 17) {
                        interpolation = key.values[16];
                    }
                    break;
                case Animation.ANIMATIONTYPE_COLOR3:
                    data = Color3.FromArray(key.values);
                    if (key.values[3]) {
                        inTangent = Color3.FromArray(key.values[3]);
                    }
                    if (key.values[4]) {
                        outTangent = Color3.FromArray(key.values[4]);
                    }
                    if (key.values[5]) {
                        interpolation = key.values[5];
                    }
                    break;
                case Animation.ANIMATIONTYPE_COLOR4:
                    data = Color4.FromArray(key.values);
                    if (key.values[4]) {
                        inTangent = Color4.FromArray(key.values[4]);
                    }
                    if (key.values[5]) {
                        outTangent = Color4.FromArray(key.values[5]);
                    }
                    if (key.values[6]) {
                        interpolation = Color4.FromArray(key.values[6]);
                    }
                    break;
                case Animation.ANIMATIONTYPE_VECTOR3:
                default:
                    data = Vector3.FromArray(key.values);
                    if (key.values[3]) {
                        inTangent = Vector3.FromArray(key.values[3]);
                    }
                    if (key.values[4]) {
                        outTangent = Vector3.FromArray(key.values[4]);
                    }
                    if (key.values[5]) {
                        interpolation = key.values[5];
                    }
                    break;
            }

            const keyData: any = {};
            keyData.frame = key.frame;
            keyData.value = data;

            if (inTangent != undefined) {
                keyData.inTangent = inTangent;
            }
            if (outTangent != undefined) {
                keyData.outTangent = outTangent;
            }
            if (interpolation != undefined) {
                keyData.interpolation = interpolation;
            }
            keys.push(keyData);
        }

        animation.setKeys(keys);

        if (parsedAnimation.ranges) {
            for (index = 0; index < parsedAnimation.ranges.length; index++) {
                data = parsedAnimation.ranges[index];
                animation.createRange(data.name, data.from, data.to);
            }
        }

        return animation;
    }

    /**
     * Appends the serialized animations from the source animations
     * @param source Source containing the animations
     * @param destination Target to store the animations
     */
    public static AppendSerializedAnimations(source: IAnimatable, destination: any): void {
        SerializationHelper.AppendSerializedAnimations(source, destination);
    }

    /**
     * Creates a new animation or an array of animations from a snippet saved in a remote file
     * @param name defines the name of the animation to create (can be null or empty to use the one from the json data)
     * @param url defines the url to load from
     * @returns a promise that will resolve to the new animation or an array of animations
     */
    public static ParseFromFileAsync(name: Nullable<string>, url: string): Promise<Animation | Array<Animation>> {
        return new Promise((resolve, reject) => {
            const request = new WebRequest();
            request.addEventListener("readystatechange", () => {
                if (request.readyState == 4) {
                    if (request.status == 200) {
                        let serializationObject = JSON.parse(request.responseText);
                        if (serializationObject.animations) {
                            serializationObject = serializationObject.animations;
                        }

                        if (serializationObject.length) {
                            const output: Animation[] = [];
                            for (const serializedAnimation of serializationObject) {
                                output.push(this.Parse(serializedAnimation));
                            }

                            resolve(output);
                        } else {
                            const output = this.Parse(serializationObject);

                            if (name) {
                                output.name = name;
                            }

                            resolve(output);
                        }
                    } else {
                        reject("Unable to load the animation");
                    }
                }
            });

            request.open("GET", url);
            request.send();
        });
    }

    /**
     * Creates an animation or an array of animations from a snippet saved by the Inspector
     * @param snippetId defines the snippet to load
     * @returns a promise that will resolve to the new animation or a new array of animations
     */
    public static ParseFromSnippetAsync(snippetId: string): Promise<Animation | Array<Animation>> {
        return new Promise((resolve, reject) => {
            const request = new WebRequest();
            request.addEventListener("readystatechange", () => {
                if (request.readyState == 4) {
                    if (request.status == 200) {
                        const snippet = JSON.parse(JSON.parse(request.responseText).jsonPayload);

                        if (snippet.animations) {
                            const serializationObject = JSON.parse(snippet.animations);
                            const outputs: Animation[] = [];
                            for (const serializedAnimation of serializationObject.animations) {
                                const output = this.Parse(serializedAnimation);
                                output.snippetId = snippetId;
                                outputs.push(output);
                            }

                            resolve(outputs);
                        } else {
                            const serializationObject = JSON.parse(snippet.animation);
                            const output = this.Parse(serializationObject);

                            output.snippetId = snippetId;

                            resolve(output);
                        }
                    } else {
                        reject("Unable to load the snippet " + snippetId);
                    }
                }
            });

            request.open("GET", this.SnippetUrl + "/" + snippetId.replace(/#/g, "/"));
            request.send();
        });
    }

    /**
     * Creates an animation or an array of animations from a snippet saved by the Inspector
     * @deprecated Please use ParseFromSnippetAsync instead
     * @param snippetId defines the snippet to load
     * @returns a promise that will resolve to the new animation or a new array of animations
     */
    public static CreateFromSnippetAsync = Animation.ParseFromSnippetAsync;
}

RegisterClass("BABYLON.Animation", Animation);
Node._AnimationRangeFactory = (name: string, from: number, to: number) => new AnimationRange(name, from, to);
<|MERGE_RESOLUTION|>--- conflicted
+++ resolved
@@ -1,1857 +1,1812 @@
-import type { IEasingFunction, EasingFunction } from "./easing";
-import { Vector3, Quaternion, Vector2, Matrix, TmpVectors } from "../Maths/math.vector";
-import { Color3, Color4 } from "../Maths/math.color";
-import { Scalar } from "../Maths/math.scalar";
-import type { DeepImmutable, Nullable } from "../types";
-import type { Scene } from "../scene";
-import { SerializationHelper } from "../Misc/decorators";
-import { RegisterClass } from "../Misc/typeStore";
-import type { IAnimationKey } from "./animationKey";
-import { AnimationKeyInterpolation } from "./animationKey";
-import { AnimationRange } from "./animationRange";
-import type { AnimationEvent } from "./animationEvent";
-import { Node } from "../node";
-import type { IAnimatable } from "./animatable.interface";
-import { Size } from "../Maths/math.size";
-import { BezierCurve } from "../Maths/math.path";
-import { WebRequest } from "../Misc/webRequest";
-import { Constants } from "../Engines/constants";
-import type { Animatable } from "./animatable";
-import type { RuntimeAnimation } from "./runtimeAnimation";
-
-// Static values to help the garbage collector
-
-// Quaternion
-export const _staticOffsetValueQuaternion: DeepImmutable<Quaternion> = Object.freeze(new Quaternion(0, 0, 0, 0));
-
-// Vector3
-export const _staticOffsetValueVector3: DeepImmutable<Vector3> = Object.freeze(Vector3.Zero());
-
-// Vector2
-export const _staticOffsetValueVector2: DeepImmutable<Vector2> = Object.freeze(Vector2.Zero());
-
-// Size
-export const _staticOffsetValueSize: DeepImmutable<Size> = Object.freeze(Size.Zero());
-
-// Color3
-export const _staticOffsetValueColor3: DeepImmutable<Color3> = Object.freeze(Color3.Black());
-
-// Color4
-export const _staticOffsetValueColor4: DeepImmutable<Color4> = Object.freeze(new Color4(0, 0, 0, 0));
-
-/**
- * Options to be used when creating an additive animation
- */
-export interface IMakeAnimationAdditiveOptions {
-    /**
-     * The frame that the animation should be relative to (if not provided, 0 will be used)
-     */
-    referenceFrame?: number;
-    /**
-     * The name of the animation range to convert to additive. If not provided, fromFrame / toFrame will be used
-     * If fromFrame / toFrame are not provided either, the whole animation will be converted to additive
-     */
-    range?: string;
-    /**
-     * If true, the original animation will be cloned and converted to additive. If false, the original animation will be converted to additive (default is false)
-     */
-    cloneOriginalAnimation?: boolean;
-    /**
-     * The name of the cloned animation if cloneOriginalAnimation is true. If not provided, use the original animation name
-     */
-    clonedAnimationName?: string;
-    /**
-     * Together with toFrame, defines the range of the animation to convert to additive. Will only be used if range is not provided
-     * If range and fromFrame / toFrame are not provided, the whole animation will be converted to additive
-     */
-    fromFrame?: number;
-    /**
-     * Together with fromFrame, defines the range of the animation to convert to additive.
-     */
-    toFrame?: number;
-    /**
-     * If true, the key frames will be clipped to the range specified by range or fromFrame / toFrame (default is false)
-     */
-    clipKeys?: boolean;
-}
-
-/**
- * @internal
- */
-// eslint-disable-next-line @typescript-eslint/naming-convention
-export interface _IAnimationState {
-    key: number;
-    repeatCount: number;
-    workValue?: any;
-    loopMode?: number;
-    offsetValue?: any;
-    highLimitValue?: any;
-}
-
-const evaluateAnimationState: _IAnimationState = {
-    key: 0,
-    repeatCount: 0,
-    loopMode: 2 /*Animation.ANIMATIONLOOPMODE_CONSTANT*/,
-};
-
-/**
- * Class used to store any kind of animation
- */
-export class Animation {
-    private static _UniqueIdGenerator = 0;
-
-    /**
-     * Use matrix interpolation instead of using direct key value when animating matrices
-     */
-    public static AllowMatricesInterpolation = false;
-
-    /**
-     * When matrix interpolation is enabled, this boolean forces the system to use Matrix.DecomposeLerp instead of Matrix.Lerp. Interpolation is more precise but slower
-     */
-    public static AllowMatrixDecomposeForInterpolation = true;
-
-    /**
-     * Gets or sets the unique id of the animation (the uniqueness is solely among other animations)
-     */
-    public uniqueId: number;
-
-    /** Define the Url to load snippets */
-    public static SnippetUrl = Constants.SnippetUrl;
-
-    /** Snippet ID if the animation was created from the snippet server */
-    public snippetId: string;
-
-    /**
-     * Stores the key frames of the animation
-     */
-    private _keys: Array<IAnimationKey>;
-
-    /**
-     * Stores the easing function of the animation
-     */
-    private _easingFunction: Nullable<IEasingFunction> = null;
-
-    /**
-     * @internal Internal use only
-     */
-    public _runtimeAnimations = new Array<RuntimeAnimation>();
-
-    /**
-     * The set of event that will be linked to this animation
-     */
-    private _events = new Array<AnimationEvent>();
-
-    /**
-     * Stores an array of target property paths
-     */
-    public targetPropertyPath: string[];
-
-    /**
-     * Stores the blending speed of the animation
-     */
-    public blendingSpeed = 0.01;
-
-    /**
-     * Stores the animation ranges for the animation
-     */
-    private _ranges: { [name: string]: Nullable<AnimationRange> } = {};
-
-    /**
-     * @internal Internal use
-     */
-    public static _PrepareAnimation(
-        name: string,
-        targetProperty: string,
-        framePerSecond: number,
-        totalFrame: number,
-        from: any,
-        to: any,
-        loopMode?: number,
-        easingFunction?: EasingFunction
-    ): Nullable<Animation> {
-        let dataType = undefined;
-
-        if (!isNaN(parseFloat(from)) && isFinite(from)) {
-            dataType = Animation.ANIMATIONTYPE_FLOAT;
-        } else if (from instanceof Quaternion) {
-            dataType = Animation.ANIMATIONTYPE_QUATERNION;
-        } else if (from instanceof Vector3) {
-            dataType = Animation.ANIMATIONTYPE_VECTOR3;
-        } else if (from instanceof Vector2) {
-            dataType = Animation.ANIMATIONTYPE_VECTOR2;
-        } else if (from instanceof Color3) {
-            dataType = Animation.ANIMATIONTYPE_COLOR3;
-        } else if (from instanceof Color4) {
-            dataType = Animation.ANIMATIONTYPE_COLOR4;
-        } else if (from instanceof Size) {
-            dataType = Animation.ANIMATIONTYPE_SIZE;
-        }
-
-        if (dataType == undefined) {
-            return null;
-        }
-
-        const animation = new Animation(name, targetProperty, framePerSecond, dataType, loopMode);
-
-        const keys: Array<IAnimationKey> = [
-            { frame: 0, value: from },
-            { frame: totalFrame, value: to },
-        ];
-        animation.setKeys(keys);
-
-        if (easingFunction !== undefined) {
-            animation.setEasingFunction(easingFunction);
-        }
-
-        return animation;
-    }
-
-    /**
-     * Sets up an animation
-     * @param property The property to animate
-     * @param animationType The animation type to apply
-     * @param framePerSecond The frames per second of the animation
-     * @param easingFunction The easing function used in the animation
-     * @returns The created animation
-     */
-    public static CreateAnimation(property: string, animationType: number, framePerSecond: number, easingFunction: EasingFunction): Animation {
-        const animation: Animation = new Animation(property + "Animation", property, framePerSecond, animationType, Animation.ANIMATIONLOOPMODE_CONSTANT);
-
-        animation.setEasingFunction(easingFunction);
-
-        return animation;
-    }
-
-    /**
-     * Create and start an animation on a node
-     * @param name defines the name of the global animation that will be run on all nodes
-     * @param target defines the target where the animation will take place
-     * @param targetProperty defines property to animate
-     * @param framePerSecond defines the number of frame per second yo use
-     * @param totalFrame defines the number of frames in total
-     * @param from defines the initial value
-     * @param to defines the final value
-     * @param loopMode defines which loop mode you want to use (off by default)
-     * @param easingFunction defines the easing function to use (linear by default)
-     * @param onAnimationEnd defines the callback to call when animation end
-     * @param scene defines the hosting scene
-     * @returns the animatable created for this animation
-     */
-    public static CreateAndStartAnimation(
-        name: string,
-        target: any,
-        targetProperty: string,
-        framePerSecond: number,
-        totalFrame: number,
-        from: any,
-        to: any,
-        loopMode?: number,
-        easingFunction?: EasingFunction,
-        onAnimationEnd?: () => void,
-        scene?: Scene
-    ): Nullable<Animatable> {
-        const animation = Animation._PrepareAnimation(name, targetProperty, framePerSecond, totalFrame, from, to, loopMode, easingFunction);
-
-        if (!animation) {
-            return null;
-        }
-
-        if (target.getScene) {
-            scene = target.getScene();
-        }
-
-        if (!scene) {
-            return null;
-        }
-
-        return scene.beginDirectAnimation(target, [animation], 0, totalFrame, animation.loopMode === 1, 1.0, onAnimationEnd);
-    }
-
-    /**
-     * Create and start an animation on a node and its descendants
-     * @param name defines the name of the global animation that will be run on all nodes
-     * @param node defines the root node where the animation will take place
-     * @param directDescendantsOnly if true only direct descendants will be used, if false direct and also indirect (children of children, an so on in a recursive manner) descendants will be used
-     * @param targetProperty defines property to animate
-     * @param framePerSecond defines the number of frame per second to use
-     * @param totalFrame defines the number of frames in total
-     * @param from defines the initial value
-     * @param to defines the final value
-     * @param loopMode defines which loop mode you want to use (off by default)
-     * @param easingFunction defines the easing function to use (linear by default)
-     * @param onAnimationEnd defines the callback to call when an animation ends (will be called once per node)
-     * @returns the list of animatables created for all nodes
-     * @example https://www.babylonjs-playground.com/#MH0VLI
-     */
-    public static CreateAndStartHierarchyAnimation(
-        name: string,
-        node: Node,
-        directDescendantsOnly: boolean,
-        targetProperty: string,
-        framePerSecond: number,
-        totalFrame: number,
-        from: any,
-        to: any,
-        loopMode?: number,
-        easingFunction?: EasingFunction,
-        onAnimationEnd?: () => void
-    ): Nullable<Animatable[]> {
-        const animation = Animation._PrepareAnimation(name, targetProperty, framePerSecond, totalFrame, from, to, loopMode, easingFunction);
-
-        if (!animation) {
-            return null;
-        }
-
-        const scene = node.getScene();
-        return scene.beginDirectHierarchyAnimation(node, directDescendantsOnly, [animation], 0, totalFrame, animation.loopMode === 1, 1.0, onAnimationEnd);
-    }
-
-    /**
-     * Creates a new animation, merges it with the existing animations and starts it
-     * @param name Name of the animation
-     * @param node Node which contains the scene that begins the animations
-     * @param targetProperty Specifies which property to animate
-     * @param framePerSecond The frames per second of the animation
-     * @param totalFrame The total number of frames
-     * @param from The frame at the beginning of the animation
-     * @param to The frame at the end of the animation
-     * @param loopMode Specifies the loop mode of the animation
-     * @param easingFunction (Optional) The easing function of the animation, which allow custom mathematical formulas for animations
-     * @param onAnimationEnd Callback to run once the animation is complete
-     * @returns Nullable animation
-     */
-    public static CreateMergeAndStartAnimation(
-        name: string,
-        node: Node,
-        targetProperty: string,
-        framePerSecond: number,
-        totalFrame: number,
-        from: any,
-        to: any,
-        loopMode?: number,
-        easingFunction?: EasingFunction,
-        onAnimationEnd?: () => void
-    ): Nullable<Animatable> {
-        const animation = Animation._PrepareAnimation(name, targetProperty, framePerSecond, totalFrame, from, to, loopMode, easingFunction);
-
-        if (!animation) {
-            return null;
-        }
-
-        node.animations.push(animation);
-
-        return node.getScene().beginAnimation(node, 0, totalFrame, animation.loopMode === 1, 1.0, onAnimationEnd);
-    }
-
-    /**
-     * Convert the keyframes of an animation to be relative to a given reference frame.
-     * @param sourceAnimation defines the Animation containing keyframes to convert
-     * @param referenceFrame defines the frame that keyframes in the range will be relative to (default: 0)
-     * @param range defines the name of the AnimationRange belonging to the Animation to convert
-     * @param cloneOriginal defines whether or not to clone the animation and convert the clone or convert the original animation (default is false)
-     * @param clonedName defines the name of the resulting cloned Animation if cloneOriginal is true
-     * @returns a new Animation if cloneOriginal is true or the original Animation if cloneOriginal is false
-     */
-    public static MakeAnimationAdditive(sourceAnimation: Animation, referenceFrame?: number, range?: string, cloneOriginal?: boolean, clonedName?: string): Animation;
-
-    /**
-     * Convert the keyframes of an animation to be relative to a given reference frame.
-     * @param sourceAnimation defines the Animation containing keyframes to convert
-     * @param options defines the options to use when converting ey keyframes
-     * @returns a new Animation if options.cloneOriginalAnimation is true or the original Animation if options.cloneOriginalAnimation is false
-     */
-    public static MakeAnimationAdditive(sourceAnimation: Animation, options?: IMakeAnimationAdditiveOptions): Animation;
-
-    /** @internal */
-    public static MakeAnimationAdditive(
-        sourceAnimation: Animation,
-        referenceFrameOrOptions?: number | IMakeAnimationAdditiveOptions,
-        range?: string,
-        cloneOriginal = false,
-        clonedName?: string
-    ): Animation {
-        let options: IMakeAnimationAdditiveOptions;
-
-        if (typeof referenceFrameOrOptions === "object") {
-            options = referenceFrameOrOptions;
-        } else {
-            options = {
-                referenceFrame: referenceFrameOrOptions ?? 0,
-                range: range,
-                cloneOriginalAnimation: cloneOriginal,
-                clonedAnimationName: clonedName,
-            };
-        }
-
-        let animation = sourceAnimation;
-
-        if (options.cloneOriginalAnimation) {
-            animation = sourceAnimation.clone();
-            animation.name = options.clonedAnimationName || animation.name;
-        }
-
-        if (!animation._keys.length) {
-            return animation;
-        }
-
-        const referenceFrame = options.referenceFrame && options.referenceFrame >= 0 ? options.referenceFrame : 0;
-        let startIndex = 0;
-        const firstKey = animation._keys[0];
-        let endIndex = animation._keys.length - 1;
-        const lastKey = animation._keys[endIndex];
-        const valueStore = {
-            referenceValue: firstKey.value,
-            referencePosition: TmpVectors.Vector3[0],
-            referenceQuaternion: TmpVectors.Quaternion[0],
-            referenceScaling: TmpVectors.Vector3[1],
-            keyPosition: TmpVectors.Vector3[2],
-            keyQuaternion: TmpVectors.Quaternion[1],
-            keyScaling: TmpVectors.Vector3[3],
-        };
-        let from = firstKey.frame;
-        let to = lastKey.frame;
-        if (options.range) {
-            const rangeValue = animation.getRange(options.range);
-
-            if (rangeValue) {
-                from = rangeValue.from;
-                to = rangeValue.to;
-            }
-        } else {
-            from = options.fromFrame ?? from;
-            to = options.toFrame ?? to;
-        }
-
-        if (from !== firstKey.frame) {
-            startIndex = animation.createKeyForFrame(from);
-        }
-
-        if (to !== lastKey.frame) {
-            endIndex = animation.createKeyForFrame(to);
-        }
-
-        // There's only one key, so use it
-        if (animation._keys.length === 1) {
-            const value = animation._getKeyValue(animation._keys[0]);
-            valueStore.referenceValue = value.clone ? value.clone() : value;
-        }
-
-        // Reference frame is before the first frame, so just use the first frame
-        else if (referenceFrame <= firstKey.frame) {
-            const value = animation._getKeyValue(firstKey.value);
-            valueStore.referenceValue = value.clone ? value.clone() : value;
-        }
-
-        // Reference frame is after the last frame, so just use the last frame
-        else if (referenceFrame >= lastKey.frame) {
-            const value = animation._getKeyValue(lastKey.value);
-            valueStore.referenceValue = value.clone ? value.clone() : value;
-        }
-
-        // Interpolate the reference value from the animation
-        else {
-            evaluateAnimationState.key = 0;
-            const value = animation._interpolate(referenceFrame, evaluateAnimationState);
-            valueStore.referenceValue = value.clone ? value.clone() : value;
-        }
-
-        // Conjugate the quaternion
-        if (animation.dataType === Animation.ANIMATIONTYPE_QUATERNION) {
-            valueStore.referenceValue.normalize().conjugateInPlace();
-        }
-
-        // Decompose matrix and conjugate the quaternion
-        else if (animation.dataType === Animation.ANIMATIONTYPE_MATRIX) {
-            valueStore.referenceValue.decompose(valueStore.referenceScaling, valueStore.referenceQuaternion, valueStore.referencePosition);
-            valueStore.referenceQuaternion.normalize().conjugateInPlace();
-        }
-
-        let startFrame = Number.MAX_VALUE;
-        const clippedKeys: Nullable<IAnimationKey[]> = options.clipKeys ? [] : null;
-
-        // Subtract the reference value from all of the key values
-        for (let index = startIndex; index <= endIndex; index++) {
-            let key = animation._keys[index];
-
-            if (clippedKeys) {
-                key = {
-                    frame: key.frame,
-                    value: key.value.clone ? key.value.clone() : key.value,
-                    inTangent: key.inTangent,
-                    outTangent: key.outTangent,
-                    interpolation: key.interpolation,
-                    lockedTangent: key.lockedTangent,
-                };
-                if (startFrame === Number.MAX_VALUE) {
-                    startFrame = key.frame;
-                }
-                key.frame -= startFrame;
-                clippedKeys.push(key);
-            }
-
-            // If this key was duplicated to create a frame 0 key, skip it because its value has already been updated
-            if (index && animation.dataType !== Animation.ANIMATIONTYPE_FLOAT && key.value === firstKey.value) {
-                continue;
-            }
-
-            switch (animation.dataType) {
-                case Animation.ANIMATIONTYPE_MATRIX:
-                    key.value.decompose(valueStore.keyScaling, valueStore.keyQuaternion, valueStore.keyPosition);
-                    valueStore.keyPosition.subtractInPlace(valueStore.referencePosition);
-                    valueStore.keyScaling.divideInPlace(valueStore.referenceScaling);
-                    valueStore.referenceQuaternion.multiplyToRef(valueStore.keyQuaternion, valueStore.keyQuaternion);
-                    Matrix.ComposeToRef(valueStore.keyScaling, valueStore.keyQuaternion, valueStore.keyPosition, key.value);
-                    break;
-
-                case Animation.ANIMATIONTYPE_QUATERNION:
-                    valueStore.referenceValue.multiplyToRef(key.value, key.value);
-                    break;
-
-                case Animation.ANIMATIONTYPE_VECTOR2:
-                case Animation.ANIMATIONTYPE_VECTOR3:
-                case Animation.ANIMATIONTYPE_COLOR3:
-                case Animation.ANIMATIONTYPE_COLOR4:
-                    key.value.subtractToRef(valueStore.referenceValue, key.value);
-                    break;
-
-                case Animation.ANIMATIONTYPE_SIZE:
-                    key.value.width -= valueStore.referenceValue.width;
-                    key.value.height -= valueStore.referenceValue.height;
-                    break;
-
-                default:
-                    key.value -= valueStore.referenceValue;
-            }
-        }
-
-        if (clippedKeys) {
-            animation.setKeys(clippedKeys, true);
-        }
-
-        return animation;
-    }
-
-    /**
-     * Transition property of an host to the target Value
-     * @param property The property to transition
-     * @param targetValue The target Value of the property
-     * @param host The object where the property to animate belongs
-     * @param scene Scene used to run the animation
-     * @param frameRate Framerate (in frame/s) to use
-     * @param transition The transition type we want to use
-     * @param duration The duration of the animation, in milliseconds
-     * @param onAnimationEnd Callback trigger at the end of the animation
-     * @returns Nullable animation
-     */
-    public static TransitionTo(
-        property: string,
-        targetValue: any,
-        host: any,
-        scene: Scene,
-        frameRate: number,
-        transition: Animation,
-        duration: number,
-        onAnimationEnd: Nullable<() => void> = null
-    ): Nullable<Animatable> {
-        if (duration <= 0) {
-            host[property] = targetValue;
-            if (onAnimationEnd) {
-                onAnimationEnd();
-            }
-            return null;
-        }
-
-        const endFrame: number = frameRate * (duration / 1000);
-
-        transition.setKeys([
-            {
-                frame: 0,
-                value: host[property].clone ? host[property].clone() : host[property],
-            },
-            {
-                frame: endFrame,
-                value: targetValue,
-            },
-        ]);
-
-        if (!host.animations) {
-            host.animations = [];
-        }
-
-        host.animations.push(transition);
-
-        const animation: Animatable = scene.beginAnimation(host, 0, endFrame, false);
-        animation.onAnimationEnd = onAnimationEnd;
-        return animation;
-    }
-
-    /**
-     * Return the array of runtime animations currently using this animation
-     */
-    public get runtimeAnimations(): RuntimeAnimation[] {
-        return this._runtimeAnimations;
-    }
-
-    /**
-     * Specifies if any of the runtime animations are currently running
-     */
-    public get hasRunningRuntimeAnimations(): boolean {
-        for (const runtimeAnimation of this._runtimeAnimations) {
-            if (!runtimeAnimation.isStopped()) {
-                return true;
-            }
-        }
-
-        return false;
-    }
-
-    /**
-     * Initializes the animation
-     * @param name Name of the animation
-     * @param targetProperty Property to animate
-     * @param framePerSecond The frames per second of the animation
-     * @param dataType The data type of the animation
-     * @param loopMode The loop mode of the animation
-     * @param enableBlending Specifies if blending should be enabled
-     */
-    constructor(
-        /**Name of the animation */
-        public name: string,
-        /**Property to animate */
-        public targetProperty: string,
-        /**The frames per second of the animation */
-        public framePerSecond: number,
-        /**The data type of the animation */
-        public dataType: number,
-        /**The loop mode of the animation */
-        public loopMode?: number,
-        /**Specifies if blending should be enabled */
-        public enableBlending?: boolean
-    ) {
-        this.targetPropertyPath = targetProperty.split(".");
-        this.dataType = dataType;
-        this.loopMode = loopMode === undefined ? Animation.ANIMATIONLOOPMODE_CYCLE : loopMode;
-        this.uniqueId = Animation._UniqueIdGenerator++;
-    }
-
-    // Methods
-    /**
-     * Converts the animation to a string
-     * @param fullDetails support for multiple levels of logging within scene loading
-     * @returns String form of the animation
-     */
-    public toString(fullDetails?: boolean): string {
-        let ret = "Name: " + this.name + ", property: " + this.targetProperty;
-        ret += ", datatype: " + ["Float", "Vector3", "Quaternion", "Matrix", "Color3", "Vector2"][this.dataType];
-        ret += ", nKeys: " + (this._keys ? this._keys.length : "none");
-        ret += ", nRanges: " + (this._ranges ? Object.keys(this._ranges).length : "none");
-        if (fullDetails) {
-            ret += ", Ranges: {";
-            let first = true;
-            for (const name in this._ranges) {
-                if (first) {
-                    ret += ", ";
-                    first = false;
-                }
-                ret += name;
-            }
-            ret += "}";
-        }
-        return ret;
-    }
-
-    /**
-     * Add an event to this animation
-     * @param event Event to add
-     */
-    public addEvent(event: AnimationEvent): void {
-        this._events.push(event);
-        this._events.sort((a, b) => a.frame - b.frame);
-    }
-
-    /**
-     * Remove all events found at the given frame
-     * @param frame The frame to remove events from
-     */
-    public removeEvents(frame: number): void {
-        for (let index = 0; index < this._events.length; index++) {
-            if (this._events[index].frame === frame) {
-                this._events.splice(index, 1);
-                index--;
-            }
-        }
-    }
-
-    /**
-     * Retrieves all the events from the animation
-     * @returns Events from the animation
-     */
-    public getEvents(): AnimationEvent[] {
-        return this._events;
-    }
-
-    /**
-     * Creates an animation range
-     * @param name Name of the animation range
-     * @param from Starting frame of the animation range
-     * @param to Ending frame of the animation
-     */
-    public createRange(name: string, from: number, to: number): void {
-        // check name not already in use; could happen for bones after serialized
-        if (!this._ranges[name]) {
-            this._ranges[name] = new AnimationRange(name, from, to);
-        }
-    }
-
-    /**
-     * Deletes an animation range by name
-     * @param name Name of the animation range to delete
-     * @param deleteFrames Specifies if the key frames for the range should also be deleted (true) or not (false)
-     */
-    public deleteRange(name: string, deleteFrames = true): void {
-        const range = this._ranges[name];
-        if (!range) {
-            return;
-        }
-        if (deleteFrames) {
-            const from = range.from;
-            const to = range.to;
-
-            // this loop MUST go high to low for multiple splices to work
-            for (let key = this._keys.length - 1; key >= 0; key--) {
-                if (this._keys[key].frame >= from && this._keys[key].frame <= to) {
-                    this._keys.splice(key, 1);
-                }
-            }
-        }
-        this._ranges[name] = null; // said much faster than 'delete this._range[name]'
-    }
-
-    /**
-     * Gets the animation range by name, or null if not defined
-     * @param name Name of the animation range
-     * @returns Nullable animation range
-     */
-    public getRange(name: string): Nullable<AnimationRange> {
-        return this._ranges[name];
-    }
-
-    /**
-     * Gets the key frames from the animation
-     * @returns The key frames of the animation
-     */
-    public getKeys(): Array<IAnimationKey> {
-        return this._keys;
-    }
-
-    /**
-     * Gets the highest frame rate of the animation
-     * @returns Highest frame rate of the animation
-     */
-    public getHighestFrame(): number {
-        let ret = 0;
-
-        for (let key = 0, nKeys = this._keys.length; key < nKeys; key++) {
-            if (ret < this._keys[key].frame) {
-                ret = this._keys[key].frame;
-            }
-        }
-        return ret;
-    }
-
-    /**
-     * Gets the easing function of the animation
-     * @returns Easing function of the animation
-     */
-    public getEasingFunction(): Nullable<IEasingFunction> {
-        return this._easingFunction;
-    }
-
-    /**
-     * Sets the easing function of the animation
-     * @param easingFunction A custom mathematical formula for animation
-     */
-    public setEasingFunction(easingFunction: Nullable<IEasingFunction>): void {
-        this._easingFunction = easingFunction;
-    }
-
-    /**
-     * Interpolates a scalar linearly
-     * @param startValue Start value of the animation curve
-     * @param endValue End value of the animation curve
-     * @param gradient Scalar amount to interpolate
-     * @returns Interpolated scalar value
-     */
-    public floatInterpolateFunction(startValue: number, endValue: number, gradient: number): number {
-        return Scalar.Lerp(startValue, endValue, gradient);
-    }
-
-    /**
-     * Interpolates a scalar cubically
-     * @param startValue Start value of the animation curve
-     * @param outTangent End tangent of the animation
-     * @param endValue End value of the animation curve
-     * @param inTangent Start tangent of the animation curve
-     * @param gradient Scalar amount to interpolate
-     * @returns Interpolated scalar value
-     */
-    public floatInterpolateFunctionWithTangents(startValue: number, outTangent: number, endValue: number, inTangent: number, gradient: number): number {
-        return Scalar.Hermite(startValue, outTangent, endValue, inTangent, gradient);
-    }
-
-    /**
-     * Interpolates a scalar cubically from control points
-     * @param startValue Start value of the animation curve
-     * @param outTangent End tangent of the animation
-     * @param endValue End value of the animation curve
-     * @param inTangent Start tangent of the animation curve
-     * @param gradient Scalar amount to interpolate
-     * @returns Interpolated scalar value
-     */
-    public floatInterpolateFunctionWithControlPoints(startValue: number, outTangent: Vector2, endValue: number, inTangent: Vector2, gradient: number): number {
-        const weight = BezierCurve.Interpolate(gradient, outTangent.x, outTangent.y, inTangent.x, inTangent.y);
-        return startValue * (1 - weight) + endValue * weight;
-    }
-
-    /**
-     * Interpolates a quaternion using a spherical linear interpolation
-     * @param startValue Start value of the animation curve
-     * @param endValue End value of the animation curve
-     * @param gradient Scalar amount to interpolate
-     * @returns Interpolated quaternion value
-     */
-    public quaternionInterpolateFunction(startValue: Quaternion, endValue: Quaternion, gradient: number): Quaternion {
-        return Quaternion.Slerp(startValue, endValue, gradient);
-    }
-
-    /**
-     * Interpolates a quaternion cubically
-     * @param startValue Start value of the animation curve
-     * @param outTangent End tangent of the animation curve
-     * @param endValue End value of the animation curve
-     * @param inTangent Start tangent of the animation curve
-     * @param gradient Scalar amount to interpolate
-     * @returns Interpolated quaternion value
-     */
-    public quaternionInterpolateFunctionWithTangents(startValue: Quaternion, outTangent: Quaternion, endValue: Quaternion, inTangent: Quaternion, gradient: number): Quaternion {
-        return Quaternion.Hermite(startValue, outTangent, endValue, inTangent, gradient).normalize();
-    }
-    
-    /**
-     * Interpolates a quaternion cubically from control points
-     * @param startValue Start value of the animation curve
-     * @param outTangent End tangent of the animation curve
-     * @param endValue End value of the animation curve
-     * @param inTangent Start tangent of the animation curve
-     * @param gradient Scalar amount to interpolate
-     * @returns Interpolated quaternion value
-     */
-    public quaternionInterpolateFunctionWithControlPoints(startValue: Quaternion, outTangent: [Vector2, Vector2, Vector2, Vector2], endValue: Quaternion, inTangent: [Vector2, Vector2, Vector2, Vector2], gradient: number): Quaternion {
-        const weightX = BezierCurve.Interpolate(gradient, outTangent[0].x, outTangent[0].y, inTangent[0].x, inTangent[0].y);
-        const weightY = BezierCurve.Interpolate(gradient, outTangent[1].x, outTangent[1].y, inTangent[1].x, inTangent[1].y);
-        const weightZ = BezierCurve.Interpolate(gradient, outTangent[2].x, outTangent[2].y, inTangent[2].x, inTangent[2].y);
-        const weightW = BezierCurve.Interpolate(gradient, outTangent[3].x, outTangent[3].y, inTangent[3].x, inTangent[3].y);
-        return new Quaternion(
-            startValue.x * (1 - weightX) + endValue.x * weightX,
-            startValue.y * (1 - weightY) + endValue.y * weightY,
-            startValue.z * (1 - weightZ) + endValue.z * weightZ,
-            startValue.w * (1 - weightW) + endValue.w * weightW
-        );
-    }
-
-    /**
-     * Interpolates a Vector3 linearly
-     * @param startValue Start value of the animation curve
-     * @param endValue End value of the animation curve
-     * @param gradient Scalar amount to interpolate (value between 0 and 1)
-     * @returns Interpolated scalar value
-     */
-    public vector3InterpolateFunction(startValue: Vector3, endValue: Vector3, gradient: number): Vector3 {
-        return Vector3.Lerp(startValue, endValue, gradient);
-    }
-
-    /**
-     * Interpolates a Vector3 cubically
-     * @param startValue Start value of the animation curve
-     * @param outTangent End tangent of the animation
-     * @param endValue End value of the animation curve
-     * @param inTangent Start tangent of the animation curve
-     * @param gradient Scalar amount to interpolate (value between 0 and 1)
-     * @returns InterpolatedVector3 value
-     */
-    public vector3InterpolateFunctionWithTangents(startValue: Vector3, outTangent: Vector3, endValue: Vector3, inTangent: Vector3, gradient: number): Vector3 {
-        return Vector3.Hermite(startValue, outTangent, endValue, inTangent, gradient);
-    }
-
-    /**
-     * Interpolates a Vector3 cubically from control points
-     * @param startValue Start value of the animation curve
-     * @param outTangent End tangent of the animation
-     * @param endValue End value of the animation curve
-     * @param inTangent Start tangent of the animation curve
-     * @param gradient Scalar amount to interpolate (value between 0 and 1)
-     * @returns InterpolatedVector3 value
-     */
-    public vector3InterpolateFunctionWithControlPoints(startValue: Vector3, outTangent: [Vector2, Vector2, Vector2], endValue: Vector3, inTangent: [Vector2, Vector2, Vector2], gradient: number): Vector3 {
-        const weightX = BezierCurve.Interpolate(gradient, outTangent[0].x, outTangent[0].y, inTangent[0].x, inTangent[0].y);
-        const weightY = BezierCurve.Interpolate(gradient, outTangent[1].x, outTangent[1].y, inTangent[1].x, inTangent[1].y);
-        const weightZ = BezierCurve.Interpolate(gradient, outTangent[2].x, outTangent[2].y, inTangent[2].x, inTangent[2].y);
-        return new Vector3(
-            startValue.x * (1 - weightX) + endValue.x * weightX,
-            startValue.y * (1 - weightY) + endValue.y * weightY,
-            startValue.z * (1 - weightZ) + endValue.z * weightZ
-        );
-    }
-
-    /**
-     * Interpolates a Vector2 linearly
-     * @param startValue Start value of the animation curve
-     * @param endValue End value of the animation curve
-     * @param gradient Scalar amount to interpolate (value between 0 and 1)
-     * @returns Interpolated Vector2 value
-     */
-    public vector2InterpolateFunction(startValue: Vector2, endValue: Vector2, gradient: number): Vector2 {
-        return Vector2.Lerp(startValue, endValue, gradient);
-    }
-
-    /**
-     * Interpolates a Vector2 cubically
-     * @param startValue Start value of the animation curve
-     * @param outTangent End tangent of the animation
-     * @param endValue End value of the animation curve
-     * @param inTangent Start tangent of the animation curve
-     * @param gradient Scalar amount to interpolate (value between 0 and 1)
-     * @returns Interpolated Vector2 value
-     */
-    public vector2InterpolateFunctionWithTangents(startValue: Vector2, outTangent: Vector2, endValue: Vector2, inTangent: Vector2, gradient: number): Vector2 {
-        return Vector2.Hermite(startValue, outTangent, endValue, inTangent, gradient);
-    }
-    
-    /**
-     * Interpolates a Vector2 cubically from control points
-     * @param startValue Start value of the animation curve
-     * @param outTangent End tangent of the animation
-     * @param endValue End value of the animation curve
-     * @param inTangent Start tangent of the animation curve
-     * @param gradient Scalar amount to interpolate (value between 0 and 1)
-     * @returns Interpolated Vector2 value
-     */
-    public vector2InterpolateFunctionWithControlPoints(startValue: Vector2, outTangent: [Vector2, Vector2], endValue: Vector2, inTangent: [Vector2, Vector2], gradient: number): Vector2 {
-        const weightX = BezierCurve.Interpolate(gradient, outTangent[0].x, outTangent[0].y, inTangent[0].x, inTangent[0].y);
-        const weightY = BezierCurve.Interpolate(gradient, outTangent[1].x, outTangent[1].y, inTangent[1].x, inTangent[1].y);
-        return new Vector2(
-            startValue.x * (1 - weightX) + endValue.x * weightX,
-            startValue.y * (1 - weightY) + endValue.y * weightY
-        );
-    }
-
-    /**
-     * Interpolates a size linearly
-     * @param startValue Start value of the animation curve
-     * @param endValue End value of the animation curve
-     * @param gradient Scalar amount to interpolate
-     * @returns Interpolated Size value
-     */
-    public sizeInterpolateFunction(startValue: Size, endValue: Size, gradient: number): Size {
-        return Size.Lerp(startValue, endValue, gradient);
-    }
-
-    /**
-     * Interpolates a Color3 linearly
-     * @param startValue Start value of the animation curve
-     * @param endValue End value of the animation curve
-     * @param gradient Scalar amount to interpolate
-     * @returns Interpolated Color3 value
-     */
-    public color3InterpolateFunction(startValue: Color3, endValue: Color3, gradient: number): Color3 {
-        return Color3.Lerp(startValue, endValue, gradient);
-    }
-
-    /**
-     * Interpolates a Color3 cubically
-     * @param startValue Start value of the animation curve
-     * @param outTangent End tangent of the animation
-     * @param endValue End value of the animation curve
-     * @param inTangent Start tangent of the animation curve
-     * @param gradient Scalar amount to interpolate
-     * @returns interpolated value
-     */
-    public color3InterpolateFunctionWithTangents(startValue: Color3, outTangent: Color3, endValue: Color3, inTangent: Color3, gradient: number): Color3 {
-        return Color3.Hermite(startValue, outTangent, endValue, inTangent, gradient);
-    }
-
-    /**
-     * Interpolates a Color3 cubically from control points
-     * @param startValue Start value of the animation curve
-     * @param outTangent End tangent of the animation
-     * @param endValue End value of the animation curve
-     * @param inTangent Start tangent of the animation curve
-     * @param gradient Scalar amount to interpolate
-     * @returns interpolated value
-     */
-    public color3InterpolateFunctionWithControlPoints(startValue: Color3, outTangent: [Vector2, Vector2, Vector2], endValue: Color3, inTangent: [Vector2, Vector2, Vector2], gradient: number): Color3 {
-        const weightX = BezierCurve.Interpolate(gradient, outTangent[0].x, outTangent[0].y, inTangent[0].x, inTangent[0].y);
-        const weightY = BezierCurve.Interpolate(gradient, outTangent[1].x, outTangent[1].y, inTangent[1].x, inTangent[1].y);
-        const weightZ = BezierCurve.Interpolate(gradient, outTangent[2].x, outTangent[2].y, inTangent[2].x, inTangent[2].y);
-        return new Color3(
-            startValue.r * (1 - weightX) + endValue.r * weightX,
-            startValue.g * (1 - weightY) + endValue.g * weightY,
-            startValue.b * (1 - weightZ) + endValue.b * weightZ
-        );
-    }
-
-    /**
-     * Interpolates a Color4 linearly
-     * @param startValue Start value of the animation curve
-     * @param endValue End value of the animation curve
-     * @param gradient Scalar amount to interpolate
-     * @returns Interpolated Color3 value
-     */
-    public color4InterpolateFunction(startValue: Color4, endValue: Color4, gradient: number): Color4 {
-        return Color4.Lerp(startValue, endValue, gradient);
-    }
-
-    /**
-     * Interpolates a Color4 cubically
-     * @param startValue Start value of the animation curve
-     * @param outTangent End tangent of the animation
-     * @param endValue End value of the animation curve
-     * @param inTangent Start tangent of the animation curve
-     * @param gradient Scalar amount to interpolate
-     * @returns interpolated value
-     */
-    public color4InterpolateFunctionWithTangents(startValue: Color4, outTangent: Color4, endValue: Color4, inTangent: Color4, gradient: number): Color4 {
-        return Color4.Hermite(startValue, outTangent, endValue, inTangent, gradient);
-    }
-
-    /**
-     * Interpolates a Color4 cubically from control points
-     * @param startValue Start value of the animation curve
-     * @param outTangent End tangent of the animation
-     * @param endValue End value of the animation curve
-     * @param inTangent Start tangent of the animation curve
-     * @param gradient Scalar amount to interpolate
-     * @returns interpolated value
-     */
-    public color4InterpolateFunctionWithControlPoints(startValue: Color4, outTangent: [Vector2, Vector2, Vector2, Vector2], endValue: Color4, inTangent: [Vector2, Vector2, Vector2, Vector2], gradient: number): Color4 {
-        const weightX = BezierCurve.Interpolate(gradient, outTangent[0].x, outTangent[0].y, inTangent[0].x, inTangent[0].y);
-        const weightY = BezierCurve.Interpolate(gradient, outTangent[1].x, outTangent[1].y, inTangent[1].x, inTangent[1].y);
-        const weightZ = BezierCurve.Interpolate(gradient, outTangent[2].x, outTangent[2].y, inTangent[2].x, inTangent[2].y);
-        const weightW = BezierCurve.Interpolate(gradient, outTangent[3].x, outTangent[3].y, inTangent[3].x, inTangent[3].y);
-        return new Color4(
-            startValue.r * (1 - weightX) + endValue.r * weightX,
-            startValue.g * (1 - weightY) + endValue.g * weightY,
-            startValue.b * (1 - weightZ) + endValue.b * weightZ,
-            startValue.a * (1 - weightW) + endValue.a * weightW
-        );
-    }
-
-    /**
-     * @internal Internal use only
-     */
-    public _getKeyValue(value: any): any {
-        if (typeof value === "function") {
-            return value();
-        }
-
-        return value;
-    }
-
-    /**
-     * Evaluate the animation value at a given frame
-     * @param currentFrame defines the frame where we want to evaluate the animation
-     * @returns the animation value
-     */
-    public evaluate(currentFrame: number) {
-        evaluateAnimationState.key = 0;
-        return this._interpolate(currentFrame, evaluateAnimationState);
-    }
-
-    /**
-     * @internal Internal use only
-     */
-    public _interpolate(currentFrame: number, state: _IAnimationState, searchClosestKeyOnly = false): any {
-        if (state.loopMode === Animation.ANIMATIONLOOPMODE_CONSTANT && state.repeatCount > 0) {
-            return state.highLimitValue.clone ? state.highLimitValue.clone() : state.highLimitValue;
-        }
-
-        const keys = this._keys;
-        const keysLength = keys.length;
-
-        let key = state.key;
-
-        while (key >= 0 && currentFrame < keys[key].frame) {
-            --key;
-        }
-
-        while (key + 1 <= keysLength - 1 && currentFrame >= keys[key + 1].frame) {
-            ++key;
-        }
-
-        state.key = key;
-
-        if (key < 0) {
-            return searchClosestKeyOnly ? undefined : this._getKeyValue(keys[0].value);
-        } else if (key + 1 > keysLength - 1) {
-            return searchClosestKeyOnly ? undefined : this._getKeyValue(keys[keysLength - 1].value);
-        }
-
-        const startKey = keys[key];
-        const endKey = keys[key + 1];
-
-        if (searchClosestKeyOnly && (currentFrame === startKey.frame || currentFrame === endKey.frame)) {
-            return undefined;
-        }
-
-        const startValue = this._getKeyValue(startKey.value);
-        const endValue = this._getKeyValue(endKey.value);
-        if (startKey.interpolation === AnimationKeyInterpolation.STEP) {
-            if (endKey.frame > currentFrame) {
-                return startValue;
-            } else {
-                return endValue;
-            }
-        }
-
-        const useTangent = startKey.outTangent !== undefined && endKey.inTangent !== undefined;
-        const frameDelta = endKey.frame - startKey.frame;
-
-        // gradient : percent of currentFrame between the frame inf and the frame sup
-        let gradient = (currentFrame - startKey.frame) / frameDelta;
-
-        // check for easingFunction and correction of gradient
-        const easingFunction = startKey.easingFunction || this.getEasingFunction();
-        if (easingFunction !== null) {
-            gradient = easingFunction.ease(gradient);
-        }
-
-        let interpolatedValue;
-        switch (this.dataType) {
-            // Float
-            case Animation.ANIMATIONTYPE_FLOAT: {
-                if (!useTangent) {
-                    interpolatedValue = this.floatInterpolateFunction(startValue, endValue, gradient);
-                } else if (startKey.interpolation === AnimationKeyInterpolation.NONE) {
-                    interpolatedValue = this.floatInterpolateFunctionWithTangents(startValue, startKey.outTangent, endValue, endKey.inTangent, gradient);
-                } else if (startKey.interpolation === AnimationKeyInterpolation.BEZIER) {
-                    interpolatedValue = this.floatInterpolateFunctionWithControlPoints(startValue, startKey.outTangent, endValue, endKey.inTangent, gradient);
-                }
-                break;
-            }
-            // Quaternion
-            case Animation.ANIMATIONTYPE_QUATERNION: {
-                if (!useTangent) {
-                    interpolatedValue = this.quaternionInterpolateFunction(startValue, endValue, gradient);
-                } else if (startKey.interpolation === AnimationKeyInterpolation.NONE) {
-                    interpolatedValue = this.quaternionInterpolateFunctionWithTangents(startValue, startKey.outTangent.scale(frameDelta), endValue, endKey.inTangent.scale(frameDelta), gradient);
-                } else if (startKey.interpolation === AnimationKeyInterpolation.BEZIER) {
-                    interpolatedValue = this.quaternionInterpolateFunctionWithControlPoints(startValue, startKey.outTangent, endValue, endKey.inTangent, gradient);
-                }
-                break;
-            }
-            // Vector3
-            case Animation.ANIMATIONTYPE_VECTOR3: {
-                if (!useTangent) {
-                    interpolatedValue = this.vector3InterpolateFunction(startValue, endValue, gradient);
-                } else if (startKey.interpolation === AnimationKeyInterpolation.NONE) {
-                    interpolatedValue = this.vector3InterpolateFunctionWithTangents(startValue, startKey.outTangent.scale(frameDelta), endValue, endKey.inTangent.scale(frameDelta), gradient);
-                } else if (startKey.interpolation === AnimationKeyInterpolation.BEZIER) {
-                    interpolatedValue = this.vector3InterpolateFunctionWithControlPoints(startValue, startKey.outTangent, endValue, endKey.inTangent, gradient);
-                }
-                break;
-            }
-            // Vector2
-            case Animation.ANIMATIONTYPE_VECTOR2: {
-                if (!useTangent) {
-                    interpolatedValue = this.vector2InterpolateFunction(startValue, endValue, gradient);
-                } else if (startKey.interpolation === AnimationKeyInterpolation.NONE) {
-                    interpolatedValue = this.vector2InterpolateFunctionWithTangents(startValue, startKey.outTangent.scale(frameDelta), endValue, endKey.inTangent.scale(frameDelta), gradient);
-                } else if (startKey.interpolation === AnimationKeyInterpolation.BEZIER) {
-                    interpolatedValue = this.vector2InterpolateFunctionWithControlPoints(startValue, startKey.outTangent, endValue, endKey.inTangent, gradient);
-                }
-                break;
-            }
-            // Size
-            case Animation.ANIMATIONTYPE_SIZE: {
-                interpolatedValue = this.sizeInterpolateFunction(startValue, endValue, gradient);
-                break;
-            }
-            // Color3
-            case Animation.ANIMATIONTYPE_COLOR3: {
-                if (!useTangent) {
-                    interpolatedValue = this.color3InterpolateFunction(startValue, endValue, gradient);
-                } else if (startKey.interpolation === AnimationKeyInterpolation.NONE) {
-                    interpolatedValue = this.color3InterpolateFunctionWithTangents(startValue, startKey.outTangent.scale(frameDelta), endValue, endKey.inTangent.scale(frameDelta), gradient);
-                } else if (startKey.interpolation === AnimationKeyInterpolation.BEZIER) {
-                    interpolatedValue = this.color3InterpolateFunctionWithControlPoints(startValue, startKey.outTangent, endValue, endKey.inTangent, gradient);
-                }
-                break;
-            }
-            // Color4
-            case Animation.ANIMATIONTYPE_COLOR4: {
-                if (!useTangent) {
-                    interpolatedValue = this.color4InterpolateFunction(startValue, endValue, gradient);
-                } else if (startKey.interpolation === AnimationKeyInterpolation.NONE) {
-                    interpolatedValue = this.color4InterpolateFunctionWithTangents(startValue, startKey.outTangent.scale(frameDelta), endValue, endKey.inTangent.scale(frameDelta), gradient);
-                } else if (startKey.interpolation === AnimationKeyInterpolation.BEZIER) {
-                    interpolatedValue = this.color4InterpolateFunctionWithControlPoints(startValue, startKey.outTangent, endValue, endKey.inTangent, gradient);
-                }
-                break;
-            }
-            // Matrix
-            case Animation.ANIMATIONTYPE_MATRIX: {
-                switch (state.loopMode) {
-                    case Animation.ANIMATIONLOOPMODE_CYCLE:
-                    case Animation.ANIMATIONLOOPMODE_CONSTANT:
-                    case Animation.ANIMATIONLOOPMODE_YOYO: {
-                        if (Animation.AllowMatricesInterpolation) {
-                            return this.matrixInterpolateFunction(startValue, endValue, gradient, state.workValue);
-                        }
-                        return startValue;
-                    }
-                    case Animation.ANIMATIONLOOPMODE_RELATIVE: {
-                        return startValue;
-                    }
-                }
-                break;
-            }
-        }
-
-        // fallback for unknown interpolation types
-        if (!interpolatedValue) interpolatedValue = startValue;
-        
-        switch (this.dataType) {
-            // Float
-            case Animation.ANIMATIONTYPE_FLOAT: {
-                switch (state.loopMode) {
-                    case Animation.ANIMATIONLOOPMODE_CYCLE:
-                    case Animation.ANIMATIONLOOPMODE_CONSTANT:
-                    case Animation.ANIMATIONLOOPMODE_YOYO:
-                        return interpolatedValue;
-                    case Animation.ANIMATIONLOOPMODE_RELATIVE:
-<<<<<<< HEAD
-                        return state.offsetValue * state.repeatCount + interpolatedValue;
-=======
-                    case Animation.ANIMATIONLOOPMODE_RELATIVE_FROM_CURRENT:
-                        return (state.offsetValue ?? 0) * state.repeatCount + floatValue;
->>>>>>> 5f4cd87f
-                }
-                break;
-            }
-            // Quaternion
-            case Animation.ANIMATIONTYPE_QUATERNION: {
-                switch (state.loopMode) {
-                    case Animation.ANIMATIONLOOPMODE_CYCLE:
-                    case Animation.ANIMATIONLOOPMODE_CONSTANT:
-                    case Animation.ANIMATIONLOOPMODE_YOYO:
-                        return interpolatedValue;
-                    case Animation.ANIMATIONLOOPMODE_RELATIVE:
-<<<<<<< HEAD
-                        return interpolatedValue.addInPlace(state.offsetValue.scale(state.repeatCount));
-=======
-                    case Animation.ANIMATIONLOOPMODE_RELATIVE_FROM_CURRENT:
-                        return quatValue.addInPlace((state.offsetValue || _staticOffsetValueQuaternion).scale(state.repeatCount));
->>>>>>> 5f4cd87f
-                }
-
-                return interpolatedValue;
-            }
-            // Vector3
-            case Animation.ANIMATIONTYPE_VECTOR3: {
-                switch (state.loopMode) {
-                    case Animation.ANIMATIONLOOPMODE_CYCLE:
-                    case Animation.ANIMATIONLOOPMODE_CONSTANT:
-                    case Animation.ANIMATIONLOOPMODE_YOYO:
-                        return interpolatedValue;
-                    case Animation.ANIMATIONLOOPMODE_RELATIVE:
-<<<<<<< HEAD
-                        return interpolatedValue.add(state.offsetValue.scale(state.repeatCount));
-=======
-                    case Animation.ANIMATIONLOOPMODE_RELATIVE_FROM_CURRENT:
-                        return vec3Value.add((state.offsetValue || _staticOffsetValueVector3).scale(state.repeatCount));
->>>>>>> 5f4cd87f
-                }
-                break;
-            }
-            // Vector2
-            case Animation.ANIMATIONTYPE_VECTOR2: {
-                switch (state.loopMode) {
-                    case Animation.ANIMATIONLOOPMODE_CYCLE:
-                    case Animation.ANIMATIONLOOPMODE_CONSTANT:
-                    case Animation.ANIMATIONLOOPMODE_YOYO:
-                        return interpolatedValue;
-                    case Animation.ANIMATIONLOOPMODE_RELATIVE:
-<<<<<<< HEAD
-                        return interpolatedValue.add(state.offsetValue.scale(state.repeatCount));
-=======
-                    case Animation.ANIMATIONLOOPMODE_RELATIVE_FROM_CURRENT:
-                        return vec2Value.add((state.offsetValue || _staticOffsetValueVector2).scale(state.repeatCount));
->>>>>>> 5f4cd87f
-                }
-                break;
-            }
-            // Size
-            case Animation.ANIMATIONTYPE_SIZE: {
-                switch (state.loopMode) {
-                    case Animation.ANIMATIONLOOPMODE_CYCLE:
-                    case Animation.ANIMATIONLOOPMODE_CONSTANT:
-                    case Animation.ANIMATIONLOOPMODE_YOYO:
-                        return interpolatedValue;
-                    case Animation.ANIMATIONLOOPMODE_RELATIVE:
-<<<<<<< HEAD
-                        return interpolatedValue.add(state.offsetValue.scale(state.repeatCount));
-=======
-                    case Animation.ANIMATIONLOOPMODE_RELATIVE_FROM_CURRENT:
-                        return this.sizeInterpolateFunction(startValue, endValue, gradient).add((state.offsetValue || _staticOffsetValueSize).scale(state.repeatCount));
->>>>>>> 5f4cd87f
-                }
-                break;
-            }
-            // Color3
-            case Animation.ANIMATIONTYPE_COLOR3: {
-                switch (state.loopMode) {
-                    case Animation.ANIMATIONLOOPMODE_CYCLE:
-                    case Animation.ANIMATIONLOOPMODE_CONSTANT:
-                    case Animation.ANIMATIONLOOPMODE_YOYO:
-                        return interpolatedValue;
-                    case Animation.ANIMATIONLOOPMODE_RELATIVE:
-<<<<<<< HEAD
-                        return interpolatedValue.add(state.offsetValue.scale(state.repeatCount));
-=======
-                    case Animation.ANIMATIONLOOPMODE_RELATIVE_FROM_CURRENT:
-                        return color3Value.add((state.offsetValue || _staticOffsetValueColor3).scale(state.repeatCount));
->>>>>>> 5f4cd87f
-                }
-                break;
-            }
-            // Color4
-            case Animation.ANIMATIONTYPE_COLOR4: {
-                switch (state.loopMode) {
-                    case Animation.ANIMATIONLOOPMODE_CYCLE:
-                    case Animation.ANIMATIONLOOPMODE_CONSTANT:
-                    case Animation.ANIMATIONLOOPMODE_YOYO:
-                        return interpolatedValue;
-                    case Animation.ANIMATIONLOOPMODE_RELATIVE:
-<<<<<<< HEAD
-                        return interpolatedValue.add(state.offsetValue.scale(state.repeatCount));
-=======
-                    case Animation.ANIMATIONLOOPMODE_RELATIVE_FROM_CURRENT:
-                        return color4Value.add((state.offsetValue || _staticOffsetValueColor4).scale(state.repeatCount));
-                }
-                break;
-            }
-            // Matrix
-            case Animation.ANIMATIONTYPE_MATRIX: {
-                switch (state.loopMode) {
-                    case Animation.ANIMATIONLOOPMODE_CYCLE:
-                    case Animation.ANIMATIONLOOPMODE_CONSTANT:
-                    case Animation.ANIMATIONLOOPMODE_YOYO: {
-                        if (Animation.AllowMatricesInterpolation) {
-                            return this.matrixInterpolateFunction(startValue, endValue, gradient, state.workValue);
-                        }
-                        return startValue;
-                    }
-                    case Animation.ANIMATIONLOOPMODE_RELATIVE:
-                    case Animation.ANIMATIONLOOPMODE_RELATIVE_FROM_CURRENT: {
-                        return startValue;
-                    }
->>>>>>> 5f4cd87f
-                }
-                break;
-            }
-        }
-
-        return 0;
-    }
-
-    /**
-     * Defines the function to use to interpolate matrices
-     * @param startValue defines the start matrix
-     * @param endValue defines the end matrix
-     * @param gradient defines the gradient between both matrices
-     * @param result defines an optional target matrix where to store the interpolation
-     * @returns the interpolated matrix
-     */
-    public matrixInterpolateFunction(startValue: Matrix, endValue: Matrix, gradient: number, result?: Matrix): Matrix {
-        if (Animation.AllowMatrixDecomposeForInterpolation) {
-            if (result) {
-                Matrix.DecomposeLerpToRef(startValue, endValue, gradient, result);
-                return result;
-            }
-            return Matrix.DecomposeLerp(startValue, endValue, gradient);
-        }
-
-        if (result) {
-            Matrix.LerpToRef(startValue, endValue, gradient, result);
-            return result;
-        }
-        return Matrix.Lerp(startValue, endValue, gradient);
-    }
-
-    /**
-     * Makes a copy of the animation
-     * @returns Cloned animation
-     */
-    public clone(): Animation {
-        const clone = new Animation(this.name, this.targetPropertyPath.join("."), this.framePerSecond, this.dataType, this.loopMode);
-
-        clone.enableBlending = this.enableBlending;
-        clone.blendingSpeed = this.blendingSpeed;
-
-        if (this._keys) {
-            clone.setKeys(this._keys);
-        }
-
-        if (this._ranges) {
-            clone._ranges = {};
-            for (const name in this._ranges) {
-                const range = this._ranges[name];
-                if (!range) {
-                    continue;
-                }
-                clone._ranges[name] = range.clone();
-            }
-        }
-
-        return clone;
-    }
-
-    /**
-     * Sets the key frames of the animation
-     * @param values The animation key frames to set
-     * @param dontClone Whether to clone the keys or not (default is false, so the array of keys is cloned)
-     */
-    public setKeys(values: Array<IAnimationKey>, dontClone = false): void {
-        this._keys = !dontClone ? values.slice(0) : values;
-    }
-
-    /**
-     * Creates a key for the frame passed as a parameter and adds it to the animation IF a key doesn't already exist for that frame
-     * @param frame Frame number
-     * @returns The key index if the key was added or the index of the pre existing key if the frame passed as parameter already has a corresponding key
-     */
-    public createKeyForFrame(frame: number) {
-        // Find the key corresponding to frame
-        evaluateAnimationState.key = 0;
-        const value = this._interpolate(frame, evaluateAnimationState, true);
-
-        if (!value) {
-            // A key corresponding to this frame already exists
-            return evaluateAnimationState.key === frame ? evaluateAnimationState.key : evaluateAnimationState.key + 1;
-        }
-
-        // The frame is between two keys, so create a new key
-        const newKey: IAnimationKey = {
-            frame,
-            value: value.clone ? value.clone() : value,
-        };
-
-        this._keys.splice(evaluateAnimationState.key + 1, 0, newKey);
-
-        return evaluateAnimationState.key + 1;
-    }
-
-    /**
-     * Serializes the animation to an object
-     * @returns Serialized object
-     */
-    public serialize(): any {
-        const serializationObject: any = {};
-
-        serializationObject.name = this.name;
-        serializationObject.property = this.targetProperty;
-        serializationObject.framePerSecond = this.framePerSecond;
-        serializationObject.dataType = this.dataType;
-        serializationObject.loopBehavior = this.loopMode;
-        serializationObject.enableBlending = this.enableBlending;
-        serializationObject.blendingSpeed = this.blendingSpeed;
-
-        const dataType = this.dataType;
-        serializationObject.keys = [];
-        const keys = this.getKeys();
-        for (let index = 0; index < keys.length; index++) {
-            const animationKey = keys[index];
-
-            const key: any = {};
-            key.frame = animationKey.frame;
-
-            switch (dataType) {
-                case Animation.ANIMATIONTYPE_FLOAT:
-                    key.values = [animationKey.value];
-                    if (animationKey.inTangent !== undefined) {
-                        key.values.push(animationKey.inTangent);
-                    }
-                    if (animationKey.outTangent !== undefined) {
-                        if (animationKey.inTangent === undefined) {
-                            key.values.push(undefined);
-                        }
-                        key.values.push(animationKey.outTangent);
-                    }
-                    if (animationKey.interpolation !== undefined) {
-                        if (animationKey.inTangent === undefined) {
-                            key.values.push(undefined);
-                        }
-                        if (animationKey.outTangent === undefined) {
-                            key.values.push(undefined);
-                        }
-                        key.values.push(animationKey.interpolation);
-                    }
-                    break;
-                case Animation.ANIMATIONTYPE_QUATERNION:
-                case Animation.ANIMATIONTYPE_MATRIX:
-                case Animation.ANIMATIONTYPE_VECTOR3:
-                case Animation.ANIMATIONTYPE_COLOR3:
-                case Animation.ANIMATIONTYPE_COLOR4:
-                    key.values = animationKey.value.asArray();
-                    if (animationKey.inTangent != undefined) {
-                        key.values.push(animationKey.inTangent.asArray());
-                    }
-                    if (animationKey.outTangent != undefined) {
-                        if (animationKey.inTangent === undefined) {
-                            key.values.push(undefined);
-                        }
-                        key.values.push(animationKey.outTangent.asArray());
-                    }
-                    if (animationKey.interpolation !== undefined) {
-                        if (animationKey.inTangent === undefined) {
-                            key.values.push(undefined);
-                        }
-                        if (animationKey.outTangent === undefined) {
-                            key.values.push(undefined);
-                        }
-                        key.values.push(animationKey.interpolation);
-                    }
-                    break;
-            }
-
-            serializationObject.keys.push(key);
-        }
-
-        serializationObject.ranges = [];
-        for (const name in this._ranges) {
-            const source = this._ranges[name];
-
-            if (!source) {
-                continue;
-            }
-            const range: any = {};
-            range.name = name;
-            range.from = source.from;
-            range.to = source.to;
-            serializationObject.ranges.push(range);
-        }
-
-        return serializationObject;
-    }
-
-    // Statics
-    /**
-     * Float animation type
-     */
-    public static readonly ANIMATIONTYPE_FLOAT = 0;
-    /**
-     * Vector3 animation type
-     */
-    public static readonly ANIMATIONTYPE_VECTOR3 = 1;
-    /**
-     * Quaternion animation type
-     */
-    public static readonly ANIMATIONTYPE_QUATERNION = 2;
-    /**
-     * Matrix animation type
-     */
-    public static readonly ANIMATIONTYPE_MATRIX = 3;
-    /**
-     * Color3 animation type
-     */
-    public static readonly ANIMATIONTYPE_COLOR3 = 4;
-    /**
-     * Color3 animation type
-     */
-    public static readonly ANIMATIONTYPE_COLOR4 = 7;
-    /**
-     * Vector2 animation type
-     */
-    public static readonly ANIMATIONTYPE_VECTOR2 = 5;
-    /**
-     * Size animation type
-     */
-    public static readonly ANIMATIONTYPE_SIZE = 6;
-    /**
-     * Relative Loop Mode
-     */
-    public static readonly ANIMATIONLOOPMODE_RELATIVE = 0;
-    /**
-     * Cycle Loop Mode
-     */
-    public static readonly ANIMATIONLOOPMODE_CYCLE = 1;
-    /**
-     * Constant Loop Mode
-     */
-    public static readonly ANIMATIONLOOPMODE_CONSTANT = 2;
-    /**
-     * Yoyo Loop Mode
-     */
-    public static readonly ANIMATIONLOOPMODE_YOYO = 4;
-    /**
-     * Relative Loop Mode (add to current value of animated object, unlike ANIMATIONLOOPMODE_RELATIVE)
-     */
-    public static readonly ANIMATIONLOOPMODE_RELATIVE_FROM_CURRENT = 5;
-
-    /**
-     * @internal
-     */
-    public static _UniversalLerp(left: any, right: any, amount: number): any {
-        const constructor = left.constructor;
-        if (constructor.Lerp) {
-            // Lerp supported
-            return constructor.Lerp(left, right, amount);
-        } else if (constructor.Slerp) {
-            // Slerp supported
-            return constructor.Slerp(left, right, amount);
-        } else if (left.toFixed) {
-            // Number
-            return left * (1.0 - amount) + amount * right;
-        } else {
-            // Blending not supported
-            return right;
-        }
-    }
-
-    /**
-     * Parses an animation object and creates an animation
-     * @param parsedAnimation Parsed animation object
-     * @returns Animation object
-     */
-    public static Parse(parsedAnimation: any): Animation {
-        const animation = new Animation(parsedAnimation.name, parsedAnimation.property, parsedAnimation.framePerSecond, parsedAnimation.dataType, parsedAnimation.loopBehavior);
-
-        const dataType = parsedAnimation.dataType;
-        const keys: Array<IAnimationKey> = [];
-        let data;
-        let index: number;
-
-        if (parsedAnimation.enableBlending) {
-            animation.enableBlending = parsedAnimation.enableBlending;
-        }
-
-        if (parsedAnimation.blendingSpeed) {
-            animation.blendingSpeed = parsedAnimation.blendingSpeed;
-        }
-
-        for (index = 0; index < parsedAnimation.keys.length; index++) {
-            const key = parsedAnimation.keys[index];
-            let inTangent: any = undefined;
-            let outTangent: any = undefined;
-            let interpolation: any = undefined;
-
-            switch (dataType) {
-                case Animation.ANIMATIONTYPE_FLOAT:
-                    data = key.values[0];
-                    if (key.values.length >= 2) {
-                        inTangent = key.values[1];
-                    }
-                    if (key.values.length >= 3) {
-                        outTangent = key.values[2];
-                    }
-                    if (key.values.length >= 4) {
-                        interpolation = key.values[3];
-                    }
-                    break;
-                case Animation.ANIMATIONTYPE_QUATERNION:
-                    data = Quaternion.FromArray(key.values);
-                    if (key.values.length >= 8) {
-                        const _inTangent = Quaternion.FromArray(key.values.slice(4, 8));
-                        if (!_inTangent.equals(Quaternion.Zero())) {
-                            inTangent = _inTangent;
-                        }
-                    }
-                    if (key.values.length >= 12) {
-                        const _outTangent = Quaternion.FromArray(key.values.slice(8, 12));
-                        if (!_outTangent.equals(Quaternion.Zero())) {
-                            outTangent = _outTangent;
-                        }
-                    }
-                    if (key.values.length >= 13) {
-                        interpolation = key.values[12];
-                    }
-                    break;
-                case Animation.ANIMATIONTYPE_MATRIX:
-                    data = Matrix.FromArray(key.values);
-                    if (key.values.length >= 17) {
-                        interpolation = key.values[16];
-                    }
-                    break;
-                case Animation.ANIMATIONTYPE_COLOR3:
-                    data = Color3.FromArray(key.values);
-                    if (key.values[3]) {
-                        inTangent = Color3.FromArray(key.values[3]);
-                    }
-                    if (key.values[4]) {
-                        outTangent = Color3.FromArray(key.values[4]);
-                    }
-                    if (key.values[5]) {
-                        interpolation = key.values[5];
-                    }
-                    break;
-                case Animation.ANIMATIONTYPE_COLOR4:
-                    data = Color4.FromArray(key.values);
-                    if (key.values[4]) {
-                        inTangent = Color4.FromArray(key.values[4]);
-                    }
-                    if (key.values[5]) {
-                        outTangent = Color4.FromArray(key.values[5]);
-                    }
-                    if (key.values[6]) {
-                        interpolation = Color4.FromArray(key.values[6]);
-                    }
-                    break;
-                case Animation.ANIMATIONTYPE_VECTOR3:
-                default:
-                    data = Vector3.FromArray(key.values);
-                    if (key.values[3]) {
-                        inTangent = Vector3.FromArray(key.values[3]);
-                    }
-                    if (key.values[4]) {
-                        outTangent = Vector3.FromArray(key.values[4]);
-                    }
-                    if (key.values[5]) {
-                        interpolation = key.values[5];
-                    }
-                    break;
-            }
-
-            const keyData: any = {};
-            keyData.frame = key.frame;
-            keyData.value = data;
-
-            if (inTangent != undefined) {
-                keyData.inTangent = inTangent;
-            }
-            if (outTangent != undefined) {
-                keyData.outTangent = outTangent;
-            }
-            if (interpolation != undefined) {
-                keyData.interpolation = interpolation;
-            }
-            keys.push(keyData);
-        }
-
-        animation.setKeys(keys);
-
-        if (parsedAnimation.ranges) {
-            for (index = 0; index < parsedAnimation.ranges.length; index++) {
-                data = parsedAnimation.ranges[index];
-                animation.createRange(data.name, data.from, data.to);
-            }
-        }
-
-        return animation;
-    }
-
-    /**
-     * Appends the serialized animations from the source animations
-     * @param source Source containing the animations
-     * @param destination Target to store the animations
-     */
-    public static AppendSerializedAnimations(source: IAnimatable, destination: any): void {
-        SerializationHelper.AppendSerializedAnimations(source, destination);
-    }
-
-    /**
-     * Creates a new animation or an array of animations from a snippet saved in a remote file
-     * @param name defines the name of the animation to create (can be null or empty to use the one from the json data)
-     * @param url defines the url to load from
-     * @returns a promise that will resolve to the new animation or an array of animations
-     */
-    public static ParseFromFileAsync(name: Nullable<string>, url: string): Promise<Animation | Array<Animation>> {
-        return new Promise((resolve, reject) => {
-            const request = new WebRequest();
-            request.addEventListener("readystatechange", () => {
-                if (request.readyState == 4) {
-                    if (request.status == 200) {
-                        let serializationObject = JSON.parse(request.responseText);
-                        if (serializationObject.animations) {
-                            serializationObject = serializationObject.animations;
-                        }
-
-                        if (serializationObject.length) {
-                            const output: Animation[] = [];
-                            for (const serializedAnimation of serializationObject) {
-                                output.push(this.Parse(serializedAnimation));
-                            }
-
-                            resolve(output);
-                        } else {
-                            const output = this.Parse(serializationObject);
-
-                            if (name) {
-                                output.name = name;
-                            }
-
-                            resolve(output);
-                        }
-                    } else {
-                        reject("Unable to load the animation");
-                    }
-                }
-            });
-
-            request.open("GET", url);
-            request.send();
-        });
-    }
-
-    /**
-     * Creates an animation or an array of animations from a snippet saved by the Inspector
-     * @param snippetId defines the snippet to load
-     * @returns a promise that will resolve to the new animation or a new array of animations
-     */
-    public static ParseFromSnippetAsync(snippetId: string): Promise<Animation | Array<Animation>> {
-        return new Promise((resolve, reject) => {
-            const request = new WebRequest();
-            request.addEventListener("readystatechange", () => {
-                if (request.readyState == 4) {
-                    if (request.status == 200) {
-                        const snippet = JSON.parse(JSON.parse(request.responseText).jsonPayload);
-
-                        if (snippet.animations) {
-                            const serializationObject = JSON.parse(snippet.animations);
-                            const outputs: Animation[] = [];
-                            for (const serializedAnimation of serializationObject.animations) {
-                                const output = this.Parse(serializedAnimation);
-                                output.snippetId = snippetId;
-                                outputs.push(output);
-                            }
-
-                            resolve(outputs);
-                        } else {
-                            const serializationObject = JSON.parse(snippet.animation);
-                            const output = this.Parse(serializationObject);
-
-                            output.snippetId = snippetId;
-
-                            resolve(output);
-                        }
-                    } else {
-                        reject("Unable to load the snippet " + snippetId);
-                    }
-                }
-            });
-
-            request.open("GET", this.SnippetUrl + "/" + snippetId.replace(/#/g, "/"));
-            request.send();
-        });
-    }
-
-    /**
-     * Creates an animation or an array of animations from a snippet saved by the Inspector
-     * @deprecated Please use ParseFromSnippetAsync instead
-     * @param snippetId defines the snippet to load
-     * @returns a promise that will resolve to the new animation or a new array of animations
-     */
-    public static CreateFromSnippetAsync = Animation.ParseFromSnippetAsync;
-}
-
-RegisterClass("BABYLON.Animation", Animation);
-Node._AnimationRangeFactory = (name: string, from: number, to: number) => new AnimationRange(name, from, to);
+import type { IEasingFunction, EasingFunction } from "./easing";
+import { Vector3, Quaternion, Vector2, Matrix, TmpVectors } from "../Maths/math.vector";
+import { Color3, Color4 } from "../Maths/math.color";
+import { Scalar } from "../Maths/math.scalar";
+import type { DeepImmutable, Nullable } from "../types";
+import type { Scene } from "../scene";
+import { SerializationHelper } from "../Misc/decorators";
+import { RegisterClass } from "../Misc/typeStore";
+import type { IAnimationKey } from "./animationKey";
+import { AnimationKeyInterpolation } from "./animationKey";
+import { AnimationRange } from "./animationRange";
+import type { AnimationEvent } from "./animationEvent";
+import { Node } from "../node";
+import type { IAnimatable } from "./animatable.interface";
+import { Size } from "../Maths/math.size";
+import { BezierCurve } from "../Maths/math.path";
+import { WebRequest } from "../Misc/webRequest";
+import { Constants } from "../Engines/constants";
+import type { Animatable } from "./animatable";
+import type { RuntimeAnimation } from "./runtimeAnimation";
+
+// Static values to help the garbage collector
+
+// Quaternion
+export const _staticOffsetValueQuaternion: DeepImmutable<Quaternion> = Object.freeze(new Quaternion(0, 0, 0, 0));
+
+// Vector3
+export const _staticOffsetValueVector3: DeepImmutable<Vector3> = Object.freeze(Vector3.Zero());
+
+// Vector2
+export const _staticOffsetValueVector2: DeepImmutable<Vector2> = Object.freeze(Vector2.Zero());
+
+// Size
+export const _staticOffsetValueSize: DeepImmutable<Size> = Object.freeze(Size.Zero());
+
+// Color3
+export const _staticOffsetValueColor3: DeepImmutable<Color3> = Object.freeze(Color3.Black());
+
+// Color4
+export const _staticOffsetValueColor4: DeepImmutable<Color4> = Object.freeze(new Color4(0, 0, 0, 0));
+
+/**
+ * Options to be used when creating an additive animation
+ */
+export interface IMakeAnimationAdditiveOptions {
+    /**
+     * The frame that the animation should be relative to (if not provided, 0 will be used)
+     */
+    referenceFrame?: number;
+    /**
+     * The name of the animation range to convert to additive. If not provided, fromFrame / toFrame will be used
+     * If fromFrame / toFrame are not provided either, the whole animation will be converted to additive
+     */
+    range?: string;
+    /**
+     * If true, the original animation will be cloned and converted to additive. If false, the original animation will be converted to additive (default is false)
+     */
+    cloneOriginalAnimation?: boolean;
+    /**
+     * The name of the cloned animation if cloneOriginalAnimation is true. If not provided, use the original animation name
+     */
+    clonedAnimationName?: string;
+    /**
+     * Together with toFrame, defines the range of the animation to convert to additive. Will only be used if range is not provided
+     * If range and fromFrame / toFrame are not provided, the whole animation will be converted to additive
+     */
+    fromFrame?: number;
+    /**
+     * Together with fromFrame, defines the range of the animation to convert to additive.
+     */
+    toFrame?: number;
+    /**
+     * If true, the key frames will be clipped to the range specified by range or fromFrame / toFrame (default is false)
+     */
+    clipKeys?: boolean;
+}
+
+/**
+ * @internal
+ */
+// eslint-disable-next-line @typescript-eslint/naming-convention
+export interface _IAnimationState {
+    key: number;
+    repeatCount: number;
+    workValue?: any;
+    loopMode?: number;
+    offsetValue?: any;
+    highLimitValue?: any;
+}
+
+const evaluateAnimationState: _IAnimationState = {
+    key: 0,
+    repeatCount: 0,
+    loopMode: 2 /*Animation.ANIMATIONLOOPMODE_CONSTANT*/,
+};
+
+/**
+ * Class used to store any kind of animation
+ */
+export class Animation {
+    private static _UniqueIdGenerator = 0;
+
+    /**
+     * Use matrix interpolation instead of using direct key value when animating matrices
+     */
+    public static AllowMatricesInterpolation = false;
+
+    /**
+     * When matrix interpolation is enabled, this boolean forces the system to use Matrix.DecomposeLerp instead of Matrix.Lerp. Interpolation is more precise but slower
+     */
+    public static AllowMatrixDecomposeForInterpolation = true;
+
+    /**
+     * Gets or sets the unique id of the animation (the uniqueness is solely among other animations)
+     */
+    public uniqueId: number;
+
+    /** Define the Url to load snippets */
+    public static SnippetUrl = Constants.SnippetUrl;
+
+    /** Snippet ID if the animation was created from the snippet server */
+    public snippetId: string;
+
+    /**
+     * Stores the key frames of the animation
+     */
+    private _keys: Array<IAnimationKey>;
+
+    /**
+     * Stores the easing function of the animation
+     */
+    private _easingFunction: Nullable<IEasingFunction> = null;
+
+    /**
+     * @internal Internal use only
+     */
+    public _runtimeAnimations = new Array<RuntimeAnimation>();
+
+    /**
+     * The set of event that will be linked to this animation
+     */
+    private _events = new Array<AnimationEvent>();
+
+    /**
+     * Stores an array of target property paths
+     */
+    public targetPropertyPath: string[];
+
+    /**
+     * Stores the blending speed of the animation
+     */
+    public blendingSpeed = 0.01;
+
+    /**
+     * Stores the animation ranges for the animation
+     */
+    private _ranges: { [name: string]: Nullable<AnimationRange> } = {};
+
+    /**
+     * @internal Internal use
+     */
+    public static _PrepareAnimation(
+        name: string,
+        targetProperty: string,
+        framePerSecond: number,
+        totalFrame: number,
+        from: any,
+        to: any,
+        loopMode?: number,
+        easingFunction?: EasingFunction
+    ): Nullable<Animation> {
+        let dataType = undefined;
+
+        if (!isNaN(parseFloat(from)) && isFinite(from)) {
+            dataType = Animation.ANIMATIONTYPE_FLOAT;
+        } else if (from instanceof Quaternion) {
+            dataType = Animation.ANIMATIONTYPE_QUATERNION;
+        } else if (from instanceof Vector3) {
+            dataType = Animation.ANIMATIONTYPE_VECTOR3;
+        } else if (from instanceof Vector2) {
+            dataType = Animation.ANIMATIONTYPE_VECTOR2;
+        } else if (from instanceof Color3) {
+            dataType = Animation.ANIMATIONTYPE_COLOR3;
+        } else if (from instanceof Color4) {
+            dataType = Animation.ANIMATIONTYPE_COLOR4;
+        } else if (from instanceof Size) {
+            dataType = Animation.ANIMATIONTYPE_SIZE;
+        }
+
+        if (dataType == undefined) {
+            return null;
+        }
+
+        const animation = new Animation(name, targetProperty, framePerSecond, dataType, loopMode);
+
+        const keys: Array<IAnimationKey> = [
+            { frame: 0, value: from },
+            { frame: totalFrame, value: to },
+        ];
+        animation.setKeys(keys);
+
+        if (easingFunction !== undefined) {
+            animation.setEasingFunction(easingFunction);
+        }
+
+        return animation;
+    }
+
+    /**
+     * Sets up an animation
+     * @param property The property to animate
+     * @param animationType The animation type to apply
+     * @param framePerSecond The frames per second of the animation
+     * @param easingFunction The easing function used in the animation
+     * @returns The created animation
+     */
+    public static CreateAnimation(property: string, animationType: number, framePerSecond: number, easingFunction: EasingFunction): Animation {
+        const animation: Animation = new Animation(property + "Animation", property, framePerSecond, animationType, Animation.ANIMATIONLOOPMODE_CONSTANT);
+
+        animation.setEasingFunction(easingFunction);
+
+        return animation;
+    }
+
+    /**
+     * Create and start an animation on a node
+     * @param name defines the name of the global animation that will be run on all nodes
+     * @param target defines the target where the animation will take place
+     * @param targetProperty defines property to animate
+     * @param framePerSecond defines the number of frame per second yo use
+     * @param totalFrame defines the number of frames in total
+     * @param from defines the initial value
+     * @param to defines the final value
+     * @param loopMode defines which loop mode you want to use (off by default)
+     * @param easingFunction defines the easing function to use (linear by default)
+     * @param onAnimationEnd defines the callback to call when animation end
+     * @param scene defines the hosting scene
+     * @returns the animatable created for this animation
+     */
+    public static CreateAndStartAnimation(
+        name: string,
+        target: any,
+        targetProperty: string,
+        framePerSecond: number,
+        totalFrame: number,
+        from: any,
+        to: any,
+        loopMode?: number,
+        easingFunction?: EasingFunction,
+        onAnimationEnd?: () => void,
+        scene?: Scene
+    ): Nullable<Animatable> {
+        const animation = Animation._PrepareAnimation(name, targetProperty, framePerSecond, totalFrame, from, to, loopMode, easingFunction);
+
+        if (!animation) {
+            return null;
+        }
+
+        if (target.getScene) {
+            scene = target.getScene();
+        }
+
+        if (!scene) {
+            return null;
+        }
+
+        return scene.beginDirectAnimation(target, [animation], 0, totalFrame, animation.loopMode === 1, 1.0, onAnimationEnd);
+    }
+
+    /**
+     * Create and start an animation on a node and its descendants
+     * @param name defines the name of the global animation that will be run on all nodes
+     * @param node defines the root node where the animation will take place
+     * @param directDescendantsOnly if true only direct descendants will be used, if false direct and also indirect (children of children, an so on in a recursive manner) descendants will be used
+     * @param targetProperty defines property to animate
+     * @param framePerSecond defines the number of frame per second to use
+     * @param totalFrame defines the number of frames in total
+     * @param from defines the initial value
+     * @param to defines the final value
+     * @param loopMode defines which loop mode you want to use (off by default)
+     * @param easingFunction defines the easing function to use (linear by default)
+     * @param onAnimationEnd defines the callback to call when an animation ends (will be called once per node)
+     * @returns the list of animatables created for all nodes
+     * @example https://www.babylonjs-playground.com/#MH0VLI
+     */
+    public static CreateAndStartHierarchyAnimation(
+        name: string,
+        node: Node,
+        directDescendantsOnly: boolean,
+        targetProperty: string,
+        framePerSecond: number,
+        totalFrame: number,
+        from: any,
+        to: any,
+        loopMode?: number,
+        easingFunction?: EasingFunction,
+        onAnimationEnd?: () => void
+    ): Nullable<Animatable[]> {
+        const animation = Animation._PrepareAnimation(name, targetProperty, framePerSecond, totalFrame, from, to, loopMode, easingFunction);
+
+        if (!animation) {
+            return null;
+        }
+
+        const scene = node.getScene();
+        return scene.beginDirectHierarchyAnimation(node, directDescendantsOnly, [animation], 0, totalFrame, animation.loopMode === 1, 1.0, onAnimationEnd);
+    }
+
+    /**
+     * Creates a new animation, merges it with the existing animations and starts it
+     * @param name Name of the animation
+     * @param node Node which contains the scene that begins the animations
+     * @param targetProperty Specifies which property to animate
+     * @param framePerSecond The frames per second of the animation
+     * @param totalFrame The total number of frames
+     * @param from The frame at the beginning of the animation
+     * @param to The frame at the end of the animation
+     * @param loopMode Specifies the loop mode of the animation
+     * @param easingFunction (Optional) The easing function of the animation, which allow custom mathematical formulas for animations
+     * @param onAnimationEnd Callback to run once the animation is complete
+     * @returns Nullable animation
+     */
+    public static CreateMergeAndStartAnimation(
+        name: string,
+        node: Node,
+        targetProperty: string,
+        framePerSecond: number,
+        totalFrame: number,
+        from: any,
+        to: any,
+        loopMode?: number,
+        easingFunction?: EasingFunction,
+        onAnimationEnd?: () => void
+    ): Nullable<Animatable> {
+        const animation = Animation._PrepareAnimation(name, targetProperty, framePerSecond, totalFrame, from, to, loopMode, easingFunction);
+
+        if (!animation) {
+            return null;
+        }
+
+        node.animations.push(animation);
+
+        return node.getScene().beginAnimation(node, 0, totalFrame, animation.loopMode === 1, 1.0, onAnimationEnd);
+    }
+
+    /**
+     * Convert the keyframes of an animation to be relative to a given reference frame.
+     * @param sourceAnimation defines the Animation containing keyframes to convert
+     * @param referenceFrame defines the frame that keyframes in the range will be relative to (default: 0)
+     * @param range defines the name of the AnimationRange belonging to the Animation to convert
+     * @param cloneOriginal defines whether or not to clone the animation and convert the clone or convert the original animation (default is false)
+     * @param clonedName defines the name of the resulting cloned Animation if cloneOriginal is true
+     * @returns a new Animation if cloneOriginal is true or the original Animation if cloneOriginal is false
+     */
+    public static MakeAnimationAdditive(sourceAnimation: Animation, referenceFrame?: number, range?: string, cloneOriginal?: boolean, clonedName?: string): Animation;
+
+    /**
+     * Convert the keyframes of an animation to be relative to a given reference frame.
+     * @param sourceAnimation defines the Animation containing keyframes to convert
+     * @param options defines the options to use when converting ey keyframes
+     * @returns a new Animation if options.cloneOriginalAnimation is true or the original Animation if options.cloneOriginalAnimation is false
+     */
+    public static MakeAnimationAdditive(sourceAnimation: Animation, options?: IMakeAnimationAdditiveOptions): Animation;
+
+    /** @internal */
+    public static MakeAnimationAdditive(
+        sourceAnimation: Animation,
+        referenceFrameOrOptions?: number | IMakeAnimationAdditiveOptions,
+        range?: string,
+        cloneOriginal = false,
+        clonedName?: string
+    ): Animation {
+        let options: IMakeAnimationAdditiveOptions;
+
+        if (typeof referenceFrameOrOptions === "object") {
+            options = referenceFrameOrOptions;
+        } else {
+            options = {
+                referenceFrame: referenceFrameOrOptions ?? 0,
+                range: range,
+                cloneOriginalAnimation: cloneOriginal,
+                clonedAnimationName: clonedName,
+            };
+        }
+
+        let animation = sourceAnimation;
+
+        if (options.cloneOriginalAnimation) {
+            animation = sourceAnimation.clone();
+            animation.name = options.clonedAnimationName || animation.name;
+        }
+
+        if (!animation._keys.length) {
+            return animation;
+        }
+
+        const referenceFrame = options.referenceFrame && options.referenceFrame >= 0 ? options.referenceFrame : 0;
+        let startIndex = 0;
+        const firstKey = animation._keys[0];
+        let endIndex = animation._keys.length - 1;
+        const lastKey = animation._keys[endIndex];
+        const valueStore = {
+            referenceValue: firstKey.value,
+            referencePosition: TmpVectors.Vector3[0],
+            referenceQuaternion: TmpVectors.Quaternion[0],
+            referenceScaling: TmpVectors.Vector3[1],
+            keyPosition: TmpVectors.Vector3[2],
+            keyQuaternion: TmpVectors.Quaternion[1],
+            keyScaling: TmpVectors.Vector3[3],
+        };
+        let from = firstKey.frame;
+        let to = lastKey.frame;
+        if (options.range) {
+            const rangeValue = animation.getRange(options.range);
+
+            if (rangeValue) {
+                from = rangeValue.from;
+                to = rangeValue.to;
+            }
+        } else {
+            from = options.fromFrame ?? from;
+            to = options.toFrame ?? to;
+        }
+
+        if (from !== firstKey.frame) {
+            startIndex = animation.createKeyForFrame(from);
+        }
+
+        if (to !== lastKey.frame) {
+            endIndex = animation.createKeyForFrame(to);
+        }
+
+        // There's only one key, so use it
+        if (animation._keys.length === 1) {
+            const value = animation._getKeyValue(animation._keys[0]);
+            valueStore.referenceValue = value.clone ? value.clone() : value;
+        }
+
+        // Reference frame is before the first frame, so just use the first frame
+        else if (referenceFrame <= firstKey.frame) {
+            const value = animation._getKeyValue(firstKey.value);
+            valueStore.referenceValue = value.clone ? value.clone() : value;
+        }
+
+        // Reference frame is after the last frame, so just use the last frame
+        else if (referenceFrame >= lastKey.frame) {
+            const value = animation._getKeyValue(lastKey.value);
+            valueStore.referenceValue = value.clone ? value.clone() : value;
+        }
+
+        // Interpolate the reference value from the animation
+        else {
+            evaluateAnimationState.key = 0;
+            const value = animation._interpolate(referenceFrame, evaluateAnimationState);
+            valueStore.referenceValue = value.clone ? value.clone() : value;
+        }
+
+        // Conjugate the quaternion
+        if (animation.dataType === Animation.ANIMATIONTYPE_QUATERNION) {
+            valueStore.referenceValue.normalize().conjugateInPlace();
+        }
+
+        // Decompose matrix and conjugate the quaternion
+        else if (animation.dataType === Animation.ANIMATIONTYPE_MATRIX) {
+            valueStore.referenceValue.decompose(valueStore.referenceScaling, valueStore.referenceQuaternion, valueStore.referencePosition);
+            valueStore.referenceQuaternion.normalize().conjugateInPlace();
+        }
+
+        let startFrame = Number.MAX_VALUE;
+        const clippedKeys: Nullable<IAnimationKey[]> = options.clipKeys ? [] : null;
+
+        // Subtract the reference value from all of the key values
+        for (let index = startIndex; index <= endIndex; index++) {
+            let key = animation._keys[index];
+
+            if (clippedKeys) {
+                key = {
+                    frame: key.frame,
+                    value: key.value.clone ? key.value.clone() : key.value,
+                    inTangent: key.inTangent,
+                    outTangent: key.outTangent,
+                    interpolation: key.interpolation,
+                    lockedTangent: key.lockedTangent,
+                };
+                if (startFrame === Number.MAX_VALUE) {
+                    startFrame = key.frame;
+                }
+                key.frame -= startFrame;
+                clippedKeys.push(key);
+            }
+
+            // If this key was duplicated to create a frame 0 key, skip it because its value has already been updated
+            if (index && animation.dataType !== Animation.ANIMATIONTYPE_FLOAT && key.value === firstKey.value) {
+                continue;
+            }
+
+            switch (animation.dataType) {
+                case Animation.ANIMATIONTYPE_MATRIX:
+                    key.value.decompose(valueStore.keyScaling, valueStore.keyQuaternion, valueStore.keyPosition);
+                    valueStore.keyPosition.subtractInPlace(valueStore.referencePosition);
+                    valueStore.keyScaling.divideInPlace(valueStore.referenceScaling);
+                    valueStore.referenceQuaternion.multiplyToRef(valueStore.keyQuaternion, valueStore.keyQuaternion);
+                    Matrix.ComposeToRef(valueStore.keyScaling, valueStore.keyQuaternion, valueStore.keyPosition, key.value);
+                    break;
+
+                case Animation.ANIMATIONTYPE_QUATERNION:
+                    valueStore.referenceValue.multiplyToRef(key.value, key.value);
+                    break;
+
+                case Animation.ANIMATIONTYPE_VECTOR2:
+                case Animation.ANIMATIONTYPE_VECTOR3:
+                case Animation.ANIMATIONTYPE_COLOR3:
+                case Animation.ANIMATIONTYPE_COLOR4:
+                    key.value.subtractToRef(valueStore.referenceValue, key.value);
+                    break;
+
+                case Animation.ANIMATIONTYPE_SIZE:
+                    key.value.width -= valueStore.referenceValue.width;
+                    key.value.height -= valueStore.referenceValue.height;
+                    break;
+
+                default:
+                    key.value -= valueStore.referenceValue;
+            }
+        }
+
+        if (clippedKeys) {
+            animation.setKeys(clippedKeys, true);
+        }
+
+        return animation;
+    }
+
+    /**
+     * Transition property of an host to the target Value
+     * @param property The property to transition
+     * @param targetValue The target Value of the property
+     * @param host The object where the property to animate belongs
+     * @param scene Scene used to run the animation
+     * @param frameRate Framerate (in frame/s) to use
+     * @param transition The transition type we want to use
+     * @param duration The duration of the animation, in milliseconds
+     * @param onAnimationEnd Callback trigger at the end of the animation
+     * @returns Nullable animation
+     */
+    public static TransitionTo(
+        property: string,
+        targetValue: any,
+        host: any,
+        scene: Scene,
+        frameRate: number,
+        transition: Animation,
+        duration: number,
+        onAnimationEnd: Nullable<() => void> = null
+    ): Nullable<Animatable> {
+        if (duration <= 0) {
+            host[property] = targetValue;
+            if (onAnimationEnd) {
+                onAnimationEnd();
+            }
+            return null;
+        }
+
+        const endFrame: number = frameRate * (duration / 1000);
+
+        transition.setKeys([
+            {
+                frame: 0,
+                value: host[property].clone ? host[property].clone() : host[property],
+            },
+            {
+                frame: endFrame,
+                value: targetValue,
+            },
+        ]);
+
+        if (!host.animations) {
+            host.animations = [];
+        }
+
+        host.animations.push(transition);
+
+        const animation: Animatable = scene.beginAnimation(host, 0, endFrame, false);
+        animation.onAnimationEnd = onAnimationEnd;
+        return animation;
+    }
+
+    /**
+     * Return the array of runtime animations currently using this animation
+     */
+    public get runtimeAnimations(): RuntimeAnimation[] {
+        return this._runtimeAnimations;
+    }
+
+    /**
+     * Specifies if any of the runtime animations are currently running
+     */
+    public get hasRunningRuntimeAnimations(): boolean {
+        for (const runtimeAnimation of this._runtimeAnimations) {
+            if (!runtimeAnimation.isStopped()) {
+                return true;
+            }
+        }
+
+        return false;
+    }
+
+    /**
+     * Initializes the animation
+     * @param name Name of the animation
+     * @param targetProperty Property to animate
+     * @param framePerSecond The frames per second of the animation
+     * @param dataType The data type of the animation
+     * @param loopMode The loop mode of the animation
+     * @param enableBlending Specifies if blending should be enabled
+     */
+    constructor(
+        /**Name of the animation */
+        public name: string,
+        /**Property to animate */
+        public targetProperty: string,
+        /**The frames per second of the animation */
+        public framePerSecond: number,
+        /**The data type of the animation */
+        public dataType: number,
+        /**The loop mode of the animation */
+        public loopMode?: number,
+        /**Specifies if blending should be enabled */
+        public enableBlending?: boolean
+    ) {
+        this.targetPropertyPath = targetProperty.split(".");
+        this.dataType = dataType;
+        this.loopMode = loopMode === undefined ? Animation.ANIMATIONLOOPMODE_CYCLE : loopMode;
+        this.uniqueId = Animation._UniqueIdGenerator++;
+    }
+
+    // Methods
+    /**
+     * Converts the animation to a string
+     * @param fullDetails support for multiple levels of logging within scene loading
+     * @returns String form of the animation
+     */
+    public toString(fullDetails?: boolean): string {
+        let ret = "Name: " + this.name + ", property: " + this.targetProperty;
+        ret += ", datatype: " + ["Float", "Vector3", "Quaternion", "Matrix", "Color3", "Vector2"][this.dataType];
+        ret += ", nKeys: " + (this._keys ? this._keys.length : "none");
+        ret += ", nRanges: " + (this._ranges ? Object.keys(this._ranges).length : "none");
+        if (fullDetails) {
+            ret += ", Ranges: {";
+            let first = true;
+            for (const name in this._ranges) {
+                if (first) {
+                    ret += ", ";
+                    first = false;
+                }
+                ret += name;
+            }
+            ret += "}";
+        }
+        return ret;
+    }
+
+    /**
+     * Add an event to this animation
+     * @param event Event to add
+     */
+    public addEvent(event: AnimationEvent): void {
+        this._events.push(event);
+        this._events.sort((a, b) => a.frame - b.frame);
+    }
+
+    /**
+     * Remove all events found at the given frame
+     * @param frame The frame to remove events from
+     */
+    public removeEvents(frame: number): void {
+        for (let index = 0; index < this._events.length; index++) {
+            if (this._events[index].frame === frame) {
+                this._events.splice(index, 1);
+                index--;
+            }
+        }
+    }
+
+    /**
+     * Retrieves all the events from the animation
+     * @returns Events from the animation
+     */
+    public getEvents(): AnimationEvent[] {
+        return this._events;
+    }
+
+    /**
+     * Creates an animation range
+     * @param name Name of the animation range
+     * @param from Starting frame of the animation range
+     * @param to Ending frame of the animation
+     */
+    public createRange(name: string, from: number, to: number): void {
+        // check name not already in use; could happen for bones after serialized
+        if (!this._ranges[name]) {
+            this._ranges[name] = new AnimationRange(name, from, to);
+        }
+    }
+
+    /**
+     * Deletes an animation range by name
+     * @param name Name of the animation range to delete
+     * @param deleteFrames Specifies if the key frames for the range should also be deleted (true) or not (false)
+     */
+    public deleteRange(name: string, deleteFrames = true): void {
+        const range = this._ranges[name];
+        if (!range) {
+            return;
+        }
+        if (deleteFrames) {
+            const from = range.from;
+            const to = range.to;
+
+            // this loop MUST go high to low for multiple splices to work
+            for (let key = this._keys.length - 1; key >= 0; key--) {
+                if (this._keys[key].frame >= from && this._keys[key].frame <= to) {
+                    this._keys.splice(key, 1);
+                }
+            }
+        }
+        this._ranges[name] = null; // said much faster than 'delete this._range[name]'
+    }
+
+    /**
+     * Gets the animation range by name, or null if not defined
+     * @param name Name of the animation range
+     * @returns Nullable animation range
+     */
+    public getRange(name: string): Nullable<AnimationRange> {
+        return this._ranges[name];
+    }
+
+    /**
+     * Gets the key frames from the animation
+     * @returns The key frames of the animation
+     */
+    public getKeys(): Array<IAnimationKey> {
+        return this._keys;
+    }
+
+    /**
+     * Gets the highest frame rate of the animation
+     * @returns Highest frame rate of the animation
+     */
+    public getHighestFrame(): number {
+        let ret = 0;
+
+        for (let key = 0, nKeys = this._keys.length; key < nKeys; key++) {
+            if (ret < this._keys[key].frame) {
+                ret = this._keys[key].frame;
+            }
+        }
+        return ret;
+    }
+
+    /**
+     * Gets the easing function of the animation
+     * @returns Easing function of the animation
+     */
+    public getEasingFunction(): Nullable<IEasingFunction> {
+        return this._easingFunction;
+    }
+
+    /**
+     * Sets the easing function of the animation
+     * @param easingFunction A custom mathematical formula for animation
+     */
+    public setEasingFunction(easingFunction: Nullable<IEasingFunction>): void {
+        this._easingFunction = easingFunction;
+    }
+
+    /**
+     * Interpolates a scalar linearly
+     * @param startValue Start value of the animation curve
+     * @param endValue End value of the animation curve
+     * @param gradient Scalar amount to interpolate
+     * @returns Interpolated scalar value
+     */
+    public floatInterpolateFunction(startValue: number, endValue: number, gradient: number): number {
+        return Scalar.Lerp(startValue, endValue, gradient);
+    }
+
+    /**
+     * Interpolates a scalar cubically
+     * @param startValue Start value of the animation curve
+     * @param outTangent End tangent of the animation
+     * @param endValue End value of the animation curve
+     * @param inTangent Start tangent of the animation curve
+     * @param gradient Scalar amount to interpolate
+     * @returns Interpolated scalar value
+     */
+    public floatInterpolateFunctionWithTangents(startValue: number, outTangent: number, endValue: number, inTangent: number, gradient: number): number {
+        return Scalar.Hermite(startValue, outTangent, endValue, inTangent, gradient);
+    }
+
+    /**
+     * Interpolates a scalar cubically from control points
+     * @param startValue Start value of the animation curve
+     * @param outTangent End tangent of the animation
+     * @param endValue End value of the animation curve
+     * @param inTangent Start tangent of the animation curve
+     * @param gradient Scalar amount to interpolate
+     * @returns Interpolated scalar value
+     */
+    public floatInterpolateFunctionWithControlPoints(startValue: number, outTangent: Vector2, endValue: number, inTangent: Vector2, gradient: number): number {
+        const weight = BezierCurve.Interpolate(gradient, outTangent.x, outTangent.y, inTangent.x, inTangent.y);
+        return startValue * (1 - weight) + endValue * weight;
+    }
+
+    /**
+     * Interpolates a quaternion using a spherical linear interpolation
+     * @param startValue Start value of the animation curve
+     * @param endValue End value of the animation curve
+     * @param gradient Scalar amount to interpolate
+     * @returns Interpolated quaternion value
+     */
+    public quaternionInterpolateFunction(startValue: Quaternion, endValue: Quaternion, gradient: number): Quaternion {
+        return Quaternion.Slerp(startValue, endValue, gradient);
+    }
+
+    /**
+     * Interpolates a quaternion cubically
+     * @param startValue Start value of the animation curve
+     * @param outTangent End tangent of the animation curve
+     * @param endValue End value of the animation curve
+     * @param inTangent Start tangent of the animation curve
+     * @param gradient Scalar amount to interpolate
+     * @returns Interpolated quaternion value
+     */
+    public quaternionInterpolateFunctionWithTangents(startValue: Quaternion, outTangent: Quaternion, endValue: Quaternion, inTangent: Quaternion, gradient: number): Quaternion {
+        return Quaternion.Hermite(startValue, outTangent, endValue, inTangent, gradient).normalize();
+    }
+    
+    /**
+     * Interpolates a quaternion cubically from control points
+     * @param startValue Start value of the animation curve
+     * @param outTangent End tangent of the animation curve
+     * @param endValue End value of the animation curve
+     * @param inTangent Start tangent of the animation curve
+     * @param gradient Scalar amount to interpolate
+     * @returns Interpolated quaternion value
+     */
+    public quaternionInterpolateFunctionWithControlPoints(startValue: Quaternion, outTangent: [Vector2, Vector2, Vector2, Vector2], endValue: Quaternion, inTangent: [Vector2, Vector2, Vector2, Vector2], gradient: number): Quaternion {
+        const weightX = BezierCurve.Interpolate(gradient, outTangent[0].x, outTangent[0].y, inTangent[0].x, inTangent[0].y);
+        const weightY = BezierCurve.Interpolate(gradient, outTangent[1].x, outTangent[1].y, inTangent[1].x, inTangent[1].y);
+        const weightZ = BezierCurve.Interpolate(gradient, outTangent[2].x, outTangent[2].y, inTangent[2].x, inTangent[2].y);
+        const weightW = BezierCurve.Interpolate(gradient, outTangent[3].x, outTangent[3].y, inTangent[3].x, inTangent[3].y);
+        return new Quaternion(
+            startValue.x * (1 - weightX) + endValue.x * weightX,
+            startValue.y * (1 - weightY) + endValue.y * weightY,
+            startValue.z * (1 - weightZ) + endValue.z * weightZ,
+            startValue.w * (1 - weightW) + endValue.w * weightW
+        );
+    }
+
+    /**
+     * Interpolates a Vector3 linearly
+     * @param startValue Start value of the animation curve
+     * @param endValue End value of the animation curve
+     * @param gradient Scalar amount to interpolate (value between 0 and 1)
+     * @returns Interpolated scalar value
+     */
+    public vector3InterpolateFunction(startValue: Vector3, endValue: Vector3, gradient: number): Vector3 {
+        return Vector3.Lerp(startValue, endValue, gradient);
+    }
+
+    /**
+     * Interpolates a Vector3 cubically
+     * @param startValue Start value of the animation curve
+     * @param outTangent End tangent of the animation
+     * @param endValue End value of the animation curve
+     * @param inTangent Start tangent of the animation curve
+     * @param gradient Scalar amount to interpolate (value between 0 and 1)
+     * @returns InterpolatedVector3 value
+     */
+    public vector3InterpolateFunctionWithTangents(startValue: Vector3, outTangent: Vector3, endValue: Vector3, inTangent: Vector3, gradient: number): Vector3 {
+        return Vector3.Hermite(startValue, outTangent, endValue, inTangent, gradient);
+    }
+
+    /**
+     * Interpolates a Vector3 cubically from control points
+     * @param startValue Start value of the animation curve
+     * @param outTangent End tangent of the animation
+     * @param endValue End value of the animation curve
+     * @param inTangent Start tangent of the animation curve
+     * @param gradient Scalar amount to interpolate (value between 0 and 1)
+     * @returns InterpolatedVector3 value
+     */
+    public vector3InterpolateFunctionWithControlPoints(startValue: Vector3, outTangent: [Vector2, Vector2, Vector2], endValue: Vector3, inTangent: [Vector2, Vector2, Vector2], gradient: number): Vector3 {
+        const weightX = BezierCurve.Interpolate(gradient, outTangent[0].x, outTangent[0].y, inTangent[0].x, inTangent[0].y);
+        const weightY = BezierCurve.Interpolate(gradient, outTangent[1].x, outTangent[1].y, inTangent[1].x, inTangent[1].y);
+        const weightZ = BezierCurve.Interpolate(gradient, outTangent[2].x, outTangent[2].y, inTangent[2].x, inTangent[2].y);
+        return new Vector3(
+            startValue.x * (1 - weightX) + endValue.x * weightX,
+            startValue.y * (1 - weightY) + endValue.y * weightY,
+            startValue.z * (1 - weightZ) + endValue.z * weightZ
+        );
+    }
+
+    /**
+     * Interpolates a Vector2 linearly
+     * @param startValue Start value of the animation curve
+     * @param endValue End value of the animation curve
+     * @param gradient Scalar amount to interpolate (value between 0 and 1)
+     * @returns Interpolated Vector2 value
+     */
+    public vector2InterpolateFunction(startValue: Vector2, endValue: Vector2, gradient: number): Vector2 {
+        return Vector2.Lerp(startValue, endValue, gradient);
+    }
+
+    /**
+     * Interpolates a Vector2 cubically
+     * @param startValue Start value of the animation curve
+     * @param outTangent End tangent of the animation
+     * @param endValue End value of the animation curve
+     * @param inTangent Start tangent of the animation curve
+     * @param gradient Scalar amount to interpolate (value between 0 and 1)
+     * @returns Interpolated Vector2 value
+     */
+    public vector2InterpolateFunctionWithTangents(startValue: Vector2, outTangent: Vector2, endValue: Vector2, inTangent: Vector2, gradient: number): Vector2 {
+        return Vector2.Hermite(startValue, outTangent, endValue, inTangent, gradient);
+    }
+    
+    /**
+     * Interpolates a Vector2 cubically from control points
+     * @param startValue Start value of the animation curve
+     * @param outTangent End tangent of the animation
+     * @param endValue End value of the animation curve
+     * @param inTangent Start tangent of the animation curve
+     * @param gradient Scalar amount to interpolate (value between 0 and 1)
+     * @returns Interpolated Vector2 value
+     */
+    public vector2InterpolateFunctionWithControlPoints(startValue: Vector2, outTangent: [Vector2, Vector2], endValue: Vector2, inTangent: [Vector2, Vector2], gradient: number): Vector2 {
+        const weightX = BezierCurve.Interpolate(gradient, outTangent[0].x, outTangent[0].y, inTangent[0].x, inTangent[0].y);
+        const weightY = BezierCurve.Interpolate(gradient, outTangent[1].x, outTangent[1].y, inTangent[1].x, inTangent[1].y);
+        return new Vector2(
+            startValue.x * (1 - weightX) + endValue.x * weightX,
+            startValue.y * (1 - weightY) + endValue.y * weightY
+        );
+    }
+
+    /**
+     * Interpolates a size linearly
+     * @param startValue Start value of the animation curve
+     * @param endValue End value of the animation curve
+     * @param gradient Scalar amount to interpolate
+     * @returns Interpolated Size value
+     */
+    public sizeInterpolateFunction(startValue: Size, endValue: Size, gradient: number): Size {
+        return Size.Lerp(startValue, endValue, gradient);
+    }
+
+    /**
+     * Interpolates a Color3 linearly
+     * @param startValue Start value of the animation curve
+     * @param endValue End value of the animation curve
+     * @param gradient Scalar amount to interpolate
+     * @returns Interpolated Color3 value
+     */
+    public color3InterpolateFunction(startValue: Color3, endValue: Color3, gradient: number): Color3 {
+        return Color3.Lerp(startValue, endValue, gradient);
+    }
+
+    /**
+     * Interpolates a Color3 cubically
+     * @param startValue Start value of the animation curve
+     * @param outTangent End tangent of the animation
+     * @param endValue End value of the animation curve
+     * @param inTangent Start tangent of the animation curve
+     * @param gradient Scalar amount to interpolate
+     * @returns interpolated value
+     */
+    public color3InterpolateFunctionWithTangents(startValue: Color3, outTangent: Color3, endValue: Color3, inTangent: Color3, gradient: number): Color3 {
+        return Color3.Hermite(startValue, outTangent, endValue, inTangent, gradient);
+    }
+
+    /**
+     * Interpolates a Color3 cubically from control points
+     * @param startValue Start value of the animation curve
+     * @param outTangent End tangent of the animation
+     * @param endValue End value of the animation curve
+     * @param inTangent Start tangent of the animation curve
+     * @param gradient Scalar amount to interpolate
+     * @returns interpolated value
+     */
+    public color3InterpolateFunctionWithControlPoints(startValue: Color3, outTangent: [Vector2, Vector2, Vector2], endValue: Color3, inTangent: [Vector2, Vector2, Vector2], gradient: number): Color3 {
+        const weightX = BezierCurve.Interpolate(gradient, outTangent[0].x, outTangent[0].y, inTangent[0].x, inTangent[0].y);
+        const weightY = BezierCurve.Interpolate(gradient, outTangent[1].x, outTangent[1].y, inTangent[1].x, inTangent[1].y);
+        const weightZ = BezierCurve.Interpolate(gradient, outTangent[2].x, outTangent[2].y, inTangent[2].x, inTangent[2].y);
+        return new Color3(
+            startValue.r * (1 - weightX) + endValue.r * weightX,
+            startValue.g * (1 - weightY) + endValue.g * weightY,
+            startValue.b * (1 - weightZ) + endValue.b * weightZ
+        );
+    }
+
+    /**
+     * Interpolates a Color4 linearly
+     * @param startValue Start value of the animation curve
+     * @param endValue End value of the animation curve
+     * @param gradient Scalar amount to interpolate
+     * @returns Interpolated Color3 value
+     */
+    public color4InterpolateFunction(startValue: Color4, endValue: Color4, gradient: number): Color4 {
+        return Color4.Lerp(startValue, endValue, gradient);
+    }
+
+    /**
+     * Interpolates a Color4 cubically
+     * @param startValue Start value of the animation curve
+     * @param outTangent End tangent of the animation
+     * @param endValue End value of the animation curve
+     * @param inTangent Start tangent of the animation curve
+     * @param gradient Scalar amount to interpolate
+     * @returns interpolated value
+     */
+    public color4InterpolateFunctionWithTangents(startValue: Color4, outTangent: Color4, endValue: Color4, inTangent: Color4, gradient: number): Color4 {
+        return Color4.Hermite(startValue, outTangent, endValue, inTangent, gradient);
+    }
+
+    /**
+     * Interpolates a Color4 cubically from control points
+     * @param startValue Start value of the animation curve
+     * @param outTangent End tangent of the animation
+     * @param endValue End value of the animation curve
+     * @param inTangent Start tangent of the animation curve
+     * @param gradient Scalar amount to interpolate
+     * @returns interpolated value
+     */
+    public color4InterpolateFunctionWithControlPoints(startValue: Color4, outTangent: [Vector2, Vector2, Vector2, Vector2], endValue: Color4, inTangent: [Vector2, Vector2, Vector2, Vector2], gradient: number): Color4 {
+        const weightX = BezierCurve.Interpolate(gradient, outTangent[0].x, outTangent[0].y, inTangent[0].x, inTangent[0].y);
+        const weightY = BezierCurve.Interpolate(gradient, outTangent[1].x, outTangent[1].y, inTangent[1].x, inTangent[1].y);
+        const weightZ = BezierCurve.Interpolate(gradient, outTangent[2].x, outTangent[2].y, inTangent[2].x, inTangent[2].y);
+        const weightW = BezierCurve.Interpolate(gradient, outTangent[3].x, outTangent[3].y, inTangent[3].x, inTangent[3].y);
+        return new Color4(
+            startValue.r * (1 - weightX) + endValue.r * weightX,
+            startValue.g * (1 - weightY) + endValue.g * weightY,
+            startValue.b * (1 - weightZ) + endValue.b * weightZ,
+            startValue.a * (1 - weightW) + endValue.a * weightW
+        );
+    }
+
+    /**
+     * @internal Internal use only
+     */
+    public _getKeyValue(value: any): any {
+        if (typeof value === "function") {
+            return value();
+        }
+
+        return value;
+    }
+
+    /**
+     * Evaluate the animation value at a given frame
+     * @param currentFrame defines the frame where we want to evaluate the animation
+     * @returns the animation value
+     */
+    public evaluate(currentFrame: number) {
+        evaluateAnimationState.key = 0;
+        return this._interpolate(currentFrame, evaluateAnimationState);
+    }
+
+    /**
+     * @internal Internal use only
+     */
+    public _interpolate(currentFrame: number, state: _IAnimationState, searchClosestKeyOnly = false): any {
+        if (state.loopMode === Animation.ANIMATIONLOOPMODE_CONSTANT && state.repeatCount > 0) {
+            return state.highLimitValue.clone ? state.highLimitValue.clone() : state.highLimitValue;
+        }
+
+        const keys = this._keys;
+        const keysLength = keys.length;
+
+        let key = state.key;
+
+        while (key >= 0 && currentFrame < keys[key].frame) {
+            --key;
+        }
+
+        while (key + 1 <= keysLength - 1 && currentFrame >= keys[key + 1].frame) {
+            ++key;
+        }
+
+        state.key = key;
+
+        if (key < 0) {
+            return searchClosestKeyOnly ? undefined : this._getKeyValue(keys[0].value);
+        } else if (key + 1 > keysLength - 1) {
+            return searchClosestKeyOnly ? undefined : this._getKeyValue(keys[keysLength - 1].value);
+        }
+
+        const startKey = keys[key];
+        const endKey = keys[key + 1];
+
+        if (searchClosestKeyOnly && (currentFrame === startKey.frame || currentFrame === endKey.frame)) {
+            return undefined;
+        }
+
+        const startValue = this._getKeyValue(startKey.value);
+        const endValue = this._getKeyValue(endKey.value);
+        if (startKey.interpolation === AnimationKeyInterpolation.STEP) {
+            if (endKey.frame > currentFrame) {
+                return startValue;
+            } else {
+                return endValue;
+            }
+        }
+
+        const useTangent = startKey.outTangent !== undefined && endKey.inTangent !== undefined;
+        const frameDelta = endKey.frame - startKey.frame;
+
+        // gradient : percent of currentFrame between the frame inf and the frame sup
+        let gradient = (currentFrame - startKey.frame) / frameDelta;
+
+        // check for easingFunction and correction of gradient
+        const easingFunction = startKey.easingFunction || this.getEasingFunction();
+        if (easingFunction !== null) {
+            gradient = easingFunction.ease(gradient);
+        }
+
+        let interpolatedValue;
+        switch (this.dataType) {
+            // Float
+            case Animation.ANIMATIONTYPE_FLOAT: {
+                if (!useTangent) {
+                    interpolatedValue = this.floatInterpolateFunction(startValue, endValue, gradient);
+                } else if (startKey.interpolation === AnimationKeyInterpolation.NONE) {
+                    interpolatedValue = this.floatInterpolateFunctionWithTangents(startValue, startKey.outTangent, endValue, endKey.inTangent, gradient);
+                } else if (startKey.interpolation === AnimationKeyInterpolation.BEZIER) {
+                    interpolatedValue = this.floatInterpolateFunctionWithControlPoints(startValue, startKey.outTangent, endValue, endKey.inTangent, gradient);
+                }
+                break;
+            }
+            // Quaternion
+            case Animation.ANIMATIONTYPE_QUATERNION: {
+                if (!useTangent) {
+                    interpolatedValue = this.quaternionInterpolateFunction(startValue, endValue, gradient);
+                } else if (startKey.interpolation === AnimationKeyInterpolation.NONE) {
+                    interpolatedValue = this.quaternionInterpolateFunctionWithTangents(startValue, startKey.outTangent.scale(frameDelta), endValue, endKey.inTangent.scale(frameDelta), gradient);
+                } else if (startKey.interpolation === AnimationKeyInterpolation.BEZIER) {
+                    interpolatedValue = this.quaternionInterpolateFunctionWithControlPoints(startValue, startKey.outTangent, endValue, endKey.inTangent, gradient);
+                }
+                break;
+            }
+            // Vector3
+            case Animation.ANIMATIONTYPE_VECTOR3: {
+                if (!useTangent) {
+                    interpolatedValue = this.vector3InterpolateFunction(startValue, endValue, gradient);
+                } else if (startKey.interpolation === AnimationKeyInterpolation.NONE) {
+                    interpolatedValue = this.vector3InterpolateFunctionWithTangents(startValue, startKey.outTangent.scale(frameDelta), endValue, endKey.inTangent.scale(frameDelta), gradient);
+                } else if (startKey.interpolation === AnimationKeyInterpolation.BEZIER) {
+                    interpolatedValue = this.vector3InterpolateFunctionWithControlPoints(startValue, startKey.outTangent, endValue, endKey.inTangent, gradient);
+                }
+                break;
+            }
+            // Vector2
+            case Animation.ANIMATIONTYPE_VECTOR2: {
+                if (!useTangent) {
+                    interpolatedValue = this.vector2InterpolateFunction(startValue, endValue, gradient);
+                } else if (startKey.interpolation === AnimationKeyInterpolation.NONE) {
+                    interpolatedValue = this.vector2InterpolateFunctionWithTangents(startValue, startKey.outTangent.scale(frameDelta), endValue, endKey.inTangent.scale(frameDelta), gradient);
+                } else if (startKey.interpolation === AnimationKeyInterpolation.BEZIER) {
+                    interpolatedValue = this.vector2InterpolateFunctionWithControlPoints(startValue, startKey.outTangent, endValue, endKey.inTangent, gradient);
+                }
+                break;
+            }
+            // Size
+            case Animation.ANIMATIONTYPE_SIZE: {
+                interpolatedValue = this.sizeInterpolateFunction(startValue, endValue, gradient);
+                break;
+            }
+            // Color3
+            case Animation.ANIMATIONTYPE_COLOR3: {
+                if (!useTangent) {
+                    interpolatedValue = this.color3InterpolateFunction(startValue, endValue, gradient);
+                } else if (startKey.interpolation === AnimationKeyInterpolation.NONE) {
+                    interpolatedValue = this.color3InterpolateFunctionWithTangents(startValue, startKey.outTangent.scale(frameDelta), endValue, endKey.inTangent.scale(frameDelta), gradient);
+                } else if (startKey.interpolation === AnimationKeyInterpolation.BEZIER) {
+                    interpolatedValue = this.color3InterpolateFunctionWithControlPoints(startValue, startKey.outTangent, endValue, endKey.inTangent, gradient);
+                }
+                break;
+            }
+            // Color4
+            case Animation.ANIMATIONTYPE_COLOR4: {
+                if (!useTangent) {
+                    interpolatedValue = this.color4InterpolateFunction(startValue, endValue, gradient);
+                } else if (startKey.interpolation === AnimationKeyInterpolation.NONE) {
+                    interpolatedValue = this.color4InterpolateFunctionWithTangents(startValue, startKey.outTangent.scale(frameDelta), endValue, endKey.inTangent.scale(frameDelta), gradient);
+                } else if (startKey.interpolation === AnimationKeyInterpolation.BEZIER) {
+                    interpolatedValue = this.color4InterpolateFunctionWithControlPoints(startValue, startKey.outTangent, endValue, endKey.inTangent, gradient);
+                }
+                break;
+            }
+            // Matrix
+            case Animation.ANIMATIONTYPE_MATRIX: {
+                switch (state.loopMode) {
+                    case Animation.ANIMATIONLOOPMODE_CYCLE:
+                    case Animation.ANIMATIONLOOPMODE_CONSTANT:
+                    case Animation.ANIMATIONLOOPMODE_YOYO: {
+                        if (Animation.AllowMatricesInterpolation) {
+                            return this.matrixInterpolateFunction(startValue, endValue, gradient, state.workValue);
+                        }
+                        return startValue;
+                    }
+                    case Animation.ANIMATIONLOOPMODE_RELATIVE:
+                    case Animation.ANIMATIONLOOPMODE_RELATIVE_FROM_CURRENT: {
+                        return startValue;
+                    }
+                }
+                break;
+            }
+        }
+
+        // fallback for unknown interpolation types
+        if (!interpolatedValue) interpolatedValue = startValue;
+        
+        switch (this.dataType) {
+            // Float
+            case Animation.ANIMATIONTYPE_FLOAT: {
+                switch (state.loopMode) {
+                    case Animation.ANIMATIONLOOPMODE_CYCLE:
+                    case Animation.ANIMATIONLOOPMODE_CONSTANT:
+                    case Animation.ANIMATIONLOOPMODE_YOYO:
+                        return interpolatedValue;
+                    case Animation.ANIMATIONLOOPMODE_RELATIVE:
+                    case Animation.ANIMATIONLOOPMODE_RELATIVE_FROM_CURRENT:
+                        return (state.offsetValue ?? 0) * state.repeatCount + interpolatedValue;
+                }
+                break;
+            }
+            // Quaternion
+            case Animation.ANIMATIONTYPE_QUATERNION: {
+                switch (state.loopMode) {
+                    case Animation.ANIMATIONLOOPMODE_CYCLE:
+                    case Animation.ANIMATIONLOOPMODE_CONSTANT:
+                    case Animation.ANIMATIONLOOPMODE_YOYO:
+                        return interpolatedValue;
+                    case Animation.ANIMATIONLOOPMODE_RELATIVE:
+                    case Animation.ANIMATIONLOOPMODE_RELATIVE_FROM_CURRENT:
+                        return interpolatedValue.addInPlace((state.offsetValue || _staticOffsetValueQuaternion).scale(state.repeatCount));
+                }
+
+                return interpolatedValue;
+            }
+            // Vector3
+            case Animation.ANIMATIONTYPE_VECTOR3: {
+                switch (state.loopMode) {
+                    case Animation.ANIMATIONLOOPMODE_CYCLE:
+                    case Animation.ANIMATIONLOOPMODE_CONSTANT:
+                    case Animation.ANIMATIONLOOPMODE_YOYO:
+                        return interpolatedValue;
+                    case Animation.ANIMATIONLOOPMODE_RELATIVE:
+                    case Animation.ANIMATIONLOOPMODE_RELATIVE_FROM_CURRENT:
+                        return interpolatedValue.add((state.offsetValue || _staticOffsetValueVector3).scale(state.repeatCount));
+                }
+                break;
+            }
+            // Vector2
+            case Animation.ANIMATIONTYPE_VECTOR2: {
+                switch (state.loopMode) {
+                    case Animation.ANIMATIONLOOPMODE_CYCLE:
+                    case Animation.ANIMATIONLOOPMODE_CONSTANT:
+                    case Animation.ANIMATIONLOOPMODE_YOYO:
+                        return interpolatedValue;
+                    case Animation.ANIMATIONLOOPMODE_RELATIVE:
+                    case Animation.ANIMATIONLOOPMODE_RELATIVE_FROM_CURRENT:
+                        return interpolatedValue.add((state.offsetValue || _staticOffsetValueVector2).scale(state.repeatCount));
+                }
+                break;
+            }
+            // Size
+            case Animation.ANIMATIONTYPE_SIZE: {
+                switch (state.loopMode) {
+                    case Animation.ANIMATIONLOOPMODE_CYCLE:
+                    case Animation.ANIMATIONLOOPMODE_CONSTANT:
+                    case Animation.ANIMATIONLOOPMODE_YOYO:
+                        return interpolatedValue;
+                    case Animation.ANIMATIONLOOPMODE_RELATIVE:
+                    case Animation.ANIMATIONLOOPMODE_RELATIVE_FROM_CURRENT:
+                        return interpolatedValue.add((state.offsetValue || _staticOffsetValueSize).scale(state.repeatCount));
+                }
+                break;
+            }
+            // Color3
+            case Animation.ANIMATIONTYPE_COLOR3: {
+                switch (state.loopMode) {
+                    case Animation.ANIMATIONLOOPMODE_CYCLE:
+                    case Animation.ANIMATIONLOOPMODE_CONSTANT:
+                    case Animation.ANIMATIONLOOPMODE_YOYO:
+                        return interpolatedValue;
+                    case Animation.ANIMATIONLOOPMODE_RELATIVE:
+                    case Animation.ANIMATIONLOOPMODE_RELATIVE_FROM_CURRENT:
+                        return interpolatedValue.add((state.offsetValue || _staticOffsetValueColor3).scale(state.repeatCount));
+                }
+                break;
+            }
+            // Color4
+            case Animation.ANIMATIONTYPE_COLOR4: {
+                switch (state.loopMode) {
+                    case Animation.ANIMATIONLOOPMODE_CYCLE:
+                    case Animation.ANIMATIONLOOPMODE_CONSTANT:
+                    case Animation.ANIMATIONLOOPMODE_YOYO:
+                        return interpolatedValue;
+                    case Animation.ANIMATIONLOOPMODE_RELATIVE:
+                    case Animation.ANIMATIONLOOPMODE_RELATIVE_FROM_CURRENT:
+                        return interpolatedValue.add((state.offsetValue || _staticOffsetValueColor4).scale(state.repeatCount));
+                }
+                break;
+            }
+        }
+
+        return 0;
+    }
+
+    /**
+     * Defines the function to use to interpolate matrices
+     * @param startValue defines the start matrix
+     * @param endValue defines the end matrix
+     * @param gradient defines the gradient between both matrices
+     * @param result defines an optional target matrix where to store the interpolation
+     * @returns the interpolated matrix
+     */
+    public matrixInterpolateFunction(startValue: Matrix, endValue: Matrix, gradient: number, result?: Matrix): Matrix {
+        if (Animation.AllowMatrixDecomposeForInterpolation) {
+            if (result) {
+                Matrix.DecomposeLerpToRef(startValue, endValue, gradient, result);
+                return result;
+            }
+            return Matrix.DecomposeLerp(startValue, endValue, gradient);
+        }
+
+        if (result) {
+            Matrix.LerpToRef(startValue, endValue, gradient, result);
+            return result;
+        }
+        return Matrix.Lerp(startValue, endValue, gradient);
+    }
+
+    /**
+     * Makes a copy of the animation
+     * @returns Cloned animation
+     */
+    public clone(): Animation {
+        const clone = new Animation(this.name, this.targetPropertyPath.join("."), this.framePerSecond, this.dataType, this.loopMode);
+
+        clone.enableBlending = this.enableBlending;
+        clone.blendingSpeed = this.blendingSpeed;
+
+        if (this._keys) {
+            clone.setKeys(this._keys);
+        }
+
+        if (this._ranges) {
+            clone._ranges = {};
+            for (const name in this._ranges) {
+                const range = this._ranges[name];
+                if (!range) {
+                    continue;
+                }
+                clone._ranges[name] = range.clone();
+            }
+        }
+
+        return clone;
+    }
+
+    /**
+     * Sets the key frames of the animation
+     * @param values The animation key frames to set
+     * @param dontClone Whether to clone the keys or not (default is false, so the array of keys is cloned)
+     */
+    public setKeys(values: Array<IAnimationKey>, dontClone = false): void {
+        this._keys = !dontClone ? values.slice(0) : values;
+    }
+
+    /**
+     * Creates a key for the frame passed as a parameter and adds it to the animation IF a key doesn't already exist for that frame
+     * @param frame Frame number
+     * @returns The key index if the key was added or the index of the pre existing key if the frame passed as parameter already has a corresponding key
+     */
+    public createKeyForFrame(frame: number) {
+        // Find the key corresponding to frame
+        evaluateAnimationState.key = 0;
+        const value = this._interpolate(frame, evaluateAnimationState, true);
+
+        if (!value) {
+            // A key corresponding to this frame already exists
+            return evaluateAnimationState.key === frame ? evaluateAnimationState.key : evaluateAnimationState.key + 1;
+        }
+
+        // The frame is between two keys, so create a new key
+        const newKey: IAnimationKey = {
+            frame,
+            value: value.clone ? value.clone() : value,
+        };
+
+        this._keys.splice(evaluateAnimationState.key + 1, 0, newKey);
+
+        return evaluateAnimationState.key + 1;
+    }
+
+    /**
+     * Serializes the animation to an object
+     * @returns Serialized object
+     */
+    public serialize(): any {
+        const serializationObject: any = {};
+
+        serializationObject.name = this.name;
+        serializationObject.property = this.targetProperty;
+        serializationObject.framePerSecond = this.framePerSecond;
+        serializationObject.dataType = this.dataType;
+        serializationObject.loopBehavior = this.loopMode;
+        serializationObject.enableBlending = this.enableBlending;
+        serializationObject.blendingSpeed = this.blendingSpeed;
+
+        const dataType = this.dataType;
+        serializationObject.keys = [];
+        const keys = this.getKeys();
+        for (let index = 0; index < keys.length; index++) {
+            const animationKey = keys[index];
+
+            const key: any = {};
+            key.frame = animationKey.frame;
+
+            switch (dataType) {
+                case Animation.ANIMATIONTYPE_FLOAT:
+                    key.values = [animationKey.value];
+                    if (animationKey.inTangent !== undefined) {
+                        key.values.push(animationKey.inTangent);
+                    }
+                    if (animationKey.outTangent !== undefined) {
+                        if (animationKey.inTangent === undefined) {
+                            key.values.push(undefined);
+                        }
+                        key.values.push(animationKey.outTangent);
+                    }
+                    if (animationKey.interpolation !== undefined) {
+                        if (animationKey.inTangent === undefined) {
+                            key.values.push(undefined);
+                        }
+                        if (animationKey.outTangent === undefined) {
+                            key.values.push(undefined);
+                        }
+                        key.values.push(animationKey.interpolation);
+                    }
+                    break;
+                case Animation.ANIMATIONTYPE_QUATERNION:
+                case Animation.ANIMATIONTYPE_MATRIX:
+                case Animation.ANIMATIONTYPE_VECTOR3:
+                case Animation.ANIMATIONTYPE_COLOR3:
+                case Animation.ANIMATIONTYPE_COLOR4:
+                    key.values = animationKey.value.asArray();
+                    if (animationKey.inTangent != undefined) {
+                        key.values.push(animationKey.inTangent.asArray());
+                    }
+                    if (animationKey.outTangent != undefined) {
+                        if (animationKey.inTangent === undefined) {
+                            key.values.push(undefined);
+                        }
+                        key.values.push(animationKey.outTangent.asArray());
+                    }
+                    if (animationKey.interpolation !== undefined) {
+                        if (animationKey.inTangent === undefined) {
+                            key.values.push(undefined);
+                        }
+                        if (animationKey.outTangent === undefined) {
+                            key.values.push(undefined);
+                        }
+                        key.values.push(animationKey.interpolation);
+                    }
+                    break;
+            }
+
+            serializationObject.keys.push(key);
+        }
+
+        serializationObject.ranges = [];
+        for (const name in this._ranges) {
+            const source = this._ranges[name];
+
+            if (!source) {
+                continue;
+            }
+            const range: any = {};
+            range.name = name;
+            range.from = source.from;
+            range.to = source.to;
+            serializationObject.ranges.push(range);
+        }
+
+        return serializationObject;
+    }
+
+    // Statics
+    /**
+     * Float animation type
+     */
+    public static readonly ANIMATIONTYPE_FLOAT = 0;
+    /**
+     * Vector3 animation type
+     */
+    public static readonly ANIMATIONTYPE_VECTOR3 = 1;
+    /**
+     * Quaternion animation type
+     */
+    public static readonly ANIMATIONTYPE_QUATERNION = 2;
+    /**
+     * Matrix animation type
+     */
+    public static readonly ANIMATIONTYPE_MATRIX = 3;
+    /**
+     * Color3 animation type
+     */
+    public static readonly ANIMATIONTYPE_COLOR3 = 4;
+    /**
+     * Color3 animation type
+     */
+    public static readonly ANIMATIONTYPE_COLOR4 = 7;
+    /**
+     * Vector2 animation type
+     */
+    public static readonly ANIMATIONTYPE_VECTOR2 = 5;
+    /**
+     * Size animation type
+     */
+    public static readonly ANIMATIONTYPE_SIZE = 6;
+    /**
+     * Relative Loop Mode
+     */
+    public static readonly ANIMATIONLOOPMODE_RELATIVE = 0;
+    /**
+     * Cycle Loop Mode
+     */
+    public static readonly ANIMATIONLOOPMODE_CYCLE = 1;
+    /**
+     * Constant Loop Mode
+     */
+    public static readonly ANIMATIONLOOPMODE_CONSTANT = 2;
+    /**
+     * Yoyo Loop Mode
+     */
+    public static readonly ANIMATIONLOOPMODE_YOYO = 4;
+    /**
+     * Relative Loop Mode (add to current value of animated object, unlike ANIMATIONLOOPMODE_RELATIVE)
+     */
+    public static readonly ANIMATIONLOOPMODE_RELATIVE_FROM_CURRENT = 5;
+
+    /**
+     * @internal
+     */
+    public static _UniversalLerp(left: any, right: any, amount: number): any {
+        const constructor = left.constructor;
+        if (constructor.Lerp) {
+            // Lerp supported
+            return constructor.Lerp(left, right, amount);
+        } else if (constructor.Slerp) {
+            // Slerp supported
+            return constructor.Slerp(left, right, amount);
+        } else if (left.toFixed) {
+            // Number
+            return left * (1.0 - amount) + amount * right;
+        } else {
+            // Blending not supported
+            return right;
+        }
+    }
+
+    /**
+     * Parses an animation object and creates an animation
+     * @param parsedAnimation Parsed animation object
+     * @returns Animation object
+     */
+    public static Parse(parsedAnimation: any): Animation {
+        const animation = new Animation(parsedAnimation.name, parsedAnimation.property, parsedAnimation.framePerSecond, parsedAnimation.dataType, parsedAnimation.loopBehavior);
+
+        const dataType = parsedAnimation.dataType;
+        const keys: Array<IAnimationKey> = [];
+        let data;
+        let index: number;
+
+        if (parsedAnimation.enableBlending) {
+            animation.enableBlending = parsedAnimation.enableBlending;
+        }
+
+        if (parsedAnimation.blendingSpeed) {
+            animation.blendingSpeed = parsedAnimation.blendingSpeed;
+        }
+
+        for (index = 0; index < parsedAnimation.keys.length; index++) {
+            const key = parsedAnimation.keys[index];
+            let inTangent: any = undefined;
+            let outTangent: any = undefined;
+            let interpolation: any = undefined;
+
+            switch (dataType) {
+                case Animation.ANIMATIONTYPE_FLOAT:
+                    data = key.values[0];
+                    if (key.values.length >= 2) {
+                        inTangent = key.values[1];
+                    }
+                    if (key.values.length >= 3) {
+                        outTangent = key.values[2];
+                    }
+                    if (key.values.length >= 4) {
+                        interpolation = key.values[3];
+                    }
+                    break;
+                case Animation.ANIMATIONTYPE_QUATERNION:
+                    data = Quaternion.FromArray(key.values);
+                    if (key.values.length >= 8) {
+                        const _inTangent = Quaternion.FromArray(key.values.slice(4, 8));
+                        if (!_inTangent.equals(Quaternion.Zero())) {
+                            inTangent = _inTangent;
+                        }
+                    }
+                    if (key.values.length >= 12) {
+                        const _outTangent = Quaternion.FromArray(key.values.slice(8, 12));
+                        if (!_outTangent.equals(Quaternion.Zero())) {
+                            outTangent = _outTangent;
+                        }
+                    }
+                    if (key.values.length >= 13) {
+                        interpolation = key.values[12];
+                    }
+                    break;
+                case Animation.ANIMATIONTYPE_MATRIX:
+                    data = Matrix.FromArray(key.values);
+                    if (key.values.length >= 17) {
+                        interpolation = key.values[16];
+                    }
+                    break;
+                case Animation.ANIMATIONTYPE_COLOR3:
+                    data = Color3.FromArray(key.values);
+                    if (key.values[3]) {
+                        inTangent = Color3.FromArray(key.values[3]);
+                    }
+                    if (key.values[4]) {
+                        outTangent = Color3.FromArray(key.values[4]);
+                    }
+                    if (key.values[5]) {
+                        interpolation = key.values[5];
+                    }
+                    break;
+                case Animation.ANIMATIONTYPE_COLOR4:
+                    data = Color4.FromArray(key.values);
+                    if (key.values[4]) {
+                        inTangent = Color4.FromArray(key.values[4]);
+                    }
+                    if (key.values[5]) {
+                        outTangent = Color4.FromArray(key.values[5]);
+                    }
+                    if (key.values[6]) {
+                        interpolation = Color4.FromArray(key.values[6]);
+                    }
+                    break;
+                case Animation.ANIMATIONTYPE_VECTOR3:
+                default:
+                    data = Vector3.FromArray(key.values);
+                    if (key.values[3]) {
+                        inTangent = Vector3.FromArray(key.values[3]);
+                    }
+                    if (key.values[4]) {
+                        outTangent = Vector3.FromArray(key.values[4]);
+                    }
+                    if (key.values[5]) {
+                        interpolation = key.values[5];
+                    }
+                    break;
+            }
+
+            const keyData: any = {};
+            keyData.frame = key.frame;
+            keyData.value = data;
+
+            if (inTangent != undefined) {
+                keyData.inTangent = inTangent;
+            }
+            if (outTangent != undefined) {
+                keyData.outTangent = outTangent;
+            }
+            if (interpolation != undefined) {
+                keyData.interpolation = interpolation;
+            }
+            keys.push(keyData);
+        }
+
+        animation.setKeys(keys);
+
+        if (parsedAnimation.ranges) {
+            for (index = 0; index < parsedAnimation.ranges.length; index++) {
+                data = parsedAnimation.ranges[index];
+                animation.createRange(data.name, data.from, data.to);
+            }
+        }
+
+        return animation;
+    }
+
+    /**
+     * Appends the serialized animations from the source animations
+     * @param source Source containing the animations
+     * @param destination Target to store the animations
+     */
+    public static AppendSerializedAnimations(source: IAnimatable, destination: any): void {
+        SerializationHelper.AppendSerializedAnimations(source, destination);
+    }
+
+    /**
+     * Creates a new animation or an array of animations from a snippet saved in a remote file
+     * @param name defines the name of the animation to create (can be null or empty to use the one from the json data)
+     * @param url defines the url to load from
+     * @returns a promise that will resolve to the new animation or an array of animations
+     */
+    public static ParseFromFileAsync(name: Nullable<string>, url: string): Promise<Animation | Array<Animation>> {
+        return new Promise((resolve, reject) => {
+            const request = new WebRequest();
+            request.addEventListener("readystatechange", () => {
+                if (request.readyState == 4) {
+                    if (request.status == 200) {
+                        let serializationObject = JSON.parse(request.responseText);
+                        if (serializationObject.animations) {
+                            serializationObject = serializationObject.animations;
+                        }
+
+                        if (serializationObject.length) {
+                            const output: Animation[] = [];
+                            for (const serializedAnimation of serializationObject) {
+                                output.push(this.Parse(serializedAnimation));
+                            }
+
+                            resolve(output);
+                        } else {
+                            const output = this.Parse(serializationObject);
+
+                            if (name) {
+                                output.name = name;
+                            }
+
+                            resolve(output);
+                        }
+                    } else {
+                        reject("Unable to load the animation");
+                    }
+                }
+            });
+
+            request.open("GET", url);
+            request.send();
+        });
+    }
+
+    /**
+     * Creates an animation or an array of animations from a snippet saved by the Inspector
+     * @param snippetId defines the snippet to load
+     * @returns a promise that will resolve to the new animation or a new array of animations
+     */
+    public static ParseFromSnippetAsync(snippetId: string): Promise<Animation | Array<Animation>> {
+        return new Promise((resolve, reject) => {
+            const request = new WebRequest();
+            request.addEventListener("readystatechange", () => {
+                if (request.readyState == 4) {
+                    if (request.status == 200) {
+                        const snippet = JSON.parse(JSON.parse(request.responseText).jsonPayload);
+
+                        if (snippet.animations) {
+                            const serializationObject = JSON.parse(snippet.animations);
+                            const outputs: Animation[] = [];
+                            for (const serializedAnimation of serializationObject.animations) {
+                                const output = this.Parse(serializedAnimation);
+                                output.snippetId = snippetId;
+                                outputs.push(output);
+                            }
+
+                            resolve(outputs);
+                        } else {
+                            const serializationObject = JSON.parse(snippet.animation);
+                            const output = this.Parse(serializationObject);
+
+                            output.snippetId = snippetId;
+
+                            resolve(output);
+                        }
+                    } else {
+                        reject("Unable to load the snippet " + snippetId);
+                    }
+                }
+            });
+
+            request.open("GET", this.SnippetUrl + "/" + snippetId.replace(/#/g, "/"));
+            request.send();
+        });
+    }
+
+    /**
+     * Creates an animation or an array of animations from a snippet saved by the Inspector
+     * @deprecated Please use ParseFromSnippetAsync instead
+     * @param snippetId defines the snippet to load
+     * @returns a promise that will resolve to the new animation or a new array of animations
+     */
+    public static CreateFromSnippetAsync = Animation.ParseFromSnippetAsync;
+}
+
+RegisterClass("BABYLON.Animation", Animation);
+Node._AnimationRangeFactory = (name: string, from: number, to: number) => new AnimationRange(name, from, to);