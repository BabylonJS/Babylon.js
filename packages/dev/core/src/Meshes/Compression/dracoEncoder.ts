--- conflicted
+++ resolved
@@ -1,296 +1,292 @@
-import { DracoCodec, type IDracoCodecConfiguration } from "./dracoCodec";
-import type { EncoderMessage, IDracoAttributeData, IDracoEncodedMeshData, IDracoEncoderOptions, DracoAttributeName } from "./dracoEncoder.types";
-import { EncodeMesh, EncoderWorkerFunction } from "./dracoCompressionWorker";
-import { Tools } from "../../Misc/tools";
-import { VertexBuffer } from "../buffer";
-import type { Nullable } from "../../types";
-import { Mesh } from "../mesh";
-import type { Geometry } from "../geometry";
-import { Logger } from "../../Misc/logger";
-import { deepMerge } from "../../Misc/deepMerger";
-import type { EncoderModule } from "draco3d";
-<<<<<<< HEAD
-import { AreIndices32Bits } from "core/Buffers/bufferUtils";
-import { _IsWasmConfigurationAvailable } from "core/Misc/workerUtils";
-=======
-import { AreIndices32Bits, GetTypedArrayData } from "core/Buffers/bufferUtils";
->>>>>>> f0b0bd04
-
-// Missing type from types/draco3d. Do not use in public scope; UMD tests will fail because of EncoderModule.
-type DracoEncoderModule = (props: { wasmBinary?: ArrayBuffer }) => Promise<EncoderModule>;
-
-// eslint-disable-next-line @typescript-eslint/naming-convention
-declare let DracoEncoderModule: DracoEncoderModule;
-
-/**
- * Map the Babylon.js attribute kind to the Draco attribute kind, defined by the `GeometryAttributeType` enum.
- * @internal
- */
-function GetDracoAttributeName(kind: string): DracoAttributeName {
-    if (kind === VertexBuffer.PositionKind) {
-        return "POSITION";
-    } else if (kind === VertexBuffer.NormalKind) {
-        return "NORMAL";
-    } else if (kind === VertexBuffer.ColorKind) {
-        return "COLOR";
-    } else if (kind.startsWith(VertexBuffer.UVKind)) {
-        return "TEX_COORD";
-    }
-    return "GENERIC";
-}
-
-/**
- * Get the indices for the geometry, if present. Eventually used as
- * `AddFacesToMesh(mesh: Mesh, numFaces: number, faces: Uint16Array | Uint32Array)`;
- * where `numFaces = indices.length / 3` and `faces = indices`.
- * @internal
- */
-function PrepareIndicesForDraco(input: Mesh | Geometry): Nullable<Uint32Array | Uint16Array> {
-    let indices = input.getIndices(undefined, true);
-
-    // Convert number[] and Int32Array types, if needed
-    if (indices && !(indices instanceof Uint32Array) && !(indices instanceof Uint16Array)) {
-        indices = (AreIndices32Bits(indices, indices.length) ? Uint32Array : Uint16Array).from(indices);
-    }
-
-    return indices;
-}
-
-/**
- * Get relevant information about the geometry's vertex attributes for Draco encoding. Eventually used for each attribute as
- * `AddFloatAttribute(mesh: Mesh, attribute: number, count: number, itemSize: number, array: TypedArray)`
- * where `attribute = EncoderModule[<dracoAttribute>]`, `itemSize = <size>`, `array = <data>`, and count is the number of position vertices.
- * @internal
- */
-function PrepareAttributesForDraco(input: Mesh | Geometry, excludedAttributes?: string[]): Array<IDracoAttributeData> {
-    const attributes: Array<IDracoAttributeData> = [];
-
-    for (const kind of input.getVerticesDataKinds()) {
-        if (excludedAttributes?.includes(kind)) {
-            if (kind === VertexBuffer.PositionKind) {
-                throw new Error("Cannot exclude position attribute from Draco encoding.");
-            }
-            continue;
-        }
-
-        // Convert number[] to typed array, if needed.
-        const vertexBuffer = input.getVertexBuffer(kind)!;
-        const size = vertexBuffer.getSize();
-        const data = GetTypedArrayData(
-            vertexBuffer.getData()!,
-            size,
-            vertexBuffer.type,
-            vertexBuffer.byteOffset,
-            vertexBuffer.byteStride,
-            vertexBuffer.normalized,
-            input.getTotalVertices(),
-            true
-        );
-        attributes.push({ kind: kind, dracoName: GetDracoAttributeName(kind), size: size, data: data });
-    }
-
-    return attributes;
-}
-
-const DefaultEncoderOptions: IDracoEncoderOptions = {
-    decodeSpeed: 5,
-    encodeSpeed: 5,
-    method: "MESH_EDGEBREAKER_ENCODING",
-    quantizationBits: {
-        POSITION: 14,
-        NORMAL: 10,
-        COLOR: 8,
-        TEX_COORD: 12,
-        GENERIC: 12,
-    },
-};
-
-/**
- * @experimental This class is subject to change.
- *
- * Draco Encoder (https://google.github.io/draco/)
- *
- * This class wraps the Draco encoder module.
- *
- * By default, the configuration points to a copy of the Draco encoder files from the Babylon.js cdn https://cdn.babylonjs.com/draco_encoder_wasm_wrapper.js.
- *
- * To update the configuration, use the following code:
- * ```javascript
- *     DracoEncoder.DefaultConfiguration = {
- *          wasmUrl: "<url to the WebAssembly library>",
- *          wasmBinaryUrl: "<url to the WebAssembly binary>",
- *          fallbackUrl: "<url to the fallback JavaScript library>",
- *     };
- * ```
- *
- * Draco has two versions, one for WebAssembly and one for JavaScript. The encoder configuration can be set to only support WebAssembly or only support the JavaScript version.
- * Decoding will automatically fallback to the JavaScript version if WebAssembly version is not configured or if WebAssembly is not supported by the browser.
- * Use `DracoEncoder.DefaultAvailable` to determine if the encoder configuration is available for the current context.
- *
- * To encode Draco compressed data, get the default DracoEncoder object and call encodeMeshAsync:
- * ```javascript
- *     var dracoData = await DracoEncoder.Default.encodeMeshAsync(mesh);
- * ```
- *
- * Currently, DracoEncoder only encodes to meshes. Encoding to point clouds is not yet supported.
- *
- * Only position, normal, color, and UV attributes are supported natively by the encoder. All other attributes are treated as generic. This means that,
- * when decoding these generic attributes later, additional information about their original Babylon types will be needed to interpret the data correctly.
- * You can use the return value of `encodeMeshAsync` to source this information, specifically the `attributes` field. E.g.,
- * ```javascript
- *    var dracoData = await DracoEncoder.Default.encodeMeshAsync(mesh);
- *    var meshData = await DracoDecoder.Default.decodeMeshToMeshDataAsync(dracoData.data, dracoData.attributes);
- * ```
- *
- * By default, DracoEncoder will encode all available attributes of the mesh. To exclude specific attributes, use the following code:
- * ```javascript
- *    var options = { excludedAttributes: [VertexBuffer.MatricesIndicesKind, VertexBuffer.MatricesWeightsKind] };
- *    var dracoData = await DracoDecoder.Default.encodeMeshAsync(mesh, options);
- * ```
- */
-export class DracoEncoder extends DracoCodec {
-    /**
-     * Default configuration for the DracoEncoder. Defaults to the following:
-     * - numWorkers: 50% of the available logical processors, capped to 4. If no logical processors are available, defaults to 1.
-     * - wasmUrl: `"https://cdn.babylonjs.com/draco_encoder_wasm_wrapper.js"`
-     * - wasmBinaryUrl: `"https://cdn.babylonjs.com/draco_encoder.wasm"`
-     * - fallbackUrl: `"https://cdn.babylonjs.com/draco_encoder.js"`
-     */
-    public static DefaultConfiguration: IDracoCodecConfiguration = {
-        wasmUrl: `${Tools._DefaultCdnUrl}/draco_encoder_wasm_wrapper.js`,
-        wasmBinaryUrl: `${Tools._DefaultCdnUrl}/draco_encoder.wasm`,
-        fallbackUrl: `${Tools._DefaultCdnUrl}/draco_encoder.js`,
-    };
-
-    /**
-     * Returns true if the encoder's `DefaultConfiguration` is available.
-     */
-    public static get DefaultAvailable(): boolean {
-        const config = DracoEncoder.DefaultConfiguration;
-        return !!config.fallbackUrl || _IsWasmConfigurationAvailable(config.wasmUrl, config.wasmBinaryUrl, config.wasmBinary, config.jsModule);
-    }
-
-    protected static _Default: Nullable<DracoEncoder> = null;
-    /**
-     * Default instance for the DracoEncoder.
-     */
-    public static get Default(): DracoEncoder {
-        DracoEncoder._Default ??= new DracoEncoder();
-        return DracoEncoder._Default;
-    }
-
-    /**
-     * Reset the default DracoEncoder object to null and disposing the removed default instance.
-     * Note that if the workerPool is a member of the static DefaultConfiguration object it is recommended not to run dispose,
-     * unless the static worker pool is no longer needed.
-     * @param skipDispose set to true to not dispose the removed default instance
-     */
-    public static ResetDefault(skipDispose?: boolean): void {
-        if (DracoEncoder._Default) {
-            if (!skipDispose) {
-                DracoEncoder._Default.dispose();
-            }
-            DracoEncoder._Default = null;
-        }
-    }
-
-    protected override _isModuleAvailable(): boolean {
-        return typeof DracoEncoderModule !== "undefined";
-    }
-
-    protected override async _createModuleAsync(wasmBinary?: ArrayBuffer, jsModule?: unknown /** DracoEncoderModule */): Promise<{ module: unknown /** EncoderModule */ }> {
-        const module = await ((jsModule as DracoEncoderModule) || DracoEncoderModule)({ wasmBinary });
-        return { module };
-    }
-
-    protected override _getWorkerContent(): string {
-        return `${EncodeMesh}(${EncoderWorkerFunction})()`;
-    }
-
-    /**
-     * Creates a new Draco encoder.
-     * @param configuration Optional override of the configuration for the DracoEncoder. If not provided, defaults to {@link DracoEncoder.DefaultConfiguration}.
-     */
-    constructor(configuration: IDracoCodecConfiguration = DracoEncoder.DefaultConfiguration) {
-        super(configuration);
-    }
-
-    /**
-     * @internal
-     */
-    public async _encodeAsync(
-        attributes: Array<IDracoAttributeData>,
-        indices: Nullable<Uint16Array | Uint32Array>,
-        options?: IDracoEncoderOptions
-    ): Promise<Nullable<IDracoEncodedMeshData>> {
-        const mergedOptions = options ? deepMerge(DefaultEncoderOptions, options) : DefaultEncoderOptions;
-
-        if (this._workerPoolPromise) {
-            const workerPool = await this._workerPoolPromise;
-            return new Promise<Nullable<IDracoEncodedMeshData>>((resolve, reject) => {
-                workerPool.push((worker, onComplete) => {
-                    const onError = (error: ErrorEvent) => {
-                        worker.removeEventListener("error", onError);
-                        worker.removeEventListener("message", onMessage);
-                        reject(error);
-                        onComplete();
-                    };
-
-                    const onMessage = (message: MessageEvent<EncoderMessage>) => {
-                        if (message.data.id === "encodeMeshDone") {
-                            worker.removeEventListener("error", onError);
-                            worker.removeEventListener("message", onMessage);
-                            resolve(message.data.encodedMeshData);
-                            onComplete();
-                        }
-                    };
-
-                    worker.addEventListener("error", onError);
-                    worker.addEventListener("message", onMessage);
-
-                    // Build the transfer list. No need to copy, as the data was copied in previous steps.
-                    const transferList = [];
-                    attributes.forEach((attribute) => {
-                        transferList.push(attribute.data.buffer);
-                    });
-                    if (indices) {
-                        transferList.push(indices.buffer);
-                    }
-
-                    worker.postMessage({ id: "encodeMesh", attributes: attributes, indices: indices, options: mergedOptions }, transferList);
-                });
-            });
-        }
-
-        if (this._modulePromise) {
-            const encoder = await this._modulePromise;
-            return EncodeMesh(encoder.module, attributes, indices, mergedOptions);
-        }
-
-        throw new Error("Draco encoder module is not available");
-    }
-
-    /**
-     * Encodes a mesh or geometry into a Draco-encoded mesh data.
-     * @param input the mesh or geometry to encode
-     * @param options options for the encoding
-     * @returns a promise that resolves to the newly-encoded data
-     */
-    public async encodeMeshAsync(input: Mesh | Geometry, options?: IDracoEncoderOptions): Promise<Nullable<IDracoEncodedMeshData>> {
-        const verticesCount = input.getTotalVertices();
-        if (verticesCount == 0) {
-            throw new Error("Cannot compress geometry with Draco. There are no vertices.");
-        }
-
-        // Prepare parameters for encoding
-        if (input instanceof Mesh && input.morphTargetManager && options?.method === "MESH_EDGEBREAKER_ENCODING") {
-            Logger.Warn("Cannot use Draco EDGEBREAKER method with morph targets. Falling back to SEQUENTIAL method.");
-            options.method = "MESH_SEQUENTIAL_ENCODING";
-        }
-
-        const indices = PrepareIndicesForDraco(input);
-        const attributes = PrepareAttributesForDraco(input, options?.excludedAttributes);
-
-        return this._encodeAsync(attributes, indices, options);
-    }
-}
+import { DracoCodec, type IDracoCodecConfiguration } from "./dracoCodec";
+import type { EncoderMessage, IDracoAttributeData, IDracoEncodedMeshData, IDracoEncoderOptions, DracoAttributeName } from "./dracoEncoder.types";
+import { EncodeMesh, EncoderWorkerFunction } from "./dracoCompressionWorker";
+import { Tools } from "../../Misc/tools";
+import { VertexBuffer } from "../buffer";
+import type { Nullable } from "../../types";
+import { Mesh } from "../mesh";
+import type { Geometry } from "../geometry";
+import { Logger } from "../../Misc/logger";
+import { deepMerge } from "../../Misc/deepMerger";
+import type { EncoderModule } from "draco3d";
+import { AreIndices32Bits, GetTypedArrayData } from "core/Buffers/bufferUtils";
+import { _IsWasmConfigurationAvailable } from "core/Misc/workerUtils";
+
+// Missing type from types/draco3d. Do not use in public scope; UMD tests will fail because of EncoderModule.
+type DracoEncoderModule = (props: { wasmBinary?: ArrayBuffer }) => Promise<EncoderModule>;
+
+// eslint-disable-next-line @typescript-eslint/naming-convention
+declare let DracoEncoderModule: DracoEncoderModule;
+
+/**
+ * Map the Babylon.js attribute kind to the Draco attribute kind, defined by the `GeometryAttributeType` enum.
+ * @internal
+ */
+function GetDracoAttributeName(kind: string): DracoAttributeName {
+    if (kind === VertexBuffer.PositionKind) {
+        return "POSITION";
+    } else if (kind === VertexBuffer.NormalKind) {
+        return "NORMAL";
+    } else if (kind === VertexBuffer.ColorKind) {
+        return "COLOR";
+    } else if (kind.startsWith(VertexBuffer.UVKind)) {
+        return "TEX_COORD";
+    }
+    return "GENERIC";
+}
+
+/**
+ * Get the indices for the geometry, if present. Eventually used as
+ * `AddFacesToMesh(mesh: Mesh, numFaces: number, faces: Uint16Array | Uint32Array)`;
+ * where `numFaces = indices.length / 3` and `faces = indices`.
+ * @internal
+ */
+function PrepareIndicesForDraco(input: Mesh | Geometry): Nullable<Uint32Array | Uint16Array> {
+    let indices = input.getIndices(undefined, true);
+
+    // Convert number[] and Int32Array types, if needed
+    if (indices && !(indices instanceof Uint32Array) && !(indices instanceof Uint16Array)) {
+        indices = (AreIndices32Bits(indices, indices.length) ? Uint32Array : Uint16Array).from(indices);
+    }
+
+    return indices;
+}
+
+/**
+ * Get relevant information about the geometry's vertex attributes for Draco encoding. Eventually used for each attribute as
+ * `AddFloatAttribute(mesh: Mesh, attribute: number, count: number, itemSize: number, array: TypedArray)`
+ * where `attribute = EncoderModule[<dracoAttribute>]`, `itemSize = <size>`, `array = <data>`, and count is the number of position vertices.
+ * @internal
+ */
+function PrepareAttributesForDraco(input: Mesh | Geometry, excludedAttributes?: string[]): Array<IDracoAttributeData> {
+    const attributes: Array<IDracoAttributeData> = [];
+
+    for (const kind of input.getVerticesDataKinds()) {
+        if (excludedAttributes?.includes(kind)) {
+            if (kind === VertexBuffer.PositionKind) {
+                throw new Error("Cannot exclude position attribute from Draco encoding.");
+            }
+            continue;
+        }
+
+        // Convert number[] to typed array, if needed.
+        const vertexBuffer = input.getVertexBuffer(kind)!;
+        const size = vertexBuffer.getSize();
+        const data = GetTypedArrayData(
+            vertexBuffer.getData()!,
+            size,
+            vertexBuffer.type,
+            vertexBuffer.byteOffset,
+            vertexBuffer.byteStride,
+            vertexBuffer.normalized,
+            input.getTotalVertices(),
+            true
+        );
+        attributes.push({ kind: kind, dracoName: GetDracoAttributeName(kind), size: size, data: data });
+    }
+
+    return attributes;
+}
+
+const DefaultEncoderOptions: IDracoEncoderOptions = {
+    decodeSpeed: 5,
+    encodeSpeed: 5,
+    method: "MESH_EDGEBREAKER_ENCODING",
+    quantizationBits: {
+        POSITION: 14,
+        NORMAL: 10,
+        COLOR: 8,
+        TEX_COORD: 12,
+        GENERIC: 12,
+    },
+};
+
+/**
+ * @experimental This class is subject to change.
+ *
+ * Draco Encoder (https://google.github.io/draco/)
+ *
+ * This class wraps the Draco encoder module.
+ *
+ * By default, the configuration points to a copy of the Draco encoder files from the Babylon.js cdn https://cdn.babylonjs.com/draco_encoder_wasm_wrapper.js.
+ *
+ * To update the configuration, use the following code:
+ * ```javascript
+ *     DracoEncoder.DefaultConfiguration = {
+ *          wasmUrl: "<url to the WebAssembly library>",
+ *          wasmBinaryUrl: "<url to the WebAssembly binary>",
+ *          fallbackUrl: "<url to the fallback JavaScript library>",
+ *     };
+ * ```
+ *
+ * Draco has two versions, one for WebAssembly and one for JavaScript. The encoder configuration can be set to only support WebAssembly or only support the JavaScript version.
+ * Decoding will automatically fallback to the JavaScript version if WebAssembly version is not configured or if WebAssembly is not supported by the browser.
+ * Use `DracoEncoder.DefaultAvailable` to determine if the encoder configuration is available for the current context.
+ *
+ * To encode Draco compressed data, get the default DracoEncoder object and call encodeMeshAsync:
+ * ```javascript
+ *     var dracoData = await DracoEncoder.Default.encodeMeshAsync(mesh);
+ * ```
+ *
+ * Currently, DracoEncoder only encodes to meshes. Encoding to point clouds is not yet supported.
+ *
+ * Only position, normal, color, and UV attributes are supported natively by the encoder. All other attributes are treated as generic. This means that,
+ * when decoding these generic attributes later, additional information about their original Babylon types will be needed to interpret the data correctly.
+ * You can use the return value of `encodeMeshAsync` to source this information, specifically the `attributes` field. E.g.,
+ * ```javascript
+ *    var dracoData = await DracoEncoder.Default.encodeMeshAsync(mesh);
+ *    var meshData = await DracoDecoder.Default.decodeMeshToMeshDataAsync(dracoData.data, dracoData.attributes);
+ * ```
+ *
+ * By default, DracoEncoder will encode all available attributes of the mesh. To exclude specific attributes, use the following code:
+ * ```javascript
+ *    var options = { excludedAttributes: [VertexBuffer.MatricesIndicesKind, VertexBuffer.MatricesWeightsKind] };
+ *    var dracoData = await DracoDecoder.Default.encodeMeshAsync(mesh, options);
+ * ```
+ */
+export class DracoEncoder extends DracoCodec {
+    /**
+     * Default configuration for the DracoEncoder. Defaults to the following:
+     * - numWorkers: 50% of the available logical processors, capped to 4. If no logical processors are available, defaults to 1.
+     * - wasmUrl: `"https://cdn.babylonjs.com/draco_encoder_wasm_wrapper.js"`
+     * - wasmBinaryUrl: `"https://cdn.babylonjs.com/draco_encoder.wasm"`
+     * - fallbackUrl: `"https://cdn.babylonjs.com/draco_encoder.js"`
+     */
+    public static DefaultConfiguration: IDracoCodecConfiguration = {
+        wasmUrl: `${Tools._DefaultCdnUrl}/draco_encoder_wasm_wrapper.js`,
+        wasmBinaryUrl: `${Tools._DefaultCdnUrl}/draco_encoder.wasm`,
+        fallbackUrl: `${Tools._DefaultCdnUrl}/draco_encoder.js`,
+    };
+
+    /**
+     * Returns true if the encoder's `DefaultConfiguration` is available.
+     */
+    public static get DefaultAvailable(): boolean {
+        const config = DracoEncoder.DefaultConfiguration;
+        return !!config.fallbackUrl || _IsWasmConfigurationAvailable(config.wasmUrl, config.wasmBinaryUrl, config.wasmBinary, config.jsModule);
+    }
+
+    protected static _Default: Nullable<DracoEncoder> = null;
+    /**
+     * Default instance for the DracoEncoder.
+     */
+    public static get Default(): DracoEncoder {
+        DracoEncoder._Default ??= new DracoEncoder();
+        return DracoEncoder._Default;
+    }
+
+    /**
+     * Reset the default DracoEncoder object to null and disposing the removed default instance.
+     * Note that if the workerPool is a member of the static DefaultConfiguration object it is recommended not to run dispose,
+     * unless the static worker pool is no longer needed.
+     * @param skipDispose set to true to not dispose the removed default instance
+     */
+    public static ResetDefault(skipDispose?: boolean): void {
+        if (DracoEncoder._Default) {
+            if (!skipDispose) {
+                DracoEncoder._Default.dispose();
+            }
+            DracoEncoder._Default = null;
+        }
+    }
+
+    protected override _isModuleAvailable(): boolean {
+        return typeof DracoEncoderModule !== "undefined";
+    }
+
+    protected override async _createModuleAsync(wasmBinary?: ArrayBuffer, jsModule?: unknown /** DracoEncoderModule */): Promise<{ module: unknown /** EncoderModule */ }> {
+        const module = await ((jsModule as DracoEncoderModule) || DracoEncoderModule)({ wasmBinary });
+        return { module };
+    }
+
+    protected override _getWorkerContent(): string {
+        return `${EncodeMesh}(${EncoderWorkerFunction})()`;
+    }
+
+    /**
+     * Creates a new Draco encoder.
+     * @param configuration Optional override of the configuration for the DracoEncoder. If not provided, defaults to {@link DracoEncoder.DefaultConfiguration}.
+     */
+    constructor(configuration: IDracoCodecConfiguration = DracoEncoder.DefaultConfiguration) {
+        super(configuration);
+    }
+
+    /**
+     * @internal
+     */
+    public async _encodeAsync(
+        attributes: Array<IDracoAttributeData>,
+        indices: Nullable<Uint16Array | Uint32Array>,
+        options?: IDracoEncoderOptions
+    ): Promise<Nullable<IDracoEncodedMeshData>> {
+        const mergedOptions = options ? deepMerge(DefaultEncoderOptions, options) : DefaultEncoderOptions;
+
+        if (this._workerPoolPromise) {
+            const workerPool = await this._workerPoolPromise;
+            return new Promise<Nullable<IDracoEncodedMeshData>>((resolve, reject) => {
+                workerPool.push((worker, onComplete) => {
+                    const onError = (error: ErrorEvent) => {
+                        worker.removeEventListener("error", onError);
+                        worker.removeEventListener("message", onMessage);
+                        reject(error);
+                        onComplete();
+                    };
+
+                    const onMessage = (message: MessageEvent<EncoderMessage>) => {
+                        if (message.data.id === "encodeMeshDone") {
+                            worker.removeEventListener("error", onError);
+                            worker.removeEventListener("message", onMessage);
+                            resolve(message.data.encodedMeshData);
+                            onComplete();
+                        }
+                    };
+
+                    worker.addEventListener("error", onError);
+                    worker.addEventListener("message", onMessage);
+
+                    // Build the transfer list. No need to copy, as the data was copied in previous steps.
+                    const transferList = [];
+                    attributes.forEach((attribute) => {
+                        transferList.push(attribute.data.buffer);
+                    });
+                    if (indices) {
+                        transferList.push(indices.buffer);
+                    }
+
+                    worker.postMessage({ id: "encodeMesh", attributes: attributes, indices: indices, options: mergedOptions }, transferList);
+                });
+            });
+        }
+
+        if (this._modulePromise) {
+            const encoder = await this._modulePromise;
+            return EncodeMesh(encoder.module, attributes, indices, mergedOptions);
+        }
+
+        throw new Error("Draco encoder module is not available");
+    }
+
+    /**
+     * Encodes a mesh or geometry into a Draco-encoded mesh data.
+     * @param input the mesh or geometry to encode
+     * @param options options for the encoding
+     * @returns a promise that resolves to the newly-encoded data
+     */
+    public async encodeMeshAsync(input: Mesh | Geometry, options?: IDracoEncoderOptions): Promise<Nullable<IDracoEncodedMeshData>> {
+        const verticesCount = input.getTotalVertices();
+        if (verticesCount == 0) {
+            throw new Error("Cannot compress geometry with Draco. There are no vertices.");
+        }
+
+        // Prepare parameters for encoding
+        if (input instanceof Mesh && input.morphTargetManager && options?.method === "MESH_EDGEBREAKER_ENCODING") {
+            Logger.Warn("Cannot use Draco EDGEBREAKER method with morph targets. Falling back to SEQUENTIAL method.");
+            options.method = "MESH_SEQUENTIAL_ENCODING";
+        }
+
+        const indices = PrepareIndicesForDraco(input);
+        const attributes = PrepareAttributesForDraco(input, options?.excludedAttributes);
+
+        return this._encodeAsync(attributes, indices, options);
+    }
+}