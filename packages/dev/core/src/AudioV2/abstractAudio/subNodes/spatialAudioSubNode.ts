--- conflicted
+++ resolved
@@ -1,19 +1,9 @@
 import type { Quaternion, Vector3 } from "../../../Maths/math.vector";
-<<<<<<< HEAD
-import type { AbstractMesh } from "../../../Meshes/abstractMesh";
-import type { TransformNode } from "../../../Meshes/transformNode";
-import type { Nullable } from "../../../types";
-import type { AudioEngineV2 } from "../audioEngineV2";
-import { _ExclusiveSpatialAudioAttacher } from "../spatial/exclusiveSpatialAudioAttacher";
-import type { SpatialAudioAttachmentType } from "../spatial/spatialAudioAttacher";
-import { _SpatialAudioDefaults, type ISpatialAudioOptions } from "../subProperties/abstractSpatialAudio";
-=======
 import type { Nullable } from "../../../types";
 import type { AudioEngineV2 } from "../audioEngineV2";
 import type { ISpatialAudioOptions } from "../subProperties/abstractSpatialAudio";
 import { _SpatialAudioDefaults } from "../subProperties/abstractSpatialAudio";
 import type { _AbstractAudioSubGraph } from "./abstractAudioSubGraph";
->>>>>>> 05a40496
 import { _AbstractAudioSubNode } from "./abstractAudioSubNode";
 import { AudioSubNode } from "./audioSubNode";
 
@@ -25,45 +15,7 @@
     public minUpdateTime: number = 0;
 
     protected constructor(engine: AudioEngineV2) {
-<<<<<<< HEAD
-        super(_AudioSubNode.SPATIAL, engine);
-
-        this._attacher = new _ExclusiveSpatialAudioAttacher(this);
-    }
-
-    /** @internal */
-    public get attachedMesh(): Nullable<AbstractMesh> {
-        return this._attacher.attachedMesh;
-    }
-
-    public set attachedMesh(value: Nullable<AbstractMesh>) {
-        this._attacher.attachedMesh = value;
-    }
-
-    /** @internal */
-    public get attachedTransformNode(): Nullable<TransformNode> {
-        return this._attacher.attachedTransformNode;
-    }
-
-    public set attachedTransformNode(value: Nullable<TransformNode>) {
-        this._attacher.attachedTransformNode = value;
-    }
-
-    /** @internal */
-    public get attachmentType(): SpatialAudioAttachmentType {
-        return this._attacher.attachmentType;
-    }
-
-    public set attachmentType(value: SpatialAudioAttachmentType) {
-        this._attacher.attachmentType = value;
-    }
-
-    /** @internal */
-    public get isAttached(): boolean {
-        return this._attacher.isAttached;
-=======
         super(AudioSubNode.SPATIAL, engine);
->>>>>>> 05a40496
     }
 
     public abstract coneInnerAngle: number;
@@ -80,35 +32,6 @@
     public abstract inNode: AudioNode;
 
     /** @internal */
-<<<<<<< HEAD
-    public detach(): void {
-        this._attacher.detach();
-    }
-
-    /** @internal */
-    public async setOptions(options: Partial<ISpatialAudioOptions>): Promise<void> {
-        if (options.spatialAttachedMesh !== undefined) {
-            this.attachedMesh = options.spatialAttachedMesh;
-        } else if (options.spatialAttachedTransformNode !== undefined) {
-            this.attachedTransformNode = options.spatialAttachedTransformNode;
-        }
-
-        await this._attacher.isReadyPromise;
-
-        if (options.spatialAttachmentType !== undefined) {
-            this.attachmentType = options.spatialAttachmentType;
-        }
-
-        this.coneInnerAngle = options.spatialConeInnerAngle ?? _SpatialAudioDefaults.CONE_INNER_ANGLE;
-        this.coneOuterAngle = options.spatialConeOuterAngle ?? _SpatialAudioDefaults.CONE_OUTER_ANGLE;
-        this.coneOuterVolume = options.spatialConeOuterVolume ?? _SpatialAudioDefaults.CONE_OUTER_VOLUME;
-        this.distanceModel = options.spatialDistanceModel ?? _SpatialAudioDefaults.DISTANCE_MODEL;
-        this.maxDistance = options.spatialMaxDistance ?? _SpatialAudioDefaults.MAX_DISTANCE;
-        this.minUpdateTime = options.spatialMinUpdateTime ?? _SpatialAudioDefaults.MIN_UPDATE_TIME;
-        this.panningModel = options.spatialPanningModel ?? _SpatialAudioDefaults.PANNING_MODEL;
-        this.referenceDistance = options.spatialReferenceDistance ?? _SpatialAudioDefaults.REFERENCE_DISTANCE;
-        this.rolloffFactor = options.spatialRolloffFactor ?? _SpatialAudioDefaults.ROLLOFF_FACTOR;
-=======
     public setOptions(options: Partial<ISpatialAudioOptions>): void {
         this.coneInnerAngle = options.spatialConeInnerAngle ?? _SpatialAudioDefaults.coneInnerAngle;
         this.coneOuterAngle = options.spatialConeOuterAngle ?? _SpatialAudioDefaults.coneOuterAngle;
@@ -118,29 +41,17 @@
         this.panningModel = options.spatialPanningModel ?? _SpatialAudioDefaults.panningModel;
         this.referenceDistance = options.spatialReferenceDistance ?? _SpatialAudioDefaults.referenceDistance;
         this.rolloffFactor = options.spatialRolloffFactor ?? _SpatialAudioDefaults.rolloffFactor;
->>>>>>> 05a40496
 
         if (!this._attacher.isAttachedToPosition && options.spatialPosition !== undefined) {
             this.position = options.spatialPosition.clone();
         }
 
-<<<<<<< HEAD
-        if (!this._attacher.isAttachedToRotation) {
-            if (options.spatialRotationQuaternion !== undefined) {
-                this.rotationQuaternion = options.spatialRotationQuaternion.clone();
-            } else if (options.spatialRotation !== undefined) {
-                this.rotation = options.spatialRotation.clone();
-            } else {
-                this.rotationQuaternion = _SpatialAudioDefaults.ROTATION_QUATERNION.clone();
-            }
-=======
         if (options.spatialRotationQuaternion !== undefined) {
             this.rotationQuaternion = options.spatialRotationQuaternion.clone();
         } else if (options.spatialRotation !== undefined) {
             this.rotation = options.spatialRotation.clone();
         } else {
             this.rotationQuaternion = _SpatialAudioDefaults.rotationQuaternion.clone();
->>>>>>> 05a40496
         }
     }
 }
