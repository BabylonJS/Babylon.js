--- conflicted
+++ resolved
@@ -29,18 +29,6 @@
     }
 }
 
-<<<<<<< HEAD
-/**
- * This sub property is not backed by a sub node and all properties are set directly on the audio context listener.
- *
- * @internal
- */
-class _SpatialWebAudioListener extends _SpatialAudioListener {
-    private _lastPosition: Vector3 = Vector3.Zero();
-    private _lastRotation: Vector3 = Vector3.Zero();
-    private _lastRotationQuaternion: Quaternion = new Quaternion();
-    private _updaterComponent: _SpatialWebAudioUpdaterComponent;
-=======
 abstract class _AbstractSpatialWebAudioListener extends _SpatialAudioListener {
     protected readonly _listener: AudioListener;
 
@@ -48,17 +36,6 @@
     protected _lastRotation: Vector3 = Vector3.Zero();
     protected _lastRotationQuaternion: Quaternion = new Quaternion();
     protected _updaterComponent: _SpatialWebAudioUpdaterComponent;
->>>>>>> f1255632
-
-    private _forwardX: _WebAudioParameterComponent;
-    private _forwardY: _WebAudioParameterComponent;
-    private _forwardZ: _WebAudioParameterComponent;
-    private _positionX: _WebAudioParameterComponent;
-    private _positionY: _WebAudioParameterComponent;
-    private _positionZ: _WebAudioParameterComponent;
-    private _upX: _WebAudioParameterComponent;
-    private _upY: _WebAudioParameterComponent;
-    private _upZ: _WebAudioParameterComponent;
 
     /** @internal */
     public readonly engine: _WebAudioEngine;
@@ -78,35 +55,6 @@
         this.engine = engine;
 
         this._updaterComponent = new _SpatialWebAudioUpdaterComponent(this, autoUpdate, minUpdateTime);
-
-        const listener = engine._audioContext.listener;
-        this._forwardX = new _WebAudioParameterComponent(engine, listener.forwardX);
-        this._forwardY = new _WebAudioParameterComponent(engine, listener.forwardY);
-        this._forwardZ = new _WebAudioParameterComponent(engine, listener.forwardZ);
-        this._positionX = new _WebAudioParameterComponent(engine, listener.positionX);
-        this._positionY = new _WebAudioParameterComponent(engine, listener.positionY);
-        this._positionZ = new _WebAudioParameterComponent(engine, listener.positionZ);
-        this._upX = new _WebAudioParameterComponent(engine, listener.upX);
-        this._upY = new _WebAudioParameterComponent(engine, listener.upY);
-        this._upZ = new _WebAudioParameterComponent(engine, listener.upZ);
-    }
-
-    /** @internal */
-    public override dispose(): void {
-        super.dispose();
-
-        this._forwardX.dispose();
-        this._forwardY.dispose();
-        this._forwardZ.dispose();
-        this._positionX.dispose();
-        this._positionY.dispose();
-        this._positionZ.dispose();
-        this._upX.dispose();
-        this._upY.dispose();
-        this._upZ.dispose();
-
-        this._updaterComponent.dispose();
-        this._updaterComponent = null!;
     }
 
     /** @internal */
@@ -142,13 +90,7 @@
             return;
         }
 
-<<<<<<< HEAD
-        this._positionX.targetValue = this.position.x;
-        this._positionY.targetValue = this.position.y;
-        this._positionZ.targetValue = this.position.z;
-=======
         this._setWebAudioPosition(this.position);
->>>>>>> f1255632
 
         this._lastPosition.copyFrom(this.position);
     }
@@ -167,17 +109,6 @@
         Matrix.FromQuaternionToRef(TmpQuaternion, TmpMatrix);
 
         // NB: The WebAudio API is right-handed.
-<<<<<<< HEAD
-        Vector3.TransformNormalToRef(Vector3.RightHandedForwardReadOnly, TmpMatrix, TmpVector);
-        this._forwardX.targetValue = TmpVector.x;
-        this._forwardY.targetValue = TmpVector.y;
-        this._forwardZ.targetValue = TmpVector.z;
-
-        Vector3.TransformNormalToRef(Vector3.Up(), TmpMatrix, TmpVector);
-        this._upX.targetValue = TmpVector.x;
-        this._upY.targetValue = TmpVector.y;
-        this._upZ.targetValue = TmpVector.z;
-=======
         Vector3.TransformNormalToRef(Vector3.RightHandedForwardReadOnly, TmpMatrix, TmpVector1);
         Vector3.TransformNormalToRef(Vector3.Up(), TmpMatrix, TmpVector2);
 
@@ -202,20 +133,45 @@
  * @internal
  */
 class _SpatialWebAudioListener extends _AbstractSpatialWebAudioListener {
+    private _forwardX: _WebAudioParameterComponent;
+    private _forwardY: _WebAudioParameterComponent;
+    private _forwardZ: _WebAudioParameterComponent;
+    private _positionX: _WebAudioParameterComponent;
+    private _positionY: _WebAudioParameterComponent;
+    private _positionZ: _WebAudioParameterComponent;
+    private _upX: _WebAudioParameterComponent;
+    private _upY: _WebAudioParameterComponent;
+    private _upZ: _WebAudioParameterComponent;
+
+    public constructor(engine: _WebAudioEngine, autoUpdate: boolean, minUpdateTime: number) {
+        super(engine, autoUpdate, minUpdateTime);
+
+        const listener = engine._audioContext.listener;
+        this._forwardX = new _WebAudioParameterComponent(engine, listener.forwardX);
+        this._forwardY = new _WebAudioParameterComponent(engine, listener.forwardY);
+        this._forwardZ = new _WebAudioParameterComponent(engine, listener.forwardZ);
+        this._positionX = new _WebAudioParameterComponent(engine, listener.positionX);
+        this._positionY = new _WebAudioParameterComponent(engine, listener.positionY);
+        this._positionZ = new _WebAudioParameterComponent(engine, listener.positionZ);
+        this._upX = new _WebAudioParameterComponent(engine, listener.upX);
+        this._upY = new _WebAudioParameterComponent(engine, listener.upY);
+        this._upZ = new _WebAudioParameterComponent(engine, listener.upZ);
+    }
+
     protected override _setWebAudioPosition(position: Vector3): void {
-        this.engine._setAudioParam(this._listener.positionX, position.x);
-        this.engine._setAudioParam(this._listener.positionY, position.y);
-        this.engine._setAudioParam(this._listener.positionZ, position.z);
+        this._positionX.targetValue = position.x;
+        this._positionY.targetValue = position.y;
+        this._positionZ.targetValue = position.z;
     }
 
     protected override _setWebAudioOrientation(forward: Vector3, up: Vector3): void {
-        this.engine._setAudioParam(this._listener.forwardX, forward.x);
-        this.engine._setAudioParam(this._listener.forwardY, forward.y);
-        this.engine._setAudioParam(this._listener.forwardZ, forward.z);
+        this._forwardX.targetValue = forward.x;
+        this._forwardY.targetValue = forward.y;
+        this._forwardZ.targetValue = forward.z;
 
-        this.engine._setAudioParam(this._listener.upX, up.x);
-        this.engine._setAudioParam(this._listener.upY, up.y);
-        this.engine._setAudioParam(this._listener.upZ, up.z);
+        this._upX.targetValue = up.x;
+        this._upY.targetValue = up.y;
+        this._upZ.targetValue = up.z;
     }
 }
 
@@ -234,11 +190,10 @@
  */
 class _SpatialWebAudioListenerFallback extends _AbstractSpatialWebAudioListener {
     protected override _setWebAudioPosition(position: Vector3): void {
-        this._listener.setPosition(this.position.x, this.position.y, this.position.z);
+        this._listener.setPosition(position.x, position.y, position.z);
     }
 
     protected override _setWebAudioOrientation(forward: Vector3, up: Vector3): void {
         this._listener.setOrientation(forward.x, forward.y, forward.z, up.x, up.y, up.z);
->>>>>>> f1255632
     }
 }