import type { Nullable } from "../../../types";
import type { AbstractAudioNode } from "../../abstractAudio/abstractAudioNode";
import type { _AbstractAudioSubNode } from "../../abstractAudio/subNodes/abstractAudioSubNode";
import { AudioSubNode } from "../../abstractAudio/subNodes/audioSubNode";
import { _GetSpatialAudioSubNode } from "../../abstractAudio/subNodes/spatialAudioSubNode";
import { _GetStereoAudioSubNode } from "../../abstractAudio/subNodes/stereoAudioSubNode";
import type { IVolumeAudioOptions } from "../../abstractAudio/subNodes/volumeAudioSubNode";
import { _GetVolumeAudioSubNode } from "../../abstractAudio/subNodes/volumeAudioSubNode";
import type { ISpatialAudioOptions } from "../../abstractAudio/subProperties/abstractSpatialAudio";
import { _HasSpatialAudioOptions } from "../../abstractAudio/subProperties/abstractSpatialAudio";
import type { IStereoAudioOptions } from "../../abstractAudio/subProperties/abstractStereoAudio";
import { _HasStereoAudioOptions } from "../../abstractAudio/subProperties/abstractStereoAudio";
import type { IWebAudioOutNode, IWebAudioSubNode } from "../webAudioNode";
import type { _SpatialWebAudioSubNode } from "./spatialWebAudioSubNode";
import { _CreateSpatialAudioSubNodeAsync } from "./spatialWebAudioSubNode";
import { _CreateStereoAudioSubNodeAsync, type _StereoWebAudioSubNode } from "./stereoWebAudioSubNode";
import type { _VolumeWebAudioSubNode } from "./volumeWebAudioSubNode";
import { _WebAudioBaseSubGraph } from "./webAudioBaseSubGraph";

/** @internal */
export interface IWebAudioBusAndSoundSubGraphOptions extends ISpatialAudioOptions, IStereoAudioOptions, IVolumeAudioOptions {}

/** @internal */
export abstract class _WebAudioBusAndSoundSubGraph extends _WebAudioBaseSubGraph {
    protected abstract readonly _upstreamNodes: Nullable<Set<AbstractAudioNode>>;

    protected _inNode: Nullable<AudioNode> = null;

    /** @internal */
    public override async init(options: Partial<IWebAudioBusAndSoundSubGraphOptions>): Promise<void> {
        super.init(options);

        let hasSpatialOptions = false;
        let hasStereoOptions = false;

        if ((hasSpatialOptions = _HasSpatialAudioOptions(options))) {
            this._createAndAddSubNode(AudioSubNode.SPATIAL);
        }
        if ((hasStereoOptions = _HasStereoAudioOptions(options))) {
            this._createAndAddSubNode(AudioSubNode.STEREO);
        }

        await this._createSubNodePromisesResolved();

        if (hasSpatialOptions) {
<<<<<<< HEAD
            await this.getSubNode<_SpatialAudioSubNode>(_AudioSubNode.SPATIAL)?.setOptions(options);
=======
            _GetSpatialAudioSubNode(this)?.setOptions(options);
>>>>>>> 05a40496
        }
        if (hasStereoOptions) {
            _GetStereoAudioSubNode(this)?.setOptions(options);
        }
    }

    /** @internal */
    public override get inNode(): Nullable<AudioNode> {
        return this._inNode;
    }

    protected override _createSubNode(name: string): Nullable<Promise<_AbstractAudioSubNode>> {
        const node = super._createSubNode(name);

        if (node) {
            return node;
        }

        switch (name) {
            case AudioSubNode.SPATIAL:
                return _CreateSpatialAudioSubNodeAsync(this._owner.engine);
            case AudioSubNode.STEREO:
                return _CreateStereoAudioSubNodeAsync(this._owner.engine);
            default:
                return null;
        }
    }

    protected override _onSubNodesChanged(): void {
        const spatialNode = _GetSpatialAudioSubNode(this);
        const stereoNode = _GetStereoAudioSubNode(this);
        const volumeNode = _GetVolumeAudioSubNode(this);

        if (spatialNode && spatialNode.getClassName() !== "_SpatialWebAudioSubNode") {
            throw new Error("Not a WebAudio subnode.");
        }
        if (stereoNode && stereoNode.getClassName() !== "_StereoWebAudioSubNode") {
            throw new Error("Not a WebAudio subnode.");
        }
        if (volumeNode && volumeNode.getClassName() !== "_VolumeWebAudioSubNode") {
            throw new Error("Not a WebAudio subnode.");
        }

        if (spatialNode) {
            spatialNode.disconnectAll();

            if (stereoNode) {
                spatialNode.connect(stereoNode);
            } else if (volumeNode) {
                spatialNode.connect(volumeNode);
            }
        }

        if (stereoNode) {
            stereoNode.disconnectAll();

            if (volumeNode) {
                stereoNode.connect(volumeNode);
            }
        }

        let inSubNode: Nullable<IWebAudioSubNode> = null;

        if (spatialNode) {
            inSubNode = spatialNode as _SpatialWebAudioSubNode;
        } else if (stereoNode) {
            inSubNode = stereoNode as _StereoWebAudioSubNode;
        } else if (volumeNode) {
            inSubNode = volumeNode as _VolumeWebAudioSubNode;
        }

        const inNode = inSubNode?.node ?? null;

        if (this._inNode !== inNode) {
            // Disconnect the wrapped upstream WebAudio nodes from the old wrapped WebAudio node.
            // The wrapper nodes are unaware of this change.
            if (this._inNode && this._upstreamNodes) {
                const it = this._upstreamNodes.values();
                for (let next = it.next(); !next.done; next = it.next()) {
                    (next.value as IWebAudioOutNode).outNode?.disconnect(this._inNode);
                }
            }

            this._inNode = inNode;

            // Connect the wrapped upstream WebAudio nodes to the new wrapped WebAudio node.
            // The wrapper nodes are unaware of this change.
            if (inNode && this._upstreamNodes) {
                const it = this._upstreamNodes.values();
                for (let next = it.next(); !next.done; next = it.next()) {
                    (next.value as IWebAudioOutNode).outNode?.connect(inNode);
                }
            }
        }
    }
}<|MERGE_RESOLUTION|>--- conflicted
+++ resolved
@@ -43,11 +43,7 @@
         await this._createSubNodePromisesResolved();
 
         if (hasSpatialOptions) {
-<<<<<<< HEAD
-            await this.getSubNode<_SpatialAudioSubNode>(_AudioSubNode.SPATIAL)?.setOptions(options);
-=======
             _GetSpatialAudioSubNode(this)?.setOptions(options);
->>>>>>> 05a40496
         }
         if (hasStereoOptions) {
             _GetStereoAudioSubNode(this)?.setOptions(options);
