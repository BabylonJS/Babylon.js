--- conflicted
+++ resolved
@@ -1,686 +1,682 @@
-import type { IBasePhysicsCollisionEvent, IPhysicsCollisionEvent, IPhysicsEnginePluginV2, PhysicsMassProperties } from "./IPhysicsEnginePlugin";
-import { PhysicsMotionType } from "./IPhysicsEnginePlugin";
-import type { PhysicsShape } from "./physicsShape";
-import { Vector3, Quaternion, TmpVectors } from "../../Maths/math.vector";
-import type { Scene } from "../../scene";
-import type { PhysicsEngine } from "./physicsEngine";
-import type { Nullable } from "core/types";
-import type { PhysicsConstraint } from "./physicsConstraint";
-import type { Bone } from "core/Bones/bone";
-import { Space } from "core/Maths/math.axis";
-import type { Observable, Observer } from "../../Misc/observable";
-import type { Node } from "../../node";
-import type { Mesh } from "core/Meshes/mesh";
-import type { AbstractMesh } from "../../Meshes/abstractMesh";
-import type { TransformNode } from "../../Meshes/transformNode";
-
-/**
- * PhysicsBody is useful for creating a physics body that can be used in a physics engine. It allows
- * the user to set the mass and velocity of the body, which can then be used to calculate the
- * motion of the body in the physics engine.
- */
-export class PhysicsBody {
-    /**
-     * V2 Physics plugin private data for single Transform
-     */
-    public _pluginData: any = undefined;
-    /**
-     * V2 Physics plugin private data for instances
-     */
-    public _pluginDataInstances: Array<any> = [];
-    /**
-     * The V2 plugin used to create and manage this Physics Body
-     */
-    private _physicsPlugin: IPhysicsEnginePluginV2;
-    /**
-     * The engine used to create and manage this Physics Body
-     */
-    private _physicsEngine: PhysicsEngine;
-    /**
-     * If the collision callback is enabled
-     */
-    private _collisionCBEnabled: boolean = false;
-    /**
-     * If the collision ended callback is enabled
-     */
-    private _collisionEndedCBEnabled: boolean = false;
-    /**
-     * The transform node associated with this Physics Body
-     */
-    transformNode: TransformNode;
-    /**
-     * Disable pre-step that consists in updating Physics Body from Transform Node Translation/Orientation.
-     * True by default for maximum performance.
-     */
-    disablePreStep: boolean = true;
-
-    /**
-     * Disable sync from physics to transformNode. This value is set to true at body creation or at motionType setting when the body is not dynamic.
-     */
-    disableSync: boolean = false;
-
-    /**
-     * Physics engine will try to make this body sleeping and not active
-     */
-    public startAsleep: boolean;
-
-    private _nodeDisposeObserver: Nullable<Observer<Node>>;
-
-    private _isDisposed = false;
-
-    private _shape: Nullable<PhysicsShape> = null;
-
-    private _motionType: PhysicsMotionType;
-
-    /**
-     * Constructs a new physics body for the given node.
-     * @param transformNode - The Transform Node to construct the physics body for. For better performance, it is advised that this node does not have a parent.
-     * @param motionType - The motion type of the physics body. The options are:
-     *  - PhysicsMotionType.STATIC - Static bodies are not moving and unaffected by forces or collisions. They are good for level boundaries or terrain.
-     *  - PhysicsMotionType.DYNAMIC - Dynamic bodies are fully simulated. They can move and collide with other objects.
-     *  - PhysicsMotionType.ANIMATED - They behave like dynamic bodies, but they won't be affected by other bodies, but still push other bodies out of the way.
-     * @param startsAsleep - Whether the physics body should start in a sleeping state (not a guarantee). Defaults to false.
-     * @param scene - The scene containing the physics engine.
-     *
-     * This code is useful for creating a physics body for a given Transform Node in a scene.
-     * It checks the version of the physics engine and the physics plugin, and initializes the body accordingly.
-     * It also sets the node's rotation quaternion if it is not already set. Finally, it adds the body to the physics engine.
-     */
-    constructor(transformNode: TransformNode, motionType: PhysicsMotionType, startsAsleep: boolean, scene: Scene) {
-        if (!scene) {
-            return;
-        }
-        const physicsEngine = scene.getPhysicsEngine() as PhysicsEngine;
-        if (!physicsEngine) {
-            throw new Error("No Physics Engine available.");
-        }
-        this._physicsEngine = physicsEngine;
-        if (physicsEngine.getPluginVersion() != 2) {
-            throw new Error("Plugin version is incorrect. Expected version 2.");
-        }
-        const physicsPlugin = physicsEngine.getPhysicsPlugin();
-        if (!physicsPlugin) {
-            throw new Error("No Physics Plugin available.");
-        }
-
-        this._physicsPlugin = physicsPlugin as IPhysicsEnginePluginV2;
-        if (!transformNode.rotationQuaternion) {
-            transformNode.rotationQuaternion = Quaternion.FromEulerAngles(transformNode.rotation.x, transformNode.rotation.y, transformNode.rotation.z);
-        }
-
-        this.startAsleep = startsAsleep;
-
-        this._motionType = motionType;
-
-        // only dynamic and animated body needs sync from physics to transformNode
-        this.disableSync = motionType == PhysicsMotionType.STATIC;
-
-        // instances?
-        const m = transformNode as Mesh;
-        if (m.hasThinInstances) {
-            this._physicsPlugin.initBodyInstances(this, motionType, m);
-        } else {
-            // single instance
-            if (transformNode.parent) {
-                // Force computation of world matrix so that the parent transforms are correctly reflected in absolutePosition/absoluteRotationQuaternion.
-                transformNode.computeWorldMatrix(true);
-            }
-            this._physicsPlugin.initBody(this, motionType, transformNode.absolutePosition, transformNode.absoluteRotationQuaternion);
-        }
-        this.transformNode = transformNode;
-        transformNode.physicsBody = this;
-        physicsEngine.addBody(this);
-
-        this._nodeDisposeObserver = transformNode.onDisposeObservable.add(() => {
-            this.dispose();
-        });
-    }
-
-    /**
-     * Returns the string "PhysicsBody".
-     * @returns "PhysicsBody"
-     */
-    public getClassName() {
-        return "PhysicsBody";
-    }
-
-    /**
-     * Clone the PhysicsBody to a new body and assign it to the transformNode parameter
-     * @param transformNode transformNode that will be used for the cloned PhysicsBody
-     * @returns the newly cloned PhysicsBody
-     */
-    public clone(transformNode: TransformNode): PhysicsBody {
-        const clonedBody = new PhysicsBody(transformNode, this.getMotionType(), this.startAsleep, this.transformNode.getScene());
-        clonedBody.shape = this.shape;
-        clonedBody.setMassProperties(this.getMassProperties());
-        clonedBody.setLinearDamping(this.getLinearDamping());
-        clonedBody.setAngularDamping(this.getAngularDamping());
-        return clonedBody;
-    }
-
-    /**
-     * If a physics body is connected to an instanced node, update the number physic instances to match the number of node instances.
-     */
-    public updateBodyInstances() {
-        const m = this.transformNode as Mesh;
-        if (m.hasThinInstances) {
-            this._physicsPlugin.updateBodyInstances(this, m);
-        }
-    }
-
-    /**
-     * This returns the number of internal instances of the physics body
-     */
-    public get numInstances(): number {
-        return this._pluginDataInstances.length;
-    }
-
-    /**
-     * Get the motion type of the physics body. Can be STATIC, DYNAMIC, or ANIMATED.
-     */
-    public get motionType(): PhysicsMotionType {
-        return this._motionType;
-    }
-
-    /**
-     * Sets the shape of the physics body.
-     * @param shape - The shape of the physics body.
-     *
-     * This method is useful for setting the shape of the physics body, which is necessary for the physics engine to accurately simulate the body's behavior.
-     * The shape is used to calculate the body's mass, inertia, and other properties.
-     */
-    public set shape(shape: Nullable<PhysicsShape>) {
-        this._shape = shape;
-        if (shape) {
-            this._physicsPlugin.setShape(this, shape);
-        }
-    }
-
-    /**
-     * Retrieves the physics shape associated with this object.
-     *
-     * @returns The physics shape associated with this object, or `undefined` if no
-     * shape is associated.
-     *
-     * This method is useful for retrieving the physics shape associated with this object,
-     * which can be used to apply physical forces to the object or to detect collisions.
-     */
-    public get shape(): Nullable<PhysicsShape> {
-        return this._shape;
-    }
-
-    /**
-     * Sets the event mask for the physics engine.
-     *
-     * @param eventMask - A bitmask that determines which events will be sent to the physics engine.
-     * @param instanceIndex - If this body is instanced, the index of the instance to set the event mask for.
-     *
-     * This method is useful for setting the event mask for the physics engine, which determines which events
-     * will be sent to the physics engine. This allows the user to control which events the physics engine will respond to.
-     */
-    public setEventMask(eventMask: number, instanceIndex?: number) {
-        this._physicsPlugin.setEventMask(this, eventMask, instanceIndex);
-    }
-
-    /**
-     * Gets the event mask of the physics engine.
-     * @param instanceIndex - If this body is instanced, the index of the instance to get the event mask for.
-     * @returns The event mask of the physics engine.
-     *
-     * This method is useful for getting the event mask of the physics engine,
-     * which is used to determine which events the engine will respond to.
-     * This is important for ensuring that the engine is responding to the correct events and not
-     * wasting resources on unnecessary events.
-     */
-    public getEventMask(instanceIndex?: number): number {
-        return this._physicsPlugin.getEventMask(this, instanceIndex);
-    }
-
-    /**
-     * Sets the motion type of the physics body. Can be STATIC, DYNAMIC, or ANIMATED.
-     * @param motionType - The motion type to set.
-     * @param instanceIndex - If this body is instanced, the index of the instance to set the motion type for.
-     */
-    public setMotionType(motionType: PhysicsMotionType, instanceIndex?: number) {
-<<<<<<< HEAD
-        this.disableSync = motionType != PhysicsMotionType.DYNAMIC;
-=======
-        this.disableSync = motionType == PhysicsMotionType.STATIC;
->>>>>>> 36212ced
-        this._physicsPlugin.setMotionType(this, motionType, instanceIndex);
-    }
-
-    /**
-     * Gets the motion type of the physics body. Can be STATIC, DYNAMIC, or ANIMATED.
-     * @param instanceIndex - If this body is instanced, the index of the instance to get the motion type for.
-     * @returns The motion type of the physics body.
-     */
-    public getMotionType(instanceIndex?: number): PhysicsMotionType {
-        return this._physicsPlugin.getMotionType(this, instanceIndex);
-    }
-
-    /**
-     * Computes the mass properties of the physics object, based on the set of physics shapes this body uses.
-     * This method is useful for computing the initial mass properties of a physics object, such as its mass,
-     * inertia, and center of mass; these values are important for accurately simulating the physics of the
-     * object in the physics engine, and computing values based on the shape will provide you with reasonable
-     * initial values, which you can then customize.
-     * @param instanceIndex - The index of the instance to compute the mass properties for.
-     * @returns The mass properties of the object.
-     */
-    public computeMassProperties(instanceIndex?: number): PhysicsMassProperties {
-        return this._physicsPlugin.computeMassProperties(this, instanceIndex);
-    }
-
-    /**
-     * Sets the mass properties of the physics object.
-     *
-     * @param massProps - The mass properties to set.
-     * @param instanceIndex - The index of the instance to set the mass properties for. If not defined, the mass properties will be set for all instances.
-     *
-     * This method is useful for setting the mass properties of a physics object, such as its mass,
-     * inertia, and center of mass. This is important for accurately simulating the physics of the object in the physics engine.
-     */
-    public setMassProperties(massProps: PhysicsMassProperties, instanceIndex?: number): void {
-        this._physicsPlugin.setMassProperties(this, massProps, instanceIndex);
-    }
-
-    /**
-     * Retrieves the mass properties of the object.
-     * @param instanceIndex - If this body is instanced, the index of the instance to get the mass properties for.
-     * @returns The mass properties of the object.
-     *
-     * This method is useful for physics simulations, as it allows the user to
-     * retrieve the mass properties of the object, such as its mass, center of mass,
-     * and moment of inertia. This information is necessary for accurate physics
-     * simulations.
-     */
-    public getMassProperties(instanceIndex?: number): PhysicsMassProperties {
-        return this._physicsPlugin.getMassProperties(this, instanceIndex);
-    }
-
-    /**
-     * Sets the linear damping of the physics body.
-     *
-     * @param damping - The linear damping value.
-     * @param instanceIndex - If this body is instanced, the index of the instance to set the linear damping for.
-     *
-     * This method is useful for controlling the linear damping of the physics body,
-     * which is the rate at which the body's velocity decreases over time. This is useful for simulating
-     * the effects of air resistance or other forms of friction.
-     */
-    public setLinearDamping(damping: number, instanceIndex?: number) {
-        this._physicsPlugin.setLinearDamping(this, damping, instanceIndex);
-    }
-
-    /**
-     * Gets the linear damping of the physics body.
-     * @param instanceIndex - If this body is instanced, the index of the instance to get the linear damping for.
-     * @returns The linear damping of the physics body.
-     *
-     * This method is useful for retrieving the linear damping of the physics body, which is the amount of
-     * resistance the body has to linear motion. This is useful for simulating realistic physics behavior
-     * in a game.
-     */
-    public getLinearDamping(instanceIndex?: number): number {
-        return this._physicsPlugin.getLinearDamping(this, instanceIndex);
-    }
-
-    /**
-     * Sets the angular damping of the physics body.
-     * @param damping The angular damping of the body.
-     * @param instanceIndex - If this body is instanced, the index of the instance to set the angular damping for.
-     *
-     * This method is useful for controlling the angular velocity of a physics body.
-     * By setting the damping, the body's angular velocity will be reduced over time, simulating the effect of friction.
-     * This can be used to create realistic physical behavior in a physics engine.
-     */
-    public setAngularDamping(damping: number, instanceIndex?: number) {
-        this._physicsPlugin.setAngularDamping(this, damping, instanceIndex);
-    }
-
-    /**
-     * Gets the angular damping of the physics body.
-     * @param instanceIndex - If this body is instanced, the index of the instance to get the angular damping for.
-     *
-     * @returns The angular damping of the physics body.
-     *
-     * This method is useful for getting the angular damping of the physics body,
-     * which is the rate of reduction of the angular velocity over time.
-     * This is important for simulating realistic physics behavior in a game.
-     */
-    public getAngularDamping(instanceIndex?: number): number {
-        return this._physicsPlugin.getAngularDamping(this, instanceIndex);
-    }
-
-    /**
-     * Sets the linear velocity of the physics object.
-     * @param linVel - The linear velocity to set.
-     * @param instanceIndex - If this body is instanced, the index of the instance to set the linear velocity for.
-     *
-     * This method is useful for setting the linear velocity of a physics object,
-     * which is necessary for simulating realistic physics in a game engine.
-     * By setting the linear velocity, the physics object will move in the direction and speed specified by the vector.
-     * This allows for realistic physics simulations, such as simulating the motion of a ball rolling down a hill.
-     */
-    public setLinearVelocity(linVel: Vector3, instanceIndex?: number): void {
-        this._physicsPlugin.setLinearVelocity(this, linVel, instanceIndex);
-    }
-
-    /**
-     * Gets the linear velocity of the physics body and stores it in the given vector3.
-     * @param linVel - The vector3 to store the linear velocity in.
-     * @param instanceIndex - If this body is instanced, the index of the instance to get the linear velocity for.
-     *
-     * This method is useful for getting the linear velocity of a physics body in a physics engine.
-     * This can be used to determine the speed and direction of the body, which can be used to calculate the motion of the body.
-     */
-    public getLinearVelocityToRef(linVel: Vector3, instanceIndex?: number): void {
-        this._physicsPlugin.getLinearVelocityToRef(this, linVel, instanceIndex);
-    }
-
-    /**
-     * Gets the linear velocity of the physics body as a new vector3.
-     * @param instanceIndex - If this body is instanced, the index of the instance to get the linear velocity for.
-     * @returns The linear velocity of the physics body.
-     *
-     * This method is useful for getting the linear velocity of a physics body in a physics engine.
-     * This can be used to determine the speed and direction of the body, which can be used to calculate the motion of the body.
-     */
-    public getLinearVelocity(instanceIndex?: number): Vector3 {
-        const ref = new Vector3();
-        this.getLinearVelocityToRef(ref, instanceIndex);
-        return ref;
-    }
-
-    /**
-     * Sets the angular velocity of the physics object.
-     * @param angVel - The angular velocity to set.
-     * @param instanceIndex - If this body is instanced, the index of the instance to set the angular velocity for.
-     *
-     * This method is useful for setting the angular velocity of a physics object, which is necessary for
-     * simulating realistic physics behavior. The angular velocity is used to determine the rate of rotation of the object,
-     * which is important for simulating realistic motion.
-     */
-    public setAngularVelocity(angVel: Vector3, instanceIndex?: number): void {
-        this._physicsPlugin.setAngularVelocity(this, angVel, instanceIndex);
-    }
-
-    /**
-     * Gets the angular velocity of the physics body and stores it in the given vector3.
-     * @param angVel - The vector3 to store the angular velocity in.
-     * @param instanceIndex - If this body is instanced, the index of the instance to get the angular velocity for.
-     *
-     * This method is useful for getting the angular velocity of a physics body, which can be used to determine the body's
-     * rotational speed. This information can be used to create realistic physics simulations.
-     */
-    public getAngularVelocityToRef(angVel: Vector3, instanceIndex?: number): void {
-        this._physicsPlugin.getAngularVelocityToRef(this, angVel, instanceIndex);
-    }
-
-    /**
-     * Gets the angular velocity of the physics body as a new vector3.
-     * @param instanceIndex - If this body is instanced, the index of the instance to get the angular velocity for.
-     * @returns The angular velocity of the physics body.
-     *
-     * This method is useful for getting the angular velocity of a physics body, which can be used to determine the body's
-     * rotational speed. This information can be used to create realistic physics simulations.
-     */
-    public getAngularVelocity(instanceIndex?: number): Vector3 {
-        const ref = new Vector3();
-        this.getAngularVelocityToRef(ref, instanceIndex);
-        return ref;
-    }
-
-    /**
-     * Applies an impulse to the physics object.
-     *
-     * @param impulse The impulse vector.
-     * @param location The location of the impulse.
-     * @param instanceIndex For a instanced body, the instance to where the impulse should be applied. If not specified, the impulse is applied to all instances.
-     *
-     * This method is useful for applying an impulse to a physics object, which can be used to simulate physical forces such as gravity,
-     * collisions, and explosions. This can be used to create realistic physics simulations in a game or other application.
-     */
-    public applyImpulse(impulse: Vector3, location: Vector3, instanceIndex?: number): void {
-        this._physicsPlugin.applyImpulse(this, impulse, location, instanceIndex);
-    }
-
-    /**
-     * Add torque to a physics body
-     * @param angularImpulse The angular impulse vector.
-     * @param instanceIndex For a instanced body, the instance to where the impulse should be applied. If not specified, the impulse is applied to all instances.
-     */
-    public applyAngularImpulse(angularImpulse: Vector3, instanceIndex?: number): void {
-        this._physicsPlugin.applyAngularImpulse(this, angularImpulse, instanceIndex);
-    }
-
-    /**
-     * Applies a force to the physics object.
-     *
-     * @param force The force vector.
-     * @param location The location of the force.
-     * @param instanceIndex For a instanced body, the instance to where the force should be applied. If not specified, the force is applied to all instances.
-     *
-     * This method is useful for applying a force to a physics object, which can be used to simulate physical forces such as gravity,
-     * collisions, and explosions. This can be used to create realistic physics simulations in a game or other application.
-     */
-    public applyForce(force: Vector3, location: Vector3, instanceIndex?: number): void {
-        this._physicsPlugin.applyForce(this, force, location, instanceIndex);
-    }
-
-    /**
-     * Retrieves the geometry of the body from the physics plugin.
-     *
-     * @returns The geometry of the body.
-     *
-     * This method is useful for retrieving the geometry of the body from the physics plugin, which can be used for various physics calculations.
-     */
-    public getGeometry(): {} {
-        return this._physicsPlugin.getBodyGeometry(this);
-    }
-
-    /**
-     * Returns an observable that will be notified for when a collision starts or continues for this PhysicsBody
-     * @returns Observable
-     */
-    public getCollisionObservable(): Observable<IPhysicsCollisionEvent> {
-        return this._physicsPlugin.getCollisionObservable(this);
-    }
-
-    /**
-     * Returns an observable that will be notified when the body has finished colliding with another body
-     * @returns
-     */
-    public getCollisionEndedObservable(): Observable<IBasePhysicsCollisionEvent> {
-        return this._physicsPlugin.getCollisionEndedObservable(this);
-    }
-
-    /**
-     * Enable or disable collision callback for this PhysicsBody.
-     * @param enabled true if PhysicsBody's collision will rise a collision event and notifies the observable
-     */
-    public setCollisionCallbackEnabled(enabled: boolean): void {
-        this._collisionCBEnabled = enabled;
-        this._physicsPlugin.setCollisionCallbackEnabled(this, enabled);
-    }
-
-    /**
-     * Enable or disable collision ended callback for this PhysicsBody.
-     * @param enabled true if PhysicsBody's collision ended will rise a collision event and notifies the observable
-     */
-    public setCollisionEndedCallbackEnabled(enabled: boolean): void {
-        this._collisionEndedCBEnabled = enabled;
-        this._physicsPlugin.setCollisionEndedCallbackEnabled(this, enabled);
-    }
-
-    /**
-     * Get the center of the object in world space.
-     * @param instanceIndex - If this body is instanced, the index of the instance to get the center for.
-     * @returns geometric center of the associated mesh
-     */
-    public getObjectCenterWorld(instanceIndex?: number): Vector3 {
-        const ref = new Vector3();
-        return this.getObjectCenterWorldToRef(ref, instanceIndex);
-    }
-
-    /**
-     * Get the center of the object in world space.
-     * @param ref - The vector3 to store the result in.
-     * @param instanceIndex - If this body is instanced, the index of the instance to get the center for.
-     * @returns geometric center of the associated mesh
-     */
-    public getObjectCenterWorldToRef(ref: Vector3, instanceIndex?: number): Vector3 {
-        if (this._pluginDataInstances?.length > 0) {
-            const index = instanceIndex || 0;
-            const matrixData = (this.transformNode as Mesh)._thinInstanceDataStorage.matrixData;
-            if (matrixData) {
-                ref.set(matrixData[index * 16 + 12], matrixData[index * 16 + 13], matrixData[index * 16 + 14]);
-            }
-        } else {
-            ref.copyFrom(this.transformNode.position);
-        }
-        return ref;
-    }
-
-    /**
-     * Adds a constraint to the physics engine.
-     *
-     * @param childBody - The body to which the constraint will be applied.
-     * @param constraint - The constraint to be applied.
-     * @param instanceIndex - If this body is instanced, the index of the instance to which the constraint will be applied. If not specified, no constraint will be applied.
-     * @param childInstanceIndex - If the child body is instanced, the index of the instance to which the constraint will be applied. If not specified, no constraint will be applied.
-     *
-     */
-    public addConstraint(childBody: PhysicsBody, constraint: PhysicsConstraint, instanceIndex?: number, childInstanceIndex?: number): void {
-        this._physicsPlugin.addConstraint(this, childBody, constraint, instanceIndex, childInstanceIndex);
-    }
-
-    /**
-     * Sync with a bone
-     * @param bone The bone that the impostor will be synced to.
-     * @param boneMesh The mesh that the bone is influencing.
-     * @param jointPivot The pivot of the joint / bone in local space.
-     * @param distToJoint Optional distance from the impostor to the joint.
-     * @param adjustRotation Optional quaternion for adjusting the local rotation of the bone.
-     * @param boneAxis Optional vector3 axis the bone is aligned with
-     */
-    public syncWithBone(bone: Bone, boneMesh: AbstractMesh, jointPivot: Vector3, distToJoint?: number, adjustRotation?: Quaternion, boneAxis?: Vector3) {
-        const mesh = this.transformNode;
-
-        if (mesh.rotationQuaternion) {
-            if (adjustRotation) {
-                const tempQuat = TmpVectors.Quaternion[0];
-                bone.getRotationQuaternionToRef(Space.WORLD, boneMesh, tempQuat);
-                tempQuat.multiplyToRef(adjustRotation, mesh.rotationQuaternion);
-            } else {
-                bone.getRotationQuaternionToRef(Space.WORLD, boneMesh, mesh.rotationQuaternion);
-            }
-        }
-
-        const pos = TmpVectors.Vector3[0];
-        const boneDir = TmpVectors.Vector3[1];
-
-        if (!boneAxis) {
-            boneAxis = TmpVectors.Vector3[2];
-            boneAxis.x = 0;
-            boneAxis.y = 1;
-            boneAxis.z = 0;
-        }
-
-        bone.getDirectionToRef(boneAxis, boneMesh, boneDir);
-        bone.getAbsolutePositionToRef(boneMesh, pos);
-
-        if ((distToJoint === undefined || distToJoint === null) && jointPivot) {
-            distToJoint = jointPivot.length();
-        }
-
-        if (distToJoint !== undefined && distToJoint !== null) {
-            pos.x += boneDir.x * distToJoint;
-            pos.y += boneDir.y * distToJoint;
-            pos.z += boneDir.z * distToJoint;
-        }
-
-        mesh.setAbsolutePosition(pos);
-    }
-
-    /**
-     * Executes a callback on the body or all of the instances of a body
-     * @param callback the callback to execute
-     */
-    public iterateOverAllInstances(callback: (body: PhysicsBody, instanceIndex?: number) => void) {
-        if (this._pluginDataInstances?.length > 0) {
-            for (let i = 0; i < this._pluginDataInstances.length; i++) {
-                callback(this, i);
-            }
-        } else {
-            callback(this, undefined);
-        }
-    }
-
-    /**
-     * Sets the gravity factor of the physics body
-     * @param factor the gravity factor to set
-     * @param instanceIndex the instance of the body to set, if undefined all instances will be set
-     */
-    public setGravityFactor(factor: number, instanceIndex?: number) {
-        this._physicsPlugin.setGravityFactor(this, factor, instanceIndex);
-    }
-
-    /**
-     * Gets the gravity factor of the physics body
-     * @param instanceIndex the instance of the body to get, if undefined the value of first instance will be returned
-     * @returns the gravity factor
-     */
-    public getGravityFactor(instanceIndex?: number): number {
-        return this._physicsPlugin.getGravityFactor(this, instanceIndex);
-    }
-
-    /**
-     * Set the target transformation (position and rotation) of the body, such that the body will set its velocity to reach that target
-     * @param position The target position
-     * @param rotation The target rotation
-     * @param instanceIndex The index of the instance in an instanced body
-     */
-    public setTargetTransform(position: Vector3, rotation: Quaternion, instanceIndex?: number) {
-        this._physicsPlugin.setTargetTransform(this, position, rotation, instanceIndex);
-    }
-
-    /**
-     * Returns if the body has been disposed.
-     * @returns true if disposed, false otherwise.
-     */
-    public get isDisposed() {
-        return this._isDisposed;
-    }
-
-    /**
-     * Disposes the body from the physics engine.
-     *
-     * This method is useful for cleaning up the physics engine when a body is no longer needed. Disposing the body will free up resources and prevent memory leaks.
-     */
-    public dispose() {
-        if (this._isDisposed) {
-            return;
-        }
-        // Disable collisions CB so it doesn't fire when the body is disposed
-        if (this._collisionCBEnabled) {
-            this.setCollisionCallbackEnabled(false);
-        }
-        if (this._collisionEndedCBEnabled) {
-            this.setCollisionEndedCallbackEnabled(false);
-        }
-        if (this._nodeDisposeObserver) {
-            this.transformNode.onDisposeObservable.remove(this._nodeDisposeObserver);
-            this._nodeDisposeObserver = null;
-        }
-        this._physicsEngine.removeBody(this);
-        this._physicsPlugin.removeBody(this);
-        this._physicsPlugin.disposeBody(this);
-        this.transformNode.physicsBody = null;
-        this._pluginData = null;
-        this._pluginDataInstances.length = 0;
-        this._isDisposed = true;
-        this.shape = null;
-    }
-}
+import type { IBasePhysicsCollisionEvent, IPhysicsCollisionEvent, IPhysicsEnginePluginV2, PhysicsMassProperties } from "./IPhysicsEnginePlugin";
+import { PhysicsMotionType } from "./IPhysicsEnginePlugin";
+import type { PhysicsShape } from "./physicsShape";
+import { Vector3, Quaternion, TmpVectors } from "../../Maths/math.vector";
+import type { Scene } from "../../scene";
+import type { PhysicsEngine } from "./physicsEngine";
+import type { Nullable } from "core/types";
+import type { PhysicsConstraint } from "./physicsConstraint";
+import type { Bone } from "core/Bones/bone";
+import { Space } from "core/Maths/math.axis";
+import type { Observable, Observer } from "../../Misc/observable";
+import type { Node } from "../../node";
+import type { Mesh } from "core/Meshes/mesh";
+import type { AbstractMesh } from "../../Meshes/abstractMesh";
+import type { TransformNode } from "../../Meshes/transformNode";
+
+/**
+ * PhysicsBody is useful for creating a physics body that can be used in a physics engine. It allows
+ * the user to set the mass and velocity of the body, which can then be used to calculate the
+ * motion of the body in the physics engine.
+ */
+export class PhysicsBody {
+    /**
+     * V2 Physics plugin private data for single Transform
+     */
+    public _pluginData: any = undefined;
+    /**
+     * V2 Physics plugin private data for instances
+     */
+    public _pluginDataInstances: Array<any> = [];
+    /**
+     * The V2 plugin used to create and manage this Physics Body
+     */
+    private _physicsPlugin: IPhysicsEnginePluginV2;
+    /**
+     * The engine used to create and manage this Physics Body
+     */
+    private _physicsEngine: PhysicsEngine;
+    /**
+     * If the collision callback is enabled
+     */
+    private _collisionCBEnabled: boolean = false;
+    /**
+     * If the collision ended callback is enabled
+     */
+    private _collisionEndedCBEnabled: boolean = false;
+    /**
+     * The transform node associated with this Physics Body
+     */
+    transformNode: TransformNode;
+    /**
+     * Disable pre-step that consists in updating Physics Body from Transform Node Translation/Orientation.
+     * True by default for maximum performance.
+     */
+    disablePreStep: boolean = true;
+
+    /**
+     * Disable sync from physics to transformNode. This value is set to true at body creation or at motionType setting when the body is not dynamic.
+     */
+    disableSync: boolean = false;
+
+    /**
+     * Physics engine will try to make this body sleeping and not active
+     */
+    public startAsleep: boolean;
+
+    private _nodeDisposeObserver: Nullable<Observer<Node>>;
+
+    private _isDisposed = false;
+
+    private _shape: Nullable<PhysicsShape> = null;
+
+    private _motionType: PhysicsMotionType;
+
+    /**
+     * Constructs a new physics body for the given node.
+     * @param transformNode - The Transform Node to construct the physics body for. For better performance, it is advised that this node does not have a parent.
+     * @param motionType - The motion type of the physics body. The options are:
+     *  - PhysicsMotionType.STATIC - Static bodies are not moving and unaffected by forces or collisions. They are good for level boundaries or terrain.
+     *  - PhysicsMotionType.DYNAMIC - Dynamic bodies are fully simulated. They can move and collide with other objects.
+     *  - PhysicsMotionType.ANIMATED - They behave like dynamic bodies, but they won't be affected by other bodies, but still push other bodies out of the way.
+     * @param startsAsleep - Whether the physics body should start in a sleeping state (not a guarantee). Defaults to false.
+     * @param scene - The scene containing the physics engine.
+     *
+     * This code is useful for creating a physics body for a given Transform Node in a scene.
+     * It checks the version of the physics engine and the physics plugin, and initializes the body accordingly.
+     * It also sets the node's rotation quaternion if it is not already set. Finally, it adds the body to the physics engine.
+     */
+    constructor(transformNode: TransformNode, motionType: PhysicsMotionType, startsAsleep: boolean, scene: Scene) {
+        if (!scene) {
+            return;
+        }
+        const physicsEngine = scene.getPhysicsEngine() as PhysicsEngine;
+        if (!physicsEngine) {
+            throw new Error("No Physics Engine available.");
+        }
+        this._physicsEngine = physicsEngine;
+        if (physicsEngine.getPluginVersion() != 2) {
+            throw new Error("Plugin version is incorrect. Expected version 2.");
+        }
+        const physicsPlugin = physicsEngine.getPhysicsPlugin();
+        if (!physicsPlugin) {
+            throw new Error("No Physics Plugin available.");
+        }
+
+        this._physicsPlugin = physicsPlugin as IPhysicsEnginePluginV2;
+        if (!transformNode.rotationQuaternion) {
+            transformNode.rotationQuaternion = Quaternion.FromEulerAngles(transformNode.rotation.x, transformNode.rotation.y, transformNode.rotation.z);
+        }
+
+        this.startAsleep = startsAsleep;
+
+        this._motionType = motionType;
+
+        // only dynamic and animated body needs sync from physics to transformNode
+        this.disableSync = motionType == PhysicsMotionType.STATIC;
+
+        // instances?
+        const m = transformNode as Mesh;
+        if (m.hasThinInstances) {
+            this._physicsPlugin.initBodyInstances(this, motionType, m);
+        } else {
+            // single instance
+            if (transformNode.parent) {
+                // Force computation of world matrix so that the parent transforms are correctly reflected in absolutePosition/absoluteRotationQuaternion.
+                transformNode.computeWorldMatrix(true);
+            }
+            this._physicsPlugin.initBody(this, motionType, transformNode.absolutePosition, transformNode.absoluteRotationQuaternion);
+        }
+        this.transformNode = transformNode;
+        transformNode.physicsBody = this;
+        physicsEngine.addBody(this);
+
+        this._nodeDisposeObserver = transformNode.onDisposeObservable.add(() => {
+            this.dispose();
+        });
+    }
+
+    /**
+     * Returns the string "PhysicsBody".
+     * @returns "PhysicsBody"
+     */
+    public getClassName() {
+        return "PhysicsBody";
+    }
+
+    /**
+     * Clone the PhysicsBody to a new body and assign it to the transformNode parameter
+     * @param transformNode transformNode that will be used for the cloned PhysicsBody
+     * @returns the newly cloned PhysicsBody
+     */
+    public clone(transformNode: TransformNode): PhysicsBody {
+        const clonedBody = new PhysicsBody(transformNode, this.getMotionType(), this.startAsleep, this.transformNode.getScene());
+        clonedBody.shape = this.shape;
+        clonedBody.setMassProperties(this.getMassProperties());
+        clonedBody.setLinearDamping(this.getLinearDamping());
+        clonedBody.setAngularDamping(this.getAngularDamping());
+        return clonedBody;
+    }
+
+    /**
+     * If a physics body is connected to an instanced node, update the number physic instances to match the number of node instances.
+     */
+    public updateBodyInstances() {
+        const m = this.transformNode as Mesh;
+        if (m.hasThinInstances) {
+            this._physicsPlugin.updateBodyInstances(this, m);
+        }
+    }
+
+    /**
+     * This returns the number of internal instances of the physics body
+     */
+    public get numInstances(): number {
+        return this._pluginDataInstances.length;
+    }
+
+    /**
+     * Get the motion type of the physics body. Can be STATIC, DYNAMIC, or ANIMATED.
+     */
+    public get motionType(): PhysicsMotionType {
+        return this._motionType;
+    }
+
+    /**
+     * Sets the shape of the physics body.
+     * @param shape - The shape of the physics body.
+     *
+     * This method is useful for setting the shape of the physics body, which is necessary for the physics engine to accurately simulate the body's behavior.
+     * The shape is used to calculate the body's mass, inertia, and other properties.
+     */
+    public set shape(shape: Nullable<PhysicsShape>) {
+        this._shape = shape;
+        if (shape) {
+            this._physicsPlugin.setShape(this, shape);
+        }
+    }
+
+    /**
+     * Retrieves the physics shape associated with this object.
+     *
+     * @returns The physics shape associated with this object, or `undefined` if no
+     * shape is associated.
+     *
+     * This method is useful for retrieving the physics shape associated with this object,
+     * which can be used to apply physical forces to the object or to detect collisions.
+     */
+    public get shape(): Nullable<PhysicsShape> {
+        return this._shape;
+    }
+
+    /**
+     * Sets the event mask for the physics engine.
+     *
+     * @param eventMask - A bitmask that determines which events will be sent to the physics engine.
+     * @param instanceIndex - If this body is instanced, the index of the instance to set the event mask for.
+     *
+     * This method is useful for setting the event mask for the physics engine, which determines which events
+     * will be sent to the physics engine. This allows the user to control which events the physics engine will respond to.
+     */
+    public setEventMask(eventMask: number, instanceIndex?: number) {
+        this._physicsPlugin.setEventMask(this, eventMask, instanceIndex);
+    }
+
+    /**
+     * Gets the event mask of the physics engine.
+     * @param instanceIndex - If this body is instanced, the index of the instance to get the event mask for.
+     * @returns The event mask of the physics engine.
+     *
+     * This method is useful for getting the event mask of the physics engine,
+     * which is used to determine which events the engine will respond to.
+     * This is important for ensuring that the engine is responding to the correct events and not
+     * wasting resources on unnecessary events.
+     */
+    public getEventMask(instanceIndex?: number): number {
+        return this._physicsPlugin.getEventMask(this, instanceIndex);
+    }
+
+    /**
+     * Sets the motion type of the physics body. Can be STATIC, DYNAMIC, or ANIMATED.
+     * @param motionType - The motion type to set.
+     * @param instanceIndex - If this body is instanced, the index of the instance to set the motion type for.
+     */
+    public setMotionType(motionType: PhysicsMotionType, instanceIndex?: number) {
+        this.disableSync = motionType == PhysicsMotionType.STATIC;
+        this._physicsPlugin.setMotionType(this, motionType, instanceIndex);
+    }
+
+    /**
+     * Gets the motion type of the physics body. Can be STATIC, DYNAMIC, or ANIMATED.
+     * @param instanceIndex - If this body is instanced, the index of the instance to get the motion type for.
+     * @returns The motion type of the physics body.
+     */
+    public getMotionType(instanceIndex?: number): PhysicsMotionType {
+        return this._physicsPlugin.getMotionType(this, instanceIndex);
+    }
+
+    /**
+     * Computes the mass properties of the physics object, based on the set of physics shapes this body uses.
+     * This method is useful for computing the initial mass properties of a physics object, such as its mass,
+     * inertia, and center of mass; these values are important for accurately simulating the physics of the
+     * object in the physics engine, and computing values based on the shape will provide you with reasonable
+     * initial values, which you can then customize.
+     * @param instanceIndex - The index of the instance to compute the mass properties for.
+     * @returns The mass properties of the object.
+     */
+    public computeMassProperties(instanceIndex?: number): PhysicsMassProperties {
+        return this._physicsPlugin.computeMassProperties(this, instanceIndex);
+    }
+
+    /**
+     * Sets the mass properties of the physics object.
+     *
+     * @param massProps - The mass properties to set.
+     * @param instanceIndex - The index of the instance to set the mass properties for. If not defined, the mass properties will be set for all instances.
+     *
+     * This method is useful for setting the mass properties of a physics object, such as its mass,
+     * inertia, and center of mass. This is important for accurately simulating the physics of the object in the physics engine.
+     */
+    public setMassProperties(massProps: PhysicsMassProperties, instanceIndex?: number): void {
+        this._physicsPlugin.setMassProperties(this, massProps, instanceIndex);
+    }
+
+    /**
+     * Retrieves the mass properties of the object.
+     * @param instanceIndex - If this body is instanced, the index of the instance to get the mass properties for.
+     * @returns The mass properties of the object.
+     *
+     * This method is useful for physics simulations, as it allows the user to
+     * retrieve the mass properties of the object, such as its mass, center of mass,
+     * and moment of inertia. This information is necessary for accurate physics
+     * simulations.
+     */
+    public getMassProperties(instanceIndex?: number): PhysicsMassProperties {
+        return this._physicsPlugin.getMassProperties(this, instanceIndex);
+    }
+
+    /**
+     * Sets the linear damping of the physics body.
+     *
+     * @param damping - The linear damping value.
+     * @param instanceIndex - If this body is instanced, the index of the instance to set the linear damping for.
+     *
+     * This method is useful for controlling the linear damping of the physics body,
+     * which is the rate at which the body's velocity decreases over time. This is useful for simulating
+     * the effects of air resistance or other forms of friction.
+     */
+    public setLinearDamping(damping: number, instanceIndex?: number) {
+        this._physicsPlugin.setLinearDamping(this, damping, instanceIndex);
+    }
+
+    /**
+     * Gets the linear damping of the physics body.
+     * @param instanceIndex - If this body is instanced, the index of the instance to get the linear damping for.
+     * @returns The linear damping of the physics body.
+     *
+     * This method is useful for retrieving the linear damping of the physics body, which is the amount of
+     * resistance the body has to linear motion. This is useful for simulating realistic physics behavior
+     * in a game.
+     */
+    public getLinearDamping(instanceIndex?: number): number {
+        return this._physicsPlugin.getLinearDamping(this, instanceIndex);
+    }
+
+    /**
+     * Sets the angular damping of the physics body.
+     * @param damping The angular damping of the body.
+     * @param instanceIndex - If this body is instanced, the index of the instance to set the angular damping for.
+     *
+     * This method is useful for controlling the angular velocity of a physics body.
+     * By setting the damping, the body's angular velocity will be reduced over time, simulating the effect of friction.
+     * This can be used to create realistic physical behavior in a physics engine.
+     */
+    public setAngularDamping(damping: number, instanceIndex?: number) {
+        this._physicsPlugin.setAngularDamping(this, damping, instanceIndex);
+    }
+
+    /**
+     * Gets the angular damping of the physics body.
+     * @param instanceIndex - If this body is instanced, the index of the instance to get the angular damping for.
+     *
+     * @returns The angular damping of the physics body.
+     *
+     * This method is useful for getting the angular damping of the physics body,
+     * which is the rate of reduction of the angular velocity over time.
+     * This is important for simulating realistic physics behavior in a game.
+     */
+    public getAngularDamping(instanceIndex?: number): number {
+        return this._physicsPlugin.getAngularDamping(this, instanceIndex);
+    }
+
+    /**
+     * Sets the linear velocity of the physics object.
+     * @param linVel - The linear velocity to set.
+     * @param instanceIndex - If this body is instanced, the index of the instance to set the linear velocity for.
+     *
+     * This method is useful for setting the linear velocity of a physics object,
+     * which is necessary for simulating realistic physics in a game engine.
+     * By setting the linear velocity, the physics object will move in the direction and speed specified by the vector.
+     * This allows for realistic physics simulations, such as simulating the motion of a ball rolling down a hill.
+     */
+    public setLinearVelocity(linVel: Vector3, instanceIndex?: number): void {
+        this._physicsPlugin.setLinearVelocity(this, linVel, instanceIndex);
+    }
+
+    /**
+     * Gets the linear velocity of the physics body and stores it in the given vector3.
+     * @param linVel - The vector3 to store the linear velocity in.
+     * @param instanceIndex - If this body is instanced, the index of the instance to get the linear velocity for.
+     *
+     * This method is useful for getting the linear velocity of a physics body in a physics engine.
+     * This can be used to determine the speed and direction of the body, which can be used to calculate the motion of the body.
+     */
+    public getLinearVelocityToRef(linVel: Vector3, instanceIndex?: number): void {
+        this._physicsPlugin.getLinearVelocityToRef(this, linVel, instanceIndex);
+    }
+
+    /**
+     * Gets the linear velocity of the physics body as a new vector3.
+     * @param instanceIndex - If this body is instanced, the index of the instance to get the linear velocity for.
+     * @returns The linear velocity of the physics body.
+     *
+     * This method is useful for getting the linear velocity of a physics body in a physics engine.
+     * This can be used to determine the speed and direction of the body, which can be used to calculate the motion of the body.
+     */
+    public getLinearVelocity(instanceIndex?: number): Vector3 {
+        const ref = new Vector3();
+        this.getLinearVelocityToRef(ref, instanceIndex);
+        return ref;
+    }
+
+    /**
+     * Sets the angular velocity of the physics object.
+     * @param angVel - The angular velocity to set.
+     * @param instanceIndex - If this body is instanced, the index of the instance to set the angular velocity for.
+     *
+     * This method is useful for setting the angular velocity of a physics object, which is necessary for
+     * simulating realistic physics behavior. The angular velocity is used to determine the rate of rotation of the object,
+     * which is important for simulating realistic motion.
+     */
+    public setAngularVelocity(angVel: Vector3, instanceIndex?: number): void {
+        this._physicsPlugin.setAngularVelocity(this, angVel, instanceIndex);
+    }
+
+    /**
+     * Gets the angular velocity of the physics body and stores it in the given vector3.
+     * @param angVel - The vector3 to store the angular velocity in.
+     * @param instanceIndex - If this body is instanced, the index of the instance to get the angular velocity for.
+     *
+     * This method is useful for getting the angular velocity of a physics body, which can be used to determine the body's
+     * rotational speed. This information can be used to create realistic physics simulations.
+     */
+    public getAngularVelocityToRef(angVel: Vector3, instanceIndex?: number): void {
+        this._physicsPlugin.getAngularVelocityToRef(this, angVel, instanceIndex);
+    }
+
+    /**
+     * Gets the angular velocity of the physics body as a new vector3.
+     * @param instanceIndex - If this body is instanced, the index of the instance to get the angular velocity for.
+     * @returns The angular velocity of the physics body.
+     *
+     * This method is useful for getting the angular velocity of a physics body, which can be used to determine the body's
+     * rotational speed. This information can be used to create realistic physics simulations.
+     */
+    public getAngularVelocity(instanceIndex?: number): Vector3 {
+        const ref = new Vector3();
+        this.getAngularVelocityToRef(ref, instanceIndex);
+        return ref;
+    }
+
+    /**
+     * Applies an impulse to the physics object.
+     *
+     * @param impulse The impulse vector.
+     * @param location The location of the impulse.
+     * @param instanceIndex For a instanced body, the instance to where the impulse should be applied. If not specified, the impulse is applied to all instances.
+     *
+     * This method is useful for applying an impulse to a physics object, which can be used to simulate physical forces such as gravity,
+     * collisions, and explosions. This can be used to create realistic physics simulations in a game or other application.
+     */
+    public applyImpulse(impulse: Vector3, location: Vector3, instanceIndex?: number): void {
+        this._physicsPlugin.applyImpulse(this, impulse, location, instanceIndex);
+    }
+
+    /**
+     * Add torque to a physics body
+     * @param angularImpulse The angular impulse vector.
+     * @param instanceIndex For a instanced body, the instance to where the impulse should be applied. If not specified, the impulse is applied to all instances.
+     */
+    public applyAngularImpulse(angularImpulse: Vector3, instanceIndex?: number): void {
+        this._physicsPlugin.applyAngularImpulse(this, angularImpulse, instanceIndex);
+    }
+
+    /**
+     * Applies a force to the physics object.
+     *
+     * @param force The force vector.
+     * @param location The location of the force.
+     * @param instanceIndex For a instanced body, the instance to where the force should be applied. If not specified, the force is applied to all instances.
+     *
+     * This method is useful for applying a force to a physics object, which can be used to simulate physical forces such as gravity,
+     * collisions, and explosions. This can be used to create realistic physics simulations in a game or other application.
+     */
+    public applyForce(force: Vector3, location: Vector3, instanceIndex?: number): void {
+        this._physicsPlugin.applyForce(this, force, location, instanceIndex);
+    }
+
+    /**
+     * Retrieves the geometry of the body from the physics plugin.
+     *
+     * @returns The geometry of the body.
+     *
+     * This method is useful for retrieving the geometry of the body from the physics plugin, which can be used for various physics calculations.
+     */
+    public getGeometry(): {} {
+        return this._physicsPlugin.getBodyGeometry(this);
+    }
+
+    /**
+     * Returns an observable that will be notified for when a collision starts or continues for this PhysicsBody
+     * @returns Observable
+     */
+    public getCollisionObservable(): Observable<IPhysicsCollisionEvent> {
+        return this._physicsPlugin.getCollisionObservable(this);
+    }
+
+    /**
+     * Returns an observable that will be notified when the body has finished colliding with another body
+     * @returns
+     */
+    public getCollisionEndedObservable(): Observable<IBasePhysicsCollisionEvent> {
+        return this._physicsPlugin.getCollisionEndedObservable(this);
+    }
+
+    /**
+     * Enable or disable collision callback for this PhysicsBody.
+     * @param enabled true if PhysicsBody's collision will rise a collision event and notifies the observable
+     */
+    public setCollisionCallbackEnabled(enabled: boolean): void {
+        this._collisionCBEnabled = enabled;
+        this._physicsPlugin.setCollisionCallbackEnabled(this, enabled);
+    }
+
+    /**
+     * Enable or disable collision ended callback for this PhysicsBody.
+     * @param enabled true if PhysicsBody's collision ended will rise a collision event and notifies the observable
+     */
+    public setCollisionEndedCallbackEnabled(enabled: boolean): void {
+        this._collisionEndedCBEnabled = enabled;
+        this._physicsPlugin.setCollisionEndedCallbackEnabled(this, enabled);
+    }
+
+    /**
+     * Get the center of the object in world space.
+     * @param instanceIndex - If this body is instanced, the index of the instance to get the center for.
+     * @returns geometric center of the associated mesh
+     */
+    public getObjectCenterWorld(instanceIndex?: number): Vector3 {
+        const ref = new Vector3();
+        return this.getObjectCenterWorldToRef(ref, instanceIndex);
+    }
+
+    /**
+     * Get the center of the object in world space.
+     * @param ref - The vector3 to store the result in.
+     * @param instanceIndex - If this body is instanced, the index of the instance to get the center for.
+     * @returns geometric center of the associated mesh
+     */
+    public getObjectCenterWorldToRef(ref: Vector3, instanceIndex?: number): Vector3 {
+        if (this._pluginDataInstances?.length > 0) {
+            const index = instanceIndex || 0;
+            const matrixData = (this.transformNode as Mesh)._thinInstanceDataStorage.matrixData;
+            if (matrixData) {
+                ref.set(matrixData[index * 16 + 12], matrixData[index * 16 + 13], matrixData[index * 16 + 14]);
+            }
+        } else {
+            ref.copyFrom(this.transformNode.position);
+        }
+        return ref;
+    }
+
+    /**
+     * Adds a constraint to the physics engine.
+     *
+     * @param childBody - The body to which the constraint will be applied.
+     * @param constraint - The constraint to be applied.
+     * @param instanceIndex - If this body is instanced, the index of the instance to which the constraint will be applied. If not specified, no constraint will be applied.
+     * @param childInstanceIndex - If the child body is instanced, the index of the instance to which the constraint will be applied. If not specified, no constraint will be applied.
+     *
+     */
+    public addConstraint(childBody: PhysicsBody, constraint: PhysicsConstraint, instanceIndex?: number, childInstanceIndex?: number): void {
+        this._physicsPlugin.addConstraint(this, childBody, constraint, instanceIndex, childInstanceIndex);
+    }
+
+    /**
+     * Sync with a bone
+     * @param bone The bone that the impostor will be synced to.
+     * @param boneMesh The mesh that the bone is influencing.
+     * @param jointPivot The pivot of the joint / bone in local space.
+     * @param distToJoint Optional distance from the impostor to the joint.
+     * @param adjustRotation Optional quaternion for adjusting the local rotation of the bone.
+     * @param boneAxis Optional vector3 axis the bone is aligned with
+     */
+    public syncWithBone(bone: Bone, boneMesh: AbstractMesh, jointPivot: Vector3, distToJoint?: number, adjustRotation?: Quaternion, boneAxis?: Vector3) {
+        const mesh = this.transformNode;
+
+        if (mesh.rotationQuaternion) {
+            if (adjustRotation) {
+                const tempQuat = TmpVectors.Quaternion[0];
+                bone.getRotationQuaternionToRef(Space.WORLD, boneMesh, tempQuat);
+                tempQuat.multiplyToRef(adjustRotation, mesh.rotationQuaternion);
+            } else {
+                bone.getRotationQuaternionToRef(Space.WORLD, boneMesh, mesh.rotationQuaternion);
+            }
+        }
+
+        const pos = TmpVectors.Vector3[0];
+        const boneDir = TmpVectors.Vector3[1];
+
+        if (!boneAxis) {
+            boneAxis = TmpVectors.Vector3[2];
+            boneAxis.x = 0;
+            boneAxis.y = 1;
+            boneAxis.z = 0;
+        }
+
+        bone.getDirectionToRef(boneAxis, boneMesh, boneDir);
+        bone.getAbsolutePositionToRef(boneMesh, pos);
+
+        if ((distToJoint === undefined || distToJoint === null) && jointPivot) {
+            distToJoint = jointPivot.length();
+        }
+
+        if (distToJoint !== undefined && distToJoint !== null) {
+            pos.x += boneDir.x * distToJoint;
+            pos.y += boneDir.y * distToJoint;
+            pos.z += boneDir.z * distToJoint;
+        }
+
+        mesh.setAbsolutePosition(pos);
+    }
+
+    /**
+     * Executes a callback on the body or all of the instances of a body
+     * @param callback the callback to execute
+     */
+    public iterateOverAllInstances(callback: (body: PhysicsBody, instanceIndex?: number) => void) {
+        if (this._pluginDataInstances?.length > 0) {
+            for (let i = 0; i < this._pluginDataInstances.length; i++) {
+                callback(this, i);
+            }
+        } else {
+            callback(this, undefined);
+        }
+    }
+
+    /**
+     * Sets the gravity factor of the physics body
+     * @param factor the gravity factor to set
+     * @param instanceIndex the instance of the body to set, if undefined all instances will be set
+     */
+    public setGravityFactor(factor: number, instanceIndex?: number) {
+        this._physicsPlugin.setGravityFactor(this, factor, instanceIndex);
+    }
+
+    /**
+     * Gets the gravity factor of the physics body
+     * @param instanceIndex the instance of the body to get, if undefined the value of first instance will be returned
+     * @returns the gravity factor
+     */
+    public getGravityFactor(instanceIndex?: number): number {
+        return this._physicsPlugin.getGravityFactor(this, instanceIndex);
+    }
+
+    /**
+     * Set the target transformation (position and rotation) of the body, such that the body will set its velocity to reach that target
+     * @param position The target position
+     * @param rotation The target rotation
+     * @param instanceIndex The index of the instance in an instanced body
+     */
+    public setTargetTransform(position: Vector3, rotation: Quaternion, instanceIndex?: number) {
+        this._physicsPlugin.setTargetTransform(this, position, rotation, instanceIndex);
+    }
+
+    /**
+     * Returns if the body has been disposed.
+     * @returns true if disposed, false otherwise.
+     */
+    public get isDisposed() {
+        return this._isDisposed;
+    }
+
+    /**
+     * Disposes the body from the physics engine.
+     *
+     * This method is useful for cleaning up the physics engine when a body is no longer needed. Disposing the body will free up resources and prevent memory leaks.
+     */
+    public dispose() {
+        if (this._isDisposed) {
+            return;
+        }
+        // Disable collisions CB so it doesn't fire when the body is disposed
+        if (this._collisionCBEnabled) {
+            this.setCollisionCallbackEnabled(false);
+        }
+        if (this._collisionEndedCBEnabled) {
+            this.setCollisionEndedCallbackEnabled(false);
+        }
+        if (this._nodeDisposeObserver) {
+            this.transformNode.onDisposeObservable.remove(this._nodeDisposeObserver);
+            this._nodeDisposeObserver = null;
+        }
+        this._physicsEngine.removeBody(this);
+        this._physicsPlugin.removeBody(this);
+        this._physicsPlugin.disposeBody(this);
+        this.transformNode.physicsBody = null;
+        this._pluginData = null;
+        this._pluginDataInstances.length = 0;
+        this._isDisposed = true;
+        this.shape = null;
+    }
+}