--- conflicted
+++ resolved
@@ -1,425 +1,420 @@
-import type { Nullable } from "../../types";
-import type { Scene } from "../../scene";
-import { Matrix, Vector3 } from "../../Maths/math.vector";
-import { BaseTexture } from "../../Materials/Textures/baseTexture";
-import { Texture } from "../../Materials/Textures/texture";
-<<<<<<< HEAD
-import { MATERIAL_TextureDirtyFlag, DELAYLOADSTATE_NOTLOADED, TextureType, TextureFormat, DELAYLOADSTATE_LOADED } from "../../Engines/constants";
-import { HDRTools } from "../../Misc/HighDynamicRange/hdr";
-=======
-import { Constants } from "../../Engines/constants";
-import { GetCubeMapTextureData } from "../../Misc/HighDynamicRange/hdr";
->>>>>>> 7fd025d4
-import { CubeMapToSphericalPolynomialTools } from "../../Misc/HighDynamicRange/cubemapToSphericalPolynomial";
-import { RegisterClass } from "../../Misc/typeStore";
-import { Observable } from "../../Misc/observable";
-import { Tools } from "../../Misc/tools";
-import { ToGammaSpace } from "../../Maths/math.constants";
-import type { AbstractEngine } from "../../Engines/abstractEngine";
-import { HDRFiltering } from "../../Materials/Textures/Filtering/hdrFiltering";
-import { ToHalfFloat } from "../../Misc/textureTools";
-import "../../Engines/Extensions/engine.rawTexture";
-import "../../Materials/Textures/baseTexture.polynomial";
-
-/**
- * This represents a texture coming from an HDR input.
- *
- * The only supported format is currently panorama picture stored in RGBE format.
- * Example of such files can be found on Poly Haven: https://polyhaven.com/hdris
- */
-export class HDRCubeTexture extends BaseTexture {
-    private static _FacesMapping = ["right", "left", "up", "down", "front", "back"];
-
-    private _generateHarmonics = true;
-    private _noMipmap: boolean;
-    private _prefilterOnLoad: boolean;
-    private _textureMatrix: Matrix;
-    private _size: number;
-    private _supersample: boolean;
-    private _onLoad: () => void;
-    private _onError: Nullable<() => void> = null;
-
-    /**
-     * The texture URL.
-     */
-    public url: string;
-
-    protected _isBlocking: boolean = true;
-    /**
-     * Sets whether or not the texture is blocking during loading.
-     */
-    public override set isBlocking(value: boolean) {
-        this._isBlocking = value;
-    }
-    /**
-     * Gets whether or not the texture is blocking during loading.
-     */
-    public override get isBlocking(): boolean {
-        return this._isBlocking;
-    }
-
-    protected _rotationY: number = 0;
-    /**
-     * Sets texture matrix rotation angle around Y axis in radians.
-     */
-    public set rotationY(value: number) {
-        this._rotationY = value;
-        this.setReflectionTextureMatrix(Matrix.RotationY(this._rotationY));
-    }
-    /**
-     * Gets texture matrix rotation angle around Y axis radians.
-     */
-    public get rotationY(): number {
-        return this._rotationY;
-    }
-
-    /**
-     * Gets or sets the center of the bounding box associated with the cube texture
-     * It must define where the camera used to render the texture was set
-     */
-    public boundingBoxPosition = Vector3.Zero();
-
-    private _boundingBoxSize: Vector3;
-
-    /**
-     * Gets or sets the size of the bounding box associated with the cube texture
-     * When defined, the cubemap will switch to local mode
-     * @see https://community.arm.com/graphics/b/blog/posts/reflections-based-on-local-cubemaps-in-unity
-     * @example https://www.babylonjs-playground.com/#RNASML
-     */
-    public set boundingBoxSize(value: Vector3) {
-        if (this._boundingBoxSize && this._boundingBoxSize.equals(value)) {
-            return;
-        }
-        this._boundingBoxSize = value;
-        const scene = this.getScene();
-        if (scene) {
-            scene.markAllMaterialsAsDirty(MATERIAL_TextureDirtyFlag);
-        }
-    }
-    public get boundingBoxSize(): Vector3 {
-        return this._boundingBoxSize;
-    }
-
-    /**
-     * Observable triggered once the texture has been loaded.
-     */
-    public onLoadObservable: Observable<HDRCubeTexture> = new Observable<HDRCubeTexture>();
-
-    /**
-     * Instantiates an HDRTexture from the following parameters.
-     *
-     * @param url The location of the HDR raw data (Panorama stored in RGBE format)
-     * @param sceneOrEngine The scene or engine the texture will be used in
-     * @param size The cubemap desired size (the more it increases the longer the generation will be)
-     * @param noMipmap Forces to not generate the mipmap if true
-     * @param generateHarmonics Specifies whether you want to extract the polynomial harmonics during the generation process
-     * @param gammaSpace Specifies if the texture will be use in gamma or linear space (the PBR material requires those texture in linear space, but the standard material would require them in Gamma space)
-     * @param prefilterOnLoad Prefilters HDR texture to allow use of this texture as a PBR reflection texture.
-     * @param onLoad on success callback function
-     * @param onError on error callback function
-     * @param supersample Defines if texture must be supersampled (default: false)
-     */
-    constructor(
-        url: string,
-        sceneOrEngine: Scene | AbstractEngine,
-        size: number,
-        noMipmap = false,
-        generateHarmonics = true,
-        gammaSpace = false,
-        prefilterOnLoad = false,
-        onLoad: Nullable<() => void> = null,
-        onError: Nullable<(message?: string, exception?: any) => void> = null,
-        supersample = false
-    ) {
-        super(sceneOrEngine);
-
-        if (!url) {
-            return;
-        }
-
-        this._coordinatesMode = Texture.CUBIC_MODE;
-        this.name = url;
-        this.url = url;
-        this.hasAlpha = false;
-        this.isCube = true;
-        this._textureMatrix = Matrix.Identity();
-        this._prefilterOnLoad = prefilterOnLoad;
-        this._onLoad = () => {
-            this.onLoadObservable.notifyObservers(this);
-            if (onLoad) {
-                onLoad();
-            }
-        };
-
-        this._onError = onError;
-        this.gammaSpace = gammaSpace;
-
-        this._noMipmap = noMipmap;
-        this._size = size;
-        this._supersample = supersample;
-        this._generateHarmonics = generateHarmonics;
-
-        this._texture = this._getFromCache(url, this._noMipmap, undefined, undefined, undefined, this.isCube);
-
-        if (!this._texture) {
-            if (!this.getScene()?.useDelayedTextureLoading) {
-                this._loadTexture();
-            } else {
-                this.delayLoadState = DELAYLOADSTATE_NOTLOADED;
-            }
-        } else {
-            if (this._texture.isReady) {
-                Tools.SetImmediate(() => this._onLoad());
-            } else {
-                this._texture.onLoadedObservable.add(this._onLoad);
-            }
-        }
-    }
-
-    /**
-     * Get the current class name of the texture useful for serialization or dynamic coding.
-     * @returns "HDRCubeTexture"
-     */
-    public override getClassName(): string {
-        return "HDRCubeTexture";
-    }
-
-    /**
-     * Occurs when the file is raw .hdr file.
-     */
-    private _loadTexture() {
-        const engine = this._getEngine()!;
-        const caps = engine.getCaps();
-
-        let textureType = TextureType.UNSIGNED_BYTE;
-        if (caps.textureFloat && caps.textureFloatLinearFiltering) {
-            textureType = TextureType.FLOAT;
-        } else if (caps.textureHalfFloat && caps.textureHalfFloatLinearFiltering) {
-            textureType = TextureType.HALF_FLOAT;
-        }
-
-        const callback = (buffer: ArrayBuffer): Nullable<ArrayBufferView[]> => {
-            this.lodGenerationOffset = 0.0;
-            this.lodGenerationScale = 0.8;
-
-            // Extract the raw linear data.
-            const data = GetCubeMapTextureData(buffer, this._size, this._supersample);
-
-            // Generate harmonics if needed.
-            if (this._generateHarmonics) {
-                const sphericalPolynomial = CubeMapToSphericalPolynomialTools.ConvertCubeMapToSphericalPolynomial(data);
-                this.sphericalPolynomial = sphericalPolynomial;
-            }
-
-            const results = [];
-
-            let byteArray: Nullable<Uint8Array> = null;
-            let shortArray: Nullable<Uint16Array> = null;
-
-            // Push each faces.
-            for (let j = 0; j < 6; j++) {
-                // Create fallback array
-                if (textureType === TextureType.HALF_FLOAT) {
-                    shortArray = new Uint16Array(this._size * this._size * 3);
-                } else if (textureType === TextureType.UNSIGNED_BYTE) {
-                    // 3 channels of 1 bytes per pixel in bytes.
-                    byteArray = new Uint8Array(this._size * this._size * 3);
-                }
-
-                const dataFace = <Float32Array>(<any>data)[HDRCubeTexture._FacesMapping[j]];
-
-                // If special cases.
-                if (this.gammaSpace || shortArray || byteArray) {
-                    for (let i = 0; i < this._size * this._size; i++) {
-                        // Put in gamma space if requested.
-                        if (this.gammaSpace) {
-                            dataFace[i * 3 + 0] = Math.pow(dataFace[i * 3 + 0], ToGammaSpace);
-                            dataFace[i * 3 + 1] = Math.pow(dataFace[i * 3 + 1], ToGammaSpace);
-                            dataFace[i * 3 + 2] = Math.pow(dataFace[i * 3 + 2], ToGammaSpace);
-                        }
-
-                        // Convert to half float texture for fallback.
-                        if (shortArray) {
-                            shortArray[i * 3 + 0] = ToHalfFloat(dataFace[i * 3 + 0]);
-                            shortArray[i * 3 + 1] = ToHalfFloat(dataFace[i * 3 + 1]);
-                            shortArray[i * 3 + 2] = ToHalfFloat(dataFace[i * 3 + 2]);
-                        }
-
-                        // Convert to int texture for fallback.
-                        if (byteArray) {
-                            let r = Math.max(dataFace[i * 3 + 0] * 255, 0);
-                            let g = Math.max(dataFace[i * 3 + 1] * 255, 0);
-                            let b = Math.max(dataFace[i * 3 + 2] * 255, 0);
-
-                            // May use luminance instead if the result is not accurate.
-                            const max = Math.max(Math.max(r, g), b);
-                            if (max > 255) {
-                                const scale = 255 / max;
-                                r *= scale;
-                                g *= scale;
-                                b *= scale;
-                            }
-
-                            byteArray[i * 3 + 0] = r;
-                            byteArray[i * 3 + 1] = g;
-                            byteArray[i * 3 + 2] = b;
-                        }
-                    }
-                }
-
-                if (shortArray) {
-                    results.push(shortArray);
-                } else if (byteArray) {
-                    results.push(byteArray);
-                } else {
-                    results.push(dataFace);
-                }
-            }
-
-            return results;
-        };
-
-        if (engine._features.allowTexturePrefiltering && this._prefilterOnLoad) {
-            const previousOnLoad = this._onLoad;
-            const hdrFiltering = new HDRFiltering(engine);
-            this._onLoad = () => {
-                hdrFiltering.prefilter(this, previousOnLoad);
-            };
-        }
-
-        this._texture = engine.createRawCubeTextureFromUrl(
-            this.url,
-            this.getScene(),
-            this._size,
-            TextureFormat.RGB,
-            textureType,
-            this._noMipmap,
-            callback,
-            null,
-            this._onLoad,
-            this._onError
-        );
-    }
-
-    public override clone(): HDRCubeTexture {
-        const newTexture = new HDRCubeTexture(this.url, this.getScene() || this._getEngine()!, this._size, this._noMipmap, this._generateHarmonics, this.gammaSpace);
-
-        // Base texture
-        newTexture.level = this.level;
-        newTexture.wrapU = this.wrapU;
-        newTexture.wrapV = this.wrapV;
-        newTexture.coordinatesIndex = this.coordinatesIndex;
-        newTexture.coordinatesMode = this.coordinatesMode;
-
-        return newTexture;
-    }
-
-    // Methods
-    public override delayLoad(): void {
-        if (this.delayLoadState !== DELAYLOADSTATE_NOTLOADED) {
-            return;
-        }
-
-        this.delayLoadState = DELAYLOADSTATE_LOADED;
-        this._texture = this._getFromCache(this.url, this._noMipmap);
-
-        if (!this._texture) {
-            this._loadTexture();
-        }
-    }
-
-    /**
-     * Get the texture reflection matrix used to rotate/transform the reflection.
-     * @returns the reflection matrix
-     */
-    public override getReflectionTextureMatrix(): Matrix {
-        return this._textureMatrix;
-    }
-
-    /**
-     * Set the texture reflection matrix used to rotate/transform the reflection.
-     * @param value Define the reflection matrix to set
-     */
-    public setReflectionTextureMatrix(value: Matrix): void {
-        this._textureMatrix = value;
-
-        if (value.updateFlag === this._textureMatrix.updateFlag) {
-            return;
-        }
-
-        if (value.isIdentity() !== this._textureMatrix.isIdentity()) {
-            this.getScene()?.markAllMaterialsAsDirty(MATERIAL_TextureDirtyFlag, (mat) => mat.getActiveTextures().indexOf(this) !== -1);
-        }
-    }
-
-    /**
-     * Dispose the texture and release its associated resources.
-     */
-    public override dispose(): void {
-        this.onLoadObservable.clear();
-        super.dispose();
-    }
-
-    /**
-     * Parses a JSON representation of an HDR Texture in order to create the texture
-     * @param parsedTexture Define the JSON representation
-     * @param scene Define the scene the texture should be created in
-     * @param rootUrl Define the root url in case we need to load relative dependencies
-     * @returns the newly created texture after parsing
-     */
-    public static Parse(parsedTexture: any, scene: Scene, rootUrl: string): Nullable<HDRCubeTexture> {
-        let texture = null;
-        if (parsedTexture.name && !parsedTexture.isRenderTarget) {
-            texture = new HDRCubeTexture(
-                rootUrl + parsedTexture.name,
-                scene,
-                parsedTexture.size,
-                parsedTexture.noMipmap,
-                parsedTexture.generateHarmonics,
-                parsedTexture.useInGammaSpace
-            );
-            texture.name = parsedTexture.name;
-            texture.hasAlpha = parsedTexture.hasAlpha;
-            texture.level = parsedTexture.level;
-            texture.coordinatesMode = parsedTexture.coordinatesMode;
-            texture.isBlocking = parsedTexture.isBlocking;
-        }
-        if (texture) {
-            if (parsedTexture.boundingBoxPosition) {
-                (<any>texture).boundingBoxPosition = Vector3.FromArray(parsedTexture.boundingBoxPosition);
-            }
-            if (parsedTexture.boundingBoxSize) {
-                (<any>texture).boundingBoxSize = Vector3.FromArray(parsedTexture.boundingBoxSize);
-            }
-            if (parsedTexture.rotationY) {
-                (<any>texture).rotationY = parsedTexture.rotationY;
-            }
-        }
-        return texture;
-    }
-
-    public override serialize(): any {
-        if (!this.name) {
-            return null;
-        }
-
-        const serializationObject: any = {};
-        serializationObject.name = this.name;
-        serializationObject.hasAlpha = this.hasAlpha;
-        serializationObject.isCube = true;
-        serializationObject.level = this.level;
-        serializationObject.size = this._size;
-        serializationObject.coordinatesMode = this.coordinatesMode;
-        serializationObject.useInGammaSpace = this.gammaSpace;
-        serializationObject.generateHarmonics = this._generateHarmonics;
-        serializationObject.customType = "BABYLON.HDRCubeTexture";
-        serializationObject.noMipmap = this._noMipmap;
-        serializationObject.isBlocking = this._isBlocking;
-        serializationObject.rotationY = this._rotationY;
-
-        return serializationObject;
-    }
-}
-
-RegisterClass("BABYLON.HDRCubeTexture", HDRCubeTexture);
+import type { Nullable } from "../../types";
+import type { Scene } from "../../scene";
+import { Matrix, Vector3 } from "../../Maths/math.vector";
+import { BaseTexture } from "../../Materials/Textures/baseTexture";
+import { Texture } from "../../Materials/Textures/texture";
+import { MATERIAL_TextureDirtyFlag, DELAYLOADSTATE_NOTLOADED, TextureType, TextureFormat, DELAYLOADSTATE_LOADED } from "../../Engines/constants";
+import { GetCubeMapTextureData } from "../../Misc/HighDynamicRange/hdr";
+import { CubeMapToSphericalPolynomialTools } from "../../Misc/HighDynamicRange/cubemapToSphericalPolynomial";
+import { RegisterClass } from "../../Misc/typeStore";
+import { Observable } from "../../Misc/observable";
+import { Tools } from "../../Misc/tools";
+import { ToGammaSpace } from "../../Maths/math.constants";
+import type { AbstractEngine } from "../../Engines/abstractEngine";
+import { HDRFiltering } from "../../Materials/Textures/Filtering/hdrFiltering";
+import { ToHalfFloat } from "../../Misc/textureTools";
+import "../../Engines/Extensions/engine.rawTexture";
+import "../../Materials/Textures/baseTexture.polynomial";
+
+/**
+ * This represents a texture coming from an HDR input.
+ *
+ * The only supported format is currently panorama picture stored in RGBE format.
+ * Example of such files can be found on Poly Haven: https://polyhaven.com/hdris
+ */
+export class HDRCubeTexture extends BaseTexture {
+    private static _FacesMapping = ["right", "left", "up", "down", "front", "back"];
+
+    private _generateHarmonics = true;
+    private _noMipmap: boolean;
+    private _prefilterOnLoad: boolean;
+    private _textureMatrix: Matrix;
+    private _size: number;
+    private _supersample: boolean;
+    private _onLoad: () => void;
+    private _onError: Nullable<() => void> = null;
+
+    /**
+     * The texture URL.
+     */
+    public url: string;
+
+    protected _isBlocking: boolean = true;
+    /**
+     * Sets whether or not the texture is blocking during loading.
+     */
+    public override set isBlocking(value: boolean) {
+        this._isBlocking = value;
+    }
+    /**
+     * Gets whether or not the texture is blocking during loading.
+     */
+    public override get isBlocking(): boolean {
+        return this._isBlocking;
+    }
+
+    protected _rotationY: number = 0;
+    /**
+     * Sets texture matrix rotation angle around Y axis in radians.
+     */
+    public set rotationY(value: number) {
+        this._rotationY = value;
+        this.setReflectionTextureMatrix(Matrix.RotationY(this._rotationY));
+    }
+    /**
+     * Gets texture matrix rotation angle around Y axis radians.
+     */
+    public get rotationY(): number {
+        return this._rotationY;
+    }
+
+    /**
+     * Gets or sets the center of the bounding box associated with the cube texture
+     * It must define where the camera used to render the texture was set
+     */
+    public boundingBoxPosition = Vector3.Zero();
+
+    private _boundingBoxSize: Vector3;
+
+    /**
+     * Gets or sets the size of the bounding box associated with the cube texture
+     * When defined, the cubemap will switch to local mode
+     * @see https://community.arm.com/graphics/b/blog/posts/reflections-based-on-local-cubemaps-in-unity
+     * @example https://www.babylonjs-playground.com/#RNASML
+     */
+    public set boundingBoxSize(value: Vector3) {
+        if (this._boundingBoxSize && this._boundingBoxSize.equals(value)) {
+            return;
+        }
+        this._boundingBoxSize = value;
+        const scene = this.getScene();
+        if (scene) {
+            scene.markAllMaterialsAsDirty(MATERIAL_TextureDirtyFlag);
+        }
+    }
+    public get boundingBoxSize(): Vector3 {
+        return this._boundingBoxSize;
+    }
+
+    /**
+     * Observable triggered once the texture has been loaded.
+     */
+    public onLoadObservable: Observable<HDRCubeTexture> = new Observable<HDRCubeTexture>();
+
+    /**
+     * Instantiates an HDRTexture from the following parameters.
+     *
+     * @param url The location of the HDR raw data (Panorama stored in RGBE format)
+     * @param sceneOrEngine The scene or engine the texture will be used in
+     * @param size The cubemap desired size (the more it increases the longer the generation will be)
+     * @param noMipmap Forces to not generate the mipmap if true
+     * @param generateHarmonics Specifies whether you want to extract the polynomial harmonics during the generation process
+     * @param gammaSpace Specifies if the texture will be use in gamma or linear space (the PBR material requires those texture in linear space, but the standard material would require them in Gamma space)
+     * @param prefilterOnLoad Prefilters HDR texture to allow use of this texture as a PBR reflection texture.
+     * @param onLoad on success callback function
+     * @param onError on error callback function
+     * @param supersample Defines if texture must be supersampled (default: false)
+     */
+    constructor(
+        url: string,
+        sceneOrEngine: Scene | AbstractEngine,
+        size: number,
+        noMipmap = false,
+        generateHarmonics = true,
+        gammaSpace = false,
+        prefilterOnLoad = false,
+        onLoad: Nullable<() => void> = null,
+        onError: Nullable<(message?: string, exception?: any) => void> = null,
+        supersample = false
+    ) {
+        super(sceneOrEngine);
+
+        if (!url) {
+            return;
+        }
+
+        this._coordinatesMode = Texture.CUBIC_MODE;
+        this.name = url;
+        this.url = url;
+        this.hasAlpha = false;
+        this.isCube = true;
+        this._textureMatrix = Matrix.Identity();
+        this._prefilterOnLoad = prefilterOnLoad;
+        this._onLoad = () => {
+            this.onLoadObservable.notifyObservers(this);
+            if (onLoad) {
+                onLoad();
+            }
+        };
+
+        this._onError = onError;
+        this.gammaSpace = gammaSpace;
+
+        this._noMipmap = noMipmap;
+        this._size = size;
+        this._supersample = supersample;
+        this._generateHarmonics = generateHarmonics;
+
+        this._texture = this._getFromCache(url, this._noMipmap, undefined, undefined, undefined, this.isCube);
+
+        if (!this._texture) {
+            if (!this.getScene()?.useDelayedTextureLoading) {
+                this._loadTexture();
+            } else {
+                this.delayLoadState = DELAYLOADSTATE_NOTLOADED;
+            }
+        } else {
+            if (this._texture.isReady) {
+                Tools.SetImmediate(() => this._onLoad());
+            } else {
+                this._texture.onLoadedObservable.add(this._onLoad);
+            }
+        }
+    }
+
+    /**
+     * Get the current class name of the texture useful for serialization or dynamic coding.
+     * @returns "HDRCubeTexture"
+     */
+    public override getClassName(): string {
+        return "HDRCubeTexture";
+    }
+
+    /**
+     * Occurs when the file is raw .hdr file.
+     */
+    private _loadTexture() {
+        const engine = this._getEngine()!;
+        const caps = engine.getCaps();
+
+        let textureType = TextureType.UNSIGNED_BYTE;
+        if (caps.textureFloat && caps.textureFloatLinearFiltering) {
+            textureType = TextureType.FLOAT;
+        } else if (caps.textureHalfFloat && caps.textureHalfFloatLinearFiltering) {
+            textureType = TextureType.HALF_FLOAT;
+        }
+
+        const callback = (buffer: ArrayBuffer): Nullable<ArrayBufferView[]> => {
+            this.lodGenerationOffset = 0.0;
+            this.lodGenerationScale = 0.8;
+
+            // Extract the raw linear data.
+            const data = GetCubeMapTextureData(buffer, this._size, this._supersample);
+
+            // Generate harmonics if needed.
+            if (this._generateHarmonics) {
+                const sphericalPolynomial = CubeMapToSphericalPolynomialTools.ConvertCubeMapToSphericalPolynomial(data);
+                this.sphericalPolynomial = sphericalPolynomial;
+            }
+
+            const results = [];
+
+            let byteArray: Nullable<Uint8Array> = null;
+            let shortArray: Nullable<Uint16Array> = null;
+
+            // Push each faces.
+            for (let j = 0; j < 6; j++) {
+                // Create fallback array
+                if (textureType === TextureType.HALF_FLOAT) {
+                    shortArray = new Uint16Array(this._size * this._size * 3);
+                } else if (textureType === TextureType.UNSIGNED_BYTE) {
+                    // 3 channels of 1 bytes per pixel in bytes.
+                    byteArray = new Uint8Array(this._size * this._size * 3);
+                }
+
+                const dataFace = <Float32Array>(<any>data)[HDRCubeTexture._FacesMapping[j]];
+
+                // If special cases.
+                if (this.gammaSpace || shortArray || byteArray) {
+                    for (let i = 0; i < this._size * this._size; i++) {
+                        // Put in gamma space if requested.
+                        if (this.gammaSpace) {
+                            dataFace[i * 3 + 0] = Math.pow(dataFace[i * 3 + 0], ToGammaSpace);
+                            dataFace[i * 3 + 1] = Math.pow(dataFace[i * 3 + 1], ToGammaSpace);
+                            dataFace[i * 3 + 2] = Math.pow(dataFace[i * 3 + 2], ToGammaSpace);
+                        }
+
+                        // Convert to half float texture for fallback.
+                        if (shortArray) {
+                            shortArray[i * 3 + 0] = ToHalfFloat(dataFace[i * 3 + 0]);
+                            shortArray[i * 3 + 1] = ToHalfFloat(dataFace[i * 3 + 1]);
+                            shortArray[i * 3 + 2] = ToHalfFloat(dataFace[i * 3 + 2]);
+                        }
+
+                        // Convert to int texture for fallback.
+                        if (byteArray) {
+                            let r = Math.max(dataFace[i * 3 + 0] * 255, 0);
+                            let g = Math.max(dataFace[i * 3 + 1] * 255, 0);
+                            let b = Math.max(dataFace[i * 3 + 2] * 255, 0);
+
+                            // May use luminance instead if the result is not accurate.
+                            const max = Math.max(Math.max(r, g), b);
+                            if (max > 255) {
+                                const scale = 255 / max;
+                                r *= scale;
+                                g *= scale;
+                                b *= scale;
+                            }
+
+                            byteArray[i * 3 + 0] = r;
+                            byteArray[i * 3 + 1] = g;
+                            byteArray[i * 3 + 2] = b;
+                        }
+                    }
+                }
+
+                if (shortArray) {
+                    results.push(shortArray);
+                } else if (byteArray) {
+                    results.push(byteArray);
+                } else {
+                    results.push(dataFace);
+                }
+            }
+
+            return results;
+        };
+
+        if (engine._features.allowTexturePrefiltering && this._prefilterOnLoad) {
+            const previousOnLoad = this._onLoad;
+            const hdrFiltering = new HDRFiltering(engine);
+            this._onLoad = () => {
+                hdrFiltering.prefilter(this, previousOnLoad);
+            };
+        }
+
+        this._texture = engine.createRawCubeTextureFromUrl(
+            this.url,
+            this.getScene(),
+            this._size,
+            TextureFormat.RGB,
+            textureType,
+            this._noMipmap,
+            callback,
+            null,
+            this._onLoad,
+            this._onError
+        );
+    }
+
+    public override clone(): HDRCubeTexture {
+        const newTexture = new HDRCubeTexture(this.url, this.getScene() || this._getEngine()!, this._size, this._noMipmap, this._generateHarmonics, this.gammaSpace);
+
+        // Base texture
+        newTexture.level = this.level;
+        newTexture.wrapU = this.wrapU;
+        newTexture.wrapV = this.wrapV;
+        newTexture.coordinatesIndex = this.coordinatesIndex;
+        newTexture.coordinatesMode = this.coordinatesMode;
+
+        return newTexture;
+    }
+
+    // Methods
+    public override delayLoad(): void {
+        if (this.delayLoadState !== DELAYLOADSTATE_NOTLOADED) {
+            return;
+        }
+
+        this.delayLoadState = DELAYLOADSTATE_LOADED;
+        this._texture = this._getFromCache(this.url, this._noMipmap);
+
+        if (!this._texture) {
+            this._loadTexture();
+        }
+    }
+
+    /**
+     * Get the texture reflection matrix used to rotate/transform the reflection.
+     * @returns the reflection matrix
+     */
+    public override getReflectionTextureMatrix(): Matrix {
+        return this._textureMatrix;
+    }
+
+    /**
+     * Set the texture reflection matrix used to rotate/transform the reflection.
+     * @param value Define the reflection matrix to set
+     */
+    public setReflectionTextureMatrix(value: Matrix): void {
+        this._textureMatrix = value;
+
+        if (value.updateFlag === this._textureMatrix.updateFlag) {
+            return;
+        }
+
+        if (value.isIdentity() !== this._textureMatrix.isIdentity()) {
+            this.getScene()?.markAllMaterialsAsDirty(MATERIAL_TextureDirtyFlag, (mat) => mat.getActiveTextures().indexOf(this) !== -1);
+        }
+    }
+
+    /**
+     * Dispose the texture and release its associated resources.
+     */
+    public override dispose(): void {
+        this.onLoadObservable.clear();
+        super.dispose();
+    }
+
+    /**
+     * Parses a JSON representation of an HDR Texture in order to create the texture
+     * @param parsedTexture Define the JSON representation
+     * @param scene Define the scene the texture should be created in
+     * @param rootUrl Define the root url in case we need to load relative dependencies
+     * @returns the newly created texture after parsing
+     */
+    public static Parse(parsedTexture: any, scene: Scene, rootUrl: string): Nullable<HDRCubeTexture> {
+        let texture = null;
+        if (parsedTexture.name && !parsedTexture.isRenderTarget) {
+            texture = new HDRCubeTexture(
+                rootUrl + parsedTexture.name,
+                scene,
+                parsedTexture.size,
+                parsedTexture.noMipmap,
+                parsedTexture.generateHarmonics,
+                parsedTexture.useInGammaSpace
+            );
+            texture.name = parsedTexture.name;
+            texture.hasAlpha = parsedTexture.hasAlpha;
+            texture.level = parsedTexture.level;
+            texture.coordinatesMode = parsedTexture.coordinatesMode;
+            texture.isBlocking = parsedTexture.isBlocking;
+        }
+        if (texture) {
+            if (parsedTexture.boundingBoxPosition) {
+                (<any>texture).boundingBoxPosition = Vector3.FromArray(parsedTexture.boundingBoxPosition);
+            }
+            if (parsedTexture.boundingBoxSize) {
+                (<any>texture).boundingBoxSize = Vector3.FromArray(parsedTexture.boundingBoxSize);
+            }
+            if (parsedTexture.rotationY) {
+                (<any>texture).rotationY = parsedTexture.rotationY;
+            }
+        }
+        return texture;
+    }
+
+    public override serialize(): any {
+        if (!this.name) {
+            return null;
+        }
+
+        const serializationObject: any = {};
+        serializationObject.name = this.name;
+        serializationObject.hasAlpha = this.hasAlpha;
+        serializationObject.isCube = true;
+        serializationObject.level = this.level;
+        serializationObject.size = this._size;
+        serializationObject.coordinatesMode = this.coordinatesMode;
+        serializationObject.useInGammaSpace = this.gammaSpace;
+        serializationObject.generateHarmonics = this._generateHarmonics;
+        serializationObject.customType = "BABYLON.HDRCubeTexture";
+        serializationObject.noMipmap = this._noMipmap;
+        serializationObject.isBlocking = this._isBlocking;
+        serializationObject.rotationY = this._rotationY;
+
+        return serializationObject;
+    }
+}
+
+RegisterClass("BABYLON.HDRCubeTexture", HDRCubeTexture);