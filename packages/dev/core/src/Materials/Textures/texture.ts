--- conflicted
+++ resolved
@@ -1,1230 +1,1226 @@
-import { serialize } from "../../Misc/decorators";
-import { Observable } from "../../Misc/observable";
-import type { Nullable } from "../../types";
-import { Matrix, TmpVectors, Vector3 } from "../../Maths/math.vector";
-import { BaseTexture } from "../../Materials/Textures/baseTexture";
-import { Constants } from "../../Engines/constants";
-import { GetClass, RegisterClass } from "../../Misc/typeStore";
-import { _WarnImport } from "../../Misc/devTools";
-import type { IInspectable } from "../../Misc/iInspectable";
-import type { AbstractEngine } from "../../Engines/abstractEngine";
-import { TimingTools } from "../../Misc/timingTools";
-import { InstantiationTools } from "../../Misc/instantiationTools";
-import { Plane } from "../../Maths/math.plane";
-import { EncodeArrayBufferToBase64 } from "../../Misc/stringTools";
-import { GenerateBase64StringFromTexture, GenerateBase64StringFromTextureAsync } from "../../Misc/copyTools";
-import { useOpenGLOrientationForUV } from "../../Compat/compatibilityOptions";
-import type { InternalTexture } from "./internalTexture";
-
-import type { CubeTexture } from "../../Materials/Textures/cubeTexture";
-import type { MirrorTexture } from "../../Materials/Textures/mirrorTexture";
-import type { RenderTargetTexture } from "../../Materials/Textures/renderTargetTexture";
-import type { Scene } from "../../scene";
-import type { VideoTexture, VideoTextureSettings } from "./videoTexture";
-
-import { SerializationHelper } from "../../Misc/decorators.serialization";
-
-/**
- * Defines the available options when creating a texture
- */
-export interface ITextureCreationOptions {
-    /** Defines if the texture will require mip maps or not (default: false) */
-    noMipmap?: boolean;
-
-    /** Defines if the texture needs to be inverted on the y axis during loading (default: true) */
-    invertY?: boolean;
-
-    /** Defines the sampling mode we want for the texture while fetching from it (Texture.NEAREST_SAMPLINGMODE...) (default: Texture.TRILINEAR_SAMPLINGMODE) */
-    samplingMode?: number;
-
-    /** Defines a callback triggered when the texture has been loaded (default: null) */
-    onLoad?: Nullable<() => void>;
-
-    /** Defines a callback triggered when an error occurred during the loading session (default: null) */
-    onError?: Nullable<(message?: string, exception?: any) => void>;
-
-    /** Defines the buffer to load the texture from in case the texture is loaded from a buffer representation (default: null) */
-    buffer?: Nullable<string | ArrayBuffer | ArrayBufferView | HTMLImageElement | Blob | ImageBitmap>;
-
-    /** Defines if the buffer we are loading the texture from should be deleted after load (default: false) */
-    deleteBuffer?: boolean;
-
-    /** Defines the format of the texture we are trying to load (Engine.TEXTUREFORMAT_RGBA...) (default: ) */
-    format?: number;
-
-    /** Defines an optional mime type information (default: undefined) */
-    mimeType?: string;
-
-    /** Options to be passed to the loader (default: undefined) */
-    loaderOptions?: any;
-
-    /** Specific flags to use when creating the texture (Constants.TEXTURE_CREATIONFLAG_STORAGE for storage textures, for eg) (default: undefined) */
-    creationFlags?: number;
-
-    /** Defines if the texture must be loaded in a sRGB GPU buffer (if supported by the GPU) (default: false) */
-    useSRGBBuffer?: boolean;
-
-    /** Defines the underlying texture from an already existing one */
-    internalTexture?: InternalTexture;
-
-    /** Defines the underlying texture texture space */
-    gammaSpace?: boolean;
-
-    /** Defines the extension to use to pick the right loader */
-    forcedExtension?: string;
-}
-
-/**
- * This represents a texture in babylon. It can be easily loaded from a network, base64 or html input.
- * @see https://doc.babylonjs.com/features/featuresDeepDive/materials/using/materials_introduction#texture
- */
-export class Texture extends BaseTexture {
-    /**
-     * Gets or sets a general boolean used to indicate that textures containing direct data (buffers) must be saved as part of the serialization process
-     */
-    public static SerializeBuffers = true;
-
-    /**
-     * Gets or sets a general boolean used to indicate that texture buffers must be saved as part of the serialization process.
-     * If no buffer exists, one will be created as base64 string from the internal webgl data.
-     */
-    public static ForceSerializeBuffers = false;
-
-    /**
-     * This observable will notify when any texture had a loading error
-     */
-    public static OnTextureLoadErrorObservable = new Observable<BaseTexture>();
-
-    /** @internal */
-    public static _SerializeInternalTextureUniqueId = false;
-
-    /**
-     * @internal
-     */
-    // eslint-disable-next-line @typescript-eslint/no-unused-vars
-    public static _CubeTextureParser = (jsonTexture: any, scene: Scene, rootUrl: string): CubeTexture => {
-        throw _WarnImport("CubeTexture");
-    };
-    /**
-     * @internal
-     */
-    // eslint-disable-next-line @typescript-eslint/no-unused-vars
-    public static _CreateMirror = (name: string, renderTargetSize: number, scene: Scene, generateMipMaps: boolean): MirrorTexture => {
-        throw _WarnImport("MirrorTexture");
-    };
-    /**
-     * @internal
-     */
-    // eslint-disable-next-line @typescript-eslint/no-unused-vars
-    public static _CreateRenderTargetTexture = (name: string, renderTargetSize: number, scene: Scene, generateMipMaps: boolean, creationFlags?: number): RenderTargetTexture => {
-        throw _WarnImport("RenderTargetTexture");
-    };
-
-    /**
-     * @internal
-     */
-    public static _CreateVideoTexture(
-        name: Nullable<string>,
-        src: string | string[] | HTMLVideoElement,
-        scene: Nullable<Scene>,
-        generateMipMaps = false,
-        invertY = false,
-        samplingMode: number = Texture.TRILINEAR_SAMPLINGMODE,
-        settings: Partial<VideoTextureSettings> = {},
-        onError?: Nullable<(message?: string, exception?: any) => void>,
-        format: number = Constants.TEXTUREFORMAT_RGBA
-    ): VideoTexture {
-        throw _WarnImport("VideoTexture");
-    }
-
-    /** nearest is mag = nearest and min = nearest and no mip */
-    public static readonly NEAREST_SAMPLINGMODE = Constants.TEXTURE_NEAREST_SAMPLINGMODE;
-    /** nearest is mag = nearest and min = nearest and mip = linear */
-    public static readonly NEAREST_NEAREST_MIPLINEAR = Constants.TEXTURE_NEAREST_NEAREST_MIPLINEAR; // nearest is mag = nearest and min = nearest and mip = linear
-
-    /** Bilinear is mag = linear and min = linear and no mip */
-    public static readonly BILINEAR_SAMPLINGMODE = Constants.TEXTURE_BILINEAR_SAMPLINGMODE;
-    /** Bilinear is mag = linear and min = linear and mip = nearest */
-    public static readonly LINEAR_LINEAR_MIPNEAREST = Constants.TEXTURE_LINEAR_LINEAR_MIPNEAREST; // Bilinear is mag = linear and min = linear and mip = nearest
-
-    /** Trilinear is mag = linear and min = linear and mip = linear */
-    public static readonly TRILINEAR_SAMPLINGMODE = Constants.TEXTURE_TRILINEAR_SAMPLINGMODE;
-    /** Trilinear is mag = linear and min = linear and mip = linear */
-    public static readonly LINEAR_LINEAR_MIPLINEAR = Constants.TEXTURE_LINEAR_LINEAR_MIPLINEAR; // Trilinear is mag = linear and min = linear and mip = linear
-
-    /** mag = nearest and min = nearest and mip = nearest */
-    public static readonly NEAREST_NEAREST_MIPNEAREST = Constants.TEXTURE_NEAREST_NEAREST_MIPNEAREST;
-    /** mag = nearest and min = linear and mip = nearest */
-    public static readonly NEAREST_LINEAR_MIPNEAREST = Constants.TEXTURE_NEAREST_LINEAR_MIPNEAREST;
-    /** mag = nearest and min = linear and mip = linear */
-    public static readonly NEAREST_LINEAR_MIPLINEAR = Constants.TEXTURE_NEAREST_LINEAR_MIPLINEAR;
-    /** mag = nearest and min = linear and mip = none */
-    public static readonly NEAREST_LINEAR = Constants.TEXTURE_NEAREST_LINEAR;
-    /** mag = nearest and min = nearest and mip = none */
-    public static readonly NEAREST_NEAREST = Constants.TEXTURE_NEAREST_NEAREST;
-    /** mag = linear and min = nearest and mip = nearest */
-    public static readonly LINEAR_NEAREST_MIPNEAREST = Constants.TEXTURE_LINEAR_NEAREST_MIPNEAREST;
-    /** mag = linear and min = nearest and mip = linear */
-    public static readonly LINEAR_NEAREST_MIPLINEAR = Constants.TEXTURE_LINEAR_NEAREST_MIPLINEAR;
-    /** mag = linear and min = linear and mip = none */
-    public static readonly LINEAR_LINEAR = Constants.TEXTURE_LINEAR_LINEAR;
-    /** mag = linear and min = nearest and mip = none */
-    public static readonly LINEAR_NEAREST = Constants.TEXTURE_LINEAR_NEAREST;
-
-    /** Explicit coordinates mode */
-    public static readonly EXPLICIT_MODE = Constants.TEXTURE_EXPLICIT_MODE;
-    /** Spherical coordinates mode */
-    public static readonly SPHERICAL_MODE = Constants.TEXTURE_SPHERICAL_MODE;
-    /** Planar coordinates mode */
-    public static readonly PLANAR_MODE = Constants.TEXTURE_PLANAR_MODE;
-    /** Cubic coordinates mode */
-    public static readonly CUBIC_MODE = Constants.TEXTURE_CUBIC_MODE;
-    /** Projection coordinates mode */
-    public static readonly PROJECTION_MODE = Constants.TEXTURE_PROJECTION_MODE;
-    /** Inverse Cubic coordinates mode */
-    public static readonly SKYBOX_MODE = Constants.TEXTURE_SKYBOX_MODE;
-    /** Inverse Cubic coordinates mode */
-    public static readonly INVCUBIC_MODE = Constants.TEXTURE_INVCUBIC_MODE;
-    /** Equirectangular coordinates mode */
-    public static readonly EQUIRECTANGULAR_MODE = Constants.TEXTURE_EQUIRECTANGULAR_MODE;
-    /** Equirectangular Fixed coordinates mode */
-    public static readonly FIXED_EQUIRECTANGULAR_MODE = Constants.TEXTURE_FIXED_EQUIRECTANGULAR_MODE;
-    /** Equirectangular Fixed Mirrored coordinates mode */
-    public static readonly FIXED_EQUIRECTANGULAR_MIRRORED_MODE = Constants.TEXTURE_FIXED_EQUIRECTANGULAR_MIRRORED_MODE;
-
-    /** Texture is not repeating outside of 0..1 UVs */
-    public static readonly CLAMP_ADDRESSMODE = Constants.TEXTURE_CLAMP_ADDRESSMODE;
-    /** Texture is repeating outside of 0..1 UVs */
-    public static readonly WRAP_ADDRESSMODE = Constants.TEXTURE_WRAP_ADDRESSMODE;
-    /** Texture is repeating and mirrored */
-    public static readonly MIRROR_ADDRESSMODE = Constants.TEXTURE_MIRROR_ADDRESSMODE;
-
-    /**
-     * Gets or sets a boolean which defines if the texture url must be build from the serialized URL instead of just using the name and loading them side by side with the scene file
-     */
-    public static UseSerializedUrlIfAny = false;
-
-    /**
-     * Define the url of the texture.
-     */
-    @serialize()
-    public url: Nullable<string> = null;
-
-    /**
-     * Define an offset on the texture to offset the u coordinates of the UVs
-     * @see https://doc.babylonjs.com/features/featuresDeepDive/materials/using/moreMaterials#offsetting
-     */
-    @serialize()
-    public uOffset = 0;
-
-    /**
-     * Define an offset on the texture to offset the v coordinates of the UVs
-     * @see https://doc.babylonjs.com/features/featuresDeepDive/materials/using/moreMaterials#offsetting
-     */
-    @serialize()
-    public vOffset = 0;
-
-    /**
-     * Define an offset on the texture to scale the u coordinates of the UVs
-     * @see https://doc.babylonjs.com/features/featuresDeepDive/materials/using/moreMaterials#tiling
-     */
-    @serialize()
-    public uScale = 1.0;
-
-    /**
-     * Define an offset on the texture to scale the v coordinates of the UVs
-     * @see https://doc.babylonjs.com/features/featuresDeepDive/materials/using/moreMaterials#tiling
-     */
-    @serialize()
-    public vScale = 1.0;
-
-    /**
-     * Define an offset on the texture to rotate around the u coordinates of the UVs
-     * The angle is defined in radians.
-     * @see https://doc.babylonjs.com/features/featuresDeepDive/materials/using/moreMaterials
-     */
-    @serialize()
-    public uAng = 0;
-
-    /**
-     * Define an offset on the texture to rotate around the v coordinates of the UVs
-     * The angle is defined in radians.
-     * @see https://doc.babylonjs.com/features/featuresDeepDive/materials/using/moreMaterials
-     */
-    @serialize()
-    public vAng = 0;
-
-    /**
-     * Define an offset on the texture to rotate around the w coordinates of the UVs (in case of 3d texture)
-     * The angle is defined in radians.
-     * @see https://doc.babylonjs.com/features/featuresDeepDive/materials/using/moreMaterials
-     */
-    @serialize()
-    public wAng = 0;
-
-    /**
-     * Defines the center of rotation (U)
-     */
-    @serialize()
-    public uRotationCenter = 0.5;
-
-    /**
-     * Defines the center of rotation (V)
-     */
-    @serialize()
-    public vRotationCenter = 0.5;
-
-    /**
-     * Defines the center of rotation (W)
-     */
-    @serialize()
-    public wRotationCenter = 0.5;
-
-    /**
-     * Sets this property to true to avoid deformations when rotating the texture with non-uniform scaling
-     */
-    @serialize()
-    public homogeneousRotationInUVTransform = false;
-
-    /**
-     * Are mip maps generated for this texture or not.
-     */
-    override get noMipmap(): boolean {
-        return this._noMipmap;
-    }
-
-    /**
-     * List of inspectable custom properties (used by the Inspector)
-     * @see https://doc.babylonjs.com/toolsAndResources/inspector#extensibility
-     */
-    public inspectableCustomProperties: Nullable<IInspectable[]> = null;
-
-    /** @internal */
-    public _noMipmap: boolean = false;
-    /** @internal */
-    public _invertY: boolean = false;
-    private _rowGenerationMatrix: Nullable<Matrix> = null;
-    private _cachedTextureMatrix: Nullable<Matrix> = null;
-    private _projectionModeMatrix: Nullable<Matrix> = null;
-    private _t0: Nullable<Vector3> = null;
-    private _t1: Nullable<Vector3> = null;
-    private _t2: Nullable<Vector3> = null;
-
-    private _cachedUOffset: number = -1;
-    private _cachedVOffset: number = -1;
-    private _cachedUScale: number = 0;
-    private _cachedVScale: number = 0;
-    private _cachedUAng: number = -1;
-    private _cachedVAng: number = -1;
-    private _cachedWAng: number = -1;
-    private _cachedReflectionProjectionMatrixId: number = -1;
-    private _cachedURotationCenter: number = -1;
-    private _cachedVRotationCenter: number = -1;
-    private _cachedWRotationCenter: number = -1;
-    private _cachedHomogeneousRotationInUVTransform: boolean = false;
-    private _cachedIdentity3x2: boolean = true;
-
-    private _cachedReflectionTextureMatrix: Nullable<Matrix> = null;
-    private _cachedReflectionUOffset = -1;
-    private _cachedReflectionVOffset = -1;
-    private _cachedReflectionUScale = 0;
-    private _cachedReflectionVScale = 0;
-    private _cachedReflectionCoordinatesMode = -1;
-
-    /** @internal */
-    public _buffer: Nullable<string | ArrayBuffer | ArrayBufferView | HTMLImageElement | Blob | ImageBitmap> = null;
-    private _deleteBuffer: boolean = false;
-    protected _format: Nullable<number> = null;
-    private _delayedOnLoad: Nullable<() => void> = null;
-    private _delayedOnError: Nullable<() => void> = null;
-    private _mimeType?: string;
-    private _loaderOptions?: any;
-    private _creationFlags?: number;
-    /** @internal */
-    public _useSRGBBuffer?: boolean;
-    private _forcedExtension?: string;
-
-    /** Returns the texture mime type if it was defined by a loader (undefined else) */
-    public get mimeType() {
-        return this._mimeType;
-    }
-
-    /**
-     * Observable triggered once the texture has been loaded.
-     */
-    public onLoadObservable: Observable<Texture> = new Observable<Texture>();
-
-    protected _isBlocking: boolean = true;
-    /**
-     * Is the texture preventing material to render while loading.
-     * If false, a default texture will be used instead of the loading one during the preparation step.
-     */
-    public override set isBlocking(value: boolean) {
-        this._isBlocking = value;
-    }
-    @serialize()
-    public override get isBlocking(): boolean {
-        return this._isBlocking;
-    }
-
-    /**
-     * Gets a boolean indicating if the texture needs to be inverted on the y axis during loading
-     */
-    public get invertY(): boolean {
-        return this._invertY;
-    }
-
-    /**
-     * Instantiates a new texture.
-     * This represents a texture in babylon. It can be easily loaded from a network, base64 or html input.
-     * @see https://doc.babylonjs.com/features/featuresDeepDive/materials/using/materials_introduction#texture
-     * @param url defines the url of the picture to load as a texture
-     * @param sceneOrEngine defines the scene or engine the texture will belong to
-     * @param noMipmapOrOptions defines if the texture will require mip maps or not or set of all options to create the texture
-     * @param invertY defines if the texture needs to be inverted on the y axis during loading
-     * @param samplingMode defines the sampling mode we want for the texture while fetching from it (Texture.NEAREST_SAMPLINGMODE...)
-     * @param onLoad defines a callback triggered when the texture has been loaded
-     * @param onError defines a callback triggered when an error occurred during the loading session
-     * @param buffer defines the buffer to load the texture from in case the texture is loaded from a buffer representation
-     * @param deleteBuffer defines if the buffer we are loading the texture from should be deleted after load
-     * @param format defines the format of the texture we are trying to load (Engine.TEXTUREFORMAT_RGBA...)
-     * @param mimeType defines an optional mime type information
-     * @param loaderOptions options to be passed to the loader
-     * @param creationFlags specific flags to use when creating the texture (Constants.TEXTURE_CREATIONFLAG_STORAGE for storage textures, for eg)
-     * @param forcedExtension defines the extension to use to pick the right loader
-     */
-    constructor(
-        url: Nullable<string>,
-        sceneOrEngine?: Nullable<Scene | AbstractEngine>,
-        noMipmapOrOptions?: boolean | ITextureCreationOptions,
-        invertY?: boolean,
-        samplingMode: number = Texture.TRILINEAR_SAMPLINGMODE,
-        onLoad: Nullable<() => void> = null,
-        onError: Nullable<(message?: string, exception?: any) => void> = null,
-        buffer: Nullable<string | ArrayBuffer | ArrayBufferView | HTMLImageElement | Blob | ImageBitmap> = null,
-        deleteBuffer: boolean = false,
-        format?: number,
-        mimeType?: string,
-        loaderOptions?: any,
-        creationFlags?: number,
-        forcedExtension?: string
-    ) {
-        super(sceneOrEngine);
-
-        this.name = url || "";
-        this.url = url;
-
-        let noMipmap: boolean;
-        let useSRGBBuffer: boolean = false;
-        let internalTexture: Nullable<InternalTexture> = null;
-        let gammaSpace = true;
-
-        if (typeof noMipmapOrOptions === "object" && noMipmapOrOptions !== null) {
-            noMipmap = noMipmapOrOptions.noMipmap ?? false;
-            invertY = noMipmapOrOptions.invertY ?? !useOpenGLOrientationForUV;
-            samplingMode = noMipmapOrOptions.samplingMode ?? Texture.TRILINEAR_SAMPLINGMODE;
-            onLoad = noMipmapOrOptions.onLoad ?? null;
-            onError = noMipmapOrOptions.onError ?? null;
-            buffer = noMipmapOrOptions.buffer ?? null;
-            deleteBuffer = noMipmapOrOptions.deleteBuffer ?? false;
-            format = noMipmapOrOptions.format;
-            mimeType = noMipmapOrOptions.mimeType;
-            loaderOptions = noMipmapOrOptions.loaderOptions;
-            creationFlags = noMipmapOrOptions.creationFlags;
-            useSRGBBuffer = noMipmapOrOptions.useSRGBBuffer ?? false;
-            internalTexture = noMipmapOrOptions.internalTexture ?? null;
-            gammaSpace = noMipmapOrOptions.gammaSpace ?? gammaSpace;
-            forcedExtension = noMipmapOrOptions.forcedExtension ?? forcedExtension;
-        } else {
-            noMipmap = !!noMipmapOrOptions;
-        }
-
-        this._gammaSpace = gammaSpace;
-        this._noMipmap = noMipmap;
-        this._invertY = invertY === undefined ? !useOpenGLOrientationForUV : invertY;
-        this._initialSamplingMode = samplingMode;
-        this._buffer = buffer;
-        this._deleteBuffer = deleteBuffer;
-        this._mimeType = mimeType;
-        this._loaderOptions = loaderOptions;
-        this._creationFlags = creationFlags;
-        this._useSRGBBuffer = useSRGBBuffer;
-        this._forcedExtension = forcedExtension;
-        if (format) {
-            this._format = format;
-        }
-
-        const scene = this.getScene();
-        const engine = this._getEngine();
-        if (!engine) {
-            return;
-        }
-
-        engine.onBeforeTextureInitObservable.notifyObservers(this);
-
-        const load = () => {
-            if (this._texture) {
-                if (this._texture._invertVScale) {
-                    this.vScale *= -1;
-                    this.vOffset += 1;
-                }
-
-                // Update texture to match internal texture's wrapping
-                if (this._texture._cachedWrapU !== null) {
-                    this.wrapU = this._texture._cachedWrapU;
-                    this._texture._cachedWrapU = null;
-                }
-                if (this._texture._cachedWrapV !== null) {
-                    this.wrapV = this._texture._cachedWrapV;
-                    this._texture._cachedWrapV = null;
-                }
-                if (this._texture._cachedWrapR !== null) {
-                    this.wrapR = this._texture._cachedWrapR;
-                    this._texture._cachedWrapR = null;
-                }
-            }
-
-            if (this.onLoadObservable.hasObservers()) {
-                this.onLoadObservable.notifyObservers(this);
-            }
-            if (onLoad) {
-                onLoad();
-            }
-
-            if (!this.isBlocking && scene) {
-                scene.resetCachedMaterial();
-            }
-        };
-
-        const errorHandler = (message?: string, exception?: any) => {
-            this._loadingError = true;
-            this._errorObject = { message, exception };
-            if (onError) {
-                onError(message, exception);
-            }
-            Texture.OnTextureLoadErrorObservable.notifyObservers(this);
-        };
-
-        if (!this.url && !internalTexture) {
-            this._delayedOnLoad = load;
-            this._delayedOnError = errorHandler;
-            return;
-        }
-
-        this._texture = internalTexture ?? this._getFromCache(this.url, noMipmap, samplingMode, this._invertY, useSRGBBuffer, this.isCube);
-
-        if (!this._texture) {
-            if (!scene || !scene.useDelayedTextureLoading) {
-                try {
-                    this._texture = engine.createTexture(
-                        this.url,
-                        noMipmap,
-                        this._invertY,
-                        scene,
-                        samplingMode,
-                        load,
-                        errorHandler,
-                        this._buffer,
-                        undefined,
-                        this._format,
-                        this._forcedExtension,
-                        mimeType,
-                        loaderOptions,
-                        creationFlags,
-                        useSRGBBuffer
-                    );
-                } catch (e) {
-                    errorHandler("error loading", e);
-                    throw e;
-                }
-                if (deleteBuffer) {
-                    this._buffer = null;
-                }
-            } else {
-                this.delayLoadState = Constants.DELAYLOADSTATE_NOTLOADED;
-
-                this._delayedOnLoad = load;
-                this._delayedOnError = errorHandler;
-            }
-        } else {
-            if (this._texture.isReady) {
-                TimingTools.SetImmediate(() => load());
-            } else {
-                const loadObserver = this._texture.onLoadedObservable.add(load);
-                this._texture.onErrorObservable.add((e) => {
-                    errorHandler(e.message, e.exception);
-                    this._texture?.onLoadedObservable.remove(loadObserver);
-                });
-            }
-        }
-    }
-
-    /**
-     * Update the url (and optional buffer) of this texture if url was null during construction.
-     * @param url the url of the texture
-     * @param buffer the buffer of the texture (defaults to null)
-     * @param onLoad callback called when the texture is loaded  (defaults to null)
-     * @param forcedExtension defines the extension to use to pick the right loader
-     */
-    public updateURL(
-        url: string,
-        buffer: Nullable<string | ArrayBuffer | ArrayBufferView | HTMLImageElement | Blob | ImageBitmap> = null,
-        onLoad?: () => void,
-        forcedExtension?: string
-    ): void {
-        if (this.url) {
-            this.releaseInternalTexture();
-            this.getScene()!.markAllMaterialsAsDirty(Constants.MATERIAL_TextureDirtyFlag, (mat) => {
-                return mat.hasTexture(this);
-            });
-        }
-
-        if (!this.name || this.name.startsWith("data:")) {
-            this.name = url;
-        }
-        this.url = url;
-        this._buffer = buffer;
-        this._forcedExtension = forcedExtension;
-        this.delayLoadState = Constants.DELAYLOADSTATE_NOTLOADED;
-
-        if (onLoad) {
-            this._delayedOnLoad = onLoad;
-        }
-        this.delayLoad();
-    }
-
-    /**
-     * Finish the loading sequence of a texture flagged as delayed load.
-     * @internal
-     */
-    public override delayLoad(): void {
-        if (this.delayLoadState !== Constants.DELAYLOADSTATE_NOTLOADED) {
-            return;
-        }
-
-        const scene = this.getScene();
-        if (!scene) {
-            return;
-        }
-
-        this.delayLoadState = Constants.DELAYLOADSTATE_LOADED;
-        this._texture = this._getFromCache(this.url, this._noMipmap, this.samplingMode, this._invertY, this._useSRGBBuffer, this.isCube);
-
-        if (!this._texture) {
-            this._texture = scene
-                .getEngine()
-                .createTexture(
-                    this.url,
-                    this._noMipmap,
-                    this._invertY,
-                    scene,
-                    this.samplingMode,
-                    this._delayedOnLoad,
-                    this._delayedOnError,
-                    this._buffer,
-                    null,
-                    this._format,
-                    this._forcedExtension,
-                    this._mimeType,
-                    this._loaderOptions,
-                    this._creationFlags,
-                    this._useSRGBBuffer
-                );
-            if (this._deleteBuffer) {
-                this._buffer = null;
-            }
-        } else {
-            if (this._delayedOnLoad) {
-                if (this._texture.isReady) {
-                    TimingTools.SetImmediate(this._delayedOnLoad);
-                } else {
-                    this._texture.onLoadedObservable.add(this._delayedOnLoad);
-                }
-            }
-        }
-
-        this._delayedOnLoad = null;
-        this._delayedOnError = null;
-    }
-
-    private _prepareRowForTextureGeneration(x: number, y: number, z: number, t: Vector3): void {
-        x *= this._cachedUScale;
-        y *= this._cachedVScale;
-
-        x -= this.uRotationCenter * this._cachedUScale;
-        y -= this.vRotationCenter * this._cachedVScale;
-        z -= this.wRotationCenter;
-
-        Vector3.TransformCoordinatesFromFloatsToRef(x, y, z, this._rowGenerationMatrix!, t);
-
-        t.x += this.uRotationCenter * this._cachedUScale + this._cachedUOffset;
-        t.y += this.vRotationCenter * this._cachedVScale + this._cachedVOffset;
-        t.z += this.wRotationCenter;
-    }
-
-    /**
-     * Get the current texture matrix which includes the requested offsetting, tiling and rotation components.
-     * @param uBase The horizontal base offset multiplier (1 by default)
-     * @returns the transform matrix of the texture.
-     */
-    public override getTextureMatrix(uBase = 1): Matrix {
-        if (
-            this.uOffset === this._cachedUOffset &&
-            this.vOffset === this._cachedVOffset &&
-            this.uScale * uBase === this._cachedUScale &&
-            this.vScale === this._cachedVScale &&
-            this.uAng === this._cachedUAng &&
-            this.vAng === this._cachedVAng &&
-            this.wAng === this._cachedWAng &&
-            this.uRotationCenter === this._cachedURotationCenter &&
-            this.vRotationCenter === this._cachedVRotationCenter &&
-            this.wRotationCenter === this._cachedWRotationCenter &&
-            this.homogeneousRotationInUVTransform === this._cachedHomogeneousRotationInUVTransform
-        ) {
-            return this._cachedTextureMatrix!;
-        }
-
-        this._cachedUOffset = this.uOffset;
-        this._cachedVOffset = this.vOffset;
-        this._cachedUScale = this.uScale * uBase;
-        this._cachedVScale = this.vScale;
-        this._cachedUAng = this.uAng;
-        this._cachedVAng = this.vAng;
-        this._cachedWAng = this.wAng;
-        this._cachedURotationCenter = this.uRotationCenter;
-        this._cachedVRotationCenter = this.vRotationCenter;
-        this._cachedWRotationCenter = this.wRotationCenter;
-        this._cachedHomogeneousRotationInUVTransform = this.homogeneousRotationInUVTransform;
-
-        if (!this._cachedTextureMatrix || !this._rowGenerationMatrix) {
-            this._cachedTextureMatrix = Matrix.Zero();
-            this._rowGenerationMatrix = new Matrix();
-            this._t0 = Vector3.Zero();
-            this._t1 = Vector3.Zero();
-            this._t2 = Vector3.Zero();
-        }
-
-        Matrix.RotationYawPitchRollToRef(this.vAng, this.uAng, this.wAng, this._rowGenerationMatrix);
-
-        if (this.homogeneousRotationInUVTransform) {
-            Matrix.TranslationToRef(-this._cachedURotationCenter, -this._cachedVRotationCenter, -this._cachedWRotationCenter, TmpVectors.Matrix[0]);
-            Matrix.TranslationToRef(this._cachedURotationCenter, this._cachedVRotationCenter, this._cachedWRotationCenter, TmpVectors.Matrix[1]);
-            Matrix.ScalingToRef(this._cachedUScale, this._cachedVScale, 0, TmpVectors.Matrix[2]);
-            Matrix.TranslationToRef(this._cachedUOffset, this._cachedVOffset, 0, TmpVectors.Matrix[3]);
-
-            TmpVectors.Matrix[0].multiplyToRef(this._rowGenerationMatrix, this._cachedTextureMatrix);
-            this._cachedTextureMatrix.multiplyToRef(TmpVectors.Matrix[1], this._cachedTextureMatrix);
-            this._cachedTextureMatrix.multiplyToRef(TmpVectors.Matrix[2], this._cachedTextureMatrix);
-            this._cachedTextureMatrix.multiplyToRef(TmpVectors.Matrix[3], this._cachedTextureMatrix);
-
-            // copy the translation row to the 3rd row of the matrix so that we don't need to update the shaders (which expects the translation to be on the 3rd row)
-            this._cachedTextureMatrix.setRowFromFloats(2, this._cachedTextureMatrix.m[12], this._cachedTextureMatrix.m[13], this._cachedTextureMatrix.m[14], 1);
-        } else {
-            this._prepareRowForTextureGeneration(0, 0, 0, this._t0!);
-            this._prepareRowForTextureGeneration(1.0, 0, 0, this._t1!);
-            this._prepareRowForTextureGeneration(0, 1.0, 0, this._t2!);
-
-            this._t1!.subtractInPlace(this._t0!);
-            this._t2!.subtractInPlace(this._t0!);
-
-            Matrix.FromValuesToRef(
-                this._t1!.x,
-                this._t1!.y,
-                this._t1!.z,
-                0.0,
-                this._t2!.x,
-                this._t2!.y,
-                this._t2!.z,
-                0.0,
-                this._t0!.x,
-                this._t0!.y,
-                this._t0!.z,
-                0.0,
-                0.0,
-                0.0,
-                0.0,
-                1.0,
-                this._cachedTextureMatrix
-            );
-        }
-
-        const scene = this.getScene();
-
-        if (!scene) {
-            return this._cachedTextureMatrix;
-        }
-
-        const previousIdentity3x2 = this._cachedIdentity3x2;
-        this._cachedIdentity3x2 = this._cachedTextureMatrix.isIdentityAs3x2();
-
-        if (this.optimizeUVAllocation && previousIdentity3x2 !== this._cachedIdentity3x2) {
-            // We flag the materials that are using this texture as "texture dirty" because depending on the fact that the matrix is the identity or not, some defines
-            // will get different values (see PrepareDefinesForMergedUV), meaning we should regenerate the effect accordingly
-            scene.markAllMaterialsAsDirty(Constants.MATERIAL_TextureDirtyFlag, (mat) => {
-                return mat.hasTexture(this);
-            });
-        }
-
-        return this._cachedTextureMatrix;
-    }
-
-    /**
-     * Get the current matrix used to apply reflection. This is useful to rotate an environment texture for instance.
-     * @returns The reflection texture transform
-     */
-    public override getReflectionTextureMatrix(): Matrix {
-        const scene = this.getScene();
-
-        if (!scene) {
-            return this._cachedReflectionTextureMatrix!;
-        }
-
-        if (
-            this.uOffset === this._cachedReflectionUOffset &&
-            this.vOffset === this._cachedReflectionVOffset &&
-            this.uScale === this._cachedReflectionUScale &&
-            this.vScale === this._cachedReflectionVScale &&
-            this.coordinatesMode === this._cachedReflectionCoordinatesMode
-        ) {
-            if (this.coordinatesMode === Texture.PROJECTION_MODE) {
-                if (this._cachedReflectionProjectionMatrixId === scene.getProjectionMatrix().updateFlag) {
-                    return this._cachedReflectionTextureMatrix!;
-                }
-            } else {
-                return this._cachedReflectionTextureMatrix!;
-            }
-        }
-
-        if (!this._cachedReflectionTextureMatrix) {
-            this._cachedReflectionTextureMatrix = Matrix.Zero();
-        }
-
-        if (!this._projectionModeMatrix) {
-            this._projectionModeMatrix = Matrix.Zero();
-        }
-
-        const flagMaterialsAsTextureDirty = this._cachedReflectionCoordinatesMode !== this.coordinatesMode;
-
-        this._cachedReflectionUOffset = this.uOffset;
-        this._cachedReflectionVOffset = this.vOffset;
-        this._cachedReflectionUScale = this.uScale;
-        this._cachedReflectionVScale = this.vScale;
-        this._cachedReflectionCoordinatesMode = this.coordinatesMode;
-
-        switch (this.coordinatesMode) {
-            case Texture.PLANAR_MODE: {
-                Matrix.IdentityToRef(this._cachedReflectionTextureMatrix);
-                (<any>this._cachedReflectionTextureMatrix)[0] = this.uScale;
-                (<any>this._cachedReflectionTextureMatrix)[5] = this.vScale;
-                (<any>this._cachedReflectionTextureMatrix)[12] = this.uOffset;
-                (<any>this._cachedReflectionTextureMatrix)[13] = this.vOffset;
-                break;
-            }
-            case Texture.PROJECTION_MODE: {
-                Matrix.FromValuesToRef(0.5, 0.0, 0.0, 0.0, 0.0, -0.5, 0.0, 0.0, 0.0, 0.0, 0.0, 0.0, 0.5, 0.5, 1.0, 1.0, this._projectionModeMatrix);
-
-                const projectionMatrix = scene.getProjectionMatrix();
-                this._cachedReflectionProjectionMatrixId = projectionMatrix.updateFlag;
-                projectionMatrix.multiplyToRef(this._projectionModeMatrix, this._cachedReflectionTextureMatrix);
-                break;
-            }
-            default:
-                Matrix.IdentityToRef(this._cachedReflectionTextureMatrix);
-                break;
-        }
-
-        if (flagMaterialsAsTextureDirty) {
-            // We flag the materials that are using this texture as "texture dirty" if the coordinatesMode has changed.
-            // Indeed, this property is used to set the value of some defines used to generate the effect (in material.isReadyForSubMesh), so we must make sure this code will be re-executed and the effect recreated if necessary
-            scene.markAllMaterialsAsDirty(Constants.MATERIAL_TextureDirtyFlag, (mat) => {
-                return mat.hasTexture(this);
-            });
-        }
-
-        return this._cachedReflectionTextureMatrix;
-    }
-
-    /**
-     * Clones the texture.
-     * @returns the cloned texture
-     */
-    public override clone(): Texture {
-        const options: ITextureCreationOptions = {
-            noMipmap: this._noMipmap,
-            invertY: this._invertY,
-            samplingMode: this.samplingMode,
-            onLoad: undefined,
-            onError: undefined,
-            buffer: this._texture ? this._texture._buffer : undefined,
-            deleteBuffer: this._deleteBuffer,
-            format: this.textureFormat,
-            mimeType: this.mimeType,
-            loaderOptions: this._loaderOptions,
-            creationFlags: this._creationFlags,
-            useSRGBBuffer: this._useSRGBBuffer,
-        };
-
-        return SerializationHelper.Clone(() => {
-            return new Texture(this._texture ? this._texture.url : null, this.getScene(), options);
-        }, this);
-    }
-
-    /**
-     * Serialize the texture to a JSON representation we can easily use in the respective Parse function.
-     * @returns The JSON representation of the texture
-     */
-    public override serialize(): any {
-        const savedName = this.name;
-
-        if (!Texture.SerializeBuffers) {
-            if (this.name.startsWith("data:")) {
-                this.name = "";
-            }
-        }
-
-        if (this.name.startsWith("data:") && this.url === this.name) {
-            this.url = "";
-        }
-
-        const serializationObject = super.serialize(Texture._SerializeInternalTextureUniqueId);
-
-        if (!serializationObject) {
-            return null;
-        }
-
-        if (Texture.SerializeBuffers || Texture.ForceSerializeBuffers) {
-<<<<<<< HEAD
-            if (typeof this._buffer === "string" && this._buffer.substring(0, 5) === "data:") {
-=======
-            if (typeof this._buffer === "string" && this._buffer.startsWith("data:")) {
->>>>>>> 2cf79665
-                serializationObject.base64String = this._buffer;
-                serializationObject.name = serializationObject.name.replace("data:", "");
-            } else if (this.url && this.url.startsWith("data:") && this._buffer instanceof Uint8Array) {
-                const mimeType = this.mimeType || "image/png";
-                serializationObject.base64String = `data:${mimeType};base64,${EncodeArrayBufferToBase64(this._buffer)}`;
-            } else if (Texture.ForceSerializeBuffers || (this.url && this.url.startsWith("blob:")) || this._forceSerialize) {
-                serializationObject.base64String =
-                    !this._engine || this._engine._features.supportSyncTextureRead ? GenerateBase64StringFromTexture(this) : GenerateBase64StringFromTextureAsync(this);
-            }
-        }
-
-        serializationObject.invertY = this._invertY;
-        serializationObject.samplingMode = this.samplingMode;
-        serializationObject._creationFlags = this._creationFlags;
-        serializationObject._useSRGBBuffer = this._useSRGBBuffer;
-        if (Texture._SerializeInternalTextureUniqueId) {
-            serializationObject.internalTextureUniqueId = this._texture?.uniqueId;
-        }
-        serializationObject.internalTextureLabel = this._texture?.label;
-        serializationObject.noMipmap = this._noMipmap;
-
-        this.name = savedName;
-
-        return serializationObject;
-    }
-
-    /**
-     * Get the current class name of the texture useful for serialization or dynamic coding.
-     * @returns "Texture"
-     */
-    public override getClassName(): string {
-        return "Texture";
-    }
-
-    /**
-     * Dispose the texture and release its associated resources.
-     */
-    public override dispose(): void {
-        super.dispose();
-
-        this.onLoadObservable.clear();
-
-        this._delayedOnLoad = null;
-        this._delayedOnError = null;
-        this._buffer = null;
-    }
-
-    /**
-     * Parse the JSON representation of a texture in order to recreate the texture in the given scene.
-     * @param parsedTexture Define the JSON representation of the texture
-     * @param scene Define the scene the parsed texture should be instantiated in
-     * @param rootUrl Define the root url of the parsing sequence in the case of relative dependencies
-     * @returns The parsed texture if successful
-     */
-    public static Parse(parsedTexture: any, scene: Scene, rootUrl: string): Nullable<BaseTexture> {
-        if (parsedTexture.customType) {
-            const customTexture = InstantiationTools.Instantiate(parsedTexture.customType);
-            // Update Sampling Mode
-            const parsedCustomTexture: any = customTexture.Parse(parsedTexture, scene, rootUrl);
-            if (parsedTexture.samplingMode && parsedCustomTexture.updateSamplingMode && parsedCustomTexture._samplingMode) {
-                if (parsedCustomTexture._samplingMode !== parsedTexture.samplingMode) {
-                    parsedCustomTexture.updateSamplingMode(parsedTexture.samplingMode);
-                }
-            }
-            return parsedCustomTexture;
-        }
-
-        if (parsedTexture.isCube && !parsedTexture.isRenderTarget) {
-            return Texture._CubeTextureParser(parsedTexture, scene, rootUrl);
-        }
-
-        const hasInternalTextureUniqueId = parsedTexture.internalTextureUniqueId !== undefined;
-
-        if (!parsedTexture.name && !parsedTexture.isRenderTarget && !hasInternalTextureUniqueId) {
-            return null;
-        }
-
-        let internalTexture: InternalTexture | undefined;
-
-        if (hasInternalTextureUniqueId) {
-            const cache = scene.getEngine().getLoadedTexturesCache();
-            for (const texture of cache) {
-                if (texture.uniqueId === parsedTexture.internalTextureUniqueId) {
-                    internalTexture = texture;
-                    break;
-                }
-            }
-        }
-
-        const onLoaded = (texture: Texture | null) => {
-            // Clear cache
-            if (texture && texture._texture) {
-                texture._texture._cachedWrapU = null;
-                texture._texture._cachedWrapV = null;
-                texture._texture._cachedWrapR = null;
-            }
-
-            // Update Sampling Mode
-            if (parsedTexture.samplingMode) {
-                const sampling: number = parsedTexture.samplingMode;
-                if (texture && texture.samplingMode !== sampling) {
-                    texture.updateSamplingMode(sampling);
-                }
-            }
-            // Animations
-            if (texture && parsedTexture.animations) {
-                for (let animationIndex = 0; animationIndex < parsedTexture.animations.length; animationIndex++) {
-                    const parsedAnimation = parsedTexture.animations[animationIndex];
-                    const internalClass = GetClass("BABYLON.Animation");
-                    if (internalClass) {
-                        texture.animations.push(internalClass.Parse(parsedAnimation));
-                    }
-                }
-            }
-
-            if (texture && texture._texture) {
-                if (hasInternalTextureUniqueId && !internalTexture) {
-                    texture._texture._setUniqueId(parsedTexture.internalTextureUniqueId);
-                }
-
-                texture._texture.label = parsedTexture.internalTextureLabel;
-            }
-        };
-
-        const texture = SerializationHelper.Parse(
-            () => {
-                let generateMipMaps: boolean = true;
-                if (parsedTexture.noMipmap) {
-                    generateMipMaps = false;
-                }
-                if (parsedTexture.mirrorPlane) {
-                    const mirrorTexture = Texture._CreateMirror(parsedTexture.name, parsedTexture.renderTargetSize, scene, generateMipMaps);
-                    mirrorTexture._waitingRenderList = parsedTexture.renderList;
-                    mirrorTexture.mirrorPlane = Plane.FromArray(parsedTexture.mirrorPlane);
-                    onLoaded(mirrorTexture);
-                    return mirrorTexture;
-                } else if (parsedTexture.isRenderTarget) {
-                    let renderTargetTexture: Nullable<RenderTargetTexture> = null;
-                    if (parsedTexture.isCube) {
-                        // Search for an existing reflection probe (which contains a cube render target texture)
-                        if (scene.reflectionProbes) {
-                            for (let index = 0; index < scene.reflectionProbes.length; index++) {
-                                const probe = scene.reflectionProbes[index];
-                                if (probe.name === parsedTexture.name) {
-                                    return probe.cubeTexture;
-                                }
-                            }
-                        }
-                    } else {
-                        renderTargetTexture = Texture._CreateRenderTargetTexture(
-                            parsedTexture.name,
-                            parsedTexture.renderTargetSize,
-                            scene,
-                            generateMipMaps,
-                            parsedTexture._creationFlags ?? 0
-                        );
-                        renderTargetTexture._waitingRenderList = parsedTexture.renderList;
-                    }
-                    onLoaded(renderTargetTexture);
-                    return renderTargetTexture;
-                } else if (parsedTexture.isVideo) {
-                    const texture = Texture._CreateVideoTexture(
-                        rootUrl + (parsedTexture.url || parsedTexture.name),
-                        rootUrl + (parsedTexture.src || parsedTexture.url),
-                        scene,
-                        generateMipMaps,
-                        parsedTexture.invertY,
-                        parsedTexture.samplingMode,
-                        parsedTexture.settings || {}
-                    );
-                    onLoaded(texture);
-                    return texture;
-                } else {
-                    let texture: Texture;
-
-                    if (parsedTexture.base64String && !internalTexture) {
-                        // name and url are the same to ensure caching happens from the actual base64 string
-                        texture = Texture.CreateFromBase64String(
-                            parsedTexture.base64String,
-                            parsedTexture.base64String,
-                            scene,
-                            !generateMipMaps,
-                            parsedTexture.invertY,
-                            parsedTexture.samplingMode,
-                            () => {
-                                onLoaded(texture);
-                            },
-                            parsedTexture._creationFlags ?? 0,
-                            parsedTexture._useSRGBBuffer ?? false
-                        );
-
-                        // prettier name to fit with the loaded data
-                        texture.name = parsedTexture.name;
-                    } else {
-                        let url: string;
-                        if (parsedTexture.name && (parsedTexture.name.indexOf("://") > 0 || parsedTexture.name.startsWith("data:"))) {
-                            url = parsedTexture.name;
-                        } else {
-                            url = rootUrl + parsedTexture.name;
-                        }
-
-                        if (parsedTexture.url && (parsedTexture.url.startsWith("data:") || Texture.UseSerializedUrlIfAny)) {
-                            url = parsedTexture.url;
-                        }
-
-                        const options: ITextureCreationOptions = {
-                            noMipmap: !generateMipMaps,
-                            invertY: parsedTexture.invertY,
-                            samplingMode: parsedTexture.samplingMode,
-                            onLoad: () => {
-                                onLoaded(texture);
-                            },
-                            internalTexture,
-                        };
-
-                        texture = new Texture(url, scene, options);
-                    }
-
-                    return texture;
-                }
-            },
-            parsedTexture,
-            scene
-        );
-
-        return texture;
-    }
-
-    /**
-     * Creates a texture from its base 64 representation.
-     * @param data Define the base64 payload without the data: prefix
-     * @param name Define the name of the texture in the scene useful fo caching purpose for instance
-     * @param scene Define the scene the texture should belong to
-     * @param noMipmapOrOptions defines if the texture will require mip maps or not or set of all options to create the texture
-     * @param invertY define if the texture needs to be inverted on the y axis during loading
-     * @param samplingMode define the sampling mode we want for the texture while fetching from it (Texture.NEAREST_SAMPLINGMODE...)
-     * @param onLoad define a callback triggered when the texture has been loaded
-     * @param onError define a callback triggered when an error occurred during the loading session
-     * @param format define the format of the texture we are trying to load (Engine.TEXTUREFORMAT_RGBA...)
-     * @param creationFlags specific flags to use when creating the texture (Constants.TEXTURE_CREATIONFLAG_STORAGE for storage textures, for eg)
-     * @param forcedExtension defines the extension to use to pick the right loader
-     * @returns the created texture
-     */
-    public static CreateFromBase64String(
-        data: string,
-        name: string,
-        scene: Scene,
-        noMipmapOrOptions?: boolean | ITextureCreationOptions,
-        invertY?: boolean,
-        samplingMode: number = Texture.TRILINEAR_SAMPLINGMODE,
-        onLoad: Nullable<() => void> = null,
-        onError: Nullable<() => void> = null,
-        format: number = Constants.TEXTUREFORMAT_RGBA,
-        creationFlags?: number,
-        forcedExtension?: string
-    ): Texture {
-        return new Texture(
-            "data:" + name,
-            scene,
-            noMipmapOrOptions,
-            invertY,
-            samplingMode,
-            onLoad,
-            onError,
-            data,
-            false,
-            format,
-            undefined,
-            undefined,
-            creationFlags,
-            forcedExtension
-        );
-    }
-
-    /**
-     * Creates a texture from its data: representation. (data: will be added in case only the payload has been passed in)
-     * @param name Define the name of the texture in the scene useful fo caching purpose for instance
-     * @param buffer define the buffer to load the texture from in case the texture is loaded from a buffer representation
-     * @param scene Define the scene the texture should belong to
-     * @param deleteBuffer define if the buffer we are loading the texture from should be deleted after load
-     * @param noMipmapOrOptions defines if the texture will require mip maps or not or set of all options to create the texture
-     * @param invertY define if the texture needs to be inverted on the y axis during loading
-     * @param samplingMode define the sampling mode we want for the texture while fetching from it (Texture.NEAREST_SAMPLINGMODE...)
-     * @param onLoad define a callback triggered when the texture has been loaded
-     * @param onError define a callback triggered when an error occurred during the loading session
-     * @param format define the format of the texture we are trying to load (Engine.TEXTUREFORMAT_RGBA...)
-     * @param creationFlags specific flags to use when creating the texture (Constants.TEXTURE_CREATIONFLAG_STORAGE for storage textures, for eg)
-     * @param forcedExtension defines the extension to use to pick the right loader
-     * @returns the created texture
-     */
-    public static LoadFromDataString(
-        name: string,
-        buffer: any,
-        scene: Scene,
-        deleteBuffer: boolean = false,
-        noMipmapOrOptions?: boolean | ITextureCreationOptions,
-        invertY: boolean = true,
-        samplingMode: number = Texture.TRILINEAR_SAMPLINGMODE,
-        onLoad: Nullable<() => void> = null,
-        onError: Nullable<(message?: string, exception?: any) => void> = null,
-        format: number = Constants.TEXTUREFORMAT_RGBA,
-        creationFlags?: number,
-        forcedExtension?: string
-    ): Texture {
-        if (name.substring(0, 5) !== "data:") {
-            name = "data:" + name;
-        }
-
-        return new Texture(
-            name,
-            scene,
-            noMipmapOrOptions,
-            invertY,
-            samplingMode,
-            onLoad,
-            onError,
-            buffer,
-            deleteBuffer,
-            format,
-            undefined,
-            undefined,
-            creationFlags,
-            forcedExtension
-        );
-    }
-}
-
-// References the dependencies.
-RegisterClass("BABYLON.Texture", Texture);
-SerializationHelper._TextureParser = Texture.Parse;
+import { serialize } from "../../Misc/decorators";
+import { Observable } from "../../Misc/observable";
+import type { Nullable } from "../../types";
+import { Matrix, TmpVectors, Vector3 } from "../../Maths/math.vector";
+import { BaseTexture } from "../../Materials/Textures/baseTexture";
+import { Constants } from "../../Engines/constants";
+import { GetClass, RegisterClass } from "../../Misc/typeStore";
+import { _WarnImport } from "../../Misc/devTools";
+import type { IInspectable } from "../../Misc/iInspectable";
+import type { AbstractEngine } from "../../Engines/abstractEngine";
+import { TimingTools } from "../../Misc/timingTools";
+import { InstantiationTools } from "../../Misc/instantiationTools";
+import { Plane } from "../../Maths/math.plane";
+import { EncodeArrayBufferToBase64 } from "../../Misc/stringTools";
+import { GenerateBase64StringFromTexture, GenerateBase64StringFromTextureAsync } from "../../Misc/copyTools";
+import { useOpenGLOrientationForUV } from "../../Compat/compatibilityOptions";
+import type { InternalTexture } from "./internalTexture";
+
+import type { CubeTexture } from "../../Materials/Textures/cubeTexture";
+import type { MirrorTexture } from "../../Materials/Textures/mirrorTexture";
+import type { RenderTargetTexture } from "../../Materials/Textures/renderTargetTexture";
+import type { Scene } from "../../scene";
+import type { VideoTexture, VideoTextureSettings } from "./videoTexture";
+
+import { SerializationHelper } from "../../Misc/decorators.serialization";
+
+/**
+ * Defines the available options when creating a texture
+ */
+export interface ITextureCreationOptions {
+    /** Defines if the texture will require mip maps or not (default: false) */
+    noMipmap?: boolean;
+
+    /** Defines if the texture needs to be inverted on the y axis during loading (default: true) */
+    invertY?: boolean;
+
+    /** Defines the sampling mode we want for the texture while fetching from it (Texture.NEAREST_SAMPLINGMODE...) (default: Texture.TRILINEAR_SAMPLINGMODE) */
+    samplingMode?: number;
+
+    /** Defines a callback triggered when the texture has been loaded (default: null) */
+    onLoad?: Nullable<() => void>;
+
+    /** Defines a callback triggered when an error occurred during the loading session (default: null) */
+    onError?: Nullable<(message?: string, exception?: any) => void>;
+
+    /** Defines the buffer to load the texture from in case the texture is loaded from a buffer representation (default: null) */
+    buffer?: Nullable<string | ArrayBuffer | ArrayBufferView | HTMLImageElement | Blob | ImageBitmap>;
+
+    /** Defines if the buffer we are loading the texture from should be deleted after load (default: false) */
+    deleteBuffer?: boolean;
+
+    /** Defines the format of the texture we are trying to load (Engine.TEXTUREFORMAT_RGBA...) (default: ) */
+    format?: number;
+
+    /** Defines an optional mime type information (default: undefined) */
+    mimeType?: string;
+
+    /** Options to be passed to the loader (default: undefined) */
+    loaderOptions?: any;
+
+    /** Specific flags to use when creating the texture (Constants.TEXTURE_CREATIONFLAG_STORAGE for storage textures, for eg) (default: undefined) */
+    creationFlags?: number;
+
+    /** Defines if the texture must be loaded in a sRGB GPU buffer (if supported by the GPU) (default: false) */
+    useSRGBBuffer?: boolean;
+
+    /** Defines the underlying texture from an already existing one */
+    internalTexture?: InternalTexture;
+
+    /** Defines the underlying texture texture space */
+    gammaSpace?: boolean;
+
+    /** Defines the extension to use to pick the right loader */
+    forcedExtension?: string;
+}
+
+/**
+ * This represents a texture in babylon. It can be easily loaded from a network, base64 or html input.
+ * @see https://doc.babylonjs.com/features/featuresDeepDive/materials/using/materials_introduction#texture
+ */
+export class Texture extends BaseTexture {
+    /**
+     * Gets or sets a general boolean used to indicate that textures containing direct data (buffers) must be saved as part of the serialization process
+     */
+    public static SerializeBuffers = true;
+
+    /**
+     * Gets or sets a general boolean used to indicate that texture buffers must be saved as part of the serialization process.
+     * If no buffer exists, one will be created as base64 string from the internal webgl data.
+     */
+    public static ForceSerializeBuffers = false;
+
+    /**
+     * This observable will notify when any texture had a loading error
+     */
+    public static OnTextureLoadErrorObservable = new Observable<BaseTexture>();
+
+    /** @internal */
+    public static _SerializeInternalTextureUniqueId = false;
+
+    /**
+     * @internal
+     */
+    // eslint-disable-next-line @typescript-eslint/no-unused-vars
+    public static _CubeTextureParser = (jsonTexture: any, scene: Scene, rootUrl: string): CubeTexture => {
+        throw _WarnImport("CubeTexture");
+    };
+    /**
+     * @internal
+     */
+    // eslint-disable-next-line @typescript-eslint/no-unused-vars
+    public static _CreateMirror = (name: string, renderTargetSize: number, scene: Scene, generateMipMaps: boolean): MirrorTexture => {
+        throw _WarnImport("MirrorTexture");
+    };
+    /**
+     * @internal
+     */
+    // eslint-disable-next-line @typescript-eslint/no-unused-vars
+    public static _CreateRenderTargetTexture = (name: string, renderTargetSize: number, scene: Scene, generateMipMaps: boolean, creationFlags?: number): RenderTargetTexture => {
+        throw _WarnImport("RenderTargetTexture");
+    };
+
+    /**
+     * @internal
+     */
+    public static _CreateVideoTexture(
+        name: Nullable<string>,
+        src: string | string[] | HTMLVideoElement,
+        scene: Nullable<Scene>,
+        generateMipMaps = false,
+        invertY = false,
+        samplingMode: number = Texture.TRILINEAR_SAMPLINGMODE,
+        settings: Partial<VideoTextureSettings> = {},
+        onError?: Nullable<(message?: string, exception?: any) => void>,
+        format: number = Constants.TEXTUREFORMAT_RGBA
+    ): VideoTexture {
+        throw _WarnImport("VideoTexture");
+    }
+
+    /** nearest is mag = nearest and min = nearest and no mip */
+    public static readonly NEAREST_SAMPLINGMODE = Constants.TEXTURE_NEAREST_SAMPLINGMODE;
+    /** nearest is mag = nearest and min = nearest and mip = linear */
+    public static readonly NEAREST_NEAREST_MIPLINEAR = Constants.TEXTURE_NEAREST_NEAREST_MIPLINEAR; // nearest is mag = nearest and min = nearest and mip = linear
+
+    /** Bilinear is mag = linear and min = linear and no mip */
+    public static readonly BILINEAR_SAMPLINGMODE = Constants.TEXTURE_BILINEAR_SAMPLINGMODE;
+    /** Bilinear is mag = linear and min = linear and mip = nearest */
+    public static readonly LINEAR_LINEAR_MIPNEAREST = Constants.TEXTURE_LINEAR_LINEAR_MIPNEAREST; // Bilinear is mag = linear and min = linear and mip = nearest
+
+    /** Trilinear is mag = linear and min = linear and mip = linear */
+    public static readonly TRILINEAR_SAMPLINGMODE = Constants.TEXTURE_TRILINEAR_SAMPLINGMODE;
+    /** Trilinear is mag = linear and min = linear and mip = linear */
+    public static readonly LINEAR_LINEAR_MIPLINEAR = Constants.TEXTURE_LINEAR_LINEAR_MIPLINEAR; // Trilinear is mag = linear and min = linear and mip = linear
+
+    /** mag = nearest and min = nearest and mip = nearest */
+    public static readonly NEAREST_NEAREST_MIPNEAREST = Constants.TEXTURE_NEAREST_NEAREST_MIPNEAREST;
+    /** mag = nearest and min = linear and mip = nearest */
+    public static readonly NEAREST_LINEAR_MIPNEAREST = Constants.TEXTURE_NEAREST_LINEAR_MIPNEAREST;
+    /** mag = nearest and min = linear and mip = linear */
+    public static readonly NEAREST_LINEAR_MIPLINEAR = Constants.TEXTURE_NEAREST_LINEAR_MIPLINEAR;
+    /** mag = nearest and min = linear and mip = none */
+    public static readonly NEAREST_LINEAR = Constants.TEXTURE_NEAREST_LINEAR;
+    /** mag = nearest and min = nearest and mip = none */
+    public static readonly NEAREST_NEAREST = Constants.TEXTURE_NEAREST_NEAREST;
+    /** mag = linear and min = nearest and mip = nearest */
+    public static readonly LINEAR_NEAREST_MIPNEAREST = Constants.TEXTURE_LINEAR_NEAREST_MIPNEAREST;
+    /** mag = linear and min = nearest and mip = linear */
+    public static readonly LINEAR_NEAREST_MIPLINEAR = Constants.TEXTURE_LINEAR_NEAREST_MIPLINEAR;
+    /** mag = linear and min = linear and mip = none */
+    public static readonly LINEAR_LINEAR = Constants.TEXTURE_LINEAR_LINEAR;
+    /** mag = linear and min = nearest and mip = none */
+    public static readonly LINEAR_NEAREST = Constants.TEXTURE_LINEAR_NEAREST;
+
+    /** Explicit coordinates mode */
+    public static readonly EXPLICIT_MODE = Constants.TEXTURE_EXPLICIT_MODE;
+    /** Spherical coordinates mode */
+    public static readonly SPHERICAL_MODE = Constants.TEXTURE_SPHERICAL_MODE;
+    /** Planar coordinates mode */
+    public static readonly PLANAR_MODE = Constants.TEXTURE_PLANAR_MODE;
+    /** Cubic coordinates mode */
+    public static readonly CUBIC_MODE = Constants.TEXTURE_CUBIC_MODE;
+    /** Projection coordinates mode */
+    public static readonly PROJECTION_MODE = Constants.TEXTURE_PROJECTION_MODE;
+    /** Inverse Cubic coordinates mode */
+    public static readonly SKYBOX_MODE = Constants.TEXTURE_SKYBOX_MODE;
+    /** Inverse Cubic coordinates mode */
+    public static readonly INVCUBIC_MODE = Constants.TEXTURE_INVCUBIC_MODE;
+    /** Equirectangular coordinates mode */
+    public static readonly EQUIRECTANGULAR_MODE = Constants.TEXTURE_EQUIRECTANGULAR_MODE;
+    /** Equirectangular Fixed coordinates mode */
+    public static readonly FIXED_EQUIRECTANGULAR_MODE = Constants.TEXTURE_FIXED_EQUIRECTANGULAR_MODE;
+    /** Equirectangular Fixed Mirrored coordinates mode */
+    public static readonly FIXED_EQUIRECTANGULAR_MIRRORED_MODE = Constants.TEXTURE_FIXED_EQUIRECTANGULAR_MIRRORED_MODE;
+
+    /** Texture is not repeating outside of 0..1 UVs */
+    public static readonly CLAMP_ADDRESSMODE = Constants.TEXTURE_CLAMP_ADDRESSMODE;
+    /** Texture is repeating outside of 0..1 UVs */
+    public static readonly WRAP_ADDRESSMODE = Constants.TEXTURE_WRAP_ADDRESSMODE;
+    /** Texture is repeating and mirrored */
+    public static readonly MIRROR_ADDRESSMODE = Constants.TEXTURE_MIRROR_ADDRESSMODE;
+
+    /**
+     * Gets or sets a boolean which defines if the texture url must be build from the serialized URL instead of just using the name and loading them side by side with the scene file
+     */
+    public static UseSerializedUrlIfAny = false;
+
+    /**
+     * Define the url of the texture.
+     */
+    @serialize()
+    public url: Nullable<string> = null;
+
+    /**
+     * Define an offset on the texture to offset the u coordinates of the UVs
+     * @see https://doc.babylonjs.com/features/featuresDeepDive/materials/using/moreMaterials#offsetting
+     */
+    @serialize()
+    public uOffset = 0;
+
+    /**
+     * Define an offset on the texture to offset the v coordinates of the UVs
+     * @see https://doc.babylonjs.com/features/featuresDeepDive/materials/using/moreMaterials#offsetting
+     */
+    @serialize()
+    public vOffset = 0;
+
+    /**
+     * Define an offset on the texture to scale the u coordinates of the UVs
+     * @see https://doc.babylonjs.com/features/featuresDeepDive/materials/using/moreMaterials#tiling
+     */
+    @serialize()
+    public uScale = 1.0;
+
+    /**
+     * Define an offset on the texture to scale the v coordinates of the UVs
+     * @see https://doc.babylonjs.com/features/featuresDeepDive/materials/using/moreMaterials#tiling
+     */
+    @serialize()
+    public vScale = 1.0;
+
+    /**
+     * Define an offset on the texture to rotate around the u coordinates of the UVs
+     * The angle is defined in radians.
+     * @see https://doc.babylonjs.com/features/featuresDeepDive/materials/using/moreMaterials
+     */
+    @serialize()
+    public uAng = 0;
+
+    /**
+     * Define an offset on the texture to rotate around the v coordinates of the UVs
+     * The angle is defined in radians.
+     * @see https://doc.babylonjs.com/features/featuresDeepDive/materials/using/moreMaterials
+     */
+    @serialize()
+    public vAng = 0;
+
+    /**
+     * Define an offset on the texture to rotate around the w coordinates of the UVs (in case of 3d texture)
+     * The angle is defined in radians.
+     * @see https://doc.babylonjs.com/features/featuresDeepDive/materials/using/moreMaterials
+     */
+    @serialize()
+    public wAng = 0;
+
+    /**
+     * Defines the center of rotation (U)
+     */
+    @serialize()
+    public uRotationCenter = 0.5;
+
+    /**
+     * Defines the center of rotation (V)
+     */
+    @serialize()
+    public vRotationCenter = 0.5;
+
+    /**
+     * Defines the center of rotation (W)
+     */
+    @serialize()
+    public wRotationCenter = 0.5;
+
+    /**
+     * Sets this property to true to avoid deformations when rotating the texture with non-uniform scaling
+     */
+    @serialize()
+    public homogeneousRotationInUVTransform = false;
+
+    /**
+     * Are mip maps generated for this texture or not.
+     */
+    override get noMipmap(): boolean {
+        return this._noMipmap;
+    }
+
+    /**
+     * List of inspectable custom properties (used by the Inspector)
+     * @see https://doc.babylonjs.com/toolsAndResources/inspector#extensibility
+     */
+    public inspectableCustomProperties: Nullable<IInspectable[]> = null;
+
+    /** @internal */
+    public _noMipmap: boolean = false;
+    /** @internal */
+    public _invertY: boolean = false;
+    private _rowGenerationMatrix: Nullable<Matrix> = null;
+    private _cachedTextureMatrix: Nullable<Matrix> = null;
+    private _projectionModeMatrix: Nullable<Matrix> = null;
+    private _t0: Nullable<Vector3> = null;
+    private _t1: Nullable<Vector3> = null;
+    private _t2: Nullable<Vector3> = null;
+
+    private _cachedUOffset: number = -1;
+    private _cachedVOffset: number = -1;
+    private _cachedUScale: number = 0;
+    private _cachedVScale: number = 0;
+    private _cachedUAng: number = -1;
+    private _cachedVAng: number = -1;
+    private _cachedWAng: number = -1;
+    private _cachedReflectionProjectionMatrixId: number = -1;
+    private _cachedURotationCenter: number = -1;
+    private _cachedVRotationCenter: number = -1;
+    private _cachedWRotationCenter: number = -1;
+    private _cachedHomogeneousRotationInUVTransform: boolean = false;
+    private _cachedIdentity3x2: boolean = true;
+
+    private _cachedReflectionTextureMatrix: Nullable<Matrix> = null;
+    private _cachedReflectionUOffset = -1;
+    private _cachedReflectionVOffset = -1;
+    private _cachedReflectionUScale = 0;
+    private _cachedReflectionVScale = 0;
+    private _cachedReflectionCoordinatesMode = -1;
+
+    /** @internal */
+    public _buffer: Nullable<string | ArrayBuffer | ArrayBufferView | HTMLImageElement | Blob | ImageBitmap> = null;
+    private _deleteBuffer: boolean = false;
+    protected _format: Nullable<number> = null;
+    private _delayedOnLoad: Nullable<() => void> = null;
+    private _delayedOnError: Nullable<() => void> = null;
+    private _mimeType?: string;
+    private _loaderOptions?: any;
+    private _creationFlags?: number;
+    /** @internal */
+    public _useSRGBBuffer?: boolean;
+    private _forcedExtension?: string;
+
+    /** Returns the texture mime type if it was defined by a loader (undefined else) */
+    public get mimeType() {
+        return this._mimeType;
+    }
+
+    /**
+     * Observable triggered once the texture has been loaded.
+     */
+    public onLoadObservable: Observable<Texture> = new Observable<Texture>();
+
+    protected _isBlocking: boolean = true;
+    /**
+     * Is the texture preventing material to render while loading.
+     * If false, a default texture will be used instead of the loading one during the preparation step.
+     */
+    public override set isBlocking(value: boolean) {
+        this._isBlocking = value;
+    }
+    @serialize()
+    public override get isBlocking(): boolean {
+        return this._isBlocking;
+    }
+
+    /**
+     * Gets a boolean indicating if the texture needs to be inverted on the y axis during loading
+     */
+    public get invertY(): boolean {
+        return this._invertY;
+    }
+
+    /**
+     * Instantiates a new texture.
+     * This represents a texture in babylon. It can be easily loaded from a network, base64 or html input.
+     * @see https://doc.babylonjs.com/features/featuresDeepDive/materials/using/materials_introduction#texture
+     * @param url defines the url of the picture to load as a texture
+     * @param sceneOrEngine defines the scene or engine the texture will belong to
+     * @param noMipmapOrOptions defines if the texture will require mip maps or not or set of all options to create the texture
+     * @param invertY defines if the texture needs to be inverted on the y axis during loading
+     * @param samplingMode defines the sampling mode we want for the texture while fetching from it (Texture.NEAREST_SAMPLINGMODE...)
+     * @param onLoad defines a callback triggered when the texture has been loaded
+     * @param onError defines a callback triggered when an error occurred during the loading session
+     * @param buffer defines the buffer to load the texture from in case the texture is loaded from a buffer representation
+     * @param deleteBuffer defines if the buffer we are loading the texture from should be deleted after load
+     * @param format defines the format of the texture we are trying to load (Engine.TEXTUREFORMAT_RGBA...)
+     * @param mimeType defines an optional mime type information
+     * @param loaderOptions options to be passed to the loader
+     * @param creationFlags specific flags to use when creating the texture (Constants.TEXTURE_CREATIONFLAG_STORAGE for storage textures, for eg)
+     * @param forcedExtension defines the extension to use to pick the right loader
+     */
+    constructor(
+        url: Nullable<string>,
+        sceneOrEngine?: Nullable<Scene | AbstractEngine>,
+        noMipmapOrOptions?: boolean | ITextureCreationOptions,
+        invertY?: boolean,
+        samplingMode: number = Texture.TRILINEAR_SAMPLINGMODE,
+        onLoad: Nullable<() => void> = null,
+        onError: Nullable<(message?: string, exception?: any) => void> = null,
+        buffer: Nullable<string | ArrayBuffer | ArrayBufferView | HTMLImageElement | Blob | ImageBitmap> = null,
+        deleteBuffer: boolean = false,
+        format?: number,
+        mimeType?: string,
+        loaderOptions?: any,
+        creationFlags?: number,
+        forcedExtension?: string
+    ) {
+        super(sceneOrEngine);
+
+        this.name = url || "";
+        this.url = url;
+
+        let noMipmap: boolean;
+        let useSRGBBuffer: boolean = false;
+        let internalTexture: Nullable<InternalTexture> = null;
+        let gammaSpace = true;
+
+        if (typeof noMipmapOrOptions === "object" && noMipmapOrOptions !== null) {
+            noMipmap = noMipmapOrOptions.noMipmap ?? false;
+            invertY = noMipmapOrOptions.invertY ?? !useOpenGLOrientationForUV;
+            samplingMode = noMipmapOrOptions.samplingMode ?? Texture.TRILINEAR_SAMPLINGMODE;
+            onLoad = noMipmapOrOptions.onLoad ?? null;
+            onError = noMipmapOrOptions.onError ?? null;
+            buffer = noMipmapOrOptions.buffer ?? null;
+            deleteBuffer = noMipmapOrOptions.deleteBuffer ?? false;
+            format = noMipmapOrOptions.format;
+            mimeType = noMipmapOrOptions.mimeType;
+            loaderOptions = noMipmapOrOptions.loaderOptions;
+            creationFlags = noMipmapOrOptions.creationFlags;
+            useSRGBBuffer = noMipmapOrOptions.useSRGBBuffer ?? false;
+            internalTexture = noMipmapOrOptions.internalTexture ?? null;
+            gammaSpace = noMipmapOrOptions.gammaSpace ?? gammaSpace;
+            forcedExtension = noMipmapOrOptions.forcedExtension ?? forcedExtension;
+        } else {
+            noMipmap = !!noMipmapOrOptions;
+        }
+
+        this._gammaSpace = gammaSpace;
+        this._noMipmap = noMipmap;
+        this._invertY = invertY === undefined ? !useOpenGLOrientationForUV : invertY;
+        this._initialSamplingMode = samplingMode;
+        this._buffer = buffer;
+        this._deleteBuffer = deleteBuffer;
+        this._mimeType = mimeType;
+        this._loaderOptions = loaderOptions;
+        this._creationFlags = creationFlags;
+        this._useSRGBBuffer = useSRGBBuffer;
+        this._forcedExtension = forcedExtension;
+        if (format) {
+            this._format = format;
+        }
+
+        const scene = this.getScene();
+        const engine = this._getEngine();
+        if (!engine) {
+            return;
+        }
+
+        engine.onBeforeTextureInitObservable.notifyObservers(this);
+
+        const load = () => {
+            if (this._texture) {
+                if (this._texture._invertVScale) {
+                    this.vScale *= -1;
+                    this.vOffset += 1;
+                }
+
+                // Update texture to match internal texture's wrapping
+                if (this._texture._cachedWrapU !== null) {
+                    this.wrapU = this._texture._cachedWrapU;
+                    this._texture._cachedWrapU = null;
+                }
+                if (this._texture._cachedWrapV !== null) {
+                    this.wrapV = this._texture._cachedWrapV;
+                    this._texture._cachedWrapV = null;
+                }
+                if (this._texture._cachedWrapR !== null) {
+                    this.wrapR = this._texture._cachedWrapR;
+                    this._texture._cachedWrapR = null;
+                }
+            }
+
+            if (this.onLoadObservable.hasObservers()) {
+                this.onLoadObservable.notifyObservers(this);
+            }
+            if (onLoad) {
+                onLoad();
+            }
+
+            if (!this.isBlocking && scene) {
+                scene.resetCachedMaterial();
+            }
+        };
+
+        const errorHandler = (message?: string, exception?: any) => {
+            this._loadingError = true;
+            this._errorObject = { message, exception };
+            if (onError) {
+                onError(message, exception);
+            }
+            Texture.OnTextureLoadErrorObservable.notifyObservers(this);
+        };
+
+        if (!this.url && !internalTexture) {
+            this._delayedOnLoad = load;
+            this._delayedOnError = errorHandler;
+            return;
+        }
+
+        this._texture = internalTexture ?? this._getFromCache(this.url, noMipmap, samplingMode, this._invertY, useSRGBBuffer, this.isCube);
+
+        if (!this._texture) {
+            if (!scene || !scene.useDelayedTextureLoading) {
+                try {
+                    this._texture = engine.createTexture(
+                        this.url,
+                        noMipmap,
+                        this._invertY,
+                        scene,
+                        samplingMode,
+                        load,
+                        errorHandler,
+                        this._buffer,
+                        undefined,
+                        this._format,
+                        this._forcedExtension,
+                        mimeType,
+                        loaderOptions,
+                        creationFlags,
+                        useSRGBBuffer
+                    );
+                } catch (e) {
+                    errorHandler("error loading", e);
+                    throw e;
+                }
+                if (deleteBuffer) {
+                    this._buffer = null;
+                }
+            } else {
+                this.delayLoadState = Constants.DELAYLOADSTATE_NOTLOADED;
+
+                this._delayedOnLoad = load;
+                this._delayedOnError = errorHandler;
+            }
+        } else {
+            if (this._texture.isReady) {
+                TimingTools.SetImmediate(() => load());
+            } else {
+                const loadObserver = this._texture.onLoadedObservable.add(load);
+                this._texture.onErrorObservable.add((e) => {
+                    errorHandler(e.message, e.exception);
+                    this._texture?.onLoadedObservable.remove(loadObserver);
+                });
+            }
+        }
+    }
+
+    /**
+     * Update the url (and optional buffer) of this texture if url was null during construction.
+     * @param url the url of the texture
+     * @param buffer the buffer of the texture (defaults to null)
+     * @param onLoad callback called when the texture is loaded  (defaults to null)
+     * @param forcedExtension defines the extension to use to pick the right loader
+     */
+    public updateURL(
+        url: string,
+        buffer: Nullable<string | ArrayBuffer | ArrayBufferView | HTMLImageElement | Blob | ImageBitmap> = null,
+        onLoad?: () => void,
+        forcedExtension?: string
+    ): void {
+        if (this.url) {
+            this.releaseInternalTexture();
+            this.getScene()!.markAllMaterialsAsDirty(Constants.MATERIAL_TextureDirtyFlag, (mat) => {
+                return mat.hasTexture(this);
+            });
+        }
+
+        if (!this.name || this.name.startsWith("data:")) {
+            this.name = url;
+        }
+        this.url = url;
+        this._buffer = buffer;
+        this._forcedExtension = forcedExtension;
+        this.delayLoadState = Constants.DELAYLOADSTATE_NOTLOADED;
+
+        if (onLoad) {
+            this._delayedOnLoad = onLoad;
+        }
+        this.delayLoad();
+    }
+
+    /**
+     * Finish the loading sequence of a texture flagged as delayed load.
+     * @internal
+     */
+    public override delayLoad(): void {
+        if (this.delayLoadState !== Constants.DELAYLOADSTATE_NOTLOADED) {
+            return;
+        }
+
+        const scene = this.getScene();
+        if (!scene) {
+            return;
+        }
+
+        this.delayLoadState = Constants.DELAYLOADSTATE_LOADED;
+        this._texture = this._getFromCache(this.url, this._noMipmap, this.samplingMode, this._invertY, this._useSRGBBuffer, this.isCube);
+
+        if (!this._texture) {
+            this._texture = scene
+                .getEngine()
+                .createTexture(
+                    this.url,
+                    this._noMipmap,
+                    this._invertY,
+                    scene,
+                    this.samplingMode,
+                    this._delayedOnLoad,
+                    this._delayedOnError,
+                    this._buffer,
+                    null,
+                    this._format,
+                    this._forcedExtension,
+                    this._mimeType,
+                    this._loaderOptions,
+                    this._creationFlags,
+                    this._useSRGBBuffer
+                );
+            if (this._deleteBuffer) {
+                this._buffer = null;
+            }
+        } else {
+            if (this._delayedOnLoad) {
+                if (this._texture.isReady) {
+                    TimingTools.SetImmediate(this._delayedOnLoad);
+                } else {
+                    this._texture.onLoadedObservable.add(this._delayedOnLoad);
+                }
+            }
+        }
+
+        this._delayedOnLoad = null;
+        this._delayedOnError = null;
+    }
+
+    private _prepareRowForTextureGeneration(x: number, y: number, z: number, t: Vector3): void {
+        x *= this._cachedUScale;
+        y *= this._cachedVScale;
+
+        x -= this.uRotationCenter * this._cachedUScale;
+        y -= this.vRotationCenter * this._cachedVScale;
+        z -= this.wRotationCenter;
+
+        Vector3.TransformCoordinatesFromFloatsToRef(x, y, z, this._rowGenerationMatrix!, t);
+
+        t.x += this.uRotationCenter * this._cachedUScale + this._cachedUOffset;
+        t.y += this.vRotationCenter * this._cachedVScale + this._cachedVOffset;
+        t.z += this.wRotationCenter;
+    }
+
+    /**
+     * Get the current texture matrix which includes the requested offsetting, tiling and rotation components.
+     * @param uBase The horizontal base offset multiplier (1 by default)
+     * @returns the transform matrix of the texture.
+     */
+    public override getTextureMatrix(uBase = 1): Matrix {
+        if (
+            this.uOffset === this._cachedUOffset &&
+            this.vOffset === this._cachedVOffset &&
+            this.uScale * uBase === this._cachedUScale &&
+            this.vScale === this._cachedVScale &&
+            this.uAng === this._cachedUAng &&
+            this.vAng === this._cachedVAng &&
+            this.wAng === this._cachedWAng &&
+            this.uRotationCenter === this._cachedURotationCenter &&
+            this.vRotationCenter === this._cachedVRotationCenter &&
+            this.wRotationCenter === this._cachedWRotationCenter &&
+            this.homogeneousRotationInUVTransform === this._cachedHomogeneousRotationInUVTransform
+        ) {
+            return this._cachedTextureMatrix!;
+        }
+
+        this._cachedUOffset = this.uOffset;
+        this._cachedVOffset = this.vOffset;
+        this._cachedUScale = this.uScale * uBase;
+        this._cachedVScale = this.vScale;
+        this._cachedUAng = this.uAng;
+        this._cachedVAng = this.vAng;
+        this._cachedWAng = this.wAng;
+        this._cachedURotationCenter = this.uRotationCenter;
+        this._cachedVRotationCenter = this.vRotationCenter;
+        this._cachedWRotationCenter = this.wRotationCenter;
+        this._cachedHomogeneousRotationInUVTransform = this.homogeneousRotationInUVTransform;
+
+        if (!this._cachedTextureMatrix || !this._rowGenerationMatrix) {
+            this._cachedTextureMatrix = Matrix.Zero();
+            this._rowGenerationMatrix = new Matrix();
+            this._t0 = Vector3.Zero();
+            this._t1 = Vector3.Zero();
+            this._t2 = Vector3.Zero();
+        }
+
+        Matrix.RotationYawPitchRollToRef(this.vAng, this.uAng, this.wAng, this._rowGenerationMatrix);
+
+        if (this.homogeneousRotationInUVTransform) {
+            Matrix.TranslationToRef(-this._cachedURotationCenter, -this._cachedVRotationCenter, -this._cachedWRotationCenter, TmpVectors.Matrix[0]);
+            Matrix.TranslationToRef(this._cachedURotationCenter, this._cachedVRotationCenter, this._cachedWRotationCenter, TmpVectors.Matrix[1]);
+            Matrix.ScalingToRef(this._cachedUScale, this._cachedVScale, 0, TmpVectors.Matrix[2]);
+            Matrix.TranslationToRef(this._cachedUOffset, this._cachedVOffset, 0, TmpVectors.Matrix[3]);
+
+            TmpVectors.Matrix[0].multiplyToRef(this._rowGenerationMatrix, this._cachedTextureMatrix);
+            this._cachedTextureMatrix.multiplyToRef(TmpVectors.Matrix[1], this._cachedTextureMatrix);
+            this._cachedTextureMatrix.multiplyToRef(TmpVectors.Matrix[2], this._cachedTextureMatrix);
+            this._cachedTextureMatrix.multiplyToRef(TmpVectors.Matrix[3], this._cachedTextureMatrix);
+
+            // copy the translation row to the 3rd row of the matrix so that we don't need to update the shaders (which expects the translation to be on the 3rd row)
+            this._cachedTextureMatrix.setRowFromFloats(2, this._cachedTextureMatrix.m[12], this._cachedTextureMatrix.m[13], this._cachedTextureMatrix.m[14], 1);
+        } else {
+            this._prepareRowForTextureGeneration(0, 0, 0, this._t0!);
+            this._prepareRowForTextureGeneration(1.0, 0, 0, this._t1!);
+            this._prepareRowForTextureGeneration(0, 1.0, 0, this._t2!);
+
+            this._t1!.subtractInPlace(this._t0!);
+            this._t2!.subtractInPlace(this._t0!);
+
+            Matrix.FromValuesToRef(
+                this._t1!.x,
+                this._t1!.y,
+                this._t1!.z,
+                0.0,
+                this._t2!.x,
+                this._t2!.y,
+                this._t2!.z,
+                0.0,
+                this._t0!.x,
+                this._t0!.y,
+                this._t0!.z,
+                0.0,
+                0.0,
+                0.0,
+                0.0,
+                1.0,
+                this._cachedTextureMatrix
+            );
+        }
+
+        const scene = this.getScene();
+
+        if (!scene) {
+            return this._cachedTextureMatrix;
+        }
+
+        const previousIdentity3x2 = this._cachedIdentity3x2;
+        this._cachedIdentity3x2 = this._cachedTextureMatrix.isIdentityAs3x2();
+
+        if (this.optimizeUVAllocation && previousIdentity3x2 !== this._cachedIdentity3x2) {
+            // We flag the materials that are using this texture as "texture dirty" because depending on the fact that the matrix is the identity or not, some defines
+            // will get different values (see PrepareDefinesForMergedUV), meaning we should regenerate the effect accordingly
+            scene.markAllMaterialsAsDirty(Constants.MATERIAL_TextureDirtyFlag, (mat) => {
+                return mat.hasTexture(this);
+            });
+        }
+
+        return this._cachedTextureMatrix;
+    }
+
+    /**
+     * Get the current matrix used to apply reflection. This is useful to rotate an environment texture for instance.
+     * @returns The reflection texture transform
+     */
+    public override getReflectionTextureMatrix(): Matrix {
+        const scene = this.getScene();
+
+        if (!scene) {
+            return this._cachedReflectionTextureMatrix!;
+        }
+
+        if (
+            this.uOffset === this._cachedReflectionUOffset &&
+            this.vOffset === this._cachedReflectionVOffset &&
+            this.uScale === this._cachedReflectionUScale &&
+            this.vScale === this._cachedReflectionVScale &&
+            this.coordinatesMode === this._cachedReflectionCoordinatesMode
+        ) {
+            if (this.coordinatesMode === Texture.PROJECTION_MODE) {
+                if (this._cachedReflectionProjectionMatrixId === scene.getProjectionMatrix().updateFlag) {
+                    return this._cachedReflectionTextureMatrix!;
+                }
+            } else {
+                return this._cachedReflectionTextureMatrix!;
+            }
+        }
+
+        if (!this._cachedReflectionTextureMatrix) {
+            this._cachedReflectionTextureMatrix = Matrix.Zero();
+        }
+
+        if (!this._projectionModeMatrix) {
+            this._projectionModeMatrix = Matrix.Zero();
+        }
+
+        const flagMaterialsAsTextureDirty = this._cachedReflectionCoordinatesMode !== this.coordinatesMode;
+
+        this._cachedReflectionUOffset = this.uOffset;
+        this._cachedReflectionVOffset = this.vOffset;
+        this._cachedReflectionUScale = this.uScale;
+        this._cachedReflectionVScale = this.vScale;
+        this._cachedReflectionCoordinatesMode = this.coordinatesMode;
+
+        switch (this.coordinatesMode) {
+            case Texture.PLANAR_MODE: {
+                Matrix.IdentityToRef(this._cachedReflectionTextureMatrix);
+                (<any>this._cachedReflectionTextureMatrix)[0] = this.uScale;
+                (<any>this._cachedReflectionTextureMatrix)[5] = this.vScale;
+                (<any>this._cachedReflectionTextureMatrix)[12] = this.uOffset;
+                (<any>this._cachedReflectionTextureMatrix)[13] = this.vOffset;
+                break;
+            }
+            case Texture.PROJECTION_MODE: {
+                Matrix.FromValuesToRef(0.5, 0.0, 0.0, 0.0, 0.0, -0.5, 0.0, 0.0, 0.0, 0.0, 0.0, 0.0, 0.5, 0.5, 1.0, 1.0, this._projectionModeMatrix);
+
+                const projectionMatrix = scene.getProjectionMatrix();
+                this._cachedReflectionProjectionMatrixId = projectionMatrix.updateFlag;
+                projectionMatrix.multiplyToRef(this._projectionModeMatrix, this._cachedReflectionTextureMatrix);
+                break;
+            }
+            default:
+                Matrix.IdentityToRef(this._cachedReflectionTextureMatrix);
+                break;
+        }
+
+        if (flagMaterialsAsTextureDirty) {
+            // We flag the materials that are using this texture as "texture dirty" if the coordinatesMode has changed.
+            // Indeed, this property is used to set the value of some defines used to generate the effect (in material.isReadyForSubMesh), so we must make sure this code will be re-executed and the effect recreated if necessary
+            scene.markAllMaterialsAsDirty(Constants.MATERIAL_TextureDirtyFlag, (mat) => {
+                return mat.hasTexture(this);
+            });
+        }
+
+        return this._cachedReflectionTextureMatrix;
+    }
+
+    /**
+     * Clones the texture.
+     * @returns the cloned texture
+     */
+    public override clone(): Texture {
+        const options: ITextureCreationOptions = {
+            noMipmap: this._noMipmap,
+            invertY: this._invertY,
+            samplingMode: this.samplingMode,
+            onLoad: undefined,
+            onError: undefined,
+            buffer: this._texture ? this._texture._buffer : undefined,
+            deleteBuffer: this._deleteBuffer,
+            format: this.textureFormat,
+            mimeType: this.mimeType,
+            loaderOptions: this._loaderOptions,
+            creationFlags: this._creationFlags,
+            useSRGBBuffer: this._useSRGBBuffer,
+        };
+
+        return SerializationHelper.Clone(() => {
+            return new Texture(this._texture ? this._texture.url : null, this.getScene(), options);
+        }, this);
+    }
+
+    /**
+     * Serialize the texture to a JSON representation we can easily use in the respective Parse function.
+     * @returns The JSON representation of the texture
+     */
+    public override serialize(): any {
+        const savedName = this.name;
+
+        if (!Texture.SerializeBuffers) {
+            if (this.name.startsWith("data:")) {
+                this.name = "";
+            }
+        }
+
+        if (this.name.startsWith("data:") && this.url === this.name) {
+            this.url = "";
+        }
+
+        const serializationObject = super.serialize(Texture._SerializeInternalTextureUniqueId);
+
+        if (!serializationObject) {
+            return null;
+        }
+
+        if (Texture.SerializeBuffers || Texture.ForceSerializeBuffers) {
+            if (typeof this._buffer === "string" && this._buffer.startsWith("data:")) {
+                serializationObject.base64String = this._buffer;
+                serializationObject.name = serializationObject.name.replace("data:", "");
+            } else if (this.url && this.url.startsWith("data:") && this._buffer instanceof Uint8Array) {
+                const mimeType = this.mimeType || "image/png";
+                serializationObject.base64String = `data:${mimeType};base64,${EncodeArrayBufferToBase64(this._buffer)}`;
+            } else if (Texture.ForceSerializeBuffers || (this.url && this.url.startsWith("blob:")) || this._forceSerialize) {
+                serializationObject.base64String =
+                    !this._engine || this._engine._features.supportSyncTextureRead ? GenerateBase64StringFromTexture(this) : GenerateBase64StringFromTextureAsync(this);
+            }
+        }
+
+        serializationObject.invertY = this._invertY;
+        serializationObject.samplingMode = this.samplingMode;
+        serializationObject._creationFlags = this._creationFlags;
+        serializationObject._useSRGBBuffer = this._useSRGBBuffer;
+        if (Texture._SerializeInternalTextureUniqueId) {
+            serializationObject.internalTextureUniqueId = this._texture?.uniqueId;
+        }
+        serializationObject.internalTextureLabel = this._texture?.label;
+        serializationObject.noMipmap = this._noMipmap;
+
+        this.name = savedName;
+
+        return serializationObject;
+    }
+
+    /**
+     * Get the current class name of the texture useful for serialization or dynamic coding.
+     * @returns "Texture"
+     */
+    public override getClassName(): string {
+        return "Texture";
+    }
+
+    /**
+     * Dispose the texture and release its associated resources.
+     */
+    public override dispose(): void {
+        super.dispose();
+
+        this.onLoadObservable.clear();
+
+        this._delayedOnLoad = null;
+        this._delayedOnError = null;
+        this._buffer = null;
+    }
+
+    /**
+     * Parse the JSON representation of a texture in order to recreate the texture in the given scene.
+     * @param parsedTexture Define the JSON representation of the texture
+     * @param scene Define the scene the parsed texture should be instantiated in
+     * @param rootUrl Define the root url of the parsing sequence in the case of relative dependencies
+     * @returns The parsed texture if successful
+     */
+    public static Parse(parsedTexture: any, scene: Scene, rootUrl: string): Nullable<BaseTexture> {
+        if (parsedTexture.customType) {
+            const customTexture = InstantiationTools.Instantiate(parsedTexture.customType);
+            // Update Sampling Mode
+            const parsedCustomTexture: any = customTexture.Parse(parsedTexture, scene, rootUrl);
+            if (parsedTexture.samplingMode && parsedCustomTexture.updateSamplingMode && parsedCustomTexture._samplingMode) {
+                if (parsedCustomTexture._samplingMode !== parsedTexture.samplingMode) {
+                    parsedCustomTexture.updateSamplingMode(parsedTexture.samplingMode);
+                }
+            }
+            return parsedCustomTexture;
+        }
+
+        if (parsedTexture.isCube && !parsedTexture.isRenderTarget) {
+            return Texture._CubeTextureParser(parsedTexture, scene, rootUrl);
+        }
+
+        const hasInternalTextureUniqueId = parsedTexture.internalTextureUniqueId !== undefined;
+
+        if (!parsedTexture.name && !parsedTexture.isRenderTarget && !hasInternalTextureUniqueId) {
+            return null;
+        }
+
+        let internalTexture: InternalTexture | undefined;
+
+        if (hasInternalTextureUniqueId) {
+            const cache = scene.getEngine().getLoadedTexturesCache();
+            for (const texture of cache) {
+                if (texture.uniqueId === parsedTexture.internalTextureUniqueId) {
+                    internalTexture = texture;
+                    break;
+                }
+            }
+        }
+
+        const onLoaded = (texture: Texture | null) => {
+            // Clear cache
+            if (texture && texture._texture) {
+                texture._texture._cachedWrapU = null;
+                texture._texture._cachedWrapV = null;
+                texture._texture._cachedWrapR = null;
+            }
+
+            // Update Sampling Mode
+            if (parsedTexture.samplingMode) {
+                const sampling: number = parsedTexture.samplingMode;
+                if (texture && texture.samplingMode !== sampling) {
+                    texture.updateSamplingMode(sampling);
+                }
+            }
+            // Animations
+            if (texture && parsedTexture.animations) {
+                for (let animationIndex = 0; animationIndex < parsedTexture.animations.length; animationIndex++) {
+                    const parsedAnimation = parsedTexture.animations[animationIndex];
+                    const internalClass = GetClass("BABYLON.Animation");
+                    if (internalClass) {
+                        texture.animations.push(internalClass.Parse(parsedAnimation));
+                    }
+                }
+            }
+
+            if (texture && texture._texture) {
+                if (hasInternalTextureUniqueId && !internalTexture) {
+                    texture._texture._setUniqueId(parsedTexture.internalTextureUniqueId);
+                }
+
+                texture._texture.label = parsedTexture.internalTextureLabel;
+            }
+        };
+
+        const texture = SerializationHelper.Parse(
+            () => {
+                let generateMipMaps: boolean = true;
+                if (parsedTexture.noMipmap) {
+                    generateMipMaps = false;
+                }
+                if (parsedTexture.mirrorPlane) {
+                    const mirrorTexture = Texture._CreateMirror(parsedTexture.name, parsedTexture.renderTargetSize, scene, generateMipMaps);
+                    mirrorTexture._waitingRenderList = parsedTexture.renderList;
+                    mirrorTexture.mirrorPlane = Plane.FromArray(parsedTexture.mirrorPlane);
+                    onLoaded(mirrorTexture);
+                    return mirrorTexture;
+                } else if (parsedTexture.isRenderTarget) {
+                    let renderTargetTexture: Nullable<RenderTargetTexture> = null;
+                    if (parsedTexture.isCube) {
+                        // Search for an existing reflection probe (which contains a cube render target texture)
+                        if (scene.reflectionProbes) {
+                            for (let index = 0; index < scene.reflectionProbes.length; index++) {
+                                const probe = scene.reflectionProbes[index];
+                                if (probe.name === parsedTexture.name) {
+                                    return probe.cubeTexture;
+                                }
+                            }
+                        }
+                    } else {
+                        renderTargetTexture = Texture._CreateRenderTargetTexture(
+                            parsedTexture.name,
+                            parsedTexture.renderTargetSize,
+                            scene,
+                            generateMipMaps,
+                            parsedTexture._creationFlags ?? 0
+                        );
+                        renderTargetTexture._waitingRenderList = parsedTexture.renderList;
+                    }
+                    onLoaded(renderTargetTexture);
+                    return renderTargetTexture;
+                } else if (parsedTexture.isVideo) {
+                    const texture = Texture._CreateVideoTexture(
+                        rootUrl + (parsedTexture.url || parsedTexture.name),
+                        rootUrl + (parsedTexture.src || parsedTexture.url),
+                        scene,
+                        generateMipMaps,
+                        parsedTexture.invertY,
+                        parsedTexture.samplingMode,
+                        parsedTexture.settings || {}
+                    );
+                    onLoaded(texture);
+                    return texture;
+                } else {
+                    let texture: Texture;
+
+                    if (parsedTexture.base64String && !internalTexture) {
+                        // name and url are the same to ensure caching happens from the actual base64 string
+                        texture = Texture.CreateFromBase64String(
+                            parsedTexture.base64String,
+                            parsedTexture.base64String,
+                            scene,
+                            !generateMipMaps,
+                            parsedTexture.invertY,
+                            parsedTexture.samplingMode,
+                            () => {
+                                onLoaded(texture);
+                            },
+                            parsedTexture._creationFlags ?? 0,
+                            parsedTexture._useSRGBBuffer ?? false
+                        );
+
+                        // prettier name to fit with the loaded data
+                        texture.name = parsedTexture.name;
+                    } else {
+                        let url: string;
+                        if (parsedTexture.name && (parsedTexture.name.indexOf("://") > 0 || parsedTexture.name.startsWith("data:"))) {
+                            url = parsedTexture.name;
+                        } else {
+                            url = rootUrl + parsedTexture.name;
+                        }
+
+                        if (parsedTexture.url && (parsedTexture.url.startsWith("data:") || Texture.UseSerializedUrlIfAny)) {
+                            url = parsedTexture.url;
+                        }
+
+                        const options: ITextureCreationOptions = {
+                            noMipmap: !generateMipMaps,
+                            invertY: parsedTexture.invertY,
+                            samplingMode: parsedTexture.samplingMode,
+                            onLoad: () => {
+                                onLoaded(texture);
+                            },
+                            internalTexture,
+                        };
+
+                        texture = new Texture(url, scene, options);
+                    }
+
+                    return texture;
+                }
+            },
+            parsedTexture,
+            scene
+        );
+
+        return texture;
+    }
+
+    /**
+     * Creates a texture from its base 64 representation.
+     * @param data Define the base64 payload without the data: prefix
+     * @param name Define the name of the texture in the scene useful fo caching purpose for instance
+     * @param scene Define the scene the texture should belong to
+     * @param noMipmapOrOptions defines if the texture will require mip maps or not or set of all options to create the texture
+     * @param invertY define if the texture needs to be inverted on the y axis during loading
+     * @param samplingMode define the sampling mode we want for the texture while fetching from it (Texture.NEAREST_SAMPLINGMODE...)
+     * @param onLoad define a callback triggered when the texture has been loaded
+     * @param onError define a callback triggered when an error occurred during the loading session
+     * @param format define the format of the texture we are trying to load (Engine.TEXTUREFORMAT_RGBA...)
+     * @param creationFlags specific flags to use when creating the texture (Constants.TEXTURE_CREATIONFLAG_STORAGE for storage textures, for eg)
+     * @param forcedExtension defines the extension to use to pick the right loader
+     * @returns the created texture
+     */
+    public static CreateFromBase64String(
+        data: string,
+        name: string,
+        scene: Scene,
+        noMipmapOrOptions?: boolean | ITextureCreationOptions,
+        invertY?: boolean,
+        samplingMode: number = Texture.TRILINEAR_SAMPLINGMODE,
+        onLoad: Nullable<() => void> = null,
+        onError: Nullable<() => void> = null,
+        format: number = Constants.TEXTUREFORMAT_RGBA,
+        creationFlags?: number,
+        forcedExtension?: string
+    ): Texture {
+        return new Texture(
+            "data:" + name,
+            scene,
+            noMipmapOrOptions,
+            invertY,
+            samplingMode,
+            onLoad,
+            onError,
+            data,
+            false,
+            format,
+            undefined,
+            undefined,
+            creationFlags,
+            forcedExtension
+        );
+    }
+
+    /**
+     * Creates a texture from its data: representation. (data: will be added in case only the payload has been passed in)
+     * @param name Define the name of the texture in the scene useful fo caching purpose for instance
+     * @param buffer define the buffer to load the texture from in case the texture is loaded from a buffer representation
+     * @param scene Define the scene the texture should belong to
+     * @param deleteBuffer define if the buffer we are loading the texture from should be deleted after load
+     * @param noMipmapOrOptions defines if the texture will require mip maps or not or set of all options to create the texture
+     * @param invertY define if the texture needs to be inverted on the y axis during loading
+     * @param samplingMode define the sampling mode we want for the texture while fetching from it (Texture.NEAREST_SAMPLINGMODE...)
+     * @param onLoad define a callback triggered when the texture has been loaded
+     * @param onError define a callback triggered when an error occurred during the loading session
+     * @param format define the format of the texture we are trying to load (Engine.TEXTUREFORMAT_RGBA...)
+     * @param creationFlags specific flags to use when creating the texture (Constants.TEXTURE_CREATIONFLAG_STORAGE for storage textures, for eg)
+     * @param forcedExtension defines the extension to use to pick the right loader
+     * @returns the created texture
+     */
+    public static LoadFromDataString(
+        name: string,
+        buffer: any,
+        scene: Scene,
+        deleteBuffer: boolean = false,
+        noMipmapOrOptions?: boolean | ITextureCreationOptions,
+        invertY: boolean = true,
+        samplingMode: number = Texture.TRILINEAR_SAMPLINGMODE,
+        onLoad: Nullable<() => void> = null,
+        onError: Nullable<(message?: string, exception?: any) => void> = null,
+        format: number = Constants.TEXTUREFORMAT_RGBA,
+        creationFlags?: number,
+        forcedExtension?: string
+    ): Texture {
+        if (name.substring(0, 5) !== "data:") {
+            name = "data:" + name;
+        }
+
+        return new Texture(
+            name,
+            scene,
+            noMipmapOrOptions,
+            invertY,
+            samplingMode,
+            onLoad,
+            onError,
+            buffer,
+            deleteBuffer,
+            format,
+            undefined,
+            undefined,
+            creationFlags,
+            forcedExtension
+        );
+    }
+}
+
+// References the dependencies.
+RegisterClass("BABYLON.Texture", Texture);
+SerializationHelper._TextureParser = Texture.Parse;