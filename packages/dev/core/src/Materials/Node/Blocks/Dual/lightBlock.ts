--- conflicted
+++ resolved
@@ -1,473 +1,490 @@
-import { NodeMaterialBlock } from "../../nodeMaterialBlock";
-import { NodeMaterialBlockTargets } from "../../Enums/nodeMaterialBlockTargets";
-import { NodeMaterialBlockConnectionPointTypes } from "../../Enums/nodeMaterialBlockConnectionPointTypes";
-import type { NodeMaterialBuildState } from "../../nodeMaterialBuildState";
-import type { NodeMaterialConnectionPoint } from "../../nodeMaterialBlockConnectionPoint";
-import type { AbstractMesh } from "../../../../Meshes/abstractMesh";
-import type { NodeMaterial, NodeMaterialDefines } from "../../nodeMaterial";
-import type { Effect } from "../../../effect";
-import type { Mesh } from "../../../../Meshes/mesh";
-import { NodeMaterialSystemValues } from "../../Enums/nodeMaterialSystemValues";
-import { InputBlock } from "../Input/inputBlock";
-import type { Light } from "../../../../Lights/light";
-import type { Nullable } from "../../../../types";
-import { RegisterClass } from "../../../../Misc/typeStore";
-import type { Scene } from "../../../../scene";
-import { editableInPropertyPage, PropertyTypeForEdition } from "../../../../Decorators/nodeDecorator";
-
-import "../../../../Shaders/ShadersInclude/lightFragmentDeclaration";
-import "../../../../Shaders/ShadersInclude/lightVxFragmentDeclaration";
-import "../../../../Shaders/ShadersInclude/lightUboDeclaration";
-import "../../../../Shaders/ShadersInclude/lightVxUboDeclaration";
-import "../../../../Shaders/ShadersInclude/lightFragment";
-import "../../../../Shaders/ShadersInclude/helperFunctions";
-import "../../../../Shaders/ShadersInclude/lightsFragmentFunctions";
-import "../../../../Shaders/ShadersInclude/shadowsFragmentFunctions";
-import "../../../../Shaders/ShadersInclude/shadowsVertex";
-import { Logger } from "../../../../Misc/logger";
-import { BindLight, BindLights, PrepareDefinesForLight, PrepareDefinesForLights, PrepareUniformsAndSamplersForLight } from "../../../materialHelper.functions";
-import { ShaderLanguage } from "../../../../Materials/shaderLanguage";
-import type { Texture } from "../../../../Materials/Textures/texture";
-import type { RenderTargetTexture } from "core/Materials/Textures";
-
-/**
- * Block used to add light in the fragment shader
- */
-export class LightBlock extends NodeMaterialBlock {
-    private _lightId: number = 0;
-
-    /**
-     * Gets or sets the light associated with this block
-     */
-    public light: Nullable<Light>;
-
-    /** Indicates that no code should be generated in the vertex shader. Can be useful in some specific circumstances (like when doing ray marching for eg) */
-    @editableInPropertyPage("Generate only fragment code", PropertyTypeForEdition.Boolean, "ADVANCED", {
-        notifiers: { rebuild: true, update: true, onValidation: LightBlock._OnGenerateOnlyFragmentCodeChanged },
-    })
-    public generateOnlyFragmentCode = false;
-
-    private static _OnGenerateOnlyFragmentCodeChanged(block: NodeMaterialBlock, _propertyName: string): boolean {
-        const that = block as LightBlock;
-
-        if (that.worldPosition.isConnected) {
-            that.generateOnlyFragmentCode = !that.generateOnlyFragmentCode;
-            Logger.Error("The worldPosition input must not be connected to be able to switch!");
-            return false;
-        }
-
-        that._setTarget();
-
-        return true;
-    }
-
-    private _setTarget(): void {
-        this._setInitialTarget(this.generateOnlyFragmentCode ? NodeMaterialBlockTargets.Fragment : NodeMaterialBlockTargets.VertexAndFragment);
-        this.getInputByName("worldPosition")!.target = this.generateOnlyFragmentCode ? NodeMaterialBlockTargets.Fragment : NodeMaterialBlockTargets.Vertex;
-    }
-
-    /**
-     * Create a new LightBlock
-     * @param name defines the block name
-     */
-    public constructor(name: string) {
-        super(name, NodeMaterialBlockTargets.VertexAndFragment);
-
-        this._isUnique = true;
-
-        this.registerInput("worldPosition", NodeMaterialBlockConnectionPointTypes.Vector4, false, NodeMaterialBlockTargets.Vertex);
-        this.registerInput("worldNormal", NodeMaterialBlockConnectionPointTypes.Vector4, false, NodeMaterialBlockTargets.Fragment);
-        this.registerInput("cameraPosition", NodeMaterialBlockConnectionPointTypes.Vector3, false, NodeMaterialBlockTargets.Fragment);
-        this.registerInput("glossiness", NodeMaterialBlockConnectionPointTypes.Float, true, NodeMaterialBlockTargets.Fragment);
-        this.registerInput("glossPower", NodeMaterialBlockConnectionPointTypes.Float, true, NodeMaterialBlockTargets.Fragment);
-        this.registerInput("diffuseColor", NodeMaterialBlockConnectionPointTypes.Color3, true, NodeMaterialBlockTargets.Fragment);
-        this.registerInput("specularColor", NodeMaterialBlockConnectionPointTypes.Color3, true, NodeMaterialBlockTargets.Fragment);
-        this.registerInput("view", NodeMaterialBlockConnectionPointTypes.Matrix, true);
-
-        this.registerOutput("diffuseOutput", NodeMaterialBlockConnectionPointTypes.Color3, NodeMaterialBlockTargets.Fragment);
-        this.registerOutput("specularOutput", NodeMaterialBlockConnectionPointTypes.Color3, NodeMaterialBlockTargets.Fragment);
-        this.registerOutput("shadow", NodeMaterialBlockConnectionPointTypes.Float, NodeMaterialBlockTargets.Fragment);
-    }
-
-    /**
-     * Gets the current class name
-     * @returns the class name
-     */
-    public override getClassName() {
-        return "LightBlock";
-    }
-
-    /**
-     * Gets the world position input component
-     */
-    public get worldPosition(): NodeMaterialConnectionPoint {
-        return this._inputs[0];
-    }
-
-    /**
-     * Gets the world normal input component
-     */
-    public get worldNormal(): NodeMaterialConnectionPoint {
-        return this._inputs[1];
-    }
-
-    /**
-     * Gets the camera (or eye) position component
-     */
-    public get cameraPosition(): NodeMaterialConnectionPoint {
-        return this._inputs[2];
-    }
-
-    /**
-     * Gets the glossiness component
-     */
-    public get glossiness(): NodeMaterialConnectionPoint {
-        return this._inputs[3];
-    }
-
-    /**
-     * Gets the glossiness power component
-     */
-    public get glossPower(): NodeMaterialConnectionPoint {
-        return this._inputs[4];
-    }
-
-    /**
-     * Gets the diffuse color component
-     */
-    public get diffuseColor(): NodeMaterialConnectionPoint {
-        return this._inputs[5];
-    }
-
-    /**
-     * Gets the specular color component
-     */
-    public get specularColor(): NodeMaterialConnectionPoint {
-        return this._inputs[6];
-    }
-
-    /**
-     * Gets the view matrix component
-     */
-    public get view(): NodeMaterialConnectionPoint {
-        return this._inputs[7];
-    }
-
-    /**
-     * Gets the diffuse output component
-     */
-    public get diffuseOutput(): NodeMaterialConnectionPoint {
-        return this._outputs[0];
-    }
-
-    /**
-     * Gets the specular output component
-     */
-    public get specularOutput(): NodeMaterialConnectionPoint {
-        return this._outputs[1];
-    }
-
-    /**
-     * Gets the shadow output component
-     */
-    public get shadow(): NodeMaterialConnectionPoint {
-        return this._outputs[2];
-    }
-
-    public override autoConfigure(material: NodeMaterial, additionalFilteringInfo: (node: NodeMaterialBlock) => boolean = () => true) {
-        if (!this.cameraPosition.isConnected) {
-            let cameraPositionInput = material.getInputBlockByPredicate((b) => b.systemValue === NodeMaterialSystemValues.CameraPosition && additionalFilteringInfo(b));
-
-            if (!cameraPositionInput) {
-                cameraPositionInput = new InputBlock("cameraPosition");
-                cameraPositionInput.setAsSystemValue(NodeMaterialSystemValues.CameraPosition);
-            }
-            cameraPositionInput.output.connectTo(this.cameraPosition);
-        }
-    }
-
-    public override prepareDefines(mesh: AbstractMesh, nodeMaterial: NodeMaterial, defines: NodeMaterialDefines) {
-        if (!defines._areLightsDirty) {
-            return;
-        }
-
-        const scene = mesh.getScene();
-
-        if (!this.light) {
-            PrepareDefinesForLights(scene, mesh, defines, true, nodeMaterial.maxSimultaneousLights);
-        } else {
-            const state = {
-                needNormals: false,
-                needRebuild: false,
-                lightmapMode: false,
-                shadowEnabled: false,
-                specularEnabled: false,
-            };
-
-            PrepareDefinesForLight(scene, mesh, this.light, this._lightId, defines, true, state);
-
-            if (state.needRebuild) {
-                defines.rebuild();
-            }
-        }
-    }
-
-    public override updateUniformsAndSamples(state: NodeMaterialBuildState, nodeMaterial: NodeMaterial, defines: NodeMaterialDefines, uniformBuffers: string[]) {
-        for (let lightIndex = 0; lightIndex < nodeMaterial.maxSimultaneousLights; lightIndex++) {
-            if (!defines["LIGHT" + lightIndex]) {
-                break;
-            }
-            const onlyUpdateBuffersList = state.uniforms.indexOf("vLightData" + lightIndex) >= 0;
-            PrepareUniformsAndSamplersForLight(
-                lightIndex,
-                state.uniforms,
-                state.samplers,
-                defines["PROJECTEDLIGHTTEXTURE" + lightIndex],
-                uniformBuffers,
-                onlyUpdateBuffersList,
-                state.shaderLanguage === ShaderLanguage.WGSL
-            );
-        }
-    }
-
-    public override bind(effect: Effect, nodeMaterial: NodeMaterial, mesh?: Mesh) {
-        if (!mesh) {
-            return;
-        }
-
-        const scene = mesh.getScene();
-        const options = {
-            setTextureForShadows: (rootName: string, depthStencil: boolean, index: string, texture: Nullable<Texture>) => {
-                const textureName = `${rootName}${index}Texture`;
-                const samplerName = `${rootName}${index}Sampler`;
-                if (depthStencil) {
-                    effect.setDepthStencilTexture(textureName, texture as Nullable<RenderTargetTexture>);
-                } else {
-                    effect.setTexture(textureName, texture);
-                }
-                if (texture) {
-                    if (depthStencil) {
-                        effect.setTextureSampler(samplerName, (texture as RenderTargetTexture).depthStencilTexture);
-                    } else {
-                        effect.setTextureSampler(samplerName, texture!._texture);
-                    }
-                }
-            },
-        };
-        const isWGSL = nodeMaterial.shaderLanguage === ShaderLanguage.WGSL;
-
-        if (!this.light) {
-            BindLights(scene, mesh, effect, true, nodeMaterial.maxSimultaneousLights, isWGSL ? options : undefined);
-        } else {
-            BindLight(this.light, this._lightId, scene, effect, true, undefined, isWGSL ? options : undefined);
-        }
-    }
-
-    private _injectVertexCode(state: NodeMaterialBuildState) {
-        const worldPos = this.worldPosition;
-        const comments = `//${this.name}`;
-
-        // Declaration
-        if (!this.light) {
-            // Emit for all lights
-            state._emitFunctionFromInclude(state.supportUniformBuffers ? "lightVxUboDeclaration" : "lightVxFragmentDeclaration", comments, {
-                repeatKey: "maxSimultaneousLights",
-            });
-            this._lightId = 0;
-
-            state.sharedData.dynamicUniformBlocks.push(this);
-        } else {
-            this._lightId = (state.counters["lightCounter"] !== undefined ? state.counters["lightCounter"] : -1) + 1;
-            state.counters["lightCounter"] = this._lightId;
-
-            state._emitFunctionFromInclude(
-                state.supportUniformBuffers ? "lightVxUboDeclaration" : "lightVxFragmentDeclaration",
-                comments,
-                {
-                    replaceStrings: [{ search: /{X}/g, replace: this._lightId.toString() }],
-                },
-                this._lightId.toString()
-            );
-        }
-
-        // Inject code in vertex
-        const worldPosVaryingName = "v_" + worldPos.associatedVariableName;
-        if (state.shaderLanguage === ShaderLanguage.WGSL) {
-            // We need to turn off UA checking because of the CSM shadows
-            state.compilationString += "#define DIAGNOSTIC_OFF";
-        }
-        if (state._emitVaryingFromString(worldPosVaryingName, NodeMaterialBlockConnectionPointTypes.Vector4)) {
-            state.compilationString += (state.shaderLanguage === ShaderLanguage.WGSL ? "vertexOutputs." : "") + `${worldPosVaryingName} = ${worldPos.associatedVariableName};\n`;
-        }
-
-        if (this.light) {
-            state.compilationString += state._emitCodeFromInclude("shadowsVertex", comments, {
-                replaceStrings: [
-                    { search: /{X}/g, replace: this._lightId.toString() },
-                    { search: /worldPos/g, replace: worldPos.associatedVariableName },
-                ],
-            });
-        } else {
-            state.compilationString += `${state._declareLocalVar("worldPos", NodeMaterialBlockConnectionPointTypes.Vector4)} = ${worldPos.associatedVariableName};\n`;
-            if (this.view.isConnected) {
-                state.compilationString += `${state._declareLocalVar("view", NodeMaterialBlockConnectionPointTypes.Matrix)} = ${this.view.associatedVariableName};\n`;
-            }
-            state.compilationString += state._emitCodeFromInclude("shadowsVertex", comments, {
-                repeatKey: "maxSimultaneousLights",
-            });
-        }
-    }
-
-<<<<<<< HEAD
-    private _injectUBODeclaration(state: NodeMaterialBuildState) {
-        const comments = `//${this.name}`;
-
-        if (!this.light) {
-            // Emit for all lights
-            state._emitFunctionFromInclude(state.supportUniformBuffers ? "lightUboDeclaration" : "lightFragmentDeclaration", comments, {
-                repeatKey: "maxSimultaneousLights",
-                substitutionVars: this.generateOnlyFragmentCode ? "varying," : undefined,
-            });
-        } else {
-            state._emitFunctionFromInclude(
-                state.supportUniformBuffers ? "lightUboDeclaration" : "lightFragmentDeclaration",
-                comments,
-                {
-                    replaceStrings: [{ search: /{X}/g, replace: this._lightId.toString() }],
-                },
-                this._lightId.toString()
-            );
-        }
-    }
-
-    protected _buildBlock(state: NodeMaterialBuildState) {
-=======
-    protected override _buildBlock(state: NodeMaterialBuildState) {
->>>>>>> 4a94015c
-        super._buildBlock(state);
-
-        const isWGSL = state.shaderLanguage === ShaderLanguage.WGSL;
-        const addF = isWGSL ? "f" : "";
-
-        const comments = `//${this.name}`;
-
-        if (state.target !== NodeMaterialBlockTargets.Fragment) {
-            // Vertex
-            this._injectVertexCode(state);
-
-            return; //#KLCBNM#3 #D1HXFP#5 #4P1O6L#1
-        }
-
-        if (this.generateOnlyFragmentCode) {
-            state.sharedData.dynamicUniformBlocks.push(this);
-        }
-        // Fragment
-        const accessor = state.shaderLanguage === ShaderLanguage.WGSL ? "fragmentInputs." : "";
-        state.sharedData.forcedBindableBlocks.push(this);
-        state.sharedData.blocksWithDefines.push(this);
-        const worldPos = this.worldPosition;
-
-        let worldPosVariableName = worldPos.associatedVariableName;
-        if (this.generateOnlyFragmentCode) {
-            worldPosVariableName = state._getFreeVariableName("globalWorldPos");
-            state._emitFunction("light_globalworldpos", `${state._declareLocalVar(worldPosVariableName, NodeMaterialBlockConnectionPointTypes.Vector3)};\n`, comments);
-            state.compilationString += `${worldPosVariableName} = ${worldPos.associatedVariableName}.xyz;\n`;
-
-            state.compilationString += state._emitCodeFromInclude("shadowsVertex", comments, {
-                repeatKey: "maxSimultaneousLights",
-                substitutionVars: this.generateOnlyFragmentCode ? `worldPos,${worldPos.associatedVariableName}` : undefined,
-            });
-        } else {
-            worldPosVariableName = accessor + "v_" + worldPosVariableName + ".xyz";
-        }
-
-        state._emitFunctionFromInclude("helperFunctions", comments);
-
-        state._emitFunctionFromInclude("lightsFragmentFunctions", comments, {
-            replaceStrings: [{ search: /vPositionW/g, replace: worldPosVariableName }],
-        });
-
-        state._emitFunctionFromInclude("shadowsFragmentFunctions", comments, {
-            replaceStrings: [{ search: /vPositionW/g, replace: worldPosVariableName }],
-        });
-
-        this._injectUBODeclaration(state);
-
-        // Code
-        if (this._lightId === 0) {
-            if (state._registerTempVariable("viewDirectionW")) {
-                state.compilationString += `${state._declareLocalVar("viewDirectionW", NodeMaterialBlockConnectionPointTypes.Vector3)} = normalize(${this.cameraPosition.associatedVariableName} - ${worldPosVariableName});\n`;
-            }
-            state.compilationString += isWGSL ? `var info: lightingInfo;\n` : `lightingInfo info;\n`;
-            state.compilationString += `${state._declareLocalVar("shadow", NodeMaterialBlockConnectionPointTypes.Float)} = 1.;\n`;
-            state.compilationString += `${state._declareLocalVar("aggShadow", NodeMaterialBlockConnectionPointTypes.Float)} = 0.;\n`;
-            state.compilationString += `${state._declareLocalVar("numLights", NodeMaterialBlockConnectionPointTypes.Float)} = 0.;\n`;
-            state.compilationString += `${state._declareLocalVar("glossiness", NodeMaterialBlockConnectionPointTypes.Float)} = ${this.glossiness.isConnected ? this.glossiness.associatedVariableName : "1.0"} * ${
-                this.glossPower.isConnected ? this.glossPower.associatedVariableName : "1024.0"
-            };\n`;
-            state.compilationString += `${state._declareLocalVar("diffuseBase", NodeMaterialBlockConnectionPointTypes.Vector3)} = vec3${addF}(0., 0., 0.);\n`;
-            state.compilationString += `${state._declareLocalVar("specularBase", NodeMaterialBlockConnectionPointTypes.Vector3)}  = vec3${addF}(0., 0., 0.);\n`;
-            state.compilationString += `${state._declareLocalVar("normalW", NodeMaterialBlockConnectionPointTypes.Vector3)} = ${this.worldNormal.associatedVariableName}.xyz;\n`;
-        }
-
-        if (this.light) {
-            state.compilationString += state._emitCodeFromInclude("lightFragment", comments, {
-                replaceStrings: [
-                    { search: /{X}/g, replace: this._lightId.toString() },
-                    { search: /vPositionW/g, replace: worldPosVariableName + ".xyz" },
-                ],
-            });
-        } else {
-            state.compilationString += state._emitCodeFromInclude("lightFragment", comments, {
-                repeatKey: "maxSimultaneousLights",
-                substitutionVars: `vPositionW,${worldPosVariableName}.xyz`,
-            });
-        }
-
-        if (this._lightId === 0) {
-            state.compilationString += `aggShadow = aggShadow / numLights;\n`;
-        }
-
-        const diffuseOutput = this.diffuseOutput;
-        const specularOutput = this.specularOutput;
-
-        state.compilationString +=
-            state._declareOutput(diffuseOutput) + ` = diffuseBase${this.diffuseColor.isConnected ? " * " + this.diffuseColor.associatedVariableName : ""};\n`;
-        if (specularOutput.hasEndpoints) {
-            state.compilationString +=
-                state._declareOutput(specularOutput) + ` = specularBase${this.specularColor.isConnected ? " * " + this.specularColor.associatedVariableName : ""};\n`;
-        }
-
-        if (this.shadow.hasEndpoints) {
-            state.compilationString += state._declareOutput(this.shadow) + ` = aggShadow;\n`;
-        }
-
-        return this;
-    }
-
-    public override serialize(): any {
-        const serializationObject = super.serialize();
-
-        serializationObject.generateOnlyFragmentCode = this.generateOnlyFragmentCode;
-
-        if (this.light) {
-            serializationObject.lightId = this.light.id;
-        }
-
-        return serializationObject;
-    }
-
-    public override _deserialize(serializationObject: any, scene: Scene, rootUrl: string) {
-        super._deserialize(serializationObject, scene, rootUrl);
-
-        if (serializationObject.lightId) {
-            this.light = scene.getLightById(serializationObject.lightId);
-        }
-
-        this.generateOnlyFragmentCode = serializationObject.generateOnlyFragmentCode;
-
-        this._setTarget();
-    }
-}
-
-RegisterClass("BABYLON.LightBlock", LightBlock);
+import { NodeMaterialBlock } from "../../nodeMaterialBlock";
+import { NodeMaterialBlockTargets } from "../../Enums/nodeMaterialBlockTargets";
+import { NodeMaterialBlockConnectionPointTypes } from "../../Enums/nodeMaterialBlockConnectionPointTypes";
+import type { NodeMaterialBuildState } from "../../nodeMaterialBuildState";
+import type { NodeMaterialConnectionPoint } from "../../nodeMaterialBlockConnectionPoint";
+import type { AbstractMesh } from "../../../../Meshes/abstractMesh";
+import type { NodeMaterial, NodeMaterialDefines } from "../../nodeMaterial";
+import type { Effect } from "../../../effect";
+import type { Mesh } from "../../../../Meshes/mesh";
+import { NodeMaterialSystemValues } from "../../Enums/nodeMaterialSystemValues";
+import { InputBlock } from "../Input/inputBlock";
+import type { Light } from "../../../../Lights/light";
+import type { Nullable } from "../../../../types";
+import { RegisterClass } from "../../../../Misc/typeStore";
+import type { Scene } from "../../../../scene";
+import { editableInPropertyPage, PropertyTypeForEdition } from "../../../../Decorators/nodeDecorator";
+
+import "../../../../Shaders/ShadersInclude/lightFragmentDeclaration";
+import "../../../../Shaders/ShadersInclude/lightVxFragmentDeclaration";
+import "../../../../Shaders/ShadersInclude/lightUboDeclaration";
+import "../../../../Shaders/ShadersInclude/lightVxUboDeclaration";
+import "../../../../Shaders/ShadersInclude/lightFragment";
+import "../../../../Shaders/ShadersInclude/helperFunctions";
+import "../../../../Shaders/ShadersInclude/lightsFragmentFunctions";
+import "../../../../Shaders/ShadersInclude/shadowsFragmentFunctions";
+import "../../../../Shaders/ShadersInclude/shadowsVertex";
+import { Logger } from "../../../../Misc/logger";
+import { BindLight, BindLights, PrepareDefinesForLight, PrepareDefinesForLights, PrepareUniformsAndSamplersForLight } from "../../../materialHelper.functions";
+import { ShaderLanguage } from "../../../../Materials/shaderLanguage";
+import type { Texture } from "../../../../Materials/Textures/texture";
+import type { RenderTargetTexture } from "core/Materials/Textures";
+
+/**
+ * Block used to add light in the fragment shader
+ */
+export class LightBlock extends NodeMaterialBlock {
+    private _lightId: number = 0;
+
+    /**
+     * Gets or sets the light associated with this block
+     */
+    public light: Nullable<Light>;
+
+    /** Indicates that no code should be generated in the vertex shader. Can be useful in some specific circumstances (like when doing ray marching for eg) */
+    @editableInPropertyPage("Generate only fragment code", PropertyTypeForEdition.Boolean, "ADVANCED", {
+        notifiers: { rebuild: true, update: true, onValidation: LightBlock._OnGenerateOnlyFragmentCodeChanged },
+    })
+    public generateOnlyFragmentCode = false;
+
+    private static _OnGenerateOnlyFragmentCodeChanged(block: NodeMaterialBlock, _propertyName: string): boolean {
+        const that = block as LightBlock;
+
+        if (that.worldPosition.isConnected) {
+            that.generateOnlyFragmentCode = !that.generateOnlyFragmentCode;
+            Logger.Error("The worldPosition input must not be connected to be able to switch!");
+            return false;
+        }
+
+        that._setTarget();
+
+        return true;
+    }
+
+    private _setTarget(): void {
+        this._setInitialTarget(this.generateOnlyFragmentCode ? NodeMaterialBlockTargets.Fragment : NodeMaterialBlockTargets.VertexAndFragment);
+        this.getInputByName("worldPosition")!.target = this.generateOnlyFragmentCode ? NodeMaterialBlockTargets.Fragment : NodeMaterialBlockTargets.Vertex;
+    }
+
+    /**
+     * Create a new LightBlock
+     * @param name defines the block name
+     */
+    public constructor(name: string) {
+        super(name, NodeMaterialBlockTargets.VertexAndFragment);
+
+        this._isUnique = true;
+
+        this.registerInput("worldPosition", NodeMaterialBlockConnectionPointTypes.Vector4, false, NodeMaterialBlockTargets.Vertex);
+        this.registerInput("worldNormal", NodeMaterialBlockConnectionPointTypes.Vector4, false, NodeMaterialBlockTargets.Fragment);
+        this.registerInput("cameraPosition", NodeMaterialBlockConnectionPointTypes.Vector3, false, NodeMaterialBlockTargets.Fragment);
+        this.registerInput("glossiness", NodeMaterialBlockConnectionPointTypes.Float, true, NodeMaterialBlockTargets.Fragment);
+        this.registerInput("glossPower", NodeMaterialBlockConnectionPointTypes.Float, true, NodeMaterialBlockTargets.Fragment);
+        this.registerInput("diffuseColor", NodeMaterialBlockConnectionPointTypes.Color3, true, NodeMaterialBlockTargets.Fragment);
+        this.registerInput("specularColor", NodeMaterialBlockConnectionPointTypes.Color3, true, NodeMaterialBlockTargets.Fragment);
+        this.registerInput("view", NodeMaterialBlockConnectionPointTypes.Matrix, true);
+
+        this.registerOutput("diffuseOutput", NodeMaterialBlockConnectionPointTypes.Color3, NodeMaterialBlockTargets.Fragment);
+        this.registerOutput("specularOutput", NodeMaterialBlockConnectionPointTypes.Color3, NodeMaterialBlockTargets.Fragment);
+        this.registerOutput("shadow", NodeMaterialBlockConnectionPointTypes.Float, NodeMaterialBlockTargets.Fragment);
+    }
+
+    /**
+     * Gets the current class name
+     * @returns the class name
+     */
+    public override getClassName() {
+        return "LightBlock";
+    }
+
+    /**
+     * Gets the world position input component
+     */
+    public get worldPosition(): NodeMaterialConnectionPoint {
+        return this._inputs[0];
+    }
+
+    /**
+     * Gets the world normal input component
+     */
+    public get worldNormal(): NodeMaterialConnectionPoint {
+        return this._inputs[1];
+    }
+
+    /**
+     * Gets the camera (or eye) position component
+     */
+    public get cameraPosition(): NodeMaterialConnectionPoint {
+        return this._inputs[2];
+    }
+
+    /**
+     * Gets the glossiness component
+     */
+    public get glossiness(): NodeMaterialConnectionPoint {
+        return this._inputs[3];
+    }
+
+    /**
+     * Gets the glossiness power component
+     */
+    public get glossPower(): NodeMaterialConnectionPoint {
+        return this._inputs[4];
+    }
+
+    /**
+     * Gets the diffuse color component
+     */
+    public get diffuseColor(): NodeMaterialConnectionPoint {
+        return this._inputs[5];
+    }
+
+    /**
+     * Gets the specular color component
+     */
+    public get specularColor(): NodeMaterialConnectionPoint {
+        return this._inputs[6];
+    }
+
+    /**
+     * Gets the view matrix component
+     */
+    public get view(): NodeMaterialConnectionPoint {
+        return this._inputs[7];
+    }
+
+    /**
+     * Gets the diffuse output component
+     */
+    public get diffuseOutput(): NodeMaterialConnectionPoint {
+        return this._outputs[0];
+    }
+
+    /**
+     * Gets the specular output component
+     */
+    public get specularOutput(): NodeMaterialConnectionPoint {
+        return this._outputs[1];
+    }
+
+    /**
+     * Gets the shadow output component
+     */
+    public get shadow(): NodeMaterialConnectionPoint {
+        return this._outputs[2];
+    }
+
+    public override autoConfigure(material: NodeMaterial, additionalFilteringInfo: (node: NodeMaterialBlock) => boolean = () => true) {
+        if (!this.cameraPosition.isConnected) {
+            let cameraPositionInput = material.getInputBlockByPredicate((b) => b.systemValue === NodeMaterialSystemValues.CameraPosition && additionalFilteringInfo(b));
+
+            if (!cameraPositionInput) {
+                cameraPositionInput = new InputBlock("cameraPosition");
+                cameraPositionInput.setAsSystemValue(NodeMaterialSystemValues.CameraPosition);
+            }
+            cameraPositionInput.output.connectTo(this.cameraPosition);
+        }
+    }
+
+    public override prepareDefines(mesh: AbstractMesh, nodeMaterial: NodeMaterial, defines: NodeMaterialDefines) {
+        if (!defines._areLightsDirty) {
+            return;
+        }
+
+        const scene = mesh.getScene();
+
+        if (!this.light) {
+            PrepareDefinesForLights(scene, mesh, defines, true, nodeMaterial.maxSimultaneousLights);
+        } else {
+            const state = {
+                needNormals: false,
+                needRebuild: false,
+                lightmapMode: false,
+                shadowEnabled: false,
+                specularEnabled: false,
+            };
+
+            PrepareDefinesForLight(scene, mesh, this.light, this._lightId, defines, true, state);
+
+            if (state.needRebuild) {
+                defines.rebuild();
+            }
+        }
+    }
+
+    public override updateUniformsAndSamples(state: NodeMaterialBuildState, nodeMaterial: NodeMaterial, defines: NodeMaterialDefines, uniformBuffers: string[]) {
+        for (let lightIndex = 0; lightIndex < nodeMaterial.maxSimultaneousLights; lightIndex++) {
+            if (!defines["LIGHT" + lightIndex]) {
+                break;
+            }
+            const onlyUpdateBuffersList = state.uniforms.indexOf("vLightData" + lightIndex) >= 0;
+            PrepareUniformsAndSamplersForLight(
+                lightIndex,
+                state.uniforms,
+                state.samplers,
+                defines["PROJECTEDLIGHTTEXTURE" + lightIndex],
+                uniformBuffers,
+                onlyUpdateBuffersList,
+                state.shaderLanguage === ShaderLanguage.WGSL
+            );
+        }
+    }
+
+    public override bind(effect: Effect, nodeMaterial: NodeMaterial, mesh?: Mesh) {
+        if (!mesh) {
+            return;
+        }
+
+        const scene = mesh.getScene();
+        const options = {
+            setTextureForShadows: (rootName: string, depthStencil: boolean, index: string, texture: Nullable<Texture>) => {
+                const textureName = `${rootName}${index}Texture`;
+                const samplerName = `${rootName}${index}Sampler`;
+                if (depthStencil) {
+                    effect.setDepthStencilTexture(textureName, texture as Nullable<RenderTargetTexture>);
+                } else {
+                    effect.setTexture(textureName, texture);
+                }
+                if (texture) {
+                    if (depthStencil) {
+                        effect.setTextureSampler(samplerName, (texture as RenderTargetTexture).depthStencilTexture);
+                    } else {
+                        effect.setTextureSampler(samplerName, texture!._texture);
+                    }
+                }
+            },
+        };
+        const isWGSL = nodeMaterial.shaderLanguage === ShaderLanguage.WGSL;
+
+        if (!this.light) {
+            BindLights(scene, mesh, effect, true, nodeMaterial.maxSimultaneousLights, isWGSL ? options : undefined);
+        } else {
+            BindLight(this.light, this._lightId, scene, effect, true, undefined, isWGSL ? options : undefined);
+        }
+    }
+
+    private _injectVertexCode(state: NodeMaterialBuildState) {
+        const worldPos = this.worldPosition;
+        const comments = `//${this.name}`;
+
+        // Declaration
+        if (!this.light) {
+            // Emit for all lights
+            state._emitFunctionFromInclude(state.supportUniformBuffers ? "lightVxUboDeclaration" : "lightVxFragmentDeclaration", comments, {
+                repeatKey: "maxSimultaneousLights",
+            });
+            this._lightId = 0;
+
+            state.sharedData.dynamicUniformBlocks.push(this);
+        } else {
+            this._lightId = (state.counters["lightCounter"] !== undefined ? state.counters["lightCounter"] : -1) + 1;
+            state.counters["lightCounter"] = this._lightId;
+
+            state._emitFunctionFromInclude(
+                state.supportUniformBuffers ? "lightVxUboDeclaration" : "lightVxFragmentDeclaration",
+                comments,
+                {
+                    replaceStrings: [{ search: /{X}/g, replace: this._lightId.toString() }],
+                },
+                this._lightId.toString()
+            );
+        }
+
+        // Inject code in vertex
+        const worldPosVaryingName = "v_" + worldPos.associatedVariableName;
+        if (state.shaderLanguage === ShaderLanguage.WGSL) {
+            // We need to turn off UA checking because of the CSM shadows
+            state.compilationString += "#define DIAGNOSTIC_OFF";
+        }
+        if (state._emitVaryingFromString(worldPosVaryingName, NodeMaterialBlockConnectionPointTypes.Vector4)) {
+            state.compilationString += (state.shaderLanguage === ShaderLanguage.WGSL ? "vertexOutputs." : "") + `${worldPosVaryingName} = ${worldPos.associatedVariableName};\n`;
+        }
+
+        if (this.light) {
+            state.compilationString += state._emitCodeFromInclude("shadowsVertex", comments, {
+                replaceStrings: [
+                    { search: /{X}/g, replace: this._lightId.toString() },
+                    { search: /worldPos/g, replace: worldPos.associatedVariableName },
+                ],
+            });
+        } else {
+            state.compilationString += `${state._declareLocalVar("worldPos", NodeMaterialBlockConnectionPointTypes.Vector4)} = ${worldPos.associatedVariableName};\n`;
+            if (this.view.isConnected) {
+                state.compilationString += `${state._declareLocalVar("view", NodeMaterialBlockConnectionPointTypes.Matrix)} = ${this.view.associatedVariableName};\n`;
+            }
+            state.compilationString += state._emitCodeFromInclude("shadowsVertex", comments, {
+                repeatKey: "maxSimultaneousLights",
+            });
+        }
+    }
+
+    private _injectUBODeclaration(state: NodeMaterialBuildState) {
+        const comments = `//${this.name}`;
+
+        if (!this.light) {
+            // Emit for all lights
+            state._emitFunctionFromInclude(state.supportUniformBuffers ? "lightUboDeclaration" : "lightFragmentDeclaration", comments, {
+                repeatKey: "maxSimultaneousLights",
+                substitutionVars: this.generateOnlyFragmentCode ? "varying," : undefined,
+            });
+        } else {
+            state._emitFunctionFromInclude(
+                state.supportUniformBuffers ? "lightUboDeclaration" : "lightFragmentDeclaration",
+                comments,
+                {
+                    replaceStrings: [{ search: /{X}/g, replace: this._lightId.toString() }],
+                },
+                this._lightId.toString()
+            );
+        }
+    }
+
+    private _injectUBODeclaration(state: NodeMaterialBuildState) {
+        const comments = `//${this.name}`;
+
+        if (!this.light) {
+            // Emit for all lights
+            state._emitFunctionFromInclude(state.supportUniformBuffers ? "lightUboDeclaration" : "lightFragmentDeclaration", comments, {
+                repeatKey: "maxSimultaneousLights",
+                substitutionVars: this.generateOnlyFragmentCode ? "varying," : undefined,
+            });
+        } else {
+            state._emitFunctionFromInclude(
+                state.supportUniformBuffers ? "lightUboDeclaration" : "lightFragmentDeclaration",
+                comments,
+                {
+                    replaceStrings: [{ search: /{X}/g, replace: this._lightId.toString() }],
+                },
+                this._lightId.toString()
+            );
+        }
+    }
+
+    protected override _buildBlock(state: NodeMaterialBuildState) {
+        super._buildBlock(state);
+
+        const isWGSL = state.shaderLanguage === ShaderLanguage.WGSL;
+        const addF = isWGSL ? "f" : "";
+
+        const comments = `//${this.name}`;
+
+        if (state.target !== NodeMaterialBlockTargets.Fragment) {
+            // Vertex
+            this._injectVertexCode(state);
+
+            return; //#KLCBNM#3 #D1HXFP#5 #4P1O6L#1
+        }
+
+        if (this.generateOnlyFragmentCode) {
+            state.sharedData.dynamicUniformBlocks.push(this);
+        }
+        // Fragment
+        const accessor = state.shaderLanguage === ShaderLanguage.WGSL ? "fragmentInputs." : "";
+        state.sharedData.forcedBindableBlocks.push(this);
+        state.sharedData.blocksWithDefines.push(this);
+        const worldPos = this.worldPosition;
+
+        let worldPosVariableName = worldPos.associatedVariableName;
+        if (this.generateOnlyFragmentCode) {
+            worldPosVariableName = state._getFreeVariableName("globalWorldPos");
+            state._emitFunction("light_globalworldpos", `${state._declareLocalVar(worldPosVariableName, NodeMaterialBlockConnectionPointTypes.Vector3)};\n`, comments);
+            state.compilationString += `${worldPosVariableName} = ${worldPos.associatedVariableName}.xyz;\n`;
+
+            state.compilationString += state._emitCodeFromInclude("shadowsVertex", comments, {
+                repeatKey: "maxSimultaneousLights",
+                substitutionVars: this.generateOnlyFragmentCode ? `worldPos,${worldPos.associatedVariableName}` : undefined,
+            });
+        } else {
+            worldPosVariableName = accessor + "v_" + worldPosVariableName + ".xyz";
+        }
+
+        state._emitFunctionFromInclude("helperFunctions", comments);
+
+        state._emitFunctionFromInclude("lightsFragmentFunctions", comments, {
+            replaceStrings: [{ search: /vPositionW/g, replace: worldPosVariableName }],
+        });
+
+        state._emitFunctionFromInclude("shadowsFragmentFunctions", comments, {
+            replaceStrings: [{ search: /vPositionW/g, replace: worldPosVariableName }],
+        });
+
+        this._injectUBODeclaration(state);
+
+        // Code
+        if (this._lightId === 0) {
+            if (state._registerTempVariable("viewDirectionW")) {
+                state.compilationString += `${state._declareLocalVar("viewDirectionW", NodeMaterialBlockConnectionPointTypes.Vector3)} = normalize(${this.cameraPosition.associatedVariableName} - ${worldPosVariableName});\n`;
+            }
+            state.compilationString += isWGSL ? `var info: lightingInfo;\n` : `lightingInfo info;\n`;
+            state.compilationString += `${state._declareLocalVar("shadow", NodeMaterialBlockConnectionPointTypes.Float)} = 1.;\n`;
+            state.compilationString += `${state._declareLocalVar("aggShadow", NodeMaterialBlockConnectionPointTypes.Float)} = 0.;\n`;
+            state.compilationString += `${state._declareLocalVar("numLights", NodeMaterialBlockConnectionPointTypes.Float)} = 0.;\n`;
+            state.compilationString += `${state._declareLocalVar("glossiness", NodeMaterialBlockConnectionPointTypes.Float)} = ${this.glossiness.isConnected ? this.glossiness.associatedVariableName : "1.0"} * ${
+                this.glossPower.isConnected ? this.glossPower.associatedVariableName : "1024.0"
+            };\n`;
+            state.compilationString += `${state._declareLocalVar("diffuseBase", NodeMaterialBlockConnectionPointTypes.Vector3)} = vec3${addF}(0., 0., 0.);\n`;
+            state.compilationString += `${state._declareLocalVar("specularBase", NodeMaterialBlockConnectionPointTypes.Vector3)}  = vec3${addF}(0., 0., 0.);\n`;
+            state.compilationString += `${state._declareLocalVar("normalW", NodeMaterialBlockConnectionPointTypes.Vector3)} = ${this.worldNormal.associatedVariableName}.xyz;\n`;
+        }
+
+        if (this.light) {
+            state.compilationString += state._emitCodeFromInclude("lightFragment", comments, {
+                replaceStrings: [
+                    { search: /{X}/g, replace: this._lightId.toString() },
+                    { search: /vPositionW/g, replace: worldPosVariableName + ".xyz" },
+                ],
+            });
+        } else {
+            state.compilationString += state._emitCodeFromInclude("lightFragment", comments, {
+                repeatKey: "maxSimultaneousLights",
+                substitutionVars: `vPositionW,${worldPosVariableName}.xyz`,
+            });
+        }
+
+        if (this._lightId === 0) {
+            state.compilationString += `aggShadow = aggShadow / numLights;\n`;
+        }
+
+        const diffuseOutput = this.diffuseOutput;
+        const specularOutput = this.specularOutput;
+
+        state.compilationString +=
+            state._declareOutput(diffuseOutput) + ` = diffuseBase${this.diffuseColor.isConnected ? " * " + this.diffuseColor.associatedVariableName : ""};\n`;
+        if (specularOutput.hasEndpoints) {
+            state.compilationString +=
+                state._declareOutput(specularOutput) + ` = specularBase${this.specularColor.isConnected ? " * " + this.specularColor.associatedVariableName : ""};\n`;
+        }
+
+        if (this.shadow.hasEndpoints) {
+            state.compilationString += state._declareOutput(this.shadow) + ` = aggShadow;\n`;
+        }
+
+        return this;
+    }
+
+    public override serialize(): any {
+        const serializationObject = super.serialize();
+
+        serializationObject.generateOnlyFragmentCode = this.generateOnlyFragmentCode;
+
+        if (this.light) {
+            serializationObject.lightId = this.light.id;
+        }
+
+        return serializationObject;
+    }
+
+    public override _deserialize(serializationObject: any, scene: Scene, rootUrl: string) {
+        super._deserialize(serializationObject, scene, rootUrl);
+
+        if (serializationObject.lightId) {
+            this.light = scene.getLightById(serializationObject.lightId);
+        }
+
+        this.generateOnlyFragmentCode = serializationObject.generateOnlyFragmentCode;
+
+        this._setTarget();
+    }
+}
+
+RegisterClass("BABYLON.LightBlock", LightBlock);