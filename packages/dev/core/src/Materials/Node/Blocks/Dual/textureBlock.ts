import { NodeMaterialBlock } from "../../nodeMaterialBlock";
import { NodeMaterialBlockConnectionPointTypes } from "../../Enums/nodeMaterialBlockConnectionPointTypes";
import type { NodeMaterialBuildState } from "../../nodeMaterialBuildState";
import { NodeMaterialBlockTargets } from "../../Enums/nodeMaterialBlockTargets";
import type { NodeMaterialConnectionPoint } from "../../nodeMaterialBlockConnectionPoint";
import { NodeMaterialConnectionPointDirection } from "../../nodeMaterialBlockConnectionPoint";
import type { AbstractMesh } from "../../../../Meshes/abstractMesh";
import type { NodeMaterialDefines } from "../../nodeMaterial";
import { NodeMaterial } from "../../nodeMaterial";
import { InputBlock } from "../Input/inputBlock";
import type { Effect } from "../../../effect";
import type { Nullable } from "../../../../types";
import { RegisterClass } from "../../../../Misc/typeStore";
import { Texture } from "../../../Textures/texture";
import type { Scene } from "../../../../scene";
import { NodeMaterialModes } from "../../Enums/nodeMaterialModes";
import { Constants } from "../../../../Engines/constants";
import "../../../../Shaders/ShadersInclude/helperFunctions";
import { ImageSourceBlock } from "./imageSourceBlock";
import { NodeMaterialConnectionPointCustomObject } from "../../nodeMaterialConnectionPointCustomObject";
import { EngineStore } from "../../../../Engines/engineStore";
import type { PrePassTextureBlock } from "../Input/prePassTextureBlock";
import { ShaderLanguage } from "core/Materials/shaderLanguage";
import type { WebGPUEngine } from "core/Engines";

/**
 * Block used to read a texture from a sampler
 */
export class TextureBlock extends NodeMaterialBlock {
    private _defineName: string;
    private _linearDefineName: string;
    private _gammaDefineName: string;
    private _tempTextureRead: string;
    private _samplerName: string;
    private _transformedUVName: string;
    private _textureTransformName: string;
    private _textureInfoName: string;
    private _mainUVName: string;
    private _mainUVDefineName: string;
    private _fragmentOnly: boolean;
    private _imageSource: Nullable<ImageSourceBlock | PrePassTextureBlock>;

    protected _texture: Nullable<Texture>;
    /**
     * Gets or sets the texture associated with the node
     */
    public get texture(): Nullable<Texture> {
        if (this.source.isConnected) {
            return (this.source.connectedPoint?.ownerBlock as ImageSourceBlock).texture;
        }
        return this._texture;
    }

    public set texture(texture: Nullable<Texture>) {
        if (this._texture === texture) {
            return;
        }

        const scene = texture?.getScene() ?? EngineStore.LastCreatedScene;

        if (!texture && scene) {
            scene.markAllMaterialsAsDirty(Constants.MATERIAL_TextureDirtyFlag, (mat) => {
                return mat.hasTexture(this._texture!);
            });
        }

        this._texture = texture;

        if (texture && scene) {
            scene.markAllMaterialsAsDirty(Constants.MATERIAL_TextureDirtyFlag, (mat) => {
                return mat.hasTexture(texture);
            });
        }
    }

    private static _IsPrePassTextureBlock(block: Nullable<ImageSourceBlock | PrePassTextureBlock>): block is PrePassTextureBlock {
        return block?.getClassName() === "PrePassTextureBlock";
    }

    private get _isSourcePrePass() {
        return TextureBlock._IsPrePassTextureBlock(this._imageSource);
    }

    /**
     * Gets the sampler name associated with this texture
     */
    public get samplerName(): string {
        if (this._imageSource) {
            if (!TextureBlock._IsPrePassTextureBlock(this._imageSource)) {
                return this._imageSource.samplerName;
            }
            if (this.source.connectedPoint) {
                return this._imageSource.getSamplerName(this.source.connectedPoint);
            }
        }
        return this._samplerName;
    }

    /**
     * Gets a boolean indicating that this block is linked to an ImageSourceBlock
     */
    public get hasImageSource(): boolean {
        return this.source.isConnected;
    }

    private _convertToGammaSpace = false;
    /**
     * Gets or sets a boolean indicating if content needs to be converted to gamma space
     */
    public set convertToGammaSpace(value: boolean) {
        if (value === this._convertToGammaSpace) {
            return;
        }

        this._convertToGammaSpace = value;
        if (this.texture) {
            const scene = this.texture.getScene() ?? EngineStore.LastCreatedScene;
            scene?.markAllMaterialsAsDirty(Constants.MATERIAL_TextureDirtyFlag, (mat) => {
                return mat.hasTexture(this.texture!);
            });
        }
    }
    public get convertToGammaSpace(): boolean {
        return this._convertToGammaSpace;
    }

    private _convertToLinearSpace = false;
    /**
     * Gets or sets a boolean indicating if content needs to be converted to linear space
     */
    public set convertToLinearSpace(value: boolean) {
        if (value === this._convertToLinearSpace) {
            return;
        }

        this._convertToLinearSpace = value;
        if (this.texture) {
            const scene = this.texture.getScene() ?? EngineStore.LastCreatedScene;
            scene?.markAllMaterialsAsDirty(Constants.MATERIAL_TextureDirtyFlag, (mat) => {
                return mat.hasTexture(this.texture!);
            });
        }
    }
    public get convertToLinearSpace(): boolean {
        return this._convertToLinearSpace;
    }

    /**
     * Gets or sets a boolean indicating if multiplication of texture with level should be disabled
     */
    public disableLevelMultiplication = false;

    /**
     * Create a new TextureBlock
     * @param name defines the block name
     * @param fragmentOnly
     */
    public constructor(name: string, fragmentOnly = false) {
        super(name, fragmentOnly ? NodeMaterialBlockTargets.Fragment : NodeMaterialBlockTargets.VertexAndFragment);

        this._fragmentOnly = fragmentOnly;

        this.registerInput("uv", NodeMaterialBlockConnectionPointTypes.AutoDetect, false, NodeMaterialBlockTargets.VertexAndFragment);
        this.registerInput(
            "source",
            NodeMaterialBlockConnectionPointTypes.Object,
            true,
            NodeMaterialBlockTargets.VertexAndFragment,
            new NodeMaterialConnectionPointCustomObject("source", this, NodeMaterialConnectionPointDirection.Input, ImageSourceBlock, "ImageSourceBlock")
        );
        this.registerInput("layer", NodeMaterialBlockConnectionPointTypes.Float, true);
        this.registerInput("lod", NodeMaterialBlockConnectionPointTypes.Float, true);

        this.registerOutput("rgba", NodeMaterialBlockConnectionPointTypes.Color4, NodeMaterialBlockTargets.Neutral);
        this.registerOutput("rgb", NodeMaterialBlockConnectionPointTypes.Color3, NodeMaterialBlockTargets.Neutral);
        this.registerOutput("r", NodeMaterialBlockConnectionPointTypes.Float, NodeMaterialBlockTargets.Neutral);
        this.registerOutput("g", NodeMaterialBlockConnectionPointTypes.Float, NodeMaterialBlockTargets.Neutral);
        this.registerOutput("b", NodeMaterialBlockConnectionPointTypes.Float, NodeMaterialBlockTargets.Neutral);
        this.registerOutput("a", NodeMaterialBlockConnectionPointTypes.Float, NodeMaterialBlockTargets.Neutral);

        this.registerOutput("level", NodeMaterialBlockConnectionPointTypes.Float, NodeMaterialBlockTargets.Neutral);

        this._inputs[0].addExcludedConnectionPointFromAllowedTypes(
            NodeMaterialBlockConnectionPointTypes.Vector2 | NodeMaterialBlockConnectionPointTypes.Vector3 | NodeMaterialBlockConnectionPointTypes.Vector4
        );

        this._inputs[0]._prioritizeVertex = !fragmentOnly;
    }

    /**
     * Gets the current class name
     * @returns the class name
     */
    public override getClassName() {
        return "TextureBlock";
    }

    /**
     * Gets the uv input component
     */
    public get uv(): NodeMaterialConnectionPoint {
        return this._inputs[0];
    }

    /**
     * Gets the source input component
     */
    public get source(): NodeMaterialConnectionPoint {
        return this._inputs[1];
    }

    /**
     * Gets the layer input component
     */
    public get layer(): NodeMaterialConnectionPoint {
        return this._inputs[2];
    }

    /**
     * Gets the LOD input component
     */
    public get lod(): NodeMaterialConnectionPoint {
        return this._inputs[3];
    }

    /**
     * Gets the rgba output component
     */
    public get rgba(): NodeMaterialConnectionPoint {
        return this._outputs[0];
    }

    /**
     * Gets the rgb output component
     */
    public get rgb(): NodeMaterialConnectionPoint {
        return this._outputs[1];
    }

    /**
     * Gets the r output component
     */
    public get r(): NodeMaterialConnectionPoint {
        return this._outputs[2];
    }

    /**
     * Gets the g output component
     */
    public get g(): NodeMaterialConnectionPoint {
        return this._outputs[3];
    }

    /**
     * Gets the b output component
     */
    public get b(): NodeMaterialConnectionPoint {
        return this._outputs[4];
    }

    /**
     * Gets the a output component
     */
    public get a(): NodeMaterialConnectionPoint {
        return this._outputs[5];
    }

    /**
     * Gets the level output component
     */
    public get level(): NodeMaterialConnectionPoint {
        return this._outputs[6];
    }

    public override get target() {
        if (this._fragmentOnly) {
            return NodeMaterialBlockTargets.Fragment;
        }

        // TextureBlock has a special optimizations for uvs that come from the vertex shaders as they can be packed into a single varyings.
        // But we need to detect uvs coming from fragment then
        if (!this.uv.isConnected) {
            return NodeMaterialBlockTargets.VertexAndFragment;
        }

        if (this.uv.sourceBlock!.isInput) {
            return NodeMaterialBlockTargets.VertexAndFragment;
        }

        let parent = this.uv.connectedPoint;

        while (parent) {
            if (parent.target === NodeMaterialBlockTargets.Fragment) {
                return NodeMaterialBlockTargets.Fragment;
            }

            if (parent.target === NodeMaterialBlockTargets.Vertex) {
                return NodeMaterialBlockTargets.VertexAndFragment;
            }

            if (parent.target === NodeMaterialBlockTargets.Neutral || parent.target === NodeMaterialBlockTargets.VertexAndFragment) {
                const parentBlock = parent.ownerBlock;

                if (parentBlock.target === NodeMaterialBlockTargets.Fragment) {
                    return NodeMaterialBlockTargets.Fragment;
                }

                parent = null;
                for (const input of parentBlock.inputs) {
                    if (input.connectedPoint) {
                        parent = input.connectedPoint;
                        break;
                    }
                }
            }
        }

        return NodeMaterialBlockTargets.VertexAndFragment;
    }

    public override set target(value: NodeMaterialBlockTargets) {}

    public override autoConfigure(material: NodeMaterial, additionalFilteringInfo: (node: NodeMaterialBlock) => boolean = () => true) {
        if (!this.uv.isConnected) {
            if (material.mode === NodeMaterialModes.PostProcess) {
                const uvInput = material.getBlockByPredicate((b) => b.name === "uv" && additionalFilteringInfo(b));

                if (uvInput) {
                    uvInput.connectTo(this);
                }
            } else {
                const attributeName = material.mode === NodeMaterialModes.Particle ? "particle_uv" : "uv";

                let uvInput = material.getInputBlockByPredicate((b) => b.isAttribute && b.name === attributeName && additionalFilteringInfo(b));

                if (!uvInput) {
                    uvInput = new InputBlock("uv");
                    uvInput.setAsAttribute(attributeName);
                }
                uvInput.output.connectTo(this.uv);
            }
        }
    }

    public override initializeDefines(mesh: AbstractMesh, nodeMaterial: NodeMaterial, defines: NodeMaterialDefines) {
        if (!defines._areTexturesDirty) {
            return;
        }

        if (this._mainUVDefineName !== undefined) {
            defines.setValue(this._mainUVDefineName, false, true);
        }
    }

    public override prepareDefines(mesh: AbstractMesh, nodeMaterial: NodeMaterial, defines: NodeMaterialDefines) {
        if (!defines._areTexturesDirty) {
            return;
        }

        if (!this.texture || !this.texture.getTextureMatrix) {
            if (this._isMixed) {
                defines.setValue(this._defineName, false, true);
                defines.setValue(this._mainUVDefineName, true, true);
            }
            return;
        }

        const toGamma = this.convertToGammaSpace && this.texture && !this.texture.gammaSpace;
        const toLinear = this.convertToLinearSpace && this.texture && this.texture.gammaSpace;

        // Not a bug... Name defines the texture space not the required conversion
        defines.setValue(this._linearDefineName, toGamma, true);
        defines.setValue(this._gammaDefineName, toLinear, true);

        if (this._isMixed) {
            if (!this.texture.getTextureMatrix().isIdentityAs3x2()) {
                defines.setValue(this._defineName, true);
                if (defines[this._mainUVDefineName] == undefined) {
                    defines.setValue(this._mainUVDefineName, false, true);
                }
            } else {
                defines.setValue(this._defineName, false, true);
                defines.setValue(this._mainUVDefineName, true, true);
            }
        }
    }

    public override isReady() {
        if (this._isSourcePrePass) {
            return true;
        }

        if (this.texture && !this.texture.isReadyOrNotBlocking()) {
            return false;
        }

        return true;
    }

    public override bind(effect: Effect) {
        if (this._isSourcePrePass) {
            effect.setFloat(this._textureInfoName, 1);
        }

        if (!this.texture) {
            return;
        }

        if (this._isMixed) {
            effect.setFloat(this._textureInfoName, this.texture.level);
            effect.setMatrix(this._textureTransformName, this.texture.getTextureMatrix());
        }

        if (!this._imageSource) {
<<<<<<< HEAD
            effect.setTexture(this._samplerName, this.texture);
=======
            if (this._textureName) {
                const engineWebGPU = effect.getEngine() as WebGPUEngine;

                effect.setTexture(this._textureName, this.texture);
                const setTextureSampler = engineWebGPU.setTextureSampler;
                if (setTextureSampler) {
                    setTextureSampler.call(engineWebGPU, this._samplerName, this.texture._texture);
                }
            } else {
                effect.setTexture(this._samplerName, this.texture);
            }
>>>>>>> b8ce5083
        }
    }

    private get _isMixed() {
        return this.target !== NodeMaterialBlockTargets.Fragment;
    }

    private _injectVertexCode(state: NodeMaterialBuildState) {
        const uvInput = this.uv;

        // Inject code in vertex
        this._defineName = state._getFreeDefineName("UVTRANSFORM");
        this._mainUVDefineName = "VMAIN" + uvInput.declarationVariableName.toUpperCase();

        this._mainUVName = "vMain" + uvInput.declarationVariableName;
        this._transformedUVName = state._getFreeVariableName("transformedUV");
        this._textureTransformName = state._getFreeVariableName("textureTransform");
        this._textureInfoName = state._getFreeVariableName("textureInfoName");

        this.level.associatedVariableName = this._textureInfoName;

        state._emitVaryingFromString(this._transformedUVName, NodeMaterialBlockConnectionPointTypes.Vector2, this._defineName);
        state._emitVaryingFromString(this._mainUVName, NodeMaterialBlockConnectionPointTypes.Vector2, this._mainUVDefineName);

        state._emitUniformFromString(this._textureTransformName, NodeMaterialBlockConnectionPointTypes.Matrix, this._defineName);

        const vec4 = state._getShaderType(NodeMaterialBlockConnectionPointTypes.Vector4);
        const vec2 = state._getShaderType(NodeMaterialBlockConnectionPointTypes.Vector2);

        state.compilationString += `#ifdef ${this._defineName}\n`;
        state.compilationString += `${state._getVaryingName(this._transformedUVName)} = ${vec2}(${this._textureTransformName} * ${vec4}(${uvInput.associatedVariableName}.xy, 1.0, 0.0));\n`;
        state.compilationString += `#elif defined(${this._mainUVDefineName})\n`;
        state.compilationString += `${state._getVaryingName(this._mainUVName)} = ${uvInput.associatedVariableName}.xy;\n`;
        state.compilationString += `#endif\n`;

        if (!this._outputs.some((o) => o.isConnectedInVertexShader)) {
            return;
        }

        this._writeTextureRead(state, true);

        for (const output of this._outputs) {
            if (output.hasEndpoints && output.name !== "level") {
                this._writeOutput(state, output, output.name, true);
            }
        }
    }

    private _getUVW(uvName: string): string {
        let coords = uvName;

        const is2DArrayTexture = this._texture?._texture?.is2DArray ?? false;
        const is3D = this._texture?._texture?.is3D ?? false;

        if (is2DArrayTexture) {
            const layerValue = this.layer.isConnected ? this.layer.associatedVariableName : "0";
            coords = `vec3(${uvName}, ${layerValue})`;
        } else if (is3D) {
            const layerValue = this.layer.isConnected ? this.layer.associatedVariableName : "0";
            coords = `vec3(${uvName}, ${layerValue})`;
        }

        return coords;
    }

    private _samplerFunc(state: NodeMaterialBuildState) {
        if (state.shaderLanguage === ShaderLanguage.WGSL) {
            return state.target === NodeMaterialBlockTargets.Vertex ? "textureSampleLevel" : "textureSample";
        }
        return this.lod.isConnected ? "texture2DLodEXT" : "texture2D";
    }

    private get _samplerLodSuffix() {
        return this.lod.isConnected ? `, ${this.lod.associatedVariableName}` : "";
    }

    private _generateTextureSample(uv: string, state: NodeMaterialBuildState) {
        if (state.shaderLanguage === ShaderLanguage.WGSL) {
            const isVertex = state.target === NodeMaterialBlockTargets.Vertex;
            return `${this._samplerFunc(state)}(${this.samplerName},${this.samplerName + Constants.AUTOSAMPLERSUFFIX}, ${this._getUVW(uv)}${this._samplerLodSuffix}${isVertex ? ", 0" : ""})`;
        }
        return `${this._samplerFunc(state)}(${this.samplerName}, ${this._getUVW(uv)}${this._samplerLodSuffix})`;
    }

    private _generateTextureLookup(state: NodeMaterialBuildState): void {
        state.compilationString += `#ifdef ${this._defineName}\n`;
        state.compilationString += `${state._declareLocalVar(this._tempTextureRead, NodeMaterialBlockConnectionPointTypes.Vector4)} = ${this._generateTextureSample(state._getVaryingName(this._transformedUVName), state)};\n`;
        state.compilationString += `#elif defined(${this._mainUVDefineName})\n`;
        state.compilationString += `${state._declareLocalVar(this._tempTextureRead, NodeMaterialBlockConnectionPointTypes.Vector4)} = ${this._generateTextureSample(this._mainUVName ? state._getVaryingName(this._mainUVName) : this.uv.associatedVariableName, state)}${this._samplerLodSuffix};\n`;
        state.compilationString += `#endif\n`;
    }

    private _writeTextureRead(state: NodeMaterialBuildState, vertexMode = false) {
        const uvInput = this.uv;

        if (vertexMode) {
            if (state.target === NodeMaterialBlockTargets.Fragment) {
                return;
            }

            this._generateTextureLookup(state);
            return;
        }

        if (this.uv.ownerBlock.target === NodeMaterialBlockTargets.Fragment) {
            state.compilationString += `${state._declareLocalVar(this._tempTextureRead, NodeMaterialBlockConnectionPointTypes.Vector4)} = ${this._generateTextureSample(uvInput.associatedVariableName, state)}${this._samplerLodSuffix};\n`;
            return;
        }

        this._generateTextureLookup(state);
    }

    private _generateConversionCode(state: NodeMaterialBuildState, output: NodeMaterialConnectionPoint, swizzle: string): void {
        if (swizzle !== "a") {
            // no conversion if the output is "a" (alpha)
            if (!this.texture || !this.texture.gammaSpace) {
                state.compilationString += `#ifdef ${this._linearDefineName}
                    ${output.associatedVariableName} = toGammaSpace(${output.associatedVariableName});
                    #endif
                `;
            }

            state.compilationString += `#ifdef ${this._gammaDefineName}
                ${output.associatedVariableName} = toLinearSpace(${output.associatedVariableName});
                #endif
            `;
        }
    }

    private _writeOutput(state: NodeMaterialBuildState, output: NodeMaterialConnectionPoint, swizzle: string, vertexMode = false) {
        if (vertexMode) {
            if (state.target === NodeMaterialBlockTargets.Fragment) {
                return;
            }

            state.compilationString += `${state._declareOutput(output)} = ${this._tempTextureRead}.${swizzle};\n`;
            this._generateConversionCode(state, output, swizzle);
            return;
        }

        if (this.uv.ownerBlock.target === NodeMaterialBlockTargets.Fragment) {
            state.compilationString += `${state._declareOutput(output)} = ${this._tempTextureRead}.${swizzle};\n`;
            this._generateConversionCode(state, output, swizzle);
            return;
        }
        let complement = "";

        if (!this.disableLevelMultiplication) {
            complement = ` * ${(state.shaderLanguage === ShaderLanguage.WGSL ? "uniforms." : "") + this._textureInfoName}`;
        }

        state.compilationString += `${state._declareOutput(output)} = ${this._tempTextureRead}.${swizzle}${complement};\n`;
        this._generateConversionCode(state, output, swizzle);
    }

    protected override _buildBlock(state: NodeMaterialBuildState) {
        super._buildBlock(state);

        if (this.source.isConnected) {
            this._imageSource = this.source.connectedPoint!.ownerBlock as ImageSourceBlock;
        } else {
            this._imageSource = null;
        }

        if (state.target === NodeMaterialBlockTargets.Vertex || this._fragmentOnly || state.target === NodeMaterialBlockTargets.Fragment) {
            this._tempTextureRead = state._getFreeVariableName("tempTextureRead");
            this._linearDefineName = state._getFreeDefineName("ISLINEAR");
            this._gammaDefineName = state._getFreeDefineName("ISGAMMA");
        }

        if ((!this._isMixed && state.target === NodeMaterialBlockTargets.Fragment) || (this._isMixed && state.target === NodeMaterialBlockTargets.Vertex)) {
            if (!this._imageSource) {
                const varName = state._getFreeVariableName(this.name);
                this._samplerName = varName + "Texture";

                if (this._texture?._texture?.is2DArray) {
                    state._emit2DArraySampler(this._samplerName);
                } else {
                    state._emit2DSampler(this._samplerName);
                }
            }

            // Declarations
            state.sharedData.blockingBlocks.push(this);
            state.sharedData.textureBlocks.push(this);
            state.sharedData.blocksWithDefines.push(this);
            state.sharedData.bindableBlocks.push(this);
        }

        if (state.target !== NodeMaterialBlockTargets.Fragment) {
            // Vertex
            this._injectVertexCode(state);
            return;
        }

        // Fragment
        if (!this._outputs.some((o) => o.isConnectedInFragmentShader)) {
            return;
        }

        if (this._isMixed && !this._imageSource) {
            // Reexport the sampler
            if (this._texture?._texture?.is2DArray) {
                state._emit2DArraySampler(this._samplerName);
            } else {
                state._emit2DSampler(this._samplerName);
            }
        }

        const comments = `//${this.name}`;
        state._emitFunctionFromInclude("helperFunctions", comments);

        if (this._isMixed) {
            state._emitUniformFromString(this._textureInfoName, NodeMaterialBlockConnectionPointTypes.Float);
        }

        this._writeTextureRead(state);

        for (const output of this._outputs) {
            if (output.hasEndpoints && output.name !== "level") {
                this._writeOutput(state, output, output.name);
            }
        }

        return this;
    }

    protected override _dumpPropertiesCode() {
        let codeString = super._dumpPropertiesCode();

        codeString += `${this._codeVariableName}.convertToGammaSpace = ${this.convertToGammaSpace};\n`;
        codeString += `${this._codeVariableName}.convertToLinearSpace = ${this.convertToLinearSpace};\n`;
        codeString += `${this._codeVariableName}.disableLevelMultiplication = ${this.disableLevelMultiplication};\n`;

        if (!this.texture) {
            return codeString;
        }

        codeString += `${this._codeVariableName}.texture = new BABYLON.Texture("${this.texture.name}", null, ${this.texture.noMipmap}, ${this.texture.invertY}, ${this.texture.samplingMode});\n`;
        codeString += `${this._codeVariableName}.texture.wrapU = ${this.texture.wrapU};\n`;
        codeString += `${this._codeVariableName}.texture.wrapV = ${this.texture.wrapV};\n`;
        codeString += `${this._codeVariableName}.texture.uAng = ${this.texture.uAng};\n`;
        codeString += `${this._codeVariableName}.texture.vAng = ${this.texture.vAng};\n`;
        codeString += `${this._codeVariableName}.texture.wAng = ${this.texture.wAng};\n`;
        codeString += `${this._codeVariableName}.texture.uOffset = ${this.texture.uOffset};\n`;
        codeString += `${this._codeVariableName}.texture.vOffset = ${this.texture.vOffset};\n`;
        codeString += `${this._codeVariableName}.texture.uScale = ${this.texture.uScale};\n`;
        codeString += `${this._codeVariableName}.texture.vScale = ${this.texture.vScale};\n`;
        codeString += `${this._codeVariableName}.texture.coordinatesMode = ${this.texture.coordinatesMode};\n`;

        return codeString;
    }

    public override serialize(): any {
        const serializationObject = super.serialize();

        serializationObject.convertToGammaSpace = this.convertToGammaSpace;
        serializationObject.convertToLinearSpace = this.convertToLinearSpace;
        serializationObject.fragmentOnly = this._fragmentOnly;
        serializationObject.disableLevelMultiplication = this.disableLevelMultiplication;
        if (!this.hasImageSource && this.texture && !this.texture.isRenderTarget && this.texture.getClassName() !== "VideoTexture") {
            serializationObject.texture = this.texture.serialize();
        }

        return serializationObject;
    }

    public override _deserialize(serializationObject: any, scene: Scene, rootUrl: string) {
        super._deserialize(serializationObject, scene, rootUrl);

        this.convertToGammaSpace = serializationObject.convertToGammaSpace;
        this.convertToLinearSpace = !!serializationObject.convertToLinearSpace;
        this._fragmentOnly = !!serializationObject.fragmentOnly;
        this.disableLevelMultiplication = !!serializationObject.disableLevelMultiplication;

        if (serializationObject.texture && !NodeMaterial.IgnoreTexturesAtLoadTime && serializationObject.texture.url !== undefined) {
            rootUrl = serializationObject.texture.url.indexOf("data:") === 0 ? "" : rootUrl;
            this.texture = Texture.Parse(serializationObject.texture, scene, rootUrl) as Texture;
        }
    }
}

RegisterClass("BABYLON.TextureBlock", TextureBlock);
<|MERGE_RESOLUTION|>--- conflicted
+++ resolved
@@ -1,712 +1,698 @@
-import { NodeMaterialBlock } from "../../nodeMaterialBlock";
-import { NodeMaterialBlockConnectionPointTypes } from "../../Enums/nodeMaterialBlockConnectionPointTypes";
-import type { NodeMaterialBuildState } from "../../nodeMaterialBuildState";
-import { NodeMaterialBlockTargets } from "../../Enums/nodeMaterialBlockTargets";
-import type { NodeMaterialConnectionPoint } from "../../nodeMaterialBlockConnectionPoint";
-import { NodeMaterialConnectionPointDirection } from "../../nodeMaterialBlockConnectionPoint";
-import type { AbstractMesh } from "../../../../Meshes/abstractMesh";
-import type { NodeMaterialDefines } from "../../nodeMaterial";
-import { NodeMaterial } from "../../nodeMaterial";
-import { InputBlock } from "../Input/inputBlock";
-import type { Effect } from "../../../effect";
-import type { Nullable } from "../../../../types";
-import { RegisterClass } from "../../../../Misc/typeStore";
-import { Texture } from "../../../Textures/texture";
-import type { Scene } from "../../../../scene";
-import { NodeMaterialModes } from "../../Enums/nodeMaterialModes";
-import { Constants } from "../../../../Engines/constants";
-import "../../../../Shaders/ShadersInclude/helperFunctions";
-import { ImageSourceBlock } from "./imageSourceBlock";
-import { NodeMaterialConnectionPointCustomObject } from "../../nodeMaterialConnectionPointCustomObject";
-import { EngineStore } from "../../../../Engines/engineStore";
-import type { PrePassTextureBlock } from "../Input/prePassTextureBlock";
-import { ShaderLanguage } from "core/Materials/shaderLanguage";
-import type { WebGPUEngine } from "core/Engines";
-
-/**
- * Block used to read a texture from a sampler
- */
-export class TextureBlock extends NodeMaterialBlock {
-    private _defineName: string;
-    private _linearDefineName: string;
-    private _gammaDefineName: string;
-    private _tempTextureRead: string;
-    private _samplerName: string;
-    private _transformedUVName: string;
-    private _textureTransformName: string;
-    private _textureInfoName: string;
-    private _mainUVName: string;
-    private _mainUVDefineName: string;
-    private _fragmentOnly: boolean;
-    private _imageSource: Nullable<ImageSourceBlock | PrePassTextureBlock>;
-
-    protected _texture: Nullable<Texture>;
-    /**
-     * Gets or sets the texture associated with the node
-     */
-    public get texture(): Nullable<Texture> {
-        if (this.source.isConnected) {
-            return (this.source.connectedPoint?.ownerBlock as ImageSourceBlock).texture;
-        }
-        return this._texture;
-    }
-
-    public set texture(texture: Nullable<Texture>) {
-        if (this._texture === texture) {
-            return;
-        }
-
-        const scene = texture?.getScene() ?? EngineStore.LastCreatedScene;
-
-        if (!texture && scene) {
-            scene.markAllMaterialsAsDirty(Constants.MATERIAL_TextureDirtyFlag, (mat) => {
-                return mat.hasTexture(this._texture!);
-            });
-        }
-
-        this._texture = texture;
-
-        if (texture && scene) {
-            scene.markAllMaterialsAsDirty(Constants.MATERIAL_TextureDirtyFlag, (mat) => {
-                return mat.hasTexture(texture);
-            });
-        }
-    }
-
-    private static _IsPrePassTextureBlock(block: Nullable<ImageSourceBlock | PrePassTextureBlock>): block is PrePassTextureBlock {
-        return block?.getClassName() === "PrePassTextureBlock";
-    }
-
-    private get _isSourcePrePass() {
-        return TextureBlock._IsPrePassTextureBlock(this._imageSource);
-    }
-
-    /**
-     * Gets the sampler name associated with this texture
-     */
-    public get samplerName(): string {
-        if (this._imageSource) {
-            if (!TextureBlock._IsPrePassTextureBlock(this._imageSource)) {
-                return this._imageSource.samplerName;
-            }
-            if (this.source.connectedPoint) {
-                return this._imageSource.getSamplerName(this.source.connectedPoint);
-            }
-        }
-        return this._samplerName;
-    }
-
-    /**
-     * Gets a boolean indicating that this block is linked to an ImageSourceBlock
-     */
-    public get hasImageSource(): boolean {
-        return this.source.isConnected;
-    }
-
-    private _convertToGammaSpace = false;
-    /**
-     * Gets or sets a boolean indicating if content needs to be converted to gamma space
-     */
-    public set convertToGammaSpace(value: boolean) {
-        if (value === this._convertToGammaSpace) {
-            return;
-        }
-
-        this._convertToGammaSpace = value;
-        if (this.texture) {
-            const scene = this.texture.getScene() ?? EngineStore.LastCreatedScene;
-            scene?.markAllMaterialsAsDirty(Constants.MATERIAL_TextureDirtyFlag, (mat) => {
-                return mat.hasTexture(this.texture!);
-            });
-        }
-    }
-    public get convertToGammaSpace(): boolean {
-        return this._convertToGammaSpace;
-    }
-
-    private _convertToLinearSpace = false;
-    /**
-     * Gets or sets a boolean indicating if content needs to be converted to linear space
-     */
-    public set convertToLinearSpace(value: boolean) {
-        if (value === this._convertToLinearSpace) {
-            return;
-        }
-
-        this._convertToLinearSpace = value;
-        if (this.texture) {
-            const scene = this.texture.getScene() ?? EngineStore.LastCreatedScene;
-            scene?.markAllMaterialsAsDirty(Constants.MATERIAL_TextureDirtyFlag, (mat) => {
-                return mat.hasTexture(this.texture!);
-            });
-        }
-    }
-    public get convertToLinearSpace(): boolean {
-        return this._convertToLinearSpace;
-    }
-
-    /**
-     * Gets or sets a boolean indicating if multiplication of texture with level should be disabled
-     */
-    public disableLevelMultiplication = false;
-
-    /**
-     * Create a new TextureBlock
-     * @param name defines the block name
-     * @param fragmentOnly
-     */
-    public constructor(name: string, fragmentOnly = false) {
-        super(name, fragmentOnly ? NodeMaterialBlockTargets.Fragment : NodeMaterialBlockTargets.VertexAndFragment);
-
-        this._fragmentOnly = fragmentOnly;
-
-        this.registerInput("uv", NodeMaterialBlockConnectionPointTypes.AutoDetect, false, NodeMaterialBlockTargets.VertexAndFragment);
-        this.registerInput(
-            "source",
-            NodeMaterialBlockConnectionPointTypes.Object,
-            true,
-            NodeMaterialBlockTargets.VertexAndFragment,
-            new NodeMaterialConnectionPointCustomObject("source", this, NodeMaterialConnectionPointDirection.Input, ImageSourceBlock, "ImageSourceBlock")
-        );
-        this.registerInput("layer", NodeMaterialBlockConnectionPointTypes.Float, true);
-        this.registerInput("lod", NodeMaterialBlockConnectionPointTypes.Float, true);
-
-        this.registerOutput("rgba", NodeMaterialBlockConnectionPointTypes.Color4, NodeMaterialBlockTargets.Neutral);
-        this.registerOutput("rgb", NodeMaterialBlockConnectionPointTypes.Color3, NodeMaterialBlockTargets.Neutral);
-        this.registerOutput("r", NodeMaterialBlockConnectionPointTypes.Float, NodeMaterialBlockTargets.Neutral);
-        this.registerOutput("g", NodeMaterialBlockConnectionPointTypes.Float, NodeMaterialBlockTargets.Neutral);
-        this.registerOutput("b", NodeMaterialBlockConnectionPointTypes.Float, NodeMaterialBlockTargets.Neutral);
-        this.registerOutput("a", NodeMaterialBlockConnectionPointTypes.Float, NodeMaterialBlockTargets.Neutral);
-
-        this.registerOutput("level", NodeMaterialBlockConnectionPointTypes.Float, NodeMaterialBlockTargets.Neutral);
-
-        this._inputs[0].addExcludedConnectionPointFromAllowedTypes(
-            NodeMaterialBlockConnectionPointTypes.Vector2 | NodeMaterialBlockConnectionPointTypes.Vector3 | NodeMaterialBlockConnectionPointTypes.Vector4
-        );
-
-        this._inputs[0]._prioritizeVertex = !fragmentOnly;
-    }
-
-    /**
-     * Gets the current class name
-     * @returns the class name
-     */
-    public override getClassName() {
-        return "TextureBlock";
-    }
-
-    /**
-     * Gets the uv input component
-     */
-    public get uv(): NodeMaterialConnectionPoint {
-        return this._inputs[0];
-    }
-
-    /**
-     * Gets the source input component
-     */
-    public get source(): NodeMaterialConnectionPoint {
-        return this._inputs[1];
-    }
-
-    /**
-     * Gets the layer input component
-     */
-    public get layer(): NodeMaterialConnectionPoint {
-        return this._inputs[2];
-    }
-
-    /**
-     * Gets the LOD input component
-     */
-    public get lod(): NodeMaterialConnectionPoint {
-        return this._inputs[3];
-    }
-
-    /**
-     * Gets the rgba output component
-     */
-    public get rgba(): NodeMaterialConnectionPoint {
-        return this._outputs[0];
-    }
-
-    /**
-     * Gets the rgb output component
-     */
-    public get rgb(): NodeMaterialConnectionPoint {
-        return this._outputs[1];
-    }
-
-    /**
-     * Gets the r output component
-     */
-    public get r(): NodeMaterialConnectionPoint {
-        return this._outputs[2];
-    }
-
-    /**
-     * Gets the g output component
-     */
-    public get g(): NodeMaterialConnectionPoint {
-        return this._outputs[3];
-    }
-
-    /**
-     * Gets the b output component
-     */
-    public get b(): NodeMaterialConnectionPoint {
-        return this._outputs[4];
-    }
-
-    /**
-     * Gets the a output component
-     */
-    public get a(): NodeMaterialConnectionPoint {
-        return this._outputs[5];
-    }
-
-    /**
-     * Gets the level output component
-     */
-    public get level(): NodeMaterialConnectionPoint {
-        return this._outputs[6];
-    }
-
-    public override get target() {
-        if (this._fragmentOnly) {
-            return NodeMaterialBlockTargets.Fragment;
-        }
-
-        // TextureBlock has a special optimizations for uvs that come from the vertex shaders as they can be packed into a single varyings.
-        // But we need to detect uvs coming from fragment then
-        if (!this.uv.isConnected) {
-            return NodeMaterialBlockTargets.VertexAndFragment;
-        }
-
-        if (this.uv.sourceBlock!.isInput) {
-            return NodeMaterialBlockTargets.VertexAndFragment;
-        }
-
-        let parent = this.uv.connectedPoint;
-
-        while (parent) {
-            if (parent.target === NodeMaterialBlockTargets.Fragment) {
-                return NodeMaterialBlockTargets.Fragment;
-            }
-
-            if (parent.target === NodeMaterialBlockTargets.Vertex) {
-                return NodeMaterialBlockTargets.VertexAndFragment;
-            }
-
-            if (parent.target === NodeMaterialBlockTargets.Neutral || parent.target === NodeMaterialBlockTargets.VertexAndFragment) {
-                const parentBlock = parent.ownerBlock;
-
-                if (parentBlock.target === NodeMaterialBlockTargets.Fragment) {
-                    return NodeMaterialBlockTargets.Fragment;
-                }
-
-                parent = null;
-                for (const input of parentBlock.inputs) {
-                    if (input.connectedPoint) {
-                        parent = input.connectedPoint;
-                        break;
-                    }
-                }
-            }
-        }
-
-        return NodeMaterialBlockTargets.VertexAndFragment;
-    }
-
-    public override set target(value: NodeMaterialBlockTargets) {}
-
-    public override autoConfigure(material: NodeMaterial, additionalFilteringInfo: (node: NodeMaterialBlock) => boolean = () => true) {
-        if (!this.uv.isConnected) {
-            if (material.mode === NodeMaterialModes.PostProcess) {
-                const uvInput = material.getBlockByPredicate((b) => b.name === "uv" && additionalFilteringInfo(b));
-
-                if (uvInput) {
-                    uvInput.connectTo(this);
-                }
-            } else {
-                const attributeName = material.mode === NodeMaterialModes.Particle ? "particle_uv" : "uv";
-
-                let uvInput = material.getInputBlockByPredicate((b) => b.isAttribute && b.name === attributeName && additionalFilteringInfo(b));
-
-                if (!uvInput) {
-                    uvInput = new InputBlock("uv");
-                    uvInput.setAsAttribute(attributeName);
-                }
-                uvInput.output.connectTo(this.uv);
-            }
-        }
-    }
-
-    public override initializeDefines(mesh: AbstractMesh, nodeMaterial: NodeMaterial, defines: NodeMaterialDefines) {
-        if (!defines._areTexturesDirty) {
-            return;
-        }
-
-        if (this._mainUVDefineName !== undefined) {
-            defines.setValue(this._mainUVDefineName, false, true);
-        }
-    }
-
-    public override prepareDefines(mesh: AbstractMesh, nodeMaterial: NodeMaterial, defines: NodeMaterialDefines) {
-        if (!defines._areTexturesDirty) {
-            return;
-        }
-
-        if (!this.texture || !this.texture.getTextureMatrix) {
-            if (this._isMixed) {
-                defines.setValue(this._defineName, false, true);
-                defines.setValue(this._mainUVDefineName, true, true);
-            }
-            return;
-        }
-
-        const toGamma = this.convertToGammaSpace && this.texture && !this.texture.gammaSpace;
-        const toLinear = this.convertToLinearSpace && this.texture && this.texture.gammaSpace;
-
-        // Not a bug... Name defines the texture space not the required conversion
-        defines.setValue(this._linearDefineName, toGamma, true);
-        defines.setValue(this._gammaDefineName, toLinear, true);
-
-        if (this._isMixed) {
-            if (!this.texture.getTextureMatrix().isIdentityAs3x2()) {
-                defines.setValue(this._defineName, true);
-                if (defines[this._mainUVDefineName] == undefined) {
-                    defines.setValue(this._mainUVDefineName, false, true);
-                }
-            } else {
-                defines.setValue(this._defineName, false, true);
-                defines.setValue(this._mainUVDefineName, true, true);
-            }
-        }
-    }
-
-    public override isReady() {
-        if (this._isSourcePrePass) {
-            return true;
-        }
-
-        if (this.texture && !this.texture.isReadyOrNotBlocking()) {
-            return false;
-        }
-
-        return true;
-    }
-
-    public override bind(effect: Effect) {
-        if (this._isSourcePrePass) {
-            effect.setFloat(this._textureInfoName, 1);
-        }
-
-        if (!this.texture) {
-            return;
-        }
-
-        if (this._isMixed) {
-            effect.setFloat(this._textureInfoName, this.texture.level);
-            effect.setMatrix(this._textureTransformName, this.texture.getTextureMatrix());
-        }
-
-        if (!this._imageSource) {
-<<<<<<< HEAD
-            effect.setTexture(this._samplerName, this.texture);
-=======
-            if (this._textureName) {
-                const engineWebGPU = effect.getEngine() as WebGPUEngine;
-
-                effect.setTexture(this._textureName, this.texture);
-                const setTextureSampler = engineWebGPU.setTextureSampler;
-                if (setTextureSampler) {
-                    setTextureSampler.call(engineWebGPU, this._samplerName, this.texture._texture);
-                }
-            } else {
-                effect.setTexture(this._samplerName, this.texture);
-            }
->>>>>>> b8ce5083
-        }
-    }
-
-    private get _isMixed() {
-        return this.target !== NodeMaterialBlockTargets.Fragment;
-    }
-
-    private _injectVertexCode(state: NodeMaterialBuildState) {
-        const uvInput = this.uv;
-
-        // Inject code in vertex
-        this._defineName = state._getFreeDefineName("UVTRANSFORM");
-        this._mainUVDefineName = "VMAIN" + uvInput.declarationVariableName.toUpperCase();
-
-        this._mainUVName = "vMain" + uvInput.declarationVariableName;
-        this._transformedUVName = state._getFreeVariableName("transformedUV");
-        this._textureTransformName = state._getFreeVariableName("textureTransform");
-        this._textureInfoName = state._getFreeVariableName("textureInfoName");
-
-        this.level.associatedVariableName = this._textureInfoName;
-
-        state._emitVaryingFromString(this._transformedUVName, NodeMaterialBlockConnectionPointTypes.Vector2, this._defineName);
-        state._emitVaryingFromString(this._mainUVName, NodeMaterialBlockConnectionPointTypes.Vector2, this._mainUVDefineName);
-
-        state._emitUniformFromString(this._textureTransformName, NodeMaterialBlockConnectionPointTypes.Matrix, this._defineName);
-
-        const vec4 = state._getShaderType(NodeMaterialBlockConnectionPointTypes.Vector4);
-        const vec2 = state._getShaderType(NodeMaterialBlockConnectionPointTypes.Vector2);
-
-        state.compilationString += `#ifdef ${this._defineName}\n`;
-        state.compilationString += `${state._getVaryingName(this._transformedUVName)} = ${vec2}(${this._textureTransformName} * ${vec4}(${uvInput.associatedVariableName}.xy, 1.0, 0.0));\n`;
-        state.compilationString += `#elif defined(${this._mainUVDefineName})\n`;
-        state.compilationString += `${state._getVaryingName(this._mainUVName)} = ${uvInput.associatedVariableName}.xy;\n`;
-        state.compilationString += `#endif\n`;
-
-        if (!this._outputs.some((o) => o.isConnectedInVertexShader)) {
-            return;
-        }
-
-        this._writeTextureRead(state, true);
-
-        for (const output of this._outputs) {
-            if (output.hasEndpoints && output.name !== "level") {
-                this._writeOutput(state, output, output.name, true);
-            }
-        }
-    }
-
-    private _getUVW(uvName: string): string {
-        let coords = uvName;
-
-        const is2DArrayTexture = this._texture?._texture?.is2DArray ?? false;
-        const is3D = this._texture?._texture?.is3D ?? false;
-
-        if (is2DArrayTexture) {
-            const layerValue = this.layer.isConnected ? this.layer.associatedVariableName : "0";
-            coords = `vec3(${uvName}, ${layerValue})`;
-        } else if (is3D) {
-            const layerValue = this.layer.isConnected ? this.layer.associatedVariableName : "0";
-            coords = `vec3(${uvName}, ${layerValue})`;
-        }
-
-        return coords;
-    }
-
-    private _samplerFunc(state: NodeMaterialBuildState) {
-        if (state.shaderLanguage === ShaderLanguage.WGSL) {
-            return state.target === NodeMaterialBlockTargets.Vertex ? "textureSampleLevel" : "textureSample";
-        }
-        return this.lod.isConnected ? "texture2DLodEXT" : "texture2D";
-    }
-
-    private get _samplerLodSuffix() {
-        return this.lod.isConnected ? `, ${this.lod.associatedVariableName}` : "";
-    }
-
-    private _generateTextureSample(uv: string, state: NodeMaterialBuildState) {
-        if (state.shaderLanguage === ShaderLanguage.WGSL) {
-            const isVertex = state.target === NodeMaterialBlockTargets.Vertex;
-            return `${this._samplerFunc(state)}(${this.samplerName},${this.samplerName + Constants.AUTOSAMPLERSUFFIX}, ${this._getUVW(uv)}${this._samplerLodSuffix}${isVertex ? ", 0" : ""})`;
-        }
-        return `${this._samplerFunc(state)}(${this.samplerName}, ${this._getUVW(uv)}${this._samplerLodSuffix})`;
-    }
-
-    private _generateTextureLookup(state: NodeMaterialBuildState): void {
-        state.compilationString += `#ifdef ${this._defineName}\n`;
-        state.compilationString += `${state._declareLocalVar(this._tempTextureRead, NodeMaterialBlockConnectionPointTypes.Vector4)} = ${this._generateTextureSample(state._getVaryingName(this._transformedUVName), state)};\n`;
-        state.compilationString += `#elif defined(${this._mainUVDefineName})\n`;
-        state.compilationString += `${state._declareLocalVar(this._tempTextureRead, NodeMaterialBlockConnectionPointTypes.Vector4)} = ${this._generateTextureSample(this._mainUVName ? state._getVaryingName(this._mainUVName) : this.uv.associatedVariableName, state)}${this._samplerLodSuffix};\n`;
-        state.compilationString += `#endif\n`;
-    }
-
-    private _writeTextureRead(state: NodeMaterialBuildState, vertexMode = false) {
-        const uvInput = this.uv;
-
-        if (vertexMode) {
-            if (state.target === NodeMaterialBlockTargets.Fragment) {
-                return;
-            }
-
-            this._generateTextureLookup(state);
-            return;
-        }
-
-        if (this.uv.ownerBlock.target === NodeMaterialBlockTargets.Fragment) {
-            state.compilationString += `${state._declareLocalVar(this._tempTextureRead, NodeMaterialBlockConnectionPointTypes.Vector4)} = ${this._generateTextureSample(uvInput.associatedVariableName, state)}${this._samplerLodSuffix};\n`;
-            return;
-        }
-
-        this._generateTextureLookup(state);
-    }
-
-    private _generateConversionCode(state: NodeMaterialBuildState, output: NodeMaterialConnectionPoint, swizzle: string): void {
-        if (swizzle !== "a") {
-            // no conversion if the output is "a" (alpha)
-            if (!this.texture || !this.texture.gammaSpace) {
-                state.compilationString += `#ifdef ${this._linearDefineName}
-                    ${output.associatedVariableName} = toGammaSpace(${output.associatedVariableName});
-                    #endif
-                `;
-            }
-
-            state.compilationString += `#ifdef ${this._gammaDefineName}
-                ${output.associatedVariableName} = toLinearSpace(${output.associatedVariableName});
-                #endif
-            `;
-        }
-    }
-
-    private _writeOutput(state: NodeMaterialBuildState, output: NodeMaterialConnectionPoint, swizzle: string, vertexMode = false) {
-        if (vertexMode) {
-            if (state.target === NodeMaterialBlockTargets.Fragment) {
-                return;
-            }
-
-            state.compilationString += `${state._declareOutput(output)} = ${this._tempTextureRead}.${swizzle};\n`;
-            this._generateConversionCode(state, output, swizzle);
-            return;
-        }
-
-        if (this.uv.ownerBlock.target === NodeMaterialBlockTargets.Fragment) {
-            state.compilationString += `${state._declareOutput(output)} = ${this._tempTextureRead}.${swizzle};\n`;
-            this._generateConversionCode(state, output, swizzle);
-            return;
-        }
-        let complement = "";
-
-        if (!this.disableLevelMultiplication) {
-            complement = ` * ${(state.shaderLanguage === ShaderLanguage.WGSL ? "uniforms." : "") + this._textureInfoName}`;
-        }
-
-        state.compilationString += `${state._declareOutput(output)} = ${this._tempTextureRead}.${swizzle}${complement};\n`;
-        this._generateConversionCode(state, output, swizzle);
-    }
-
-    protected override _buildBlock(state: NodeMaterialBuildState) {
-        super._buildBlock(state);
-
-        if (this.source.isConnected) {
-            this._imageSource = this.source.connectedPoint!.ownerBlock as ImageSourceBlock;
-        } else {
-            this._imageSource = null;
-        }
-
-        if (state.target === NodeMaterialBlockTargets.Vertex || this._fragmentOnly || state.target === NodeMaterialBlockTargets.Fragment) {
-            this._tempTextureRead = state._getFreeVariableName("tempTextureRead");
-            this._linearDefineName = state._getFreeDefineName("ISLINEAR");
-            this._gammaDefineName = state._getFreeDefineName("ISGAMMA");
-        }
-
-        if ((!this._isMixed && state.target === NodeMaterialBlockTargets.Fragment) || (this._isMixed && state.target === NodeMaterialBlockTargets.Vertex)) {
-            if (!this._imageSource) {
-                const varName = state._getFreeVariableName(this.name);
-                this._samplerName = varName + "Texture";
-
-                if (this._texture?._texture?.is2DArray) {
-                    state._emit2DArraySampler(this._samplerName);
-                } else {
-                    state._emit2DSampler(this._samplerName);
-                }
-            }
-
-            // Declarations
-            state.sharedData.blockingBlocks.push(this);
-            state.sharedData.textureBlocks.push(this);
-            state.sharedData.blocksWithDefines.push(this);
-            state.sharedData.bindableBlocks.push(this);
-        }
-
-        if (state.target !== NodeMaterialBlockTargets.Fragment) {
-            // Vertex
-            this._injectVertexCode(state);
-            return;
-        }
-
-        // Fragment
-        if (!this._outputs.some((o) => o.isConnectedInFragmentShader)) {
-            return;
-        }
-
-        if (this._isMixed && !this._imageSource) {
-            // Reexport the sampler
-            if (this._texture?._texture?.is2DArray) {
-                state._emit2DArraySampler(this._samplerName);
-            } else {
-                state._emit2DSampler(this._samplerName);
-            }
-        }
-
-        const comments = `//${this.name}`;
-        state._emitFunctionFromInclude("helperFunctions", comments);
-
-        if (this._isMixed) {
-            state._emitUniformFromString(this._textureInfoName, NodeMaterialBlockConnectionPointTypes.Float);
-        }
-
-        this._writeTextureRead(state);
-
-        for (const output of this._outputs) {
-            if (output.hasEndpoints && output.name !== "level") {
-                this._writeOutput(state, output, output.name);
-            }
-        }
-
-        return this;
-    }
-
-    protected override _dumpPropertiesCode() {
-        let codeString = super._dumpPropertiesCode();
-
-        codeString += `${this._codeVariableName}.convertToGammaSpace = ${this.convertToGammaSpace};\n`;
-        codeString += `${this._codeVariableName}.convertToLinearSpace = ${this.convertToLinearSpace};\n`;
-        codeString += `${this._codeVariableName}.disableLevelMultiplication = ${this.disableLevelMultiplication};\n`;
-
-        if (!this.texture) {
-            return codeString;
-        }
-
-        codeString += `${this._codeVariableName}.texture = new BABYLON.Texture("${this.texture.name}", null, ${this.texture.noMipmap}, ${this.texture.invertY}, ${this.texture.samplingMode});\n`;
-        codeString += `${this._codeVariableName}.texture.wrapU = ${this.texture.wrapU};\n`;
-        codeString += `${this._codeVariableName}.texture.wrapV = ${this.texture.wrapV};\n`;
-        codeString += `${this._codeVariableName}.texture.uAng = ${this.texture.uAng};\n`;
-        codeString += `${this._codeVariableName}.texture.vAng = ${this.texture.vAng};\n`;
-        codeString += `${this._codeVariableName}.texture.wAng = ${this.texture.wAng};\n`;
-        codeString += `${this._codeVariableName}.texture.uOffset = ${this.texture.uOffset};\n`;
-        codeString += `${this._codeVariableName}.texture.vOffset = ${this.texture.vOffset};\n`;
-        codeString += `${this._codeVariableName}.texture.uScale = ${this.texture.uScale};\n`;
-        codeString += `${this._codeVariableName}.texture.vScale = ${this.texture.vScale};\n`;
-        codeString += `${this._codeVariableName}.texture.coordinatesMode = ${this.texture.coordinatesMode};\n`;
-
-        return codeString;
-    }
-
-    public override serialize(): any {
-        const serializationObject = super.serialize();
-
-        serializationObject.convertToGammaSpace = this.convertToGammaSpace;
-        serializationObject.convertToLinearSpace = this.convertToLinearSpace;
-        serializationObject.fragmentOnly = this._fragmentOnly;
-        serializationObject.disableLevelMultiplication = this.disableLevelMultiplication;
-        if (!this.hasImageSource && this.texture && !this.texture.isRenderTarget && this.texture.getClassName() !== "VideoTexture") {
-            serializationObject.texture = this.texture.serialize();
-        }
-
-        return serializationObject;
-    }
-
-    public override _deserialize(serializationObject: any, scene: Scene, rootUrl: string) {
-        super._deserialize(serializationObject, scene, rootUrl);
-
-        this.convertToGammaSpace = serializationObject.convertToGammaSpace;
-        this.convertToLinearSpace = !!serializationObject.convertToLinearSpace;
-        this._fragmentOnly = !!serializationObject.fragmentOnly;
-        this.disableLevelMultiplication = !!serializationObject.disableLevelMultiplication;
-
-        if (serializationObject.texture && !NodeMaterial.IgnoreTexturesAtLoadTime && serializationObject.texture.url !== undefined) {
-            rootUrl = serializationObject.texture.url.indexOf("data:") === 0 ? "" : rootUrl;
-            this.texture = Texture.Parse(serializationObject.texture, scene, rootUrl) as Texture;
-        }
-    }
-}
-
-RegisterClass("BABYLON.TextureBlock", TextureBlock);
+import { NodeMaterialBlock } from "../../nodeMaterialBlock";
+import { NodeMaterialBlockConnectionPointTypes } from "../../Enums/nodeMaterialBlockConnectionPointTypes";
+import type { NodeMaterialBuildState } from "../../nodeMaterialBuildState";
+import { NodeMaterialBlockTargets } from "../../Enums/nodeMaterialBlockTargets";
+import type { NodeMaterialConnectionPoint } from "../../nodeMaterialBlockConnectionPoint";
+import { NodeMaterialConnectionPointDirection } from "../../nodeMaterialBlockConnectionPoint";
+import type { AbstractMesh } from "../../../../Meshes/abstractMesh";
+import type { NodeMaterialDefines } from "../../nodeMaterial";
+import { NodeMaterial } from "../../nodeMaterial";
+import { InputBlock } from "../Input/inputBlock";
+import type { Effect } from "../../../effect";
+import type { Nullable } from "../../../../types";
+import { RegisterClass } from "../../../../Misc/typeStore";
+import { Texture } from "../../../Textures/texture";
+import type { Scene } from "../../../../scene";
+import { NodeMaterialModes } from "../../Enums/nodeMaterialModes";
+import { Constants } from "../../../../Engines/constants";
+import "../../../../Shaders/ShadersInclude/helperFunctions";
+import { ImageSourceBlock } from "./imageSourceBlock";
+import { NodeMaterialConnectionPointCustomObject } from "../../nodeMaterialConnectionPointCustomObject";
+import { EngineStore } from "../../../../Engines/engineStore";
+import type { PrePassTextureBlock } from "../Input/prePassTextureBlock";
+import { ShaderLanguage } from "core/Materials/shaderLanguage";
+import type { WebGPUEngine } from "core/Engines";
+
+/**
+ * Block used to read a texture from a sampler
+ */
+export class TextureBlock extends NodeMaterialBlock {
+    private _defineName: string;
+    private _linearDefineName: string;
+    private _gammaDefineName: string;
+    private _tempTextureRead: string;
+    private _samplerName: string;
+    private _transformedUVName: string;
+    private _textureTransformName: string;
+    private _textureInfoName: string;
+    private _mainUVName: string;
+    private _mainUVDefineName: string;
+    private _fragmentOnly: boolean;
+    private _imageSource: Nullable<ImageSourceBlock | PrePassTextureBlock>;
+
+    protected _texture: Nullable<Texture>;
+    /**
+     * Gets or sets the texture associated with the node
+     */
+    public get texture(): Nullable<Texture> {
+        if (this.source.isConnected) {
+            return (this.source.connectedPoint?.ownerBlock as ImageSourceBlock).texture;
+        }
+        return this._texture;
+    }
+
+    public set texture(texture: Nullable<Texture>) {
+        if (this._texture === texture) {
+            return;
+        }
+
+        const scene = texture?.getScene() ?? EngineStore.LastCreatedScene;
+
+        if (!texture && scene) {
+            scene.markAllMaterialsAsDirty(Constants.MATERIAL_TextureDirtyFlag, (mat) => {
+                return mat.hasTexture(this._texture!);
+            });
+        }
+
+        this._texture = texture;
+
+        if (texture && scene) {
+            scene.markAllMaterialsAsDirty(Constants.MATERIAL_TextureDirtyFlag, (mat) => {
+                return mat.hasTexture(texture);
+            });
+        }
+    }
+
+    private static _IsPrePassTextureBlock(block: Nullable<ImageSourceBlock | PrePassTextureBlock>): block is PrePassTextureBlock {
+        return block?.getClassName() === "PrePassTextureBlock";
+    }
+
+    private get _isSourcePrePass() {
+        return TextureBlock._IsPrePassTextureBlock(this._imageSource);
+    }
+
+    /**
+     * Gets the sampler name associated with this texture
+     */
+    public get samplerName(): string {
+        if (this._imageSource) {
+            if (!TextureBlock._IsPrePassTextureBlock(this._imageSource)) {
+                return this._imageSource.samplerName;
+            }
+            if (this.source.connectedPoint) {
+                return this._imageSource.getSamplerName(this.source.connectedPoint);
+            }
+        }
+        return this._samplerName;
+    }
+
+    /**
+     * Gets a boolean indicating that this block is linked to an ImageSourceBlock
+     */
+    public get hasImageSource(): boolean {
+        return this.source.isConnected;
+    }
+
+    private _convertToGammaSpace = false;
+    /**
+     * Gets or sets a boolean indicating if content needs to be converted to gamma space
+     */
+    public set convertToGammaSpace(value: boolean) {
+        if (value === this._convertToGammaSpace) {
+            return;
+        }
+
+        this._convertToGammaSpace = value;
+        if (this.texture) {
+            const scene = this.texture.getScene() ?? EngineStore.LastCreatedScene;
+            scene?.markAllMaterialsAsDirty(Constants.MATERIAL_TextureDirtyFlag, (mat) => {
+                return mat.hasTexture(this.texture!);
+            });
+        }
+    }
+    public get convertToGammaSpace(): boolean {
+        return this._convertToGammaSpace;
+    }
+
+    private _convertToLinearSpace = false;
+    /**
+     * Gets or sets a boolean indicating if content needs to be converted to linear space
+     */
+    public set convertToLinearSpace(value: boolean) {
+        if (value === this._convertToLinearSpace) {
+            return;
+        }
+
+        this._convertToLinearSpace = value;
+        if (this.texture) {
+            const scene = this.texture.getScene() ?? EngineStore.LastCreatedScene;
+            scene?.markAllMaterialsAsDirty(Constants.MATERIAL_TextureDirtyFlag, (mat) => {
+                return mat.hasTexture(this.texture!);
+            });
+        }
+    }
+    public get convertToLinearSpace(): boolean {
+        return this._convertToLinearSpace;
+    }
+
+    /**
+     * Gets or sets a boolean indicating if multiplication of texture with level should be disabled
+     */
+    public disableLevelMultiplication = false;
+
+    /**
+     * Create a new TextureBlock
+     * @param name defines the block name
+     * @param fragmentOnly
+     */
+    public constructor(name: string, fragmentOnly = false) {
+        super(name, fragmentOnly ? NodeMaterialBlockTargets.Fragment : NodeMaterialBlockTargets.VertexAndFragment);
+
+        this._fragmentOnly = fragmentOnly;
+
+        this.registerInput("uv", NodeMaterialBlockConnectionPointTypes.AutoDetect, false, NodeMaterialBlockTargets.VertexAndFragment);
+        this.registerInput(
+            "source",
+            NodeMaterialBlockConnectionPointTypes.Object,
+            true,
+            NodeMaterialBlockTargets.VertexAndFragment,
+            new NodeMaterialConnectionPointCustomObject("source", this, NodeMaterialConnectionPointDirection.Input, ImageSourceBlock, "ImageSourceBlock")
+        );
+        this.registerInput("layer", NodeMaterialBlockConnectionPointTypes.Float, true);
+        this.registerInput("lod", NodeMaterialBlockConnectionPointTypes.Float, true);
+
+        this.registerOutput("rgba", NodeMaterialBlockConnectionPointTypes.Color4, NodeMaterialBlockTargets.Neutral);
+        this.registerOutput("rgb", NodeMaterialBlockConnectionPointTypes.Color3, NodeMaterialBlockTargets.Neutral);
+        this.registerOutput("r", NodeMaterialBlockConnectionPointTypes.Float, NodeMaterialBlockTargets.Neutral);
+        this.registerOutput("g", NodeMaterialBlockConnectionPointTypes.Float, NodeMaterialBlockTargets.Neutral);
+        this.registerOutput("b", NodeMaterialBlockConnectionPointTypes.Float, NodeMaterialBlockTargets.Neutral);
+        this.registerOutput("a", NodeMaterialBlockConnectionPointTypes.Float, NodeMaterialBlockTargets.Neutral);
+
+        this.registerOutput("level", NodeMaterialBlockConnectionPointTypes.Float, NodeMaterialBlockTargets.Neutral);
+
+        this._inputs[0].addExcludedConnectionPointFromAllowedTypes(
+            NodeMaterialBlockConnectionPointTypes.Vector2 | NodeMaterialBlockConnectionPointTypes.Vector3 | NodeMaterialBlockConnectionPointTypes.Vector4
+        );
+
+        this._inputs[0]._prioritizeVertex = !fragmentOnly;
+    }
+
+    /**
+     * Gets the current class name
+     * @returns the class name
+     */
+    public override getClassName() {
+        return "TextureBlock";
+    }
+
+    /**
+     * Gets the uv input component
+     */
+    public get uv(): NodeMaterialConnectionPoint {
+        return this._inputs[0];
+    }
+
+    /**
+     * Gets the source input component
+     */
+    public get source(): NodeMaterialConnectionPoint {
+        return this._inputs[1];
+    }
+
+    /**
+     * Gets the layer input component
+     */
+    public get layer(): NodeMaterialConnectionPoint {
+        return this._inputs[2];
+    }
+
+    /**
+     * Gets the LOD input component
+     */
+    public get lod(): NodeMaterialConnectionPoint {
+        return this._inputs[3];
+    }
+
+    /**
+     * Gets the rgba output component
+     */
+    public get rgba(): NodeMaterialConnectionPoint {
+        return this._outputs[0];
+    }
+
+    /**
+     * Gets the rgb output component
+     */
+    public get rgb(): NodeMaterialConnectionPoint {
+        return this._outputs[1];
+    }
+
+    /**
+     * Gets the r output component
+     */
+    public get r(): NodeMaterialConnectionPoint {
+        return this._outputs[2];
+    }
+
+    /**
+     * Gets the g output component
+     */
+    public get g(): NodeMaterialConnectionPoint {
+        return this._outputs[3];
+    }
+
+    /**
+     * Gets the b output component
+     */
+    public get b(): NodeMaterialConnectionPoint {
+        return this._outputs[4];
+    }
+
+    /**
+     * Gets the a output component
+     */
+    public get a(): NodeMaterialConnectionPoint {
+        return this._outputs[5];
+    }
+
+    /**
+     * Gets the level output component
+     */
+    public get level(): NodeMaterialConnectionPoint {
+        return this._outputs[6];
+    }
+
+    public override get target() {
+        if (this._fragmentOnly) {
+            return NodeMaterialBlockTargets.Fragment;
+        }
+
+        // TextureBlock has a special optimizations for uvs that come from the vertex shaders as they can be packed into a single varyings.
+        // But we need to detect uvs coming from fragment then
+        if (!this.uv.isConnected) {
+            return NodeMaterialBlockTargets.VertexAndFragment;
+        }
+
+        if (this.uv.sourceBlock!.isInput) {
+            return NodeMaterialBlockTargets.VertexAndFragment;
+        }
+
+        let parent = this.uv.connectedPoint;
+
+        while (parent) {
+            if (parent.target === NodeMaterialBlockTargets.Fragment) {
+                return NodeMaterialBlockTargets.Fragment;
+            }
+
+            if (parent.target === NodeMaterialBlockTargets.Vertex) {
+                return NodeMaterialBlockTargets.VertexAndFragment;
+            }
+
+            if (parent.target === NodeMaterialBlockTargets.Neutral || parent.target === NodeMaterialBlockTargets.VertexAndFragment) {
+                const parentBlock = parent.ownerBlock;
+
+                if (parentBlock.target === NodeMaterialBlockTargets.Fragment) {
+                    return NodeMaterialBlockTargets.Fragment;
+                }
+
+                parent = null;
+                for (const input of parentBlock.inputs) {
+                    if (input.connectedPoint) {
+                        parent = input.connectedPoint;
+                        break;
+                    }
+                }
+            }
+        }
+
+        return NodeMaterialBlockTargets.VertexAndFragment;
+    }
+
+    public override set target(value: NodeMaterialBlockTargets) {}
+
+    public override autoConfigure(material: NodeMaterial, additionalFilteringInfo: (node: NodeMaterialBlock) => boolean = () => true) {
+        if (!this.uv.isConnected) {
+            if (material.mode === NodeMaterialModes.PostProcess) {
+                const uvInput = material.getBlockByPredicate((b) => b.name === "uv" && additionalFilteringInfo(b));
+
+                if (uvInput) {
+                    uvInput.connectTo(this);
+                }
+            } else {
+                const attributeName = material.mode === NodeMaterialModes.Particle ? "particle_uv" : "uv";
+
+                let uvInput = material.getInputBlockByPredicate((b) => b.isAttribute && b.name === attributeName && additionalFilteringInfo(b));
+
+                if (!uvInput) {
+                    uvInput = new InputBlock("uv");
+                    uvInput.setAsAttribute(attributeName);
+                }
+                uvInput.output.connectTo(this.uv);
+            }
+        }
+    }
+
+    public override initializeDefines(mesh: AbstractMesh, nodeMaterial: NodeMaterial, defines: NodeMaterialDefines) {
+        if (!defines._areTexturesDirty) {
+            return;
+        }
+
+        if (this._mainUVDefineName !== undefined) {
+            defines.setValue(this._mainUVDefineName, false, true);
+        }
+    }
+
+    public override prepareDefines(mesh: AbstractMesh, nodeMaterial: NodeMaterial, defines: NodeMaterialDefines) {
+        if (!defines._areTexturesDirty) {
+            return;
+        }
+
+        if (!this.texture || !this.texture.getTextureMatrix) {
+            if (this._isMixed) {
+                defines.setValue(this._defineName, false, true);
+                defines.setValue(this._mainUVDefineName, true, true);
+            }
+            return;
+        }
+
+        const toGamma = this.convertToGammaSpace && this.texture && !this.texture.gammaSpace;
+        const toLinear = this.convertToLinearSpace && this.texture && this.texture.gammaSpace;
+
+        // Not a bug... Name defines the texture space not the required conversion
+        defines.setValue(this._linearDefineName, toGamma, true);
+        defines.setValue(this._gammaDefineName, toLinear, true);
+
+        if (this._isMixed) {
+            if (!this.texture.getTextureMatrix().isIdentityAs3x2()) {
+                defines.setValue(this._defineName, true);
+                if (defines[this._mainUVDefineName] == undefined) {
+                    defines.setValue(this._mainUVDefineName, false, true);
+                }
+            } else {
+                defines.setValue(this._defineName, false, true);
+                defines.setValue(this._mainUVDefineName, true, true);
+            }
+        }
+    }
+
+    public override isReady() {
+        if (this._isSourcePrePass) {
+            return true;
+        }
+
+        if (this.texture && !this.texture.isReadyOrNotBlocking()) {
+            return false;
+        }
+
+        return true;
+    }
+
+    public override bind(effect: Effect) {
+        if (this._isSourcePrePass) {
+            effect.setFloat(this._textureInfoName, 1);
+        }
+
+        if (!this.texture) {
+            return;
+        }
+
+        if (this._isMixed) {
+            effect.setFloat(this._textureInfoName, this.texture.level);
+            effect.setMatrix(this._textureTransformName, this.texture.getTextureMatrix());
+        }
+
+        if (!this._imageSource) {
+            effect.setTexture(this._samplerName, this.texture);
+        }
+    }
+
+    private get _isMixed() {
+        return this.target !== NodeMaterialBlockTargets.Fragment;
+    }
+
+    private _injectVertexCode(state: NodeMaterialBuildState) {
+        const uvInput = this.uv;
+
+        // Inject code in vertex
+        this._defineName = state._getFreeDefineName("UVTRANSFORM");
+        this._mainUVDefineName = "VMAIN" + uvInput.declarationVariableName.toUpperCase();
+
+        this._mainUVName = "vMain" + uvInput.declarationVariableName;
+        this._transformedUVName = state._getFreeVariableName("transformedUV");
+        this._textureTransformName = state._getFreeVariableName("textureTransform");
+        this._textureInfoName = state._getFreeVariableName("textureInfoName");
+
+        this.level.associatedVariableName = this._textureInfoName;
+
+        state._emitVaryingFromString(this._transformedUVName, NodeMaterialBlockConnectionPointTypes.Vector2, this._defineName);
+        state._emitVaryingFromString(this._mainUVName, NodeMaterialBlockConnectionPointTypes.Vector2, this._mainUVDefineName);
+
+        state._emitUniformFromString(this._textureTransformName, NodeMaterialBlockConnectionPointTypes.Matrix, this._defineName);
+
+        const vec4 = state._getShaderType(NodeMaterialBlockConnectionPointTypes.Vector4);
+        const vec2 = state._getShaderType(NodeMaterialBlockConnectionPointTypes.Vector2);
+
+        state.compilationString += `#ifdef ${this._defineName}\n`;
+        state.compilationString += `${state._getVaryingName(this._transformedUVName)} = ${vec2}(${this._textureTransformName} * ${vec4}(${uvInput.associatedVariableName}.xy, 1.0, 0.0));\n`;
+        state.compilationString += `#elif defined(${this._mainUVDefineName})\n`;
+        state.compilationString += `${state._getVaryingName(this._mainUVName)} = ${uvInput.associatedVariableName}.xy;\n`;
+        state.compilationString += `#endif\n`;
+
+        if (!this._outputs.some((o) => o.isConnectedInVertexShader)) {
+            return;
+        }
+
+        this._writeTextureRead(state, true);
+
+        for (const output of this._outputs) {
+            if (output.hasEndpoints && output.name !== "level") {
+                this._writeOutput(state, output, output.name, true);
+            }
+        }
+    }
+
+    private _getUVW(uvName: string): string {
+        let coords = uvName;
+
+        const is2DArrayTexture = this._texture?._texture?.is2DArray ?? false;
+        const is3D = this._texture?._texture?.is3D ?? false;
+
+        if (is2DArrayTexture) {
+            const layerValue = this.layer.isConnected ? this.layer.associatedVariableName : "0";
+            coords = `vec3(${uvName}, ${layerValue})`;
+        } else if (is3D) {
+            const layerValue = this.layer.isConnected ? this.layer.associatedVariableName : "0";
+            coords = `vec3(${uvName}, ${layerValue})`;
+        }
+
+        return coords;
+    }
+
+    private _samplerFunc(state: NodeMaterialBuildState) {
+        if (state.shaderLanguage === ShaderLanguage.WGSL) {
+            return state.target === NodeMaterialBlockTargets.Vertex ? "textureSampleLevel" : "textureSample";
+        }
+        return this.lod.isConnected ? "texture2DLodEXT" : "texture2D";
+    }
+
+    private get _samplerLodSuffix() {
+        return this.lod.isConnected ? `, ${this.lod.associatedVariableName}` : "";
+    }
+
+    private _generateTextureSample(uv: string, state: NodeMaterialBuildState) {
+        if (state.shaderLanguage === ShaderLanguage.WGSL) {
+            const isVertex = state.target === NodeMaterialBlockTargets.Vertex;
+            return `${this._samplerFunc(state)}(${this.samplerName},${this.samplerName + Constants.AUTOSAMPLERSUFFIX}, ${this._getUVW(uv)}${this._samplerLodSuffix}${isVertex ? ", 0" : ""})`;
+        }
+        return `${this._samplerFunc(state)}(${this.samplerName}, ${this._getUVW(uv)}${this._samplerLodSuffix})`;
+    }
+
+    private _generateTextureLookup(state: NodeMaterialBuildState): void {
+        state.compilationString += `#ifdef ${this._defineName}\n`;
+        state.compilationString += `${state._declareLocalVar(this._tempTextureRead, NodeMaterialBlockConnectionPointTypes.Vector4)} = ${this._generateTextureSample(state._getVaryingName(this._transformedUVName), state)};\n`;
+        state.compilationString += `#elif defined(${this._mainUVDefineName})\n`;
+        state.compilationString += `${state._declareLocalVar(this._tempTextureRead, NodeMaterialBlockConnectionPointTypes.Vector4)} = ${this._generateTextureSample(this._mainUVName ? state._getVaryingName(this._mainUVName) : this.uv.associatedVariableName, state)}${this._samplerLodSuffix};\n`;
+        state.compilationString += `#endif\n`;
+    }
+
+    private _writeTextureRead(state: NodeMaterialBuildState, vertexMode = false) {
+        const uvInput = this.uv;
+
+        if (vertexMode) {
+            if (state.target === NodeMaterialBlockTargets.Fragment) {
+                return;
+            }
+
+            this._generateTextureLookup(state);
+            return;
+        }
+
+        if (this.uv.ownerBlock.target === NodeMaterialBlockTargets.Fragment) {
+            state.compilationString += `${state._declareLocalVar(this._tempTextureRead, NodeMaterialBlockConnectionPointTypes.Vector4)} = ${this._generateTextureSample(uvInput.associatedVariableName, state)}${this._samplerLodSuffix};\n`;
+            return;
+        }
+
+        this._generateTextureLookup(state);
+    }
+
+    private _generateConversionCode(state: NodeMaterialBuildState, output: NodeMaterialConnectionPoint, swizzle: string): void {
+        if (swizzle !== "a") {
+            // no conversion if the output is "a" (alpha)
+            if (!this.texture || !this.texture.gammaSpace) {
+                state.compilationString += `#ifdef ${this._linearDefineName}
+                    ${output.associatedVariableName} = toGammaSpace(${output.associatedVariableName});
+                    #endif
+                `;
+            }
+
+            state.compilationString += `#ifdef ${this._gammaDefineName}
+                ${output.associatedVariableName} = toLinearSpace(${output.associatedVariableName});
+                #endif
+            `;
+        }
+    }
+
+    private _writeOutput(state: NodeMaterialBuildState, output: NodeMaterialConnectionPoint, swizzle: string, vertexMode = false) {
+        if (vertexMode) {
+            if (state.target === NodeMaterialBlockTargets.Fragment) {
+                return;
+            }
+
+            state.compilationString += `${state._declareOutput(output)} = ${this._tempTextureRead}.${swizzle};\n`;
+            this._generateConversionCode(state, output, swizzle);
+            return;
+        }
+
+        if (this.uv.ownerBlock.target === NodeMaterialBlockTargets.Fragment) {
+            state.compilationString += `${state._declareOutput(output)} = ${this._tempTextureRead}.${swizzle};\n`;
+            this._generateConversionCode(state, output, swizzle);
+            return;
+        }
+        let complement = "";
+
+        if (!this.disableLevelMultiplication) {
+            complement = ` * ${(state.shaderLanguage === ShaderLanguage.WGSL ? "uniforms." : "") + this._textureInfoName}`;
+        }
+
+        state.compilationString += `${state._declareOutput(output)} = ${this._tempTextureRead}.${swizzle}${complement};\n`;
+        this._generateConversionCode(state, output, swizzle);
+    }
+
+    protected override _buildBlock(state: NodeMaterialBuildState) {
+        super._buildBlock(state);
+
+        if (this.source.isConnected) {
+            this._imageSource = this.source.connectedPoint!.ownerBlock as ImageSourceBlock;
+        } else {
+            this._imageSource = null;
+        }
+
+        if (state.target === NodeMaterialBlockTargets.Vertex || this._fragmentOnly || state.target === NodeMaterialBlockTargets.Fragment) {
+            this._tempTextureRead = state._getFreeVariableName("tempTextureRead");
+            this._linearDefineName = state._getFreeDefineName("ISLINEAR");
+            this._gammaDefineName = state._getFreeDefineName("ISGAMMA");
+        }
+
+        if ((!this._isMixed && state.target === NodeMaterialBlockTargets.Fragment) || (this._isMixed && state.target === NodeMaterialBlockTargets.Vertex)) {
+            if (!this._imageSource) {
+                const varName = state._getFreeVariableName(this.name);
+                this._samplerName = varName + "Texture";
+
+                if (this._texture?._texture?.is2DArray) {
+                    state._emit2DArraySampler(this._samplerName);
+                } else {
+                    state._emit2DSampler(this._samplerName);
+                }
+            }
+
+            // Declarations
+            state.sharedData.blockingBlocks.push(this);
+            state.sharedData.textureBlocks.push(this);
+            state.sharedData.blocksWithDefines.push(this);
+            state.sharedData.bindableBlocks.push(this);
+        }
+
+        if (state.target !== NodeMaterialBlockTargets.Fragment) {
+            // Vertex
+            this._injectVertexCode(state);
+            return;
+        }
+
+        // Fragment
+        if (!this._outputs.some((o) => o.isConnectedInFragmentShader)) {
+            return;
+        }
+
+        if (this._isMixed && !this._imageSource) {
+            // Reexport the sampler
+            if (this._texture?._texture?.is2DArray) {
+                state._emit2DArraySampler(this._samplerName);
+            } else {
+                state._emit2DSampler(this._samplerName);
+            }
+        }
+
+        const comments = `//${this.name}`;
+        state._emitFunctionFromInclude("helperFunctions", comments);
+
+        if (this._isMixed) {
+            state._emitUniformFromString(this._textureInfoName, NodeMaterialBlockConnectionPointTypes.Float);
+        }
+
+        this._writeTextureRead(state);
+
+        for (const output of this._outputs) {
+            if (output.hasEndpoints && output.name !== "level") {
+                this._writeOutput(state, output, output.name);
+            }
+        }
+
+        return this;
+    }
+
+    protected override _dumpPropertiesCode() {
+        let codeString = super._dumpPropertiesCode();
+
+        codeString += `${this._codeVariableName}.convertToGammaSpace = ${this.convertToGammaSpace};\n`;
+        codeString += `${this._codeVariableName}.convertToLinearSpace = ${this.convertToLinearSpace};\n`;
+        codeString += `${this._codeVariableName}.disableLevelMultiplication = ${this.disableLevelMultiplication};\n`;
+
+        if (!this.texture) {
+            return codeString;
+        }
+
+        codeString += `${this._codeVariableName}.texture = new BABYLON.Texture("${this.texture.name}", null, ${this.texture.noMipmap}, ${this.texture.invertY}, ${this.texture.samplingMode});\n`;
+        codeString += `${this._codeVariableName}.texture.wrapU = ${this.texture.wrapU};\n`;
+        codeString += `${this._codeVariableName}.texture.wrapV = ${this.texture.wrapV};\n`;
+        codeString += `${this._codeVariableName}.texture.uAng = ${this.texture.uAng};\n`;
+        codeString += `${this._codeVariableName}.texture.vAng = ${this.texture.vAng};\n`;
+        codeString += `${this._codeVariableName}.texture.wAng = ${this.texture.wAng};\n`;
+        codeString += `${this._codeVariableName}.texture.uOffset = ${this.texture.uOffset};\n`;
+        codeString += `${this._codeVariableName}.texture.vOffset = ${this.texture.vOffset};\n`;
+        codeString += `${this._codeVariableName}.texture.uScale = ${this.texture.uScale};\n`;
+        codeString += `${this._codeVariableName}.texture.vScale = ${this.texture.vScale};\n`;
+        codeString += `${this._codeVariableName}.texture.coordinatesMode = ${this.texture.coordinatesMode};\n`;
+
+        return codeString;
+    }
+
+    public override serialize(): any {
+        const serializationObject = super.serialize();
+
+        serializationObject.convertToGammaSpace = this.convertToGammaSpace;
+        serializationObject.convertToLinearSpace = this.convertToLinearSpace;
+        serializationObject.fragmentOnly = this._fragmentOnly;
+        serializationObject.disableLevelMultiplication = this.disableLevelMultiplication;
+        if (!this.hasImageSource && this.texture && !this.texture.isRenderTarget && this.texture.getClassName() !== "VideoTexture") {
+            serializationObject.texture = this.texture.serialize();
+        }
+
+        return serializationObject;
+    }
+
+    public override _deserialize(serializationObject: any, scene: Scene, rootUrl: string) {
+        super._deserialize(serializationObject, scene, rootUrl);
+
+        this.convertToGammaSpace = serializationObject.convertToGammaSpace;
+        this.convertToLinearSpace = !!serializationObject.convertToLinearSpace;
+        this._fragmentOnly = !!serializationObject.fragmentOnly;
+        this.disableLevelMultiplication = !!serializationObject.disableLevelMultiplication;
+
+        if (serializationObject.texture && !NodeMaterial.IgnoreTexturesAtLoadTime && serializationObject.texture.url !== undefined) {
+            rootUrl = serializationObject.texture.url.indexOf("data:") === 0 ? "" : rootUrl;
+            this.texture = Texture.Parse(serializationObject.texture, scene, rootUrl) as Texture;
+        }
+    }
+}
+
+RegisterClass("BABYLON.TextureBlock", TextureBlock);