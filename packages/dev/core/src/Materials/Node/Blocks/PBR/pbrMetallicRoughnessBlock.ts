--- conflicted
+++ resolved
@@ -1,1544 +1,1539 @@
-import { NodeMaterialBlock } from "../../nodeMaterialBlock";
-import { NodeMaterialBlockConnectionPointTypes } from "../../Enums/nodeMaterialBlockConnectionPointTypes";
-import type { NodeMaterialBuildState } from "../../nodeMaterialBuildState";
-import type { NodeMaterialConnectionPoint } from "../../nodeMaterialBlockConnectionPoint";
-import { NodeMaterialConnectionPointDirection } from "../../nodeMaterialBlockConnectionPoint";
-import { NodeMaterialBlockTargets } from "../../Enums/nodeMaterialBlockTargets";
-import type { NodeMaterial, NodeMaterialDefines } from "../../nodeMaterial";
-import { NodeMaterialSystemValues } from "../../Enums/nodeMaterialSystemValues";
-import { InputBlock } from "../Input/inputBlock";
-import type { Light } from "../../../../Lights/light";
-import type { Nullable } from "../../../../types";
-import { RegisterClass } from "../../../../Misc/typeStore";
-import type { AbstractMesh } from "../../../../Meshes/abstractMesh";
-import type { Effect } from "../../../effect";
-import type { Mesh } from "../../../../Meshes/mesh";
-import { PBRBaseMaterial } from "../../../PBR/pbrBaseMaterial";
-import type { Scene } from "../../../../scene";
-import { editableInPropertyPage, PropertyTypeForEdition } from "../../../../Decorators/nodeDecorator";
-import { NodeMaterialConnectionPointCustomObject } from "../../nodeMaterialConnectionPointCustomObject";
-import { SheenBlock } from "./sheenBlock";
-import type { BaseTexture } from "../../../Textures/baseTexture";
-import { GetEnvironmentBRDFTexture } from "../../../../Misc/brdfTextureTools";
-import { MaterialFlags } from "../../../materialFlags";
-import { AnisotropyBlock } from "./anisotropyBlock";
-import { ReflectionBlock } from "./reflectionBlock";
-import { ClearCoatBlock } from "./clearCoatBlock";
-import { IridescenceBlock } from "./iridescenceBlock";
-import { SubSurfaceBlock } from "./subSurfaceBlock";
-import type { RefractionBlock } from "./refractionBlock";
-import type { PerturbNormalBlock } from "../Fragment/perturbNormalBlock";
-import { Constants } from "../../../../Engines/constants";
-import { Color3, TmpColors } from "../../../../Maths/math.color";
-import { Logger } from "core/Misc/logger";
-import {
-    BindLight,
-    BindLights,
-    PrepareDefinesForLight,
-    PrepareDefinesForLights,
-    PrepareDefinesForMultiview,
-    PrepareUniformsAndSamplersForLight,
-} from "../../../materialHelper.functions";
-import { ShaderLanguage } from "core/Materials/shaderLanguage";
-
-const mapOutputToVariable: { [name: string]: [string, string] } = {
-    ambientClr: ["finalAmbient", ""],
-    diffuseDir: ["finalDiffuse", ""],
-    specularDir: ["finalSpecularScaled", "!defined(UNLIT) && defined(SPECULARTERM)"],
-    clearcoatDir: ["finalClearCoatScaled", "!defined(UNLIT) && defined(CLEARCOAT)"],
-    sheenDir: ["finalSheenScaled", "!defined(UNLIT) && defined(SHEEN)"],
-    diffuseInd: ["finalIrradiance", "!defined(UNLIT) && defined(REFLECTION)"],
-    specularInd: ["finalRadianceScaled", "!defined(UNLIT) && defined(REFLECTION)"],
-    clearcoatInd: ["clearcoatOut.finalClearCoatRadianceScaled", "!defined(UNLIT) && defined(REFLECTION) && defined(CLEARCOAT)"],
-    sheenInd: ["sheenOut.finalSheenRadianceScaled", "!defined(UNLIT) && defined(REFLECTION) && defined(SHEEN) && defined(ENVIRONMENTBRDF)"],
-    refraction: ["subSurfaceOut.finalRefraction", "!defined(UNLIT) && defined(SS_REFRACTION)"],
-    lighting: ["finalColor.rgb", ""],
-    shadow: ["aggShadow", ""],
-    alpha: ["alpha", ""],
-};
-
-/**
- * Block used to implement the PBR metallic/roughness model
- * #D8AK3Z#80
- */
-export class PBRMetallicRoughnessBlock extends NodeMaterialBlock {
-    /**
-     * Gets or sets the light associated with this block
-     */
-    public light: Nullable<Light>;
-
-    private static _OnGenerateOnlyFragmentCodeChanged(block: NodeMaterialBlock, _propertyName: string): boolean {
-        const that = block as PBRMetallicRoughnessBlock;
-
-        if (that.worldPosition.isConnected) {
-            that.generateOnlyFragmentCode = !that.generateOnlyFragmentCode;
-            Logger.Error("The worldPosition input must not be connected to be able to switch!");
-            return false;
-        }
-
-        that._setTarget();
-
-        return true;
-    }
-
-    private _setTarget(): void {
-        this._setInitialTarget(this.generateOnlyFragmentCode ? NodeMaterialBlockTargets.Fragment : NodeMaterialBlockTargets.VertexAndFragment);
-        this.getInputByName("worldPosition")!.target = this.generateOnlyFragmentCode ? NodeMaterialBlockTargets.Fragment : NodeMaterialBlockTargets.Vertex;
-    }
-
-    private _lightId: number;
-    private _scene: Scene;
-    private _environmentBRDFTexture: Nullable<BaseTexture> = null;
-    private _environmentBrdfSamplerName: string;
-    private _vNormalWName: string;
-    private _invertNormalName: string;
-    private _metallicReflectanceColor: Color3 = Color3.White();
-    private _metallicF0Factor = 1;
-    private _vMetallicReflectanceFactorsName: string;
-
-    /**
-     * Create a new ReflectionBlock
-     * @param name defines the block name
-     */
-    public constructor(name: string) {
-        super(name, NodeMaterialBlockTargets.VertexAndFragment);
-
-        this._isUnique = true;
-
-        this.registerInput("worldPosition", NodeMaterialBlockConnectionPointTypes.Vector4, false, NodeMaterialBlockTargets.Vertex);
-        this.registerInput("worldNormal", NodeMaterialBlockConnectionPointTypes.Vector4, false, NodeMaterialBlockTargets.Vertex);
-        this.registerInput("view", NodeMaterialBlockConnectionPointTypes.Matrix, false);
-        this.registerInput("cameraPosition", NodeMaterialBlockConnectionPointTypes.Vector3, false, NodeMaterialBlockTargets.Fragment);
-        this.registerInput("perturbedNormal", NodeMaterialBlockConnectionPointTypes.Vector4, true, NodeMaterialBlockTargets.Fragment);
-        this.registerInput("baseColor", NodeMaterialBlockConnectionPointTypes.Color3, true, NodeMaterialBlockTargets.Fragment);
-        this.registerInput("metallic", NodeMaterialBlockConnectionPointTypes.Float, false, NodeMaterialBlockTargets.Fragment);
-        this.registerInput("roughness", NodeMaterialBlockConnectionPointTypes.Float, false, NodeMaterialBlockTargets.Fragment);
-        this.registerInput("ambientOcc", NodeMaterialBlockConnectionPointTypes.Float, true, NodeMaterialBlockTargets.Fragment);
-        this.registerInput("opacity", NodeMaterialBlockConnectionPointTypes.Float, true, NodeMaterialBlockTargets.Fragment);
-        this.registerInput("indexOfRefraction", NodeMaterialBlockConnectionPointTypes.Float, true, NodeMaterialBlockTargets.Fragment);
-        this.registerInput("ambientColor", NodeMaterialBlockConnectionPointTypes.Color3, true, NodeMaterialBlockTargets.Fragment);
-        this.registerInput(
-            "reflection",
-            NodeMaterialBlockConnectionPointTypes.Object,
-            true,
-            NodeMaterialBlockTargets.Fragment,
-            new NodeMaterialConnectionPointCustomObject("reflection", this, NodeMaterialConnectionPointDirection.Input, ReflectionBlock, "ReflectionBlock")
-        );
-        this.registerInput(
-            "clearcoat",
-            NodeMaterialBlockConnectionPointTypes.Object,
-            true,
-            NodeMaterialBlockTargets.Fragment,
-            new NodeMaterialConnectionPointCustomObject("clearcoat", this, NodeMaterialConnectionPointDirection.Input, ClearCoatBlock, "ClearCoatBlock")
-        );
-        this.registerInput(
-            "sheen",
-            NodeMaterialBlockConnectionPointTypes.Object,
-            true,
-            NodeMaterialBlockTargets.Fragment,
-            new NodeMaterialConnectionPointCustomObject("sheen", this, NodeMaterialConnectionPointDirection.Input, SheenBlock, "SheenBlock")
-        );
-        this.registerInput(
-            "subsurface",
-            NodeMaterialBlockConnectionPointTypes.Object,
-            true,
-            NodeMaterialBlockTargets.Fragment,
-            new NodeMaterialConnectionPointCustomObject("subsurface", this, NodeMaterialConnectionPointDirection.Input, SubSurfaceBlock, "SubSurfaceBlock")
-        );
-        this.registerInput(
-            "anisotropy",
-            NodeMaterialBlockConnectionPointTypes.Object,
-            true,
-            NodeMaterialBlockTargets.Fragment,
-            new NodeMaterialConnectionPointCustomObject("anisotropy", this, NodeMaterialConnectionPointDirection.Input, AnisotropyBlock, "AnisotropyBlock")
-        );
-        this.registerInput(
-            "iridescence",
-            NodeMaterialBlockConnectionPointTypes.Object,
-            true,
-            NodeMaterialBlockTargets.Fragment,
-            new NodeMaterialConnectionPointCustomObject("iridescence", this, NodeMaterialConnectionPointDirection.Input, IridescenceBlock, "IridescenceBlock")
-        );
-
-        this.registerOutput("ambientClr", NodeMaterialBlockConnectionPointTypes.Color3, NodeMaterialBlockTargets.Fragment);
-        this.registerOutput("diffuseDir", NodeMaterialBlockConnectionPointTypes.Color3, NodeMaterialBlockTargets.Fragment);
-        this.registerOutput("specularDir", NodeMaterialBlockConnectionPointTypes.Color3, NodeMaterialBlockTargets.Fragment);
-        this.registerOutput("clearcoatDir", NodeMaterialBlockConnectionPointTypes.Color3, NodeMaterialBlockTargets.Fragment);
-        this.registerOutput("sheenDir", NodeMaterialBlockConnectionPointTypes.Color3, NodeMaterialBlockTargets.Fragment);
-        this.registerOutput("diffuseInd", NodeMaterialBlockConnectionPointTypes.Color3, NodeMaterialBlockTargets.Fragment);
-        this.registerOutput("specularInd", NodeMaterialBlockConnectionPointTypes.Color3, NodeMaterialBlockTargets.Fragment);
-        this.registerOutput("clearcoatInd", NodeMaterialBlockConnectionPointTypes.Color3, NodeMaterialBlockTargets.Fragment);
-        this.registerOutput("sheenInd", NodeMaterialBlockConnectionPointTypes.Color3, NodeMaterialBlockTargets.Fragment);
-        this.registerOutput("refraction", NodeMaterialBlockConnectionPointTypes.Color3, NodeMaterialBlockTargets.Fragment);
-        this.registerOutput("lighting", NodeMaterialBlockConnectionPointTypes.Color3, NodeMaterialBlockTargets.Fragment);
-        this.registerOutput("shadow", NodeMaterialBlockConnectionPointTypes.Float, NodeMaterialBlockTargets.Fragment);
-        this.registerOutput("alpha", NodeMaterialBlockConnectionPointTypes.Float, NodeMaterialBlockTargets.Fragment);
-    }
-
-    /**
-     * Intensity of the direct lights e.g. the four lights available in your scene.
-     * This impacts both the direct diffuse and specular highlights.
-     */
-    @editableInPropertyPage("Direct lights", PropertyTypeForEdition.Float, "INTENSITY", { min: 0, max: 1, notifiers: { update: true } })
-    public directIntensity: number = 1.0;
-
-    /**
-     * Intensity of the environment e.g. how much the environment will light the object
-     * either through harmonics for rough material or through the reflection for shiny ones.
-     */
-    @editableInPropertyPage("Environment lights", PropertyTypeForEdition.Float, "INTENSITY", { min: 0, max: 1, notifiers: { update: true } })
-    public environmentIntensity: number = 1.0;
-
-    /**
-     * This is a special control allowing the reduction of the specular highlights coming from the
-     * four lights of the scene. Those highlights may not be needed in full environment lighting.
-     */
-    @editableInPropertyPage("Specular highlights", PropertyTypeForEdition.Float, "INTENSITY", { min: 0, max: 1, notifiers: { update: true } })
-    public specularIntensity: number = 1.0;
-
-    /**
-     * Defines the  falloff type used in this material.
-     * It by default is Physical.
-     */
-    @editableInPropertyPage("Light falloff", PropertyTypeForEdition.List, "LIGHTING & COLORS", {
-        notifiers: { update: true },
-        options: [
-            { label: "Physical", value: PBRBaseMaterial.LIGHTFALLOFF_PHYSICAL },
-            { label: "GLTF", value: PBRBaseMaterial.LIGHTFALLOFF_GLTF },
-            { label: "Standard", value: PBRBaseMaterial.LIGHTFALLOFF_STANDARD },
-        ],
-    })
-    public lightFalloff = 0;
-
-    /**
-     * Specifies that alpha test should be used
-     */
-    @editableInPropertyPage("Alpha Testing", PropertyTypeForEdition.Boolean, "OPACITY")
-    public useAlphaTest: boolean = false;
-
-    /**
-     * Defines the alpha limits in alpha test mode.
-     */
-    @editableInPropertyPage("Alpha CutOff", PropertyTypeForEdition.Float, "OPACITY", { min: 0, max: 1, notifiers: { update: true } })
-    public alphaTestCutoff: number = 0.5;
-
-    /**
-     * Specifies that alpha blending should be used
-     */
-    @editableInPropertyPage("Alpha blending", PropertyTypeForEdition.Boolean, "OPACITY")
-    public useAlphaBlending: boolean = false;
-
-    /**
-     * Specifies that the material will keeps the reflection highlights over a transparent surface (only the most luminous ones).
-     * A car glass is a good example of that. When the street lights reflects on it you can not see what is behind.
-     */
-    @editableInPropertyPage("Radiance over alpha", PropertyTypeForEdition.Boolean, "RENDERING", { notifiers: { update: true } })
-    public useRadianceOverAlpha: boolean = true;
-
-    /**
-     * Specifies that the material will keeps the specular highlights over a transparent surface (only the most luminous ones).
-     * A car glass is a good example of that. When sun reflects on it you can not see what is behind.
-     */
-    @editableInPropertyPage("Specular over alpha", PropertyTypeForEdition.Boolean, "RENDERING", { notifiers: { update: true } })
-    public useSpecularOverAlpha: boolean = true;
-
-    /**
-     * Enables specular anti aliasing in the PBR shader.
-     * It will both interacts on the Geometry for analytical and IBL lighting.
-     * It also prefilter the roughness map based on the bump values.
-     */
-    @editableInPropertyPage("Specular anti-aliasing", PropertyTypeForEdition.Boolean, "RENDERING", { notifiers: { update: true } })
-    public enableSpecularAntiAliasing: boolean = false;
-
-    /**
-     * Enables realtime filtering on the texture.
-     */
-    @editableInPropertyPage("Realtime filtering", PropertyTypeForEdition.Boolean, "RENDERING", { notifiers: { update: true } })
-    public realTimeFiltering: boolean = false;
-
-    /**
-     * Quality switch for realtime filtering
-     */
-    @editableInPropertyPage("Realtime filtering quality", PropertyTypeForEdition.List, "RENDERING", {
-        notifiers: { update: true },
-        options: [
-            { label: "Low", value: Constants.TEXTURE_FILTERING_QUALITY_LOW },
-            { label: "Medium", value: Constants.TEXTURE_FILTERING_QUALITY_MEDIUM },
-            { label: "High", value: Constants.TEXTURE_FILTERING_QUALITY_HIGH },
-        ],
-    })
-    public realTimeFilteringQuality = Constants.TEXTURE_FILTERING_QUALITY_LOW;
-
-    /**
-     * Defines if the material uses energy conservation.
-     */
-    @editableInPropertyPage("Energy Conservation", PropertyTypeForEdition.Boolean, "ADVANCED", { notifiers: { update: true } })
-    public useEnergyConservation: boolean = true;
-
-    /**
-     * This parameters will enable/disable radiance occlusion by preventing the radiance to lit
-     * too much the area relying on ambient texture to define their ambient occlusion.
-     */
-    @editableInPropertyPage("Radiance occlusion", PropertyTypeForEdition.Boolean, "ADVANCED", { notifiers: { update: true } })
-    public useRadianceOcclusion: boolean = true;
-
-    /**
-     * This parameters will enable/disable Horizon occlusion to prevent normal maps to look shiny when the normal
-     * makes the reflect vector face the model (under horizon).
-     */
-    @editableInPropertyPage("Horizon occlusion", PropertyTypeForEdition.Boolean, "ADVANCED", { notifiers: { update: true } })
-    public useHorizonOcclusion: boolean = true;
-
-    /**
-     * If set to true, no lighting calculations will be applied.
-     */
-    @editableInPropertyPage("Unlit", PropertyTypeForEdition.Boolean, "ADVANCED", { notifiers: { update: true } })
-    public unlit: boolean = false;
-
-    /**
-     * Force normal to face away from face.
-     */
-    @editableInPropertyPage("Force normal forward", PropertyTypeForEdition.Boolean, "ADVANCED", { notifiers: { update: true } })
-    public forceNormalForward: boolean = false;
-
-    /** Indicates that no code should be generated in the vertex shader. Can be useful in some specific circumstances (like when doing ray marching for eg) */
-    @editableInPropertyPage("Generate only fragment code", PropertyTypeForEdition.Boolean, "ADVANCED", {
-        notifiers: { rebuild: true, update: true, onValidation: PBRMetallicRoughnessBlock._OnGenerateOnlyFragmentCodeChanged },
-    })
-    public generateOnlyFragmentCode = false;
-
-    /**
-     * Defines the material debug mode.
-     * It helps seeing only some components of the material while troubleshooting.
-     */
-    @editableInPropertyPage("Debug mode", PropertyTypeForEdition.List, "DEBUG", {
-        notifiers: { update: true },
-        options: [
-            { label: "None", value: 0 },
-            // Geometry
-            { label: "Normalized position", value: 1 },
-            { label: "Normals", value: 2 },
-            { label: "Tangents", value: 3 },
-            { label: "Bitangents", value: 4 },
-            { label: "Bump Normals", value: 5 },
-            //{ label: "UV1", value: 6 },
-            //{ label: "UV2", value: 7 },
-            { label: "ClearCoat Normals", value: 8 },
-            { label: "ClearCoat Tangents", value: 9 },
-            { label: "ClearCoat Bitangents", value: 10 },
-            { label: "Anisotropic Normals", value: 11 },
-            { label: "Anisotropic Tangents", value: 12 },
-            { label: "Anisotropic Bitangents", value: 13 },
-            // Maps
-            //{ label: "Emissive Map", value: 23 },
-            //{ label: "Light Map", value: 24 },
-            // Env
-            { label: "Env Refraction", value: 40 },
-            { label: "Env Reflection", value: 41 },
-            { label: "Env Clear Coat", value: 42 },
-            // Lighting
-            { label: "Direct Diffuse", value: 50 },
-            { label: "Direct Specular", value: 51 },
-            { label: "Direct Clear Coat", value: 52 },
-            { label: "Direct Sheen", value: 53 },
-            { label: "Env Irradiance", value: 54 },
-            // Lighting Params
-            { label: "Surface Albedo", value: 60 },
-            { label: "Reflectance 0", value: 61 },
-            { label: "Metallic", value: 62 },
-            { label: "Metallic F0", value: 71 },
-            { label: "Roughness", value: 63 },
-            { label: "AlphaG", value: 64 },
-            { label: "NdotV", value: 65 },
-            { label: "ClearCoat Color", value: 66 },
-            { label: "ClearCoat Roughness", value: 67 },
-            { label: "ClearCoat NdotV", value: 68 },
-            { label: "Transmittance", value: 69 },
-            { label: "Refraction Transmittance", value: 70 },
-            // Misc
-            { label: "SEO", value: 80 },
-            { label: "EHO", value: 81 },
-            { label: "Energy Factor", value: 82 },
-            { label: "Specular Reflectance", value: 83 },
-            { label: "Clear Coat Reflectance", value: 84 },
-            { label: "Sheen Reflectance", value: 85 },
-            { label: "Luminance Over Alpha", value: 86 },
-            { label: "Alpha", value: 87 },
-            { label: "Albedo color", value: 88 },
-            { label: "Ambient occlusion color", value: 89 },
-        ],
-    })
-    public debugMode = 0;
-
-    /**
-     * Specify from where on screen the debug mode should start.
-     * The value goes from -1 (full screen) to 1 (not visible)
-     * It helps with side by side comparison against the final render
-     * This defaults to 0
-     */
-    @editableInPropertyPage("Split position", PropertyTypeForEdition.Float, "DEBUG", { min: -1, max: 1, notifiers: { update: true } })
-    public debugLimit = 0;
-
-    /**
-     * As the default viewing range might not be enough (if the ambient is really small for instance)
-     * You can use the factor to better multiply the final value.
-     */
-    @editableInPropertyPage("Output factor", PropertyTypeForEdition.Float, "DEBUG", { min: 0, max: 5, notifiers: { update: true } })
-    public debugFactor = 1;
-
-    /**
-     * Initialize the block and prepare the context for build
-     * @param state defines the state that will be used for the build
-     */
-    public override initialize(state: NodeMaterialBuildState) {
-        state._excludeVariableName("vLightingIntensity");
-
-        state._excludeVariableName("geometricNormalW");
-        state._excludeVariableName("normalW");
-        state._excludeVariableName("faceNormal");
-
-        state._excludeVariableName("albedoOpacityOut");
-        state._excludeVariableName("surfaceAlbedo");
-        state._excludeVariableName("alpha");
-
-        state._excludeVariableName("aoOut");
-
-        state._excludeVariableName("baseColor");
-        state._excludeVariableName("reflectivityOut");
-        state._excludeVariableName("microSurface");
-        state._excludeVariableName("roughness");
-
-        state._excludeVariableName("NdotVUnclamped");
-        state._excludeVariableName("NdotV");
-        state._excludeVariableName("alphaG");
-        state._excludeVariableName("AARoughnessFactors");
-        state._excludeVariableName("environmentBrdf");
-        state._excludeVariableName("ambientMonochrome");
-        state._excludeVariableName("seo");
-        state._excludeVariableName("eho");
-
-        state._excludeVariableName("environmentRadiance");
-        state._excludeVariableName("irradianceVector");
-        state._excludeVariableName("environmentIrradiance");
-
-        state._excludeVariableName("diffuseBase");
-        state._excludeVariableName("specularBase");
-        state._excludeVariableName("preInfo");
-        state._excludeVariableName("info");
-        state._excludeVariableName("shadow");
-
-        state._excludeVariableName("finalDiffuse");
-        state._excludeVariableName("finalAmbient");
-        state._excludeVariableName("ambientOcclusionForDirectDiffuse");
-
-        state._excludeVariableName("finalColor");
-
-        state._excludeVariableName("vClipSpacePosition");
-        state._excludeVariableName("vDebugMode");
-
-        this._initShaderSourceAsync(state.shaderLanguage);
-    }
-
-    private async _initShaderSourceAsync(shaderLanguage: ShaderLanguage) {
-        this._codeIsReady = false;
-        if (shaderLanguage === ShaderLanguage.WGSL) {
-            await Promise.all([import("../../../../ShadersWGSL/pbr.vertex"), import("../../../../ShadersWGSL/pbr.fragment")]);
-        } else {
-            await Promise.all([import("../../../../Shaders/pbr.vertex"), import("../../../../Shaders/pbr.fragment")]);
-        }
-
-        this._codeIsReady = true;
-        this.onCodeIsReadyObservable.notifyObservers(this);
-    }
-
-    /**
-     * Gets the current class name
-     * @returns the class name
-     */
-    public override getClassName() {
-        return "PBRMetallicRoughnessBlock";
-    }
-
-    /**
-     * Gets the world position input component
-     */
-    public get worldPosition(): NodeMaterialConnectionPoint {
-        return this._inputs[0];
-    }
-
-    /**
-     * Gets the world normal input component
-     */
-    public get worldNormal(): NodeMaterialConnectionPoint {
-        return this._inputs[1];
-    }
-
-    /**
-     * Gets the view matrix parameter
-     */
-    public get view(): NodeMaterialConnectionPoint {
-        return this._inputs[2];
-    }
-
-    /**
-     * Gets the camera position input component
-     */
-    public get cameraPosition(): NodeMaterialConnectionPoint {
-        return this._inputs[3];
-    }
-
-    /**
-     * Gets the perturbed normal input component
-     */
-    public get perturbedNormal(): NodeMaterialConnectionPoint {
-        return this._inputs[4];
-    }
-
-    /**
-     * Gets the base color input component
-     */
-    public get baseColor(): NodeMaterialConnectionPoint {
-        return this._inputs[5];
-    }
-
-    /**
-     * Gets the metallic input component
-     */
-    public get metallic(): NodeMaterialConnectionPoint {
-        return this._inputs[6];
-    }
-
-    /**
-     * Gets the roughness input component
-     */
-    public get roughness(): NodeMaterialConnectionPoint {
-        return this._inputs[7];
-    }
-
-    /**
-     * Gets the ambient occlusion input component
-     */
-    public get ambientOcc(): NodeMaterialConnectionPoint {
-        return this._inputs[8];
-    }
-
-    /**
-     * Gets the opacity input component
-     */
-    public get opacity(): NodeMaterialConnectionPoint {
-        return this._inputs[9];
-    }
-
-    /**
-     * Gets the index of refraction input component
-     */
-    public get indexOfRefraction(): NodeMaterialConnectionPoint {
-        return this._inputs[10];
-    }
-
-    /**
-     * Gets the ambient color input component
-     */
-    public get ambientColor(): NodeMaterialConnectionPoint {
-        return this._inputs[11];
-    }
-
-    /**
-     * Gets the reflection object parameters
-     */
-    public get reflection(): NodeMaterialConnectionPoint {
-        return this._inputs[12];
-    }
-
-    /**
-     * Gets the clear coat object parameters
-     */
-    public get clearcoat(): NodeMaterialConnectionPoint {
-        return this._inputs[13];
-    }
-
-    /**
-     * Gets the sheen object parameters
-     */
-    public get sheen(): NodeMaterialConnectionPoint {
-        return this._inputs[14];
-    }
-
-    /**
-     * Gets the sub surface object parameters
-     */
-    public get subsurface(): NodeMaterialConnectionPoint {
-        return this._inputs[15];
-    }
-
-    /**
-     * Gets the anisotropy object parameters
-     */
-    public get anisotropy(): NodeMaterialConnectionPoint {
-        return this._inputs[16];
-    }
-
-    /**
-     * Gets the iridescence object parameters
-     */
-    public get iridescence(): NodeMaterialConnectionPoint {
-        return this._inputs[17];
-    }
-
-    /**
-     * Gets the ambient output component
-     */
-    public get ambientClr(): NodeMaterialConnectionPoint {
-        return this._outputs[0];
-    }
-
-    /**
-     * Gets the diffuse output component
-     */
-    public get diffuseDir(): NodeMaterialConnectionPoint {
-        return this._outputs[1];
-    }
-
-    /**
-     * Gets the specular output component
-     */
-    public get specularDir(): NodeMaterialConnectionPoint {
-        return this._outputs[2];
-    }
-
-    /**
-     * Gets the clear coat output component
-     */
-    public get clearcoatDir(): NodeMaterialConnectionPoint {
-        return this._outputs[3];
-    }
-
-    /**
-     * Gets the sheen output component
-     */
-    public get sheenDir(): NodeMaterialConnectionPoint {
-        return this._outputs[4];
-    }
-
-    /**
-     * Gets the indirect diffuse output component
-     */
-    public get diffuseInd(): NodeMaterialConnectionPoint {
-        return this._outputs[5];
-    }
-
-    /**
-     * Gets the indirect specular output component
-     */
-    public get specularInd(): NodeMaterialConnectionPoint {
-        return this._outputs[6];
-    }
-
-    /**
-     * Gets the indirect clear coat output component
-     */
-    public get clearcoatInd(): NodeMaterialConnectionPoint {
-        return this._outputs[7];
-    }
-
-    /**
-     * Gets the indirect sheen output component
-     */
-    public get sheenInd(): NodeMaterialConnectionPoint {
-        return this._outputs[8];
-    }
-
-    /**
-     * Gets the refraction output component
-     */
-    public get refraction(): NodeMaterialConnectionPoint {
-        return this._outputs[9];
-    }
-
-    /**
-     * Gets the global lighting output component
-     */
-    public get lighting(): NodeMaterialConnectionPoint {
-        return this._outputs[10];
-    }
-
-    /**
-     * Gets the shadow output component
-     */
-    public get shadow(): NodeMaterialConnectionPoint {
-        return this._outputs[11];
-    }
-
-    /**
-     * Gets the alpha output component
-     */
-    public get alpha(): NodeMaterialConnectionPoint {
-        return this._outputs[12];
-    }
-
-    public override autoConfigure(material: NodeMaterial, additionalFilteringInfo: (node: NodeMaterialBlock) => boolean = () => true) {
-        if (!this.cameraPosition.isConnected) {
-            let cameraPositionInput = material.getInputBlockByPredicate((b) => b.systemValue === NodeMaterialSystemValues.CameraPosition && additionalFilteringInfo(b));
-
-            if (!cameraPositionInput) {
-                cameraPositionInput = new InputBlock("cameraPosition");
-                cameraPositionInput.setAsSystemValue(NodeMaterialSystemValues.CameraPosition);
-            }
-            cameraPositionInput.output.connectTo(this.cameraPosition);
-        }
-
-        if (!this.view.isConnected) {
-            let viewInput = material.getInputBlockByPredicate((b) => b.systemValue === NodeMaterialSystemValues.View && additionalFilteringInfo(b));
-
-            if (!viewInput) {
-                viewInput = new InputBlock("view");
-                viewInput.setAsSystemValue(NodeMaterialSystemValues.View);
-            }
-            viewInput.output.connectTo(this.view);
-        }
-    }
-
-    public override prepareDefines(mesh: AbstractMesh, nodeMaterial: NodeMaterial, defines: NodeMaterialDefines) {
-        // General
-        defines.setValue("PBR", true);
-        defines.setValue("METALLICWORKFLOW", true);
-        defines.setValue("DEBUGMODE", this.debugMode, true);
-        defines.setValue("DEBUGMODE_FORCERETURN", true);
-        defines.setValue("NORMALXYSCALE", true);
-        defines.setValue("BUMP", this.perturbedNormal.isConnected, true);
-        defines.setValue("LODBASEDMICROSFURACE", this._scene.getEngine().getCaps().textureLOD);
-
-        // Albedo & Opacity
-        defines.setValue("ALBEDO", false, true);
-        defines.setValue("OPACITY", this.opacity.isConnected, true);
-
-        // Ambient occlusion
-        defines.setValue("AMBIENT", true, true);
-        defines.setValue("AMBIENTINGRAYSCALE", false, true);
-
-        // Reflectivity
-        defines.setValue("REFLECTIVITY", false, true);
-        defines.setValue("AOSTOREINMETALMAPRED", false, true);
-        defines.setValue("METALLNESSSTOREINMETALMAPBLUE", false, true);
-        defines.setValue("ROUGHNESSSTOREINMETALMAPALPHA", false, true);
-        defines.setValue("ROUGHNESSSTOREINMETALMAPGREEN", false, true);
-
-        // Lighting & colors
-        if (this.lightFalloff === PBRBaseMaterial.LIGHTFALLOFF_STANDARD) {
-            defines.setValue("USEPHYSICALLIGHTFALLOFF", false);
-            defines.setValue("USEGLTFLIGHTFALLOFF", false);
-        } else if (this.lightFalloff === PBRBaseMaterial.LIGHTFALLOFF_GLTF) {
-            defines.setValue("USEPHYSICALLIGHTFALLOFF", false);
-            defines.setValue("USEGLTFLIGHTFALLOFF", true);
-        } else {
-            defines.setValue("USEPHYSICALLIGHTFALLOFF", true);
-            defines.setValue("USEGLTFLIGHTFALLOFF", false);
-        }
-
-        // Transparency
-        const alphaTestCutOffString = this.alphaTestCutoff.toString();
-
-        defines.setValue("ALPHABLEND", this.useAlphaBlending, true);
-        defines.setValue("ALPHAFROMALBEDO", false, true);
-        defines.setValue("ALPHATEST", this.useAlphaTest, true);
-        defines.setValue("ALPHATESTVALUE", alphaTestCutOffString.indexOf(".") < 0 ? alphaTestCutOffString + "." : alphaTestCutOffString, true);
-        defines.setValue("OPACITYRGB", false, true);
-
-        // Rendering
-        defines.setValue("RADIANCEOVERALPHA", this.useRadianceOverAlpha, true);
-        defines.setValue("SPECULAROVERALPHA", this.useSpecularOverAlpha, true);
-        defines.setValue("SPECULARAA", this._scene.getEngine().getCaps().standardDerivatives && this.enableSpecularAntiAliasing, true);
-        defines.setValue("REALTIME_FILTERING", this.realTimeFiltering, true);
-
-        const scene = mesh.getScene();
-        const engine = scene.getEngine();
-
-        if (engine._features.needTypeSuffixInShaderConstants) {
-            defines.setValue("NUM_SAMPLES", this.realTimeFilteringQuality + "u", true);
-        } else {
-            defines.setValue("NUM_SAMPLES", "" + this.realTimeFilteringQuality, true);
-        }
-
-        // Advanced
-        defines.setValue("BRDF_V_HEIGHT_CORRELATED", true);
-        defines.setValue("MS_BRDF_ENERGY_CONSERVATION", this.useEnergyConservation, true);
-        defines.setValue("RADIANCEOCCLUSION", this.useRadianceOcclusion, true);
-        defines.setValue("HORIZONOCCLUSION", this.useHorizonOcclusion, true);
-        defines.setValue("UNLIT", this.unlit, true);
-        defines.setValue("FORCENORMALFORWARD", this.forceNormalForward, true);
-
-        if (this._environmentBRDFTexture && MaterialFlags.ReflectionTextureEnabled) {
-            defines.setValue("ENVIRONMENTBRDF", true);
-            defines.setValue("ENVIRONMENTBRDF_RGBD", this._environmentBRDFTexture.isRGBD, true);
-        } else {
-            defines.setValue("ENVIRONMENTBRDF", false);
-            defines.setValue("ENVIRONMENTBRDF_RGBD", false);
-        }
-
-        if (defines._areImageProcessingDirty && nodeMaterial.imageProcessingConfiguration) {
-            nodeMaterial.imageProcessingConfiguration.prepareDefines(defines);
-        }
-
-        if (!defines._areLightsDirty) {
-            return;
-        }
-
-        if (!this.light) {
-            // Lights
-            PrepareDefinesForLights(scene, mesh, defines, true, nodeMaterial.maxSimultaneousLights);
-            defines._needNormals = true;
-
-            // Multiview
-            PrepareDefinesForMultiview(scene, defines);
-        } else {
-            const state = {
-                needNormals: false,
-                needRebuild: false,
-                lightmapMode: false,
-                shadowEnabled: false,
-                specularEnabled: false,
-            };
-
-            PrepareDefinesForLight(scene, mesh, this.light, this._lightId, defines, true, state);
-
-            if (state.needRebuild) {
-                defines.rebuild();
-            }
-        }
-    }
-
-    public override updateUniformsAndSamples(state: NodeMaterialBuildState, nodeMaterial: NodeMaterial, defines: NodeMaterialDefines, uniformBuffers: string[]) {
-        for (let lightIndex = 0; lightIndex < nodeMaterial.maxSimultaneousLights; lightIndex++) {
-            if (!defines["LIGHT" + lightIndex]) {
-                break;
-            }
-            const onlyUpdateBuffersList = state.uniforms.indexOf("vLightData" + lightIndex) >= 0;
-            PrepareUniformsAndSamplersForLight(
-                lightIndex,
-                state.uniforms,
-                state.samplers,
-                defines["PROJECTEDLIGHTTEXTURE" + lightIndex],
-<<<<<<< HEAD
-                defines["AREALIGHT" + lightIndex],
-                uniformBuffers,
-                onlyUpdateBuffersList
-=======
-                uniformBuffers,
-                onlyUpdateBuffersList,
-                defines["IESLIGHTTEXTURE" + lightIndex]
->>>>>>> 5e743585
-            );
-        }
-    }
-
-    public override isReady(mesh: AbstractMesh, nodeMaterial: NodeMaterial, defines: NodeMaterialDefines) {
-        if (this._environmentBRDFTexture && !this._environmentBRDFTexture.isReady()) {
-            return false;
-        }
-
-        if (defines._areImageProcessingDirty && nodeMaterial.imageProcessingConfiguration) {
-            if (!nodeMaterial.imageProcessingConfiguration.isReady()) {
-                return false;
-            }
-        }
-
-        return true;
-    }
-
-    public override bind(effect: Effect, nodeMaterial: NodeMaterial, mesh?: Mesh) {
-        if (!mesh) {
-            return;
-        }
-
-        const scene = mesh.getScene();
-
-        if (!this.light) {
-            BindLights(scene, mesh, effect, true, nodeMaterial.maxSimultaneousLights);
-        } else {
-            BindLight(this.light, this._lightId, scene, effect, true);
-        }
-
-        effect.setTexture(this._environmentBrdfSamplerName, this._environmentBRDFTexture);
-
-        effect.setFloat2("vDebugMode", this.debugLimit, this.debugFactor);
-
-        const ambientScene = this._scene.ambientColor;
-
-        if (ambientScene) {
-            effect.setColor3("ambientFromScene", ambientScene);
-        }
-
-        const invertNormal = scene.useRightHandedSystem === (scene._mirroredCameraPosition != null);
-
-        effect.setFloat(this._invertNormalName, invertNormal ? -1 : 1);
-
-        effect.setFloat4("vLightingIntensity", this.directIntensity, 1, this.environmentIntensity * this._scene.environmentIntensity, this.specularIntensity);
-
-        // reflectivity bindings
-        const outsideIOR = 1; // consider air as clear coat and other layers would remap in the shader.
-        const ior = this.indexOfRefraction.connectInputBlock?.value ?? 1.5;
-
-        // We are here deriving our default reflectance from a common value for none metallic surface.
-        // Based of the schlick fresnel approximation model
-        // for dielectrics.
-        const f0 = Math.pow((ior - outsideIOR) / (ior + outsideIOR), 2);
-
-        // Tweak the default F0 and F90 based on our given setup
-        this._metallicReflectanceColor.scaleToRef(f0 * this._metallicF0Factor, TmpColors.Color3[0]);
-        const metallicF90 = this._metallicF0Factor;
-
-        effect.setColor4(this._vMetallicReflectanceFactorsName, TmpColors.Color3[0], metallicF90);
-
-        if (nodeMaterial.imageProcessingConfiguration) {
-            nodeMaterial.imageProcessingConfiguration.bind(effect);
-        }
-    }
-
-    private _injectVertexCode(state: NodeMaterialBuildState) {
-        const worldPos = this.worldPosition;
-        const worldNormal = this.worldNormal;
-        const comments = `//${this.name}`;
-        const isWebGPU = state.shaderLanguage === ShaderLanguage.WGSL;
-
-        // Declaration
-        if (!this.light) {
-            // Emit for all lights
-            state._emitFunctionFromInclude(state.supportUniformBuffers ? "lightVxUboDeclaration" : "lightVxFragmentDeclaration", comments, {
-                repeatKey: "maxSimultaneousLights",
-            });
-            this._lightId = 0;
-
-            state.sharedData.dynamicUniformBlocks.push(this);
-        } else {
-            this._lightId = (state.counters["lightCounter"] !== undefined ? state.counters["lightCounter"] : -1) + 1;
-            state.counters["lightCounter"] = this._lightId;
-
-            state._emitFunctionFromInclude(
-                state.supportUniformBuffers ? "lightVxUboDeclaration" : "lightVxFragmentDeclaration",
-                comments,
-                {
-                    replaceStrings: [{ search: /{X}/g, replace: this._lightId.toString() }],
-                },
-                this._lightId.toString()
-            );
-        }
-
-        // Inject code in vertex
-        const worldPosVaryingName = "v_" + worldPos.associatedVariableName;
-        if (state._emitVaryingFromString(worldPosVaryingName, NodeMaterialBlockConnectionPointTypes.Vector4)) {
-            state.compilationString += (isWebGPU ? "vertexOutputs." : "") + `${worldPosVaryingName} = ${worldPos.associatedVariableName};\n`;
-        }
-
-        const worldNormalVaryingName = "v_" + worldNormal.associatedVariableName;
-        if (state._emitVaryingFromString(worldNormalVaryingName, NodeMaterialBlockConnectionPointTypes.Vector4)) {
-            state.compilationString += (isWebGPU ? "vertexOutputs." : "") + `${worldNormalVaryingName} = ${worldNormal.associatedVariableName};\n`;
-        }
-
-        const reflectionBlock = this.reflection.isConnected ? (this.reflection.connectedPoint?.ownerBlock as ReflectionBlock) : null;
-
-        if (reflectionBlock) {
-            reflectionBlock.viewConnectionPoint = this.view;
-        }
-
-        state.compilationString += reflectionBlock?.handleVertexSide(state) ?? "";
-
-        if (state._emitVaryingFromString("vClipSpacePosition", NodeMaterialBlockConnectionPointTypes.Vector4, "defined(IGNORE) || DEBUGMODE > 0")) {
-            state._injectAtEnd += `#if DEBUGMODE > 0\n`;
-            state._injectAtEnd += (isWebGPU ? "vertexOutputs." : "") + `vClipSpacePosition = ${isWebGPU ? "vertexOutputs.position" : "gl_Position"};\n`;
-            state._injectAtEnd += `#endif\n`;
-        }
-
-        if (this.light) {
-            state.compilationString += state._emitCodeFromInclude("shadowsVertex", comments, {
-                replaceStrings: [
-                    { search: /{X}/g, replace: this._lightId.toString() },
-                    { search: /worldPos/g, replace: worldPos.associatedVariableName },
-                ],
-            });
-        } else {
-            state.compilationString += `${state._declareLocalVar("worldPos", NodeMaterialBlockConnectionPointTypes.Vector4)} = ${worldPos.associatedVariableName};\n`;
-            if (this.view.isConnected) {
-                state.compilationString += `${state._declareLocalVar("view", NodeMaterialBlockConnectionPointTypes.Matrix)} = ${this.view.associatedVariableName};\n`;
-            }
-            state.compilationString += state._emitCodeFromInclude("shadowsVertex", comments, {
-                repeatKey: "maxSimultaneousLights",
-            });
-        }
-    }
-
-    private _getAlbedoOpacityCode(state: NodeMaterialBuildState): string {
-        const isWebGPU = state.shaderLanguage === ShaderLanguage.WGSL;
-
-        let code = isWebGPU ? "var albedoOpacityOut: albedoOpacityOutParams;\n" : `albedoOpacityOutParams albedoOpacityOut;\n`;
-
-        const albedoColor = this.baseColor.isConnected ? this.baseColor.associatedVariableName : "vec3(1.)";
-        const opacity = this.opacity.isConnected ? this.opacity.associatedVariableName : "1.";
-
-        code += `albedoOpacityOut = albedoOpacityBlock(
-                vec4${state.fSuffix}(${albedoColor}, 1.)
-            #ifdef ALBEDO
-                ,vec4${state.fSuffix}(1.)
-                ,vec2${state.fSuffix}(1., 1.)
-            #endif
-            #ifdef OPACITY
-                ,vec4${state.fSuffix}(${opacity})
-                ,vec2${state.fSuffix}(1., 1.)
-            #endif                
-            );
-
-            ${state._declareLocalVar("surfaceAlbedo", NodeMaterialBlockConnectionPointTypes.Vector3)} = albedoOpacityOut.surfaceAlbedo;
-            ${state._declareLocalVar("alpha", NodeMaterialBlockConnectionPointTypes.Float)} = albedoOpacityOut.alpha;\n`;
-
-        return code;
-    }
-
-    private _getAmbientOcclusionCode(state: NodeMaterialBuildState): string {
-        const isWebGPU = state.shaderLanguage === ShaderLanguage.WGSL;
-        let code = isWebGPU ? "var aoOut: ambientOcclusionOutParams;\n" : `ambientOcclusionOutParams aoOut;\n`;
-
-        const ao = this.ambientOcc.isConnected ? this.ambientOcc.associatedVariableName : "1.";
-
-        code += `aoOut = ambientOcclusionBlock(
-            #ifdef AMBIENT
-                vec3${state.fSuffix}(${ao}),
-                vec4${state.fSuffix}(0., 1.0, 1.0, 0.)
-            #endif
-            );\n`;
-
-        return code;
-    }
-
-    private _getReflectivityCode(state: NodeMaterialBuildState): string {
-        const isWebGPU = state.shaderLanguage === ShaderLanguage.WGSL;
-        let code = isWebGPU ? "var reflectivityOut: reflectivityOutParams;\n" : `reflectivityOutParams reflectivityOut;\n`;
-        const aoIntensity = "1.";
-
-        this._vMetallicReflectanceFactorsName = state._getFreeVariableName("vMetallicReflectanceFactors");
-        state._emitUniformFromString(this._vMetallicReflectanceFactorsName, NodeMaterialBlockConnectionPointTypes.Vector4);
-
-        code += `${state._declareLocalVar("baseColor", NodeMaterialBlockConnectionPointTypes.Vector3)} = surfaceAlbedo;
-
-            reflectivityOut = reflectivityBlock(
-                vec4${state.fSuffix}(${this.metallic.associatedVariableName}, ${this.roughness.associatedVariableName}, 0., 0.)
-            #ifdef METALLICWORKFLOW
-                , surfaceAlbedo
-                , ${(isWebGPU ? "uniforms." : "") + this._vMetallicReflectanceFactorsName}
-            #endif
-            #ifdef REFLECTIVITY
-                , vec3${state.fSuffix}(0., 0., ${aoIntensity})
-                , vec4${state.fSuffix}(1.)
-            #endif
-            #if defined(METALLICWORKFLOW) && defined(REFLECTIVITY)  && defined(AOSTOREINMETALMAPRED)
-                , aoOut.ambientOcclusionColor
-            #endif
-            #ifdef MICROSURFACEMAP
-                , microSurfaceTexel <== not handled!
-            #endif
-            );
-
-            ${state._declareLocalVar("microSurface", NodeMaterialBlockConnectionPointTypes.Float)} = reflectivityOut.microSurface;
-            ${state._declareLocalVar("roughness", NodeMaterialBlockConnectionPointTypes.Float)} = reflectivityOut.roughness;
-
-            #ifdef METALLICWORKFLOW
-                surfaceAlbedo = reflectivityOut.surfaceAlbedo;
-            #endif
-            #if defined(METALLICWORKFLOW) && defined(REFLECTIVITY) && defined(AOSTOREINMETALMAPRED)
-                aoOut.ambientOcclusionColor = reflectivityOut.ambientOcclusionColor;
-            #endif\n`;
-
-        return code;
-    }
-
-    protected override _buildBlock(state: NodeMaterialBuildState) {
-        super._buildBlock(state);
-
-        this._scene = state.sharedData.scene;
-        const isWebGPU = state.shaderLanguage === ShaderLanguage.WGSL;
-
-        if (!this._environmentBRDFTexture) {
-            this._environmentBRDFTexture = GetEnvironmentBRDFTexture(this._scene);
-        }
-
-        const reflectionBlock = this.reflection.isConnected ? (this.reflection.connectedPoint?.ownerBlock as ReflectionBlock) : null;
-
-        if (reflectionBlock) {
-            // Need those variables to be setup when calling _injectVertexCode
-            reflectionBlock.worldPositionConnectionPoint = this.worldPosition;
-            reflectionBlock.cameraPositionConnectionPoint = this.cameraPosition;
-            reflectionBlock.worldNormalConnectionPoint = this.worldNormal;
-            reflectionBlock.viewConnectionPoint = this.view;
-        }
-
-        if (state.target !== NodeMaterialBlockTargets.Fragment) {
-            // Vertex
-            this._injectVertexCode(state);
-
-            return this;
-        }
-
-        // Fragment
-        state.sharedData.forcedBindableBlocks.push(this);
-        state.sharedData.blocksWithDefines.push(this);
-        state.sharedData.blockingBlocks.push(this);
-        if (this.generateOnlyFragmentCode) {
-            state.sharedData.dynamicUniformBlocks.push(this);
-        }
-
-        const comments = `//${this.name}`;
-        const normalShading = this.perturbedNormal;
-
-        let worldPosVarName = this.worldPosition.associatedVariableName;
-        let worldNormalVarName = this.worldNormal.associatedVariableName;
-        if (this.generateOnlyFragmentCode) {
-            worldPosVarName = state._getFreeVariableName("globalWorldPos");
-            state.compilationString += `${worldPosVarName} = ${this.worldPosition.associatedVariableName}.xyz;\n`;
-
-            worldNormalVarName = state._getFreeVariableName("globalWorldNormal");
-            state.compilationString += `${worldNormalVarName} = ${this.worldNormal.associatedVariableName}.xyz;\n`;
-
-            state.compilationString += state._emitCodeFromInclude("shadowsVertex", comments, {
-                repeatKey: "maxSimultaneousLights",
-                substitutionVars: this.generateOnlyFragmentCode ? `worldPos,${this.worldPosition.associatedVariableName}` : undefined,
-            });
-
-            state.compilationString += `#if DEBUGMODE > 0\n`;
-            state.compilationString += `${state._declareLocalVar("vClipSpacePosition", NodeMaterialBlockConnectionPointTypes.Vector4)} = vec4${state.fSuffix}((vec2${state.fSuffix}(${isWebGPU ? "fragmentInputs.position" : "gl_FragCoord.xy"}) / vec2${state.fSuffix}(1.0)) * 2.0 - 1.0, 0.0, 1.0);\n`;
-            state.compilationString += `#endif\n`;
-        } else {
-            worldPosVarName = (isWebGPU ? "input." : "") + "v_" + worldPosVarName;
-            worldNormalVarName = (isWebGPU ? "input." : "") + "v_" + worldNormalVarName;
-        }
-
-        this._environmentBrdfSamplerName = state._getFreeVariableName("environmentBrdfSampler");
-
-        state._emit2DSampler(this._environmentBrdfSamplerName);
-
-        state.sharedData.hints.needAlphaBlending = state.sharedData.hints.needAlphaBlending || this.useAlphaBlending;
-        state.sharedData.hints.needAlphaTesting = state.sharedData.hints.needAlphaTesting || this.useAlphaTest;
-
-        state._emitExtension("lod", "#extension GL_EXT_shader_texture_lod : enable", "defined(LODBASEDMICROSFURACE)");
-        state._emitExtension("derivatives", "#extension GL_OES_standard_derivatives : enable");
-
-        state._emitUniformFromString("vDebugMode", NodeMaterialBlockConnectionPointTypes.Vector2, "defined(IGNORE) || DEBUGMODE > 0");
-        state._emitUniformFromString("ambientFromScene", NodeMaterialBlockConnectionPointTypes.Vector3);
-
-        // Image processing uniforms
-        state.uniforms.push("exposureLinear");
-        state.uniforms.push("contrast");
-        state.uniforms.push("vInverseScreenSize");
-        state.uniforms.push("vignetteSettings1");
-        state.uniforms.push("vignetteSettings2");
-        state.uniforms.push("vCameraColorCurveNegative");
-        state.uniforms.push("vCameraColorCurveNeutral");
-        state.uniforms.push("vCameraColorCurvePositive");
-        state.uniforms.push("txColorTransform");
-        state.uniforms.push("colorTransformSettings");
-        state.uniforms.push("ditherIntensity");
-
-        //
-        // Includes
-        //
-        if (!this.light) {
-            // Emit for all lights
-            state._emitFunctionFromInclude(state.supportUniformBuffers ? "lightUboDeclaration" : "lightFragmentDeclaration", comments, {
-                repeatKey: "maxSimultaneousLights",
-                substitutionVars: this.generateOnlyFragmentCode ? "varying," : undefined,
-            });
-        } else {
-            state._emitFunctionFromInclude(
-                state.supportUniformBuffers ? "lightUboDeclaration" : "lightFragmentDeclaration",
-                comments,
-                {
-                    replaceStrings: [{ search: /{X}/g, replace: this._lightId.toString() }],
-                },
-                this._lightId.toString()
-            );
-        }
-
-        state._emitFunctionFromInclude("helperFunctions", comments);
-        state._emitFunctionFromInclude("importanceSampling", comments);
-        state._emitFunctionFromInclude("pbrHelperFunctions", comments);
-        state._emitFunctionFromInclude("imageProcessingDeclaration", comments);
-        state._emitFunctionFromInclude("imageProcessingFunctions", comments);
-
-        state._emitFunctionFromInclude("shadowsFragmentFunctions", comments);
-
-        state._emitFunctionFromInclude("pbrDirectLightingSetupFunctions", comments);
-
-        state._emitFunctionFromInclude("pbrDirectLightingFalloffFunctions", comments);
-        state._emitFunctionFromInclude("pbrBRDFFunctions", comments, {
-            replaceStrings: [{ search: /REFLECTIONMAP_SKYBOX/g, replace: reflectionBlock?._defineSkyboxName ?? "REFLECTIONMAP_SKYBOX" }],
-        });
-        state._emitFunctionFromInclude("hdrFilteringFunctions", comments);
-
-        state._emitFunctionFromInclude("pbrDirectLightingFunctions", comments);
-
-        state._emitFunctionFromInclude("pbrIBLFunctions", comments);
-
-        state._emitFunctionFromInclude("pbrBlockAlbedoOpacity", comments);
-        state._emitFunctionFromInclude("pbrBlockReflectivity", comments);
-        state._emitFunctionFromInclude("pbrBlockAmbientOcclusion", comments);
-        state._emitFunctionFromInclude("pbrBlockAlphaFresnel", comments);
-        state._emitFunctionFromInclude("pbrBlockAnisotropic", comments);
-
-        //
-        // code
-        //
-
-        state._emitUniformFromString("vLightingIntensity", NodeMaterialBlockConnectionPointTypes.Vector4);
-
-        if (reflectionBlock?.generateOnlyFragmentCode) {
-            state.compilationString += reflectionBlock.handleVertexSide(state);
-        }
-
-        // _____________________________ Geometry Information ____________________________
-        this._vNormalWName = state._getFreeVariableName("vNormalW");
-
-        state.compilationString += `${state._declareLocalVar(this._vNormalWName, NodeMaterialBlockConnectionPointTypes.Vector4)} = normalize(${worldNormalVarName});\n`;
-
-        if (state._registerTempVariable("viewDirectionW")) {
-            state.compilationString += `${state._declareLocalVar("viewDirectionW", NodeMaterialBlockConnectionPointTypes.Vector3)} = normalize(${this.cameraPosition.associatedVariableName} - ${worldPosVarName}.xyz);\n`;
-        }
-
-        state.compilationString += `${state._declareLocalVar("geometricNormalW", NodeMaterialBlockConnectionPointTypes.Vector3)} = ${this._vNormalWName}.xyz;\n`;
-
-        state.compilationString += `${state._declareLocalVar("normalW", NodeMaterialBlockConnectionPointTypes.Vector3)} = ${normalShading.isConnected ? "normalize(" + normalShading.associatedVariableName + ".xyz)" : "geometricNormalW"};\n`;
-
-        this._invertNormalName = state._getFreeVariableName("invertNormal");
-
-        state._emitUniformFromString(this._invertNormalName, NodeMaterialBlockConnectionPointTypes.Float);
-
-        state.compilationString += state._emitCodeFromInclude("pbrBlockNormalFinal", comments, {
-            replaceStrings: [
-                { search: /vPositionW/g, replace: worldPosVarName + ".xyz" },
-                { search: /vEyePosition.w/g, replace: this._invertNormalName },
-            ],
-        });
-
-        // _____________________________ Albedo & Opacity ______________________________
-        state.compilationString += this._getAlbedoOpacityCode(state);
-
-        state.compilationString += state._emitCodeFromInclude("depthPrePass", comments);
-
-        // _____________________________ AO  _______________________________
-        state.compilationString += this._getAmbientOcclusionCode(state);
-
-        state.compilationString += state._emitCodeFromInclude("pbrBlockLightmapInit", comments);
-
-        // _____________________________ UNLIT  _______________________________
-        state.compilationString += `#ifdef UNLIT
-                ${state._declareLocalVar("diffuseBase", NodeMaterialBlockConnectionPointTypes.Vector3)} = vec3${state.fSuffix}(1., 1., 1.);
-            #else\n`;
-
-        // _____________________________ Reflectivity _______________________________
-        state.compilationString += this._getReflectivityCode(state);
-
-        // _____________________________ Geometry info _________________________________
-        state.compilationString += state._emitCodeFromInclude("pbrBlockGeometryInfo", comments, {
-            replaceStrings: [
-                { search: /REFLECTIONMAP_SKYBOX/g, replace: reflectionBlock?._defineSkyboxName ?? "REFLECTIONMAP_SKYBOX" },
-                { search: /REFLECTIONMAP_3D/g, replace: reflectionBlock?._define3DName ?? "REFLECTIONMAP_3D" },
-            ],
-        });
-
-        // _____________________________ Anisotropy _______________________________________
-        const anisotropyBlock = this.anisotropy.isConnected ? (this.anisotropy.connectedPoint?.ownerBlock as AnisotropyBlock) : null;
-
-        if (anisotropyBlock) {
-            anisotropyBlock.worldPositionConnectionPoint = this.worldPosition;
-            anisotropyBlock.worldNormalConnectionPoint = this.worldNormal;
-
-            state.compilationString += anisotropyBlock.getCode(state, !this.perturbedNormal.isConnected);
-        }
-
-        // _____________________________ Reflection _______________________________________
-        if (reflectionBlock && reflectionBlock.hasTexture) {
-            state.compilationString += reflectionBlock.getCode(state, anisotropyBlock ? "anisotropicOut.anisotropicNormal" : "normalW");
-        }
-
-        state._emitFunctionFromInclude("pbrBlockReflection", comments, {
-            replaceStrings: [
-                { search: /computeReflectionCoords/g, replace: "computeReflectionCoordsPBR" },
-                { search: /REFLECTIONMAP_3D/g, replace: reflectionBlock?._define3DName ?? "REFLECTIONMAP_3D" },
-                { search: /REFLECTIONMAP_OPPOSITEZ/g, replace: reflectionBlock?._defineOppositeZ ?? "REFLECTIONMAP_OPPOSITEZ" },
-                { search: /REFLECTIONMAP_PROJECTION/g, replace: reflectionBlock?._defineProjectionName ?? "REFLECTIONMAP_PROJECTION" },
-                { search: /REFLECTIONMAP_SKYBOX/g, replace: reflectionBlock?._defineSkyboxName ?? "REFLECTIONMAP_SKYBOX" },
-                { search: /LODINREFLECTIONALPHA/g, replace: reflectionBlock?._defineLODReflectionAlpha ?? "LODINREFLECTIONALPHA" },
-                { search: /LINEARSPECULARREFLECTION/g, replace: reflectionBlock?._defineLinearSpecularReflection ?? "LINEARSPECULARREFLECTION" },
-                { search: /vReflectionFilteringInfo/g, replace: reflectionBlock?._vReflectionFilteringInfoName ?? "vReflectionFilteringInfo" },
-            ],
-        });
-
-        // ___________________ Compute Reflectance aka R0 F0 info _________________________
-        state.compilationString += state._emitCodeFromInclude("pbrBlockReflectance0", comments, {
-            replaceStrings: [{ search: /metallicReflectanceFactors/g, replace: (isWebGPU ? "uniforms." : "") + this._vMetallicReflectanceFactorsName }],
-        });
-        // ________________________________ Sheen ______________________________
-        const sheenBlock = this.sheen.isConnected ? (this.sheen.connectedPoint?.ownerBlock as SheenBlock) : null;
-
-        if (sheenBlock) {
-            state.compilationString += sheenBlock.getCode(reflectionBlock, state);
-        }
-
-        state._emitFunctionFromInclude("pbrBlockSheen", comments, {
-            replaceStrings: [
-                { search: /REFLECTIONMAP_3D/g, replace: reflectionBlock?._define3DName ?? "REFLECTIONMAP_3D" },
-                { search: /REFLECTIONMAP_SKYBOX/g, replace: reflectionBlock?._defineSkyboxName ?? "REFLECTIONMAP_SKYBOX" },
-                { search: /LODINREFLECTIONALPHA/g, replace: reflectionBlock?._defineLODReflectionAlpha ?? "LODINREFLECTIONALPHA" },
-                { search: /LINEARSPECULARREFLECTION/g, replace: reflectionBlock?._defineLinearSpecularReflection ?? "LINEARSPECULARREFLECTION" },
-            ],
-        });
-
-        // _____________________________ Iridescence _______________________________
-        const iridescenceBlock = this.iridescence.isConnected ? (this.iridescence.connectedPoint?.ownerBlock as IridescenceBlock) : null;
-        state.compilationString += IridescenceBlock.GetCode(iridescenceBlock, state);
-
-        state._emitFunctionFromInclude("pbrBlockIridescence", comments, {
-            replaceStrings: [],
-        });
-
-        // _____________________________ Clear Coat ____________________________
-        const clearcoatBlock = this.clearcoat.isConnected ? (this.clearcoat.connectedPoint?.ownerBlock as ClearCoatBlock) : null;
-        const generateTBNSpace = !this.perturbedNormal.isConnected && !this.anisotropy.isConnected;
-        const isTangentConnectedToPerturbNormal =
-            this.perturbedNormal.isConnected && (this.perturbedNormal.connectedPoint?.ownerBlock as PerturbNormalBlock).worldTangent?.isConnected;
-        const isTangentConnectedToAnisotropy = this.anisotropy.isConnected && (this.anisotropy.connectedPoint?.ownerBlock as AnisotropyBlock).worldTangent.isConnected;
-        let vTBNAvailable = isTangentConnectedToPerturbNormal || (!this.perturbedNormal.isConnected && isTangentConnectedToAnisotropy);
-
-        state.compilationString += ClearCoatBlock.GetCode(state, clearcoatBlock, reflectionBlock, worldPosVarName, generateTBNSpace, vTBNAvailable, worldNormalVarName);
-
-        if (generateTBNSpace) {
-            vTBNAvailable = clearcoatBlock?.worldTangent.isConnected ?? false;
-        }
-
-        state._emitFunctionFromInclude("pbrBlockClearcoat", comments, {
-            replaceStrings: [
-                { search: /computeReflectionCoords/g, replace: "computeReflectionCoordsPBR" },
-                { search: /REFLECTIONMAP_3D/g, replace: reflectionBlock?._define3DName ?? "REFLECTIONMAP_3D" },
-                { search: /REFLECTIONMAP_OPPOSITEZ/g, replace: reflectionBlock?._defineOppositeZ ?? "REFLECTIONMAP_OPPOSITEZ" },
-                { search: /REFLECTIONMAP_PROJECTION/g, replace: reflectionBlock?._defineProjectionName ?? "REFLECTIONMAP_PROJECTION" },
-                { search: /REFLECTIONMAP_SKYBOX/g, replace: reflectionBlock?._defineSkyboxName ?? "REFLECTIONMAP_SKYBOX" },
-                { search: /LODINREFLECTIONALPHA/g, replace: reflectionBlock?._defineLODReflectionAlpha ?? "LODINREFLECTIONALPHA" },
-                { search: /LINEARSPECULARREFLECTION/g, replace: reflectionBlock?._defineLinearSpecularReflection ?? "LINEARSPECULARREFLECTION" },
-                { search: /defined\(TANGENT\)/g, replace: vTBNAvailable ? "defined(TANGENT)" : "defined(IGNORE)" },
-            ],
-        });
-
-        // _________________________ Specular Environment Reflectance __________________________
-        state.compilationString += state._emitCodeFromInclude("pbrBlockReflectance", comments, {
-            replaceStrings: [
-                { search: /REFLECTIONMAP_SKYBOX/g, replace: reflectionBlock?._defineSkyboxName ?? "REFLECTIONMAP_SKYBOX" },
-                { search: /REFLECTIONMAP_3D/g, replace: reflectionBlock?._define3DName ?? "REFLECTIONMAP_3D" },
-            ],
-        });
-
-        // ___________________________________ SubSurface ______________________________________
-        const subsurfaceBlock = this.subsurface.isConnected ? (this.subsurface.connectedPoint?.ownerBlock as SubSurfaceBlock) : null;
-        const refractionBlock = this.subsurface.isConnected
-            ? ((this.subsurface.connectedPoint?.ownerBlock as SubSurfaceBlock).refraction.connectedPoint?.ownerBlock as RefractionBlock)
-            : null;
-
-        if (refractionBlock) {
-            refractionBlock.viewConnectionPoint = this.view;
-            refractionBlock.indexOfRefractionConnectionPoint = this.indexOfRefraction;
-        }
-
-        state.compilationString += SubSurfaceBlock.GetCode(state, subsurfaceBlock, reflectionBlock, worldPosVarName);
-
-        state._emitFunctionFromInclude("pbrBlockSubSurface", comments, {
-            replaceStrings: [
-                { search: /REFLECTIONMAP_3D/g, replace: reflectionBlock?._define3DName ?? "REFLECTIONMAP_3D" },
-                { search: /REFLECTIONMAP_OPPOSITEZ/g, replace: reflectionBlock?._defineOppositeZ ?? "REFLECTIONMAP_OPPOSITEZ" },
-                { search: /REFLECTIONMAP_PROJECTION/g, replace: reflectionBlock?._defineProjectionName ?? "REFLECTIONMAP_PROJECTION" },
-                { search: /SS_REFRACTIONMAP_3D/g, replace: refractionBlock?._define3DName ?? "SS_REFRACTIONMAP_3D" },
-                { search: /SS_LODINREFRACTIONALPHA/g, replace: refractionBlock?._defineLODRefractionAlpha ?? "SS_LODINREFRACTIONALPHA" },
-                { search: /SS_LINEARSPECULARREFRACTION/g, replace: refractionBlock?._defineLinearSpecularRefraction ?? "SS_LINEARSPECULARREFRACTION" },
-                { search: /SS_REFRACTIONMAP_OPPOSITEZ/g, replace: refractionBlock?._defineOppositeZ ?? "SS_REFRACTIONMAP_OPPOSITEZ" },
-            ],
-        });
-
-        // _____________________________ Direct Lighting Info __________________________________
-        state.compilationString += state._emitCodeFromInclude("pbrBlockDirectLighting", comments);
-
-        if (this.light) {
-            state.compilationString += state._emitCodeFromInclude("lightFragment", comments, {
-                replaceStrings: [
-                    { search: /{X}/g, replace: this._lightId.toString() },
-                    { search: new RegExp(`${isWebGPU ? "fragmentInputs." : ""}vPositionW`, "g"), replace: worldPosVarName + ".xyz" },
-                ],
-            });
-        } else {
-            state.compilationString += state._emitCodeFromInclude("lightFragment", comments, {
-                repeatKey: "maxSimultaneousLights",
-                substitutionVars: `${isWebGPU ? "fragmentInputs." : ""}vPositionW,${worldPosVarName}.xyz`,
-            });
-        }
-
-        // _____________________________ Compute Final Lit Components ________________________
-        state.compilationString += state._emitCodeFromInclude("pbrBlockFinalLitComponents", comments);
-
-        // _____________________________ UNLIT (2) ________________________
-        state.compilationString += `#endif\n`; // UNLIT
-
-        // _____________________________ Compute Final Unlit Components ________________________
-        const aoColor = this.ambientColor.isConnected ? this.ambientColor.associatedVariableName : `vec3${state.fSuffix}(0., 0., 0.)`;
-
-        let aoDirectLightIntensity = PBRBaseMaterial.DEFAULT_AO_ON_ANALYTICAL_LIGHTS.toString();
-
-        if (aoDirectLightIntensity.indexOf(".") === -1) {
-            aoDirectLightIntensity += ".";
-        }
-
-        let replaceStrings = [
-            { search: /vec3 finalEmissive[\s\S]*?finalEmissive\*=vLightingIntensity\.y;/g, replace: "" },
-            { search: new RegExp(`${isWebGPU ? "uniforms." : ""}vAmbientColor`, "g"), replace: aoColor + ` * ${isWebGPU ? "uniforms." : ""}ambientFromScene` },
-            { search: new RegExp(`${isWebGPU ? "uniforms." : ""}vAmbientInfos.w`, "g"), replace: aoDirectLightIntensity },
-        ];
-
-        if (isWebGPU) {
-            replaceStrings[0] = { search: /var finalEmissive[\s\S]*?finalEmissive\*=uniforms.vLightingIntensity\.y;/g, replace: "" };
-        }
-
-        state.compilationString += state._emitCodeFromInclude("pbrBlockFinalUnlitComponents", comments, {
-            replaceStrings: replaceStrings,
-        });
-
-        // _____________________________ Output Final Color Composition ________________________
-        state.compilationString += state._emitCodeFromInclude("pbrBlockFinalColorComposition", comments, {
-            replaceStrings: [{ search: /finalEmissive/g, replace: `vec3${state.fSuffix}(0.)` }],
-        });
-
-        // _____________________________ Apply image processing ________________________
-        if (isWebGPU) {
-            replaceStrings = [{ search: /mesh.visibility/g, replace: "1." }];
-        } else {
-            replaceStrings = [{ search: /visibility/g, replace: "1." }];
-        }
-
-        state.compilationString += state._emitCodeFromInclude("pbrBlockImageProcessing", comments, {
-            replaceStrings: replaceStrings,
-        });
-
-        // _____________________________ Generate debug code ________________________
-
-        const colorOutput = isWebGPU ? "fragmentOutputs.color" : "gl_FragColor";
-        replaceStrings = [
-            { search: new RegExp(`${isWebGPU ? "fragmentInputs." : ""}vNormalW`, "g"), replace: this._vNormalWName },
-            { search: new RegExp(`${isWebGPU ? "fragmentInputs." : ""}vPositionW`, "g"), replace: worldPosVarName },
-            {
-                search: /albedoTexture\.rgb;/g,
-                replace: `vec3${state.fSuffix}(1.);\n${colorOutput}.rgb = toGammaSpace(${colorOutput}.rgb);\n`,
-            },
-        ];
-        state.compilationString += state._emitCodeFromInclude("pbrDebug", comments, {
-            replaceStrings: replaceStrings,
-        });
-
-        // _____________________________ Generate end points ________________________
-        for (const output of this._outputs) {
-            if (output.hasEndpoints) {
-                const remap = mapOutputToVariable[output.name];
-                if (remap) {
-                    const [varName, conditions] = remap;
-                    if (conditions) {
-                        state.compilationString += `#if ${conditions}\n`;
-                    }
-                    state.compilationString += `${state._declareOutput(output)} = ${varName};\n`;
-                    if (conditions) {
-                        state.compilationString += `#else\n`;
-                        state.compilationString += `${state._declareOutput(output)} = vec3${state.fSuffix}(0.);\n`;
-                        state.compilationString += `#endif\n`;
-                    }
-                } else {
-                    Logger.Error(`There's no remapping for the ${output.name} end point! No code generated`);
-                }
-            }
-        }
-
-        return this;
-    }
-
-    protected override _dumpPropertiesCode() {
-        let codeString = super._dumpPropertiesCode();
-
-        codeString += `${this._codeVariableName}.lightFalloff = ${this.lightFalloff};\n`;
-        codeString += `${this._codeVariableName}.useAlphaTest = ${this.useAlphaTest};\n`;
-        codeString += `${this._codeVariableName}.alphaTestCutoff = ${this.alphaTestCutoff};\n`;
-        codeString += `${this._codeVariableName}.useAlphaBlending = ${this.useAlphaBlending};\n`;
-        codeString += `${this._codeVariableName}.useRadianceOverAlpha = ${this.useRadianceOverAlpha};\n`;
-        codeString += `${this._codeVariableName}.useSpecularOverAlpha = ${this.useSpecularOverAlpha};\n`;
-        codeString += `${this._codeVariableName}.enableSpecularAntiAliasing = ${this.enableSpecularAntiAliasing};\n`;
-        codeString += `${this._codeVariableName}.realTimeFiltering = ${this.realTimeFiltering};\n`;
-        codeString += `${this._codeVariableName}.realTimeFilteringQuality = ${this.realTimeFilteringQuality};\n`;
-        codeString += `${this._codeVariableName}.useEnergyConservation = ${this.useEnergyConservation};\n`;
-        codeString += `${this._codeVariableName}.useRadianceOcclusion = ${this.useRadianceOcclusion};\n`;
-        codeString += `${this._codeVariableName}.useHorizonOcclusion = ${this.useHorizonOcclusion};\n`;
-        codeString += `${this._codeVariableName}.unlit = ${this.unlit};\n`;
-        codeString += `${this._codeVariableName}.forceNormalForward = ${this.forceNormalForward};\n`;
-        codeString += `${this._codeVariableName}.debugMode = ${this.debugMode};\n`;
-        codeString += `${this._codeVariableName}.debugLimit = ${this.debugLimit};\n`;
-        codeString += `${this._codeVariableName}.debugFactor = ${this.debugFactor};\n`;
-
-        return codeString;
-    }
-
-    public override serialize(): any {
-        const serializationObject = super.serialize();
-
-        if (this.light) {
-            serializationObject.lightId = this.light.id;
-        }
-
-        serializationObject.lightFalloff = this.lightFalloff;
-        serializationObject.useAlphaTest = this.useAlphaTest;
-        serializationObject.alphaTestCutoff = this.alphaTestCutoff;
-        serializationObject.useAlphaBlending = this.useAlphaBlending;
-        serializationObject.useRadianceOverAlpha = this.useRadianceOverAlpha;
-        serializationObject.useSpecularOverAlpha = this.useSpecularOverAlpha;
-        serializationObject.enableSpecularAntiAliasing = this.enableSpecularAntiAliasing;
-        serializationObject.realTimeFiltering = this.realTimeFiltering;
-        serializationObject.realTimeFilteringQuality = this.realTimeFilteringQuality;
-        serializationObject.useEnergyConservation = this.useEnergyConservation;
-        serializationObject.useRadianceOcclusion = this.useRadianceOcclusion;
-        serializationObject.useHorizonOcclusion = this.useHorizonOcclusion;
-        serializationObject.unlit = this.unlit;
-        serializationObject.forceNormalForward = this.forceNormalForward;
-        serializationObject.debugMode = this.debugMode;
-        serializationObject.debugLimit = this.debugLimit;
-        serializationObject.debugFactor = this.debugFactor;
-        serializationObject.generateOnlyFragmentCode = this.generateOnlyFragmentCode;
-
-        return serializationObject;
-    }
-
-    public override _deserialize(serializationObject: any, scene: Scene, rootUrl: string) {
-        super._deserialize(serializationObject, scene, rootUrl);
-
-        if (serializationObject.lightId) {
-            this.light = scene.getLightById(serializationObject.lightId);
-        }
-
-        this.lightFalloff = serializationObject.lightFalloff ?? 0;
-        this.useAlphaTest = serializationObject.useAlphaTest;
-        this.alphaTestCutoff = serializationObject.alphaTestCutoff;
-        this.useAlphaBlending = serializationObject.useAlphaBlending;
-        this.useRadianceOverAlpha = serializationObject.useRadianceOverAlpha;
-        this.useSpecularOverAlpha = serializationObject.useSpecularOverAlpha;
-        this.enableSpecularAntiAliasing = serializationObject.enableSpecularAntiAliasing;
-        this.realTimeFiltering = !!serializationObject.realTimeFiltering;
-        this.realTimeFilteringQuality = serializationObject.realTimeFilteringQuality ?? Constants.TEXTURE_FILTERING_QUALITY_LOW;
-        this.useEnergyConservation = serializationObject.useEnergyConservation;
-        this.useRadianceOcclusion = serializationObject.useRadianceOcclusion;
-        this.useHorizonOcclusion = serializationObject.useHorizonOcclusion;
-        this.unlit = serializationObject.unlit;
-        this.forceNormalForward = !!serializationObject.forceNormalForward;
-        this.debugMode = serializationObject.debugMode;
-        this.debugLimit = serializationObject.debugLimit;
-        this.debugFactor = serializationObject.debugFactor;
-        this.generateOnlyFragmentCode = !!serializationObject.generateOnlyFragmentCode;
-
-        this._setTarget();
-    }
-}
-
-RegisterClass("BABYLON.PBRMetallicRoughnessBlock", PBRMetallicRoughnessBlock);
+import { NodeMaterialBlock } from "../../nodeMaterialBlock";
+import { NodeMaterialBlockConnectionPointTypes } from "../../Enums/nodeMaterialBlockConnectionPointTypes";
+import type { NodeMaterialBuildState } from "../../nodeMaterialBuildState";
+import type { NodeMaterialConnectionPoint } from "../../nodeMaterialBlockConnectionPoint";
+import { NodeMaterialConnectionPointDirection } from "../../nodeMaterialBlockConnectionPoint";
+import { NodeMaterialBlockTargets } from "../../Enums/nodeMaterialBlockTargets";
+import type { NodeMaterial, NodeMaterialDefines } from "../../nodeMaterial";
+import { NodeMaterialSystemValues } from "../../Enums/nodeMaterialSystemValues";
+import { InputBlock } from "../Input/inputBlock";
+import type { Light } from "../../../../Lights/light";
+import type { Nullable } from "../../../../types";
+import { RegisterClass } from "../../../../Misc/typeStore";
+import type { AbstractMesh } from "../../../../Meshes/abstractMesh";
+import type { Effect } from "../../../effect";
+import type { Mesh } from "../../../../Meshes/mesh";
+import { PBRBaseMaterial } from "../../../PBR/pbrBaseMaterial";
+import type { Scene } from "../../../../scene";
+import { editableInPropertyPage, PropertyTypeForEdition } from "../../../../Decorators/nodeDecorator";
+import { NodeMaterialConnectionPointCustomObject } from "../../nodeMaterialConnectionPointCustomObject";
+import { SheenBlock } from "./sheenBlock";
+import type { BaseTexture } from "../../../Textures/baseTexture";
+import { GetEnvironmentBRDFTexture } from "../../../../Misc/brdfTextureTools";
+import { MaterialFlags } from "../../../materialFlags";
+import { AnisotropyBlock } from "./anisotropyBlock";
+import { ReflectionBlock } from "./reflectionBlock";
+import { ClearCoatBlock } from "./clearCoatBlock";
+import { IridescenceBlock } from "./iridescenceBlock";
+import { SubSurfaceBlock } from "./subSurfaceBlock";
+import type { RefractionBlock } from "./refractionBlock";
+import type { PerturbNormalBlock } from "../Fragment/perturbNormalBlock";
+import { Constants } from "../../../../Engines/constants";
+import { Color3, TmpColors } from "../../../../Maths/math.color";
+import { Logger } from "core/Misc/logger";
+import {
+    BindLight,
+    BindLights,
+    PrepareDefinesForLight,
+    PrepareDefinesForLights,
+    PrepareDefinesForMultiview,
+    PrepareUniformsAndSamplersForLight,
+} from "../../../materialHelper.functions";
+import { ShaderLanguage } from "core/Materials/shaderLanguage";
+
+const mapOutputToVariable: { [name: string]: [string, string] } = {
+    ambientClr: ["finalAmbient", ""],
+    diffuseDir: ["finalDiffuse", ""],
+    specularDir: ["finalSpecularScaled", "!defined(UNLIT) && defined(SPECULARTERM)"],
+    clearcoatDir: ["finalClearCoatScaled", "!defined(UNLIT) && defined(CLEARCOAT)"],
+    sheenDir: ["finalSheenScaled", "!defined(UNLIT) && defined(SHEEN)"],
+    diffuseInd: ["finalIrradiance", "!defined(UNLIT) && defined(REFLECTION)"],
+    specularInd: ["finalRadianceScaled", "!defined(UNLIT) && defined(REFLECTION)"],
+    clearcoatInd: ["clearcoatOut.finalClearCoatRadianceScaled", "!defined(UNLIT) && defined(REFLECTION) && defined(CLEARCOAT)"],
+    sheenInd: ["sheenOut.finalSheenRadianceScaled", "!defined(UNLIT) && defined(REFLECTION) && defined(SHEEN) && defined(ENVIRONMENTBRDF)"],
+    refraction: ["subSurfaceOut.finalRefraction", "!defined(UNLIT) && defined(SS_REFRACTION)"],
+    lighting: ["finalColor.rgb", ""],
+    shadow: ["aggShadow", ""],
+    alpha: ["alpha", ""],
+};
+
+/**
+ * Block used to implement the PBR metallic/roughness model
+ * #D8AK3Z#80
+ */
+export class PBRMetallicRoughnessBlock extends NodeMaterialBlock {
+    /**
+     * Gets or sets the light associated with this block
+     */
+    public light: Nullable<Light>;
+
+    private static _OnGenerateOnlyFragmentCodeChanged(block: NodeMaterialBlock, _propertyName: string): boolean {
+        const that = block as PBRMetallicRoughnessBlock;
+
+        if (that.worldPosition.isConnected) {
+            that.generateOnlyFragmentCode = !that.generateOnlyFragmentCode;
+            Logger.Error("The worldPosition input must not be connected to be able to switch!");
+            return false;
+        }
+
+        that._setTarget();
+
+        return true;
+    }
+
+    private _setTarget(): void {
+        this._setInitialTarget(this.generateOnlyFragmentCode ? NodeMaterialBlockTargets.Fragment : NodeMaterialBlockTargets.VertexAndFragment);
+        this.getInputByName("worldPosition")!.target = this.generateOnlyFragmentCode ? NodeMaterialBlockTargets.Fragment : NodeMaterialBlockTargets.Vertex;
+    }
+
+    private _lightId: number;
+    private _scene: Scene;
+    private _environmentBRDFTexture: Nullable<BaseTexture> = null;
+    private _environmentBrdfSamplerName: string;
+    private _vNormalWName: string;
+    private _invertNormalName: string;
+    private _metallicReflectanceColor: Color3 = Color3.White();
+    private _metallicF0Factor = 1;
+    private _vMetallicReflectanceFactorsName: string;
+
+    /**
+     * Create a new ReflectionBlock
+     * @param name defines the block name
+     */
+    public constructor(name: string) {
+        super(name, NodeMaterialBlockTargets.VertexAndFragment);
+
+        this._isUnique = true;
+
+        this.registerInput("worldPosition", NodeMaterialBlockConnectionPointTypes.Vector4, false, NodeMaterialBlockTargets.Vertex);
+        this.registerInput("worldNormal", NodeMaterialBlockConnectionPointTypes.Vector4, false, NodeMaterialBlockTargets.Vertex);
+        this.registerInput("view", NodeMaterialBlockConnectionPointTypes.Matrix, false);
+        this.registerInput("cameraPosition", NodeMaterialBlockConnectionPointTypes.Vector3, false, NodeMaterialBlockTargets.Fragment);
+        this.registerInput("perturbedNormal", NodeMaterialBlockConnectionPointTypes.Vector4, true, NodeMaterialBlockTargets.Fragment);
+        this.registerInput("baseColor", NodeMaterialBlockConnectionPointTypes.Color3, true, NodeMaterialBlockTargets.Fragment);
+        this.registerInput("metallic", NodeMaterialBlockConnectionPointTypes.Float, false, NodeMaterialBlockTargets.Fragment);
+        this.registerInput("roughness", NodeMaterialBlockConnectionPointTypes.Float, false, NodeMaterialBlockTargets.Fragment);
+        this.registerInput("ambientOcc", NodeMaterialBlockConnectionPointTypes.Float, true, NodeMaterialBlockTargets.Fragment);
+        this.registerInput("opacity", NodeMaterialBlockConnectionPointTypes.Float, true, NodeMaterialBlockTargets.Fragment);
+        this.registerInput("indexOfRefraction", NodeMaterialBlockConnectionPointTypes.Float, true, NodeMaterialBlockTargets.Fragment);
+        this.registerInput("ambientColor", NodeMaterialBlockConnectionPointTypes.Color3, true, NodeMaterialBlockTargets.Fragment);
+        this.registerInput(
+            "reflection",
+            NodeMaterialBlockConnectionPointTypes.Object,
+            true,
+            NodeMaterialBlockTargets.Fragment,
+            new NodeMaterialConnectionPointCustomObject("reflection", this, NodeMaterialConnectionPointDirection.Input, ReflectionBlock, "ReflectionBlock")
+        );
+        this.registerInput(
+            "clearcoat",
+            NodeMaterialBlockConnectionPointTypes.Object,
+            true,
+            NodeMaterialBlockTargets.Fragment,
+            new NodeMaterialConnectionPointCustomObject("clearcoat", this, NodeMaterialConnectionPointDirection.Input, ClearCoatBlock, "ClearCoatBlock")
+        );
+        this.registerInput(
+            "sheen",
+            NodeMaterialBlockConnectionPointTypes.Object,
+            true,
+            NodeMaterialBlockTargets.Fragment,
+            new NodeMaterialConnectionPointCustomObject("sheen", this, NodeMaterialConnectionPointDirection.Input, SheenBlock, "SheenBlock")
+        );
+        this.registerInput(
+            "subsurface",
+            NodeMaterialBlockConnectionPointTypes.Object,
+            true,
+            NodeMaterialBlockTargets.Fragment,
+            new NodeMaterialConnectionPointCustomObject("subsurface", this, NodeMaterialConnectionPointDirection.Input, SubSurfaceBlock, "SubSurfaceBlock")
+        );
+        this.registerInput(
+            "anisotropy",
+            NodeMaterialBlockConnectionPointTypes.Object,
+            true,
+            NodeMaterialBlockTargets.Fragment,
+            new NodeMaterialConnectionPointCustomObject("anisotropy", this, NodeMaterialConnectionPointDirection.Input, AnisotropyBlock, "AnisotropyBlock")
+        );
+        this.registerInput(
+            "iridescence",
+            NodeMaterialBlockConnectionPointTypes.Object,
+            true,
+            NodeMaterialBlockTargets.Fragment,
+            new NodeMaterialConnectionPointCustomObject("iridescence", this, NodeMaterialConnectionPointDirection.Input, IridescenceBlock, "IridescenceBlock")
+        );
+
+        this.registerOutput("ambientClr", NodeMaterialBlockConnectionPointTypes.Color3, NodeMaterialBlockTargets.Fragment);
+        this.registerOutput("diffuseDir", NodeMaterialBlockConnectionPointTypes.Color3, NodeMaterialBlockTargets.Fragment);
+        this.registerOutput("specularDir", NodeMaterialBlockConnectionPointTypes.Color3, NodeMaterialBlockTargets.Fragment);
+        this.registerOutput("clearcoatDir", NodeMaterialBlockConnectionPointTypes.Color3, NodeMaterialBlockTargets.Fragment);
+        this.registerOutput("sheenDir", NodeMaterialBlockConnectionPointTypes.Color3, NodeMaterialBlockTargets.Fragment);
+        this.registerOutput("diffuseInd", NodeMaterialBlockConnectionPointTypes.Color3, NodeMaterialBlockTargets.Fragment);
+        this.registerOutput("specularInd", NodeMaterialBlockConnectionPointTypes.Color3, NodeMaterialBlockTargets.Fragment);
+        this.registerOutput("clearcoatInd", NodeMaterialBlockConnectionPointTypes.Color3, NodeMaterialBlockTargets.Fragment);
+        this.registerOutput("sheenInd", NodeMaterialBlockConnectionPointTypes.Color3, NodeMaterialBlockTargets.Fragment);
+        this.registerOutput("refraction", NodeMaterialBlockConnectionPointTypes.Color3, NodeMaterialBlockTargets.Fragment);
+        this.registerOutput("lighting", NodeMaterialBlockConnectionPointTypes.Color3, NodeMaterialBlockTargets.Fragment);
+        this.registerOutput("shadow", NodeMaterialBlockConnectionPointTypes.Float, NodeMaterialBlockTargets.Fragment);
+        this.registerOutput("alpha", NodeMaterialBlockConnectionPointTypes.Float, NodeMaterialBlockTargets.Fragment);
+    }
+
+    /**
+     * Intensity of the direct lights e.g. the four lights available in your scene.
+     * This impacts both the direct diffuse and specular highlights.
+     */
+    @editableInPropertyPage("Direct lights", PropertyTypeForEdition.Float, "INTENSITY", { min: 0, max: 1, notifiers: { update: true } })
+    public directIntensity: number = 1.0;
+
+    /**
+     * Intensity of the environment e.g. how much the environment will light the object
+     * either through harmonics for rough material or through the reflection for shiny ones.
+     */
+    @editableInPropertyPage("Environment lights", PropertyTypeForEdition.Float, "INTENSITY", { min: 0, max: 1, notifiers: { update: true } })
+    public environmentIntensity: number = 1.0;
+
+    /**
+     * This is a special control allowing the reduction of the specular highlights coming from the
+     * four lights of the scene. Those highlights may not be needed in full environment lighting.
+     */
+    @editableInPropertyPage("Specular highlights", PropertyTypeForEdition.Float, "INTENSITY", { min: 0, max: 1, notifiers: { update: true } })
+    public specularIntensity: number = 1.0;
+
+    /**
+     * Defines the  falloff type used in this material.
+     * It by default is Physical.
+     */
+    @editableInPropertyPage("Light falloff", PropertyTypeForEdition.List, "LIGHTING & COLORS", {
+        notifiers: { update: true },
+        options: [
+            { label: "Physical", value: PBRBaseMaterial.LIGHTFALLOFF_PHYSICAL },
+            { label: "GLTF", value: PBRBaseMaterial.LIGHTFALLOFF_GLTF },
+            { label: "Standard", value: PBRBaseMaterial.LIGHTFALLOFF_STANDARD },
+        ],
+    })
+    public lightFalloff = 0;
+
+    /**
+     * Specifies that alpha test should be used
+     */
+    @editableInPropertyPage("Alpha Testing", PropertyTypeForEdition.Boolean, "OPACITY")
+    public useAlphaTest: boolean = false;
+
+    /**
+     * Defines the alpha limits in alpha test mode.
+     */
+    @editableInPropertyPage("Alpha CutOff", PropertyTypeForEdition.Float, "OPACITY", { min: 0, max: 1, notifiers: { update: true } })
+    public alphaTestCutoff: number = 0.5;
+
+    /**
+     * Specifies that alpha blending should be used
+     */
+    @editableInPropertyPage("Alpha blending", PropertyTypeForEdition.Boolean, "OPACITY")
+    public useAlphaBlending: boolean = false;
+
+    /**
+     * Specifies that the material will keeps the reflection highlights over a transparent surface (only the most luminous ones).
+     * A car glass is a good example of that. When the street lights reflects on it you can not see what is behind.
+     */
+    @editableInPropertyPage("Radiance over alpha", PropertyTypeForEdition.Boolean, "RENDERING", { notifiers: { update: true } })
+    public useRadianceOverAlpha: boolean = true;
+
+    /**
+     * Specifies that the material will keeps the specular highlights over a transparent surface (only the most luminous ones).
+     * A car glass is a good example of that. When sun reflects on it you can not see what is behind.
+     */
+    @editableInPropertyPage("Specular over alpha", PropertyTypeForEdition.Boolean, "RENDERING", { notifiers: { update: true } })
+    public useSpecularOverAlpha: boolean = true;
+
+    /**
+     * Enables specular anti aliasing in the PBR shader.
+     * It will both interacts on the Geometry for analytical and IBL lighting.
+     * It also prefilter the roughness map based on the bump values.
+     */
+    @editableInPropertyPage("Specular anti-aliasing", PropertyTypeForEdition.Boolean, "RENDERING", { notifiers: { update: true } })
+    public enableSpecularAntiAliasing: boolean = false;
+
+    /**
+     * Enables realtime filtering on the texture.
+     */
+    @editableInPropertyPage("Realtime filtering", PropertyTypeForEdition.Boolean, "RENDERING", { notifiers: { update: true } })
+    public realTimeFiltering: boolean = false;
+
+    /**
+     * Quality switch for realtime filtering
+     */
+    @editableInPropertyPage("Realtime filtering quality", PropertyTypeForEdition.List, "RENDERING", {
+        notifiers: { update: true },
+        options: [
+            { label: "Low", value: Constants.TEXTURE_FILTERING_QUALITY_LOW },
+            { label: "Medium", value: Constants.TEXTURE_FILTERING_QUALITY_MEDIUM },
+            { label: "High", value: Constants.TEXTURE_FILTERING_QUALITY_HIGH },
+        ],
+    })
+    public realTimeFilteringQuality = Constants.TEXTURE_FILTERING_QUALITY_LOW;
+
+    /**
+     * Defines if the material uses energy conservation.
+     */
+    @editableInPropertyPage("Energy Conservation", PropertyTypeForEdition.Boolean, "ADVANCED", { notifiers: { update: true } })
+    public useEnergyConservation: boolean = true;
+
+    /**
+     * This parameters will enable/disable radiance occlusion by preventing the radiance to lit
+     * too much the area relying on ambient texture to define their ambient occlusion.
+     */
+    @editableInPropertyPage("Radiance occlusion", PropertyTypeForEdition.Boolean, "ADVANCED", { notifiers: { update: true } })
+    public useRadianceOcclusion: boolean = true;
+
+    /**
+     * This parameters will enable/disable Horizon occlusion to prevent normal maps to look shiny when the normal
+     * makes the reflect vector face the model (under horizon).
+     */
+    @editableInPropertyPage("Horizon occlusion", PropertyTypeForEdition.Boolean, "ADVANCED", { notifiers: { update: true } })
+    public useHorizonOcclusion: boolean = true;
+
+    /**
+     * If set to true, no lighting calculations will be applied.
+     */
+    @editableInPropertyPage("Unlit", PropertyTypeForEdition.Boolean, "ADVANCED", { notifiers: { update: true } })
+    public unlit: boolean = false;
+
+    /**
+     * Force normal to face away from face.
+     */
+    @editableInPropertyPage("Force normal forward", PropertyTypeForEdition.Boolean, "ADVANCED", { notifiers: { update: true } })
+    public forceNormalForward: boolean = false;
+
+    /** Indicates that no code should be generated in the vertex shader. Can be useful in some specific circumstances (like when doing ray marching for eg) */
+    @editableInPropertyPage("Generate only fragment code", PropertyTypeForEdition.Boolean, "ADVANCED", {
+        notifiers: { rebuild: true, update: true, onValidation: PBRMetallicRoughnessBlock._OnGenerateOnlyFragmentCodeChanged },
+    })
+    public generateOnlyFragmentCode = false;
+
+    /**
+     * Defines the material debug mode.
+     * It helps seeing only some components of the material while troubleshooting.
+     */
+    @editableInPropertyPage("Debug mode", PropertyTypeForEdition.List, "DEBUG", {
+        notifiers: { update: true },
+        options: [
+            { label: "None", value: 0 },
+            // Geometry
+            { label: "Normalized position", value: 1 },
+            { label: "Normals", value: 2 },
+            { label: "Tangents", value: 3 },
+            { label: "Bitangents", value: 4 },
+            { label: "Bump Normals", value: 5 },
+            //{ label: "UV1", value: 6 },
+            //{ label: "UV2", value: 7 },
+            { label: "ClearCoat Normals", value: 8 },
+            { label: "ClearCoat Tangents", value: 9 },
+            { label: "ClearCoat Bitangents", value: 10 },
+            { label: "Anisotropic Normals", value: 11 },
+            { label: "Anisotropic Tangents", value: 12 },
+            { label: "Anisotropic Bitangents", value: 13 },
+            // Maps
+            //{ label: "Emissive Map", value: 23 },
+            //{ label: "Light Map", value: 24 },
+            // Env
+            { label: "Env Refraction", value: 40 },
+            { label: "Env Reflection", value: 41 },
+            { label: "Env Clear Coat", value: 42 },
+            // Lighting
+            { label: "Direct Diffuse", value: 50 },
+            { label: "Direct Specular", value: 51 },
+            { label: "Direct Clear Coat", value: 52 },
+            { label: "Direct Sheen", value: 53 },
+            { label: "Env Irradiance", value: 54 },
+            // Lighting Params
+            { label: "Surface Albedo", value: 60 },
+            { label: "Reflectance 0", value: 61 },
+            { label: "Metallic", value: 62 },
+            { label: "Metallic F0", value: 71 },
+            { label: "Roughness", value: 63 },
+            { label: "AlphaG", value: 64 },
+            { label: "NdotV", value: 65 },
+            { label: "ClearCoat Color", value: 66 },
+            { label: "ClearCoat Roughness", value: 67 },
+            { label: "ClearCoat NdotV", value: 68 },
+            { label: "Transmittance", value: 69 },
+            { label: "Refraction Transmittance", value: 70 },
+            // Misc
+            { label: "SEO", value: 80 },
+            { label: "EHO", value: 81 },
+            { label: "Energy Factor", value: 82 },
+            { label: "Specular Reflectance", value: 83 },
+            { label: "Clear Coat Reflectance", value: 84 },
+            { label: "Sheen Reflectance", value: 85 },
+            { label: "Luminance Over Alpha", value: 86 },
+            { label: "Alpha", value: 87 },
+            { label: "Albedo color", value: 88 },
+            { label: "Ambient occlusion color", value: 89 },
+        ],
+    })
+    public debugMode = 0;
+
+    /**
+     * Specify from where on screen the debug mode should start.
+     * The value goes from -1 (full screen) to 1 (not visible)
+     * It helps with side by side comparison against the final render
+     * This defaults to 0
+     */
+    @editableInPropertyPage("Split position", PropertyTypeForEdition.Float, "DEBUG", { min: -1, max: 1, notifiers: { update: true } })
+    public debugLimit = 0;
+
+    /**
+     * As the default viewing range might not be enough (if the ambient is really small for instance)
+     * You can use the factor to better multiply the final value.
+     */
+    @editableInPropertyPage("Output factor", PropertyTypeForEdition.Float, "DEBUG", { min: 0, max: 5, notifiers: { update: true } })
+    public debugFactor = 1;
+
+    /**
+     * Initialize the block and prepare the context for build
+     * @param state defines the state that will be used for the build
+     */
+    public override initialize(state: NodeMaterialBuildState) {
+        state._excludeVariableName("vLightingIntensity");
+
+        state._excludeVariableName("geometricNormalW");
+        state._excludeVariableName("normalW");
+        state._excludeVariableName("faceNormal");
+
+        state._excludeVariableName("albedoOpacityOut");
+        state._excludeVariableName("surfaceAlbedo");
+        state._excludeVariableName("alpha");
+
+        state._excludeVariableName("aoOut");
+
+        state._excludeVariableName("baseColor");
+        state._excludeVariableName("reflectivityOut");
+        state._excludeVariableName("microSurface");
+        state._excludeVariableName("roughness");
+
+        state._excludeVariableName("NdotVUnclamped");
+        state._excludeVariableName("NdotV");
+        state._excludeVariableName("alphaG");
+        state._excludeVariableName("AARoughnessFactors");
+        state._excludeVariableName("environmentBrdf");
+        state._excludeVariableName("ambientMonochrome");
+        state._excludeVariableName("seo");
+        state._excludeVariableName("eho");
+
+        state._excludeVariableName("environmentRadiance");
+        state._excludeVariableName("irradianceVector");
+        state._excludeVariableName("environmentIrradiance");
+
+        state._excludeVariableName("diffuseBase");
+        state._excludeVariableName("specularBase");
+        state._excludeVariableName("preInfo");
+        state._excludeVariableName("info");
+        state._excludeVariableName("shadow");
+
+        state._excludeVariableName("finalDiffuse");
+        state._excludeVariableName("finalAmbient");
+        state._excludeVariableName("ambientOcclusionForDirectDiffuse");
+
+        state._excludeVariableName("finalColor");
+
+        state._excludeVariableName("vClipSpacePosition");
+        state._excludeVariableName("vDebugMode");
+
+        this._initShaderSourceAsync(state.shaderLanguage);
+    }
+
+    private async _initShaderSourceAsync(shaderLanguage: ShaderLanguage) {
+        this._codeIsReady = false;
+        if (shaderLanguage === ShaderLanguage.WGSL) {
+            await Promise.all([import("../../../../ShadersWGSL/pbr.vertex"), import("../../../../ShadersWGSL/pbr.fragment")]);
+        } else {
+            await Promise.all([import("../../../../Shaders/pbr.vertex"), import("../../../../Shaders/pbr.fragment")]);
+        }
+
+        this._codeIsReady = true;
+        this.onCodeIsReadyObservable.notifyObservers(this);
+    }
+
+    /**
+     * Gets the current class name
+     * @returns the class name
+     */
+    public override getClassName() {
+        return "PBRMetallicRoughnessBlock";
+    }
+
+    /**
+     * Gets the world position input component
+     */
+    public get worldPosition(): NodeMaterialConnectionPoint {
+        return this._inputs[0];
+    }
+
+    /**
+     * Gets the world normal input component
+     */
+    public get worldNormal(): NodeMaterialConnectionPoint {
+        return this._inputs[1];
+    }
+
+    /**
+     * Gets the view matrix parameter
+     */
+    public get view(): NodeMaterialConnectionPoint {
+        return this._inputs[2];
+    }
+
+    /**
+     * Gets the camera position input component
+     */
+    public get cameraPosition(): NodeMaterialConnectionPoint {
+        return this._inputs[3];
+    }
+
+    /**
+     * Gets the perturbed normal input component
+     */
+    public get perturbedNormal(): NodeMaterialConnectionPoint {
+        return this._inputs[4];
+    }
+
+    /**
+     * Gets the base color input component
+     */
+    public get baseColor(): NodeMaterialConnectionPoint {
+        return this._inputs[5];
+    }
+
+    /**
+     * Gets the metallic input component
+     */
+    public get metallic(): NodeMaterialConnectionPoint {
+        return this._inputs[6];
+    }
+
+    /**
+     * Gets the roughness input component
+     */
+    public get roughness(): NodeMaterialConnectionPoint {
+        return this._inputs[7];
+    }
+
+    /**
+     * Gets the ambient occlusion input component
+     */
+    public get ambientOcc(): NodeMaterialConnectionPoint {
+        return this._inputs[8];
+    }
+
+    /**
+     * Gets the opacity input component
+     */
+    public get opacity(): NodeMaterialConnectionPoint {
+        return this._inputs[9];
+    }
+
+    /**
+     * Gets the index of refraction input component
+     */
+    public get indexOfRefraction(): NodeMaterialConnectionPoint {
+        return this._inputs[10];
+    }
+
+    /**
+     * Gets the ambient color input component
+     */
+    public get ambientColor(): NodeMaterialConnectionPoint {
+        return this._inputs[11];
+    }
+
+    /**
+     * Gets the reflection object parameters
+     */
+    public get reflection(): NodeMaterialConnectionPoint {
+        return this._inputs[12];
+    }
+
+    /**
+     * Gets the clear coat object parameters
+     */
+    public get clearcoat(): NodeMaterialConnectionPoint {
+        return this._inputs[13];
+    }
+
+    /**
+     * Gets the sheen object parameters
+     */
+    public get sheen(): NodeMaterialConnectionPoint {
+        return this._inputs[14];
+    }
+
+    /**
+     * Gets the sub surface object parameters
+     */
+    public get subsurface(): NodeMaterialConnectionPoint {
+        return this._inputs[15];
+    }
+
+    /**
+     * Gets the anisotropy object parameters
+     */
+    public get anisotropy(): NodeMaterialConnectionPoint {
+        return this._inputs[16];
+    }
+
+    /**
+     * Gets the iridescence object parameters
+     */
+    public get iridescence(): NodeMaterialConnectionPoint {
+        return this._inputs[17];
+    }
+
+    /**
+     * Gets the ambient output component
+     */
+    public get ambientClr(): NodeMaterialConnectionPoint {
+        return this._outputs[0];
+    }
+
+    /**
+     * Gets the diffuse output component
+     */
+    public get diffuseDir(): NodeMaterialConnectionPoint {
+        return this._outputs[1];
+    }
+
+    /**
+     * Gets the specular output component
+     */
+    public get specularDir(): NodeMaterialConnectionPoint {
+        return this._outputs[2];
+    }
+
+    /**
+     * Gets the clear coat output component
+     */
+    public get clearcoatDir(): NodeMaterialConnectionPoint {
+        return this._outputs[3];
+    }
+
+    /**
+     * Gets the sheen output component
+     */
+    public get sheenDir(): NodeMaterialConnectionPoint {
+        return this._outputs[4];
+    }
+
+    /**
+     * Gets the indirect diffuse output component
+     */
+    public get diffuseInd(): NodeMaterialConnectionPoint {
+        return this._outputs[5];
+    }
+
+    /**
+     * Gets the indirect specular output component
+     */
+    public get specularInd(): NodeMaterialConnectionPoint {
+        return this._outputs[6];
+    }
+
+    /**
+     * Gets the indirect clear coat output component
+     */
+    public get clearcoatInd(): NodeMaterialConnectionPoint {
+        return this._outputs[7];
+    }
+
+    /**
+     * Gets the indirect sheen output component
+     */
+    public get sheenInd(): NodeMaterialConnectionPoint {
+        return this._outputs[8];
+    }
+
+    /**
+     * Gets the refraction output component
+     */
+    public get refraction(): NodeMaterialConnectionPoint {
+        return this._outputs[9];
+    }
+
+    /**
+     * Gets the global lighting output component
+     */
+    public get lighting(): NodeMaterialConnectionPoint {
+        return this._outputs[10];
+    }
+
+    /**
+     * Gets the shadow output component
+     */
+    public get shadow(): NodeMaterialConnectionPoint {
+        return this._outputs[11];
+    }
+
+    /**
+     * Gets the alpha output component
+     */
+    public get alpha(): NodeMaterialConnectionPoint {
+        return this._outputs[12];
+    }
+
+    public override autoConfigure(material: NodeMaterial, additionalFilteringInfo: (node: NodeMaterialBlock) => boolean = () => true) {
+        if (!this.cameraPosition.isConnected) {
+            let cameraPositionInput = material.getInputBlockByPredicate((b) => b.systemValue === NodeMaterialSystemValues.CameraPosition && additionalFilteringInfo(b));
+
+            if (!cameraPositionInput) {
+                cameraPositionInput = new InputBlock("cameraPosition");
+                cameraPositionInput.setAsSystemValue(NodeMaterialSystemValues.CameraPosition);
+            }
+            cameraPositionInput.output.connectTo(this.cameraPosition);
+        }
+
+        if (!this.view.isConnected) {
+            let viewInput = material.getInputBlockByPredicate((b) => b.systemValue === NodeMaterialSystemValues.View && additionalFilteringInfo(b));
+
+            if (!viewInput) {
+                viewInput = new InputBlock("view");
+                viewInput.setAsSystemValue(NodeMaterialSystemValues.View);
+            }
+            viewInput.output.connectTo(this.view);
+        }
+    }
+
+    public override prepareDefines(mesh: AbstractMesh, nodeMaterial: NodeMaterial, defines: NodeMaterialDefines) {
+        // General
+        defines.setValue("PBR", true);
+        defines.setValue("METALLICWORKFLOW", true);
+        defines.setValue("DEBUGMODE", this.debugMode, true);
+        defines.setValue("DEBUGMODE_FORCERETURN", true);
+        defines.setValue("NORMALXYSCALE", true);
+        defines.setValue("BUMP", this.perturbedNormal.isConnected, true);
+        defines.setValue("LODBASEDMICROSFURACE", this._scene.getEngine().getCaps().textureLOD);
+
+        // Albedo & Opacity
+        defines.setValue("ALBEDO", false, true);
+        defines.setValue("OPACITY", this.opacity.isConnected, true);
+
+        // Ambient occlusion
+        defines.setValue("AMBIENT", true, true);
+        defines.setValue("AMBIENTINGRAYSCALE", false, true);
+
+        // Reflectivity
+        defines.setValue("REFLECTIVITY", false, true);
+        defines.setValue("AOSTOREINMETALMAPRED", false, true);
+        defines.setValue("METALLNESSSTOREINMETALMAPBLUE", false, true);
+        defines.setValue("ROUGHNESSSTOREINMETALMAPALPHA", false, true);
+        defines.setValue("ROUGHNESSSTOREINMETALMAPGREEN", false, true);
+
+        // Lighting & colors
+        if (this.lightFalloff === PBRBaseMaterial.LIGHTFALLOFF_STANDARD) {
+            defines.setValue("USEPHYSICALLIGHTFALLOFF", false);
+            defines.setValue("USEGLTFLIGHTFALLOFF", false);
+        } else if (this.lightFalloff === PBRBaseMaterial.LIGHTFALLOFF_GLTF) {
+            defines.setValue("USEPHYSICALLIGHTFALLOFF", false);
+            defines.setValue("USEGLTFLIGHTFALLOFF", true);
+        } else {
+            defines.setValue("USEPHYSICALLIGHTFALLOFF", true);
+            defines.setValue("USEGLTFLIGHTFALLOFF", false);
+        }
+
+        // Transparency
+        const alphaTestCutOffString = this.alphaTestCutoff.toString();
+
+        defines.setValue("ALPHABLEND", this.useAlphaBlending, true);
+        defines.setValue("ALPHAFROMALBEDO", false, true);
+        defines.setValue("ALPHATEST", this.useAlphaTest, true);
+        defines.setValue("ALPHATESTVALUE", alphaTestCutOffString.indexOf(".") < 0 ? alphaTestCutOffString + "." : alphaTestCutOffString, true);
+        defines.setValue("OPACITYRGB", false, true);
+
+        // Rendering
+        defines.setValue("RADIANCEOVERALPHA", this.useRadianceOverAlpha, true);
+        defines.setValue("SPECULAROVERALPHA", this.useSpecularOverAlpha, true);
+        defines.setValue("SPECULARAA", this._scene.getEngine().getCaps().standardDerivatives && this.enableSpecularAntiAliasing, true);
+        defines.setValue("REALTIME_FILTERING", this.realTimeFiltering, true);
+
+        const scene = mesh.getScene();
+        const engine = scene.getEngine();
+
+        if (engine._features.needTypeSuffixInShaderConstants) {
+            defines.setValue("NUM_SAMPLES", this.realTimeFilteringQuality + "u", true);
+        } else {
+            defines.setValue("NUM_SAMPLES", "" + this.realTimeFilteringQuality, true);
+        }
+
+        // Advanced
+        defines.setValue("BRDF_V_HEIGHT_CORRELATED", true);
+        defines.setValue("MS_BRDF_ENERGY_CONSERVATION", this.useEnergyConservation, true);
+        defines.setValue("RADIANCEOCCLUSION", this.useRadianceOcclusion, true);
+        defines.setValue("HORIZONOCCLUSION", this.useHorizonOcclusion, true);
+        defines.setValue("UNLIT", this.unlit, true);
+        defines.setValue("FORCENORMALFORWARD", this.forceNormalForward, true);
+
+        if (this._environmentBRDFTexture && MaterialFlags.ReflectionTextureEnabled) {
+            defines.setValue("ENVIRONMENTBRDF", true);
+            defines.setValue("ENVIRONMENTBRDF_RGBD", this._environmentBRDFTexture.isRGBD, true);
+        } else {
+            defines.setValue("ENVIRONMENTBRDF", false);
+            defines.setValue("ENVIRONMENTBRDF_RGBD", false);
+        }
+
+        if (defines._areImageProcessingDirty && nodeMaterial.imageProcessingConfiguration) {
+            nodeMaterial.imageProcessingConfiguration.prepareDefines(defines);
+        }
+
+        if (!defines._areLightsDirty) {
+            return;
+        }
+
+        if (!this.light) {
+            // Lights
+            PrepareDefinesForLights(scene, mesh, defines, true, nodeMaterial.maxSimultaneousLights);
+            defines._needNormals = true;
+
+            // Multiview
+            PrepareDefinesForMultiview(scene, defines);
+        } else {
+            const state = {
+                needNormals: false,
+                needRebuild: false,
+                lightmapMode: false,
+                shadowEnabled: false,
+                specularEnabled: false,
+            };
+
+            PrepareDefinesForLight(scene, mesh, this.light, this._lightId, defines, true, state);
+
+            if (state.needRebuild) {
+                defines.rebuild();
+            }
+        }
+    }
+
+    public override updateUniformsAndSamples(state: NodeMaterialBuildState, nodeMaterial: NodeMaterial, defines: NodeMaterialDefines, uniformBuffers: string[]) {
+        for (let lightIndex = 0; lightIndex < nodeMaterial.maxSimultaneousLights; lightIndex++) {
+            if (!defines["LIGHT" + lightIndex]) {
+                break;
+            }
+            const onlyUpdateBuffersList = state.uniforms.indexOf("vLightData" + lightIndex) >= 0;
+            PrepareUniformsAndSamplersForLight(
+                lightIndex,
+                state.uniforms,
+                state.samplers,
+                defines["PROJECTEDLIGHTTEXTURE" + lightIndex],
+                uniformBuffers,
+                onlyUpdateBuffersList,
+                defines["IESLIGHTTEXTURE" + lightIndex],
+                defines["AREALIGHT" + lightIndex]
+            );
+        }
+    }
+
+    public override isReady(mesh: AbstractMesh, nodeMaterial: NodeMaterial, defines: NodeMaterialDefines) {
+        if (this._environmentBRDFTexture && !this._environmentBRDFTexture.isReady()) {
+            return false;
+        }
+
+        if (defines._areImageProcessingDirty && nodeMaterial.imageProcessingConfiguration) {
+            if (!nodeMaterial.imageProcessingConfiguration.isReady()) {
+                return false;
+            }
+        }
+
+        return true;
+    }
+
+    public override bind(effect: Effect, nodeMaterial: NodeMaterial, mesh?: Mesh) {
+        if (!mesh) {
+            return;
+        }
+
+        const scene = mesh.getScene();
+
+        if (!this.light) {
+            BindLights(scene, mesh, effect, true, nodeMaterial.maxSimultaneousLights);
+        } else {
+            BindLight(this.light, this._lightId, scene, effect, true);
+        }
+
+        effect.setTexture(this._environmentBrdfSamplerName, this._environmentBRDFTexture);
+
+        effect.setFloat2("vDebugMode", this.debugLimit, this.debugFactor);
+
+        const ambientScene = this._scene.ambientColor;
+
+        if (ambientScene) {
+            effect.setColor3("ambientFromScene", ambientScene);
+        }
+
+        const invertNormal = scene.useRightHandedSystem === (scene._mirroredCameraPosition != null);
+
+        effect.setFloat(this._invertNormalName, invertNormal ? -1 : 1);
+
+        effect.setFloat4("vLightingIntensity", this.directIntensity, 1, this.environmentIntensity * this._scene.environmentIntensity, this.specularIntensity);
+
+        // reflectivity bindings
+        const outsideIOR = 1; // consider air as clear coat and other layers would remap in the shader.
+        const ior = this.indexOfRefraction.connectInputBlock?.value ?? 1.5;
+
+        // We are here deriving our default reflectance from a common value for none metallic surface.
+        // Based of the schlick fresnel approximation model
+        // for dielectrics.
+        const f0 = Math.pow((ior - outsideIOR) / (ior + outsideIOR), 2);
+
+        // Tweak the default F0 and F90 based on our given setup
+        this._metallicReflectanceColor.scaleToRef(f0 * this._metallicF0Factor, TmpColors.Color3[0]);
+        const metallicF90 = this._metallicF0Factor;
+
+        effect.setColor4(this._vMetallicReflectanceFactorsName, TmpColors.Color3[0], metallicF90);
+
+        if (nodeMaterial.imageProcessingConfiguration) {
+            nodeMaterial.imageProcessingConfiguration.bind(effect);
+        }
+    }
+
+    private _injectVertexCode(state: NodeMaterialBuildState) {
+        const worldPos = this.worldPosition;
+        const worldNormal = this.worldNormal;
+        const comments = `//${this.name}`;
+        const isWebGPU = state.shaderLanguage === ShaderLanguage.WGSL;
+
+        // Declaration
+        if (!this.light) {
+            // Emit for all lights
+            state._emitFunctionFromInclude(state.supportUniformBuffers ? "lightVxUboDeclaration" : "lightVxFragmentDeclaration", comments, {
+                repeatKey: "maxSimultaneousLights",
+            });
+            this._lightId = 0;
+
+            state.sharedData.dynamicUniformBlocks.push(this);
+        } else {
+            this._lightId = (state.counters["lightCounter"] !== undefined ? state.counters["lightCounter"] : -1) + 1;
+            state.counters["lightCounter"] = this._lightId;
+
+            state._emitFunctionFromInclude(
+                state.supportUniformBuffers ? "lightVxUboDeclaration" : "lightVxFragmentDeclaration",
+                comments,
+                {
+                    replaceStrings: [{ search: /{X}/g, replace: this._lightId.toString() }],
+                },
+                this._lightId.toString()
+            );
+        }
+
+        // Inject code in vertex
+        const worldPosVaryingName = "v_" + worldPos.associatedVariableName;
+        if (state._emitVaryingFromString(worldPosVaryingName, NodeMaterialBlockConnectionPointTypes.Vector4)) {
+            state.compilationString += (isWebGPU ? "vertexOutputs." : "") + `${worldPosVaryingName} = ${worldPos.associatedVariableName};\n`;
+        }
+
+        const worldNormalVaryingName = "v_" + worldNormal.associatedVariableName;
+        if (state._emitVaryingFromString(worldNormalVaryingName, NodeMaterialBlockConnectionPointTypes.Vector4)) {
+            state.compilationString += (isWebGPU ? "vertexOutputs." : "") + `${worldNormalVaryingName} = ${worldNormal.associatedVariableName};\n`;
+        }
+
+        const reflectionBlock = this.reflection.isConnected ? (this.reflection.connectedPoint?.ownerBlock as ReflectionBlock) : null;
+
+        if (reflectionBlock) {
+            reflectionBlock.viewConnectionPoint = this.view;
+        }
+
+        state.compilationString += reflectionBlock?.handleVertexSide(state) ?? "";
+
+        if (state._emitVaryingFromString("vClipSpacePosition", NodeMaterialBlockConnectionPointTypes.Vector4, "defined(IGNORE) || DEBUGMODE > 0")) {
+            state._injectAtEnd += `#if DEBUGMODE > 0\n`;
+            state._injectAtEnd += (isWebGPU ? "vertexOutputs." : "") + `vClipSpacePosition = ${isWebGPU ? "vertexOutputs.position" : "gl_Position"};\n`;
+            state._injectAtEnd += `#endif\n`;
+        }
+
+        if (this.light) {
+            state.compilationString += state._emitCodeFromInclude("shadowsVertex", comments, {
+                replaceStrings: [
+                    { search: /{X}/g, replace: this._lightId.toString() },
+                    { search: /worldPos/g, replace: worldPos.associatedVariableName },
+                ],
+            });
+        } else {
+            state.compilationString += `${state._declareLocalVar("worldPos", NodeMaterialBlockConnectionPointTypes.Vector4)} = ${worldPos.associatedVariableName};\n`;
+            if (this.view.isConnected) {
+                state.compilationString += `${state._declareLocalVar("view", NodeMaterialBlockConnectionPointTypes.Matrix)} = ${this.view.associatedVariableName};\n`;
+            }
+            state.compilationString += state._emitCodeFromInclude("shadowsVertex", comments, {
+                repeatKey: "maxSimultaneousLights",
+            });
+        }
+    }
+
+    private _getAlbedoOpacityCode(state: NodeMaterialBuildState): string {
+        const isWebGPU = state.shaderLanguage === ShaderLanguage.WGSL;
+
+        let code = isWebGPU ? "var albedoOpacityOut: albedoOpacityOutParams;\n" : `albedoOpacityOutParams albedoOpacityOut;\n`;
+
+        const albedoColor = this.baseColor.isConnected ? this.baseColor.associatedVariableName : "vec3(1.)";
+        const opacity = this.opacity.isConnected ? this.opacity.associatedVariableName : "1.";
+
+        code += `albedoOpacityOut = albedoOpacityBlock(
+                vec4${state.fSuffix}(${albedoColor}, 1.)
+            #ifdef ALBEDO
+                ,vec4${state.fSuffix}(1.)
+                ,vec2${state.fSuffix}(1., 1.)
+            #endif
+            #ifdef OPACITY
+                ,vec4${state.fSuffix}(${opacity})
+                ,vec2${state.fSuffix}(1., 1.)
+            #endif                
+            );
+
+            ${state._declareLocalVar("surfaceAlbedo", NodeMaterialBlockConnectionPointTypes.Vector3)} = albedoOpacityOut.surfaceAlbedo;
+            ${state._declareLocalVar("alpha", NodeMaterialBlockConnectionPointTypes.Float)} = albedoOpacityOut.alpha;\n`;
+
+        return code;
+    }
+
+    private _getAmbientOcclusionCode(state: NodeMaterialBuildState): string {
+        const isWebGPU = state.shaderLanguage === ShaderLanguage.WGSL;
+        let code = isWebGPU ? "var aoOut: ambientOcclusionOutParams;\n" : `ambientOcclusionOutParams aoOut;\n`;
+
+        const ao = this.ambientOcc.isConnected ? this.ambientOcc.associatedVariableName : "1.";
+
+        code += `aoOut = ambientOcclusionBlock(
+            #ifdef AMBIENT
+                vec3${state.fSuffix}(${ao}),
+                vec4${state.fSuffix}(0., 1.0, 1.0, 0.)
+            #endif
+            );\n`;
+
+        return code;
+    }
+
+    private _getReflectivityCode(state: NodeMaterialBuildState): string {
+        const isWebGPU = state.shaderLanguage === ShaderLanguage.WGSL;
+        let code = isWebGPU ? "var reflectivityOut: reflectivityOutParams;\n" : `reflectivityOutParams reflectivityOut;\n`;
+        const aoIntensity = "1.";
+
+        this._vMetallicReflectanceFactorsName = state._getFreeVariableName("vMetallicReflectanceFactors");
+        state._emitUniformFromString(this._vMetallicReflectanceFactorsName, NodeMaterialBlockConnectionPointTypes.Vector4);
+
+        code += `${state._declareLocalVar("baseColor", NodeMaterialBlockConnectionPointTypes.Vector3)} = surfaceAlbedo;
+
+            reflectivityOut = reflectivityBlock(
+                vec4${state.fSuffix}(${this.metallic.associatedVariableName}, ${this.roughness.associatedVariableName}, 0., 0.)
+            #ifdef METALLICWORKFLOW
+                , surfaceAlbedo
+                , ${(isWebGPU ? "uniforms." : "") + this._vMetallicReflectanceFactorsName}
+            #endif
+            #ifdef REFLECTIVITY
+                , vec3${state.fSuffix}(0., 0., ${aoIntensity})
+                , vec4${state.fSuffix}(1.)
+            #endif
+            #if defined(METALLICWORKFLOW) && defined(REFLECTIVITY)  && defined(AOSTOREINMETALMAPRED)
+                , aoOut.ambientOcclusionColor
+            #endif
+            #ifdef MICROSURFACEMAP
+                , microSurfaceTexel <== not handled!
+            #endif
+            );
+
+            ${state._declareLocalVar("microSurface", NodeMaterialBlockConnectionPointTypes.Float)} = reflectivityOut.microSurface;
+            ${state._declareLocalVar("roughness", NodeMaterialBlockConnectionPointTypes.Float)} = reflectivityOut.roughness;
+
+            #ifdef METALLICWORKFLOW
+                surfaceAlbedo = reflectivityOut.surfaceAlbedo;
+            #endif
+            #if defined(METALLICWORKFLOW) && defined(REFLECTIVITY) && defined(AOSTOREINMETALMAPRED)
+                aoOut.ambientOcclusionColor = reflectivityOut.ambientOcclusionColor;
+            #endif\n`;
+
+        return code;
+    }
+
+    protected override _buildBlock(state: NodeMaterialBuildState) {
+        super._buildBlock(state);
+
+        this._scene = state.sharedData.scene;
+        const isWebGPU = state.shaderLanguage === ShaderLanguage.WGSL;
+
+        if (!this._environmentBRDFTexture) {
+            this._environmentBRDFTexture = GetEnvironmentBRDFTexture(this._scene);
+        }
+
+        const reflectionBlock = this.reflection.isConnected ? (this.reflection.connectedPoint?.ownerBlock as ReflectionBlock) : null;
+
+        if (reflectionBlock) {
+            // Need those variables to be setup when calling _injectVertexCode
+            reflectionBlock.worldPositionConnectionPoint = this.worldPosition;
+            reflectionBlock.cameraPositionConnectionPoint = this.cameraPosition;
+            reflectionBlock.worldNormalConnectionPoint = this.worldNormal;
+            reflectionBlock.viewConnectionPoint = this.view;
+        }
+
+        if (state.target !== NodeMaterialBlockTargets.Fragment) {
+            // Vertex
+            this._injectVertexCode(state);
+
+            return this;
+        }
+
+        // Fragment
+        state.sharedData.forcedBindableBlocks.push(this);
+        state.sharedData.blocksWithDefines.push(this);
+        state.sharedData.blockingBlocks.push(this);
+        if (this.generateOnlyFragmentCode) {
+            state.sharedData.dynamicUniformBlocks.push(this);
+        }
+
+        const comments = `//${this.name}`;
+        const normalShading = this.perturbedNormal;
+
+        let worldPosVarName = this.worldPosition.associatedVariableName;
+        let worldNormalVarName = this.worldNormal.associatedVariableName;
+        if (this.generateOnlyFragmentCode) {
+            worldPosVarName = state._getFreeVariableName("globalWorldPos");
+            state.compilationString += `${worldPosVarName} = ${this.worldPosition.associatedVariableName}.xyz;\n`;
+
+            worldNormalVarName = state._getFreeVariableName("globalWorldNormal");
+            state.compilationString += `${worldNormalVarName} = ${this.worldNormal.associatedVariableName}.xyz;\n`;
+
+            state.compilationString += state._emitCodeFromInclude("shadowsVertex", comments, {
+                repeatKey: "maxSimultaneousLights",
+                substitutionVars: this.generateOnlyFragmentCode ? `worldPos,${this.worldPosition.associatedVariableName}` : undefined,
+            });
+
+            state.compilationString += `#if DEBUGMODE > 0\n`;
+            state.compilationString += `${state._declareLocalVar("vClipSpacePosition", NodeMaterialBlockConnectionPointTypes.Vector4)} = vec4${state.fSuffix}((vec2${state.fSuffix}(${isWebGPU ? "fragmentInputs.position" : "gl_FragCoord.xy"}) / vec2${state.fSuffix}(1.0)) * 2.0 - 1.0, 0.0, 1.0);\n`;
+            state.compilationString += `#endif\n`;
+        } else {
+            worldPosVarName = (isWebGPU ? "input." : "") + "v_" + worldPosVarName;
+            worldNormalVarName = (isWebGPU ? "input." : "") + "v_" + worldNormalVarName;
+        }
+
+        this._environmentBrdfSamplerName = state._getFreeVariableName("environmentBrdfSampler");
+
+        state._emit2DSampler(this._environmentBrdfSamplerName);
+
+        state.sharedData.hints.needAlphaBlending = state.sharedData.hints.needAlphaBlending || this.useAlphaBlending;
+        state.sharedData.hints.needAlphaTesting = state.sharedData.hints.needAlphaTesting || this.useAlphaTest;
+
+        state._emitExtension("lod", "#extension GL_EXT_shader_texture_lod : enable", "defined(LODBASEDMICROSFURACE)");
+        state._emitExtension("derivatives", "#extension GL_OES_standard_derivatives : enable");
+
+        state._emitUniformFromString("vDebugMode", NodeMaterialBlockConnectionPointTypes.Vector2, "defined(IGNORE) || DEBUGMODE > 0");
+        state._emitUniformFromString("ambientFromScene", NodeMaterialBlockConnectionPointTypes.Vector3);
+
+        // Image processing uniforms
+        state.uniforms.push("exposureLinear");
+        state.uniforms.push("contrast");
+        state.uniforms.push("vInverseScreenSize");
+        state.uniforms.push("vignetteSettings1");
+        state.uniforms.push("vignetteSettings2");
+        state.uniforms.push("vCameraColorCurveNegative");
+        state.uniforms.push("vCameraColorCurveNeutral");
+        state.uniforms.push("vCameraColorCurvePositive");
+        state.uniforms.push("txColorTransform");
+        state.uniforms.push("colorTransformSettings");
+        state.uniforms.push("ditherIntensity");
+
+        //
+        // Includes
+        //
+        if (!this.light) {
+            // Emit for all lights
+            state._emitFunctionFromInclude(state.supportUniformBuffers ? "lightUboDeclaration" : "lightFragmentDeclaration", comments, {
+                repeatKey: "maxSimultaneousLights",
+                substitutionVars: this.generateOnlyFragmentCode ? "varying," : undefined,
+            });
+        } else {
+            state._emitFunctionFromInclude(
+                state.supportUniformBuffers ? "lightUboDeclaration" : "lightFragmentDeclaration",
+                comments,
+                {
+                    replaceStrings: [{ search: /{X}/g, replace: this._lightId.toString() }],
+                },
+                this._lightId.toString()
+            );
+        }
+
+        state._emitFunctionFromInclude("helperFunctions", comments);
+        state._emitFunctionFromInclude("importanceSampling", comments);
+        state._emitFunctionFromInclude("pbrHelperFunctions", comments);
+        state._emitFunctionFromInclude("imageProcessingDeclaration", comments);
+        state._emitFunctionFromInclude("imageProcessingFunctions", comments);
+
+        state._emitFunctionFromInclude("shadowsFragmentFunctions", comments);
+
+        state._emitFunctionFromInclude("pbrDirectLightingSetupFunctions", comments);
+
+        state._emitFunctionFromInclude("pbrDirectLightingFalloffFunctions", comments);
+        state._emitFunctionFromInclude("pbrBRDFFunctions", comments, {
+            replaceStrings: [{ search: /REFLECTIONMAP_SKYBOX/g, replace: reflectionBlock?._defineSkyboxName ?? "REFLECTIONMAP_SKYBOX" }],
+        });
+        state._emitFunctionFromInclude("hdrFilteringFunctions", comments);
+
+        state._emitFunctionFromInclude("pbrDirectLightingFunctions", comments);
+
+        state._emitFunctionFromInclude("pbrIBLFunctions", comments);
+
+        state._emitFunctionFromInclude("pbrBlockAlbedoOpacity", comments);
+        state._emitFunctionFromInclude("pbrBlockReflectivity", comments);
+        state._emitFunctionFromInclude("pbrBlockAmbientOcclusion", comments);
+        state._emitFunctionFromInclude("pbrBlockAlphaFresnel", comments);
+        state._emitFunctionFromInclude("pbrBlockAnisotropic", comments);
+
+        //
+        // code
+        //
+
+        state._emitUniformFromString("vLightingIntensity", NodeMaterialBlockConnectionPointTypes.Vector4);
+
+        if (reflectionBlock?.generateOnlyFragmentCode) {
+            state.compilationString += reflectionBlock.handleVertexSide(state);
+        }
+
+        // _____________________________ Geometry Information ____________________________
+        this._vNormalWName = state._getFreeVariableName("vNormalW");
+
+        state.compilationString += `${state._declareLocalVar(this._vNormalWName, NodeMaterialBlockConnectionPointTypes.Vector4)} = normalize(${worldNormalVarName});\n`;
+
+        if (state._registerTempVariable("viewDirectionW")) {
+            state.compilationString += `${state._declareLocalVar("viewDirectionW", NodeMaterialBlockConnectionPointTypes.Vector3)} = normalize(${this.cameraPosition.associatedVariableName} - ${worldPosVarName}.xyz);\n`;
+        }
+
+        state.compilationString += `${state._declareLocalVar("geometricNormalW", NodeMaterialBlockConnectionPointTypes.Vector3)} = ${this._vNormalWName}.xyz;\n`;
+
+        state.compilationString += `${state._declareLocalVar("normalW", NodeMaterialBlockConnectionPointTypes.Vector3)} = ${normalShading.isConnected ? "normalize(" + normalShading.associatedVariableName + ".xyz)" : "geometricNormalW"};\n`;
+
+        this._invertNormalName = state._getFreeVariableName("invertNormal");
+
+        state._emitUniformFromString(this._invertNormalName, NodeMaterialBlockConnectionPointTypes.Float);
+
+        state.compilationString += state._emitCodeFromInclude("pbrBlockNormalFinal", comments, {
+            replaceStrings: [
+                { search: /vPositionW/g, replace: worldPosVarName + ".xyz" },
+                { search: /vEyePosition.w/g, replace: this._invertNormalName },
+            ],
+        });
+
+        // _____________________________ Albedo & Opacity ______________________________
+        state.compilationString += this._getAlbedoOpacityCode(state);
+
+        state.compilationString += state._emitCodeFromInclude("depthPrePass", comments);
+
+        // _____________________________ AO  _______________________________
+        state.compilationString += this._getAmbientOcclusionCode(state);
+
+        state.compilationString += state._emitCodeFromInclude("pbrBlockLightmapInit", comments);
+
+        // _____________________________ UNLIT  _______________________________
+        state.compilationString += `#ifdef UNLIT
+                ${state._declareLocalVar("diffuseBase", NodeMaterialBlockConnectionPointTypes.Vector3)} = vec3${state.fSuffix}(1., 1., 1.);
+            #else\n`;
+
+        // _____________________________ Reflectivity _______________________________
+        state.compilationString += this._getReflectivityCode(state);
+
+        // _____________________________ Geometry info _________________________________
+        state.compilationString += state._emitCodeFromInclude("pbrBlockGeometryInfo", comments, {
+            replaceStrings: [
+                { search: /REFLECTIONMAP_SKYBOX/g, replace: reflectionBlock?._defineSkyboxName ?? "REFLECTIONMAP_SKYBOX" },
+                { search: /REFLECTIONMAP_3D/g, replace: reflectionBlock?._define3DName ?? "REFLECTIONMAP_3D" },
+            ],
+        });
+
+        // _____________________________ Anisotropy _______________________________________
+        const anisotropyBlock = this.anisotropy.isConnected ? (this.anisotropy.connectedPoint?.ownerBlock as AnisotropyBlock) : null;
+
+        if (anisotropyBlock) {
+            anisotropyBlock.worldPositionConnectionPoint = this.worldPosition;
+            anisotropyBlock.worldNormalConnectionPoint = this.worldNormal;
+
+            state.compilationString += anisotropyBlock.getCode(state, !this.perturbedNormal.isConnected);
+        }
+
+        // _____________________________ Reflection _______________________________________
+        if (reflectionBlock && reflectionBlock.hasTexture) {
+            state.compilationString += reflectionBlock.getCode(state, anisotropyBlock ? "anisotropicOut.anisotropicNormal" : "normalW");
+        }
+
+        state._emitFunctionFromInclude("pbrBlockReflection", comments, {
+            replaceStrings: [
+                { search: /computeReflectionCoords/g, replace: "computeReflectionCoordsPBR" },
+                { search: /REFLECTIONMAP_3D/g, replace: reflectionBlock?._define3DName ?? "REFLECTIONMAP_3D" },
+                { search: /REFLECTIONMAP_OPPOSITEZ/g, replace: reflectionBlock?._defineOppositeZ ?? "REFLECTIONMAP_OPPOSITEZ" },
+                { search: /REFLECTIONMAP_PROJECTION/g, replace: reflectionBlock?._defineProjectionName ?? "REFLECTIONMAP_PROJECTION" },
+                { search: /REFLECTIONMAP_SKYBOX/g, replace: reflectionBlock?._defineSkyboxName ?? "REFLECTIONMAP_SKYBOX" },
+                { search: /LODINREFLECTIONALPHA/g, replace: reflectionBlock?._defineLODReflectionAlpha ?? "LODINREFLECTIONALPHA" },
+                { search: /LINEARSPECULARREFLECTION/g, replace: reflectionBlock?._defineLinearSpecularReflection ?? "LINEARSPECULARREFLECTION" },
+                { search: /vReflectionFilteringInfo/g, replace: reflectionBlock?._vReflectionFilteringInfoName ?? "vReflectionFilteringInfo" },
+            ],
+        });
+
+        // ___________________ Compute Reflectance aka R0 F0 info _________________________
+        state.compilationString += state._emitCodeFromInclude("pbrBlockReflectance0", comments, {
+            replaceStrings: [{ search: /metallicReflectanceFactors/g, replace: (isWebGPU ? "uniforms." : "") + this._vMetallicReflectanceFactorsName }],
+        });
+        // ________________________________ Sheen ______________________________
+        const sheenBlock = this.sheen.isConnected ? (this.sheen.connectedPoint?.ownerBlock as SheenBlock) : null;
+
+        if (sheenBlock) {
+            state.compilationString += sheenBlock.getCode(reflectionBlock, state);
+        }
+
+        state._emitFunctionFromInclude("pbrBlockSheen", comments, {
+            replaceStrings: [
+                { search: /REFLECTIONMAP_3D/g, replace: reflectionBlock?._define3DName ?? "REFLECTIONMAP_3D" },
+                { search: /REFLECTIONMAP_SKYBOX/g, replace: reflectionBlock?._defineSkyboxName ?? "REFLECTIONMAP_SKYBOX" },
+                { search: /LODINREFLECTIONALPHA/g, replace: reflectionBlock?._defineLODReflectionAlpha ?? "LODINREFLECTIONALPHA" },
+                { search: /LINEARSPECULARREFLECTION/g, replace: reflectionBlock?._defineLinearSpecularReflection ?? "LINEARSPECULARREFLECTION" },
+            ],
+        });
+
+        // _____________________________ Iridescence _______________________________
+        const iridescenceBlock = this.iridescence.isConnected ? (this.iridescence.connectedPoint?.ownerBlock as IridescenceBlock) : null;
+        state.compilationString += IridescenceBlock.GetCode(iridescenceBlock, state);
+
+        state._emitFunctionFromInclude("pbrBlockIridescence", comments, {
+            replaceStrings: [],
+        });
+
+        // _____________________________ Clear Coat ____________________________
+        const clearcoatBlock = this.clearcoat.isConnected ? (this.clearcoat.connectedPoint?.ownerBlock as ClearCoatBlock) : null;
+        const generateTBNSpace = !this.perturbedNormal.isConnected && !this.anisotropy.isConnected;
+        const isTangentConnectedToPerturbNormal =
+            this.perturbedNormal.isConnected && (this.perturbedNormal.connectedPoint?.ownerBlock as PerturbNormalBlock).worldTangent?.isConnected;
+        const isTangentConnectedToAnisotropy = this.anisotropy.isConnected && (this.anisotropy.connectedPoint?.ownerBlock as AnisotropyBlock).worldTangent.isConnected;
+        let vTBNAvailable = isTangentConnectedToPerturbNormal || (!this.perturbedNormal.isConnected && isTangentConnectedToAnisotropy);
+
+        state.compilationString += ClearCoatBlock.GetCode(state, clearcoatBlock, reflectionBlock, worldPosVarName, generateTBNSpace, vTBNAvailable, worldNormalVarName);
+
+        if (generateTBNSpace) {
+            vTBNAvailable = clearcoatBlock?.worldTangent.isConnected ?? false;
+        }
+
+        state._emitFunctionFromInclude("pbrBlockClearcoat", comments, {
+            replaceStrings: [
+                { search: /computeReflectionCoords/g, replace: "computeReflectionCoordsPBR" },
+                { search: /REFLECTIONMAP_3D/g, replace: reflectionBlock?._define3DName ?? "REFLECTIONMAP_3D" },
+                { search: /REFLECTIONMAP_OPPOSITEZ/g, replace: reflectionBlock?._defineOppositeZ ?? "REFLECTIONMAP_OPPOSITEZ" },
+                { search: /REFLECTIONMAP_PROJECTION/g, replace: reflectionBlock?._defineProjectionName ?? "REFLECTIONMAP_PROJECTION" },
+                { search: /REFLECTIONMAP_SKYBOX/g, replace: reflectionBlock?._defineSkyboxName ?? "REFLECTIONMAP_SKYBOX" },
+                { search: /LODINREFLECTIONALPHA/g, replace: reflectionBlock?._defineLODReflectionAlpha ?? "LODINREFLECTIONALPHA" },
+                { search: /LINEARSPECULARREFLECTION/g, replace: reflectionBlock?._defineLinearSpecularReflection ?? "LINEARSPECULARREFLECTION" },
+                { search: /defined\(TANGENT\)/g, replace: vTBNAvailable ? "defined(TANGENT)" : "defined(IGNORE)" },
+            ],
+        });
+
+        // _________________________ Specular Environment Reflectance __________________________
+        state.compilationString += state._emitCodeFromInclude("pbrBlockReflectance", comments, {
+            replaceStrings: [
+                { search: /REFLECTIONMAP_SKYBOX/g, replace: reflectionBlock?._defineSkyboxName ?? "REFLECTIONMAP_SKYBOX" },
+                { search: /REFLECTIONMAP_3D/g, replace: reflectionBlock?._define3DName ?? "REFLECTIONMAP_3D" },
+            ],
+        });
+
+        // ___________________________________ SubSurface ______________________________________
+        const subsurfaceBlock = this.subsurface.isConnected ? (this.subsurface.connectedPoint?.ownerBlock as SubSurfaceBlock) : null;
+        const refractionBlock = this.subsurface.isConnected
+            ? ((this.subsurface.connectedPoint?.ownerBlock as SubSurfaceBlock).refraction.connectedPoint?.ownerBlock as RefractionBlock)
+            : null;
+
+        if (refractionBlock) {
+            refractionBlock.viewConnectionPoint = this.view;
+            refractionBlock.indexOfRefractionConnectionPoint = this.indexOfRefraction;
+        }
+
+        state.compilationString += SubSurfaceBlock.GetCode(state, subsurfaceBlock, reflectionBlock, worldPosVarName);
+
+        state._emitFunctionFromInclude("pbrBlockSubSurface", comments, {
+            replaceStrings: [
+                { search: /REFLECTIONMAP_3D/g, replace: reflectionBlock?._define3DName ?? "REFLECTIONMAP_3D" },
+                { search: /REFLECTIONMAP_OPPOSITEZ/g, replace: reflectionBlock?._defineOppositeZ ?? "REFLECTIONMAP_OPPOSITEZ" },
+                { search: /REFLECTIONMAP_PROJECTION/g, replace: reflectionBlock?._defineProjectionName ?? "REFLECTIONMAP_PROJECTION" },
+                { search: /SS_REFRACTIONMAP_3D/g, replace: refractionBlock?._define3DName ?? "SS_REFRACTIONMAP_3D" },
+                { search: /SS_LODINREFRACTIONALPHA/g, replace: refractionBlock?._defineLODRefractionAlpha ?? "SS_LODINREFRACTIONALPHA" },
+                { search: /SS_LINEARSPECULARREFRACTION/g, replace: refractionBlock?._defineLinearSpecularRefraction ?? "SS_LINEARSPECULARREFRACTION" },
+                { search: /SS_REFRACTIONMAP_OPPOSITEZ/g, replace: refractionBlock?._defineOppositeZ ?? "SS_REFRACTIONMAP_OPPOSITEZ" },
+            ],
+        });
+
+        // _____________________________ Direct Lighting Info __________________________________
+        state.compilationString += state._emitCodeFromInclude("pbrBlockDirectLighting", comments);
+
+        if (this.light) {
+            state.compilationString += state._emitCodeFromInclude("lightFragment", comments, {
+                replaceStrings: [
+                    { search: /{X}/g, replace: this._lightId.toString() },
+                    { search: new RegExp(`${isWebGPU ? "fragmentInputs." : ""}vPositionW`, "g"), replace: worldPosVarName + ".xyz" },
+                ],
+            });
+        } else {
+            state.compilationString += state._emitCodeFromInclude("lightFragment", comments, {
+                repeatKey: "maxSimultaneousLights",
+                substitutionVars: `${isWebGPU ? "fragmentInputs." : ""}vPositionW,${worldPosVarName}.xyz`,
+            });
+        }
+
+        // _____________________________ Compute Final Lit Components ________________________
+        state.compilationString += state._emitCodeFromInclude("pbrBlockFinalLitComponents", comments);
+
+        // _____________________________ UNLIT (2) ________________________
+        state.compilationString += `#endif\n`; // UNLIT
+
+        // _____________________________ Compute Final Unlit Components ________________________
+        const aoColor = this.ambientColor.isConnected ? this.ambientColor.associatedVariableName : `vec3${state.fSuffix}(0., 0., 0.)`;
+
+        let aoDirectLightIntensity = PBRBaseMaterial.DEFAULT_AO_ON_ANALYTICAL_LIGHTS.toString();
+
+        if (aoDirectLightIntensity.indexOf(".") === -1) {
+            aoDirectLightIntensity += ".";
+        }
+
+        let replaceStrings = [
+            { search: /vec3 finalEmissive[\s\S]*?finalEmissive\*=vLightingIntensity\.y;/g, replace: "" },
+            { search: new RegExp(`${isWebGPU ? "uniforms." : ""}vAmbientColor`, "g"), replace: aoColor + ` * ${isWebGPU ? "uniforms." : ""}ambientFromScene` },
+            { search: new RegExp(`${isWebGPU ? "uniforms." : ""}vAmbientInfos.w`, "g"), replace: aoDirectLightIntensity },
+        ];
+
+        if (isWebGPU) {
+            replaceStrings[0] = { search: /var finalEmissive[\s\S]*?finalEmissive\*=uniforms.vLightingIntensity\.y;/g, replace: "" };
+        }
+
+        state.compilationString += state._emitCodeFromInclude("pbrBlockFinalUnlitComponents", comments, {
+            replaceStrings: replaceStrings,
+        });
+
+        // _____________________________ Output Final Color Composition ________________________
+        state.compilationString += state._emitCodeFromInclude("pbrBlockFinalColorComposition", comments, {
+            replaceStrings: [{ search: /finalEmissive/g, replace: `vec3${state.fSuffix}(0.)` }],
+        });
+
+        // _____________________________ Apply image processing ________________________
+        if (isWebGPU) {
+            replaceStrings = [{ search: /mesh.visibility/g, replace: "1." }];
+        } else {
+            replaceStrings = [{ search: /visibility/g, replace: "1." }];
+        }
+
+        state.compilationString += state._emitCodeFromInclude("pbrBlockImageProcessing", comments, {
+            replaceStrings: replaceStrings,
+        });
+
+        // _____________________________ Generate debug code ________________________
+
+        const colorOutput = isWebGPU ? "fragmentOutputs.color" : "gl_FragColor";
+        replaceStrings = [
+            { search: new RegExp(`${isWebGPU ? "fragmentInputs." : ""}vNormalW`, "g"), replace: this._vNormalWName },
+            { search: new RegExp(`${isWebGPU ? "fragmentInputs." : ""}vPositionW`, "g"), replace: worldPosVarName },
+            {
+                search: /albedoTexture\.rgb;/g,
+                replace: `vec3${state.fSuffix}(1.);\n${colorOutput}.rgb = toGammaSpace(${colorOutput}.rgb);\n`,
+            },
+        ];
+        state.compilationString += state._emitCodeFromInclude("pbrDebug", comments, {
+            replaceStrings: replaceStrings,
+        });
+
+        // _____________________________ Generate end points ________________________
+        for (const output of this._outputs) {
+            if (output.hasEndpoints) {
+                const remap = mapOutputToVariable[output.name];
+                if (remap) {
+                    const [varName, conditions] = remap;
+                    if (conditions) {
+                        state.compilationString += `#if ${conditions}\n`;
+                    }
+                    state.compilationString += `${state._declareOutput(output)} = ${varName};\n`;
+                    if (conditions) {
+                        state.compilationString += `#else\n`;
+                        state.compilationString += `${state._declareOutput(output)} = vec3${state.fSuffix}(0.);\n`;
+                        state.compilationString += `#endif\n`;
+                    }
+                } else {
+                    Logger.Error(`There's no remapping for the ${output.name} end point! No code generated`);
+                }
+            }
+        }
+
+        return this;
+    }
+
+    protected override _dumpPropertiesCode() {
+        let codeString = super._dumpPropertiesCode();
+
+        codeString += `${this._codeVariableName}.lightFalloff = ${this.lightFalloff};\n`;
+        codeString += `${this._codeVariableName}.useAlphaTest = ${this.useAlphaTest};\n`;
+        codeString += `${this._codeVariableName}.alphaTestCutoff = ${this.alphaTestCutoff};\n`;
+        codeString += `${this._codeVariableName}.useAlphaBlending = ${this.useAlphaBlending};\n`;
+        codeString += `${this._codeVariableName}.useRadianceOverAlpha = ${this.useRadianceOverAlpha};\n`;
+        codeString += `${this._codeVariableName}.useSpecularOverAlpha = ${this.useSpecularOverAlpha};\n`;
+        codeString += `${this._codeVariableName}.enableSpecularAntiAliasing = ${this.enableSpecularAntiAliasing};\n`;
+        codeString += `${this._codeVariableName}.realTimeFiltering = ${this.realTimeFiltering};\n`;
+        codeString += `${this._codeVariableName}.realTimeFilteringQuality = ${this.realTimeFilteringQuality};\n`;
+        codeString += `${this._codeVariableName}.useEnergyConservation = ${this.useEnergyConservation};\n`;
+        codeString += `${this._codeVariableName}.useRadianceOcclusion = ${this.useRadianceOcclusion};\n`;
+        codeString += `${this._codeVariableName}.useHorizonOcclusion = ${this.useHorizonOcclusion};\n`;
+        codeString += `${this._codeVariableName}.unlit = ${this.unlit};\n`;
+        codeString += `${this._codeVariableName}.forceNormalForward = ${this.forceNormalForward};\n`;
+        codeString += `${this._codeVariableName}.debugMode = ${this.debugMode};\n`;
+        codeString += `${this._codeVariableName}.debugLimit = ${this.debugLimit};\n`;
+        codeString += `${this._codeVariableName}.debugFactor = ${this.debugFactor};\n`;
+
+        return codeString;
+    }
+
+    public override serialize(): any {
+        const serializationObject = super.serialize();
+
+        if (this.light) {
+            serializationObject.lightId = this.light.id;
+        }
+
+        serializationObject.lightFalloff = this.lightFalloff;
+        serializationObject.useAlphaTest = this.useAlphaTest;
+        serializationObject.alphaTestCutoff = this.alphaTestCutoff;
+        serializationObject.useAlphaBlending = this.useAlphaBlending;
+        serializationObject.useRadianceOverAlpha = this.useRadianceOverAlpha;
+        serializationObject.useSpecularOverAlpha = this.useSpecularOverAlpha;
+        serializationObject.enableSpecularAntiAliasing = this.enableSpecularAntiAliasing;
+        serializationObject.realTimeFiltering = this.realTimeFiltering;
+        serializationObject.realTimeFilteringQuality = this.realTimeFilteringQuality;
+        serializationObject.useEnergyConservation = this.useEnergyConservation;
+        serializationObject.useRadianceOcclusion = this.useRadianceOcclusion;
+        serializationObject.useHorizonOcclusion = this.useHorizonOcclusion;
+        serializationObject.unlit = this.unlit;
+        serializationObject.forceNormalForward = this.forceNormalForward;
+        serializationObject.debugMode = this.debugMode;
+        serializationObject.debugLimit = this.debugLimit;
+        serializationObject.debugFactor = this.debugFactor;
+        serializationObject.generateOnlyFragmentCode = this.generateOnlyFragmentCode;
+
+        return serializationObject;
+    }
+
+    public override _deserialize(serializationObject: any, scene: Scene, rootUrl: string) {
+        super._deserialize(serializationObject, scene, rootUrl);
+
+        if (serializationObject.lightId) {
+            this.light = scene.getLightById(serializationObject.lightId);
+        }
+
+        this.lightFalloff = serializationObject.lightFalloff ?? 0;
+        this.useAlphaTest = serializationObject.useAlphaTest;
+        this.alphaTestCutoff = serializationObject.alphaTestCutoff;
+        this.useAlphaBlending = serializationObject.useAlphaBlending;
+        this.useRadianceOverAlpha = serializationObject.useRadianceOverAlpha;
+        this.useSpecularOverAlpha = serializationObject.useSpecularOverAlpha;
+        this.enableSpecularAntiAliasing = serializationObject.enableSpecularAntiAliasing;
+        this.realTimeFiltering = !!serializationObject.realTimeFiltering;
+        this.realTimeFilteringQuality = serializationObject.realTimeFilteringQuality ?? Constants.TEXTURE_FILTERING_QUALITY_LOW;
+        this.useEnergyConservation = serializationObject.useEnergyConservation;
+        this.useRadianceOcclusion = serializationObject.useRadianceOcclusion;
+        this.useHorizonOcclusion = serializationObject.useHorizonOcclusion;
+        this.unlit = serializationObject.unlit;
+        this.forceNormalForward = !!serializationObject.forceNormalForward;
+        this.debugMode = serializationObject.debugMode;
+        this.debugLimit = serializationObject.debugLimit;
+        this.debugFactor = serializationObject.debugFactor;
+        this.generateOnlyFragmentCode = !!serializationObject.generateOnlyFragmentCode;
+
+        this._setTarget();
+    }
+}
+
+RegisterClass("BABYLON.PBRMetallicRoughnessBlock", PBRMetallicRoughnessBlock);