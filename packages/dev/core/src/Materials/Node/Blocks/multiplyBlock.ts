--- conflicted
+++ resolved
@@ -1,40 +1,36 @@
-import type { NodeMaterialBuildState } from "../nodeMaterialBuildState";
-import { RegisterClass } from "../../../Misc/typeStore";
-import { BaseMathBlock } from "./baseMathBlock";
-
-/**
- * Block used to multiply 2 values
- */
-export class MultiplyBlock extends BaseMathBlock {
-    /**
-     * Creates a new MultiplyBlock
-     * @param name defines the block name
-     */
-    public constructor(name: string) {
-        super(name);
-    }
-
-    /**
-     * Gets the current class name
-     * @returns the class name
-     */
-    public getClassName() {
-        return "MultiplyBlock";
-    }
-
-    protected _buildBlock(state: NodeMaterialBuildState) {
-        super._buildBlock(state);
-
-<<<<<<< HEAD
-        const output = this._outputs[0];
-
-        state.compilationString += state._declareOutput(output) + ` = ${this.left.associatedVariableName} * ${this.right.associatedVariableName};\n`;
-=======
-        state.compilationString += this._declareOutput(this.output, state) + ` = ${this.left.associatedVariableName} * ${this.right.associatedVariableName};\n`;
->>>>>>> af25c923
-
-        return this;
-    }
-}
-
-RegisterClass("BABYLON.MultiplyBlock", MultiplyBlock);
+import type { NodeMaterialBuildState } from "../nodeMaterialBuildState";
+import { RegisterClass } from "../../../Misc/typeStore";
+import { BaseMathBlock } from "./baseMathBlock";
+
+/**
+ * Block used to multiply 2 values
+ */
+export class MultiplyBlock extends BaseMathBlock {
+    /**
+     * Creates a new MultiplyBlock
+     * @param name defines the block name
+     */
+    public constructor(name: string) {
+        super(name);
+    }
+
+    /**
+     * Gets the current class name
+     * @returns the class name
+     */
+    public getClassName() {
+        return "MultiplyBlock";
+    }
+
+    protected _buildBlock(state: NodeMaterialBuildState) {
+        super._buildBlock(state);
+
+        const output = this._outputs[0];
+
+        state.compilationString += state._declareOutput(output) + ` = ${this.left.associatedVariableName} * ${this.right.associatedVariableName};\n`;
+
+        return this;
+    }
+}
+
+RegisterClass("BABYLON.MultiplyBlock", MultiplyBlock);