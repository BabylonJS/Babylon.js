--- conflicted
+++ resolved
@@ -1,362 +1,358 @@
-import type { Nullable } from "../../types";
-import { serialize } from "../../Misc/decorators";
-import type { Observer } from "../../Misc/observable";
-import type { ICameraInput } from "../../Cameras/cameraInputsManager";
-import { CameraInputTypes } from "../../Cameras/cameraInputsManager";
-import type { FlyCamera } from "../../Cameras/flyCamera";
-import { PointerEventTypes } from "../../Events/pointerEvents";
-import type { Scene } from "../../scene";
-import { Quaternion } from "../../Maths/math.vector";
-import { Axis } from "../../Maths/math.axis";
-import { Tools } from "../../Misc/tools";
-import type { IPointerEvent, IWheelEvent } from "../../Events/deviceInputEvents";
-import type { DeviceSourceType } from "../../DeviceInput/internalDeviceSourceManager";
-import { DeviceType, PointerInput } from "../../DeviceInput/InputDevices/deviceEnums";
-/**
- * Listen to mouse events to control the camera.
- * @see https://doc.babylonjs.com/how_to/customizing_camera_inputs
- */
-export class FlyCameraMouseInput implements ICameraInput<FlyCamera> {
-    /**
-     * Defines the camera the input is attached to.
-     */
-    public camera: FlyCamera;
-
-    /**
-     * Defines if touch is enabled. (Default is true.)
-     */
-    public touchEnabled: boolean;
-
-    /**
-     * Defines the buttons associated with the input to handle camera rotation.
-     */
-    @serialize()
-    public buttons = [0, 1, 2];
-
-    /**
-     * Assign buttons for Yaw control.
-     */
-    public buttonsYaw: number[] = [-1, 0, 1];
-
-    /**
-     * Assign buttons for Pitch control.
-     */
-    public buttonsPitch: number[] = [-1, 0, 1];
-
-    /**
-     * Assign buttons for Roll control.
-     */
-    public buttonsRoll: number[] = [2];
-
-    /**
-     * Detect if any button is being pressed while mouse is moved.
-     * -1 = Mouse locked.
-     * 0 = Left button.
-     * 1 = Middle Button.
-     * 2 = Right Button.
-     */
-    public activeButton: number = -1;
-
-    /**
-     * Defines the pointer's angular sensibility, to control the camera rotation speed.
-     * Higher values reduce its sensitivity.
-     */
-    @serialize()
-    public angularSensibility = 1000.0;
-
-    private _connectedObserver: Nullable<Observer<DeviceSourceType>>;
-    private _disconnectedObserver: Nullable<Observer<DeviceSourceType>>;
-    private _rollObserver: Nullable<Observer<Scene>>;
-    private _mouseObserver: Nullable<Observer<IPointerEvent | IWheelEvent>>;
-    private _touchObservers: Array<Nullable<Observer<IPointerEvent>>>;
-    private _previousPosition: Nullable<{ x: number; y: number }> = null;
-    private _noPreventDefault: boolean | undefined;
-    private _element: HTMLElement;
-
-    /**
-     * Listen to mouse events to control the camera.
-     * @see https://doc.babylonjs.com/how_to/customizing_camera_inputs
-     */
-    constructor() {}
-
-    /**
-     * Attach the mouse control to the HTML DOM element.
-     * @param noPreventDefault Defines whether events caught by the controls should call preventdefault().
-     */
-    public attachControl(noPreventDefault?: boolean): void {
-        // eslint-disable-next-line prefer-rest-params
-        noPreventDefault = Tools.BackCompatCameraNoPreventDefault(arguments);
-        this._noPreventDefault = noPreventDefault;
-
-        this._connectedObserver = this.camera._deviceSourceManager!.onDeviceConnectedObservable.add((deviceSource) => {
-            if (deviceSource.deviceType === DeviceType.Mouse) {
-                this._mouseObserver = deviceSource.onInputChangedObservable.add((eventData) => {
-                    if (!("deltaY" in eventData)) {
-                        let type = PointerEventTypes.POINTERMOVE;
-
-                        if (eventData.inputIndex !== PointerInput.Move) {
-                            type = deviceSource.getInput(eventData.inputIndex) === 1 ? PointerEventTypes.POINTERDOWN : PointerEventTypes.POINTERUP;
-                        }
-
-                        this._pointerInput(eventData, type);
-                    }
-                });
-            } else if (deviceSource.deviceType === DeviceType.Touch) {
-                this._touchObservers[deviceSource.deviceSlot] = deviceSource.onInputChangedObservable.add((eventData) => {
-                    let type = PointerEventTypes.POINTERMOVE;
-
-                    if (eventData.inputIndex !== PointerInput.Move) {
-                        type = deviceSource.getInput(eventData.inputIndex) === 1 ? PointerEventTypes.POINTERDOWN : PointerEventTypes.POINTERUP;
-                    }
-
-                    this._pointerInput(eventData, type);
-                });
-            }
-        });
-
-        this._disconnectedObserver = this.camera._deviceSourceManager!.onDeviceDisconnectedObservable.add((deviceSource) => {
-            if (deviceSource.deviceType === DeviceType.Mouse) {
-                deviceSource.onInputChangedObservable.remove(this._mouseObserver);
-                this._mouseObserver = null;
-            } else if (deviceSource.deviceType === DeviceType.Touch) {
-                deviceSource.onInputChangedObservable.remove(this._touchObservers[deviceSource.deviceSlot]);
-                this._touchObservers[deviceSource.deviceSlot] = null;
-            }
-        });
-
-        // Correct Roll by rate, if enabled.
-        this._rollObserver = this.camera.getScene().onBeforeRenderObservable.add(() => {
-            if (this.camera.rollCorrect) {
-                this.camera.restoreRoll(this.camera.rollCorrect);
-            }
-        });
-    }
-
-    /**
-     * Detach the current controls from the specified dom element.
-     */
-    public detachControl(): void {
-        if (this._connectedObserver || this._disconnectedObserver) {
-            this.camera._deviceSourceManager?.onDeviceConnectedObservable.remove(this._connectedObserver);
-            this.camera._deviceSourceManager?.onDeviceDisconnectedObservable.remove(this._disconnectedObserver);
-            const mouse = this.camera._deviceSourceManager?.getDeviceSource(DeviceType.Mouse);
-            const touches = this.camera._deviceSourceManager?.getDeviceSources(DeviceType.Touch);
-
-            mouse?.onInputChangedObservable.remove(this._mouseObserver);
-            touches?.forEach((touch) => {
-                touch.onInputChangedObservable.remove(this._touchObservers[touch.deviceSlot]);
-            });
-
-            this.camera.getScene().onBeforeRenderObservable.remove(this._rollObserver);
-
-            this._rollObserver = null;
-            this._previousPosition = null;
-            this._noPreventDefault = undefined;
-        }
-    }
-
-    /**
-     * Gets the class name of the current input.
-     * @returns the class name.
-     */
-    public getClassName(): string {
-        return "FlyCameraMouseInput";
-    }
-
-    /**
-     * Get the friendly name associated with the input class.
-     * @returns the input's friendly name.
-     */
-    public getSimpleName(): string {
-        return "mouse";
-    }
-
-    // Track mouse movement, when the pointer is not locked.
-    private _pointerInput(p: IPointerEvent, t: PointerEventTypes): void {
-        const camera = this.camera;
-        const engine = camera.getEngine();
-
-        if (engine.isInVRExclusivePointerMode) {
-            return;
-        }
-
-        if (!this.touchEnabled && p.pointerType === "touch") {
-            return;
-        }
-
-        // Mouse is moved but an unknown mouse button is pressed.
-        if (t !== PointerEventTypes.POINTERMOVE && this.buttons.indexOf(p.button) === -1) {
-            return;
-        }
-
-<<<<<<< HEAD
-        const srcElement = <HTMLElement>(p.srcElement || p.target);
-=======
-        const srcElement = <HTMLElement>e.target;
->>>>>>> 3b479f4c
-
-        // Mouse down.
-        if (t === PointerEventTypes.POINTERDOWN) {
-            try {
-                srcElement?.setPointerCapture(p.pointerId);
-            } catch (e) {
-                // Nothing to do with the error. Execution continues.
-            }
-
-            this._previousPosition = {
-                x: p.clientX,
-                y: p.clientY,
-            };
-
-            this.activeButton = p.button;
-
-            if (!this._noPreventDefault) {
-                p.preventDefault();
-                this._element.focus();
-            }
-
-            // This is required to move while pointer button is down
-            if (engine.isPointerLock) {
-                this._onMouseMove(p);
-            }
-        }
-        // Mouse up.
-        else if (t === PointerEventTypes.POINTERUP) {
-            try {
-                srcElement?.releasePointerCapture(p.pointerId);
-            } catch (e) {
-                // Nothing to do with the error. Execution continues.
-            }
-
-            this.activeButton = -1;
-
-            this._previousPosition = null;
-            if (!this._noPreventDefault) {
-                p.preventDefault();
-            }
-        }
-        // Mouse move.
-        else if (t === PointerEventTypes.POINTERMOVE) {
-            if (!this._previousPosition) {
-                if (engine.isPointerLock) {
-                    this._onMouseMove(p);
-                }
-
-                return;
-            }
-
-            const offsetX = p.clientX - this._previousPosition.x;
-            const offsetY = p.clientY - this._previousPosition.y;
-
-            this._rotateCamera(offsetX, offsetY);
-
-            this._previousPosition = {
-                x: p.clientX,
-                y: p.clientY,
-            };
-
-            if (!this._noPreventDefault) {
-                p.preventDefault();
-            }
-        }
-    }
-
-    // Track mouse movement, when pointer is locked.
-    private _onMouseMove(e: IPointerEvent): void {
-        const camera = this.camera;
-        const engine = camera.getEngine();
-
-        if (!engine.isPointerLock || engine.isInVRExclusivePointerMode) {
-            return;
-        }
-
-        const offsetX = e.movementX;
-        const offsetY = e.movementY;
-
-        this._rotateCamera(offsetX, offsetY);
-
-        this._previousPosition = null;
-
-        if (!this._noPreventDefault) {
-            e.preventDefault();
-        }
-    }
-
-    /**
-     * Rotate camera by mouse offset.
-     * @param offsetX
-     * @param offsetY
-     */
-    private _rotateCamera(offsetX: number, offsetY: number): void {
-        const camera = this.camera;
-        const scene = this.camera.getScene();
-
-        if (scene.useRightHandedSystem) {
-            offsetX *= -1;
-        }
-
-        if (camera.parent && camera.parent._getWorldMatrixDeterminant() < 0) {
-            offsetX *= -1;
-        }
-
-        const x = offsetX / this.angularSensibility;
-        const y = offsetY / this.angularSensibility;
-
-        // Initialize to current rotation.
-        const currentRotation = Quaternion.RotationYawPitchRoll(camera.rotation.y, camera.rotation.x, camera.rotation.z);
-        let rotationChange: Quaternion;
-
-        // Pitch.
-        if (
-            this.buttonsPitch.some((v) => {
-                return v === this.activeButton;
-            })
-        ) {
-            // Apply change in Radians to vector Angle.
-            rotationChange = Quaternion.RotationAxis(Axis.X, y);
-            // Apply Pitch to quaternion.
-            currentRotation.multiplyInPlace(rotationChange);
-        }
-
-        // Yaw.
-        if (
-            this.buttonsYaw.some((v) => {
-                return v === this.activeButton;
-            })
-        ) {
-            // Apply change in Radians to vector Angle.
-            rotationChange = Quaternion.RotationAxis(Axis.Y, x);
-            // Apply Yaw to quaternion.
-            currentRotation.multiplyInPlace(rotationChange);
-
-            // Add Roll, if banked turning is enabled, within Roll limit.
-            const limit = camera.bankedTurnLimit + camera._trackRoll; // Defaults to 90° plus manual roll.
-            if (camera.bankedTurn && -limit < camera.rotation.z && camera.rotation.z < limit) {
-                const bankingDelta = camera.bankedTurnMultiplier * -x;
-                // Apply change in Radians to vector Angle.
-                rotationChange = Quaternion.RotationAxis(Axis.Z, bankingDelta);
-                // Apply Yaw to quaternion.
-                currentRotation.multiplyInPlace(rotationChange);
-            }
-        }
-
-        // Roll.
-        if (
-            this.buttonsRoll.some((v) => {
-                return v === this.activeButton;
-            })
-        ) {
-            // Apply change in Radians to vector Angle.
-            rotationChange = Quaternion.RotationAxis(Axis.Z, -x);
-            // Track Rolling.
-            camera._trackRoll -= x;
-            // Apply Pitch to quaternion.
-            currentRotation.multiplyInPlace(rotationChange);
-        }
-
-        // Apply rotationQuaternion to Euler camera.rotation.
-        currentRotation.toEulerAnglesToRef(camera.rotation);
-    }
-}
-
-(<any>CameraInputTypes)["FlyCameraMouseInput"] = FlyCameraMouseInput;
+import type { Nullable } from "../../types";
+import { serialize } from "../../Misc/decorators";
+import type { Observer } from "../../Misc/observable";
+import type { ICameraInput } from "../../Cameras/cameraInputsManager";
+import { CameraInputTypes } from "../../Cameras/cameraInputsManager";
+import type { FlyCamera } from "../../Cameras/flyCamera";
+import { PointerEventTypes } from "../../Events/pointerEvents";
+import type { Scene } from "../../scene";
+import { Quaternion } from "../../Maths/math.vector";
+import { Axis } from "../../Maths/math.axis";
+import { Tools } from "../../Misc/tools";
+import type { IPointerEvent, IWheelEvent } from "../../Events/deviceInputEvents";
+import type { DeviceSourceType } from "../../DeviceInput/internalDeviceSourceManager";
+import { DeviceType, PointerInput } from "../../DeviceInput/InputDevices/deviceEnums";
+/**
+ * Listen to mouse events to control the camera.
+ * @see https://doc.babylonjs.com/how_to/customizing_camera_inputs
+ */
+export class FlyCameraMouseInput implements ICameraInput<FlyCamera> {
+    /**
+     * Defines the camera the input is attached to.
+     */
+    public camera: FlyCamera;
+
+    /**
+     * Defines if touch is enabled. (Default is true.)
+     */
+    public touchEnabled: boolean;
+
+    /**
+     * Defines the buttons associated with the input to handle camera rotation.
+     */
+    @serialize()
+    public buttons = [0, 1, 2];
+
+    /**
+     * Assign buttons for Yaw control.
+     */
+    public buttonsYaw: number[] = [-1, 0, 1];
+
+    /**
+     * Assign buttons for Pitch control.
+     */
+    public buttonsPitch: number[] = [-1, 0, 1];
+
+    /**
+     * Assign buttons for Roll control.
+     */
+    public buttonsRoll: number[] = [2];
+
+    /**
+     * Detect if any button is being pressed while mouse is moved.
+     * -1 = Mouse locked.
+     * 0 = Left button.
+     * 1 = Middle Button.
+     * 2 = Right Button.
+     */
+    public activeButton: number = -1;
+
+    /**
+     * Defines the pointer's angular sensibility, to control the camera rotation speed.
+     * Higher values reduce its sensitivity.
+     */
+    @serialize()
+    public angularSensibility = 1000.0;
+
+    private _connectedObserver: Nullable<Observer<DeviceSourceType>>;
+    private _disconnectedObserver: Nullable<Observer<DeviceSourceType>>;
+    private _rollObserver: Nullable<Observer<Scene>>;
+    private _mouseObserver: Nullable<Observer<IPointerEvent | IWheelEvent>>;
+    private _touchObservers: Array<Nullable<Observer<IPointerEvent>>>;
+    private _previousPosition: Nullable<{ x: number; y: number }> = null;
+    private _noPreventDefault: boolean | undefined;
+    private _element: HTMLElement;
+
+    /**
+     * Listen to mouse events to control the camera.
+     * @see https://doc.babylonjs.com/how_to/customizing_camera_inputs
+     */
+    constructor() {}
+
+    /**
+     * Attach the mouse control to the HTML DOM element.
+     * @param noPreventDefault Defines whether events caught by the controls should call preventdefault().
+     */
+    public attachControl(noPreventDefault?: boolean): void {
+        // eslint-disable-next-line prefer-rest-params
+        noPreventDefault = Tools.BackCompatCameraNoPreventDefault(arguments);
+        this._noPreventDefault = noPreventDefault;
+
+        this._connectedObserver = this.camera._deviceSourceManager!.onDeviceConnectedObservable.add((deviceSource) => {
+            if (deviceSource.deviceType === DeviceType.Mouse) {
+                this._mouseObserver = deviceSource.onInputChangedObservable.add((eventData) => {
+                    if (!("deltaY" in eventData)) {
+                        let type = PointerEventTypes.POINTERMOVE;
+
+                        if (eventData.inputIndex !== PointerInput.Move) {
+                            type = deviceSource.getInput(eventData.inputIndex) === 1 ? PointerEventTypes.POINTERDOWN : PointerEventTypes.POINTERUP;
+                        }
+
+                        this._pointerInput(eventData, type);
+                    }
+                });
+            } else if (deviceSource.deviceType === DeviceType.Touch) {
+                this._touchObservers[deviceSource.deviceSlot] = deviceSource.onInputChangedObservable.add((eventData) => {
+                    let type = PointerEventTypes.POINTERMOVE;
+
+                    if (eventData.inputIndex !== PointerInput.Move) {
+                        type = deviceSource.getInput(eventData.inputIndex) === 1 ? PointerEventTypes.POINTERDOWN : PointerEventTypes.POINTERUP;
+                    }
+
+                    this._pointerInput(eventData, type);
+                });
+            }
+        });
+
+        this._disconnectedObserver = this.camera._deviceSourceManager!.onDeviceDisconnectedObservable.add((deviceSource) => {
+            if (deviceSource.deviceType === DeviceType.Mouse) {
+                deviceSource.onInputChangedObservable.remove(this._mouseObserver);
+                this._mouseObserver = null;
+            } else if (deviceSource.deviceType === DeviceType.Touch) {
+                deviceSource.onInputChangedObservable.remove(this._touchObservers[deviceSource.deviceSlot]);
+                this._touchObservers[deviceSource.deviceSlot] = null;
+            }
+        });
+
+        // Correct Roll by rate, if enabled.
+        this._rollObserver = this.camera.getScene().onBeforeRenderObservable.add(() => {
+            if (this.camera.rollCorrect) {
+                this.camera.restoreRoll(this.camera.rollCorrect);
+            }
+        });
+    }
+
+    /**
+     * Detach the current controls from the specified dom element.
+     */
+    public detachControl(): void {
+        if (this._connectedObserver || this._disconnectedObserver) {
+            this.camera._deviceSourceManager?.onDeviceConnectedObservable.remove(this._connectedObserver);
+            this.camera._deviceSourceManager?.onDeviceDisconnectedObservable.remove(this._disconnectedObserver);
+            const mouse = this.camera._deviceSourceManager?.getDeviceSource(DeviceType.Mouse);
+            const touches = this.camera._deviceSourceManager?.getDeviceSources(DeviceType.Touch);
+
+            mouse?.onInputChangedObservable.remove(this._mouseObserver);
+            touches?.forEach((touch) => {
+                touch.onInputChangedObservable.remove(this._touchObservers[touch.deviceSlot]);
+            });
+
+            this.camera.getScene().onBeforeRenderObservable.remove(this._rollObserver);
+
+            this._rollObserver = null;
+            this._previousPosition = null;
+            this._noPreventDefault = undefined;
+        }
+    }
+
+    /**
+     * Gets the class name of the current input.
+     * @returns the class name.
+     */
+    public getClassName(): string {
+        return "FlyCameraMouseInput";
+    }
+
+    /**
+     * Get the friendly name associated with the input class.
+     * @returns the input's friendly name.
+     */
+    public getSimpleName(): string {
+        return "mouse";
+    }
+
+    // Track mouse movement, when the pointer is not locked.
+    private _pointerInput(p: IPointerEvent, t: PointerEventTypes): void {
+        const camera = this.camera;
+        const engine = camera.getEngine();
+
+        if (engine.isInVRExclusivePointerMode) {
+            return;
+        }
+
+        if (!this.touchEnabled && p.pointerType === "touch") {
+            return;
+        }
+
+        // Mouse is moved but an unknown mouse button is pressed.
+        if (t !== PointerEventTypes.POINTERMOVE && this.buttons.indexOf(p.button) === -1) {
+            return;
+        }
+
+        const srcElement = <HTMLElement>p.target;
+
+        // Mouse down.
+        if (t === PointerEventTypes.POINTERDOWN) {
+            try {
+                srcElement?.setPointerCapture(p.pointerId);
+            } catch (e) {
+                // Nothing to do with the error. Execution continues.
+            }
+
+            this._previousPosition = {
+                x: p.clientX,
+                y: p.clientY,
+            };
+
+            this.activeButton = p.button;
+
+            if (!this._noPreventDefault) {
+                p.preventDefault();
+                this._element.focus();
+            }
+
+            // This is required to move while pointer button is down
+            if (engine.isPointerLock) {
+                this._onMouseMove(p);
+            }
+        }
+        // Mouse up.
+        else if (t === PointerEventTypes.POINTERUP) {
+            try {
+                srcElement?.releasePointerCapture(p.pointerId);
+            } catch (e) {
+                // Nothing to do with the error. Execution continues.
+            }
+
+            this.activeButton = -1;
+
+            this._previousPosition = null;
+            if (!this._noPreventDefault) {
+                p.preventDefault();
+            }
+        }
+        // Mouse move.
+        else if (t === PointerEventTypes.POINTERMOVE) {
+            if (!this._previousPosition) {
+                if (engine.isPointerLock) {
+                    this._onMouseMove(p);
+                }
+
+                return;
+            }
+
+            const offsetX = p.clientX - this._previousPosition.x;
+            const offsetY = p.clientY - this._previousPosition.y;
+
+            this._rotateCamera(offsetX, offsetY);
+
+            this._previousPosition = {
+                x: p.clientX,
+                y: p.clientY,
+            };
+
+            if (!this._noPreventDefault) {
+                p.preventDefault();
+            }
+        }
+    }
+
+    // Track mouse movement, when pointer is locked.
+    private _onMouseMove(e: IPointerEvent): void {
+        const camera = this.camera;
+        const engine = camera.getEngine();
+
+        if (!engine.isPointerLock || engine.isInVRExclusivePointerMode) {
+            return;
+        }
+
+        const offsetX = e.movementX;
+        const offsetY = e.movementY;
+
+        this._rotateCamera(offsetX, offsetY);
+
+        this._previousPosition = null;
+
+        if (!this._noPreventDefault) {
+            e.preventDefault();
+        }
+    }
+
+    /**
+     * Rotate camera by mouse offset.
+     * @param offsetX
+     * @param offsetY
+     */
+    private _rotateCamera(offsetX: number, offsetY: number): void {
+        const camera = this.camera;
+        const scene = this.camera.getScene();
+
+        if (scene.useRightHandedSystem) {
+            offsetX *= -1;
+        }
+
+        if (camera.parent && camera.parent._getWorldMatrixDeterminant() < 0) {
+            offsetX *= -1;
+        }
+
+        const x = offsetX / this.angularSensibility;
+        const y = offsetY / this.angularSensibility;
+
+        // Initialize to current rotation.
+        const currentRotation = Quaternion.RotationYawPitchRoll(camera.rotation.y, camera.rotation.x, camera.rotation.z);
+        let rotationChange: Quaternion;
+
+        // Pitch.
+        if (
+            this.buttonsPitch.some((v) => {
+                return v === this.activeButton;
+            })
+        ) {
+            // Apply change in Radians to vector Angle.
+            rotationChange = Quaternion.RotationAxis(Axis.X, y);
+            // Apply Pitch to quaternion.
+            currentRotation.multiplyInPlace(rotationChange);
+        }
+
+        // Yaw.
+        if (
+            this.buttonsYaw.some((v) => {
+                return v === this.activeButton;
+            })
+        ) {
+            // Apply change in Radians to vector Angle.
+            rotationChange = Quaternion.RotationAxis(Axis.Y, x);
+            // Apply Yaw to quaternion.
+            currentRotation.multiplyInPlace(rotationChange);
+
+            // Add Roll, if banked turning is enabled, within Roll limit.
+            const limit = camera.bankedTurnLimit + camera._trackRoll; // Defaults to 90° plus manual roll.
+            if (camera.bankedTurn && -limit < camera.rotation.z && camera.rotation.z < limit) {
+                const bankingDelta = camera.bankedTurnMultiplier * -x;
+                // Apply change in Radians to vector Angle.
+                rotationChange = Quaternion.RotationAxis(Axis.Z, bankingDelta);
+                // Apply Yaw to quaternion.
+                currentRotation.multiplyInPlace(rotationChange);
+            }
+        }
+
+        // Roll.
+        if (
+            this.buttonsRoll.some((v) => {
+                return v === this.activeButton;
+            })
+        ) {
+            // Apply change in Radians to vector Angle.
+            rotationChange = Quaternion.RotationAxis(Axis.Z, -x);
+            // Track Rolling.
+            camera._trackRoll -= x;
+            // Apply Pitch to quaternion.
+            currentRotation.multiplyInPlace(rotationChange);
+        }
+
+        // Apply rotationQuaternion to Euler camera.rotation.
+        currentRotation.toEulerAnglesToRef(camera.rotation);
+    }
+}
+
+(<any>CameraInputTypes)["FlyCameraMouseInput"] = FlyCameraMouseInput;