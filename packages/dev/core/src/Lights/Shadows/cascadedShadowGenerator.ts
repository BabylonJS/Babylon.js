import type { Nullable } from "../../types";
import type { Scene } from "../../scene";
import { Matrix, Vector3 } from "../../Maths/math.vector";
import type { SubMesh } from "../../Meshes/subMesh";

import type { IShadowLight } from "../../Lights/shadowLight";
import type { Effect } from "../../Materials/effect";
import { RenderTargetTexture } from "../../Materials/Textures/renderTargetTexture";

import { Constants } from "../../Engines/constants";

import "../../Shaders/shadowMap.fragment";
import "../../Shaders/shadowMap.vertex";
import "../../Shaders/depthBoxBlur.fragment";
import type { Observer } from "../../Misc/observable";
import { _WarnImport } from "../../Misc/devTools";
import { ShadowGenerator } from "./shadowGenerator";
import type { DirectionalLight } from "../directionalLight";

import { BoundingInfo } from "../../Culling/boundingInfo";
import type { DepthRenderer } from "../../Rendering/depthRenderer";
import { DepthReducer } from "../../Misc/depthReducer";

import { Logger } from "../../Misc/logger";
import { EngineStore } from "../../Engines/engineStore";
import type { Camera } from "../../Cameras/camera";
import type { LightBindingOptions } from "../../Lights/light";

interface ICascade {
    prevBreakDistance: number;
    breakDistance: number;
}

// eslint-disable-next-line @typescript-eslint/naming-convention
const UpDir = Vector3.Up();
// eslint-disable-next-line @typescript-eslint/naming-convention
const ZeroVec = Vector3.Zero();

const tmpv1 = new Vector3(),
    tmpv2 = new Vector3(),
    tmpMatrix = new Matrix();

/**
 * A CSM implementation allowing casting shadows on large scenes.
 * Documentation : https://doc.babylonjs.com/babylon101/cascadedShadows
 * Based on: https://github.com/TheRealMJP/Shadows and https://johanmedestrom.wordpress.com/2016/03/18/opengl-cascaded-shadow-maps/
 */
export class CascadedShadowGenerator extends ShadowGenerator {
    private static readonly _FrustumCornersNDCSpace = [
        new Vector3(-1.0, +1.0, -1.0),
        new Vector3(+1.0, +1.0, -1.0),
        new Vector3(+1.0, -1.0, -1.0),
        new Vector3(-1.0, -1.0, -1.0),
        new Vector3(-1.0, +1.0, +1.0),
        new Vector3(+1.0, +1.0, +1.0),
        new Vector3(+1.0, -1.0, +1.0),
        new Vector3(-1.0, -1.0, +1.0),
    ];

    /**
     * Name of the CSM class
     */
    public static override CLASSNAME = "CascadedShadowGenerator";

    /**
     * Defines the default number of cascades used by the CSM.
     */
    public static readonly DEFAULT_CASCADES_COUNT = 4;
    /**
     * Defines the minimum number of cascades used by the CSM.
     */
    public static MIN_CASCADES_COUNT = 2;
    /**
     * Defines the maximum number of cascades used by the CSM.
     */
    public static MAX_CASCADES_COUNT = 4;

    protected override _validateFilter(filter: number): number {
        if (filter === ShadowGenerator.FILTER_NONE || filter === ShadowGenerator.FILTER_PCF || filter === ShadowGenerator.FILTER_PCSS) {
            return filter;
        }

        Logger.Error('Unsupported filter "' + filter + '"!');

        return ShadowGenerator.FILTER_NONE;
    }

    /**
     * Gets or sets the actual darkness of the soft shadows while using PCSS filtering (value between 0. and 1.)
     */
    public penumbraDarkness: number;

    private _numCascades: number;

    /**
     * Gets or set the number of cascades used by the CSM.
     */
    public get numCascades(): number {
        return this._numCascades;
    }

    public set numCascades(value: number) {
        value = Math.min(Math.max(value, CascadedShadowGenerator.MIN_CASCADES_COUNT), CascadedShadowGenerator.MAX_CASCADES_COUNT);
        if (value === this._numCascades) {
            return;
        }

        this._numCascades = value;
        this.recreateShadowMap();
        this._recreateSceneUBOs();
    }

    /**
     * Sets this to true if you want that the edges of the shadows don't "swimm" / "shimmer" when rotating the camera.
     * The trade off is that you lose some precision in the shadow rendering when enabling this setting.
     */
    public stabilizeCascades: boolean;

    private _freezeShadowCastersBoundingInfo: boolean;
    private _freezeShadowCastersBoundingInfoObservable: Nullable<Observer<Scene>>;

    /**
     * Enables or disables the shadow casters bounding info computation.
     * If your shadow casters don't move, you can disable this feature.
     * If it is enabled, the bounding box computation is done every frame.
     */
    public get freezeShadowCastersBoundingInfo(): boolean {
        return this._freezeShadowCastersBoundingInfo;
    }

    public set freezeShadowCastersBoundingInfo(freeze: boolean) {
        if (this._freezeShadowCastersBoundingInfoObservable && freeze) {
            this._scene.onBeforeRenderObservable.remove(this._freezeShadowCastersBoundingInfoObservable);
            this._freezeShadowCastersBoundingInfoObservable = null;
        }

        if (!this._freezeShadowCastersBoundingInfoObservable && !freeze) {
            this._freezeShadowCastersBoundingInfoObservable = this._scene.onBeforeRenderObservable.add(() => this._computeShadowCastersBoundingInfo());
        }

        this._freezeShadowCastersBoundingInfo = freeze;

        if (freeze) {
            this._computeShadowCastersBoundingInfo();
        }
    }

    private _scbiMin: Vector3;
    private _scbiMax: Vector3;

    protected _computeShadowCastersBoundingInfo(): void {
        this._scbiMin.copyFromFloats(Number.MAX_VALUE, Number.MAX_VALUE, Number.MAX_VALUE);
        this._scbiMax.copyFromFloats(-Number.MAX_VALUE, -Number.MAX_VALUE, -Number.MAX_VALUE);

        if (this._shadowMap && this._shadowMap.renderList) {
            const renderList = this._shadowMap.renderList;
            for (let meshIndex = 0; meshIndex < renderList.length; meshIndex++) {
                const mesh = renderList[meshIndex];

                if (!mesh) {
                    continue;
                }

                const boundingInfo = mesh.getBoundingInfo(),
                    boundingBox = boundingInfo.boundingBox;

                this._scbiMin.minimizeInPlace(boundingBox.minimumWorld);
                this._scbiMax.maximizeInPlace(boundingBox.maximumWorld);
            }

            const meshes = this._scene.meshes;
            for (let meshIndex = 0; meshIndex < meshes.length; meshIndex++) {
                const mesh = meshes[meshIndex];

                if (!mesh || !mesh.isVisible || !mesh.isEnabled || !mesh.receiveShadows) {
                    continue;
                }

                const boundingInfo = mesh.getBoundingInfo(),
                    boundingBox = boundingInfo.boundingBox;

                this._scbiMin.minimizeInPlace(boundingBox.minimumWorld);
                this._scbiMax.maximizeInPlace(boundingBox.maximumWorld);
            }
        }

        this._shadowCastersBoundingInfo.reConstruct(this._scbiMin, this._scbiMax);
    }

    protected _shadowCastersBoundingInfo: BoundingInfo;

    /**
     * Gets or sets the shadow casters bounding info.
     * If you provide your own shadow casters bounding info, first enable freezeShadowCastersBoundingInfo
     * so that the system won't overwrite the bounds you provide
     */
    public get shadowCastersBoundingInfo(): BoundingInfo {
        return this._shadowCastersBoundingInfo;
    }

    public set shadowCastersBoundingInfo(boundingInfo: BoundingInfo) {
        this._shadowCastersBoundingInfo = boundingInfo;
    }

    protected _breaksAreDirty: boolean;

    protected _minDistance: number;
    protected _maxDistance: number;

    /**
     * Sets the minimal and maximal distances to use when computing the cascade breaks.
     *
     * The values of min / max are typically the depth zmin and zmax values of your scene, for a given frame.
     * If you don't know these values, simply leave them to their defaults and don't call this function.
     * @param min minimal distance for the breaks (default to 0.)
     * @param max maximal distance for the breaks (default to 1.)
     */
    public setMinMaxDistance(min: number, max: number): void {
        if (this._minDistance === min && this._maxDistance === max) {
            return;
        }

        if (min > max) {
            min = 0;
            max = 1;
        }

        if (min < 0) {
            min = 0;
        }

        if (max > 1) {
            max = 1;
        }

        this._minDistance = min;
        this._maxDistance = max;
        this._breaksAreDirty = true;
    }

    /** Gets the minimal distance used in the cascade break computation */
    public get minDistance(): number {
        return this._minDistance;
    }

    /** Gets the maximal distance used in the cascade break computation */
    public get maxDistance(): number {
        return this._maxDistance;
    }

    /**
     * Gets the class name of that object
     * @returns "CascadedShadowGenerator"
     */
    public override getClassName(): string {
        return CascadedShadowGenerator.CLASSNAME;
    }

    private _cascadeMinExtents: Array<Vector3>;
    private _cascadeMaxExtents: Array<Vector3>;

    /**
     * Gets a cascade minimum extents
     * @param cascadeIndex index of the cascade
     * @returns the minimum cascade extents
     */
    public getCascadeMinExtents(cascadeIndex: number): Nullable<Vector3> {
        return cascadeIndex >= 0 && cascadeIndex < this._numCascades ? this._cascadeMinExtents[cascadeIndex] : null;
    }

    /**
     * Gets a cascade maximum extents
     * @param cascadeIndex index of the cascade
     * @returns the maximum cascade extents
     */
    public getCascadeMaxExtents(cascadeIndex: number): Nullable<Vector3> {
        return cascadeIndex >= 0 && cascadeIndex < this._numCascades ? this._cascadeMaxExtents[cascadeIndex] : null;
    }

    private _cascades: Array<ICascade>;
    private _currentLayer: number;
    private _viewSpaceFrustumsZ: Array<number>;
    private _viewMatrices: Array<Matrix>;
    private _projectionMatrices: Array<Matrix>;
    private _transformMatrices: Array<Matrix>;
    private _transformMatricesAsArray: Float32Array;
    private _frustumLengths: Array<number>;
    private _lightSizeUVCorrection: Array<number>;
    private _depthCorrection: Array<number>;
    private _frustumCornersWorldSpace: Array<Array<Vector3>>;
    private _frustumCenter: Array<Vector3>;
    private _shadowCameraPos: Array<Vector3>;

    private _shadowMaxZ: number;
    /**
     * Gets the shadow max z distance. It's the limit beyond which shadows are not displayed.
     * It defaults to camera.maxZ
     */
    public get shadowMaxZ(): number {
        if (!this._getCamera()) {
            return 0;
        }
        return this._shadowMaxZ;
    }
    /**
     * Sets the shadow max z distance.
     */
    public set shadowMaxZ(value: number) {
        const camera = this._getCamera();
        if (!camera) {
            this._shadowMaxZ = value;
            return;
        }
        if (this._shadowMaxZ === value || value < camera.minZ || (value > camera.maxZ && camera.maxZ !== 0)) {
            return;
        }
        this._shadowMaxZ = value;
        this._light._markMeshesAsLightDirty();
        this._breaksAreDirty = true;
    }

    protected _debug: boolean;

    /**
     * Gets or sets the debug flag.
     * When enabled, the cascades are materialized by different colors on the screen.
     */
    public get debug(): boolean {
        return this._debug;
    }

    public set debug(dbg: boolean) {
        this._debug = dbg;
        this._light._markMeshesAsLightDirty();
    }

    private _depthClamp: boolean;

    /**
     * Gets or sets the depth clamping value.
     *
     * When enabled, it improves the shadow quality because the near z plane of the light frustum don't need to be adjusted
     * to account for the shadow casters far away.
     *
     * Note that this property is incompatible with PCSS filtering, so it won't be used in that case.
     */
    public get depthClamp(): boolean {
        return this._depthClamp;
    }

    public set depthClamp(value: boolean) {
        this._depthClamp = value;
    }

    private _cascadeBlendPercentage: number;

    /**
     * Gets or sets the percentage of blending between two cascades (value between 0. and 1.).
     * It defaults to 0.1 (10% blending).
     */
    public get cascadeBlendPercentage(): number {
        return this._cascadeBlendPercentage;
    }

    public set cascadeBlendPercentage(value: number) {
        this._cascadeBlendPercentage = value;
        this._light._markMeshesAsLightDirty();
    }

    private _lambda: number;

    /**
     * Gets or set the lambda parameter.
     * This parameter is used to split the camera frustum and create the cascades.
     * It's a value between 0. and 1.: If 0, the split is a uniform split of the frustum, if 1 it is a logarithmic split.
     * For all values in-between, it's a linear combination of the uniform and logarithm split algorithm.
     */
    public get lambda(): number {
        return this._lambda;
    }

    public set lambda(value: number) {
        const lambda = Math.min(Math.max(value, 0), 1);
        if (this._lambda == lambda) {
            return;
        }
        this._lambda = lambda;
        this._breaksAreDirty = true;
    }

    /**
     * Gets the view matrix corresponding to a given cascade
     * @param cascadeNum cascade to retrieve the view matrix from
     * @returns the cascade view matrix
     */
    public getCascadeViewMatrix(cascadeNum: number): Nullable<Matrix> {
        return cascadeNum >= 0 && cascadeNum < this._numCascades ? this._viewMatrices[cascadeNum] : null;
    }

    /**
     * Gets the projection matrix corresponding to a given cascade
     * @param cascadeNum cascade to retrieve the projection matrix from
     * @returns the cascade projection matrix
     */
    public getCascadeProjectionMatrix(cascadeNum: number): Nullable<Matrix> {
        return cascadeNum >= 0 && cascadeNum < this._numCascades ? this._projectionMatrices[cascadeNum] : null;
    }

    /**
     * Gets the transformation matrix corresponding to a given cascade
     * @param cascadeNum cascade to retrieve the transformation matrix from
     * @returns the cascade transformation matrix
     */
    public getCascadeTransformMatrix(cascadeNum: number): Nullable<Matrix> {
        return cascadeNum >= 0 && cascadeNum < this._numCascades ? this._transformMatrices[cascadeNum] : null;
    }

    private _depthRenderer: Nullable<DepthRenderer>;
    /**
     * Sets the depth renderer to use when autoCalcDepthBounds is enabled.
     *
     * Note that if no depth renderer is set, a new one will be automatically created internally when necessary.
     *
     * You should call this function if you already have a depth renderer enabled in your scene, to avoid
     * doing multiple depth rendering each frame. If you provide your own depth renderer, make sure it stores linear depth!
     * @param depthRenderer The depth renderer to use when autoCalcDepthBounds is enabled. If you pass null or don't call this function at all, a depth renderer will be automatically created
     */
    public setDepthRenderer(depthRenderer: Nullable<DepthRenderer>): void {
        this._depthRenderer = depthRenderer;

        if (this._depthReducer) {
            this._depthReducer.setDepthRenderer(this._depthRenderer);
        }
    }

    private _depthReducer: Nullable<DepthReducer>;
    private _autoCalcDepthBounds: boolean;

    /**
     * Gets or sets the autoCalcDepthBounds property.
     *
     * When enabled, a depth rendering pass is first performed (with an internally created depth renderer or with the one
     * you provide by calling setDepthRenderer). Then, a min/max reducing is applied on the depth map to compute the
     * minimal and maximal depth of the map and those values are used as inputs for the setMinMaxDistance() function.
     * It can greatly enhance the shadow quality, at the expense of more GPU works.
     * When using this option, you should increase the value of the lambda parameter, and even set it to 1 for best results.
     */
    public get autoCalcDepthBounds(): boolean {
        return this._autoCalcDepthBounds;
    }

    public set autoCalcDepthBounds(value: boolean) {
        const camera = this._getCamera();

        if (!camera) {
            return;
        }

        this._autoCalcDepthBounds = value;

        if (!value) {
            if (this._depthReducer) {
                this._depthReducer.deactivate();
            }
            this.setMinMaxDistance(0, 1);
            return;
        }

        if (!this._depthReducer) {
            this._depthReducer = new DepthReducer(camera);
            this._depthReducer.onAfterReductionPerformed.add((minmax: { min: number; max: number }) => {
                let min = minmax.min,
                    max = minmax.max;
                if (min >= max) {
                    min = 0;
                    max = 1;
                }
                if (min != this._minDistance || max != this._maxDistance) {
                    this.setMinMaxDistance(min, max);
                }
            });
            this._depthReducer.setDepthRenderer(this._depthRenderer);
        }

        this._depthReducer.activate();
    }

    /**
     * Defines the refresh rate of the min/max computation used when autoCalcDepthBounds is set to true
     * Use 0 to compute just once, 1 to compute on every frame, 2 to compute every two frames and so on...
     * Note that if you provided your own depth renderer through a call to setDepthRenderer, you are responsible
     * for setting the refresh rate on the renderer yourself!
     */
    public get autoCalcDepthBoundsRefreshRate(): number {
        return this._depthReducer?.depthRenderer?.getDepthMap().refreshRate ?? -1;
    }

    public set autoCalcDepthBoundsRefreshRate(value: number) {
        if (this._depthReducer?.depthRenderer) {
            this._depthReducer.depthRenderer.getDepthMap().refreshRate = value;
        }
    }

    /**
     * Create the cascade breaks according to the lambda, shadowMaxZ and min/max distance properties, as well as the camera near and far planes.
     * This function is automatically called when updating lambda, shadowMaxZ and min/max distances, however you should call it yourself if
     * you change the camera near/far planes!
     */
    public splitFrustum(): void {
        this._breaksAreDirty = true;
    }

    private _splitFrustum(): void {
        const camera = this._getCamera();
        if (!camera) {
            return;
        }

        const near = camera.minZ,
            far = camera.maxZ || this._shadowMaxZ, // account for infinite far plane (ie. maxZ = 0)
            cameraRange = far - near,
            minDistance = this._minDistance,
            maxDistance = this._shadowMaxZ < far && this._shadowMaxZ >= near ? Math.min((this._shadowMaxZ - near) / (far - near), this._maxDistance) : this._maxDistance;

        const minZ = near + minDistance * cameraRange,
            maxZ = near + maxDistance * cameraRange;

        const range = maxZ - minZ,
            ratio = maxZ / minZ;

        for (let cascadeIndex = 0; cascadeIndex < this._cascades.length; ++cascadeIndex) {
            const p = (cascadeIndex + 1) / this._numCascades,
                log = minZ * ratio ** p,
                uniform = minZ + range * p;

            const d = this._lambda * (log - uniform) + uniform;

            this._cascades[cascadeIndex].prevBreakDistance = cascadeIndex === 0 ? minDistance : this._cascades[cascadeIndex - 1].breakDistance;
            this._cascades[cascadeIndex].breakDistance = (d - near) / cameraRange;

            this._viewSpaceFrustumsZ[cascadeIndex] = d;
            this._frustumLengths[cascadeIndex] = (this._cascades[cascadeIndex].breakDistance - this._cascades[cascadeIndex].prevBreakDistance) * cameraRange;
        }

        this._breaksAreDirty = false;
    }

    private _computeMatrices(): void {
        const scene = this._scene;

        const camera = this._getCamera();
        if (!camera) {
            return;
        }

        Vector3.NormalizeToRef(this._light.getShadowDirection(0), this._lightDirection);
        if (Math.abs(Vector3.Dot(this._lightDirection, Vector3.Up())) === 1.0) {
            this._lightDirection.z = 0.0000000000001; // Required to avoid perfectly perpendicular light
        }

        this._cachedDirection.copyFrom(this._lightDirection);

        const useReverseDepthBuffer = scene.getEngine().useReverseDepthBuffer;

        for (let cascadeIndex = 0; cascadeIndex < this._numCascades; ++cascadeIndex) {
            this._computeFrustumInWorldSpace(cascadeIndex);
            this._computeCascadeFrustum(cascadeIndex);

            this._cascadeMaxExtents[cascadeIndex].subtractToRef(this._cascadeMinExtents[cascadeIndex], tmpv1); // tmpv1 = cascadeExtents

            // Get position of the shadow camera
            this._frustumCenter[cascadeIndex].addToRef(this._lightDirection.scale(this._cascadeMinExtents[cascadeIndex].z), this._shadowCameraPos[cascadeIndex]);

            // Come up with a new orthographic camera for the shadow caster
            Matrix.LookAtLHToRef(this._shadowCameraPos[cascadeIndex], this._frustumCenter[cascadeIndex], UpDir, this._viewMatrices[cascadeIndex]);

            let minZ = 0,
                maxZ = tmpv1.z;

            // Try to tighten minZ and maxZ based on the bounding box of the shadow casters
            const boundingInfo = this._shadowCastersBoundingInfo;

            boundingInfo.update(this._viewMatrices[cascadeIndex]);

            maxZ = Math.min(maxZ, boundingInfo.boundingBox.maximumWorld.z);

            if (!this._depthClamp || this.filter === ShadowGenerator.FILTER_PCSS) {
                // If we don't use depth clamping, we must set minZ so that all shadow casters are in the light frustum
                minZ = Math.min(minZ, boundingInfo.boundingBox.minimumWorld.z);
            } else {
                // If using depth clamping, we can adjust minZ to reduce the [minZ, maxZ] range (and get some additional precision in the shadow map)
                minZ = Math.max(minZ, boundingInfo.boundingBox.minimumWorld.z);
            }

            Matrix.OrthoOffCenterLHToRef(
                this._cascadeMinExtents[cascadeIndex].x,
                this._cascadeMaxExtents[cascadeIndex].x,
                this._cascadeMinExtents[cascadeIndex].y,
                this._cascadeMaxExtents[cascadeIndex].y,
                useReverseDepthBuffer ? maxZ : minZ,
                useReverseDepthBuffer ? minZ : maxZ,
                this._projectionMatrices[cascadeIndex],
                scene.getEngine().isNDCHalfZRange
            );

            this._cascadeMinExtents[cascadeIndex].z = minZ;
            this._cascadeMaxExtents[cascadeIndex].z = maxZ;

            this._viewMatrices[cascadeIndex].multiplyToRef(this._projectionMatrices[cascadeIndex], this._transformMatrices[cascadeIndex]);

            // Create the rounding matrix, by projecting the world-space origin and determining
            // the fractional offset in texel space
            Vector3.TransformCoordinatesToRef(ZeroVec, this._transformMatrices[cascadeIndex], tmpv1); // tmpv1 = shadowOrigin
            tmpv1.scaleInPlace(this._mapSize / 2);

            tmpv2.copyFromFloats(Math.round(tmpv1.x), Math.round(tmpv1.y), Math.round(tmpv1.z)); // tmpv2 = roundedOrigin
            tmpv2.subtractInPlace(tmpv1).scaleInPlace(2 / this._mapSize); // tmpv2 = roundOffset

            Matrix.TranslationToRef(tmpv2.x, tmpv2.y, 0.0, tmpMatrix);

            this._projectionMatrices[cascadeIndex].multiplyToRef(tmpMatrix, this._projectionMatrices[cascadeIndex]);
            this._viewMatrices[cascadeIndex].multiplyToRef(this._projectionMatrices[cascadeIndex], this._transformMatrices[cascadeIndex]);

            this._transformMatrices[cascadeIndex].copyToArray(this._transformMatricesAsArray, cascadeIndex * 16);
        }
    }

    // Get the 8 points of the view frustum in world space
    private _computeFrustumInWorldSpace(cascadeIndex: number): void {
        const camera = this._getCamera();
        if (!camera) {
            return;
        }

        const prevSplitDist = this._cascades[cascadeIndex].prevBreakDistance,
            splitDist = this._cascades[cascadeIndex].breakDistance;

        const isNDCHalfZRange = this._scene.getEngine().isNDCHalfZRange;

        camera.getViewMatrix(); // make sure the transformation matrix we get when calling 'getTransformationMatrix()' is calculated with an up to date view matrix

        const cameraInfiniteFarPlane = camera.maxZ === 0;
        const saveCameraMaxZ = camera.maxZ;

        if (cameraInfiniteFarPlane) {
            camera.maxZ = this._shadowMaxZ;
            camera.getProjectionMatrix(true);
        }

        const invViewProj = Matrix.Invert(camera.getTransformationMatrix());

        if (cameraInfiniteFarPlane) {
            camera.maxZ = saveCameraMaxZ;
            camera.getProjectionMatrix(true);
        }

        const cornerIndexOffset = this._scene.getEngine().useReverseDepthBuffer ? 4 : 0;
        for (let cornerIndex = 0; cornerIndex < CascadedShadowGenerator._FrustumCornersNDCSpace.length; ++cornerIndex) {
            tmpv1.copyFrom(CascadedShadowGenerator._FrustumCornersNDCSpace[(cornerIndex + cornerIndexOffset) % CascadedShadowGenerator._FrustumCornersNDCSpace.length]);
            if (isNDCHalfZRange && tmpv1.z === -1) {
                tmpv1.z = 0;
            }
            Vector3.TransformCoordinatesToRef(tmpv1, invViewProj, this._frustumCornersWorldSpace[cascadeIndex][cornerIndex]);
        }

        // Get the corners of the current cascade slice of the view frustum
        for (let cornerIndex = 0; cornerIndex < CascadedShadowGenerator._FrustumCornersNDCSpace.length / 2; ++cornerIndex) {
            tmpv1.copyFrom(this._frustumCornersWorldSpace[cascadeIndex][cornerIndex + 4]).subtractInPlace(this._frustumCornersWorldSpace[cascadeIndex][cornerIndex]);
            tmpv2.copyFrom(tmpv1).scaleInPlace(prevSplitDist); // near corner ray
            tmpv1.scaleInPlace(splitDist); // far corner ray

            tmpv1.addInPlace(this._frustumCornersWorldSpace[cascadeIndex][cornerIndex]);

            this._frustumCornersWorldSpace[cascadeIndex][cornerIndex + 4].copyFrom(tmpv1);
            this._frustumCornersWorldSpace[cascadeIndex][cornerIndex].addInPlace(tmpv2);
        }
    }

    private _computeCascadeFrustum(cascadeIndex: number): void {
        this._cascadeMinExtents[cascadeIndex].copyFromFloats(Number.MAX_VALUE, Number.MAX_VALUE, Number.MAX_VALUE);
        this._cascadeMaxExtents[cascadeIndex].copyFromFloats(-Number.MAX_VALUE, -Number.MAX_VALUE, -Number.MAX_VALUE);
        this._frustumCenter[cascadeIndex].copyFromFloats(0, 0, 0);

        const camera = this._getCamera();

        if (!camera) {
            return;
        }

        // Calculate the centroid of the view frustum slice
        for (let cornerIndex = 0; cornerIndex < this._frustumCornersWorldSpace[cascadeIndex].length; ++cornerIndex) {
            this._frustumCenter[cascadeIndex].addInPlace(this._frustumCornersWorldSpace[cascadeIndex][cornerIndex]);
        }

        this._frustumCenter[cascadeIndex].scaleInPlace(1 / this._frustumCornersWorldSpace[cascadeIndex].length);

        if (this.stabilizeCascades) {
            // Calculate the radius of a bounding sphere surrounding the frustum corners
            let sphereRadius = 0;
            for (let cornerIndex = 0; cornerIndex < this._frustumCornersWorldSpace[cascadeIndex].length; ++cornerIndex) {
                const dist = this._frustumCornersWorldSpace[cascadeIndex][cornerIndex].subtractToRef(this._frustumCenter[cascadeIndex], tmpv1).length();
                sphereRadius = Math.max(sphereRadius, dist);
            }

            sphereRadius = Math.ceil(sphereRadius * 16) / 16;

            this._cascadeMaxExtents[cascadeIndex].copyFromFloats(sphereRadius, sphereRadius, sphereRadius);
            this._cascadeMinExtents[cascadeIndex].copyFromFloats(-sphereRadius, -sphereRadius, -sphereRadius);
        } else {
            // Create a temporary view matrix for the light
            const lightCameraPos = this._frustumCenter[cascadeIndex];

            this._frustumCenter[cascadeIndex].addToRef(this._lightDirection, tmpv1); // tmpv1 = look at

            Matrix.LookAtLHToRef(lightCameraPos, tmpv1, UpDir, tmpMatrix); // matrix = lightView

            // Calculate an AABB around the frustum corners
            for (let cornerIndex = 0; cornerIndex < this._frustumCornersWorldSpace[cascadeIndex].length; ++cornerIndex) {
                Vector3.TransformCoordinatesToRef(this._frustumCornersWorldSpace[cascadeIndex][cornerIndex], tmpMatrix, tmpv1);

                this._cascadeMinExtents[cascadeIndex].minimizeInPlace(tmpv1);
                this._cascadeMaxExtents[cascadeIndex].maximizeInPlace(tmpv1);
            }
        }
    }

    protected _recreateSceneUBOs(): void {
        this._disposeSceneUBOs();
        if (this._sceneUBOs) {
            for (let i = 0; i < this._numCascades; ++i) {
                this._sceneUBOs.push(this._scene.createSceneUniformBuffer(`Scene for CSM Shadow Generator (light "${this._light.name}" cascade #${i})`));
            }
        }
    }

    /**
     *  Support test.
     */
    public static get IsSupported(): boolean {
        const engine = EngineStore.LastCreatedEngine;
        if (!engine) {
            return false;
        }
        return engine._features.supportCSM;
    }

    /**
     * @internal
     */
    public static override _SceneComponentInitialization: (scene: Scene) => void = (_) => {
        throw _WarnImport("ShadowGeneratorSceneComponent");
    };

    /**
     * Creates a Cascaded Shadow Generator object.
     * A ShadowGenerator is the required tool to use the shadows.
     * Each directional light casting shadows needs to use its own ShadowGenerator.
     * Documentation : https://doc.babylonjs.com/babylon101/cascadedShadows
     * @param mapSize The size of the texture what stores the shadows. Example : 1024.
     * @param light The directional light object generating the shadows.
     * @param usefulFloatFirst By default the generator will try to use half float textures but if you need precision (for self shadowing for instance), you can use this option to enforce full float texture.
     * @param camera Camera associated with this shadow generator (default: null). If null, takes the scene active camera at the time we need to access it
     * @param useRedTextureType Forces the generator to use a Red instead of a RGBA type for the shadow map texture format (default: true)
     */
    constructor(mapSize: number, light: DirectionalLight, usefulFloatFirst?: boolean, camera?: Nullable<Camera>, useRedTextureType = true) {
        if (!CascadedShadowGenerator.IsSupported) {
            Logger.Error("CascadedShadowMap is not supported by the current engine.");
            return;
        }

        super(mapSize, light, usefulFloatFirst, camera, useRedTextureType);

        this.usePercentageCloserFiltering = true;
    }

    protected override _initializeGenerator(): void {
        this.penumbraDarkness = this.penumbraDarkness ?? 1.0;
        this._numCascades = this._numCascades ?? CascadedShadowGenerator.DEFAULT_CASCADES_COUNT;
        this.stabilizeCascades = this.stabilizeCascades ?? false;
        this._freezeShadowCastersBoundingInfoObservable = this._freezeShadowCastersBoundingInfoObservable ?? null;
        this.freezeShadowCastersBoundingInfo = this.freezeShadowCastersBoundingInfo ?? false;
        this._scbiMin = this._scbiMin ?? new Vector3(0, 0, 0);
        this._scbiMax = this._scbiMax ?? new Vector3(0, 0, 0);
        this._shadowCastersBoundingInfo = this._shadowCastersBoundingInfo ?? new BoundingInfo(new Vector3(0, 0, 0), new Vector3(0, 0, 0));
        this._breaksAreDirty = this._breaksAreDirty ?? true;
        this._minDistance = this._minDistance ?? 0;
        this._maxDistance = this._maxDistance ?? 1;
        this._currentLayer = this._currentLayer ?? 0;
        this._shadowMaxZ = this._shadowMaxZ ?? this._getCamera()?.maxZ ?? 10000;
        this._debug = this._debug ?? false;
        this._depthClamp = this._depthClamp ?? true;
        this._cascadeBlendPercentage = this._cascadeBlendPercentage ?? 0.1;
        this._lambda = this._lambda ?? 0.5;
        this._autoCalcDepthBounds = this._autoCalcDepthBounds ?? false;

        this._recreateSceneUBOs();

        super._initializeGenerator();
    }

    protected override _createTargetRenderTexture(): void {
        const engine = this._scene.getEngine();
        const size = { width: this._mapSize, height: this._mapSize, layers: this.numCascades };
        this._shadowMap = new RenderTargetTexture(
            this._light.name + "_CSMShadowMap",
            size,
            this._scene,
            false,
            true,
            this._textureType,
            false,
            undefined,
            false,
            false,
            undefined,
            this._useRedTextureType ? Constants.TEXTUREFORMAT_RED : Constants.TEXTUREFORMAT_RGBA
        );
        this._shadowMap.createDepthStencilTexture(
            engine.useReverseDepthBuffer ? Constants.GREATER : Constants.LESS,
            true,
            undefined,
            undefined,
            undefined,
            `DepthStencilForCSMShadowGenerator-${this._light.name}`
        );
        this._shadowMap.noPrePassRenderer = true;
    }

    protected override _initializeShadowMap(): void {
        super._initializeShadowMap();

        if (this._shadowMap === null) {
            return;
        }

        this._transformMatricesAsArray = new Float32Array(this._numCascades * 16);
        this._viewSpaceFrustumsZ = new Array(this._numCascades);
        this._frustumLengths = new Array(this._numCascades);
        this._lightSizeUVCorrection = new Array(this._numCascades * 2);
        this._depthCorrection = new Array(this._numCascades);

        this._cascades = [];
        this._viewMatrices = [];
        this._projectionMatrices = [];
        this._transformMatrices = [];
        this._cascadeMinExtents = [];
        this._cascadeMaxExtents = [];
        this._frustumCenter = [];
        this._shadowCameraPos = [];
        this._frustumCornersWorldSpace = [];

        for (let cascadeIndex = 0; cascadeIndex < this._numCascades; ++cascadeIndex) {
            this._cascades[cascadeIndex] = {
                prevBreakDistance: 0,
                breakDistance: 0,
            };

            this._viewMatrices[cascadeIndex] = Matrix.Zero();
            this._projectionMatrices[cascadeIndex] = Matrix.Zero();
            this._transformMatrices[cascadeIndex] = Matrix.Zero();
            this._cascadeMinExtents[cascadeIndex] = new Vector3();
            this._cascadeMaxExtents[cascadeIndex] = new Vector3();
            this._frustumCenter[cascadeIndex] = new Vector3();
            this._shadowCameraPos[cascadeIndex] = new Vector3();
            this._frustumCornersWorldSpace[cascadeIndex] = new Array(CascadedShadowGenerator._FrustumCornersNDCSpace.length);

            for (let i = 0; i < CascadedShadowGenerator._FrustumCornersNDCSpace.length; ++i) {
                this._frustumCornersWorldSpace[cascadeIndex][i] = new Vector3();
            }
        }

        const engine = this._scene.getEngine();

        this._shadowMap.onBeforeBindObservable.clear();
        this._shadowMap.onBeforeRenderObservable.clear();

        this._shadowMap.onBeforeRenderObservable.add((layer: number) => {
            if (this._sceneUBOs) {
                this._scene.setSceneUniformBuffer(this._sceneUBOs[layer]);
            }
            this._currentLayer = layer;
            if (this._filter === ShadowGenerator.FILTER_PCF) {
                engine.setColorWrite(false);
            }
            this._scene.setTransformMatrix(this.getCascadeViewMatrix(layer)!, this.getCascadeProjectionMatrix(layer)!);
            if (this._useUBO) {
                this._scene.getSceneUniformBuffer().unbindEffect();
                this._scene.finalizeSceneUbo();
            }
        });

        this._shadowMap.onBeforeBindObservable.add(() => {
            this._currentSceneUBO = this._scene.getSceneUniformBuffer();
            engine._debugPushGroup?.(`cascaded shadow map generation for pass id ${engine.currentRenderPassId}`, 1);
            if (this._breaksAreDirty) {
                this._splitFrustum();
            }
            this._computeMatrices();
        });

        this._splitFrustum();
    }

    protected override _bindCustomEffectForRenderSubMeshForShadowMap(subMesh: SubMesh, effect: Effect): void {
        effect.setMatrix("viewProjection", this.getCascadeTransformMatrix(this._currentLayer)!);
    }

    protected override _isReadyCustomDefines(defines: any): void {
        defines.push("#define SM_DEPTHCLAMP " + (this._depthClamp && this._filter !== ShadowGenerator.FILTER_PCSS ? "1" : "0"));
    }

    /**
     * Prepare all the defines in a material relying on a shadow map at the specified light index.
     * @param defines Defines of the material we want to update
     * @param lightIndex Index of the light in the enabled light list of the material
     */
    public override prepareDefines(defines: any, lightIndex: number): void {
        super.prepareDefines(defines, lightIndex);

        const scene = this._scene;
        const light = this._light;

        if (!scene.shadowsEnabled || !light.shadowEnabled) {
            return;
        }

        defines["SHADOWCSM" + lightIndex] = true;
        defines["SHADOWCSMDEBUG" + lightIndex] = this.debug;
        defines["SHADOWCSMNUM_CASCADES" + lightIndex] = this.numCascades;
        defines["SHADOWCSM_RIGHTHANDED" + lightIndex] = scene.useRightHandedSystem;

        const camera = this._getCamera();

        if (camera && this._shadowMaxZ <= (camera.maxZ || this._shadowMaxZ)) {
            defines["SHADOWCSMUSESHADOWMAXZ" + lightIndex] = true;
        }

        if (this.cascadeBlendPercentage === 0) {
            defines["SHADOWCSMNOBLEND" + lightIndex] = true;
        }
    }

    /**
     * Binds the shadow related information inside of an effect (information like near, far, darkness...
     * defined in the generator but impacting the effect).
     * @param lightIndex Index of the light in the enabled light list of the material owning the effect
     * @param effect The effect we are binfing the information for
     * @param options options to be used when binding the shadow information
     */
<<<<<<< HEAD
    public bindShadowLight(lightIndex: string, effect: Effect, options?: LightBindingOptions): void {
=======
    public override bindShadowLight(lightIndex: string, effect: Effect): void {
>>>>>>> 4a94015c
        const light = this._light;
        const scene = this._scene;

        if (!scene.shadowsEnabled || !light.shadowEnabled) {
            return;
        }

        const camera = this._getCamera();
        if (!camera) {
            return;
        }

        const shadowMap = this.getShadowMap();
        if (!shadowMap) {
            return;
        }

        const width = shadowMap.getSize().width;

        effect.setMatrices("lightMatrix" + lightIndex, this._transformMatricesAsArray);
        effect.setArray("viewFrustumZ" + lightIndex, this._viewSpaceFrustumsZ);
        effect.setFloat("cascadeBlendFactor" + lightIndex, this.cascadeBlendPercentage === 0 ? 10000 : 1 / this.cascadeBlendPercentage);
        effect.setArray("frustumLengths" + lightIndex, this._frustumLengths);

        // Only PCF uses depth stencil texture.
        const setTextureForShadows = options && options.setTextureForShadows;
        if (this._filter === ShadowGenerator.FILTER_PCF) {
            if (setTextureForShadows) {
                setTextureForShadows("shadow", true, lightIndex, shadowMap);
            } else {
                effect.setDepthStencilTexture("shadowSampler" + lightIndex, shadowMap);
            }
            light._uniformBuffer.updateFloat4("shadowsInfo", this.getDarkness(), width, 1 / width, this.frustumEdgeFalloff, lightIndex);
        } else if (this._filter === ShadowGenerator.FILTER_PCSS) {
            for (let cascadeIndex = 0; cascadeIndex < this._numCascades; ++cascadeIndex) {
                this._lightSizeUVCorrection[cascadeIndex * 2 + 0] =
                    cascadeIndex === 0
                        ? 1
                        : (this._cascadeMaxExtents[0].x - this._cascadeMinExtents[0].x) / (this._cascadeMaxExtents[cascadeIndex].x - this._cascadeMinExtents[cascadeIndex].x); // x correction
                this._lightSizeUVCorrection[cascadeIndex * 2 + 1] =
                    cascadeIndex === 0
                        ? 1
                        : (this._cascadeMaxExtents[0].y - this._cascadeMinExtents[0].y) / (this._cascadeMaxExtents[cascadeIndex].y - this._cascadeMinExtents[cascadeIndex].y); // y correction
                this._depthCorrection[cascadeIndex] =
                    cascadeIndex === 0
                        ? 1
                        : (this._cascadeMaxExtents[cascadeIndex].z - this._cascadeMinExtents[cascadeIndex].z) / (this._cascadeMaxExtents[0].z - this._cascadeMinExtents[0].z);
            }
            if (setTextureForShadows) {
                setTextureForShadows("shadow", true, lightIndex, shadowMap);
                setTextureForShadows("depth", false, lightIndex, shadowMap);
            } else {
                effect.setDepthStencilTexture("shadowSampler" + lightIndex, shadowMap);
                effect.setTexture("depthSampler" + lightIndex, shadowMap);
            }

            effect.setArray2("lightSizeUVCorrection" + lightIndex, this._lightSizeUVCorrection);
            effect.setArray("depthCorrection" + lightIndex, this._depthCorrection);
            effect.setFloat("penumbraDarkness" + lightIndex, this.penumbraDarkness);
            light._uniformBuffer.updateFloat4("shadowsInfo", this.getDarkness(), 1 / width, this._contactHardeningLightSizeUVRatio * width, this.frustumEdgeFalloff, lightIndex);
        } else {
            if (setTextureForShadows) {
                setTextureForShadows("shadow", false, lightIndex, shadowMap);
            } else {
                effect.setTexture("shadowSampler" + lightIndex, shadowMap);
            }
            light._uniformBuffer.updateFloat4("shadowsInfo", this.getDarkness(), width, 1 / width, this.frustumEdgeFalloff, lightIndex);
        }

        light._uniformBuffer.updateFloat2(
            "depthValues",
            this.getLight().getDepthMinZ(camera),
            this.getLight().getDepthMinZ(camera) + this.getLight().getDepthMaxZ(camera),
            lightIndex
        );
    }

    /**
     * Gets the transformation matrix of the first cascade used to project the meshes into the map from the light point of view.
     * (eq to view projection * shadow projection matrices)
     * @returns The transform matrix used to create the shadow map
     */
    public override getTransformMatrix(): Matrix {
        return this.getCascadeTransformMatrix(0)!;
    }

    /**
     * Disposes the ShadowGenerator.
     * Returns nothing.
     */
    public override dispose(): void {
        super.dispose();

        if (this._freezeShadowCastersBoundingInfoObservable) {
            this._scene.onBeforeRenderObservable.remove(this._freezeShadowCastersBoundingInfoObservable);
            this._freezeShadowCastersBoundingInfoObservable = null;
        }

        if (this._depthReducer) {
            this._depthReducer.dispose();
            this._depthReducer = null;
        }
    }

    /**
     * Serializes the shadow generator setup to a json object.
     * @returns The serialized JSON object
     */
    public override serialize(): any {
        const serializationObject: any = super.serialize();
        const shadowMap = this.getShadowMap();

        if (!shadowMap) {
            return serializationObject;
        }

        serializationObject.numCascades = this._numCascades;
        serializationObject.debug = this._debug;
        serializationObject.stabilizeCascades = this.stabilizeCascades;
        serializationObject.lambda = this._lambda;
        serializationObject.cascadeBlendPercentage = this.cascadeBlendPercentage;
        serializationObject.depthClamp = this._depthClamp;
        serializationObject.autoCalcDepthBounds = this.autoCalcDepthBounds;
        serializationObject.shadowMaxZ = this._shadowMaxZ;
        serializationObject.penumbraDarkness = this.penumbraDarkness;

        serializationObject.freezeShadowCastersBoundingInfo = this._freezeShadowCastersBoundingInfo;
        serializationObject.minDistance = this.minDistance;
        serializationObject.maxDistance = this.maxDistance;

        serializationObject.renderList = [];
        if (shadowMap.renderList) {
            for (let meshIndex = 0; meshIndex < shadowMap.renderList.length; meshIndex++) {
                const mesh = shadowMap.renderList[meshIndex];

                serializationObject.renderList.push(mesh.id);
            }
        }

        return serializationObject;
    }

    /**
     * Parses a serialized ShadowGenerator and returns a new ShadowGenerator.
     * @param parsedShadowGenerator The JSON object to parse
     * @param scene The scene to create the shadow map for
     * @returns The parsed shadow generator
     */
    public static override Parse(parsedShadowGenerator: any, scene: Scene): ShadowGenerator {
        const shadowGenerator = ShadowGenerator.Parse(
            parsedShadowGenerator,
            scene,
            (mapSize: number, light: IShadowLight, camera: Nullable<Camera>) => new CascadedShadowGenerator(mapSize, <DirectionalLight>light, undefined, camera)
        ) as CascadedShadowGenerator;

        if (parsedShadowGenerator.numCascades !== undefined) {
            shadowGenerator.numCascades = parsedShadowGenerator.numCascades;
        }

        if (parsedShadowGenerator.debug !== undefined) {
            shadowGenerator.debug = parsedShadowGenerator.debug;
        }

        if (parsedShadowGenerator.stabilizeCascades !== undefined) {
            shadowGenerator.stabilizeCascades = parsedShadowGenerator.stabilizeCascades;
        }

        if (parsedShadowGenerator.lambda !== undefined) {
            shadowGenerator.lambda = parsedShadowGenerator.lambda;
        }

        if (parsedShadowGenerator.cascadeBlendPercentage !== undefined) {
            shadowGenerator.cascadeBlendPercentage = parsedShadowGenerator.cascadeBlendPercentage;
        }

        if (parsedShadowGenerator.depthClamp !== undefined) {
            shadowGenerator.depthClamp = parsedShadowGenerator.depthClamp;
        }

        if (parsedShadowGenerator.autoCalcDepthBounds !== undefined) {
            shadowGenerator.autoCalcDepthBounds = parsedShadowGenerator.autoCalcDepthBounds;
        }

        if (parsedShadowGenerator.shadowMaxZ !== undefined) {
            shadowGenerator.shadowMaxZ = parsedShadowGenerator.shadowMaxZ;
        }

        if (parsedShadowGenerator.penumbraDarkness !== undefined) {
            shadowGenerator.penumbraDarkness = parsedShadowGenerator.penumbraDarkness;
        }

        if (parsedShadowGenerator.freezeShadowCastersBoundingInfo !== undefined) {
            shadowGenerator.freezeShadowCastersBoundingInfo = parsedShadowGenerator.freezeShadowCastersBoundingInfo;
        }

        if (parsedShadowGenerator.minDistance !== undefined && parsedShadowGenerator.maxDistance !== undefined) {
            shadowGenerator.setMinMaxDistance(parsedShadowGenerator.minDistance, parsedShadowGenerator.maxDistance);
        }

        return shadowGenerator;
    }
}
<|MERGE_RESOLUTION|>--- conflicted
+++ resolved
@@ -1,1156 +1,1152 @@
-import type { Nullable } from "../../types";
-import type { Scene } from "../../scene";
-import { Matrix, Vector3 } from "../../Maths/math.vector";
-import type { SubMesh } from "../../Meshes/subMesh";
-
-import type { IShadowLight } from "../../Lights/shadowLight";
-import type { Effect } from "../../Materials/effect";
-import { RenderTargetTexture } from "../../Materials/Textures/renderTargetTexture";
-
-import { Constants } from "../../Engines/constants";
-
-import "../../Shaders/shadowMap.fragment";
-import "../../Shaders/shadowMap.vertex";
-import "../../Shaders/depthBoxBlur.fragment";
-import type { Observer } from "../../Misc/observable";
-import { _WarnImport } from "../../Misc/devTools";
-import { ShadowGenerator } from "./shadowGenerator";
-import type { DirectionalLight } from "../directionalLight";
-
-import { BoundingInfo } from "../../Culling/boundingInfo";
-import type { DepthRenderer } from "../../Rendering/depthRenderer";
-import { DepthReducer } from "../../Misc/depthReducer";
-
-import { Logger } from "../../Misc/logger";
-import { EngineStore } from "../../Engines/engineStore";
-import type { Camera } from "../../Cameras/camera";
-import type { LightBindingOptions } from "../../Lights/light";
-
-interface ICascade {
-    prevBreakDistance: number;
-    breakDistance: number;
-}
-
-// eslint-disable-next-line @typescript-eslint/naming-convention
-const UpDir = Vector3.Up();
-// eslint-disable-next-line @typescript-eslint/naming-convention
-const ZeroVec = Vector3.Zero();
-
-const tmpv1 = new Vector3(),
-    tmpv2 = new Vector3(),
-    tmpMatrix = new Matrix();
-
-/**
- * A CSM implementation allowing casting shadows on large scenes.
- * Documentation : https://doc.babylonjs.com/babylon101/cascadedShadows
- * Based on: https://github.com/TheRealMJP/Shadows and https://johanmedestrom.wordpress.com/2016/03/18/opengl-cascaded-shadow-maps/
- */
-export class CascadedShadowGenerator extends ShadowGenerator {
-    private static readonly _FrustumCornersNDCSpace = [
-        new Vector3(-1.0, +1.0, -1.0),
-        new Vector3(+1.0, +1.0, -1.0),
-        new Vector3(+1.0, -1.0, -1.0),
-        new Vector3(-1.0, -1.0, -1.0),
-        new Vector3(-1.0, +1.0, +1.0),
-        new Vector3(+1.0, +1.0, +1.0),
-        new Vector3(+1.0, -1.0, +1.0),
-        new Vector3(-1.0, -1.0, +1.0),
-    ];
-
-    /**
-     * Name of the CSM class
-     */
-    public static override CLASSNAME = "CascadedShadowGenerator";
-
-    /**
-     * Defines the default number of cascades used by the CSM.
-     */
-    public static readonly DEFAULT_CASCADES_COUNT = 4;
-    /**
-     * Defines the minimum number of cascades used by the CSM.
-     */
-    public static MIN_CASCADES_COUNT = 2;
-    /**
-     * Defines the maximum number of cascades used by the CSM.
-     */
-    public static MAX_CASCADES_COUNT = 4;
-
-    protected override _validateFilter(filter: number): number {
-        if (filter === ShadowGenerator.FILTER_NONE || filter === ShadowGenerator.FILTER_PCF || filter === ShadowGenerator.FILTER_PCSS) {
-            return filter;
-        }
-
-        Logger.Error('Unsupported filter "' + filter + '"!');
-
-        return ShadowGenerator.FILTER_NONE;
-    }
-
-    /**
-     * Gets or sets the actual darkness of the soft shadows while using PCSS filtering (value between 0. and 1.)
-     */
-    public penumbraDarkness: number;
-
-    private _numCascades: number;
-
-    /**
-     * Gets or set the number of cascades used by the CSM.
-     */
-    public get numCascades(): number {
-        return this._numCascades;
-    }
-
-    public set numCascades(value: number) {
-        value = Math.min(Math.max(value, CascadedShadowGenerator.MIN_CASCADES_COUNT), CascadedShadowGenerator.MAX_CASCADES_COUNT);
-        if (value === this._numCascades) {
-            return;
-        }
-
-        this._numCascades = value;
-        this.recreateShadowMap();
-        this._recreateSceneUBOs();
-    }
-
-    /**
-     * Sets this to true if you want that the edges of the shadows don't "swimm" / "shimmer" when rotating the camera.
-     * The trade off is that you lose some precision in the shadow rendering when enabling this setting.
-     */
-    public stabilizeCascades: boolean;
-
-    private _freezeShadowCastersBoundingInfo: boolean;
-    private _freezeShadowCastersBoundingInfoObservable: Nullable<Observer<Scene>>;
-
-    /**
-     * Enables or disables the shadow casters bounding info computation.
-     * If your shadow casters don't move, you can disable this feature.
-     * If it is enabled, the bounding box computation is done every frame.
-     */
-    public get freezeShadowCastersBoundingInfo(): boolean {
-        return this._freezeShadowCastersBoundingInfo;
-    }
-
-    public set freezeShadowCastersBoundingInfo(freeze: boolean) {
-        if (this._freezeShadowCastersBoundingInfoObservable && freeze) {
-            this._scene.onBeforeRenderObservable.remove(this._freezeShadowCastersBoundingInfoObservable);
-            this._freezeShadowCastersBoundingInfoObservable = null;
-        }
-
-        if (!this._freezeShadowCastersBoundingInfoObservable && !freeze) {
-            this._freezeShadowCastersBoundingInfoObservable = this._scene.onBeforeRenderObservable.add(() => this._computeShadowCastersBoundingInfo());
-        }
-
-        this._freezeShadowCastersBoundingInfo = freeze;
-
-        if (freeze) {
-            this._computeShadowCastersBoundingInfo();
-        }
-    }
-
-    private _scbiMin: Vector3;
-    private _scbiMax: Vector3;
-
-    protected _computeShadowCastersBoundingInfo(): void {
-        this._scbiMin.copyFromFloats(Number.MAX_VALUE, Number.MAX_VALUE, Number.MAX_VALUE);
-        this._scbiMax.copyFromFloats(-Number.MAX_VALUE, -Number.MAX_VALUE, -Number.MAX_VALUE);
-
-        if (this._shadowMap && this._shadowMap.renderList) {
-            const renderList = this._shadowMap.renderList;
-            for (let meshIndex = 0; meshIndex < renderList.length; meshIndex++) {
-                const mesh = renderList[meshIndex];
-
-                if (!mesh) {
-                    continue;
-                }
-
-                const boundingInfo = mesh.getBoundingInfo(),
-                    boundingBox = boundingInfo.boundingBox;
-
-                this._scbiMin.minimizeInPlace(boundingBox.minimumWorld);
-                this._scbiMax.maximizeInPlace(boundingBox.maximumWorld);
-            }
-
-            const meshes = this._scene.meshes;
-            for (let meshIndex = 0; meshIndex < meshes.length; meshIndex++) {
-                const mesh = meshes[meshIndex];
-
-                if (!mesh || !mesh.isVisible || !mesh.isEnabled || !mesh.receiveShadows) {
-                    continue;
-                }
-
-                const boundingInfo = mesh.getBoundingInfo(),
-                    boundingBox = boundingInfo.boundingBox;
-
-                this._scbiMin.minimizeInPlace(boundingBox.minimumWorld);
-                this._scbiMax.maximizeInPlace(boundingBox.maximumWorld);
-            }
-        }
-
-        this._shadowCastersBoundingInfo.reConstruct(this._scbiMin, this._scbiMax);
-    }
-
-    protected _shadowCastersBoundingInfo: BoundingInfo;
-
-    /**
-     * Gets or sets the shadow casters bounding info.
-     * If you provide your own shadow casters bounding info, first enable freezeShadowCastersBoundingInfo
-     * so that the system won't overwrite the bounds you provide
-     */
-    public get shadowCastersBoundingInfo(): BoundingInfo {
-        return this._shadowCastersBoundingInfo;
-    }
-
-    public set shadowCastersBoundingInfo(boundingInfo: BoundingInfo) {
-        this._shadowCastersBoundingInfo = boundingInfo;
-    }
-
-    protected _breaksAreDirty: boolean;
-
-    protected _minDistance: number;
-    protected _maxDistance: number;
-
-    /**
-     * Sets the minimal and maximal distances to use when computing the cascade breaks.
-     *
-     * The values of min / max are typically the depth zmin and zmax values of your scene, for a given frame.
-     * If you don't know these values, simply leave them to their defaults and don't call this function.
-     * @param min minimal distance for the breaks (default to 0.)
-     * @param max maximal distance for the breaks (default to 1.)
-     */
-    public setMinMaxDistance(min: number, max: number): void {
-        if (this._minDistance === min && this._maxDistance === max) {
-            return;
-        }
-
-        if (min > max) {
-            min = 0;
-            max = 1;
-        }
-
-        if (min < 0) {
-            min = 0;
-        }
-
-        if (max > 1) {
-            max = 1;
-        }
-
-        this._minDistance = min;
-        this._maxDistance = max;
-        this._breaksAreDirty = true;
-    }
-
-    /** Gets the minimal distance used in the cascade break computation */
-    public get minDistance(): number {
-        return this._minDistance;
-    }
-
-    /** Gets the maximal distance used in the cascade break computation */
-    public get maxDistance(): number {
-        return this._maxDistance;
-    }
-
-    /**
-     * Gets the class name of that object
-     * @returns "CascadedShadowGenerator"
-     */
-    public override getClassName(): string {
-        return CascadedShadowGenerator.CLASSNAME;
-    }
-
-    private _cascadeMinExtents: Array<Vector3>;
-    private _cascadeMaxExtents: Array<Vector3>;
-
-    /**
-     * Gets a cascade minimum extents
-     * @param cascadeIndex index of the cascade
-     * @returns the minimum cascade extents
-     */
-    public getCascadeMinExtents(cascadeIndex: number): Nullable<Vector3> {
-        return cascadeIndex >= 0 && cascadeIndex < this._numCascades ? this._cascadeMinExtents[cascadeIndex] : null;
-    }
-
-    /**
-     * Gets a cascade maximum extents
-     * @param cascadeIndex index of the cascade
-     * @returns the maximum cascade extents
-     */
-    public getCascadeMaxExtents(cascadeIndex: number): Nullable<Vector3> {
-        return cascadeIndex >= 0 && cascadeIndex < this._numCascades ? this._cascadeMaxExtents[cascadeIndex] : null;
-    }
-
-    private _cascades: Array<ICascade>;
-    private _currentLayer: number;
-    private _viewSpaceFrustumsZ: Array<number>;
-    private _viewMatrices: Array<Matrix>;
-    private _projectionMatrices: Array<Matrix>;
-    private _transformMatrices: Array<Matrix>;
-    private _transformMatricesAsArray: Float32Array;
-    private _frustumLengths: Array<number>;
-    private _lightSizeUVCorrection: Array<number>;
-    private _depthCorrection: Array<number>;
-    private _frustumCornersWorldSpace: Array<Array<Vector3>>;
-    private _frustumCenter: Array<Vector3>;
-    private _shadowCameraPos: Array<Vector3>;
-
-    private _shadowMaxZ: number;
-    /**
-     * Gets the shadow max z distance. It's the limit beyond which shadows are not displayed.
-     * It defaults to camera.maxZ
-     */
-    public get shadowMaxZ(): number {
-        if (!this._getCamera()) {
-            return 0;
-        }
-        return this._shadowMaxZ;
-    }
-    /**
-     * Sets the shadow max z distance.
-     */
-    public set shadowMaxZ(value: number) {
-        const camera = this._getCamera();
-        if (!camera) {
-            this._shadowMaxZ = value;
-            return;
-        }
-        if (this._shadowMaxZ === value || value < camera.minZ || (value > camera.maxZ && camera.maxZ !== 0)) {
-            return;
-        }
-        this._shadowMaxZ = value;
-        this._light._markMeshesAsLightDirty();
-        this._breaksAreDirty = true;
-    }
-
-    protected _debug: boolean;
-
-    /**
-     * Gets or sets the debug flag.
-     * When enabled, the cascades are materialized by different colors on the screen.
-     */
-    public get debug(): boolean {
-        return this._debug;
-    }
-
-    public set debug(dbg: boolean) {
-        this._debug = dbg;
-        this._light._markMeshesAsLightDirty();
-    }
-
-    private _depthClamp: boolean;
-
-    /**
-     * Gets or sets the depth clamping value.
-     *
-     * When enabled, it improves the shadow quality because the near z plane of the light frustum don't need to be adjusted
-     * to account for the shadow casters far away.
-     *
-     * Note that this property is incompatible with PCSS filtering, so it won't be used in that case.
-     */
-    public get depthClamp(): boolean {
-        return this._depthClamp;
-    }
-
-    public set depthClamp(value: boolean) {
-        this._depthClamp = value;
-    }
-
-    private _cascadeBlendPercentage: number;
-
-    /**
-     * Gets or sets the percentage of blending between two cascades (value between 0. and 1.).
-     * It defaults to 0.1 (10% blending).
-     */
-    public get cascadeBlendPercentage(): number {
-        return this._cascadeBlendPercentage;
-    }
-
-    public set cascadeBlendPercentage(value: number) {
-        this._cascadeBlendPercentage = value;
-        this._light._markMeshesAsLightDirty();
-    }
-
-    private _lambda: number;
-
-    /**
-     * Gets or set the lambda parameter.
-     * This parameter is used to split the camera frustum and create the cascades.
-     * It's a value between 0. and 1.: If 0, the split is a uniform split of the frustum, if 1 it is a logarithmic split.
-     * For all values in-between, it's a linear combination of the uniform and logarithm split algorithm.
-     */
-    public get lambda(): number {
-        return this._lambda;
-    }
-
-    public set lambda(value: number) {
-        const lambda = Math.min(Math.max(value, 0), 1);
-        if (this._lambda == lambda) {
-            return;
-        }
-        this._lambda = lambda;
-        this._breaksAreDirty = true;
-    }
-
-    /**
-     * Gets the view matrix corresponding to a given cascade
-     * @param cascadeNum cascade to retrieve the view matrix from
-     * @returns the cascade view matrix
-     */
-    public getCascadeViewMatrix(cascadeNum: number): Nullable<Matrix> {
-        return cascadeNum >= 0 && cascadeNum < this._numCascades ? this._viewMatrices[cascadeNum] : null;
-    }
-
-    /**
-     * Gets the projection matrix corresponding to a given cascade
-     * @param cascadeNum cascade to retrieve the projection matrix from
-     * @returns the cascade projection matrix
-     */
-    public getCascadeProjectionMatrix(cascadeNum: number): Nullable<Matrix> {
-        return cascadeNum >= 0 && cascadeNum < this._numCascades ? this._projectionMatrices[cascadeNum] : null;
-    }
-
-    /**
-     * Gets the transformation matrix corresponding to a given cascade
-     * @param cascadeNum cascade to retrieve the transformation matrix from
-     * @returns the cascade transformation matrix
-     */
-    public getCascadeTransformMatrix(cascadeNum: number): Nullable<Matrix> {
-        return cascadeNum >= 0 && cascadeNum < this._numCascades ? this._transformMatrices[cascadeNum] : null;
-    }
-
-    private _depthRenderer: Nullable<DepthRenderer>;
-    /**
-     * Sets the depth renderer to use when autoCalcDepthBounds is enabled.
-     *
-     * Note that if no depth renderer is set, a new one will be automatically created internally when necessary.
-     *
-     * You should call this function if you already have a depth renderer enabled in your scene, to avoid
-     * doing multiple depth rendering each frame. If you provide your own depth renderer, make sure it stores linear depth!
-     * @param depthRenderer The depth renderer to use when autoCalcDepthBounds is enabled. If you pass null or don't call this function at all, a depth renderer will be automatically created
-     */
-    public setDepthRenderer(depthRenderer: Nullable<DepthRenderer>): void {
-        this._depthRenderer = depthRenderer;
-
-        if (this._depthReducer) {
-            this._depthReducer.setDepthRenderer(this._depthRenderer);
-        }
-    }
-
-    private _depthReducer: Nullable<DepthReducer>;
-    private _autoCalcDepthBounds: boolean;
-
-    /**
-     * Gets or sets the autoCalcDepthBounds property.
-     *
-     * When enabled, a depth rendering pass is first performed (with an internally created depth renderer or with the one
-     * you provide by calling setDepthRenderer). Then, a min/max reducing is applied on the depth map to compute the
-     * minimal and maximal depth of the map and those values are used as inputs for the setMinMaxDistance() function.
-     * It can greatly enhance the shadow quality, at the expense of more GPU works.
-     * When using this option, you should increase the value of the lambda parameter, and even set it to 1 for best results.
-     */
-    public get autoCalcDepthBounds(): boolean {
-        return this._autoCalcDepthBounds;
-    }
-
-    public set autoCalcDepthBounds(value: boolean) {
-        const camera = this._getCamera();
-
-        if (!camera) {
-            return;
-        }
-
-        this._autoCalcDepthBounds = value;
-
-        if (!value) {
-            if (this._depthReducer) {
-                this._depthReducer.deactivate();
-            }
-            this.setMinMaxDistance(0, 1);
-            return;
-        }
-
-        if (!this._depthReducer) {
-            this._depthReducer = new DepthReducer(camera);
-            this._depthReducer.onAfterReductionPerformed.add((minmax: { min: number; max: number }) => {
-                let min = minmax.min,
-                    max = minmax.max;
-                if (min >= max) {
-                    min = 0;
-                    max = 1;
-                }
-                if (min != this._minDistance || max != this._maxDistance) {
-                    this.setMinMaxDistance(min, max);
-                }
-            });
-            this._depthReducer.setDepthRenderer(this._depthRenderer);
-        }
-
-        this._depthReducer.activate();
-    }
-
-    /**
-     * Defines the refresh rate of the min/max computation used when autoCalcDepthBounds is set to true
-     * Use 0 to compute just once, 1 to compute on every frame, 2 to compute every two frames and so on...
-     * Note that if you provided your own depth renderer through a call to setDepthRenderer, you are responsible
-     * for setting the refresh rate on the renderer yourself!
-     */
-    public get autoCalcDepthBoundsRefreshRate(): number {
-        return this._depthReducer?.depthRenderer?.getDepthMap().refreshRate ?? -1;
-    }
-
-    public set autoCalcDepthBoundsRefreshRate(value: number) {
-        if (this._depthReducer?.depthRenderer) {
-            this._depthReducer.depthRenderer.getDepthMap().refreshRate = value;
-        }
-    }
-
-    /**
-     * Create the cascade breaks according to the lambda, shadowMaxZ and min/max distance properties, as well as the camera near and far planes.
-     * This function is automatically called when updating lambda, shadowMaxZ and min/max distances, however you should call it yourself if
-     * you change the camera near/far planes!
-     */
-    public splitFrustum(): void {
-        this._breaksAreDirty = true;
-    }
-
-    private _splitFrustum(): void {
-        const camera = this._getCamera();
-        if (!camera) {
-            return;
-        }
-
-        const near = camera.minZ,
-            far = camera.maxZ || this._shadowMaxZ, // account for infinite far plane (ie. maxZ = 0)
-            cameraRange = far - near,
-            minDistance = this._minDistance,
-            maxDistance = this._shadowMaxZ < far && this._shadowMaxZ >= near ? Math.min((this._shadowMaxZ - near) / (far - near), this._maxDistance) : this._maxDistance;
-
-        const minZ = near + minDistance * cameraRange,
-            maxZ = near + maxDistance * cameraRange;
-
-        const range = maxZ - minZ,
-            ratio = maxZ / minZ;
-
-        for (let cascadeIndex = 0; cascadeIndex < this._cascades.length; ++cascadeIndex) {
-            const p = (cascadeIndex + 1) / this._numCascades,
-                log = minZ * ratio ** p,
-                uniform = minZ + range * p;
-
-            const d = this._lambda * (log - uniform) + uniform;
-
-            this._cascades[cascadeIndex].prevBreakDistance = cascadeIndex === 0 ? minDistance : this._cascades[cascadeIndex - 1].breakDistance;
-            this._cascades[cascadeIndex].breakDistance = (d - near) / cameraRange;
-
-            this._viewSpaceFrustumsZ[cascadeIndex] = d;
-            this._frustumLengths[cascadeIndex] = (this._cascades[cascadeIndex].breakDistance - this._cascades[cascadeIndex].prevBreakDistance) * cameraRange;
-        }
-
-        this._breaksAreDirty = false;
-    }
-
-    private _computeMatrices(): void {
-        const scene = this._scene;
-
-        const camera = this._getCamera();
-        if (!camera) {
-            return;
-        }
-
-        Vector3.NormalizeToRef(this._light.getShadowDirection(0), this._lightDirection);
-        if (Math.abs(Vector3.Dot(this._lightDirection, Vector3.Up())) === 1.0) {
-            this._lightDirection.z = 0.0000000000001; // Required to avoid perfectly perpendicular light
-        }
-
-        this._cachedDirection.copyFrom(this._lightDirection);
-
-        const useReverseDepthBuffer = scene.getEngine().useReverseDepthBuffer;
-
-        for (let cascadeIndex = 0; cascadeIndex < this._numCascades; ++cascadeIndex) {
-            this._computeFrustumInWorldSpace(cascadeIndex);
-            this._computeCascadeFrustum(cascadeIndex);
-
-            this._cascadeMaxExtents[cascadeIndex].subtractToRef(this._cascadeMinExtents[cascadeIndex], tmpv1); // tmpv1 = cascadeExtents
-
-            // Get position of the shadow camera
-            this._frustumCenter[cascadeIndex].addToRef(this._lightDirection.scale(this._cascadeMinExtents[cascadeIndex].z), this._shadowCameraPos[cascadeIndex]);
-
-            // Come up with a new orthographic camera for the shadow caster
-            Matrix.LookAtLHToRef(this._shadowCameraPos[cascadeIndex], this._frustumCenter[cascadeIndex], UpDir, this._viewMatrices[cascadeIndex]);
-
-            let minZ = 0,
-                maxZ = tmpv1.z;
-
-            // Try to tighten minZ and maxZ based on the bounding box of the shadow casters
-            const boundingInfo = this._shadowCastersBoundingInfo;
-
-            boundingInfo.update(this._viewMatrices[cascadeIndex]);
-
-            maxZ = Math.min(maxZ, boundingInfo.boundingBox.maximumWorld.z);
-
-            if (!this._depthClamp || this.filter === ShadowGenerator.FILTER_PCSS) {
-                // If we don't use depth clamping, we must set minZ so that all shadow casters are in the light frustum
-                minZ = Math.min(minZ, boundingInfo.boundingBox.minimumWorld.z);
-            } else {
-                // If using depth clamping, we can adjust minZ to reduce the [minZ, maxZ] range (and get some additional precision in the shadow map)
-                minZ = Math.max(minZ, boundingInfo.boundingBox.minimumWorld.z);
-            }
-
-            Matrix.OrthoOffCenterLHToRef(
-                this._cascadeMinExtents[cascadeIndex].x,
-                this._cascadeMaxExtents[cascadeIndex].x,
-                this._cascadeMinExtents[cascadeIndex].y,
-                this._cascadeMaxExtents[cascadeIndex].y,
-                useReverseDepthBuffer ? maxZ : minZ,
-                useReverseDepthBuffer ? minZ : maxZ,
-                this._projectionMatrices[cascadeIndex],
-                scene.getEngine().isNDCHalfZRange
-            );
-
-            this._cascadeMinExtents[cascadeIndex].z = minZ;
-            this._cascadeMaxExtents[cascadeIndex].z = maxZ;
-
-            this._viewMatrices[cascadeIndex].multiplyToRef(this._projectionMatrices[cascadeIndex], this._transformMatrices[cascadeIndex]);
-
-            // Create the rounding matrix, by projecting the world-space origin and determining
-            // the fractional offset in texel space
-            Vector3.TransformCoordinatesToRef(ZeroVec, this._transformMatrices[cascadeIndex], tmpv1); // tmpv1 = shadowOrigin
-            tmpv1.scaleInPlace(this._mapSize / 2);
-
-            tmpv2.copyFromFloats(Math.round(tmpv1.x), Math.round(tmpv1.y), Math.round(tmpv1.z)); // tmpv2 = roundedOrigin
-            tmpv2.subtractInPlace(tmpv1).scaleInPlace(2 / this._mapSize); // tmpv2 = roundOffset
-
-            Matrix.TranslationToRef(tmpv2.x, tmpv2.y, 0.0, tmpMatrix);
-
-            this._projectionMatrices[cascadeIndex].multiplyToRef(tmpMatrix, this._projectionMatrices[cascadeIndex]);
-            this._viewMatrices[cascadeIndex].multiplyToRef(this._projectionMatrices[cascadeIndex], this._transformMatrices[cascadeIndex]);
-
-            this._transformMatrices[cascadeIndex].copyToArray(this._transformMatricesAsArray, cascadeIndex * 16);
-        }
-    }
-
-    // Get the 8 points of the view frustum in world space
-    private _computeFrustumInWorldSpace(cascadeIndex: number): void {
-        const camera = this._getCamera();
-        if (!camera) {
-            return;
-        }
-
-        const prevSplitDist = this._cascades[cascadeIndex].prevBreakDistance,
-            splitDist = this._cascades[cascadeIndex].breakDistance;
-
-        const isNDCHalfZRange = this._scene.getEngine().isNDCHalfZRange;
-
-        camera.getViewMatrix(); // make sure the transformation matrix we get when calling 'getTransformationMatrix()' is calculated with an up to date view matrix
-
-        const cameraInfiniteFarPlane = camera.maxZ === 0;
-        const saveCameraMaxZ = camera.maxZ;
-
-        if (cameraInfiniteFarPlane) {
-            camera.maxZ = this._shadowMaxZ;
-            camera.getProjectionMatrix(true);
-        }
-
-        const invViewProj = Matrix.Invert(camera.getTransformationMatrix());
-
-        if (cameraInfiniteFarPlane) {
-            camera.maxZ = saveCameraMaxZ;
-            camera.getProjectionMatrix(true);
-        }
-
-        const cornerIndexOffset = this._scene.getEngine().useReverseDepthBuffer ? 4 : 0;
-        for (let cornerIndex = 0; cornerIndex < CascadedShadowGenerator._FrustumCornersNDCSpace.length; ++cornerIndex) {
-            tmpv1.copyFrom(CascadedShadowGenerator._FrustumCornersNDCSpace[(cornerIndex + cornerIndexOffset) % CascadedShadowGenerator._FrustumCornersNDCSpace.length]);
-            if (isNDCHalfZRange && tmpv1.z === -1) {
-                tmpv1.z = 0;
-            }
-            Vector3.TransformCoordinatesToRef(tmpv1, invViewProj, this._frustumCornersWorldSpace[cascadeIndex][cornerIndex]);
-        }
-
-        // Get the corners of the current cascade slice of the view frustum
-        for (let cornerIndex = 0; cornerIndex < CascadedShadowGenerator._FrustumCornersNDCSpace.length / 2; ++cornerIndex) {
-            tmpv1.copyFrom(this._frustumCornersWorldSpace[cascadeIndex][cornerIndex + 4]).subtractInPlace(this._frustumCornersWorldSpace[cascadeIndex][cornerIndex]);
-            tmpv2.copyFrom(tmpv1).scaleInPlace(prevSplitDist); // near corner ray
-            tmpv1.scaleInPlace(splitDist); // far corner ray
-
-            tmpv1.addInPlace(this._frustumCornersWorldSpace[cascadeIndex][cornerIndex]);
-
-            this._frustumCornersWorldSpace[cascadeIndex][cornerIndex + 4].copyFrom(tmpv1);
-            this._frustumCornersWorldSpace[cascadeIndex][cornerIndex].addInPlace(tmpv2);
-        }
-    }
-
-    private _computeCascadeFrustum(cascadeIndex: number): void {
-        this._cascadeMinExtents[cascadeIndex].copyFromFloats(Number.MAX_VALUE, Number.MAX_VALUE, Number.MAX_VALUE);
-        this._cascadeMaxExtents[cascadeIndex].copyFromFloats(-Number.MAX_VALUE, -Number.MAX_VALUE, -Number.MAX_VALUE);
-        this._frustumCenter[cascadeIndex].copyFromFloats(0, 0, 0);
-
-        const camera = this._getCamera();
-
-        if (!camera) {
-            return;
-        }
-
-        // Calculate the centroid of the view frustum slice
-        for (let cornerIndex = 0; cornerIndex < this._frustumCornersWorldSpace[cascadeIndex].length; ++cornerIndex) {
-            this._frustumCenter[cascadeIndex].addInPlace(this._frustumCornersWorldSpace[cascadeIndex][cornerIndex]);
-        }
-
-        this._frustumCenter[cascadeIndex].scaleInPlace(1 / this._frustumCornersWorldSpace[cascadeIndex].length);
-
-        if (this.stabilizeCascades) {
-            // Calculate the radius of a bounding sphere surrounding the frustum corners
-            let sphereRadius = 0;
-            for (let cornerIndex = 0; cornerIndex < this._frustumCornersWorldSpace[cascadeIndex].length; ++cornerIndex) {
-                const dist = this._frustumCornersWorldSpace[cascadeIndex][cornerIndex].subtractToRef(this._frustumCenter[cascadeIndex], tmpv1).length();
-                sphereRadius = Math.max(sphereRadius, dist);
-            }
-
-            sphereRadius = Math.ceil(sphereRadius * 16) / 16;
-
-            this._cascadeMaxExtents[cascadeIndex].copyFromFloats(sphereRadius, sphereRadius, sphereRadius);
-            this._cascadeMinExtents[cascadeIndex].copyFromFloats(-sphereRadius, -sphereRadius, -sphereRadius);
-        } else {
-            // Create a temporary view matrix for the light
-            const lightCameraPos = this._frustumCenter[cascadeIndex];
-
-            this._frustumCenter[cascadeIndex].addToRef(this._lightDirection, tmpv1); // tmpv1 = look at
-
-            Matrix.LookAtLHToRef(lightCameraPos, tmpv1, UpDir, tmpMatrix); // matrix = lightView
-
-            // Calculate an AABB around the frustum corners
-            for (let cornerIndex = 0; cornerIndex < this._frustumCornersWorldSpace[cascadeIndex].length; ++cornerIndex) {
-                Vector3.TransformCoordinatesToRef(this._frustumCornersWorldSpace[cascadeIndex][cornerIndex], tmpMatrix, tmpv1);
-
-                this._cascadeMinExtents[cascadeIndex].minimizeInPlace(tmpv1);
-                this._cascadeMaxExtents[cascadeIndex].maximizeInPlace(tmpv1);
-            }
-        }
-    }
-
-    protected _recreateSceneUBOs(): void {
-        this._disposeSceneUBOs();
-        if (this._sceneUBOs) {
-            for (let i = 0; i < this._numCascades; ++i) {
-                this._sceneUBOs.push(this._scene.createSceneUniformBuffer(`Scene for CSM Shadow Generator (light "${this._light.name}" cascade #${i})`));
-            }
-        }
-    }
-
-    /**
-     *  Support test.
-     */
-    public static get IsSupported(): boolean {
-        const engine = EngineStore.LastCreatedEngine;
-        if (!engine) {
-            return false;
-        }
-        return engine._features.supportCSM;
-    }
-
-    /**
-     * @internal
-     */
-    public static override _SceneComponentInitialization: (scene: Scene) => void = (_) => {
-        throw _WarnImport("ShadowGeneratorSceneComponent");
-    };
-
-    /**
-     * Creates a Cascaded Shadow Generator object.
-     * A ShadowGenerator is the required tool to use the shadows.
-     * Each directional light casting shadows needs to use its own ShadowGenerator.
-     * Documentation : https://doc.babylonjs.com/babylon101/cascadedShadows
-     * @param mapSize The size of the texture what stores the shadows. Example : 1024.
-     * @param light The directional light object generating the shadows.
-     * @param usefulFloatFirst By default the generator will try to use half float textures but if you need precision (for self shadowing for instance), you can use this option to enforce full float texture.
-     * @param camera Camera associated with this shadow generator (default: null). If null, takes the scene active camera at the time we need to access it
-     * @param useRedTextureType Forces the generator to use a Red instead of a RGBA type for the shadow map texture format (default: true)
-     */
-    constructor(mapSize: number, light: DirectionalLight, usefulFloatFirst?: boolean, camera?: Nullable<Camera>, useRedTextureType = true) {
-        if (!CascadedShadowGenerator.IsSupported) {
-            Logger.Error("CascadedShadowMap is not supported by the current engine.");
-            return;
-        }
-
-        super(mapSize, light, usefulFloatFirst, camera, useRedTextureType);
-
-        this.usePercentageCloserFiltering = true;
-    }
-
-    protected override _initializeGenerator(): void {
-        this.penumbraDarkness = this.penumbraDarkness ?? 1.0;
-        this._numCascades = this._numCascades ?? CascadedShadowGenerator.DEFAULT_CASCADES_COUNT;
-        this.stabilizeCascades = this.stabilizeCascades ?? false;
-        this._freezeShadowCastersBoundingInfoObservable = this._freezeShadowCastersBoundingInfoObservable ?? null;
-        this.freezeShadowCastersBoundingInfo = this.freezeShadowCastersBoundingInfo ?? false;
-        this._scbiMin = this._scbiMin ?? new Vector3(0, 0, 0);
-        this._scbiMax = this._scbiMax ?? new Vector3(0, 0, 0);
-        this._shadowCastersBoundingInfo = this._shadowCastersBoundingInfo ?? new BoundingInfo(new Vector3(0, 0, 0), new Vector3(0, 0, 0));
-        this._breaksAreDirty = this._breaksAreDirty ?? true;
-        this._minDistance = this._minDistance ?? 0;
-        this._maxDistance = this._maxDistance ?? 1;
-        this._currentLayer = this._currentLayer ?? 0;
-        this._shadowMaxZ = this._shadowMaxZ ?? this._getCamera()?.maxZ ?? 10000;
-        this._debug = this._debug ?? false;
-        this._depthClamp = this._depthClamp ?? true;
-        this._cascadeBlendPercentage = this._cascadeBlendPercentage ?? 0.1;
-        this._lambda = this._lambda ?? 0.5;
-        this._autoCalcDepthBounds = this._autoCalcDepthBounds ?? false;
-
-        this._recreateSceneUBOs();
-
-        super._initializeGenerator();
-    }
-
-    protected override _createTargetRenderTexture(): void {
-        const engine = this._scene.getEngine();
-        const size = { width: this._mapSize, height: this._mapSize, layers: this.numCascades };
-        this._shadowMap = new RenderTargetTexture(
-            this._light.name + "_CSMShadowMap",
-            size,
-            this._scene,
-            false,
-            true,
-            this._textureType,
-            false,
-            undefined,
-            false,
-            false,
-            undefined,
-            this._useRedTextureType ? Constants.TEXTUREFORMAT_RED : Constants.TEXTUREFORMAT_RGBA
-        );
-        this._shadowMap.createDepthStencilTexture(
-            engine.useReverseDepthBuffer ? Constants.GREATER : Constants.LESS,
-            true,
-            undefined,
-            undefined,
-            undefined,
-            `DepthStencilForCSMShadowGenerator-${this._light.name}`
-        );
-        this._shadowMap.noPrePassRenderer = true;
-    }
-
-    protected override _initializeShadowMap(): void {
-        super._initializeShadowMap();
-
-        if (this._shadowMap === null) {
-            return;
-        }
-
-        this._transformMatricesAsArray = new Float32Array(this._numCascades * 16);
-        this._viewSpaceFrustumsZ = new Array(this._numCascades);
-        this._frustumLengths = new Array(this._numCascades);
-        this._lightSizeUVCorrection = new Array(this._numCascades * 2);
-        this._depthCorrection = new Array(this._numCascades);
-
-        this._cascades = [];
-        this._viewMatrices = [];
-        this._projectionMatrices = [];
-        this._transformMatrices = [];
-        this._cascadeMinExtents = [];
-        this._cascadeMaxExtents = [];
-        this._frustumCenter = [];
-        this._shadowCameraPos = [];
-        this._frustumCornersWorldSpace = [];
-
-        for (let cascadeIndex = 0; cascadeIndex < this._numCascades; ++cascadeIndex) {
-            this._cascades[cascadeIndex] = {
-                prevBreakDistance: 0,
-                breakDistance: 0,
-            };
-
-            this._viewMatrices[cascadeIndex] = Matrix.Zero();
-            this._projectionMatrices[cascadeIndex] = Matrix.Zero();
-            this._transformMatrices[cascadeIndex] = Matrix.Zero();
-            this._cascadeMinExtents[cascadeIndex] = new Vector3();
-            this._cascadeMaxExtents[cascadeIndex] = new Vector3();
-            this._frustumCenter[cascadeIndex] = new Vector3();
-            this._shadowCameraPos[cascadeIndex] = new Vector3();
-            this._frustumCornersWorldSpace[cascadeIndex] = new Array(CascadedShadowGenerator._FrustumCornersNDCSpace.length);
-
-            for (let i = 0; i < CascadedShadowGenerator._FrustumCornersNDCSpace.length; ++i) {
-                this._frustumCornersWorldSpace[cascadeIndex][i] = new Vector3();
-            }
-        }
-
-        const engine = this._scene.getEngine();
-
-        this._shadowMap.onBeforeBindObservable.clear();
-        this._shadowMap.onBeforeRenderObservable.clear();
-
-        this._shadowMap.onBeforeRenderObservable.add((layer: number) => {
-            if (this._sceneUBOs) {
-                this._scene.setSceneUniformBuffer(this._sceneUBOs[layer]);
-            }
-            this._currentLayer = layer;
-            if (this._filter === ShadowGenerator.FILTER_PCF) {
-                engine.setColorWrite(false);
-            }
-            this._scene.setTransformMatrix(this.getCascadeViewMatrix(layer)!, this.getCascadeProjectionMatrix(layer)!);
-            if (this._useUBO) {
-                this._scene.getSceneUniformBuffer().unbindEffect();
-                this._scene.finalizeSceneUbo();
-            }
-        });
-
-        this._shadowMap.onBeforeBindObservable.add(() => {
-            this._currentSceneUBO = this._scene.getSceneUniformBuffer();
-            engine._debugPushGroup?.(`cascaded shadow map generation for pass id ${engine.currentRenderPassId}`, 1);
-            if (this._breaksAreDirty) {
-                this._splitFrustum();
-            }
-            this._computeMatrices();
-        });
-
-        this._splitFrustum();
-    }
-
-    protected override _bindCustomEffectForRenderSubMeshForShadowMap(subMesh: SubMesh, effect: Effect): void {
-        effect.setMatrix("viewProjection", this.getCascadeTransformMatrix(this._currentLayer)!);
-    }
-
-    protected override _isReadyCustomDefines(defines: any): void {
-        defines.push("#define SM_DEPTHCLAMP " + (this._depthClamp && this._filter !== ShadowGenerator.FILTER_PCSS ? "1" : "0"));
-    }
-
-    /**
-     * Prepare all the defines in a material relying on a shadow map at the specified light index.
-     * @param defines Defines of the material we want to update
-     * @param lightIndex Index of the light in the enabled light list of the material
-     */
-    public override prepareDefines(defines: any, lightIndex: number): void {
-        super.prepareDefines(defines, lightIndex);
-
-        const scene = this._scene;
-        const light = this._light;
-
-        if (!scene.shadowsEnabled || !light.shadowEnabled) {
-            return;
-        }
-
-        defines["SHADOWCSM" + lightIndex] = true;
-        defines["SHADOWCSMDEBUG" + lightIndex] = this.debug;
-        defines["SHADOWCSMNUM_CASCADES" + lightIndex] = this.numCascades;
-        defines["SHADOWCSM_RIGHTHANDED" + lightIndex] = scene.useRightHandedSystem;
-
-        const camera = this._getCamera();
-
-        if (camera && this._shadowMaxZ <= (camera.maxZ || this._shadowMaxZ)) {
-            defines["SHADOWCSMUSESHADOWMAXZ" + lightIndex] = true;
-        }
-
-        if (this.cascadeBlendPercentage === 0) {
-            defines["SHADOWCSMNOBLEND" + lightIndex] = true;
-        }
-    }
-
-    /**
-     * Binds the shadow related information inside of an effect (information like near, far, darkness...
-     * defined in the generator but impacting the effect).
-     * @param lightIndex Index of the light in the enabled light list of the material owning the effect
-     * @param effect The effect we are binfing the information for
-     * @param options options to be used when binding the shadow information
-     */
-<<<<<<< HEAD
-    public bindShadowLight(lightIndex: string, effect: Effect, options?: LightBindingOptions): void {
-=======
-    public override bindShadowLight(lightIndex: string, effect: Effect): void {
->>>>>>> 4a94015c
-        const light = this._light;
-        const scene = this._scene;
-
-        if (!scene.shadowsEnabled || !light.shadowEnabled) {
-            return;
-        }
-
-        const camera = this._getCamera();
-        if (!camera) {
-            return;
-        }
-
-        const shadowMap = this.getShadowMap();
-        if (!shadowMap) {
-            return;
-        }
-
-        const width = shadowMap.getSize().width;
-
-        effect.setMatrices("lightMatrix" + lightIndex, this._transformMatricesAsArray);
-        effect.setArray("viewFrustumZ" + lightIndex, this._viewSpaceFrustumsZ);
-        effect.setFloat("cascadeBlendFactor" + lightIndex, this.cascadeBlendPercentage === 0 ? 10000 : 1 / this.cascadeBlendPercentage);
-        effect.setArray("frustumLengths" + lightIndex, this._frustumLengths);
-
-        // Only PCF uses depth stencil texture.
-        const setTextureForShadows = options && options.setTextureForShadows;
-        if (this._filter === ShadowGenerator.FILTER_PCF) {
-            if (setTextureForShadows) {
-                setTextureForShadows("shadow", true, lightIndex, shadowMap);
-            } else {
-                effect.setDepthStencilTexture("shadowSampler" + lightIndex, shadowMap);
-            }
-            light._uniformBuffer.updateFloat4("shadowsInfo", this.getDarkness(), width, 1 / width, this.frustumEdgeFalloff, lightIndex);
-        } else if (this._filter === ShadowGenerator.FILTER_PCSS) {
-            for (let cascadeIndex = 0; cascadeIndex < this._numCascades; ++cascadeIndex) {
-                this._lightSizeUVCorrection[cascadeIndex * 2 + 0] =
-                    cascadeIndex === 0
-                        ? 1
-                        : (this._cascadeMaxExtents[0].x - this._cascadeMinExtents[0].x) / (this._cascadeMaxExtents[cascadeIndex].x - this._cascadeMinExtents[cascadeIndex].x); // x correction
-                this._lightSizeUVCorrection[cascadeIndex * 2 + 1] =
-                    cascadeIndex === 0
-                        ? 1
-                        : (this._cascadeMaxExtents[0].y - this._cascadeMinExtents[0].y) / (this._cascadeMaxExtents[cascadeIndex].y - this._cascadeMinExtents[cascadeIndex].y); // y correction
-                this._depthCorrection[cascadeIndex] =
-                    cascadeIndex === 0
-                        ? 1
-                        : (this._cascadeMaxExtents[cascadeIndex].z - this._cascadeMinExtents[cascadeIndex].z) / (this._cascadeMaxExtents[0].z - this._cascadeMinExtents[0].z);
-            }
-            if (setTextureForShadows) {
-                setTextureForShadows("shadow", true, lightIndex, shadowMap);
-                setTextureForShadows("depth", false, lightIndex, shadowMap);
-            } else {
-                effect.setDepthStencilTexture("shadowSampler" + lightIndex, shadowMap);
-                effect.setTexture("depthSampler" + lightIndex, shadowMap);
-            }
-
-            effect.setArray2("lightSizeUVCorrection" + lightIndex, this._lightSizeUVCorrection);
-            effect.setArray("depthCorrection" + lightIndex, this._depthCorrection);
-            effect.setFloat("penumbraDarkness" + lightIndex, this.penumbraDarkness);
-            light._uniformBuffer.updateFloat4("shadowsInfo", this.getDarkness(), 1 / width, this._contactHardeningLightSizeUVRatio * width, this.frustumEdgeFalloff, lightIndex);
-        } else {
-            if (setTextureForShadows) {
-                setTextureForShadows("shadow", false, lightIndex, shadowMap);
-            } else {
-                effect.setTexture("shadowSampler" + lightIndex, shadowMap);
-            }
-            light._uniformBuffer.updateFloat4("shadowsInfo", this.getDarkness(), width, 1 / width, this.frustumEdgeFalloff, lightIndex);
-        }
-
-        light._uniformBuffer.updateFloat2(
-            "depthValues",
-            this.getLight().getDepthMinZ(camera),
-            this.getLight().getDepthMinZ(camera) + this.getLight().getDepthMaxZ(camera),
-            lightIndex
-        );
-    }
-
-    /**
-     * Gets the transformation matrix of the first cascade used to project the meshes into the map from the light point of view.
-     * (eq to view projection * shadow projection matrices)
-     * @returns The transform matrix used to create the shadow map
-     */
-    public override getTransformMatrix(): Matrix {
-        return this.getCascadeTransformMatrix(0)!;
-    }
-
-    /**
-     * Disposes the ShadowGenerator.
-     * Returns nothing.
-     */
-    public override dispose(): void {
-        super.dispose();
-
-        if (this._freezeShadowCastersBoundingInfoObservable) {
-            this._scene.onBeforeRenderObservable.remove(this._freezeShadowCastersBoundingInfoObservable);
-            this._freezeShadowCastersBoundingInfoObservable = null;
-        }
-
-        if (this._depthReducer) {
-            this._depthReducer.dispose();
-            this._depthReducer = null;
-        }
-    }
-
-    /**
-     * Serializes the shadow generator setup to a json object.
-     * @returns The serialized JSON object
-     */
-    public override serialize(): any {
-        const serializationObject: any = super.serialize();
-        const shadowMap = this.getShadowMap();
-
-        if (!shadowMap) {
-            return serializationObject;
-        }
-
-        serializationObject.numCascades = this._numCascades;
-        serializationObject.debug = this._debug;
-        serializationObject.stabilizeCascades = this.stabilizeCascades;
-        serializationObject.lambda = this._lambda;
-        serializationObject.cascadeBlendPercentage = this.cascadeBlendPercentage;
-        serializationObject.depthClamp = this._depthClamp;
-        serializationObject.autoCalcDepthBounds = this.autoCalcDepthBounds;
-        serializationObject.shadowMaxZ = this._shadowMaxZ;
-        serializationObject.penumbraDarkness = this.penumbraDarkness;
-
-        serializationObject.freezeShadowCastersBoundingInfo = this._freezeShadowCastersBoundingInfo;
-        serializationObject.minDistance = this.minDistance;
-        serializationObject.maxDistance = this.maxDistance;
-
-        serializationObject.renderList = [];
-        if (shadowMap.renderList) {
-            for (let meshIndex = 0; meshIndex < shadowMap.renderList.length; meshIndex++) {
-                const mesh = shadowMap.renderList[meshIndex];
-
-                serializationObject.renderList.push(mesh.id);
-            }
-        }
-
-        return serializationObject;
-    }
-
-    /**
-     * Parses a serialized ShadowGenerator and returns a new ShadowGenerator.
-     * @param parsedShadowGenerator The JSON object to parse
-     * @param scene The scene to create the shadow map for
-     * @returns The parsed shadow generator
-     */
-    public static override Parse(parsedShadowGenerator: any, scene: Scene): ShadowGenerator {
-        const shadowGenerator = ShadowGenerator.Parse(
-            parsedShadowGenerator,
-            scene,
-            (mapSize: number, light: IShadowLight, camera: Nullable<Camera>) => new CascadedShadowGenerator(mapSize, <DirectionalLight>light, undefined, camera)
-        ) as CascadedShadowGenerator;
-
-        if (parsedShadowGenerator.numCascades !== undefined) {
-            shadowGenerator.numCascades = parsedShadowGenerator.numCascades;
-        }
-
-        if (parsedShadowGenerator.debug !== undefined) {
-            shadowGenerator.debug = parsedShadowGenerator.debug;
-        }
-
-        if (parsedShadowGenerator.stabilizeCascades !== undefined) {
-            shadowGenerator.stabilizeCascades = parsedShadowGenerator.stabilizeCascades;
-        }
-
-        if (parsedShadowGenerator.lambda !== undefined) {
-            shadowGenerator.lambda = parsedShadowGenerator.lambda;
-        }
-
-        if (parsedShadowGenerator.cascadeBlendPercentage !== undefined) {
-            shadowGenerator.cascadeBlendPercentage = parsedShadowGenerator.cascadeBlendPercentage;
-        }
-
-        if (parsedShadowGenerator.depthClamp !== undefined) {
-            shadowGenerator.depthClamp = parsedShadowGenerator.depthClamp;
-        }
-
-        if (parsedShadowGenerator.autoCalcDepthBounds !== undefined) {
-            shadowGenerator.autoCalcDepthBounds = parsedShadowGenerator.autoCalcDepthBounds;
-        }
-
-        if (parsedShadowGenerator.shadowMaxZ !== undefined) {
-            shadowGenerator.shadowMaxZ = parsedShadowGenerator.shadowMaxZ;
-        }
-
-        if (parsedShadowGenerator.penumbraDarkness !== undefined) {
-            shadowGenerator.penumbraDarkness = parsedShadowGenerator.penumbraDarkness;
-        }
-
-        if (parsedShadowGenerator.freezeShadowCastersBoundingInfo !== undefined) {
-            shadowGenerator.freezeShadowCastersBoundingInfo = parsedShadowGenerator.freezeShadowCastersBoundingInfo;
-        }
-
-        if (parsedShadowGenerator.minDistance !== undefined && parsedShadowGenerator.maxDistance !== undefined) {
-            shadowGenerator.setMinMaxDistance(parsedShadowGenerator.minDistance, parsedShadowGenerator.maxDistance);
-        }
-
-        return shadowGenerator;
-    }
-}
+import type { Nullable } from "../../types";
+import type { Scene } from "../../scene";
+import { Matrix, Vector3 } from "../../Maths/math.vector";
+import type { SubMesh } from "../../Meshes/subMesh";
+
+import type { IShadowLight } from "../../Lights/shadowLight";
+import type { Effect } from "../../Materials/effect";
+import { RenderTargetTexture } from "../../Materials/Textures/renderTargetTexture";
+
+import { Constants } from "../../Engines/constants";
+
+import "../../Shaders/shadowMap.fragment";
+import "../../Shaders/shadowMap.vertex";
+import "../../Shaders/depthBoxBlur.fragment";
+import type { Observer } from "../../Misc/observable";
+import { _WarnImport } from "../../Misc/devTools";
+import { ShadowGenerator } from "./shadowGenerator";
+import type { DirectionalLight } from "../directionalLight";
+
+import { BoundingInfo } from "../../Culling/boundingInfo";
+import type { DepthRenderer } from "../../Rendering/depthRenderer";
+import { DepthReducer } from "../../Misc/depthReducer";
+
+import { Logger } from "../../Misc/logger";
+import { EngineStore } from "../../Engines/engineStore";
+import type { Camera } from "../../Cameras/camera";
+import type { LightBindingOptions } from "../../Lights/light";
+
+interface ICascade {
+    prevBreakDistance: number;
+    breakDistance: number;
+}
+
+// eslint-disable-next-line @typescript-eslint/naming-convention
+const UpDir = Vector3.Up();
+// eslint-disable-next-line @typescript-eslint/naming-convention
+const ZeroVec = Vector3.Zero();
+
+const tmpv1 = new Vector3(),
+    tmpv2 = new Vector3(),
+    tmpMatrix = new Matrix();
+
+/**
+ * A CSM implementation allowing casting shadows on large scenes.
+ * Documentation : https://doc.babylonjs.com/babylon101/cascadedShadows
+ * Based on: https://github.com/TheRealMJP/Shadows and https://johanmedestrom.wordpress.com/2016/03/18/opengl-cascaded-shadow-maps/
+ */
+export class CascadedShadowGenerator extends ShadowGenerator {
+    private static readonly _FrustumCornersNDCSpace = [
+        new Vector3(-1.0, +1.0, -1.0),
+        new Vector3(+1.0, +1.0, -1.0),
+        new Vector3(+1.0, -1.0, -1.0),
+        new Vector3(-1.0, -1.0, -1.0),
+        new Vector3(-1.0, +1.0, +1.0),
+        new Vector3(+1.0, +1.0, +1.0),
+        new Vector3(+1.0, -1.0, +1.0),
+        new Vector3(-1.0, -1.0, +1.0),
+    ];
+
+    /**
+     * Name of the CSM class
+     */
+    public static override CLASSNAME = "CascadedShadowGenerator";
+
+    /**
+     * Defines the default number of cascades used by the CSM.
+     */
+    public static readonly DEFAULT_CASCADES_COUNT = 4;
+    /**
+     * Defines the minimum number of cascades used by the CSM.
+     */
+    public static MIN_CASCADES_COUNT = 2;
+    /**
+     * Defines the maximum number of cascades used by the CSM.
+     */
+    public static MAX_CASCADES_COUNT = 4;
+
+    protected override _validateFilter(filter: number): number {
+        if (filter === ShadowGenerator.FILTER_NONE || filter === ShadowGenerator.FILTER_PCF || filter === ShadowGenerator.FILTER_PCSS) {
+            return filter;
+        }
+
+        Logger.Error('Unsupported filter "' + filter + '"!');
+
+        return ShadowGenerator.FILTER_NONE;
+    }
+
+    /**
+     * Gets or sets the actual darkness of the soft shadows while using PCSS filtering (value between 0. and 1.)
+     */
+    public penumbraDarkness: number;
+
+    private _numCascades: number;
+
+    /**
+     * Gets or set the number of cascades used by the CSM.
+     */
+    public get numCascades(): number {
+        return this._numCascades;
+    }
+
+    public set numCascades(value: number) {
+        value = Math.min(Math.max(value, CascadedShadowGenerator.MIN_CASCADES_COUNT), CascadedShadowGenerator.MAX_CASCADES_COUNT);
+        if (value === this._numCascades) {
+            return;
+        }
+
+        this._numCascades = value;
+        this.recreateShadowMap();
+        this._recreateSceneUBOs();
+    }
+
+    /**
+     * Sets this to true if you want that the edges of the shadows don't "swimm" / "shimmer" when rotating the camera.
+     * The trade off is that you lose some precision in the shadow rendering when enabling this setting.
+     */
+    public stabilizeCascades: boolean;
+
+    private _freezeShadowCastersBoundingInfo: boolean;
+    private _freezeShadowCastersBoundingInfoObservable: Nullable<Observer<Scene>>;
+
+    /**
+     * Enables or disables the shadow casters bounding info computation.
+     * If your shadow casters don't move, you can disable this feature.
+     * If it is enabled, the bounding box computation is done every frame.
+     */
+    public get freezeShadowCastersBoundingInfo(): boolean {
+        return this._freezeShadowCastersBoundingInfo;
+    }
+
+    public set freezeShadowCastersBoundingInfo(freeze: boolean) {
+        if (this._freezeShadowCastersBoundingInfoObservable && freeze) {
+            this._scene.onBeforeRenderObservable.remove(this._freezeShadowCastersBoundingInfoObservable);
+            this._freezeShadowCastersBoundingInfoObservable = null;
+        }
+
+        if (!this._freezeShadowCastersBoundingInfoObservable && !freeze) {
+            this._freezeShadowCastersBoundingInfoObservable = this._scene.onBeforeRenderObservable.add(() => this._computeShadowCastersBoundingInfo());
+        }
+
+        this._freezeShadowCastersBoundingInfo = freeze;
+
+        if (freeze) {
+            this._computeShadowCastersBoundingInfo();
+        }
+    }
+
+    private _scbiMin: Vector3;
+    private _scbiMax: Vector3;
+
+    protected _computeShadowCastersBoundingInfo(): void {
+        this._scbiMin.copyFromFloats(Number.MAX_VALUE, Number.MAX_VALUE, Number.MAX_VALUE);
+        this._scbiMax.copyFromFloats(-Number.MAX_VALUE, -Number.MAX_VALUE, -Number.MAX_VALUE);
+
+        if (this._shadowMap && this._shadowMap.renderList) {
+            const renderList = this._shadowMap.renderList;
+            for (let meshIndex = 0; meshIndex < renderList.length; meshIndex++) {
+                const mesh = renderList[meshIndex];
+
+                if (!mesh) {
+                    continue;
+                }
+
+                const boundingInfo = mesh.getBoundingInfo(),
+                    boundingBox = boundingInfo.boundingBox;
+
+                this._scbiMin.minimizeInPlace(boundingBox.minimumWorld);
+                this._scbiMax.maximizeInPlace(boundingBox.maximumWorld);
+            }
+
+            const meshes = this._scene.meshes;
+            for (let meshIndex = 0; meshIndex < meshes.length; meshIndex++) {
+                const mesh = meshes[meshIndex];
+
+                if (!mesh || !mesh.isVisible || !mesh.isEnabled || !mesh.receiveShadows) {
+                    continue;
+                }
+
+                const boundingInfo = mesh.getBoundingInfo(),
+                    boundingBox = boundingInfo.boundingBox;
+
+                this._scbiMin.minimizeInPlace(boundingBox.minimumWorld);
+                this._scbiMax.maximizeInPlace(boundingBox.maximumWorld);
+            }
+        }
+
+        this._shadowCastersBoundingInfo.reConstruct(this._scbiMin, this._scbiMax);
+    }
+
+    protected _shadowCastersBoundingInfo: BoundingInfo;
+
+    /**
+     * Gets or sets the shadow casters bounding info.
+     * If you provide your own shadow casters bounding info, first enable freezeShadowCastersBoundingInfo
+     * so that the system won't overwrite the bounds you provide
+     */
+    public get shadowCastersBoundingInfo(): BoundingInfo {
+        return this._shadowCastersBoundingInfo;
+    }
+
+    public set shadowCastersBoundingInfo(boundingInfo: BoundingInfo) {
+        this._shadowCastersBoundingInfo = boundingInfo;
+    }
+
+    protected _breaksAreDirty: boolean;
+
+    protected _minDistance: number;
+    protected _maxDistance: number;
+
+    /**
+     * Sets the minimal and maximal distances to use when computing the cascade breaks.
+     *
+     * The values of min / max are typically the depth zmin and zmax values of your scene, for a given frame.
+     * If you don't know these values, simply leave them to their defaults and don't call this function.
+     * @param min minimal distance for the breaks (default to 0.)
+     * @param max maximal distance for the breaks (default to 1.)
+     */
+    public setMinMaxDistance(min: number, max: number): void {
+        if (this._minDistance === min && this._maxDistance === max) {
+            return;
+        }
+
+        if (min > max) {
+            min = 0;
+            max = 1;
+        }
+
+        if (min < 0) {
+            min = 0;
+        }
+
+        if (max > 1) {
+            max = 1;
+        }
+
+        this._minDistance = min;
+        this._maxDistance = max;
+        this._breaksAreDirty = true;
+    }
+
+    /** Gets the minimal distance used in the cascade break computation */
+    public get minDistance(): number {
+        return this._minDistance;
+    }
+
+    /** Gets the maximal distance used in the cascade break computation */
+    public get maxDistance(): number {
+        return this._maxDistance;
+    }
+
+    /**
+     * Gets the class name of that object
+     * @returns "CascadedShadowGenerator"
+     */
+    public override getClassName(): string {
+        return CascadedShadowGenerator.CLASSNAME;
+    }
+
+    private _cascadeMinExtents: Array<Vector3>;
+    private _cascadeMaxExtents: Array<Vector3>;
+
+    /**
+     * Gets a cascade minimum extents
+     * @param cascadeIndex index of the cascade
+     * @returns the minimum cascade extents
+     */
+    public getCascadeMinExtents(cascadeIndex: number): Nullable<Vector3> {
+        return cascadeIndex >= 0 && cascadeIndex < this._numCascades ? this._cascadeMinExtents[cascadeIndex] : null;
+    }
+
+    /**
+     * Gets a cascade maximum extents
+     * @param cascadeIndex index of the cascade
+     * @returns the maximum cascade extents
+     */
+    public getCascadeMaxExtents(cascadeIndex: number): Nullable<Vector3> {
+        return cascadeIndex >= 0 && cascadeIndex < this._numCascades ? this._cascadeMaxExtents[cascadeIndex] : null;
+    }
+
+    private _cascades: Array<ICascade>;
+    private _currentLayer: number;
+    private _viewSpaceFrustumsZ: Array<number>;
+    private _viewMatrices: Array<Matrix>;
+    private _projectionMatrices: Array<Matrix>;
+    private _transformMatrices: Array<Matrix>;
+    private _transformMatricesAsArray: Float32Array;
+    private _frustumLengths: Array<number>;
+    private _lightSizeUVCorrection: Array<number>;
+    private _depthCorrection: Array<number>;
+    private _frustumCornersWorldSpace: Array<Array<Vector3>>;
+    private _frustumCenter: Array<Vector3>;
+    private _shadowCameraPos: Array<Vector3>;
+
+    private _shadowMaxZ: number;
+    /**
+     * Gets the shadow max z distance. It's the limit beyond which shadows are not displayed.
+     * It defaults to camera.maxZ
+     */
+    public get shadowMaxZ(): number {
+        if (!this._getCamera()) {
+            return 0;
+        }
+        return this._shadowMaxZ;
+    }
+    /**
+     * Sets the shadow max z distance.
+     */
+    public set shadowMaxZ(value: number) {
+        const camera = this._getCamera();
+        if (!camera) {
+            this._shadowMaxZ = value;
+            return;
+        }
+        if (this._shadowMaxZ === value || value < camera.minZ || (value > camera.maxZ && camera.maxZ !== 0)) {
+            return;
+        }
+        this._shadowMaxZ = value;
+        this._light._markMeshesAsLightDirty();
+        this._breaksAreDirty = true;
+    }
+
+    protected _debug: boolean;
+
+    /**
+     * Gets or sets the debug flag.
+     * When enabled, the cascades are materialized by different colors on the screen.
+     */
+    public get debug(): boolean {
+        return this._debug;
+    }
+
+    public set debug(dbg: boolean) {
+        this._debug = dbg;
+        this._light._markMeshesAsLightDirty();
+    }
+
+    private _depthClamp: boolean;
+
+    /**
+     * Gets or sets the depth clamping value.
+     *
+     * When enabled, it improves the shadow quality because the near z plane of the light frustum don't need to be adjusted
+     * to account for the shadow casters far away.
+     *
+     * Note that this property is incompatible with PCSS filtering, so it won't be used in that case.
+     */
+    public get depthClamp(): boolean {
+        return this._depthClamp;
+    }
+
+    public set depthClamp(value: boolean) {
+        this._depthClamp = value;
+    }
+
+    private _cascadeBlendPercentage: number;
+
+    /**
+     * Gets or sets the percentage of blending between two cascades (value between 0. and 1.).
+     * It defaults to 0.1 (10% blending).
+     */
+    public get cascadeBlendPercentage(): number {
+        return this._cascadeBlendPercentage;
+    }
+
+    public set cascadeBlendPercentage(value: number) {
+        this._cascadeBlendPercentage = value;
+        this._light._markMeshesAsLightDirty();
+    }
+
+    private _lambda: number;
+
+    /**
+     * Gets or set the lambda parameter.
+     * This parameter is used to split the camera frustum and create the cascades.
+     * It's a value between 0. and 1.: If 0, the split is a uniform split of the frustum, if 1 it is a logarithmic split.
+     * For all values in-between, it's a linear combination of the uniform and logarithm split algorithm.
+     */
+    public get lambda(): number {
+        return this._lambda;
+    }
+
+    public set lambda(value: number) {
+        const lambda = Math.min(Math.max(value, 0), 1);
+        if (this._lambda == lambda) {
+            return;
+        }
+        this._lambda = lambda;
+        this._breaksAreDirty = true;
+    }
+
+    /**
+     * Gets the view matrix corresponding to a given cascade
+     * @param cascadeNum cascade to retrieve the view matrix from
+     * @returns the cascade view matrix
+     */
+    public getCascadeViewMatrix(cascadeNum: number): Nullable<Matrix> {
+        return cascadeNum >= 0 && cascadeNum < this._numCascades ? this._viewMatrices[cascadeNum] : null;
+    }
+
+    /**
+     * Gets the projection matrix corresponding to a given cascade
+     * @param cascadeNum cascade to retrieve the projection matrix from
+     * @returns the cascade projection matrix
+     */
+    public getCascadeProjectionMatrix(cascadeNum: number): Nullable<Matrix> {
+        return cascadeNum >= 0 && cascadeNum < this._numCascades ? this._projectionMatrices[cascadeNum] : null;
+    }
+
+    /**
+     * Gets the transformation matrix corresponding to a given cascade
+     * @param cascadeNum cascade to retrieve the transformation matrix from
+     * @returns the cascade transformation matrix
+     */
+    public getCascadeTransformMatrix(cascadeNum: number): Nullable<Matrix> {
+        return cascadeNum >= 0 && cascadeNum < this._numCascades ? this._transformMatrices[cascadeNum] : null;
+    }
+
+    private _depthRenderer: Nullable<DepthRenderer>;
+    /**
+     * Sets the depth renderer to use when autoCalcDepthBounds is enabled.
+     *
+     * Note that if no depth renderer is set, a new one will be automatically created internally when necessary.
+     *
+     * You should call this function if you already have a depth renderer enabled in your scene, to avoid
+     * doing multiple depth rendering each frame. If you provide your own depth renderer, make sure it stores linear depth!
+     * @param depthRenderer The depth renderer to use when autoCalcDepthBounds is enabled. If you pass null or don't call this function at all, a depth renderer will be automatically created
+     */
+    public setDepthRenderer(depthRenderer: Nullable<DepthRenderer>): void {
+        this._depthRenderer = depthRenderer;
+
+        if (this._depthReducer) {
+            this._depthReducer.setDepthRenderer(this._depthRenderer);
+        }
+    }
+
+    private _depthReducer: Nullable<DepthReducer>;
+    private _autoCalcDepthBounds: boolean;
+
+    /**
+     * Gets or sets the autoCalcDepthBounds property.
+     *
+     * When enabled, a depth rendering pass is first performed (with an internally created depth renderer or with the one
+     * you provide by calling setDepthRenderer). Then, a min/max reducing is applied on the depth map to compute the
+     * minimal and maximal depth of the map and those values are used as inputs for the setMinMaxDistance() function.
+     * It can greatly enhance the shadow quality, at the expense of more GPU works.
+     * When using this option, you should increase the value of the lambda parameter, and even set it to 1 for best results.
+     */
+    public get autoCalcDepthBounds(): boolean {
+        return this._autoCalcDepthBounds;
+    }
+
+    public set autoCalcDepthBounds(value: boolean) {
+        const camera = this._getCamera();
+
+        if (!camera) {
+            return;
+        }
+
+        this._autoCalcDepthBounds = value;
+
+        if (!value) {
+            if (this._depthReducer) {
+                this._depthReducer.deactivate();
+            }
+            this.setMinMaxDistance(0, 1);
+            return;
+        }
+
+        if (!this._depthReducer) {
+            this._depthReducer = new DepthReducer(camera);
+            this._depthReducer.onAfterReductionPerformed.add((minmax: { min: number; max: number }) => {
+                let min = minmax.min,
+                    max = minmax.max;
+                if (min >= max) {
+                    min = 0;
+                    max = 1;
+                }
+                if (min != this._minDistance || max != this._maxDistance) {
+                    this.setMinMaxDistance(min, max);
+                }
+            });
+            this._depthReducer.setDepthRenderer(this._depthRenderer);
+        }
+
+        this._depthReducer.activate();
+    }
+
+    /**
+     * Defines the refresh rate of the min/max computation used when autoCalcDepthBounds is set to true
+     * Use 0 to compute just once, 1 to compute on every frame, 2 to compute every two frames and so on...
+     * Note that if you provided your own depth renderer through a call to setDepthRenderer, you are responsible
+     * for setting the refresh rate on the renderer yourself!
+     */
+    public get autoCalcDepthBoundsRefreshRate(): number {
+        return this._depthReducer?.depthRenderer?.getDepthMap().refreshRate ?? -1;
+    }
+
+    public set autoCalcDepthBoundsRefreshRate(value: number) {
+        if (this._depthReducer?.depthRenderer) {
+            this._depthReducer.depthRenderer.getDepthMap().refreshRate = value;
+        }
+    }
+
+    /**
+     * Create the cascade breaks according to the lambda, shadowMaxZ and min/max distance properties, as well as the camera near and far planes.
+     * This function is automatically called when updating lambda, shadowMaxZ and min/max distances, however you should call it yourself if
+     * you change the camera near/far planes!
+     */
+    public splitFrustum(): void {
+        this._breaksAreDirty = true;
+    }
+
+    private _splitFrustum(): void {
+        const camera = this._getCamera();
+        if (!camera) {
+            return;
+        }
+
+        const near = camera.minZ,
+            far = camera.maxZ || this._shadowMaxZ, // account for infinite far plane (ie. maxZ = 0)
+            cameraRange = far - near,
+            minDistance = this._minDistance,
+            maxDistance = this._shadowMaxZ < far && this._shadowMaxZ >= near ? Math.min((this._shadowMaxZ - near) / (far - near), this._maxDistance) : this._maxDistance;
+
+        const minZ = near + minDistance * cameraRange,
+            maxZ = near + maxDistance * cameraRange;
+
+        const range = maxZ - minZ,
+            ratio = maxZ / minZ;
+
+        for (let cascadeIndex = 0; cascadeIndex < this._cascades.length; ++cascadeIndex) {
+            const p = (cascadeIndex + 1) / this._numCascades,
+                log = minZ * ratio ** p,
+                uniform = minZ + range * p;
+
+            const d = this._lambda * (log - uniform) + uniform;
+
+            this._cascades[cascadeIndex].prevBreakDistance = cascadeIndex === 0 ? minDistance : this._cascades[cascadeIndex - 1].breakDistance;
+            this._cascades[cascadeIndex].breakDistance = (d - near) / cameraRange;
+
+            this._viewSpaceFrustumsZ[cascadeIndex] = d;
+            this._frustumLengths[cascadeIndex] = (this._cascades[cascadeIndex].breakDistance - this._cascades[cascadeIndex].prevBreakDistance) * cameraRange;
+        }
+
+        this._breaksAreDirty = false;
+    }
+
+    private _computeMatrices(): void {
+        const scene = this._scene;
+
+        const camera = this._getCamera();
+        if (!camera) {
+            return;
+        }
+
+        Vector3.NormalizeToRef(this._light.getShadowDirection(0), this._lightDirection);
+        if (Math.abs(Vector3.Dot(this._lightDirection, Vector3.Up())) === 1.0) {
+            this._lightDirection.z = 0.0000000000001; // Required to avoid perfectly perpendicular light
+        }
+
+        this._cachedDirection.copyFrom(this._lightDirection);
+
+        const useReverseDepthBuffer = scene.getEngine().useReverseDepthBuffer;
+
+        for (let cascadeIndex = 0; cascadeIndex < this._numCascades; ++cascadeIndex) {
+            this._computeFrustumInWorldSpace(cascadeIndex);
+            this._computeCascadeFrustum(cascadeIndex);
+
+            this._cascadeMaxExtents[cascadeIndex].subtractToRef(this._cascadeMinExtents[cascadeIndex], tmpv1); // tmpv1 = cascadeExtents
+
+            // Get position of the shadow camera
+            this._frustumCenter[cascadeIndex].addToRef(this._lightDirection.scale(this._cascadeMinExtents[cascadeIndex].z), this._shadowCameraPos[cascadeIndex]);
+
+            // Come up with a new orthographic camera for the shadow caster
+            Matrix.LookAtLHToRef(this._shadowCameraPos[cascadeIndex], this._frustumCenter[cascadeIndex], UpDir, this._viewMatrices[cascadeIndex]);
+
+            let minZ = 0,
+                maxZ = tmpv1.z;
+
+            // Try to tighten minZ and maxZ based on the bounding box of the shadow casters
+            const boundingInfo = this._shadowCastersBoundingInfo;
+
+            boundingInfo.update(this._viewMatrices[cascadeIndex]);
+
+            maxZ = Math.min(maxZ, boundingInfo.boundingBox.maximumWorld.z);
+
+            if (!this._depthClamp || this.filter === ShadowGenerator.FILTER_PCSS) {
+                // If we don't use depth clamping, we must set minZ so that all shadow casters are in the light frustum
+                minZ = Math.min(minZ, boundingInfo.boundingBox.minimumWorld.z);
+            } else {
+                // If using depth clamping, we can adjust minZ to reduce the [minZ, maxZ] range (and get some additional precision in the shadow map)
+                minZ = Math.max(minZ, boundingInfo.boundingBox.minimumWorld.z);
+            }
+
+            Matrix.OrthoOffCenterLHToRef(
+                this._cascadeMinExtents[cascadeIndex].x,
+                this._cascadeMaxExtents[cascadeIndex].x,
+                this._cascadeMinExtents[cascadeIndex].y,
+                this._cascadeMaxExtents[cascadeIndex].y,
+                useReverseDepthBuffer ? maxZ : minZ,
+                useReverseDepthBuffer ? minZ : maxZ,
+                this._projectionMatrices[cascadeIndex],
+                scene.getEngine().isNDCHalfZRange
+            );
+
+            this._cascadeMinExtents[cascadeIndex].z = minZ;
+            this._cascadeMaxExtents[cascadeIndex].z = maxZ;
+
+            this._viewMatrices[cascadeIndex].multiplyToRef(this._projectionMatrices[cascadeIndex], this._transformMatrices[cascadeIndex]);
+
+            // Create the rounding matrix, by projecting the world-space origin and determining
+            // the fractional offset in texel space
+            Vector3.TransformCoordinatesToRef(ZeroVec, this._transformMatrices[cascadeIndex], tmpv1); // tmpv1 = shadowOrigin
+            tmpv1.scaleInPlace(this._mapSize / 2);
+
+            tmpv2.copyFromFloats(Math.round(tmpv1.x), Math.round(tmpv1.y), Math.round(tmpv1.z)); // tmpv2 = roundedOrigin
+            tmpv2.subtractInPlace(tmpv1).scaleInPlace(2 / this._mapSize); // tmpv2 = roundOffset
+
+            Matrix.TranslationToRef(tmpv2.x, tmpv2.y, 0.0, tmpMatrix);
+
+            this._projectionMatrices[cascadeIndex].multiplyToRef(tmpMatrix, this._projectionMatrices[cascadeIndex]);
+            this._viewMatrices[cascadeIndex].multiplyToRef(this._projectionMatrices[cascadeIndex], this._transformMatrices[cascadeIndex]);
+
+            this._transformMatrices[cascadeIndex].copyToArray(this._transformMatricesAsArray, cascadeIndex * 16);
+        }
+    }
+
+    // Get the 8 points of the view frustum in world space
+    private _computeFrustumInWorldSpace(cascadeIndex: number): void {
+        const camera = this._getCamera();
+        if (!camera) {
+            return;
+        }
+
+        const prevSplitDist = this._cascades[cascadeIndex].prevBreakDistance,
+            splitDist = this._cascades[cascadeIndex].breakDistance;
+
+        const isNDCHalfZRange = this._scene.getEngine().isNDCHalfZRange;
+
+        camera.getViewMatrix(); // make sure the transformation matrix we get when calling 'getTransformationMatrix()' is calculated with an up to date view matrix
+
+        const cameraInfiniteFarPlane = camera.maxZ === 0;
+        const saveCameraMaxZ = camera.maxZ;
+
+        if (cameraInfiniteFarPlane) {
+            camera.maxZ = this._shadowMaxZ;
+            camera.getProjectionMatrix(true);
+        }
+
+        const invViewProj = Matrix.Invert(camera.getTransformationMatrix());
+
+        if (cameraInfiniteFarPlane) {
+            camera.maxZ = saveCameraMaxZ;
+            camera.getProjectionMatrix(true);
+        }
+
+        const cornerIndexOffset = this._scene.getEngine().useReverseDepthBuffer ? 4 : 0;
+        for (let cornerIndex = 0; cornerIndex < CascadedShadowGenerator._FrustumCornersNDCSpace.length; ++cornerIndex) {
+            tmpv1.copyFrom(CascadedShadowGenerator._FrustumCornersNDCSpace[(cornerIndex + cornerIndexOffset) % CascadedShadowGenerator._FrustumCornersNDCSpace.length]);
+            if (isNDCHalfZRange && tmpv1.z === -1) {
+                tmpv1.z = 0;
+            }
+            Vector3.TransformCoordinatesToRef(tmpv1, invViewProj, this._frustumCornersWorldSpace[cascadeIndex][cornerIndex]);
+        }
+
+        // Get the corners of the current cascade slice of the view frustum
+        for (let cornerIndex = 0; cornerIndex < CascadedShadowGenerator._FrustumCornersNDCSpace.length / 2; ++cornerIndex) {
+            tmpv1.copyFrom(this._frustumCornersWorldSpace[cascadeIndex][cornerIndex + 4]).subtractInPlace(this._frustumCornersWorldSpace[cascadeIndex][cornerIndex]);
+            tmpv2.copyFrom(tmpv1).scaleInPlace(prevSplitDist); // near corner ray
+            tmpv1.scaleInPlace(splitDist); // far corner ray
+
+            tmpv1.addInPlace(this._frustumCornersWorldSpace[cascadeIndex][cornerIndex]);
+
+            this._frustumCornersWorldSpace[cascadeIndex][cornerIndex + 4].copyFrom(tmpv1);
+            this._frustumCornersWorldSpace[cascadeIndex][cornerIndex].addInPlace(tmpv2);
+        }
+    }
+
+    private _computeCascadeFrustum(cascadeIndex: number): void {
+        this._cascadeMinExtents[cascadeIndex].copyFromFloats(Number.MAX_VALUE, Number.MAX_VALUE, Number.MAX_VALUE);
+        this._cascadeMaxExtents[cascadeIndex].copyFromFloats(-Number.MAX_VALUE, -Number.MAX_VALUE, -Number.MAX_VALUE);
+        this._frustumCenter[cascadeIndex].copyFromFloats(0, 0, 0);
+
+        const camera = this._getCamera();
+
+        if (!camera) {
+            return;
+        }
+
+        // Calculate the centroid of the view frustum slice
+        for (let cornerIndex = 0; cornerIndex < this._frustumCornersWorldSpace[cascadeIndex].length; ++cornerIndex) {
+            this._frustumCenter[cascadeIndex].addInPlace(this._frustumCornersWorldSpace[cascadeIndex][cornerIndex]);
+        }
+
+        this._frustumCenter[cascadeIndex].scaleInPlace(1 / this._frustumCornersWorldSpace[cascadeIndex].length);
+
+        if (this.stabilizeCascades) {
+            // Calculate the radius of a bounding sphere surrounding the frustum corners
+            let sphereRadius = 0;
+            for (let cornerIndex = 0; cornerIndex < this._frustumCornersWorldSpace[cascadeIndex].length; ++cornerIndex) {
+                const dist = this._frustumCornersWorldSpace[cascadeIndex][cornerIndex].subtractToRef(this._frustumCenter[cascadeIndex], tmpv1).length();
+                sphereRadius = Math.max(sphereRadius, dist);
+            }
+
+            sphereRadius = Math.ceil(sphereRadius * 16) / 16;
+
+            this._cascadeMaxExtents[cascadeIndex].copyFromFloats(sphereRadius, sphereRadius, sphereRadius);
+            this._cascadeMinExtents[cascadeIndex].copyFromFloats(-sphereRadius, -sphereRadius, -sphereRadius);
+        } else {
+            // Create a temporary view matrix for the light
+            const lightCameraPos = this._frustumCenter[cascadeIndex];
+
+            this._frustumCenter[cascadeIndex].addToRef(this._lightDirection, tmpv1); // tmpv1 = look at
+
+            Matrix.LookAtLHToRef(lightCameraPos, tmpv1, UpDir, tmpMatrix); // matrix = lightView
+
+            // Calculate an AABB around the frustum corners
+            for (let cornerIndex = 0; cornerIndex < this._frustumCornersWorldSpace[cascadeIndex].length; ++cornerIndex) {
+                Vector3.TransformCoordinatesToRef(this._frustumCornersWorldSpace[cascadeIndex][cornerIndex], tmpMatrix, tmpv1);
+
+                this._cascadeMinExtents[cascadeIndex].minimizeInPlace(tmpv1);
+                this._cascadeMaxExtents[cascadeIndex].maximizeInPlace(tmpv1);
+            }
+        }
+    }
+
+    protected _recreateSceneUBOs(): void {
+        this._disposeSceneUBOs();
+        if (this._sceneUBOs) {
+            for (let i = 0; i < this._numCascades; ++i) {
+                this._sceneUBOs.push(this._scene.createSceneUniformBuffer(`Scene for CSM Shadow Generator (light "${this._light.name}" cascade #${i})`));
+            }
+        }
+    }
+
+    /**
+     *  Support test.
+     */
+    public static get IsSupported(): boolean {
+        const engine = EngineStore.LastCreatedEngine;
+        if (!engine) {
+            return false;
+        }
+        return engine._features.supportCSM;
+    }
+
+    /**
+     * @internal
+     */
+    public static override _SceneComponentInitialization: (scene: Scene) => void = (_) => {
+        throw _WarnImport("ShadowGeneratorSceneComponent");
+    };
+
+    /**
+     * Creates a Cascaded Shadow Generator object.
+     * A ShadowGenerator is the required tool to use the shadows.
+     * Each directional light casting shadows needs to use its own ShadowGenerator.
+     * Documentation : https://doc.babylonjs.com/babylon101/cascadedShadows
+     * @param mapSize The size of the texture what stores the shadows. Example : 1024.
+     * @param light The directional light object generating the shadows.
+     * @param usefulFloatFirst By default the generator will try to use half float textures but if you need precision (for self shadowing for instance), you can use this option to enforce full float texture.
+     * @param camera Camera associated with this shadow generator (default: null). If null, takes the scene active camera at the time we need to access it
+     * @param useRedTextureType Forces the generator to use a Red instead of a RGBA type for the shadow map texture format (default: true)
+     */
+    constructor(mapSize: number, light: DirectionalLight, usefulFloatFirst?: boolean, camera?: Nullable<Camera>, useRedTextureType = true) {
+        if (!CascadedShadowGenerator.IsSupported) {
+            Logger.Error("CascadedShadowMap is not supported by the current engine.");
+            return;
+        }
+
+        super(mapSize, light, usefulFloatFirst, camera, useRedTextureType);
+
+        this.usePercentageCloserFiltering = true;
+    }
+
+    protected override _initializeGenerator(): void {
+        this.penumbraDarkness = this.penumbraDarkness ?? 1.0;
+        this._numCascades = this._numCascades ?? CascadedShadowGenerator.DEFAULT_CASCADES_COUNT;
+        this.stabilizeCascades = this.stabilizeCascades ?? false;
+        this._freezeShadowCastersBoundingInfoObservable = this._freezeShadowCastersBoundingInfoObservable ?? null;
+        this.freezeShadowCastersBoundingInfo = this.freezeShadowCastersBoundingInfo ?? false;
+        this._scbiMin = this._scbiMin ?? new Vector3(0, 0, 0);
+        this._scbiMax = this._scbiMax ?? new Vector3(0, 0, 0);
+        this._shadowCastersBoundingInfo = this._shadowCastersBoundingInfo ?? new BoundingInfo(new Vector3(0, 0, 0), new Vector3(0, 0, 0));
+        this._breaksAreDirty = this._breaksAreDirty ?? true;
+        this._minDistance = this._minDistance ?? 0;
+        this._maxDistance = this._maxDistance ?? 1;
+        this._currentLayer = this._currentLayer ?? 0;
+        this._shadowMaxZ = this._shadowMaxZ ?? this._getCamera()?.maxZ ?? 10000;
+        this._debug = this._debug ?? false;
+        this._depthClamp = this._depthClamp ?? true;
+        this._cascadeBlendPercentage = this._cascadeBlendPercentage ?? 0.1;
+        this._lambda = this._lambda ?? 0.5;
+        this._autoCalcDepthBounds = this._autoCalcDepthBounds ?? false;
+
+        this._recreateSceneUBOs();
+
+        super._initializeGenerator();
+    }
+
+    protected override _createTargetRenderTexture(): void {
+        const engine = this._scene.getEngine();
+        const size = { width: this._mapSize, height: this._mapSize, layers: this.numCascades };
+        this._shadowMap = new RenderTargetTexture(
+            this._light.name + "_CSMShadowMap",
+            size,
+            this._scene,
+            false,
+            true,
+            this._textureType,
+            false,
+            undefined,
+            false,
+            false,
+            undefined,
+            this._useRedTextureType ? Constants.TEXTUREFORMAT_RED : Constants.TEXTUREFORMAT_RGBA
+        );
+        this._shadowMap.createDepthStencilTexture(
+            engine.useReverseDepthBuffer ? Constants.GREATER : Constants.LESS,
+            true,
+            undefined,
+            undefined,
+            undefined,
+            `DepthStencilForCSMShadowGenerator-${this._light.name}`
+        );
+        this._shadowMap.noPrePassRenderer = true;
+    }
+
+    protected override _initializeShadowMap(): void {
+        super._initializeShadowMap();
+
+        if (this._shadowMap === null) {
+            return;
+        }
+
+        this._transformMatricesAsArray = new Float32Array(this._numCascades * 16);
+        this._viewSpaceFrustumsZ = new Array(this._numCascades);
+        this._frustumLengths = new Array(this._numCascades);
+        this._lightSizeUVCorrection = new Array(this._numCascades * 2);
+        this._depthCorrection = new Array(this._numCascades);
+
+        this._cascades = [];
+        this._viewMatrices = [];
+        this._projectionMatrices = [];
+        this._transformMatrices = [];
+        this._cascadeMinExtents = [];
+        this._cascadeMaxExtents = [];
+        this._frustumCenter = [];
+        this._shadowCameraPos = [];
+        this._frustumCornersWorldSpace = [];
+
+        for (let cascadeIndex = 0; cascadeIndex < this._numCascades; ++cascadeIndex) {
+            this._cascades[cascadeIndex] = {
+                prevBreakDistance: 0,
+                breakDistance: 0,
+            };
+
+            this._viewMatrices[cascadeIndex] = Matrix.Zero();
+            this._projectionMatrices[cascadeIndex] = Matrix.Zero();
+            this._transformMatrices[cascadeIndex] = Matrix.Zero();
+            this._cascadeMinExtents[cascadeIndex] = new Vector3();
+            this._cascadeMaxExtents[cascadeIndex] = new Vector3();
+            this._frustumCenter[cascadeIndex] = new Vector3();
+            this._shadowCameraPos[cascadeIndex] = new Vector3();
+            this._frustumCornersWorldSpace[cascadeIndex] = new Array(CascadedShadowGenerator._FrustumCornersNDCSpace.length);
+
+            for (let i = 0; i < CascadedShadowGenerator._FrustumCornersNDCSpace.length; ++i) {
+                this._frustumCornersWorldSpace[cascadeIndex][i] = new Vector3();
+            }
+        }
+
+        const engine = this._scene.getEngine();
+
+        this._shadowMap.onBeforeBindObservable.clear();
+        this._shadowMap.onBeforeRenderObservable.clear();
+
+        this._shadowMap.onBeforeRenderObservable.add((layer: number) => {
+            if (this._sceneUBOs) {
+                this._scene.setSceneUniformBuffer(this._sceneUBOs[layer]);
+            }
+            this._currentLayer = layer;
+            if (this._filter === ShadowGenerator.FILTER_PCF) {
+                engine.setColorWrite(false);
+            }
+            this._scene.setTransformMatrix(this.getCascadeViewMatrix(layer)!, this.getCascadeProjectionMatrix(layer)!);
+            if (this._useUBO) {
+                this._scene.getSceneUniformBuffer().unbindEffect();
+                this._scene.finalizeSceneUbo();
+            }
+        });
+
+        this._shadowMap.onBeforeBindObservable.add(() => {
+            this._currentSceneUBO = this._scene.getSceneUniformBuffer();
+            engine._debugPushGroup?.(`cascaded shadow map generation for pass id ${engine.currentRenderPassId}`, 1);
+            if (this._breaksAreDirty) {
+                this._splitFrustum();
+            }
+            this._computeMatrices();
+        });
+
+        this._splitFrustum();
+    }
+
+    protected override _bindCustomEffectForRenderSubMeshForShadowMap(subMesh: SubMesh, effect: Effect): void {
+        effect.setMatrix("viewProjection", this.getCascadeTransformMatrix(this._currentLayer)!);
+    }
+
+    protected override _isReadyCustomDefines(defines: any): void {
+        defines.push("#define SM_DEPTHCLAMP " + (this._depthClamp && this._filter !== ShadowGenerator.FILTER_PCSS ? "1" : "0"));
+    }
+
+    /**
+     * Prepare all the defines in a material relying on a shadow map at the specified light index.
+     * @param defines Defines of the material we want to update
+     * @param lightIndex Index of the light in the enabled light list of the material
+     */
+    public override prepareDefines(defines: any, lightIndex: number): void {
+        super.prepareDefines(defines, lightIndex);
+
+        const scene = this._scene;
+        const light = this._light;
+
+        if (!scene.shadowsEnabled || !light.shadowEnabled) {
+            return;
+        }
+
+        defines["SHADOWCSM" + lightIndex] = true;
+        defines["SHADOWCSMDEBUG" + lightIndex] = this.debug;
+        defines["SHADOWCSMNUM_CASCADES" + lightIndex] = this.numCascades;
+        defines["SHADOWCSM_RIGHTHANDED" + lightIndex] = scene.useRightHandedSystem;
+
+        const camera = this._getCamera();
+
+        if (camera && this._shadowMaxZ <= (camera.maxZ || this._shadowMaxZ)) {
+            defines["SHADOWCSMUSESHADOWMAXZ" + lightIndex] = true;
+        }
+
+        if (this.cascadeBlendPercentage === 0) {
+            defines["SHADOWCSMNOBLEND" + lightIndex] = true;
+        }
+    }
+
+    /**
+     * Binds the shadow related information inside of an effect (information like near, far, darkness...
+     * defined in the generator but impacting the effect).
+     * @param lightIndex Index of the light in the enabled light list of the material owning the effect
+     * @param effect The effect we are binfing the information for
+     * @param options options to be used when binding the shadow information
+     */
+    public override bindShadowLight(lightIndex: string, effect: Effect, options?: LightBindingOptions): void {
+        const light = this._light;
+        const scene = this._scene;
+
+        if (!scene.shadowsEnabled || !light.shadowEnabled) {
+            return;
+        }
+
+        const camera = this._getCamera();
+        if (!camera) {
+            return;
+        }
+
+        const shadowMap = this.getShadowMap();
+        if (!shadowMap) {
+            return;
+        }
+
+        const width = shadowMap.getSize().width;
+
+        effect.setMatrices("lightMatrix" + lightIndex, this._transformMatricesAsArray);
+        effect.setArray("viewFrustumZ" + lightIndex, this._viewSpaceFrustumsZ);
+        effect.setFloat("cascadeBlendFactor" + lightIndex, this.cascadeBlendPercentage === 0 ? 10000 : 1 / this.cascadeBlendPercentage);
+        effect.setArray("frustumLengths" + lightIndex, this._frustumLengths);
+
+        // Only PCF uses depth stencil texture.
+        const setTextureForShadows = options && options.setTextureForShadows;
+        if (this._filter === ShadowGenerator.FILTER_PCF) {
+            if (setTextureForShadows) {
+                setTextureForShadows("shadow", true, lightIndex, shadowMap);
+            } else {
+                effect.setDepthStencilTexture("shadowSampler" + lightIndex, shadowMap);
+            }
+            light._uniformBuffer.updateFloat4("shadowsInfo", this.getDarkness(), width, 1 / width, this.frustumEdgeFalloff, lightIndex);
+        } else if (this._filter === ShadowGenerator.FILTER_PCSS) {
+            for (let cascadeIndex = 0; cascadeIndex < this._numCascades; ++cascadeIndex) {
+                this._lightSizeUVCorrection[cascadeIndex * 2 + 0] =
+                    cascadeIndex === 0
+                        ? 1
+                        : (this._cascadeMaxExtents[0].x - this._cascadeMinExtents[0].x) / (this._cascadeMaxExtents[cascadeIndex].x - this._cascadeMinExtents[cascadeIndex].x); // x correction
+                this._lightSizeUVCorrection[cascadeIndex * 2 + 1] =
+                    cascadeIndex === 0
+                        ? 1
+                        : (this._cascadeMaxExtents[0].y - this._cascadeMinExtents[0].y) / (this._cascadeMaxExtents[cascadeIndex].y - this._cascadeMinExtents[cascadeIndex].y); // y correction
+                this._depthCorrection[cascadeIndex] =
+                    cascadeIndex === 0
+                        ? 1
+                        : (this._cascadeMaxExtents[cascadeIndex].z - this._cascadeMinExtents[cascadeIndex].z) / (this._cascadeMaxExtents[0].z - this._cascadeMinExtents[0].z);
+            }
+            if (setTextureForShadows) {
+                setTextureForShadows("shadow", true, lightIndex, shadowMap);
+                setTextureForShadows("depth", false, lightIndex, shadowMap);
+            } else {
+                effect.setDepthStencilTexture("shadowSampler" + lightIndex, shadowMap);
+                effect.setTexture("depthSampler" + lightIndex, shadowMap);
+            }
+
+            effect.setArray2("lightSizeUVCorrection" + lightIndex, this._lightSizeUVCorrection);
+            effect.setArray("depthCorrection" + lightIndex, this._depthCorrection);
+            effect.setFloat("penumbraDarkness" + lightIndex, this.penumbraDarkness);
+            light._uniformBuffer.updateFloat4("shadowsInfo", this.getDarkness(), 1 / width, this._contactHardeningLightSizeUVRatio * width, this.frustumEdgeFalloff, lightIndex);
+        } else {
+            if (setTextureForShadows) {
+                setTextureForShadows("shadow", false, lightIndex, shadowMap);
+            } else {
+                effect.setTexture("shadowSampler" + lightIndex, shadowMap);
+            }
+            light._uniformBuffer.updateFloat4("shadowsInfo", this.getDarkness(), width, 1 / width, this.frustumEdgeFalloff, lightIndex);
+        }
+
+        light._uniformBuffer.updateFloat2(
+            "depthValues",
+            this.getLight().getDepthMinZ(camera),
+            this.getLight().getDepthMinZ(camera) + this.getLight().getDepthMaxZ(camera),
+            lightIndex
+        );
+    }
+
+    /**
+     * Gets the transformation matrix of the first cascade used to project the meshes into the map from the light point of view.
+     * (eq to view projection * shadow projection matrices)
+     * @returns The transform matrix used to create the shadow map
+     */
+    public override getTransformMatrix(): Matrix {
+        return this.getCascadeTransformMatrix(0)!;
+    }
+
+    /**
+     * Disposes the ShadowGenerator.
+     * Returns nothing.
+     */
+    public override dispose(): void {
+        super.dispose();
+
+        if (this._freezeShadowCastersBoundingInfoObservable) {
+            this._scene.onBeforeRenderObservable.remove(this._freezeShadowCastersBoundingInfoObservable);
+            this._freezeShadowCastersBoundingInfoObservable = null;
+        }
+
+        if (this._depthReducer) {
+            this._depthReducer.dispose();
+            this._depthReducer = null;
+        }
+    }
+
+    /**
+     * Serializes the shadow generator setup to a json object.
+     * @returns The serialized JSON object
+     */
+    public override serialize(): any {
+        const serializationObject: any = super.serialize();
+        const shadowMap = this.getShadowMap();
+
+        if (!shadowMap) {
+            return serializationObject;
+        }
+
+        serializationObject.numCascades = this._numCascades;
+        serializationObject.debug = this._debug;
+        serializationObject.stabilizeCascades = this.stabilizeCascades;
+        serializationObject.lambda = this._lambda;
+        serializationObject.cascadeBlendPercentage = this.cascadeBlendPercentage;
+        serializationObject.depthClamp = this._depthClamp;
+        serializationObject.autoCalcDepthBounds = this.autoCalcDepthBounds;
+        serializationObject.shadowMaxZ = this._shadowMaxZ;
+        serializationObject.penumbraDarkness = this.penumbraDarkness;
+
+        serializationObject.freezeShadowCastersBoundingInfo = this._freezeShadowCastersBoundingInfo;
+        serializationObject.minDistance = this.minDistance;
+        serializationObject.maxDistance = this.maxDistance;
+
+        serializationObject.renderList = [];
+        if (shadowMap.renderList) {
+            for (let meshIndex = 0; meshIndex < shadowMap.renderList.length; meshIndex++) {
+                const mesh = shadowMap.renderList[meshIndex];
+
+                serializationObject.renderList.push(mesh.id);
+            }
+        }
+
+        return serializationObject;
+    }
+
+    /**
+     * Parses a serialized ShadowGenerator and returns a new ShadowGenerator.
+     * @param parsedShadowGenerator The JSON object to parse
+     * @param scene The scene to create the shadow map for
+     * @returns The parsed shadow generator
+     */
+    public static override Parse(parsedShadowGenerator: any, scene: Scene): ShadowGenerator {
+        const shadowGenerator = ShadowGenerator.Parse(
+            parsedShadowGenerator,
+            scene,
+            (mapSize: number, light: IShadowLight, camera: Nullable<Camera>) => new CascadedShadowGenerator(mapSize, <DirectionalLight>light, undefined, camera)
+        ) as CascadedShadowGenerator;
+
+        if (parsedShadowGenerator.numCascades !== undefined) {
+            shadowGenerator.numCascades = parsedShadowGenerator.numCascades;
+        }
+
+        if (parsedShadowGenerator.debug !== undefined) {
+            shadowGenerator.debug = parsedShadowGenerator.debug;
+        }
+
+        if (parsedShadowGenerator.stabilizeCascades !== undefined) {
+            shadowGenerator.stabilizeCascades = parsedShadowGenerator.stabilizeCascades;
+        }
+
+        if (parsedShadowGenerator.lambda !== undefined) {
+            shadowGenerator.lambda = parsedShadowGenerator.lambda;
+        }
+
+        if (parsedShadowGenerator.cascadeBlendPercentage !== undefined) {
+            shadowGenerator.cascadeBlendPercentage = parsedShadowGenerator.cascadeBlendPercentage;
+        }
+
+        if (parsedShadowGenerator.depthClamp !== undefined) {
+            shadowGenerator.depthClamp = parsedShadowGenerator.depthClamp;
+        }
+
+        if (parsedShadowGenerator.autoCalcDepthBounds !== undefined) {
+            shadowGenerator.autoCalcDepthBounds = parsedShadowGenerator.autoCalcDepthBounds;
+        }
+
+        if (parsedShadowGenerator.shadowMaxZ !== undefined) {
+            shadowGenerator.shadowMaxZ = parsedShadowGenerator.shadowMaxZ;
+        }
+
+        if (parsedShadowGenerator.penumbraDarkness !== undefined) {
+            shadowGenerator.penumbraDarkness = parsedShadowGenerator.penumbraDarkness;
+        }
+
+        if (parsedShadowGenerator.freezeShadowCastersBoundingInfo !== undefined) {
+            shadowGenerator.freezeShadowCastersBoundingInfo = parsedShadowGenerator.freezeShadowCastersBoundingInfo;
+        }
+
+        if (parsedShadowGenerator.minDistance !== undefined && parsedShadowGenerator.maxDistance !== undefined) {
+            shadowGenerator.setMinMaxDistance(parsedShadowGenerator.minDistance, parsedShadowGenerator.maxDistance);
+        }
+
+        return shadowGenerator;
+    }
+}