/* eslint-disable babylonjs/available */
import { Logger } from "../Misc/logger";
import { ThinWebGPUEngine } from "./thinWebGPUEngine";
import type { Nullable, DataArray, IndicesArray, Immutable, FloatArray } from "../types";
import { Color4 } from "../Maths/math";
import { InternalTexture, InternalTextureSource } from "../Materials/Textures/internalTexture";
import type { IEffectCreationOptions, IShaderPath } from "../Materials/effect";
import { Effect } from "../Materials/effect";
import type { EffectFallbacks } from "../Materials/effectFallbacks";
import { Constants } from "./constants";
// eslint-disable-next-line @typescript-eslint/naming-convention
import * as WebGPUConstants from "./WebGPU/webgpuConstants";
import { VertexBuffer } from "../Buffers/buffer";
import type { IWebGPURenderPipelineStageDescriptor } from "./WebGPU/webgpuPipelineContext";
import { WebGPUPipelineContext } from "./WebGPU/webgpuPipelineContext";
import type { IPipelineContext } from "./IPipelineContext";
import type { DataBuffer } from "../Buffers/dataBuffer";
import type { BaseTexture } from "../Materials/Textures/baseTexture";
import type { IShaderProcessor } from "./Processors/iShaderProcessor";
import { WebGPUShaderProcessorGLSL } from "./WebGPU/webgpuShaderProcessorsGLSL";
import { WebGPUShaderProcessorWGSL } from "./WebGPU/webgpuShaderProcessorsWGSL";
import type { ShaderProcessingContext } from "./Processors/shaderProcessingOptions";
import { WebGPUShaderProcessingContext } from "./WebGPU/webgpuShaderProcessingContext";
import { Tools } from "../Misc/tools";
import { WebGPUTextureHelper } from "./WebGPU/webgpuTextureHelper";
import { WebGPUTextureManager } from "./WebGPU/webgpuTextureManager";
import { AbstractEngine } from "./abstractEngine";
import type { ISceneLike, AbstractEngineOptions } from "./abstractEngine";
import { WebGPUBufferManager } from "./WebGPU/webgpuBufferManager";
import type { HardwareTextureWrapper } from "../Materials/Textures/hardwareTextureWrapper";
import { WebGPUHardwareTexture } from "./WebGPU/webgpuHardwareTexture";
import type { IColor4Like } from "../Maths/math.like";
import { UniformBuffer } from "../Materials/uniformBuffer";
import { WebGPUCacheSampler } from "./WebGPU/webgpuCacheSampler";
import { WebGPUCacheRenderPipelineTree } from "./WebGPU/webgpuCacheRenderPipelineTree";
import { WebGPUStencilStateComposer } from "./WebGPU/webgpuStencilStateComposer";
import { WebGPUDepthCullingState } from "./WebGPU/webgpuDepthCullingState";
import type { DrawWrapper } from "../Materials/drawWrapper";
import { WebGPUMaterialContext } from "./WebGPU/webgpuMaterialContext";
import { WebGPUDrawContext } from "./WebGPU/webgpuDrawContext";
import { WebGPUCacheBindGroups } from "./WebGPU/webgpuCacheBindGroups";
import { WebGPUClearQuad } from "./WebGPU/webgpuClearQuad";
import type { IStencilState } from "../States/IStencilState";
import { WebGPURenderItemBlendColor, WebGPURenderItemScissor, WebGPURenderItemStencilRef, WebGPURenderItemViewport, WebGPUBundleList } from "./WebGPU/webgpuBundleList";
import { WebGPUTimestampQuery } from "./WebGPU/webgpuTimestampQuery";
import type { ComputeEffect } from "../Compute/computeEffect";
import { WebGPUOcclusionQuery } from "./WebGPU/webgpuOcclusionQuery";
import { ShaderCodeInliner } from "./Processors/shaderCodeInliner";
import type { TwgslOptions } from "./WebGPU/webgpuTintWASM";
import { WebGPUTintWASM } from "./WebGPU/webgpuTintWASM";
import type { ExternalTexture } from "../Materials/Textures/externalTexture";
import { WebGPUShaderProcessor } from "./WebGPU/webgpuShaderProcessor";
import { ShaderLanguage } from "../Materials/shaderLanguage";
import type { InternalTextureCreationOptions, TextureSize } from "../Materials/Textures/textureCreationOptions";
import { WebGPUSnapshotRendering } from "./WebGPU/webgpuSnapshotRendering";
import type { WebGPUDataBuffer } from "../Meshes/WebGPU/webgpuDataBuffer";
import type { WebGPURenderTargetWrapper } from "./WebGPU/webgpuRenderTargetWrapper";

import "../Buffers/buffer.align";

import type { VideoTexture } from "../Materials/Textures/videoTexture";
import type { RenderTargetTexture } from "../Materials/Textures/renderTargetTexture";
import type { RenderTargetWrapper } from "./renderTargetWrapper";
import type { Scene } from "../scene";

import { SphericalPolynomial } from "../Maths/sphericalPolynomial";
import { PerformanceMonitor } from "../Misc/performanceMonitor";
import {
    CreateImageBitmapFromSource,
    ExitFullscreen,
    ExitPointerlock,
    GetFontOffset,
    RequestFullscreen,
    RequestPointerlock,
    ResizeImageBitmap,
    _CommonDispose,
    _CommonInit,
} from "./engine.common";
import { IsWrapper } from "../Materials/drawWrapper.functions";
import { PerfCounter } from "../Misc/perfCounter";
import "./AbstractEngine/abstractEngine.loadingScreen";
import "./AbstractEngine/abstractEngine.dom";
import "./AbstractEngine/abstractEngine.states";
import "./AbstractEngine/abstractEngine.renderPass";
import "../Audio/audioEngine";
import { resetCachedPipeline } from "../Materials/effect.functions";

import { WebGPUExternalTexture } from "./WebGPU/webgpuExternalTexture";
import type { TextureSampler } from "../Materials/Textures/textureSampler";
import type { StorageBuffer } from "../Buffers/storageBuffer";
import "./WebGPU/Extensions/engine.alpha";
import "./WebGPU/Extensions/engine.rawTexture";
import "./WebGPU/Extensions/engine.readTexture";
import "./WebGPU/Extensions/engine.cubeTexture";
import "./WebGPU/Extensions/engine.renderTarget";
import "./WebGPU/Extensions/engine.renderTargetTexture";
import "./WebGPU/Extensions/engine.renderTargetCube";

const viewDescriptorSwapChainAntialiasing: GPUTextureViewDescriptor = {
    label: `TextureView_SwapChain_ResolveTarget`,
    dimension: WebGPUConstants.TextureDimension.E2d,
    format: undefined as any, // will be updated with the right value
    mipLevelCount: 1,
    arrayLayerCount: 1,
};

const viewDescriptorSwapChain: GPUTextureViewDescriptor = {
    label: `TextureView_SwapChain`,
    dimension: WebGPUConstants.TextureDimension.E2d,
    format: undefined as any, // will be updated with the right value
    mipLevelCount: 1,
    arrayLayerCount: 1,
};
const tempColor4 = new Color4();

/** @internal */
interface IWebGPURenderPassWrapper {
    renderPassDescriptor: Nullable<GPURenderPassDescriptor>;

    colorAttachmentViewDescriptor: Nullable<GPUTextureViewDescriptor>;
    depthAttachmentViewDescriptor: Nullable<GPUTextureViewDescriptor>;
    colorAttachmentGPUTextures: (WebGPUHardwareTexture | null)[];
    depthTextureFormat: GPUTextureFormat | undefined;
}

/**
 * Options to load the associated Glslang library
 */
export interface GlslangOptions {
    /**
     * Defines an existing instance of Glslang (useful in modules who do not access the global instance).
     */
    glslang?: any;
    /**
     * Defines the URL of the glslang JS File.
     */
    jsPath?: string;
    /**
     * Defines the URL of the glslang WASM File.
     */
    wasmPath?: string;
}

/**
 * Options to create the WebGPU engine
 */
export interface WebGPUEngineOptions extends AbstractEngineOptions, GPURequestAdapterOptions {
    /**
     * Defines the category of adapter to use.
     * Is it the discrete or integrated device.
     */
    powerPreference?: GPUPowerPreference;

    /**
     * When set to true, indicates that only a fallback adapter may be returned when requesting an adapter.
     * If the user agent does not support a fallback adapter, will cause requestAdapter() to resolve to null.
     * Default: false
     */
    forceFallbackAdapter?: boolean;

    /**
     * Defines the device descriptor used to create a device once we have retrieved an appropriate adapter
     */
    deviceDescriptor?: GPUDeviceDescriptor;

    /**
     * When requesting the device, enable all the features supported by the adapter. Default: false
     * Note that this setting is ignored if you explicitely set deviceDescriptor.requiredFeatures
     */
    enableAllFeatures?: boolean;

    /**
     * When requesting the device, set the required limits to the maximum possible values (the ones from adapter.limits). Default: false
     * Note that this setting is ignored if you explicitely set deviceDescriptor.requiredLimits
     */
    setMaximumLimits?: boolean;

    /**
     * Defines the requested Swap Chain Format.
     */
    swapChainFormat?: GPUTextureFormat;

    /**
     * Defines whether we should generate debug markers in the gpu command lists (can be seen with PIX for eg). Default: false
     */
    enableGPUDebugMarkers?: boolean;

    /**
     * Options to load the associated Glslang library
     */
    glslangOptions?: GlslangOptions;

    /**
     * Options to load the associated Twgsl library
     */
    twgslOptions?: TwgslOptions;
}

/**
 * The web GPU engine class provides support for WebGPU version of babylon.js.
 * @since 5.0.0
 */
export class WebGPUEngine extends ThinWebGPUEngine {
    // Default glslang options.
    private static readonly _GlslangDefaultOptions: GlslangOptions = {
        jsPath: `${Tools._DefaultCdnUrl}/glslang/glslang.js`,
        wasmPath: `${Tools._DefaultCdnUrl}/glslang/glslang.wasm`,
    };

    private static _InstanceId = 0;

    /** A unique id to identify this instance */
    public readonly uniqueId = -1;

    // Page Life cycle and constants
    private readonly _uploadEncoderDescriptor = { label: "upload" };
    private readonly _renderEncoderDescriptor = { label: "render" };
    /** @internal */
    public readonly _clearDepthValue = 1;
    /** @internal */
    public readonly _clearReverseDepthValue = 0;
    /** @internal */
    public readonly _clearStencilValue = 0;
    private readonly _defaultSampleCount = 4; // Only supported value for now.

    // Engine Life Cycle
    /** @internal */
    public _options: WebGPUEngineOptions;
    private _glslang: any = null;
    private _tintWASM: Nullable<WebGPUTintWASM> = null;
    private _glslangAndTintAreFullyLoaded = false;
    private _adapter: GPUAdapter;
    private _adapterSupportedExtensions: GPUFeatureName[];
    private _adapterInfo: GPUAdapterInfo = {
        vendor: "",
        architecture: "",
        device: "",
        description: "",
    };
    private _adapterSupportedLimits: GPUSupportedLimits;
    /** @internal */
    public _device: GPUDevice;
    private _deviceEnabledExtensions: GPUFeatureName[];
    private _deviceLimits: GPUSupportedLimits;
    private _context: GPUCanvasContext;
    private _mainPassSampleCount: number;
    private _glslangOptions?: GlslangOptions;
    private _twgslOptions?: TwgslOptions;
    /** @internal */
    public _bufferManager: WebGPUBufferManager;
    private _clearQuad: WebGPUClearQuad;
    /** @internal */
    public _cacheSampler: WebGPUCacheSampler;
    private _cacheBindGroups: WebGPUCacheBindGroups;
    private _emptyVertexBuffer: VertexBuffer;
    /** @internal */
    public _mrtAttachments: number[];
    /** @internal */
    public _occlusionQuery: WebGPUOcclusionQuery;
    /** @internal */
    public _compiledComputeEffects: { [key: string]: ComputeEffect } = {};
    /** @internal */
    public _counters: {
        numEnableEffects: number;
        numEnableDrawWrapper: number;
        numBundleCreationNonCompatMode: number;
        numBundleReuseNonCompatMode: number;
    } = {
        numEnableEffects: 0,
        numEnableDrawWrapper: 0,
        numBundleCreationNonCompatMode: 0,
        numBundleReuseNonCompatMode: 0,
    };
    /**
     * Counters from last frame
     */
    public readonly countersLastFrame: {
        numEnableEffects: number;
        numEnableDrawWrapper: number;
        numBundleCreationNonCompatMode: number;
        numBundleReuseNonCompatMode: number;
    } = {
        numEnableEffects: 0,
        numEnableDrawWrapper: 0,
        numBundleCreationNonCompatMode: 0,
        numBundleReuseNonCompatMode: 0,
    };
    /**
     * Max number of uncaptured error messages to log
     */
    public numMaxUncapturedErrors = 20;

    /**
     * Gets the list of created scenes
     */
    public override scenes: Scene[] = [];

    /** @internal */
    public override _virtualScenes = new Array<Scene>();

    // Some of the internal state might change during the render pass.
    // This happens mainly during clear for the state
    // And when the frame starts to swap the target texture from the swap chain
    private _mainTexture: GPUTexture;
    private _depthTexture: GPUTexture;
    private _mainTextureExtends: GPUExtent3D;
    private _depthTextureFormat: GPUTextureFormat | undefined;
    private _colorFormat: GPUTextureFormat | null;
    /** @internal */
    public _ubInvertY: WebGPUDataBuffer;
    /** @internal */
    public _ubDontInvertY: WebGPUDataBuffer;

    private _commandBuffers: GPUCommandBuffer[] = [null as any, null as any];

    // Frame Buffer Life Cycle (recreated for each render target pass)

    private _mainRenderPassWrapper: IWebGPURenderPassWrapper = {
        renderPassDescriptor: null,
        colorAttachmentViewDescriptor: null,
        depthAttachmentViewDescriptor: null,
        colorAttachmentGPUTextures: [],
        depthTextureFormat: undefined,
    };
    private _rttRenderPassWrapper: IWebGPURenderPassWrapper = {
        renderPassDescriptor: null,
        colorAttachmentViewDescriptor: null,
        depthAttachmentViewDescriptor: null,
        colorAttachmentGPUTextures: [],
        depthTextureFormat: undefined,
    };
    /** @internal */
<<<<<<< HEAD
    public _pendingDebugCommands: Array<[string, Nullable<string>, number?]> = [];
    /** @internal */
    public _debugStackRenderPass: string[] = [];
    /**
     * Used for both the compatibilityMode=false and the snapshot rendering modes (as both can't be enabled at the same time)
     * @internal
     */
    public _bundleList: WebGPUBundleList;
=======
    public _pendingDebugCommands: Array<[string, Nullable<string>]> = [];
>>>>>>> 2b97b0ec

    // DrawCall Life Cycle
    // Effect is on the parent class
    // protected _currentEffect: Nullable<Effect> = null;
    private _defaultDrawContext: WebGPUDrawContext;
    private _defaultMaterialContext: WebGPUMaterialContext;
    /** @internal */
    public override _currentDrawContext: WebGPUDrawContext;
    /** @internal */
    public _currentMaterialContext: WebGPUMaterialContext;
    private _currentOverrideVertexBuffers: Nullable<{ [key: string]: Nullable<VertexBuffer> }> = null;
    private _currentIndexBuffer: Nullable<DataBuffer> = null;
    private _colorWriteLocal = true;
    private _forceEnableEffect = false;

    /**
     * Gets or sets the snapshot rendering mode
     */
    public override get snapshotRenderingMode(): number {
        return this._snapshotRendering.mode;
    }

    public override set snapshotRenderingMode(mode: number) {
        this._snapshotRendering.mode = mode;
    }

    /**
     * Creates a new snapshot at the next frame using the current snapshotRenderingMode
     */
    public snapshotRenderingReset(): void {
        this._snapshotRendering.reset();
    }

    /**
     * Enables or disables the snapshot rendering mode
     * Note that the WebGL engine does not support snapshot rendering so setting the value won't have any effect for this engine
     */
    public override get snapshotRendering(): boolean {
        return this._snapshotRendering.enabled;
    }

    public override set snapshotRendering(activate) {
        this._snapshotRendering.enabled = activate;
    }

    /**
     * Sets this to true to disable the cache for the samplers. You should do it only for testing purpose!
     */
    public get disableCacheSamplers(): boolean {
        return this._cacheSampler ? this._cacheSampler.disabled : false;
    }

    public set disableCacheSamplers(disable: boolean) {
        if (this._cacheSampler) {
            this._cacheSampler.disabled = disable;
        }
    }

    /**
     * Sets this to true to disable the cache for the render pipelines. You should do it only for testing purpose!
     */
    public get disableCacheRenderPipelines(): boolean {
        return this._cacheRenderPipeline ? this._cacheRenderPipeline.disabled : false;
    }

    public set disableCacheRenderPipelines(disable: boolean) {
        if (this._cacheRenderPipeline) {
            this._cacheRenderPipeline.disabled = disable;
        }
    }

    /**
     * Sets this to true to disable the cache for the bind groups. You should do it only for testing purpose!
     */
    public get disableCacheBindGroups(): boolean {
        return this._cacheBindGroups ? this._cacheBindGroups.disabled : false;
    }

    public set disableCacheBindGroups(disable: boolean) {
        if (this._cacheBindGroups) {
            this._cacheBindGroups.disabled = disable;
        }
    }

    /**
     * Gets a boolean indicating if all created effects are ready
     * @returns true if all effects are ready
     */
    public areAllEffectsReady(): boolean {
        return true;
    }

    /**
     * Get Font size information
     * @param font font name
     * @returns an object containing ascent, height and descent
     */
    public override getFontOffset(font: string): { ascent: number; height: number; descent: number } {
        return GetFontOffset(font);
    }

    /**
     * Gets a Promise<boolean> indicating if the engine can be instantiated (ie. if a WebGPU context can be found)
     */
    public static get IsSupportedAsync(): Promise<boolean> {
        return !navigator.gpu
            ? Promise.resolve(false)
            : navigator.gpu
                  .requestAdapter()
                  .then(
                      (adapter: GPUAdapter | undefined) => !!adapter,
                      () => false
                  )
                  .catch(() => false);
    }

    /**
     * Not supported by WebGPU, you should call IsSupportedAsync instead!
     */
    public static get IsSupported(): boolean {
        Logger.Warn("You must call IsSupportedAsync for WebGPU!");
        return false;
    }

    /**
     * Gets a boolean indicating that the engine supports uniform buffers
     */
    public get supportsUniformBuffers(): boolean {
        return true;
    }

    /** Gets the supported extensions by the WebGPU adapter */
    public get supportedExtensions(): Immutable<GPUFeatureName[]> {
        return this._adapterSupportedExtensions;
    }

    /** Gets the currently enabled extensions on the WebGPU device */
    public get enabledExtensions(): Immutable<GPUFeatureName[]> {
        return this._deviceEnabledExtensions;
    }

    /** Gets the supported limits by the WebGPU adapter */
    public get supportedLimits(): GPUSupportedLimits {
        return this._adapterSupportedLimits;
    }

    /** Gets the current limits of the WebGPU device */
    public get currentLimits() {
        return this._deviceLimits;
    }

    /**
     * Returns a string describing the current engine
     */
    public override get description(): string {
        const description = this.name + this.version;

        return description;
    }

    /**
     * Returns the version of the engine
     */
    public get version(): number {
        return 1;
    }

    /**
     * Gets an object containing information about the current engine context
     * @returns an object containing the vendor, the renderer and the version of the current engine context
     */
    public getInfo() {
        return {
            vendor: this._adapterInfo.vendor || "unknown vendor",
            renderer: this._adapterInfo.architecture || "unknown renderer",
            version: this._adapterInfo.description || "unknown version",
        };
    }

    /**
     * (WebGPU only) True (default) to be in compatibility mode, meaning rendering all existing scenes without artifacts (same rendering than WebGL).
     * Setting the property to false will improve performances but may not work in some scenes if some precautions are not taken.
     * See https://doc.babylonjs.com/setup/support/webGPU/webGPUOptimization/webGPUNonCompatibilityMode for more details
     */
    public override get compatibilityMode() {
        return this._compatibilityMode;
    }

    public override set compatibilityMode(mode: boolean) {
        this._compatibilityMode = mode;
    }

    /** @internal */
    public get currentSampleCount(): number {
        return this._currentRenderTarget ? this._currentRenderTarget.samples : this._mainPassSampleCount;
    }

    /**
     * Create a new instance of the gpu engine asynchronously
     * @param canvas Defines the canvas to use to display the result
     * @param options Defines the options passed to the engine to create the GPU context dependencies
     * @returns a promise that resolves with the created engine
     */
    public static CreateAsync(canvas: HTMLCanvasElement, options: WebGPUEngineOptions = {}): Promise<WebGPUEngine> {
        const engine = new WebGPUEngine(canvas, options);

        return new Promise((resolve) => {
            engine.initAsync(options.glslangOptions, options.twgslOptions).then(() => resolve(engine));
        });
    }

    /**
     * Indicates if the z range in NDC space is 0..1 (value: true) or -1..1 (value: false)
     */
    public override readonly isNDCHalfZRange: boolean = true;

    /**
     * Indicates that the origin of the texture/framebuffer space is the bottom left corner. If false, the origin is top left
     */
    public override readonly hasOriginBottomLeft: boolean = false;

    /**
     * Create a new instance of the gpu engine.
     * @param canvas Defines the canvas to use to display the result
     * @param options Defines the options passed to the engine to create the GPU context dependencies
     */
    public constructor(canvas: HTMLCanvasElement | OffscreenCanvas, options: WebGPUEngineOptions = {}) {
        super(options.antialias ?? true, options);
        this._name = "WebGPU";

        this._drawCalls = new PerfCounter();

        options.deviceDescriptor = options.deviceDescriptor || {};
        options.enableGPUDebugMarkers = options.enableGPUDebugMarkers ?? false;

        Logger.Log(`Babylon.js v${AbstractEngine.Version} - ${this.description} engine`);
        if (!navigator.gpu) {
            Logger.Error("WebGPU is not supported by your browser.");
            return;
        }

        options.swapChainFormat = options.swapChainFormat || navigator.gpu.getPreferredCanvasFormat();

        this._isWebGPU = true;
        this._shaderPlatformName = "WEBGPU";

        this._renderingCanvas = canvas as HTMLCanvasElement;
        this._options = options;

        this._mainPassSampleCount = options.antialias ? this._defaultSampleCount : 1;

        if (navigator && navigator.userAgent) {
            this._setupMobileChecks();
        }

        this._sharedInit(this._renderingCanvas);

        this._shaderProcessor = new WebGPUShaderProcessorGLSL();
        this._shaderProcessorWGSL = new WebGPUShaderProcessorWGSL();
    }

    //------------------------------------------------------------------------------
    //                              Initialization
    //------------------------------------------------------------------------------
    private _workingGlslangAndTintPromise: Nullable<Promise<void>> = null;

    /**
     * Load the glslang and tintWASM libraries and prepare them for use.
     * @returns a promise that resolves when the engine is ready to use the glslang and tintWASM
     */
    public prepareGlslangAndTintAsync(): Promise<void> {
        if (!this._workingGlslangAndTintPromise) {
            this._workingGlslangAndTintPromise = new Promise<void>((resolve) => {
                this._initGlslang(this._glslangOptions ?? this._options?.glslangOptions).then((glslang: any) => {
                    this._glslang = glslang;
                    this._tintWASM = new WebGPUTintWASM();
                    this._tintWASM.initTwgsl(this._twgslOptions ?? this._options?.twgslOptions).then(() => {
                        this._glslangAndTintAreFullyLoaded = true;
                        resolve();
                    });
                });
            });
        }

        return this._workingGlslangAndTintPromise;
    }

    /**
     * Initializes the WebGPU context and dependencies.
     * @param glslangOptions Defines the GLSLang compiler options if necessary
     * @param twgslOptions Defines the Twgsl compiler options if necessary
     * @returns a promise notifying the readiness of the engine.
     */
    public initAsync(glslangOptions?: GlslangOptions, twgslOptions?: TwgslOptions): Promise<void> {
        (this.uniqueId as number) = WebGPUEngine._InstanceId++;
        this._glslangOptions = glslangOptions;
        this._twgslOptions = twgslOptions;
        return navigator
            .gpu!.requestAdapter(this._options)
            .then((adapter: GPUAdapter | undefined) => {
                if (!adapter) {
                    // eslint-disable-next-line no-throw-literal
                    throw "Could not retrieve a WebGPU adapter (adapter is null).";
                } else {
                    this._adapter = adapter!;
                    this._adapterSupportedExtensions = [];
                    this._adapter.features?.forEach((feature) => this._adapterSupportedExtensions.push(feature as WebGPUConstants.FeatureName));
                    this._adapterSupportedLimits = this._adapter.limits;

                    this._adapter.requestAdapterInfo().then((adapterInfo) => {
                        this._adapterInfo = adapterInfo;
                    });

                    const deviceDescriptor = this._options.deviceDescriptor ?? {};
                    const requiredFeatures = deviceDescriptor?.requiredFeatures ?? (this._options.enableAllFeatures ? this._adapterSupportedExtensions : undefined);

                    if (requiredFeatures) {
                        const requestedExtensions = requiredFeatures;
                        const validExtensions: GPUFeatureName[] = [];

                        for (const extension of requestedExtensions) {
                            if (this._adapterSupportedExtensions.indexOf(extension) !== -1) {
                                validExtensions.push(extension);
                            }
                        }

                        deviceDescriptor.requiredFeatures = validExtensions;
                    }

                    if (this._options.setMaximumLimits && !deviceDescriptor.requiredLimits) {
                        deviceDescriptor.requiredLimits = {};
                        for (const name in this._adapterSupportedLimits) {
                            if (name === "minSubgroupSize" || name === "maxSubgroupSize") {
                                // Chrome exposes these limits in "webgpu developer" mode, but these can't be set on the device.
                                continue;
                            }
                            deviceDescriptor.requiredLimits[name] = this._adapterSupportedLimits[name];
                        }
                    }

                    deviceDescriptor.label = `BabylonWebGPUDevice${this.uniqueId}`;

                    return this._adapter.requestDevice(deviceDescriptor);
                }
            })
            .then((device: GPUDevice) => {
                this._device = device;
                this._deviceEnabledExtensions = [];
                this._device.features?.forEach((feature) => this._deviceEnabledExtensions.push(feature as WebGPUConstants.FeatureName));
                this._deviceLimits = device.limits;

                let numUncapturedErrors = -1;
                this._device.addEventListener("uncapturederror", (event) => {
                    if (++numUncapturedErrors < this.numMaxUncapturedErrors) {
                        Logger.Warn(`WebGPU uncaptured error (${numUncapturedErrors + 1}): ${(<GPUUncapturedErrorEvent>event).error} - ${(<any>event).error.message}`);
                    } else if (numUncapturedErrors++ === this.numMaxUncapturedErrors) {
                        Logger.Warn(
                            `WebGPU uncaptured error: too many warnings (${this.numMaxUncapturedErrors}), no more warnings will be reported to the console for this engine.`
                        );
                    }
                });

                if (!this._doNotHandleContextLost) {
                    this._device.lost?.then((info) => {
                        if (this._isDisposed) {
                            return;
                        }
                        this._contextWasLost = true;
                        Logger.Warn("WebGPU context lost. " + info);
                        this.onContextLostObservable.notifyObservers(this);
                        this._restoreEngineAfterContextLost(async () => {
                            const snapshotRenderingMode = this.snapshotRenderingMode;
                            const snapshotRendering = this.snapshotRendering;
                            const disableCacheSamplers = this.disableCacheSamplers;
                            const disableCacheRenderPipelines = this.disableCacheRenderPipelines;
                            const disableCacheBindGroups = this.disableCacheBindGroups;
                            const enableGPUTimingMeasurements = this.enableGPUTimingMeasurements;

                            await this.initAsync(this._glslangOptions ?? this._options?.glslangOptions, this._twgslOptions ?? this._options?.twgslOptions);

                            this.snapshotRenderingMode = snapshotRenderingMode;
                            this.snapshotRendering = snapshotRendering;
                            this.disableCacheSamplers = disableCacheSamplers;
                            this.disableCacheRenderPipelines = disableCacheRenderPipelines;
                            this.disableCacheBindGroups = disableCacheBindGroups;
                            this.enableGPUTimingMeasurements = enableGPUTimingMeasurements;
                            this._currentRenderPass = null;
                        });
                    });
                }
            })
            .then(() => {
                this._initializeLimits();

                this._bufferManager = new WebGPUBufferManager(this, this._device);
                this._textureHelper = new WebGPUTextureManager(this, this._device, this._bufferManager, this._deviceEnabledExtensions);
                this._cacheSampler = new WebGPUCacheSampler(this._device);
                this._cacheBindGroups = new WebGPUCacheBindGroups(this._device, this._cacheSampler, this);
                this._timestampQuery = new WebGPUTimestampQuery(this, this._device, this._bufferManager);
                this._occlusionQuery = (this._device as any).createQuerySet ? new WebGPUOcclusionQuery(this, this._device, this._bufferManager) : (undefined as any);
                this._bundleList = new WebGPUBundleList(this._device);
                this._snapshotRendering = new WebGPUSnapshotRendering(this, this._snapshotRenderingMode, this._bundleList);

                this._ubInvertY = this._bufferManager.createBuffer(
                    new Float32Array([-1, 0]),
                    WebGPUConstants.BufferUsage.Uniform | WebGPUConstants.BufferUsage.CopyDst,
                    "UBInvertY"
                );
                this._ubDontInvertY = this._bufferManager.createBuffer(
                    new Float32Array([1, 0]),
                    WebGPUConstants.BufferUsage.Uniform | WebGPUConstants.BufferUsage.CopyDst,
                    "UBDontInvertY"
                );

                if (this.dbgVerboseLogsForFirstFrames) {
                    if ((this as any)._count === undefined) {
                        (this as any)._count = 0;
                        Logger.Log(["%c frame #" + (this as any)._count + " - begin", "background: #ffff00"]);
                    }
                }

                this._uploadEncoder = this._device.createCommandEncoder(this._uploadEncoderDescriptor);
                this._renderEncoder = this._device.createCommandEncoder(this._renderEncoderDescriptor);

                this._emptyVertexBuffer = new VertexBuffer(this, [0], "", {
                    stride: 1,
                    offset: 0,
                    size: 1,
                    label: "EmptyVertexBuffer",
                });

                this._cacheRenderPipeline = new WebGPUCacheRenderPipelineTree(this._device, this._emptyVertexBuffer);

                this._depthCullingState = new WebGPUDepthCullingState(this._cacheRenderPipeline);
                this._stencilStateComposer = new WebGPUStencilStateComposer(this._cacheRenderPipeline);
                this._stencilStateComposer.stencilGlobal = this._stencilState;

                this._depthCullingState.depthTest = true;
                this._depthCullingState.depthFunc = Constants.LEQUAL;
                this._depthCullingState.depthMask = true;

                this._textureHelper.setCommandEncoder(this._uploadEncoder);

                this._clearQuad = new WebGPUClearQuad(this._device, this, this._emptyVertexBuffer);
                this._defaultDrawContext = this.createDrawContext()!;
                this._currentDrawContext = this._defaultDrawContext;
                this._defaultMaterialContext = this.createMaterialContext()!;
                this._currentMaterialContext = this._defaultMaterialContext;

                this._initializeContextAndSwapChain();
                this._initializeMainAttachments();
                this.resize();
            })
            .catch((e: any) => {
                Logger.Error("A fatal error occurred during WebGPU creation/initialization.");
                throw e;
            });
    }

    private _initGlslang(glslangOptions?: GlslangOptions): Promise<any> {
        glslangOptions = glslangOptions || {};
        glslangOptions = {
            ...WebGPUEngine._GlslangDefaultOptions,
            ...glslangOptions,
        };

        if (glslangOptions.glslang) {
            return Promise.resolve(glslangOptions.glslang);
        }

        if ((self as any).glslang) {
            return (self as any).glslang(glslangOptions!.wasmPath);
        }

        if (glslangOptions.jsPath && glslangOptions.wasmPath) {
            return Tools.LoadBabylonScriptAsync(glslangOptions.jsPath).then(() => {
                return (self as any).glslang(Tools.GetBabylonScriptURL(glslangOptions!.wasmPath!));
            });
        }

        return Promise.reject("gslang is not available.");
    }

    private _initializeLimits(): void {
        // Init caps
        // TODO WEBGPU Real Capability check once limits will be working.

        this._caps = {
            maxTexturesImageUnits: this._deviceLimits.maxSampledTexturesPerShaderStage,
            maxVertexTextureImageUnits: this._deviceLimits.maxSampledTexturesPerShaderStage,
            maxCombinedTexturesImageUnits: this._deviceLimits.maxSampledTexturesPerShaderStage * 2,
            maxTextureSize: this._deviceLimits.maxTextureDimension2D,
            maxCubemapTextureSize: this._deviceLimits.maxTextureDimension2D,
            maxRenderTextureSize: this._deviceLimits.maxTextureDimension2D,
            maxVertexAttribs: this._deviceLimits.maxVertexAttributes,
            maxDrawBuffers: 8,
            maxVaryingVectors: this._deviceLimits.maxInterStageShaderVariables,
            maxFragmentUniformVectors: Math.floor(this._deviceLimits.maxUniformBufferBindingSize / 4),
            maxVertexUniformVectors: Math.floor(this._deviceLimits.maxUniformBufferBindingSize / 4),
            standardDerivatives: true,
            astc: (this._deviceEnabledExtensions.indexOf(WebGPUConstants.FeatureName.TextureCompressionASTC) >= 0 ? true : undefined) as any,
            s3tc: (this._deviceEnabledExtensions.indexOf(WebGPUConstants.FeatureName.TextureCompressionBC) >= 0 ? true : undefined) as any,
            pvrtc: null,
            etc1: null,
            etc2: (this._deviceEnabledExtensions.indexOf(WebGPUConstants.FeatureName.TextureCompressionETC2) >= 0 ? true : undefined) as any,
            bptc: this._deviceEnabledExtensions.indexOf(WebGPUConstants.FeatureName.TextureCompressionBC) >= 0 ? true : undefined,
            maxAnisotropy: 16, // Most implementations support maxAnisotropy values in range between 1 and 16, inclusive. The used value of maxAnisotropy will be clamped to the maximum value that the platform supports.
            uintIndices: true,
            fragmentDepthSupported: true,
            highPrecisionShaderSupported: true,
            colorBufferFloat: true,
            supportFloatTexturesResolve: false, // See https://github.com/gpuweb/gpuweb/issues/3844
            rg11b10ufColorRenderable: this._deviceEnabledExtensions.indexOf(WebGPUConstants.FeatureName.RG11B10UFloatRenderable) >= 0,
            textureFloat: true,
            textureFloatLinearFiltering: this._deviceEnabledExtensions.indexOf(WebGPUConstants.FeatureName.Float32Filterable) >= 0,
            textureFloatRender: true,
            textureHalfFloat: true,
            textureHalfFloatLinearFiltering: true,
            textureHalfFloatRender: true,
            textureLOD: true,
            texelFetch: true,
            drawBuffersExtension: true,
            depthTextureExtension: true,
            vertexArrayObject: false,
            instancedArrays: true,
            timerQuery:
                typeof BigUint64Array !== "undefined" && this._deviceEnabledExtensions.indexOf(WebGPUConstants.FeatureName.TimestampQuery) !== -1 ? (true as any) : undefined,
            supportOcclusionQuery: typeof BigUint64Array !== "undefined",
            canUseTimestampForTimerQuery: true,
            multiview: false,
            oculusMultiview: false,
            parallelShaderCompile: undefined,
            blendMinMax: true,
            maxMSAASamples: 4, // the spec only supports values of 1 and 4
            canUseGLInstanceID: true,
            canUseGLVertexID: true,
            supportComputeShaders: true,
            supportSRGBBuffers: true,
            supportTransformFeedbacks: false,
            textureMaxLevel: true,
            texture2DArrayMaxLayerCount: this._deviceLimits.maxTextureArrayLayers,
            disableMorphTargetTexture: false,
        };

        this._features = {
            forceBitmapOverHTMLImageElement: true,
            supportRenderAndCopyToLodForFloatTextures: true,
            supportDepthStencilTexture: true,
            supportShadowSamplers: true,
            uniformBufferHardCheckMatrix: false,
            allowTexturePrefiltering: true,
            trackUbosInFrame: true,
            checkUbosContentBeforeUpload: true,
            supportCSM: true,
            basisNeedsPOT: false,
            support3DTextures: true,
            needTypeSuffixInShaderConstants: true,
            supportMSAA: true,
            supportSSAO2: true,
            supportIBLShadows: true,
            supportExtendedTextureFormats: true,
            supportSwitchCaseInShader: true,
            supportSyncTextureRead: false,
            needsInvertingBitmap: false,
            useUBOBindingCache: false,
            needShaderCodeInlining: true,
            needToAlwaysBindUniformBuffers: true,
            supportRenderPasses: true,
            supportSpriteInstancing: true,
            forceVertexBufferStrideAndOffsetMultiple4Bytes: true,
            _checkNonFloatVertexBuffersDontRecreatePipelineContext: true,
            _collectUbosUpdatedInFrame: false,
        };
    }

    private _initializeContextAndSwapChain(): void {
        if (!this._renderingCanvas) {
            // eslint-disable-next-line no-throw-literal
            throw "The rendering canvas has not been set!";
        }
        this._context = this._renderingCanvas.getContext("webgpu") as unknown as GPUCanvasContext;
        this._configureContext();
        this._colorFormat = this._options.swapChainFormat!;
        this._mainRenderPassWrapper.colorAttachmentGPUTextures = [new WebGPUHardwareTexture()];
        this._mainRenderPassWrapper.colorAttachmentGPUTextures[0]!.format = this._colorFormat;
        this._setColorFormat(this._mainRenderPassWrapper);
    }

    // Set default values as WebGL with depth and stencil attachment for the broadest Compat.
    private _initializeMainAttachments(): void {
        if (!this._bufferManager) {
            return;
        }

        this.flushFramebuffer();

        this._mainTextureExtends = {
            width: this.getRenderWidth(true),
            height: this.getRenderHeight(true),
            depthOrArrayLayers: 1,
        };

        const bufferDataUpdate = new Float32Array([this.getRenderHeight(true)]);

        this._bufferManager.setSubData(this._ubInvertY, 4, bufferDataUpdate);
        this._bufferManager.setSubData(this._ubDontInvertY, 4, bufferDataUpdate);

        let mainColorAttachments: GPURenderPassColorAttachment[];

        if (this._options.antialias) {
            const mainTextureDescriptor: GPUTextureDescriptor = {
                label: `Texture_MainColor_${this._mainTextureExtends.width}x${this._mainTextureExtends.height}_antialiasing`,
                size: this._mainTextureExtends,
                mipLevelCount: 1,
                sampleCount: this._mainPassSampleCount,
                dimension: WebGPUConstants.TextureDimension.E2d,
                format: this._options.swapChainFormat!,
                usage: WebGPUConstants.TextureUsage.RenderAttachment,
            };

            if (this._mainTexture) {
                this._textureHelper.releaseTexture(this._mainTexture);
            }
            this._mainTexture = this._device.createTexture(mainTextureDescriptor);
            mainColorAttachments = [
                {
                    view: this._mainTexture.createView({
                        label: "TextureView_MainColor_antialiasing",
                        dimension: WebGPUConstants.TextureDimension.E2d,
                        format: this._options.swapChainFormat!,
                        mipLevelCount: 1,
                        arrayLayerCount: 1,
                    }),
                    clearValue: new Color4(0, 0, 0, 1),
                    loadOp: WebGPUConstants.LoadOp.Clear,
                    storeOp: WebGPUConstants.StoreOp.Store, // don't use StoreOp.Discard, else using several cameras with different viewports or using scissors will fail because we call beginRenderPass / endPass several times for the same color attachment!
                },
            ];
        } else {
            mainColorAttachments = [
                {
                    view: undefined as any,
                    clearValue: new Color4(0, 0, 0, 1),
                    loadOp: WebGPUConstants.LoadOp.Clear,
                    storeOp: WebGPUConstants.StoreOp.Store,
                },
            ];
        }

        this._mainRenderPassWrapper.depthTextureFormat = this.isStencilEnable ? WebGPUConstants.TextureFormat.Depth24PlusStencil8 : WebGPUConstants.TextureFormat.Depth32Float;

        this._setDepthTextureFormat(this._mainRenderPassWrapper);
        this._setColorFormat(this._mainRenderPassWrapper);

        const depthTextureDescriptor: GPUTextureDescriptor = {
            label: `Texture_MainDepthStencil_${this._mainTextureExtends.width}x${this._mainTextureExtends.height}`,
            size: this._mainTextureExtends,
            mipLevelCount: 1,
            sampleCount: this._mainPassSampleCount,
            dimension: WebGPUConstants.TextureDimension.E2d,
            format: this._mainRenderPassWrapper.depthTextureFormat,
            usage: WebGPUConstants.TextureUsage.RenderAttachment,
        };

        if (this._depthTexture) {
            this._textureHelper.releaseTexture(this._depthTexture);
        }
        this._depthTexture = this._device.createTexture(depthTextureDescriptor);
        const mainDepthAttachment: GPURenderPassDepthStencilAttachment = {
            view: this._depthTexture.createView({
                label: `TextureView_MainDepthStencil_${this._mainTextureExtends.width}x${this._mainTextureExtends.height}`,
                dimension: WebGPUConstants.TextureDimension.E2d,
                format: this._depthTexture.format,
                mipLevelCount: 1,
                arrayLayerCount: 1,
            }),

            depthClearValue: this._clearDepthValue,
            depthLoadOp: WebGPUConstants.LoadOp.Clear,
            depthStoreOp: WebGPUConstants.StoreOp.Store,
            stencilClearValue: this._clearStencilValue,
            stencilLoadOp: !this.isStencilEnable ? undefined : WebGPUConstants.LoadOp.Clear,
            stencilStoreOp: !this.isStencilEnable ? undefined : WebGPUConstants.StoreOp.Store,
        };

        this._mainRenderPassWrapper.renderPassDescriptor = {
            label: "MainRenderPass",
            colorAttachments: mainColorAttachments,
            depthStencilAttachment: mainDepthAttachment,
        };
    }

    /**
     * Shared initialization across engines types.
     * @param canvas The canvas associated with this instance of the engine.
     */
    protected override _sharedInit(canvas: HTMLCanvasElement) {
        super._sharedInit(canvas);

        _CommonInit(this, canvas, this._creationOptions);
    }

    private _configureContext(): void {
        this._context.configure({
            device: this._device,
            format: this._options.swapChainFormat!,
            usage: WebGPUConstants.TextureUsage.RenderAttachment | WebGPUConstants.TextureUsage.CopySrc,
            alphaMode: this.premultipliedAlpha ? WebGPUConstants.CanvasAlphaMode.Premultiplied : WebGPUConstants.CanvasAlphaMode.Opaque,
        });
    }

    /**
     * Resize an image and returns the image data as an uint8array
     * @param image image to resize
     * @param bufferWidth destination buffer width
     * @param bufferHeight destination buffer height
     * @returns an uint8array containing RGBA values of bufferWidth * bufferHeight size
     */
    public override resizeImageBitmap(image: HTMLImageElement | ImageBitmap, bufferWidth: number, bufferHeight: number): Uint8Array {
        return ResizeImageBitmap(this, image, bufferWidth, bufferHeight);
    }

    /**
     * Engine abstraction for loading and creating an image bitmap from a given source string.
     * @param imageSource source to load the image from.
     * @param options An object that sets options for the image's extraction.
     * @returns ImageBitmap
     */
    public override _createImageBitmapFromSource(imageSource: string, options?: ImageBitmapOptions): Promise<ImageBitmap> {
        return CreateImageBitmapFromSource(this, imageSource, options);
    }

    /**
     * Toggle full screen mode
     * @param requestPointerLock defines if a pointer lock should be requested from the user
     */
    public override switchFullscreen(requestPointerLock: boolean): void {
        if (this.isFullscreen) {
            this.exitFullscreen();
        } else {
            this.enterFullscreen(requestPointerLock);
        }
    }

    /**
     * Enters full screen mode
     * @param requestPointerLock defines if a pointer lock should be requested from the user
     */
    public override enterFullscreen(requestPointerLock: boolean): void {
        if (!this.isFullscreen) {
            this._pointerLockRequested = requestPointerLock;
            if (this._renderingCanvas) {
                RequestFullscreen(this._renderingCanvas);
            }
        }
    }

    /**
     * Exits full screen mode
     */
    public override exitFullscreen(): void {
        if (this.isFullscreen) {
            ExitFullscreen();
        }
    }

    /**
     * Enters Pointerlock mode
     */
    public enterPointerlock(): void {
        if (this._renderingCanvas) {
            RequestPointerlock(this._renderingCanvas);
        }
    }

    /**
     * Exits Pointerlock mode
     */
    public exitPointerlock(): void {
        ExitPointerlock();
    }

    protected override _rebuildBuffers(): void {
        super._rebuildBuffers();

        for (const storageBuffer of this._storageBuffers) {
            // The buffer can already be rebuilt by the call to _rebuildGeometries(), which recreates the storage buffers for the ComputeShaderParticleSystem
            if ((storageBuffer.getBuffer() as WebGPUDataBuffer).engineId !== this.uniqueId) {
                storageBuffer._rebuild();
            }
        }
    }

    protected override _restoreEngineAfterContextLost(initEngine: () => void) {
        WebGPUCacheRenderPipelineTree.ResetCache();
        WebGPUCacheBindGroups.ResetCache();

        // Clear the draw wrappers and material contexts
        const cleanScenes = (scenes: Scene[]) => {
            for (const scene of scenes) {
                for (const mesh of scene.meshes) {
                    const subMeshes = mesh.subMeshes;
                    if (!subMeshes) {
                        continue;
                    }
                    for (const subMesh of subMeshes) {
                        subMesh._drawWrappers = [];
                    }
                }

                for (const material of scene.materials) {
                    material._materialContext?.reset();
                }
            }
        };

        cleanScenes(this.scenes);
        cleanScenes(this._virtualScenes);

        // The leftOver uniform buffers are removed from the list because they will be recreated when we rebuild the effects
        const uboList: UniformBuffer[] = [];
        for (const uniformBuffer of this._uniformBuffers) {
            if (uniformBuffer.name.indexOf("leftOver") < 0) {
                uboList.push(uniformBuffer);
            }
        }
        this._uniformBuffers = uboList;

        super._restoreEngineAfterContextLost(initEngine);
    }

    /**
     * Force a specific size of the canvas
     * @param width defines the new canvas' width
     * @param height defines the new canvas' height
     * @param forceSetSize true to force setting the sizes of the underlying canvas
     * @returns true if the size was changed
     */
    public override setSize(width: number, height: number, forceSetSize = false): boolean {
        if (!super.setSize(width, height, forceSetSize)) {
            return false;
        }

        if (this.dbgVerboseLogsForFirstFrames) {
            if ((this as any)._count === undefined) {
                (this as any)._count = 0;
            }
            if (!(this as any)._count || (this as any)._count < this.dbgVerboseLogsNumFrames) {
                Logger.Log(["frame #" + (this as any)._count + " - setSize -", width, height]);
            }
        }

        this._initializeMainAttachments();

        if (this.snapshotRendering) {
            // reset snapshot rendering so that the next frame will record a new list of bundles
            this.snapshotRenderingReset();
        }

        return true;
    }

    private _shaderProcessorWGSL: Nullable<IShaderProcessor>;

    /**
     * @internal
     */
    public override _getShaderProcessor(shaderLanguage: ShaderLanguage): Nullable<IShaderProcessor> {
        if (shaderLanguage === ShaderLanguage.WGSL) {
            return this._shaderProcessorWGSL;
        }
        return this._shaderProcessor;
    }

    /**
     * @internal
     */
    public _getShaderProcessingContext(shaderLanguage: ShaderLanguage, pureMode: boolean): Nullable<ShaderProcessingContext> {
        return new WebGPUShaderProcessingContext(shaderLanguage, pureMode);
    }

    private _getCurrentRenderPass(): GPURenderPassEncoder {
        if (this._currentRenderTarget && !this._currentRenderPass) {
            // delayed creation of the render target pass, but we now need to create it as we are requested the render pass
            this._startRenderTargetRenderPass(this._currentRenderTarget, false, null, false, false);
        } else if (!this._currentRenderPass) {
            this._startMainRenderPass(false);
        }

        return this._currentRenderPass!;
    }

    /** @internal */
    public _getCurrentRenderPassWrapper() {
        return this._currentRenderTarget ? this._rttRenderPassWrapper : this._mainRenderPassWrapper;
    }

    //------------------------------------------------------------------------------
    //                          Static Pipeline WebGPU States
    //------------------------------------------------------------------------------

    /** @internal */
    public applyStates() {
        this._stencilStateComposer.apply();
        this._cacheRenderPipeline.setAlphaBlendEnabled(this._alphaState.alphaBlend);
    }

    /**
     * Force the entire cache to be cleared
     * You should not have to use this function unless your engine needs to share the WebGPU context with another engine
     * @param bruteForce defines a boolean to force clearing ALL caches (including stencil, detoh and alpha states)
     */
    public wipeCaches(bruteForce?: boolean): void {
        if (this.preventCacheWipeBetweenFrames && !bruteForce) {
            return;
        }

        //this._currentEffect = null; // can't reset _currentEffect, else some crashes can occur (for eg in ProceduralTexture which calls bindFrameBuffer (which calls wipeCaches) after having called enableEffect and before drawing into the texture)
        // _forceEnableEffect = true assumes the role of _currentEffect = null
        this._forceEnableEffect = true;
        this._currentIndexBuffer = null;
        this._currentOverrideVertexBuffers = null;
        this._cacheRenderPipeline.setBuffers(null, null, null);

        if (bruteForce) {
            this._stencilStateComposer.reset();

            this._depthCullingState.reset();
            this._depthCullingState.depthFunc = Constants.LEQUAL;

            this._alphaState.reset();
            this._alphaMode = Constants.ALPHA_ADD;
            this._alphaEquation = Constants.ALPHA_DISABLE;
            this._cacheRenderPipeline.setAlphaBlendFactors(this._alphaState._blendFunctionParameters, this._alphaState._blendEquationParameters);
            this._cacheRenderPipeline.setAlphaBlendEnabled(false);

            this.setColorWrite(true);
        }

        this._cachedVertexBuffers = null;
        this._cachedIndexBuffer = null;
        this._cachedEffectForVertexBuffers = null;
    }

    /**
     * Enable or disable color writing
     * @param enable defines the state to set
     */
    public override setColorWrite(enable: boolean): void {
        this._colorWriteLocal = enable;
        this._cacheRenderPipeline.setWriteMask(enable ? 0xf : 0);
    }

    /**
     * Gets a boolean indicating if color writing is enabled
     * @returns the current color writing state
     */
    public override getColorWrite(): boolean {
        return this._colorWriteLocal;
    }

    //------------------------------------------------------------------------------
    //                              Dynamic WebGPU States
    //------------------------------------------------------------------------------

    // index 0 is for main render pass, 1 for RTT render pass
    private _viewportsCurrent: { x: number; y: number; w: number; h: number } = { x: 0, y: 0, w: 0, h: 0 };

    private _mustUpdateViewport(): boolean {
        const x = this._viewportCached.x,
            y = this._viewportCached.y,
            w = this._viewportCached.z,
            h = this._viewportCached.w;

        const update = this._viewportsCurrent.x !== x || this._viewportsCurrent.y !== y || this._viewportsCurrent.w !== w || this._viewportsCurrent.h !== h;

        if (update) {
            this._viewportsCurrent.x = this._viewportCached.x;
            this._viewportsCurrent.y = this._viewportCached.y;
            this._viewportsCurrent.w = this._viewportCached.z;
            this._viewportsCurrent.h = this._viewportCached.w;
        }

        return update;
    }

    private _applyViewport(bundleList: Nullable<WebGPUBundleList>): void {
        const x = Math.floor(this._viewportCached.x);
        const w = Math.floor(this._viewportCached.z);
        const h = Math.floor(this._viewportCached.w);

        let y = Math.floor(this._viewportCached.y);

        if (!this._currentRenderTarget) {
            y = this.getRenderHeight(true) - y - h;
        }

        if (bundleList) {
            bundleList.addItem(new WebGPURenderItemViewport(x, y, w, h));
        } else {
            this._getCurrentRenderPass().setViewport(x, y, w, h, 0, 1);
        }

        if (this.dbgVerboseLogsForFirstFrames) {
            if ((this as any)._count === undefined) {
                (this as any)._count = 0;
            }
            if (!(this as any)._count || (this as any)._count < this.dbgVerboseLogsNumFrames) {
                Logger.Log([
                    "frame #" + (this as any)._count + " - viewport applied - (",
                    this._viewportCached.x,
                    this._viewportCached.y,
                    this._viewportCached.z,
                    this._viewportCached.w,
                    ") current pass is main pass=" + this._currentPassIsMainPass(),
                ]);
            }
        }
    }

    /**
     * @internal
     */
    public _viewport(x: number, y: number, width: number, height: number): void {
        this._viewportCached.x = x;
        this._viewportCached.y = y;
        this._viewportCached.z = width;
        this._viewportCached.w = height;
    }

    private _scissorsCurrent: { x: number; y: number; w: number; h: number } = { x: 0, y: 0, w: 0, h: 0 };
    protected _scissorCached = { x: 0, y: 0, z: 0, w: 0 };

    private _mustUpdateScissor(): boolean {
        const x = this._scissorCached.x,
            y = this._scissorCached.y,
            w = this._scissorCached.z,
            h = this._scissorCached.w;

        const update = this._scissorsCurrent.x !== x || this._scissorsCurrent.y !== y || this._scissorsCurrent.w !== w || this._scissorsCurrent.h !== h;

        if (update) {
            this._scissorsCurrent.x = this._scissorCached.x;
            this._scissorsCurrent.y = this._scissorCached.y;
            this._scissorsCurrent.w = this._scissorCached.z;
            this._scissorsCurrent.h = this._scissorCached.w;
        }

        return update;
    }

    private _applyScissor(bundleList: Nullable<WebGPUBundleList>): void {
        const y = this._currentRenderTarget ? this._scissorCached.y : this.getRenderHeight() - this._scissorCached.w - this._scissorCached.y;

        if (bundleList) {
            bundleList.addItem(new WebGPURenderItemScissor(this._scissorCached.x, y, this._scissorCached.z, this._scissorCached.w));
        } else {
            this._getCurrentRenderPass().setScissorRect(this._scissorCached.x, y, this._scissorCached.z, this._scissorCached.w);
        }

        if (this.dbgVerboseLogsForFirstFrames) {
            if ((this as any)._count === undefined) {
                (this as any)._count = 0;
            }
            if (!(this as any)._count || (this as any)._count < this.dbgVerboseLogsNumFrames) {
                Logger.Log([
                    "frame #" + (this as any)._count + " - scissor applied - (",
                    this._scissorCached.x,
                    this._scissorCached.y,
                    this._scissorCached.z,
                    this._scissorCached.w,
                    ") current pass is main pass=" + this._currentPassIsMainPass(),
                ]);
            }
        }
    }

    private _scissorIsActive() {
        return this._scissorCached.x !== 0 || this._scissorCached.y !== 0 || this._scissorCached.z !== 0 || this._scissorCached.w !== 0;
    }

    public enableScissor(x: number, y: number, width: number, height: number): void {
        this._scissorCached.x = x;
        this._scissorCached.y = y;
        this._scissorCached.z = width;
        this._scissorCached.w = height;
    }

    public disableScissor() {
        this._scissorCached.x = this._scissorCached.y = this._scissorCached.z = this._scissorCached.w = 0;
        this._scissorsCurrent.x = this._scissorsCurrent.y = this._scissorsCurrent.w = this._scissorsCurrent.h = 0;
    }

    private _stencilRefsCurrent = -1;

    private _mustUpdateStencilRef(): boolean {
        const update = this._stencilStateComposer.funcRef !== this._stencilRefsCurrent;
        if (update) {
            this._stencilRefsCurrent = this._stencilStateComposer.funcRef;
        }
        return update;
    }

    private _applyStencilRef(bundleList: Nullable<WebGPUBundleList>): void {
        if (bundleList) {
            bundleList.addItem(new WebGPURenderItemStencilRef(this._stencilStateComposer.funcRef ?? 0));
        } else {
            this._getCurrentRenderPass().setStencilReference(this._stencilStateComposer.funcRef ?? 0);
        }
    }

    private _blendColorsCurrent: Array<Nullable<number>> = [null, null, null, null];

    private _mustUpdateBlendColor(): boolean {
        const colorBlend = this._alphaState._blendConstants;

        const update =
            colorBlend[0] !== this._blendColorsCurrent[0] ||
            colorBlend[1] !== this._blendColorsCurrent[1] ||
            colorBlend[2] !== this._blendColorsCurrent[2] ||
            colorBlend[3] !== this._blendColorsCurrent[3];

        if (update) {
            this._blendColorsCurrent[0] = colorBlend[0];
            this._blendColorsCurrent[1] = colorBlend[1];
            this._blendColorsCurrent[2] = colorBlend[2];
            this._blendColorsCurrent[3] = colorBlend[3];
        }

        return update;
    }

    private _applyBlendColor(bundleList: Nullable<WebGPUBundleList>): void {
        if (bundleList) {
            bundleList.addItem(new WebGPURenderItemBlendColor(this._alphaState._blendConstants.slice()));
        } else {
            this._getCurrentRenderPass().setBlendConstant(this._alphaState._blendConstants as GPUColor);
        }
    }

    private _resetRenderPassStates() {
        this._viewportsCurrent.x = this._viewportsCurrent.y = this._viewportsCurrent.w = this._viewportsCurrent.h = 0;
        this._scissorsCurrent.x = this._scissorsCurrent.y = this._scissorsCurrent.w = this._scissorsCurrent.h = 0;
        this._stencilRefsCurrent = -1;
        this._blendColorsCurrent[0] = this._blendColorsCurrent[1] = this._blendColorsCurrent[2] = this._blendColorsCurrent[3] = null;
    }

    /**
     * Clear the current render buffer or the current render target (if any is set up)
     * @param color defines the color to use
     * @param backBuffer defines if the back buffer must be cleared
     * @param depth defines if the depth buffer must be cleared
     * @param stencil defines if the stencil buffer must be cleared
     */
    public clear(color: Nullable<IColor4Like>, backBuffer: boolean, depth: boolean, stencil: boolean = false): void {
        // Some PGs are using color3...
        if (color && color.a === undefined) {
            color.a = 1;
        }

        const hasScissor = this._scissorIsActive();

        if (this.dbgVerboseLogsForFirstFrames) {
            if ((this as any)._count === undefined) {
                (this as any)._count = 0;
            }
            if (!(this as any)._count || (this as any)._count < this.dbgVerboseLogsNumFrames) {
                Logger.Log(["frame #" + (this as any)._count + " - clear - backBuffer=", backBuffer, " depth=", depth, " stencil=", stencil, " scissor is active=", hasScissor]);
            }
        }

        // We need to recreate the render pass so that the new parameters for clear color / depth / stencil are taken into account
        if (this._currentRenderTarget) {
            if (hasScissor) {
                if (!this._currentRenderPass) {
                    this._startRenderTargetRenderPass(this._currentRenderTarget!, false, backBuffer ? color : null, depth, stencil);
                }
                this._applyScissor(!this.compatibilityMode ? this._bundleList : null);
                this._clearFullQuad(backBuffer ? color : null, depth, stencil);
            } else {
                if (this._currentRenderPass) {
                    this._endCurrentRenderPass();
                }
                this._startRenderTargetRenderPass(this._currentRenderTarget!, true, backBuffer ? color : null, depth, stencil);
            }
        } else {
            if (!this._currentRenderPass || !hasScissor) {
                this._startMainRenderPass(!hasScissor, backBuffer ? color : null, depth, stencil);
            }
            if (hasScissor) {
                this._applyScissor(!this.compatibilityMode ? this._bundleList : null);
                this._clearFullQuad(backBuffer ? color : null, depth, stencil);
            }
        }
    }

    private _clearFullQuad(clearColor?: Nullable<IColor4Like>, clearDepth?: boolean, clearStencil?: boolean): void {
        const renderPass = !this.compatibilityMode ? null : this._getCurrentRenderPass();

        this._clearQuad.setColorFormat(this._colorFormat);
        this._clearQuad.setDepthStencilFormat(this._depthTextureFormat);
        this._clearQuad.setMRTAttachments(
            this._cacheRenderPipeline.mrtAttachments ?? [],
            this._cacheRenderPipeline.mrtTextureArray ?? [],
            this._cacheRenderPipeline.mrtTextureCount
        );

        if (!this.compatibilityMode) {
            this._bundleList.addItem(new WebGPURenderItemStencilRef(this._clearStencilValue));
        } else {
            renderPass!.setStencilReference(this._clearStencilValue);
        }

        const bundle = this._clearQuad.clear(renderPass, clearColor, clearDepth, clearStencil, this.currentSampleCount);

        if (!this.compatibilityMode) {
            this._bundleList.addBundle(bundle!);
            this._applyStencilRef(this._bundleList);
            this._reportDrawCall();
        } else {
            this._applyStencilRef(null);
        }
    }

    //------------------------------------------------------------------------------
    //                              Vertex/Index/Storage Buffers
    //------------------------------------------------------------------------------

    /**
     * Creates a vertex buffer
     * @param data the data or the size for the vertex buffer
     * @param _updatable whether the buffer should be created as updatable
     * @param label defines the label of the buffer (for debug purpose)
     * @returns the new buffer
     */
    public createVertexBuffer(data: DataArray | number, _updatable?: boolean, label?: string): DataBuffer {
        let view: ArrayBufferView | number;

        if (data instanceof Array) {
            view = new Float32Array(data);
        } else if (data instanceof ArrayBuffer) {
            view = new Uint8Array(data);
        } else {
            view = data;
        }

        const dataBuffer = this._bufferManager.createBuffer(view, WebGPUConstants.BufferUsage.Vertex | WebGPUConstants.BufferUsage.CopyDst, label);
        return dataBuffer;
    }

    /**
     * Creates a vertex buffer
     * @param data the data for the dynamic vertex buffer
     * @param label defines the label of the buffer (for debug purpose)
     * @returns the new buffer
     */
    public createDynamicVertexBuffer(data: DataArray, label?: string): DataBuffer {
        return this.createVertexBuffer(data, undefined, label);
    }

    /**
     * Creates a new index buffer
     * @param indices defines the content of the index buffer
     * @param _updatable defines if the index buffer must be updatable
     * @param label defines the label of the buffer (for debug purpose)
     * @returns a new buffer
     */
    public createIndexBuffer(indices: IndicesArray, _updatable?: boolean, label?: string): DataBuffer {
        let is32Bits = true;
        let view: ArrayBufferView;

        if (indices instanceof Uint32Array || indices instanceof Int32Array) {
            view = indices;
        } else if (indices instanceof Uint16Array) {
            view = indices;
            is32Bits = false;
        } else {
            if (indices.length > 65535) {
                view = new Uint32Array(indices);
            } else {
                view = new Uint16Array(indices);
                is32Bits = false;
            }
        }

        const dataBuffer = this._bufferManager.createBuffer(view, WebGPUConstants.BufferUsage.Index | WebGPUConstants.BufferUsage.CopyDst, label);
        dataBuffer.is32Bits = is32Bits;
        return dataBuffer;
    }

    /**
     * Update a dynamic index buffer
     * @param indexBuffer defines the target index buffer
     * @param indices defines the data to update
     * @param offset defines the offset in the target index buffer where update should start
     */
    public override updateDynamicIndexBuffer(indexBuffer: DataBuffer, indices: IndicesArray, offset: number = 0): void {
        const gpuBuffer = indexBuffer as WebGPUDataBuffer;

        let view: ArrayBufferView;
        if (indexBuffer.is32Bits) {
            view = indices instanceof Uint32Array ? indices : new Uint32Array(indices);
        } else {
            view = indices instanceof Uint16Array ? indices : new Uint16Array(indices);
        }

        this._bufferManager.setSubData(gpuBuffer, offset, view);
    }

    /**
     * Updates a dynamic vertex buffer.
     * @param vertexBuffer the vertex buffer to update
     * @param data the data used to update the vertex buffer
     * @param byteOffset the byte offset of the data
     * @param byteLength the byte length of the data
     */
    public override updateDynamicVertexBuffer(vertexBuffer: DataBuffer, data: DataArray, byteOffset?: number, byteLength?: number): void {
        const dataBuffer = vertexBuffer as WebGPUDataBuffer;
        if (byteOffset === undefined) {
            byteOffset = 0;
        }

        let view: ArrayBufferView;
        if (byteLength === undefined) {
            if (data instanceof Array) {
                view = new Float32Array(data);
            } else if (data instanceof ArrayBuffer) {
                view = new Uint8Array(data);
            } else {
                view = data;
            }
            byteLength = view.byteLength;
        } else {
            if (data instanceof Array) {
                view = new Float32Array(data);
            } else if (data instanceof ArrayBuffer) {
                view = new Uint8Array(data);
            } else {
                view = data;
            }
        }

        this._bufferManager.setSubData(dataBuffer, byteOffset, view, 0, byteLength);
    }

    /**
     * @internal
     */
    public _createBuffer(data: DataArray | number, creationFlags: number, label?: string): DataBuffer {
        let view: ArrayBufferView | number;

        if (data instanceof Array) {
            view = new Float32Array(data);
        } else if (data instanceof ArrayBuffer) {
            view = new Uint8Array(data);
        } else {
            view = data;
        }

        let flags = 0;
        if (creationFlags & Constants.BUFFER_CREATIONFLAG_READ) {
            flags |= WebGPUConstants.BufferUsage.CopySrc;
        }
        if (creationFlags & Constants.BUFFER_CREATIONFLAG_WRITE) {
            flags |= WebGPUConstants.BufferUsage.CopyDst;
        }
        if (creationFlags & Constants.BUFFER_CREATIONFLAG_UNIFORM) {
            flags |= WebGPUConstants.BufferUsage.Uniform;
        }
        if (creationFlags & Constants.BUFFER_CREATIONFLAG_VERTEX) {
            flags |= WebGPUConstants.BufferUsage.Vertex;
        }
        if (creationFlags & Constants.BUFFER_CREATIONFLAG_INDEX) {
            flags |= WebGPUConstants.BufferUsage.Index;
        }
        if (creationFlags & Constants.BUFFER_CREATIONFLAG_STORAGE) {
            flags |= WebGPUConstants.BufferUsage.Storage;
        }
        if (creationFlags & Constants.BUFFER_CREATIONFLAG_INDIRECT) {
            flags |= WebGPUConstants.BufferUsage.Indirect;
        }

        return this._bufferManager.createBuffer(view, flags, label);
    }

    /**
     * @internal
     */
    public bindBuffersDirectly(): void {
        // eslint-disable-next-line no-throw-literal
        throw "Not implemented on WebGPU";
    }

    /**
     * @internal
     */
    public updateAndBindInstancesBuffer(): void {
        // eslint-disable-next-line no-throw-literal
        throw "Not implemented on WebGPU";
    }

    /**
     * Unbind all instance attributes
     */
    public unbindInstanceAttributes(): void {
        // Does nothing
    }

    /**
     * Bind a list of vertex buffers with the engine
     * @param vertexBuffers defines the list of vertex buffers to bind
     * @param indexBuffer defines the index buffer to bind
     * @param effect defines the effect associated with the vertex buffers
     * @param overrideVertexBuffers defines optional list of avertex buffers that overrides the entries in vertexBuffers
     */
    public bindBuffers(
        vertexBuffers: { [key: string]: Nullable<VertexBuffer> },
        indexBuffer: Nullable<DataBuffer>,
        effect: Effect,
        overrideVertexBuffers?: { [kind: string]: Nullable<VertexBuffer> }
    ): void {
        this._currentIndexBuffer = indexBuffer;
        this._currentOverrideVertexBuffers = overrideVertexBuffers ?? null;
        this._cacheRenderPipeline.setBuffers(vertexBuffers, indexBuffer, this._currentOverrideVertexBuffers);
    }

    /**
     * @internal
     */
    public _releaseBuffer(buffer: DataBuffer): boolean {
        return this._bufferManager.releaseBuffer(buffer);
    }

    //------------------------------------------------------------------------------
    //                              Uniform Buffers
    //------------------------------------------------------------------------------

    /**
     * Create an uniform buffer
     * @see https://doc.babylonjs.com/setup/support/webGL2#uniform-buffer-objets
     * @param elements defines the content of the uniform buffer
     * @param label defines a name for the buffer (for debugging purpose)
     * @returns the webGL uniform buffer
     */
    public createUniformBuffer(elements: FloatArray, label?: string): DataBuffer {
        let view: Float32Array;
        if (elements instanceof Array) {
            view = new Float32Array(elements);
        } else {
            view = elements;
        }

        const dataBuffer = this._bufferManager.createBuffer(view, WebGPUConstants.BufferUsage.Uniform | WebGPUConstants.BufferUsage.CopyDst, label);
        return dataBuffer;
    }

    /**
     * Create a dynamic uniform buffer (no different from a non dynamic uniform buffer in WebGPU)
     * @see https://doc.babylonjs.com/setup/support/webGL2#uniform-buffer-objets
     * @param elements defines the content of the uniform buffer
     * @param label defines a name for the buffer (for debugging purpose)
     * @returns the webGL uniform buffer
     */
    public createDynamicUniformBuffer(elements: FloatArray, label?: string): DataBuffer {
        return this.createUniformBuffer(elements, label);
    }

    /**
     * Update an existing uniform buffer
     * @see https://doc.babylonjs.com/setup/support/webGL2#uniform-buffer-objets
     * @param uniformBuffer defines the target uniform buffer
     * @param elements defines the content to update
     * @param offset defines the offset in the uniform buffer where update should start
     * @param count defines the size of the data to update
     */
    public updateUniformBuffer(uniformBuffer: DataBuffer, elements: FloatArray, offset?: number, count?: number): void {
        if (offset === undefined) {
            offset = 0;
        }

        const dataBuffer = uniformBuffer as WebGPUDataBuffer;
        let view: Float32Array;
        if (count === undefined) {
            if (elements instanceof Float32Array) {
                view = elements;
            } else {
                view = new Float32Array(elements);
            }
            count = view.byteLength;
        } else {
            if (elements instanceof Float32Array) {
                view = elements;
            } else {
                view = new Float32Array(elements);
            }
        }

        this._bufferManager.setSubData(dataBuffer, offset, view, 0, count);
    }

    /**
     * Bind a buffer to the current draw context
     * @param buffer defines the buffer to bind
     * @param _location not used in WebGPU
     * @param name Name of the uniform variable to bind
     */
    public bindUniformBufferBase(buffer: DataBuffer, _location: number, name: string): void {
        this._currentDrawContext.setBuffer(name, buffer as WebGPUDataBuffer);
    }

    /**
     * Unused in WebGPU
     */
    public bindUniformBlock(): void {}

    //------------------------------------------------------------------------------
    //                              Effects
    //------------------------------------------------------------------------------

    /**
     * Create a new effect (used to store vertex/fragment shaders)
     * @param baseName defines the base name of the effect (The name of file without .fragment.fx or .vertex.fx)
     * @param attributesNamesOrOptions defines either a list of attribute names or an IEffectCreationOptions object
     * @param uniformsNamesOrEngine defines either a list of uniform names or the engine to use
     * @param samplers defines an array of string used to represent textures
     * @param defines defines the string containing the defines to use to compile the shaders
     * @param fallbacks defines the list of potential fallbacks to use if shader compilation fails
     * @param onCompiled defines a function to call when the effect creation is successful
     * @param onError defines a function to call when the effect creation has failed
     * @param indexParameters defines an object containing the index values to use to compile shaders (like the maximum number of simultaneous lights)
     * @param shaderLanguage the language the shader is written in (default: GLSL)
     * @param extraInitializationsAsync additional async code to run before preparing the effect
     * @returns the new Effect
     */
    public createEffect(
        baseName: string | (IShaderPath & { vertexToken?: string; fragmentToken?: string }),
        attributesNamesOrOptions: string[] | IEffectCreationOptions,
        uniformsNamesOrEngine: string[] | AbstractEngine,
        samplers?: string[],
        defines?: string,
        fallbacks?: EffectFallbacks,
        onCompiled?: Nullable<(effect: Effect) => void>,
        onError?: Nullable<(effect: Effect, errors: string) => void>,
        indexParameters?: any,
        shaderLanguage = ShaderLanguage.GLSL,
        extraInitializationsAsync?: () => Promise<void>
    ): Effect {
        const vertex = typeof baseName === "string" ? baseName : baseName.vertexToken || baseName.vertexSource || baseName.vertexElement || baseName.vertex;
        const fragment = typeof baseName === "string" ? baseName : baseName.fragmentToken || baseName.fragmentSource || baseName.fragmentElement || baseName.fragment;
        const globalDefines = this._getGlobalDefines()!;

        let fullDefines = defines ?? (<IEffectCreationOptions>attributesNamesOrOptions).defines ?? "";

        if (globalDefines) {
            fullDefines += "\n" + globalDefines;
        }

        const name = vertex + "+" + fragment + "@" + fullDefines;
        if (this._compiledEffects[name]) {
            const compiledEffect = <Effect>this._compiledEffects[name];
            if (onCompiled && compiledEffect.isReady()) {
                onCompiled(compiledEffect);
            }
            compiledEffect._refCount++;
            return compiledEffect;
        }
        const effect = new Effect(
            baseName,
            attributesNamesOrOptions,
            uniformsNamesOrEngine,
            samplers,
            this,
            defines,
            fallbacks,
            onCompiled,
            onError,
            indexParameters,
            name,
            (<IEffectCreationOptions>attributesNamesOrOptions).shaderLanguage ?? shaderLanguage,
            (<IEffectCreationOptions>attributesNamesOrOptions).extraInitializationsAsync ?? extraInitializationsAsync
        );
        this._compiledEffects[name] = effect;

        return effect;
    }

    private _compileRawShaderToSpirV(source: string, type: string): Uint32Array {
        return this._glslang.compileGLSL(source, type);
    }

    private _compileShaderToSpirV(source: string, type: string, defines: Nullable<string>, shaderVersion: string): Uint32Array {
        return this._compileRawShaderToSpirV(shaderVersion + (defines ? defines + "\n" : "") + source, type);
    }

    private _getWGSLShader(source: string, type: string, defines: Nullable<string>): string {
        if (defines) {
            defines = "//" + defines.split("\n").join("\n//") + "\n";
        } else {
            defines = "";
        }
        return defines + source;
    }

    private _createPipelineStageDescriptor(
        vertexShader: Uint32Array | string,
        fragmentShader: Uint32Array | string,
        shaderLanguage: ShaderLanguage,
        disableUniformityAnalysisInVertex: boolean,
        disableUniformityAnalysisInFragment: boolean
    ): IWebGPURenderPipelineStageDescriptor {
        if (this._tintWASM && shaderLanguage === ShaderLanguage.GLSL) {
            vertexShader = this._tintWASM.convertSpirV2WGSL(vertexShader as Uint32Array, disableUniformityAnalysisInVertex);
            fragmentShader = this._tintWASM.convertSpirV2WGSL(fragmentShader as Uint32Array, disableUniformityAnalysisInFragment);
        }

        return {
            vertexStage: {
                module: this._device.createShaderModule({
                    label: "vertex",
                    code: vertexShader,
                }),
                entryPoint: "main",
            },
            fragmentStage: {
                module: this._device.createShaderModule({
                    label: "fragment",
                    code: fragmentShader,
                }),
                entryPoint: "main",
            },
        };
    }

    private _compileRawPipelineStageDescriptor(vertexCode: string, fragmentCode: string, shaderLanguage: ShaderLanguage): IWebGPURenderPipelineStageDescriptor {
        const disableUniformityAnalysisInVertex = vertexCode.indexOf(Constants.DISABLEUA) >= 0;
        const disableUniformityAnalysisInFragment = fragmentCode.indexOf(Constants.DISABLEUA) >= 0;

        const vertexShader = shaderLanguage === ShaderLanguage.GLSL ? this._compileRawShaderToSpirV(vertexCode, "vertex") : vertexCode;
        const fragmentShader = shaderLanguage === ShaderLanguage.GLSL ? this._compileRawShaderToSpirV(fragmentCode, "fragment") : fragmentCode;

        return this._createPipelineStageDescriptor(vertexShader, fragmentShader, shaderLanguage, disableUniformityAnalysisInVertex, disableUniformityAnalysisInFragment);
    }

    private _compilePipelineStageDescriptor(
        vertexCode: string,
        fragmentCode: string,
        defines: Nullable<string>,
        shaderLanguage: ShaderLanguage
    ): IWebGPURenderPipelineStageDescriptor {
        this.onBeforeShaderCompilationObservable.notifyObservers(this);

        const disableUniformityAnalysisInVertex = vertexCode.indexOf(Constants.DISABLEUA) >= 0;
        const disableUniformityAnalysisInFragment = fragmentCode.indexOf(Constants.DISABLEUA) >= 0;

        const shaderVersion = "#version 450\n";
        const vertexShader =
            shaderLanguage === ShaderLanguage.GLSL ? this._compileShaderToSpirV(vertexCode, "vertex", defines, shaderVersion) : this._getWGSLShader(vertexCode, "vertex", defines);
        const fragmentShader =
            shaderLanguage === ShaderLanguage.GLSL
                ? this._compileShaderToSpirV(fragmentCode, "fragment", defines, shaderVersion)
                : this._getWGSLShader(fragmentCode, "fragment", defines);

        const program = this._createPipelineStageDescriptor(vertexShader, fragmentShader, shaderLanguage, disableUniformityAnalysisInVertex, disableUniformityAnalysisInFragment);

        this.onAfterShaderCompilationObservable.notifyObservers(this);

        return program;
    }

    /**
     * @internal
     */
    public createRawShaderProgram(): WebGLProgram {
        // eslint-disable-next-line no-throw-literal
        throw "Not available on WebGPU";
    }

    /**
     * @internal
     */
    public createShaderProgram(): WebGLProgram {
        // eslint-disable-next-line no-throw-literal
        throw "Not available on WebGPU";
    }

    /**
     * Inline functions in shader code that are marked to be inlined
     * @param code code to inline
     * @returns inlined code
     */
    public inlineShaderCode(code: string): string {
        const sci = new ShaderCodeInliner(code);
        sci.debug = false;
        sci.processCode();
        return sci.code;
    }

    /**
     * Creates a new pipeline context
     * @param shaderProcessingContext defines the shader processing context used during the processing if available
     * @returns the new pipeline
     */
    public createPipelineContext(shaderProcessingContext: Nullable<ShaderProcessingContext>): IPipelineContext {
        return new WebGPUPipelineContext(shaderProcessingContext! as WebGPUShaderProcessingContext, this);
    }

    /**
     * Creates a new material context
     * @returns the new context
     */
    public createMaterialContext(): WebGPUMaterialContext | undefined {
        return new WebGPUMaterialContext();
    }

    /**
     * Creates a new draw context
     * @returns the new context
     */
    public createDrawContext(): WebGPUDrawContext | undefined {
        return new WebGPUDrawContext(this._bufferManager);
    }

    /**
     * @internal
     */
    public async _preparePipelineContext(
        pipelineContext: IPipelineContext,
        vertexSourceCode: string,
        fragmentSourceCode: string,
        createAsRaw: boolean,
        rawVertexSourceCode: string,
        rawFragmentSourceCode: string,
        _rebuildRebind: any,
        defines: Nullable<string>,
        _transformFeedbackVaryings: Nullable<string[]>,
        _key: string,
        onReady: () => void
    ) {
        const webGpuContext = pipelineContext as WebGPUPipelineContext;
        const shaderLanguage = webGpuContext.shaderProcessingContext.shaderLanguage;

        if (shaderLanguage === ShaderLanguage.GLSL && !this._glslangAndTintAreFullyLoaded) {
            await this.prepareGlslangAndTintAsync();
        }

        if (this.dbgShowShaderCode) {
            Logger.Log(["defines", defines]);
            Logger.Log(vertexSourceCode);
            Logger.Log(fragmentSourceCode);
            Logger.Log("***********************************************");
        }

        webGpuContext.sources = {
            fragment: fragmentSourceCode,
            vertex: vertexSourceCode,
            rawVertex: rawVertexSourceCode,
            rawFragment: rawFragmentSourceCode,
        };

        if (createAsRaw) {
            webGpuContext.stages = this._compileRawPipelineStageDescriptor(vertexSourceCode, fragmentSourceCode, shaderLanguage);
        } else {
            webGpuContext.stages = this._compilePipelineStageDescriptor(vertexSourceCode, fragmentSourceCode, defines, shaderLanguage);
        }

        onReady();
    }

    /**
     * Gets the list of active attributes for a given WebGPU program
     * @param pipelineContext defines the pipeline context to use
     * @param attributesNames defines the list of attribute names to get
     * @returns an array of indices indicating the offset of each attribute
     */
    public getAttributes(pipelineContext: IPipelineContext, attributesNames: string[]): number[] {
        const results = new Array(attributesNames.length);
        const gpuPipelineContext = pipelineContext as WebGPUPipelineContext;

        for (let i = 0; i < attributesNames.length; i++) {
            const attributeName = attributesNames[i];
            const attributeLocation = gpuPipelineContext.shaderProcessingContext.availableAttributes[attributeName];
            if (attributeLocation === undefined) {
                continue;
            }

            results[i] = attributeLocation;
        }

        return results;
    }

    /**
     * Activates an effect, making it the current one (ie. the one used for rendering)
     * @param effect defines the effect to activate
     */
    public enableEffect(effect: Nullable<Effect | DrawWrapper>): void {
        if (!effect) {
            return;
        }

        if (!IsWrapper(effect)) {
            this._currentEffect = effect;
            this._currentMaterialContext = this._defaultMaterialContext;
            this._currentDrawContext = this._defaultDrawContext;
            this._counters.numEnableEffects++;
            if (this.dbgLogIfNotDrawWrapper) {
                Logger.Warn(
                    `enableEffect has been called with an Effect and not a Wrapper! effect.uniqueId=${effect.uniqueId}, effect.name=${effect.name}, effect.name.vertex=${typeof effect.name === "string" ? "" : effect.name.vertex}, effect.name.fragment=${typeof effect.name === "string" ? "" : effect.name.fragment}`,
                    10
                );
            }
        } else if (
            !effect.effect ||
            (effect.effect === this._currentEffect &&
                effect.materialContext === this._currentMaterialContext &&
                effect.drawContext === this._currentDrawContext &&
                !this._forceEnableEffect)
        ) {
            if (!effect.effect && this.dbgShowEmptyEnableEffectCalls) {
                Logger.Log(["drawWrapper=", effect]);
                // eslint-disable-next-line no-throw-literal
                throw "Invalid call to enableEffect: the effect property is empty!";
            }
            return;
        } else {
            this._currentEffect = effect.effect;
            this._currentMaterialContext = effect.materialContext as WebGPUMaterialContext;
            this._currentDrawContext = effect.drawContext as WebGPUDrawContext;
            this._counters.numEnableDrawWrapper++;
            if (!this._currentMaterialContext) {
                Logger.Log(["drawWrapper=", effect]);
                // eslint-disable-next-line no-throw-literal
                throw `Invalid call to enableEffect: the materialContext property is empty!`;
            }
        }

        this._stencilStateComposer.stencilMaterial = undefined;

        this._forceEnableEffect = false;

        if (this._currentEffect!.onBind) {
            this._currentEffect!.onBind(this._currentEffect!);
        }
        if (this._currentEffect!._onBindObservable) {
            this._currentEffect!._onBindObservable.notifyObservers(this._currentEffect!);
        }
    }

    /**
     * @internal
     */
    public _releaseEffect(effect: Effect): void {
        if (this._compiledEffects[effect._key]) {
            delete this._compiledEffects[effect._key];

            this._deletePipelineContext(effect.getPipelineContext() as WebGPUPipelineContext);
        }
    }

    /**
     * Force the engine to release all cached effects. This means that next effect compilation will have to be done completely even if a similar effect was already compiled
     */
    public releaseEffects() {
        for (const name in this._compiledEffects) {
            const webGPUPipelineContext = this._compiledEffects[name].getPipelineContext() as WebGPUPipelineContext;
            this._deletePipelineContext(webGPUPipelineContext);
        }

        this._compiledEffects = {};
    }

    public _deletePipelineContext(pipelineContext: IPipelineContext): void {
        const webgpuPipelineContext = pipelineContext as WebGPUPipelineContext;
        if (webgpuPipelineContext) {
            resetCachedPipeline(webgpuPipelineContext);
        }
    }

    //------------------------------------------------------------------------------
    //                              Textures
    //------------------------------------------------------------------------------

    /**
     * Gets a boolean indicating that only power of 2 textures are supported
     * Please note that you can still use non power of 2 textures but in this case the engine will forcefully convert them
     */
    public get needPOTTextures(): boolean {
        return false;
    }

    /** @internal */
    public _createHardwareTexture(): HardwareTextureWrapper {
        return new WebGPUHardwareTexture();
    }

    /**
     * @internal
     */
    public _releaseTexture(texture: InternalTexture): void {
        const index = this._internalTexturesCache.indexOf(texture);
        if (index !== -1) {
            this._internalTexturesCache.splice(index, 1);
        }

        this._textureHelper.releaseTexture(texture);
    }

    /**
     * @internal
     */
    public _getRGBABufferInternalSizedFormat(): number {
        return Constants.TEXTUREFORMAT_RGBA;
    }

    public updateTextureComparisonFunction(texture: InternalTexture, comparisonFunction: number): void {
        texture._comparisonFunction = comparisonFunction;
    }

    /**
     * Creates an internal texture without binding it to a framebuffer
     * @internal
     * @param size defines the size of the texture
     * @param options defines the options used to create the texture
     * @param delayGPUTextureCreation true to delay the texture creation the first time it is really needed. false to create it right away
     * @param source source type of the texture
     * @returns a new internal texture
     */
    public _createInternalTexture(
        size: TextureSize,
        options: boolean | InternalTextureCreationOptions,
        delayGPUTextureCreation = true,
        source = InternalTextureSource.Unknown
    ): InternalTexture {
        const fullOptions: InternalTextureCreationOptions = {};

        if (options !== undefined && typeof options === "object") {
            fullOptions.generateMipMaps = options.generateMipMaps;
            fullOptions.type = options.type === undefined ? Constants.TEXTURETYPE_UNSIGNED_INT : options.type;
            fullOptions.samplingMode = options.samplingMode === undefined ? Constants.TEXTURE_TRILINEAR_SAMPLINGMODE : options.samplingMode;
            fullOptions.format = options.format === undefined ? Constants.TEXTUREFORMAT_RGBA : options.format;
            fullOptions.samples = options.samples ?? 1;
            fullOptions.creationFlags = options.creationFlags ?? 0;
            fullOptions.useSRGBBuffer = options.useSRGBBuffer ?? false;
            fullOptions.label = options.label;
        } else {
            fullOptions.generateMipMaps = <boolean>options;
            fullOptions.type = Constants.TEXTURETYPE_UNSIGNED_INT;
            fullOptions.samplingMode = Constants.TEXTURE_TRILINEAR_SAMPLINGMODE;
            fullOptions.format = Constants.TEXTUREFORMAT_RGBA;
            fullOptions.samples = 1;
            fullOptions.creationFlags = 0;
            fullOptions.useSRGBBuffer = false;
        }

        if (fullOptions.type === Constants.TEXTURETYPE_FLOAT && !this._caps.textureFloatLinearFiltering) {
            fullOptions.samplingMode = Constants.TEXTURE_NEAREST_SAMPLINGMODE;
        } else if (fullOptions.type === Constants.TEXTURETYPE_HALF_FLOAT && !this._caps.textureHalfFloatLinearFiltering) {
            fullOptions.samplingMode = Constants.TEXTURE_NEAREST_SAMPLINGMODE;
        }
        if (fullOptions.type === Constants.TEXTURETYPE_FLOAT && !this._caps.textureFloat) {
            fullOptions.type = Constants.TEXTURETYPE_UNSIGNED_INT;
            Logger.Warn("Float textures are not supported. Type forced to TEXTURETYPE_UNSIGNED_BYTE");
        }

        const texture = new InternalTexture(this, source);

        const width = (<{ width: number; height: number; layers?: number }>size).width || <number>size;
        const height = (<{ width: number; height: number; layers?: number }>size).height || <number>size;
        const depth = (<{ width: number; height: number; depth?: number; layers?: number }>size).depth || 0;
        const layers = (<{ width: number; height: number; depth?: number; layers?: number }>size).layers || 0;

        texture.baseWidth = width;
        texture.baseHeight = height;
        texture.width = width;
        texture.height = height;
        texture.depth = depth || layers;
        texture.isReady = true;
        texture.samples = fullOptions.samples;
        texture.generateMipMaps = fullOptions.generateMipMaps ? true : false;
        texture.samplingMode = fullOptions.samplingMode;
        texture.type = fullOptions.type;
        texture.format = fullOptions.format;
        texture.is2DArray = layers > 0;
        texture.is3D = depth > 0;
        texture._cachedWrapU = Constants.TEXTURE_CLAMP_ADDRESSMODE;
        texture._cachedWrapV = Constants.TEXTURE_CLAMP_ADDRESSMODE;
        texture._useSRGBBuffer = fullOptions.useSRGBBuffer;
        texture.label = fullOptions.label;

        this._internalTexturesCache.push(texture);

        if (!delayGPUTextureCreation) {
            this._textureHelper.createGPUTextureForInternalTexture(texture, width, height, layers || 1, fullOptions.creationFlags);
        }

        return texture;
    }

    /**
     * Usually called from Texture.ts.
     * Passed information to create a hardware texture
     * @param url defines a value which contains one of the following:
     * * A conventional http URL, e.g. 'http://...' or 'file://...'
     * * A base64 string of in-line texture data, e.g. 'data:image/jpg;base64,/...'
     * * An indicator that data being passed using the buffer parameter, e.g. 'data:mytexture.jpg'
     * @param noMipmap defines a boolean indicating that no mipmaps shall be generated.  Ignored for compressed textures.  They must be in the file
     * @param invertY when true, image is flipped when loaded.  You probably want true. Certain compressed textures may invert this if their default is inverted (eg. ktx)
     * @param scene needed for loading to the correct scene
     * @param samplingMode mode with should be used sample / access the texture (Default: Texture.TRILINEAR_SAMPLINGMODE)
     * @param onLoad optional callback to be called upon successful completion
     * @param onError optional callback to be called upon failure
     * @param buffer a source of a file previously fetched as either a base64 string, an ArrayBuffer (compressed or image format), HTMLImageElement (image format), or a Blob
     * @param fallback an internal argument in case the function must be called again, due to etc1 not having alpha capabilities
     * @param format internal format.  Default: RGB when extension is '.jpg' else RGBA.  Ignored for compressed textures
     * @param forcedExtension defines the extension to use to pick the right loader
     * @param mimeType defines an optional mime type
     * @param loaderOptions options to be passed to the loader
     * @param creationFlags specific flags to use when creating the texture (Constants.TEXTURE_CREATIONFLAG_STORAGE for storage textures, for eg)
     * @param useSRGBBuffer defines if the texture must be loaded in a sRGB GPU buffer (if supported by the GPU).
     * @returns a InternalTexture for assignment back into BABYLON.Texture
     */
    public createTexture(
        url: Nullable<string>,
        noMipmap: boolean,
        invertY: boolean,
        scene: Nullable<ISceneLike>,
        samplingMode: number = Constants.TEXTURE_TRILINEAR_SAMPLINGMODE,
        onLoad: Nullable<(texture: InternalTexture) => void> = null,
        onError: Nullable<(message: string, exception: any) => void> = null,
        buffer: Nullable<string | ArrayBuffer | ArrayBufferView | HTMLImageElement | Blob | ImageBitmap> = null,
        fallback: Nullable<InternalTexture> = null,
        format: Nullable<number> = null,
        forcedExtension: Nullable<string> = null,
        mimeType?: string,
        loaderOptions?: any,
        creationFlags?: number,
        useSRGBBuffer?: boolean
    ): InternalTexture {
        return this._createTextureBase(
            url,
            noMipmap,
            invertY,
            scene,
            samplingMode,
            onLoad,
            onError,
            (
                texture: InternalTexture,
                extension: string,
                scene: Nullable<ISceneLike>,
                img: HTMLImageElement | ImageBitmap | { width: number; height: number },
                invertY: boolean,
                noMipmap: boolean,
                isCompressed: boolean,
                processFunction: (
                    width: number,
                    height: number,
                    img: HTMLImageElement | ImageBitmap | { width: number; height: number },
                    extension: string,
                    texture: InternalTexture,
                    continuationCallback: () => void
                ) => boolean
            ) => {
                const imageBitmap = img as ImageBitmap | { width: number; height: number }; // we will never get an HTMLImageElement in WebGPU

                texture.baseWidth = imageBitmap.width;
                texture.baseHeight = imageBitmap.height;
                texture.width = imageBitmap.width;
                texture.height = imageBitmap.height;
                texture.format = texture.format !== -1 ? texture.format : (format ?? Constants.TEXTUREFORMAT_RGBA);
                texture.type = texture.type !== -1 ? texture.type : Constants.TEXTURETYPE_UNSIGNED_BYTE;
                texture._creationFlags = creationFlags ?? 0;

                processFunction(texture.width, texture.height, imageBitmap, extension, texture, () => {});

                if (!texture._hardwareTexture?.underlyingResource) {
                    // the texture could have been created before reaching this point so don't recreate it if already existing
                    const gpuTextureWrapper = this._textureHelper.createGPUTextureForInternalTexture(texture, imageBitmap.width, imageBitmap.height, undefined, creationFlags);

                    if (WebGPUTextureHelper.IsImageBitmap(imageBitmap)) {
                        this._textureHelper.updateTexture(
                            imageBitmap,
                            texture,
                            imageBitmap.width,
                            imageBitmap.height,
                            texture.depth,
                            gpuTextureWrapper.format,
                            0,
                            0,
                            invertY,
                            false,
                            0,
                            0
                        );
                        if (!noMipmap && !isCompressed) {
                            this._generateMipmaps(texture, this._uploadEncoder);
                        }
                    }
                } else if (!noMipmap && !isCompressed) {
                    this._generateMipmaps(texture, this._uploadEncoder);
                }

                if (scene) {
                    scene.removePendingData(texture);
                }

                texture.isReady = true;

                texture.onLoadedObservable.notifyObservers(texture);
                texture.onLoadedObservable.clear();
            },
            () => false,
            buffer,
            fallback,
            format,
            forcedExtension,
            mimeType,
            loaderOptions,
            useSRGBBuffer
        );
    }

    /**
     * Wraps an external web gpu texture in a Babylon texture.
     * @param texture defines the external texture
     * @returns the babylon internal texture
     */
    public wrapWebGPUTexture(texture: GPUTexture): InternalTexture {
        const hardwareTexture = new WebGPUHardwareTexture(texture);
        const internalTexture = new InternalTexture(this, InternalTextureSource.Unknown, true);
        internalTexture._hardwareTexture = hardwareTexture;
        internalTexture.isReady = true;
        return internalTexture;
    }

    // eslint-disable-next-line jsdoc/require-returns-check
    /**
     * Wraps an external web gl texture in a Babylon texture.
     * @returns the babylon internal texture
     */
    public wrapWebGLTexture(): InternalTexture {
        throw new Error("wrapWebGLTexture is not supported, use wrapWebGPUTexture instead.");
    }

    /**
     * @internal
     */
    public _getUseSRGBBuffer(useSRGBBuffer: boolean, noMipmap: boolean): boolean {
        return useSRGBBuffer && this._caps.supportSRGBBuffers;
    }

    /**
     * @internal
     */
    public _unpackFlipY(value: boolean) {}

    /**
     * Update the sampling mode of a given texture
     * @param samplingMode defines the required sampling mode
     * @param texture defines the texture to update
     * @param generateMipMaps defines whether to generate mipmaps for the texture
     */
    public updateTextureSamplingMode(samplingMode: number, texture: InternalTexture, generateMipMaps: boolean = false): void {
        if (generateMipMaps) {
            texture.generateMipMaps = true;
            this._generateMipmaps(texture);
        }

        texture.samplingMode = samplingMode;
    }

    /**
     * Update the sampling mode of a given texture
     * @param texture defines the texture to update
     * @param wrapU defines the texture wrap mode of the u coordinates
     * @param wrapV defines the texture wrap mode of the v coordinates
     * @param wrapR defines the texture wrap mode of the r coordinates
     */
    public updateTextureWrappingMode(texture: InternalTexture, wrapU: Nullable<number>, wrapV: Nullable<number> = null, wrapR: Nullable<number> = null): void {
        if (wrapU !== null) {
            texture._cachedWrapU = wrapU;
        }
        if (wrapV !== null) {
            texture._cachedWrapV = wrapV;
        }
        if ((texture.is2DArray || texture.is3D) && wrapR !== null) {
            texture._cachedWrapR = wrapR;
        }
    }

    /**
     * Update the dimensions of a texture
     * @param texture texture to update
     * @param width new width of the texture
     * @param height new height of the texture
     * @param depth new depth of the texture
     */
    public updateTextureDimensions(texture: InternalTexture, width: number, height: number, depth: number = 1): void {
        if (!texture._hardwareTexture) {
            // the gpu texture is not created yet, so when it is it will be created with the right dimensions
            return;
        }

        if (texture.width === width && texture.height === height && texture.depth === depth) {
            return;
        }

        const additionalUsages = (texture._hardwareTexture as WebGPUHardwareTexture).textureAdditionalUsages;

        texture._hardwareTexture.release(); // don't defer the releasing! Else we will release at the end of this frame the gpu texture we are about to create in the next line...

        this._textureHelper.createGPUTextureForInternalTexture(texture, width, height, depth, additionalUsages);
    }

    /**
     * @internal
     */
    public _setInternalTexture(name: string, texture: Nullable<InternalTexture | ExternalTexture>, baseName?: string): void {
        baseName = baseName ?? name;
        if (this._currentEffect) {
            const webgpuPipelineContext = this._currentEffect._pipelineContext as WebGPUPipelineContext;
            const availableTexture = webgpuPipelineContext.shaderProcessingContext.availableTextures[baseName];

            this._currentMaterialContext.setTexture(name, texture);

            if (availableTexture && availableTexture.autoBindSampler) {
                const samplerName = baseName + Constants.AUTOSAMPLERSUFFIX;
                this._currentMaterialContext.setSampler(samplerName, texture as InternalTexture); // we can safely cast to InternalTexture because ExternalTexture always has autoBindSampler = false
            }
        }
    }

    /**
     * Create a cube texture from prefiltered data (ie. the mipmaps contain ready to use data for PBR reflection)
     * @param rootUrl defines the url where the file to load is located
     * @param scene defines the current scene
     * @param lodScale defines scale to apply to the mip map selection
     * @param lodOffset defines offset to apply to the mip map selection
     * @param onLoad defines an optional callback raised when the texture is loaded
     * @param onError defines an optional callback raised if there is an issue to load the texture
     * @param format defines the format of the data
     * @param forcedExtension defines the extension to use to pick the right loader
     * @param createPolynomials defines wheter or not to create polynomails harmonics for the texture
     * @returns the cube texture as an InternalTexture
     */
    public override createPrefilteredCubeTexture(
        rootUrl: string,
        scene: Nullable<Scene>,
        lodScale: number,
        lodOffset: number,
        onLoad: Nullable<(internalTexture: Nullable<InternalTexture>) => void> = null,
        onError: Nullable<(message?: string, exception?: any) => void> = null,
        format?: number,
        forcedExtension: any = null,
        createPolynomials: boolean = true
    ): InternalTexture {
        const callback = (loadData: any) => {
            if (!loadData) {
                if (onLoad) {
                    onLoad(null);
                }
                return;
            }

            const texture = loadData.texture as InternalTexture;
            if (!createPolynomials) {
                texture._sphericalPolynomial = new SphericalPolynomial();
            } else if (loadData.info.sphericalPolynomial) {
                texture._sphericalPolynomial = loadData.info.sphericalPolynomial;
            }
            texture._source = InternalTextureSource.CubePrefiltered;

            if (onLoad) {
                onLoad(texture);
            }
        };

        return this.createCubeTexture(rootUrl, scene, null, false, callback, onError, format, forcedExtension, createPolynomials, lodScale, lodOffset);
    }

    /**
     * Sets a texture to the according uniform.
     * @param channel The texture channel
     * @param unused unused parameter
     * @param texture The texture to apply
     * @param name The name of the uniform in the effect
     */
    public setTexture(channel: number, unused: Nullable<WebGLUniformLocation>, texture: Nullable<BaseTexture>, name: string): void {
        this._setTexture(channel, texture, false, false, name, name);
    }

    /**
     * Sets an array of texture to the WebGPU context
     * @param channel defines the channel where the texture array must be set
     * @param unused unused parameter
     * @param textures defines the array of textures to bind
     * @param name name of the channel
     */
    public setTextureArray(channel: number, unused: Nullable<WebGLUniformLocation>, textures: BaseTexture[], name: string): void {
        for (let index = 0; index < textures.length; index++) {
            this._setTexture(-1, textures[index], true, false, name + index.toString(), name);
        }
    }

    /**
     * @internal
     */
    public override _setTexture(
        channel: number,
        texture: Nullable<BaseTexture>,
        // eslint-disable-next-line @typescript-eslint/no-unused-vars
        isPartOfTextureArray = false,
        depthStencilTexture = false,
        name = "",
        baseName?: string
    ): boolean {
        // name == baseName for a texture that is not part of a texture array
        // Else, name is something like 'myTexture0' / 'myTexture1' / ... and baseName is 'myTexture'
        // baseName is used to look up the texture in the shaderProcessingContext.availableTextures map
        // name is used to look up the texture in the _currentMaterialContext.textures map
        baseName = baseName ?? name;
        if (this._currentEffect) {
            if (!texture) {
                this._currentMaterialContext.setTexture(name, null);
                return false;
            }

            // Video
            if ((<VideoTexture>texture).video) {
                (<VideoTexture>texture).update();
            } else if (texture.delayLoadState === Constants.DELAYLOADSTATE_NOTLOADED) {
                // Delay loading
                texture.delayLoad();
                return false;
            }

            let internalTexture: Nullable<InternalTexture> = null;
            if (depthStencilTexture) {
                internalTexture = (<RenderTargetTexture>texture).depthStencilTexture!;
            } else if (texture.isReady()) {
                internalTexture = <InternalTexture>texture.getInternalTexture();
            } else if (texture.isCube) {
                internalTexture = this.emptyCubeTexture;
            } else if (texture.is3D) {
                internalTexture = this.emptyTexture3D;
            } else if (texture.is2DArray) {
                internalTexture = this.emptyTexture2DArray;
            } else {
                internalTexture = this.emptyTexture;
            }

            if (internalTexture && !internalTexture.isMultiview) {
                // CUBIC_MODE and SKYBOX_MODE both require CLAMP_TO_EDGE.  All other modes use REPEAT.
                if (internalTexture.isCube && internalTexture._cachedCoordinatesMode !== texture.coordinatesMode) {
                    internalTexture._cachedCoordinatesMode = texture.coordinatesMode;

                    const textureWrapMode =
                        texture.coordinatesMode !== Constants.TEXTURE_CUBIC_MODE && texture.coordinatesMode !== Constants.TEXTURE_SKYBOX_MODE
                            ? Constants.TEXTURE_WRAP_ADDRESSMODE
                            : Constants.TEXTURE_CLAMP_ADDRESSMODE;
                    texture.wrapU = textureWrapMode;
                    texture.wrapV = textureWrapMode;
                }

                internalTexture._cachedWrapU = texture.wrapU;
                internalTexture._cachedWrapV = texture.wrapV;
                if (internalTexture.is3D) {
                    internalTexture._cachedWrapR = texture.wrapR;
                }

                this._setAnisotropicLevel(0, internalTexture, texture.anisotropicFilteringLevel);
            }

            this._setInternalTexture(name, internalTexture, baseName);
        } else {
            if (this.dbgVerboseLogsForFirstFrames) {
                if ((this as any)._count === undefined) {
                    (this as any)._count = 0;
                }
                if (!(this as any)._count || (this as any)._count < this.dbgVerboseLogsNumFrames) {
                    Logger.Log(["frame #" + (this as any)._count + " - _setTexture called with a null _currentEffect! texture=", texture]);
                }
            }
        }

        return true;
    }

    /**
     * @internal
     */
    public _setAnisotropicLevel(target: number, internalTexture: InternalTexture, anisotropicFilteringLevel: number) {
        if (internalTexture._cachedAnisotropicFilteringLevel !== anisotropicFilteringLevel) {
            internalTexture._cachedAnisotropicFilteringLevel = Math.min(anisotropicFilteringLevel, this._caps.maxAnisotropy);
        }
    }

    /**
     * @internal
     */
    public _bindTexture(channel: number, texture: Nullable<InternalTexture>, name: string): void {
        if (channel === undefined) {
            return;
        }

        this._setInternalTexture(name, texture);
    }

    /**
     * Generates the mipmaps for a texture
     * @param texture texture to generate the mipmaps for
     */
    public generateMipmaps(texture: InternalTexture): void {
        this._generateMipmaps(texture);
    }

    /**
     * Update a portion of an internal texture
     * @param texture defines the texture to update
     * @param imageData defines the data to store into the texture
     * @param xOffset defines the x coordinates of the update rectangle
     * @param yOffset defines the y coordinates of the update rectangle
     * @param width defines the width of the update rectangle
     * @param height defines the height of the update rectangle
     * @param faceIndex defines the face index if texture is a cube (0 by default)
     * @param lod defines the lod level to update (0 by default)
     * @param generateMipMaps defines whether to generate mipmaps or not
     */
    public updateTextureData(
        texture: InternalTexture,
        imageData: ArrayBufferView,
        xOffset: number,
        yOffset: number,
        width: number,
        height: number,
        faceIndex: number = 0,
        lod: number = 0,
        generateMipMaps = false
    ): void {
        let gpuTextureWrapper = texture._hardwareTexture as WebGPUHardwareTexture;

        if (!texture._hardwareTexture?.underlyingResource) {
            gpuTextureWrapper = this._textureHelper.createGPUTextureForInternalTexture(texture);
        }

        const data = new Uint8Array(imageData.buffer, imageData.byteOffset, imageData.byteLength);

        this._textureHelper.updateTexture(data, texture, width, height, texture.depth, gpuTextureWrapper.format, faceIndex, lod, texture.invertY, false, xOffset, yOffset);

        if (generateMipMaps) {
            this._generateMipmaps(texture);
        }
    }

    /**
     * @internal
     */
    public _uploadCompressedDataToTextureDirectly(
        texture: InternalTexture,
        internalFormat: number,
        width: number,
        height: number,
        imageData: ArrayBufferView,
        faceIndex: number = 0,
        lod: number = 0
    ) {
        let gpuTextureWrapper = texture._hardwareTexture as WebGPUHardwareTexture;

        if (!texture._hardwareTexture?.underlyingResource) {
            texture.format = internalFormat;
            gpuTextureWrapper = this._textureHelper.createGPUTextureForInternalTexture(texture, width, height);
        }

        const data = new Uint8Array(imageData.buffer, imageData.byteOffset, imageData.byteLength);

        this._textureHelper.updateTexture(data, texture, width, height, texture.depth, gpuTextureWrapper.format, faceIndex, lod, false, false, 0, 0);
    }

    /**
     * @internal
     */
    public _uploadDataToTextureDirectly(
        texture: InternalTexture,
        imageData: ArrayBufferView,
        faceIndex: number = 0,
        lod: number = 0,
        babylonInternalFormat?: number,
        useTextureWidthAndHeight = false
    ): void {
        const lodMaxWidth = Math.round(Math.log(texture.width) * Math.LOG2E);
        const lodMaxHeight = Math.round(Math.log(texture.height) * Math.LOG2E);

        const width = useTextureWidthAndHeight ? texture.width : Math.pow(2, Math.max(lodMaxWidth - lod, 0));
        const height = useTextureWidthAndHeight ? texture.height : Math.pow(2, Math.max(lodMaxHeight - lod, 0));

        let gpuTextureWrapper = texture._hardwareTexture as WebGPUHardwareTexture;

        if (!texture._hardwareTexture?.underlyingResource) {
            gpuTextureWrapper = this._textureHelper.createGPUTextureForInternalTexture(texture, width, height);
        }

        const data = new Uint8Array(imageData.buffer, imageData.byteOffset, imageData.byteLength);

        this._textureHelper.updateTexture(data, texture, width, height, texture.depth, gpuTextureWrapper.format, faceIndex, lod, texture.invertY, false, 0, 0);
    }

    /**
     * @internal
     */
    public _uploadArrayBufferViewToTexture(texture: InternalTexture, imageData: ArrayBufferView, faceIndex: number = 0, lod: number = 0): void {
        this._uploadDataToTextureDirectly(texture, imageData, faceIndex, lod);
    }

    /**
     * @internal
     */
    public _uploadImageToTexture(texture: InternalTexture, image: HTMLImageElement | ImageBitmap, faceIndex: number = 0, lod: number = 0) {
        let gpuTextureWrapper = texture._hardwareTexture as WebGPUHardwareTexture;

        if (!texture._hardwareTexture?.underlyingResource) {
            gpuTextureWrapper = this._textureHelper.createGPUTextureForInternalTexture(texture);
        }

        if (image instanceof HTMLImageElement) {
            // eslint-disable-next-line no-throw-literal
            throw "WebGPU engine: HTMLImageElement not supported in _uploadImageToTexture!";
        }

        const bitmap = image as ImageBitmap; // in WebGPU we will always get an ImageBitmap, not an HTMLImageElement

        const width = Math.ceil(texture.width / (1 << lod));
        const height = Math.ceil(texture.height / (1 << lod));

        this._textureHelper.updateTexture(bitmap, texture, width, height, texture.depth, gpuTextureWrapper.format, faceIndex, lod, texture.invertY, false, 0, 0);
    }

    /**
     * Reads pixels from the current frame buffer. Please note that this function can be slow
     * @param x defines the x coordinate of the rectangle where pixels must be read
     * @param y defines the y coordinate of the rectangle where pixels must be read
     * @param width defines the width of the rectangle where pixels must be read
     * @param height defines the height of the rectangle where pixels must be read
     * @param hasAlpha defines whether the output should have alpha or not (defaults to true)
     * @param flushRenderer true to flush the renderer from the pending commands before reading the pixels
     * @returns a ArrayBufferView promise (Uint8Array) containing RGBA colors
     */
    // eslint-disable-next-line @typescript-eslint/no-unused-vars
    public readPixels(x: number, y: number, width: number, height: number, hasAlpha = true, flushRenderer = true): Promise<ArrayBufferView> {
        const renderPassWrapper = this._getCurrentRenderPassWrapper();
        const hardwareTexture = renderPassWrapper.colorAttachmentGPUTextures[0];
        if (!hardwareTexture) {
            // we are calling readPixels for a render pass with no color texture bound
            return Promise.resolve(new Uint8Array(0));
        }
        const gpuTexture = hardwareTexture.underlyingResource;
        const gpuTextureFormat = hardwareTexture.format;
        if (!gpuTexture) {
            // we are calling readPixels before startMainRenderPass has been called and no RTT is bound, so swapChainTexture is not setup yet!
            return Promise.resolve(new Uint8Array(0));
        }
        if (flushRenderer) {
            this.flushFramebuffer();
        }
        return this._textureHelper.readPixels(gpuTexture, x, y, width, height, gpuTextureFormat);
    }

    //------------------------------------------------------------------------------
    //                              Frame management
    //------------------------------------------------------------------------------

    private _measureFps(): void {
        this._performanceMonitor.sampleFrame();
        this._fps = this._performanceMonitor.averageFPS;
        this._deltaTime = this._performanceMonitor.instantaneousFrameTime || 0;
    }

    private _performanceMonitor = new PerformanceMonitor();
    /**
     * Gets the performance monitor attached to this engine
     * @see https://doc.babylonjs.com/features/featuresDeepDive/scene/optimize_your_scene#engineinstrumentation
     */
    public get performanceMonitor(): PerformanceMonitor {
        return this._performanceMonitor;
    }

    /**
     * Begin a new frame
     */
    public override beginFrame(): void {
        this._measureFps();
        super.beginFrame();
    }

    /**
     * End the current frame
     */
    public override endFrame() {
        this._endCurrentRenderPass();

        this._snapshotRendering.endFrame();

        this._timestampQuery.endFrame(this._renderEncoder);
        this._timestampIndex = 0;

        this.flushFramebuffer();

        this._textureHelper.destroyDeferredTextures();
        this._bufferManager.destroyDeferredBuffers();

        if (this._features._collectUbosUpdatedInFrame) {
            if (this.dbgVerboseLogsForFirstFrames) {
                if ((this as any)._count === undefined) {
                    (this as any)._count = 0;
                }
                if (!(this as any)._count || (this as any)._count < this.dbgVerboseLogsNumFrames) {
                    const list: Array<string> = [];
                    for (const name in UniformBuffer._UpdatedUbosInFrame) {
                        list.push(name + ":" + UniformBuffer._UpdatedUbosInFrame[name]);
                    }
                    Logger.Log(["frame #" + (this as any)._count + " - updated ubos -", list.join(", ")]);
                }
            }
            UniformBuffer._UpdatedUbosInFrame = {};
        }

        this.countersLastFrame.numEnableEffects = this._counters.numEnableEffects;
        this.countersLastFrame.numEnableDrawWrapper = this._counters.numEnableDrawWrapper;
        this.countersLastFrame.numBundleCreationNonCompatMode = this._counters.numBundleCreationNonCompatMode;
        this.countersLastFrame.numBundleReuseNonCompatMode = this._counters.numBundleReuseNonCompatMode;
        this._counters.numEnableEffects = 0;
        this._counters.numEnableDrawWrapper = 0;
        this._counters.numBundleCreationNonCompatMode = 0;
        this._counters.numBundleReuseNonCompatMode = 0;

        this._cacheRenderPipeline.endFrame();
        this._cacheBindGroups.endFrame();

        this._pendingDebugCommands.length = 0;

        if (this.dbgVerboseLogsForFirstFrames) {
            if ((this as any)._count === undefined) {
                (this as any)._count = 0;
            }
            if ((this as any)._count < this.dbgVerboseLogsNumFrames) {
                Logger.Log(["%c frame #" + (this as any)._count + " - end", "background: #ffff00"]);
            }
            if ((this as any)._count < this.dbgVerboseLogsNumFrames) {
                (this as any)._count++;
                if ((this as any)._count !== this.dbgVerboseLogsNumFrames) {
                    Logger.Log(["%c frame #" + (this as any)._count + " - begin", "background: #ffff00"]);
                }
            }
        }

        super.endFrame();
    }

    /**Gets driver info if available */
    public extractDriverInfo() {
        return "";
    }

    /**
     * Force a WebGPU flush (ie. a flush of all waiting commands)
     */
    public flushFramebuffer(): void {
        // we need to end the current render pass (main or rtt) if any as we are not allowed to submit the command buffers when being in a pass
        this._endCurrentRenderPass();

        this._commandBuffers[0] = this._uploadEncoder.finish();
        this._commandBuffers[1] = this._renderEncoder.finish();

        this._device.queue.submit(this._commandBuffers);

        this._uploadEncoder = this._device.createCommandEncoder(this._uploadEncoderDescriptor);
        this._renderEncoder = this._device.createCommandEncoder(this._renderEncoderDescriptor);

        this._timestampQuery.startFrame(this._uploadEncoder);

        this._textureHelper.setCommandEncoder(this._uploadEncoder);

        this._bundleList.reset();
    }

    /** @internal */
    public _currentFrameBufferIsDefaultFrameBuffer() {
        return this._currentPassIsMainPass();
    }

    //------------------------------------------------------------------------------
    //                              Render Pass
    //------------------------------------------------------------------------------

    private _startRenderTargetRenderPass(
        renderTargetWrapper: RenderTargetWrapper,
        setClearStates: boolean,
        clearColor: Nullable<IColor4Like>,
        clearDepth: boolean,
        clearStencil: boolean
    ) {
        this._endCurrentRenderPass();

        const rtWrapper = renderTargetWrapper as WebGPURenderTargetWrapper;

        const depthStencilTexture = rtWrapper._depthStencilTexture;
        const gpuDepthStencilWrapper = depthStencilTexture?._hardwareTexture as Nullable<WebGPUHardwareTexture>;
        const gpuDepthStencilTexture = gpuDepthStencilWrapper?.underlyingResource as Nullable<GPUTexture>;
        const gpuDepthStencilMSAATexture = gpuDepthStencilWrapper?.getMSAATexture(0);

        const depthTextureView = gpuDepthStencilTexture?.createView(this._rttRenderPassWrapper.depthAttachmentViewDescriptor!);
        const depthMSAATextureView = gpuDepthStencilMSAATexture?.createView(this._rttRenderPassWrapper.depthAttachmentViewDescriptor!);
        const depthTextureHasStencil = gpuDepthStencilWrapper ? WebGPUTextureHelper.HasStencilAspect(gpuDepthStencilWrapper.format) : false;

        const colorAttachments: (GPURenderPassColorAttachment | null)[] = [];

        if (this.useReverseDepthBuffer) {
            this.setDepthFunctionToGreaterOrEqual();
        }

        const clearColorForIntegerRT = tempColor4;
        if (clearColor) {
            clearColorForIntegerRT.r = clearColor.r * 255;
            clearColorForIntegerRT.g = clearColor.g * 255;
            clearColorForIntegerRT.b = clearColor.b * 255;
            clearColorForIntegerRT.a = clearColor.a * 255;
        }

        const mustClearColor = setClearStates && clearColor;
        const mustClearDepth = setClearStates && clearDepth;
        const mustClearStencil = setClearStates && clearStencil;

        if (rtWrapper._attachments && rtWrapper.isMulti) {
            // multi render targets
            if (!this._mrtAttachments || this._mrtAttachments.length === 0) {
                this._mrtAttachments = rtWrapper._defaultAttachments;
            }
            for (let i = 0; i < this._mrtAttachments.length; ++i) {
                const index = this._mrtAttachments[i]; // if index == 0 it means the texture should not be written to => at render pass creation time, it means we should not clear it
                const mrtTexture = rtWrapper.textures![i];
                const gpuMRTWrapper = mrtTexture?._hardwareTexture as Nullable<WebGPUHardwareTexture>;
                const gpuMRTTexture = gpuMRTWrapper?.underlyingResource;
                if (gpuMRTWrapper && gpuMRTTexture) {
                    const baseArrayLayer = rtWrapper.getBaseArrayLayer(i);
                    const gpuMSAATexture = gpuMRTWrapper.getMSAATexture(baseArrayLayer);

                    const viewDescriptor = {
                        ...this._rttRenderPassWrapper.colorAttachmentViewDescriptor!,
                        dimension: mrtTexture.is3D ? WebGPUConstants.TextureViewDimension.E3d : WebGPUConstants.TextureViewDimension.E2d,
                        format: gpuMRTWrapper.format,
                        baseArrayLayer,
                    };
                    const msaaViewDescriptor = {
                        ...this._rttRenderPassWrapper.colorAttachmentViewDescriptor!,
                        dimension: mrtTexture.is3D ? WebGPUConstants.TextureViewDimension.E3d : WebGPUConstants.TextureViewDimension.E2d,
                        format: gpuMRTWrapper.format,
                        baseArrayLayer: 0,
                    };
                    const isRTInteger = mrtTexture.type === Constants.TEXTURETYPE_UNSIGNED_INTEGER || mrtTexture.type === Constants.TEXTURETYPE_UNSIGNED_SHORT;

                    const colorTextureView = gpuMRTTexture.createView(viewDescriptor);
                    const colorMSAATextureView = gpuMSAATexture?.createView(msaaViewDescriptor);

                    colorAttachments.push({
                        view: colorMSAATextureView ? colorMSAATextureView : colorTextureView,
                        resolveTarget: gpuMSAATexture ? colorTextureView : undefined,
                        depthSlice: mrtTexture.is3D ? (rtWrapper.layerIndices?.[i] ?? 0) : undefined,
                        clearValue: index !== 0 && mustClearColor ? (isRTInteger ? clearColorForIntegerRT : clearColor) : undefined,
                        loadOp: index !== 0 && mustClearColor ? WebGPUConstants.LoadOp.Clear : WebGPUConstants.LoadOp.Load,
                        storeOp: WebGPUConstants.StoreOp.Store,
                    });
                }
            }
            this._cacheRenderPipeline.setMRT(rtWrapper.textures!, this._mrtAttachments.length);
            this._cacheRenderPipeline.setMRTAttachments(this._mrtAttachments);
        } else {
            // single render target
            const internalTexture = rtWrapper.texture;
            if (internalTexture) {
                const gpuWrapper = internalTexture._hardwareTexture as WebGPUHardwareTexture;
                const gpuTexture = gpuWrapper.underlyingResource!;

                let depthSlice: number | undefined = undefined;

                if (rtWrapper.is3D) {
                    depthSlice = this._rttRenderPassWrapper.colorAttachmentViewDescriptor!.baseArrayLayer;
                    this._rttRenderPassWrapper.colorAttachmentViewDescriptor!.baseArrayLayer = 0;
                }

                const gpuMSAATexture = gpuWrapper.getMSAATexture(0);
                const colorTextureView = gpuTexture.createView(this._rttRenderPassWrapper.colorAttachmentViewDescriptor!);
                const colorMSAATextureView = gpuMSAATexture?.createView(this._rttRenderPassWrapper.colorAttachmentViewDescriptor!);
                const isRTInteger = internalTexture.type === Constants.TEXTURETYPE_UNSIGNED_INTEGER || internalTexture.type === Constants.TEXTURETYPE_UNSIGNED_SHORT;

                colorAttachments.push({
                    view: colorMSAATextureView ? colorMSAATextureView : colorTextureView,
                    resolveTarget: gpuMSAATexture ? colorTextureView : undefined,
                    depthSlice,
                    clearValue: mustClearColor ? (isRTInteger ? clearColorForIntegerRT : clearColor) : undefined,
                    loadOp: mustClearColor ? WebGPUConstants.LoadOp.Clear : WebGPUConstants.LoadOp.Load,
                    storeOp: WebGPUConstants.StoreOp.Store,
                });
            } else {
                colorAttachments.push(null);
            }
        }

        this._debugPushGroup?.("render target pass" + (renderTargetWrapper.label ? " (" + renderTargetWrapper.label + ")" : ""), 1);

        this._rttRenderPassWrapper.renderPassDescriptor = {
            label: (renderTargetWrapper.label ?? "RTT") + " - RenderPass",
            colorAttachments,
            depthStencilAttachment:
                depthStencilTexture && gpuDepthStencilTexture
                    ? {
                          view: depthMSAATextureView ? depthMSAATextureView : depthTextureView!,
                          depthClearValue: mustClearDepth ? (this.useReverseDepthBuffer ? this._clearReverseDepthValue : this._clearDepthValue) : undefined,
                          depthLoadOp: mustClearDepth ? WebGPUConstants.LoadOp.Clear : WebGPUConstants.LoadOp.Load,
                          depthStoreOp: WebGPUConstants.StoreOp.Store,
                          stencilClearValue: rtWrapper._depthStencilTextureWithStencil && mustClearStencil ? this._clearStencilValue : undefined,
                          stencilLoadOp: !depthTextureHasStencil
                              ? undefined
                              : rtWrapper._depthStencilTextureWithStencil && mustClearStencil
                                ? WebGPUConstants.LoadOp.Clear
                                : WebGPUConstants.LoadOp.Load,
                          stencilStoreOp: !depthTextureHasStencil ? undefined : WebGPUConstants.StoreOp.Store,
                      }
                    : undefined,
            occlusionQuerySet: this._occlusionQuery?.hasQueries ? this._occlusionQuery.querySet : undefined,
        };
        this._timestampQuery.startPass(this._rttRenderPassWrapper.renderPassDescriptor, this._timestampIndex);
        this._currentRenderPass = this._renderEncoder.beginRenderPass(this._rttRenderPassWrapper.renderPassDescriptor);

        if (this.dbgVerboseLogsForFirstFrames) {
            if ((this as any)._count === undefined) {
                (this as any)._count = 0;
            }
            if (!(this as any)._count || (this as any)._count < this.dbgVerboseLogsNumFrames) {
                const internalTexture = rtWrapper.texture!;
                Logger.Log([
                    "frame #" +
                        (this as any)._count +
                        " - render target begin pass - rtt name=" +
                        renderTargetWrapper.label +
                        ", internalTexture.uniqueId=" +
                        internalTexture.uniqueId +
                        ", width=" +
                        internalTexture.width +
                        ", height=" +
                        internalTexture.height +
                        ", setClearStates=" +
                        setClearStates,
                    "renderPassDescriptor=",
                    this._rttRenderPassWrapper.renderPassDescriptor,
                ]);
            }
        }

        this._debugFlushPendingCommands?.();

        this._resetRenderPassStates();

        if (!gpuDepthStencilWrapper || !WebGPUTextureHelper.HasStencilAspect(gpuDepthStencilWrapper.format)) {
            this._stencilStateComposer.enabled = false;
        }
    }

    private _startMainRenderPass(setClearStates: boolean, clearColor?: Nullable<IColor4Like>, clearDepth?: boolean, clearStencil?: boolean): void {
        this._endCurrentRenderPass();

        if (this.useReverseDepthBuffer) {
            this.setDepthFunctionToGreaterOrEqual();
        }

        const mustClearColor = setClearStates && clearColor;
        const mustClearDepth = setClearStates && clearDepth;
        const mustClearStencil = setClearStates && clearStencil;

        this._mainRenderPassWrapper.renderPassDescriptor!.colorAttachments[0]!.clearValue = mustClearColor ? clearColor : undefined;
        this._mainRenderPassWrapper.renderPassDescriptor!.colorAttachments[0]!.loadOp = mustClearColor ? WebGPUConstants.LoadOp.Clear : WebGPUConstants.LoadOp.Load;
        this._mainRenderPassWrapper.renderPassDescriptor!.depthStencilAttachment!.depthClearValue = mustClearDepth
            ? this.useReverseDepthBuffer
                ? this._clearReverseDepthValue
                : this._clearDepthValue
            : undefined;
        this._mainRenderPassWrapper.renderPassDescriptor!.depthStencilAttachment!.depthLoadOp = mustClearDepth ? WebGPUConstants.LoadOp.Clear : WebGPUConstants.LoadOp.Load;
        this._mainRenderPassWrapper.renderPassDescriptor!.depthStencilAttachment!.stencilClearValue = mustClearStencil ? this._clearStencilValue : undefined;
        this._mainRenderPassWrapper.renderPassDescriptor!.depthStencilAttachment!.stencilLoadOp = !this.isStencilEnable
            ? undefined
            : mustClearStencil
              ? WebGPUConstants.LoadOp.Clear
              : WebGPUConstants.LoadOp.Load;
        this._mainRenderPassWrapper.renderPassDescriptor!.occlusionQuerySet = this._occlusionQuery?.hasQueries ? this._occlusionQuery.querySet : undefined;

        const swapChainTexture = this._context.getCurrentTexture();
        this._mainRenderPassWrapper.colorAttachmentGPUTextures[0]!.set(swapChainTexture);

        // Resolve in case of MSAA
        if (this._options.antialias) {
            viewDescriptorSwapChainAntialiasing.format = swapChainTexture.format;
            this._mainRenderPassWrapper.renderPassDescriptor!.colorAttachments[0]!.resolveTarget = swapChainTexture.createView(viewDescriptorSwapChainAntialiasing);
        } else {
            viewDescriptorSwapChain.format = swapChainTexture.format;
            this._mainRenderPassWrapper.renderPassDescriptor!.colorAttachments[0]!.view = swapChainTexture.createView(viewDescriptorSwapChain);
        }

        if (this.dbgVerboseLogsForFirstFrames) {
            if ((this as any)._count === undefined) {
                (this as any)._count = 0;
            }
            if (!(this as any)._count || (this as any)._count < this.dbgVerboseLogsNumFrames) {
                Logger.Log([
                    "frame #" + (this as any)._count + " - main begin pass - texture width=" + (this._mainTextureExtends as any).width,
                    " height=" + (this._mainTextureExtends as any).height + ", setClearStates=" + setClearStates,
                    "renderPassDescriptor=",
                    this._mainRenderPassWrapper.renderPassDescriptor,
                ]);
            }
        }

        this._debugPushGroup?.("main pass", 0);

        this._timestampQuery.startPass(this._mainRenderPassWrapper.renderPassDescriptor!, this._timestampIndex);
        this._currentRenderPass = this._renderEncoder.beginRenderPass(this._mainRenderPassWrapper.renderPassDescriptor!);

        this._setDepthTextureFormat(this._mainRenderPassWrapper);
        this._setColorFormat(this._mainRenderPassWrapper);

        this._debugFlushPendingCommands?.();

        this._resetRenderPassStates();

        if (!this._isStencilEnable) {
            this._stencilStateComposer.enabled = false;
        }
    }

<<<<<<< HEAD
    /** @internal */
    public _endCurrentRenderPass(): number {
        if (!this._currentRenderPass) {
            return 0;
        }

        for (let i = 0; i < this._debugStackRenderPass.length; i++) {
            this._currentRenderPass.popDebugGroup();
        }

        const currentPassIndex = this._currentPassIsMainPass() ? 2 : 1;

        if (!this._snapshotRendering.endRenderPass(this._currentRenderPass) && !this.compatibilityMode) {
            this._bundleList.run(this._currentRenderPass);
            this._bundleList.reset();
        }
        this._currentRenderPass.end();

        this._timestampQuery.endPass(
            this._timestampIndex,
            (this._currentRenderTarget && (this._currentRenderTarget as WebGPURenderTargetWrapper).gpuTimeInFrame
                ? (this._currentRenderTarget as WebGPURenderTargetWrapper).gpuTimeInFrame
                : this.gpuTimeInFrameForMainPass) as WebGPUPerfCounter
        );
        this._timestampIndex += 2;

        if (this.dbgVerboseLogsForFirstFrames) {
            if ((this as any)._count === undefined) {
                (this as any)._count = 0;
            }
            if (!(this as any)._count || (this as any)._count < this.dbgVerboseLogsNumFrames) {
                Logger.Log(
                    "frame #" +
                        (this as any)._count +
                        " - " +
                        (currentPassIndex === 2 ? "main" : "render target") +
                        " end pass" +
                        (currentPassIndex === 1 ? " - internalTexture.uniqueId=" + this._currentRenderTarget?.texture?.uniqueId : "")
                );
            }
        }
        this._debugPopGroup?.(0);
        this._currentRenderPass = null;

        return currentPassIndex;
    }

=======
>>>>>>> 2b97b0ec
    /**
     * Binds the frame buffer to the specified texture.
     * @param texture The render target wrapper to render to
     * @param faceIndex The face of the texture to render to in case of cube texture
     * @param requiredWidth The width of the target to render to
     * @param requiredHeight The height of the target to render to
     * @param forceFullscreenViewport Forces the viewport to be the entire texture/screen if true
     * @param lodLevel defines the lod level to bind to the frame buffer
     * @param layer defines the 2d array index to bind to frame buffer to
     */
    public bindFramebuffer(
        texture: RenderTargetWrapper,
        faceIndex: number = 0,
        requiredWidth?: number,
        requiredHeight?: number,
        forceFullscreenViewport?: boolean,
        lodLevel = 0,
        layer = 0
    ): void {
        const hardwareTexture = texture.texture?._hardwareTexture as Nullable<WebGPUHardwareTexture>;

        if (this._currentRenderTarget) {
            this.unBindFramebuffer(this._currentRenderTarget);
        } else {
            this._endCurrentRenderPass();
        }
        this._currentRenderTarget = texture;

        const depthStencilTexture = this._currentRenderTarget._depthStencilTexture;

        this._rttRenderPassWrapper.colorAttachmentGPUTextures[0] = hardwareTexture;
        this._rttRenderPassWrapper.depthTextureFormat = depthStencilTexture ? WebGPUTextureHelper.GetWebGPUTextureFormat(-1, depthStencilTexture.format) : undefined;

        this._setDepthTextureFormat(this._rttRenderPassWrapper);
        this._setColorFormat(this._rttRenderPassWrapper);

        this._rttRenderPassWrapper.colorAttachmentViewDescriptor = {
            format: this._colorFormat as GPUTextureFormat,
            dimension: texture.is3D ? WebGPUConstants.TextureViewDimension.E3d : WebGPUConstants.TextureViewDimension.E2d,
            mipLevelCount: 1,
            baseArrayLayer: texture.isCube ? layer * 6 + faceIndex : layer,
            baseMipLevel: lodLevel,
            arrayLayerCount: 1,
            aspect: WebGPUConstants.TextureAspect.All,
        };

        this._rttRenderPassWrapper.depthAttachmentViewDescriptor = {
            format: this._depthTextureFormat!,
            dimension: depthStencilTexture && depthStencilTexture.is3D ? WebGPUConstants.TextureViewDimension.E3d : WebGPUConstants.TextureViewDimension.E2d,
            mipLevelCount: 1,
            baseArrayLayer: depthStencilTexture ? (depthStencilTexture.isCube ? layer * 6 + faceIndex : layer) : 0,
            baseMipLevel: 0,
            arrayLayerCount: 1,
            aspect: WebGPUConstants.TextureAspect.All,
        };

        if (this.dbgVerboseLogsForFirstFrames) {
            if ((this as any)._count === undefined) {
                (this as any)._count = 0;
            }
            if (!(this as any)._count || (this as any)._count < this.dbgVerboseLogsNumFrames) {
                Logger.Log([
                    "frame #" +
                        (this as any)._count +
                        " - bindFramebuffer - rtt name=" +
                        texture.label +
                        ", internalTexture.uniqueId=" +
                        texture.texture?.uniqueId +
                        ", face=" +
                        faceIndex +
                        ", lodLevel=" +
                        lodLevel +
                        ", layer=" +
                        layer,
                    "colorAttachmentViewDescriptor=",
                    this._rttRenderPassWrapper.colorAttachmentViewDescriptor,
                    "depthAttachmentViewDescriptor=",
                    this._rttRenderPassWrapper.depthAttachmentViewDescriptor,
                ]);
            }
        }

        // We don't create the render pass just now, we do a lazy creation of the render pass, hoping the render pass will be created by a call to clear()...

        if (this._cachedViewport && !forceFullscreenViewport) {
            this.setViewport(this._cachedViewport, requiredWidth, requiredHeight);
        } else {
            if (!requiredWidth) {
                requiredWidth = texture.width;
                if (lodLevel) {
                    requiredWidth = requiredWidth / Math.pow(2, lodLevel);
                }
            }
            if (!requiredHeight) {
                requiredHeight = texture.height;
                if (lodLevel) {
                    requiredHeight = requiredHeight / Math.pow(2, lodLevel);
                }
            }

            this._viewport(0, 0, requiredWidth, requiredHeight);
        }

        this.wipeCaches();
    }

    /**
     * Unbind the current render target texture from the WebGPU context
     * @param texture defines the render target wrapper to unbind
     * @param disableGenerateMipMaps defines a boolean indicating that mipmaps must not be generated
     * @param onBeforeUnbind defines a function which will be called before the effective unbind
     */
    public unBindFramebuffer(texture: RenderTargetWrapper, disableGenerateMipMaps = false, onBeforeUnbind?: () => void): void {
        const saveCRT = this._currentRenderTarget;

        this._currentRenderTarget = null; // to be iso with abstractEngine, this._currentRenderTarget must be null when onBeforeUnbind is called

        if (onBeforeUnbind) {
            onBeforeUnbind();
        }

        this._currentRenderTarget = saveCRT;

        this._endCurrentRenderPass();

        if (texture.texture?.generateMipMaps && !disableGenerateMipMaps && !texture.isCube) {
            this._generateMipmaps(texture.texture);
        }

        this._currentRenderTarget = null;

        if (this.dbgVerboseLogsForFirstFrames) {
            if ((this as any)._count === undefined) {
                (this as any)._count = 0;
            }
            if (!(this as any)._count || (this as any)._count < this.dbgVerboseLogsNumFrames) {
                Logger.Log("frame #" + (this as any)._count + " - unBindFramebuffer - rtt name=" + texture.label + ", internalTexture.uniqueId=", texture.texture?.uniqueId);
            }
        }

        this._mrtAttachments = [];
        this._cacheRenderPipeline.setMRT([]);
        this._cacheRenderPipeline.setMRTAttachments(this._mrtAttachments);
    }

    /**
     * Unbind the current render target and bind the default framebuffer
     */
    public restoreDefaultFramebuffer(): void {
        if (this._currentRenderTarget) {
            this.unBindFramebuffer(this._currentRenderTarget);
        } else if (!this._currentRenderPass) {
            this._startMainRenderPass(false);
        }

        if (this._cachedViewport) {
            this.setViewport(this._cachedViewport);
        }

        this.wipeCaches();
    }

    //------------------------------------------------------------------------------
    //                              Render
    //------------------------------------------------------------------------------

    /**
     * @internal
     */
    public _setColorFormat(wrapper: IWebGPURenderPassWrapper): void {
        const format = wrapper.colorAttachmentGPUTextures[0]?.format ?? null;
        this._cacheRenderPipeline.setColorFormat(format);
        if (this._colorFormat === format) {
            return;
        }
        this._colorFormat = format;
    }

    /**
     * @internal
     */
    public _setDepthTextureFormat(wrapper: IWebGPURenderPassWrapper): void {
        this._cacheRenderPipeline.setDepthStencilFormat(wrapper.depthTextureFormat);
        if (this._depthTextureFormat === wrapper.depthTextureFormat) {
            return;
        }
        this._depthTextureFormat = wrapper.depthTextureFormat;
    }

    public setDitheringState(): void {
        // Does not exist in WebGPU
    }

    public setRasterizerState(): void {
        // Does not exist in WebGPU
    }

    /**
     * @internal
     */
    public _executeWhenRenderingStateIsCompiled(pipelineContext: IPipelineContext, action: () => void) {
        // No parallel shader compilation.
        // No Async, so direct launch
        action();
    }

    /**
     * @internal
     */
    public bindSamplers(): void {}

    /** @internal */
    public _getUnpackAlignement(): number {
        return 1;
    }

    /**
     * @internal
     */
    public _bindTextureDirectly(): boolean {
        return false;
    }

    /**
     * Set various states to the webGL context
     * @param culling defines culling state: true to enable culling, false to disable it
     * @param zOffset defines the value to apply to zOffset (0 by default)
     * @param force defines if states must be applied even if cache is up to date
     * @param reverseSide defines if culling must be reversed (CCW if false, CW if true)
     * @param cullBackFaces true to cull back faces, false to cull front faces (if culling is enabled)
     * @param stencil stencil states to set
     * @param zOffsetUnits defines the value to apply to zOffsetUnits (0 by default)
     */
    public setState(culling: boolean, zOffset: number = 0, force?: boolean, reverseSide = false, cullBackFaces?: boolean, stencil?: IStencilState, zOffsetUnits: number = 0): void {
        // Culling
        if (this._depthCullingState.cull !== culling || force) {
            this._depthCullingState.cull = culling;
        }

        // Cull face
        const cullFace = (this.cullBackFaces ?? cullBackFaces ?? true) ? 1 : 2;
        if (this._depthCullingState.cullFace !== cullFace || force) {
            this._depthCullingState.cullFace = cullFace;
        }

        // Z offset
        this.setZOffset(zOffset);
        this.setZOffsetUnits(zOffsetUnits);

        // Front face
        const frontFace = reverseSide ? (this._currentRenderTarget ? 1 : 2) : this._currentRenderTarget ? 2 : 1;
        if (this._depthCullingState.frontFace !== frontFace || force) {
            this._depthCullingState.frontFace = frontFace;
        }

        this._stencilStateComposer.stencilMaterial = stencil;
    }

    private _applyRenderPassChanges(bundleList: Nullable<WebGPUBundleList>): void {
        const mustUpdateStencilRef = !this._stencilStateComposer.enabled ? false : this._mustUpdateStencilRef();
        const mustUpdateBlendColor = !this._alphaState.alphaBlend ? false : this._mustUpdateBlendColor();

        if (this._mustUpdateViewport()) {
            this._applyViewport(bundleList);
        }
        if (this._mustUpdateScissor()) {
            this._applyScissor(bundleList);
        }
        if (mustUpdateStencilRef) {
            this._applyStencilRef(bundleList);
        }
        if (mustUpdateBlendColor) {
            this._applyBlendColor(bundleList);
        }
    }

    private _draw(drawType: number, fillMode: number, start: number, count: number, instancesCount: number): void {
        const renderPass = this._getCurrentRenderPass();
        const bundleList = this._bundleList;

        this.applyStates();

        const webgpuPipelineContext = this._currentEffect!._pipelineContext as WebGPUPipelineContext;

        this.bindUniformBufferBase(this._currentRenderTarget ? this._ubInvertY : this._ubDontInvertY, 0, WebGPUShaderProcessor.InternalsUBOName);

        if (webgpuPipelineContext.uniformBuffer) {
            webgpuPipelineContext.uniformBuffer.update();
            this.bindUniformBufferBase(webgpuPipelineContext.uniformBuffer.getBuffer()!, 0, WebGPUShaderProcessor.LeftOvertUBOName);
        }

        if (this._snapshotRendering.play) {
            this._reportDrawCall();
            return;
        }

        if (
            !this.compatibilityMode &&
            (this._currentDrawContext.isDirty(this._currentMaterialContext.updateId) || this._currentMaterialContext.isDirty || this._currentMaterialContext.forceBindGroupCreation)
        ) {
            this._currentDrawContext.fastBundle = undefined;
        }

        const useFastPath = !this.compatibilityMode && this._currentDrawContext.fastBundle;
        let renderPass2: GPURenderPassEncoder | GPURenderBundleEncoder = renderPass;

        if (useFastPath || this._snapshotRendering.record) {
            this._applyRenderPassChanges(bundleList);
            if (!this._snapshotRendering.record) {
                this._counters.numBundleReuseNonCompatMode++;
                if (this._currentDrawContext.indirectDrawBuffer) {
                    this._currentDrawContext.setIndirectData(count, instancesCount || 1, start);
                }
                bundleList.addBundle(this._currentDrawContext.fastBundle);
                this._reportDrawCall();
                return;
            }

            renderPass2 = bundleList.getBundleEncoder(this._cacheRenderPipeline.colorFormats, this._depthTextureFormat, this.currentSampleCount); // for snapshot recording mode
            bundleList.numDrawCalls++;
        }

        let textureState = 0;
        if (this._currentMaterialContext.hasFloatOrDepthTextures) {
            let bitVal = 1;
            for (let i = 0; i < webgpuPipelineContext.shaderProcessingContext.textureNames.length; ++i) {
                const textureName = webgpuPipelineContext.shaderProcessingContext.textureNames[i];
                const texture = this._currentMaterialContext.textures[textureName]?.texture;
                const textureIsDepth = texture && texture.format >= Constants.TEXTUREFORMAT_DEPTH24_STENCIL8 && texture.format <= Constants.TEXTUREFORMAT_DEPTH32FLOAT_STENCIL8;
                if ((texture?.type === Constants.TEXTURETYPE_FLOAT && !this._caps.textureFloatLinearFiltering) || textureIsDepth) {
                    textureState |= bitVal;
                }
                bitVal = bitVal << 1;
            }
        }

        this._currentMaterialContext.textureState = textureState;

        const pipeline = this._cacheRenderPipeline.getRenderPipeline(fillMode, this._currentEffect!, this.currentSampleCount, textureState);
        const bindGroups = this._cacheBindGroups.getBindGroups(webgpuPipelineContext, this._currentDrawContext, this._currentMaterialContext);

        if (!this._snapshotRendering.record) {
            this._applyRenderPassChanges(!this.compatibilityMode ? bundleList : null);
            if (!this.compatibilityMode) {
                this._counters.numBundleCreationNonCompatMode++;
                renderPass2 = this._device.createRenderBundleEncoder({
                    colorFormats: this._cacheRenderPipeline.colorFormats,
                    depthStencilFormat: this._depthTextureFormat,
                    sampleCount: WebGPUTextureHelper.GetSample(this.currentSampleCount),
                });
            }
        }

        // bind pipeline
        renderPass2.setPipeline(pipeline);

        // bind index/vertex buffers
        if (this._currentIndexBuffer) {
            renderPass2.setIndexBuffer(
                this._currentIndexBuffer.underlyingResource,
                this._currentIndexBuffer!.is32Bits ? WebGPUConstants.IndexFormat.Uint32 : WebGPUConstants.IndexFormat.Uint16,
                0
            );
        }

        const vertexBuffers = this._cacheRenderPipeline.vertexBuffers;
        for (let index = 0; index < vertexBuffers.length; index++) {
            const vertexBuffer = vertexBuffers[index];

            const buffer = vertexBuffer.effectiveBuffer;
            if (buffer) {
                renderPass2.setVertexBuffer(index, buffer.underlyingResource, vertexBuffer._validOffsetRange ? 0 : vertexBuffer.byteOffset);
            }
        }

        // bind bind groups
        for (let i = 0; i < bindGroups.length; i++) {
            renderPass2.setBindGroup(i, bindGroups[i]);
        }

        // draw
        const nonCompatMode = !this.compatibilityMode && !this._snapshotRendering.record;

        if (nonCompatMode && this._currentDrawContext.indirectDrawBuffer) {
            this._currentDrawContext.setIndirectData(count, instancesCount || 1, start);
            if (drawType === 0) {
                renderPass2.drawIndexedIndirect(this._currentDrawContext.indirectDrawBuffer, 0);
            } else {
                renderPass2.drawIndirect(this._currentDrawContext.indirectDrawBuffer, 0);
            }
        } else if (drawType === 0) {
            renderPass2.drawIndexed(count, instancesCount || 1, start, 0, 0);
        } else {
            renderPass2.draw(count, instancesCount || 1, start, 0);
        }

        if (nonCompatMode) {
            this._currentDrawContext.fastBundle = (renderPass2 as GPURenderBundleEncoder).finish();
            bundleList.addBundle(this._currentDrawContext.fastBundle);
        }

        this._reportDrawCall();
    }

    /**
     * Draw a list of indexed primitives
     * @param fillMode defines the primitive to use
     * @param indexStart defines the starting index
     * @param indexCount defines the number of index to draw
     * @param instancesCount defines the number of instances to draw (if instantiation is enabled)
     */
    public drawElementsType(fillMode: number, indexStart: number, indexCount: number, instancesCount: number = 1): void {
        this._draw(0, fillMode, indexStart, indexCount, instancesCount);
    }

    /**
     * Draw a list of unindexed primitives
     * @param fillMode defines the primitive to use
     * @param verticesStart defines the index of first vertex to draw
     * @param verticesCount defines the count of vertices to draw
     * @param instancesCount defines the number of instances to draw (if instantiation is enabled)
     */
    public drawArraysType(fillMode: number, verticesStart: number, verticesCount: number, instancesCount: number = 1): void {
        this._currentIndexBuffer = null;
        this._draw(1, fillMode, verticesStart, verticesCount, instancesCount);
    }

    //------------------------------------------------------------------------------
    //                              Dispose
    //------------------------------------------------------------------------------

    /**
     * Dispose and release all associated resources
     */
    public override dispose(): void {
        this._isDisposed = true;
        this.hideLoadingUI();
        this._timestampQuery.dispose();
        this._mainTexture?.destroy();
        this._depthTexture?.destroy();
        this._textureHelper.destroyDeferredTextures();
        this._bufferManager.destroyDeferredBuffers();
        this._device.destroy();

        _CommonDispose(this, this._renderingCanvas);

        super.dispose();
    }

    //------------------------------------------------------------------------------
    //                              Misc
    //------------------------------------------------------------------------------

    /**
     * Gets the current render width
     * @param useScreen defines if screen size must be used (or the current render target if any)
     * @returns a number defining the current render width
     */
    public getRenderWidth(useScreen = false): number {
        if (!useScreen && this._currentRenderTarget) {
            return this._currentRenderTarget.width;
        }

        return this._renderingCanvas?.width ?? 0;
    }

    /**
     * Gets the current render height
     * @param useScreen defines if screen size must be used (or the current render target if any)
     * @returns a number defining the current render height
     */
    public getRenderHeight(useScreen = false): number {
        if (!useScreen && this._currentRenderTarget) {
            return this._currentRenderTarget.height;
        }

        return this._renderingCanvas?.height ?? 0;
    }

    //------------------------------------------------------------------------------
    //                              Errors
    //------------------------------------------------------------------------------

    /**
     * Get the current error code of the WebGPU context
     * @returns the error code
     */
    public getError(): number {
        // TODO WEBGPU. from the webgpu errors.
        return 0;
    }

    //------------------------------------------------------------------------------
    //                              External Textures
    //------------------------------------------------------------------------------

    /**
     * Creates an external texture
     * @param video video element
     * @returns the external texture, or null if external textures are not supported by the engine
     */
    public createExternalTexture(video: HTMLVideoElement): Nullable<ExternalTexture> {
        const texture = new WebGPUExternalTexture(video);
        return texture;
    }

    /**
     * Sets an internal texture to the according uniform.
     * @param name The name of the uniform in the effect
     * @param texture The texture to apply
     */
    public setExternalTexture(name: string, texture: Nullable<ExternalTexture>): void {
        if (!texture) {
            this._currentMaterialContext.setTexture(name, null);
            return;
        }
        this._setInternalTexture(name, texture);
    }

    //------------------------------------------------------------------------------
    //                              Samplers
    //------------------------------------------------------------------------------

    /**
     * Sets a texture sampler to the according uniform.
     * @param name The name of the uniform in the effect
     * @param sampler The sampler to apply
     */
    public setTextureSampler(name: string, sampler: Nullable<TextureSampler>): void {
        this._currentMaterialContext?.setSampler(name, sampler);
    }

    //------------------------------------------------------------------------------
    //                              Storage Buffers
    //------------------------------------------------------------------------------

    /**
     * Creates a storage buffer
     * @param data the data for the storage buffer or the size of the buffer
     * @param creationFlags flags to use when creating the buffer (see Constants.BUFFER_CREATIONFLAG_XXX). The BUFFER_CREATIONFLAG_STORAGE flag will be automatically added
     * @param label defines the label of the buffer (for debug purpose)
     * @returns the new buffer
     */
    public createStorageBuffer(data: DataArray | number, creationFlags: number, label?: string): DataBuffer {
        return this._createBuffer(data, creationFlags | Constants.BUFFER_CREATIONFLAG_STORAGE, label);
    }

    /**
     * Updates a storage buffer
     * @param buffer the storage buffer to update
     * @param data the data used to update the storage buffer
     * @param byteOffset the byte offset of the data
     * @param byteLength the byte length of the data
     */
    public updateStorageBuffer(buffer: DataBuffer, data: DataArray, byteOffset?: number, byteLength?: number): void {
        const dataBuffer = buffer as WebGPUDataBuffer;
        if (byteOffset === undefined) {
            byteOffset = 0;
        }

        let view: ArrayBufferView;
        if (byteLength === undefined) {
            if (data instanceof Array) {
                view = new Float32Array(data);
            } else if (data instanceof ArrayBuffer) {
                view = new Uint8Array(data);
            } else {
                view = data;
            }
            byteLength = view.byteLength;
        } else {
            if (data instanceof Array) {
                view = new Float32Array(data);
            } else if (data instanceof ArrayBuffer) {
                view = new Uint8Array(data);
            } else {
                view = data;
            }
        }

        this._bufferManager.setSubData(dataBuffer, byteOffset, view, 0, byteLength);
    }

    private _readFromGPUBuffer(gpuBuffer: GPUBuffer, size: number, buffer?: ArrayBufferView, noDelay?: boolean): Promise<ArrayBufferView> {
        return new Promise((resolve, reject) => {
            const readFromBuffer = () => {
                gpuBuffer.mapAsync(WebGPUConstants.MapMode.Read, 0, size).then(
                    () => {
                        const copyArrayBuffer = gpuBuffer.getMappedRange(0, size);
                        let data: ArrayBufferView | undefined = buffer;
                        if (data === undefined) {
                            data = new Uint8Array(size);
                            (data as Uint8Array).set(new Uint8Array(copyArrayBuffer));
                        } else {
                            const ctor = data.constructor as any; // we want to create result data with the same type as buffer (Uint8Array, Float32Array, ...)
                            data = new ctor(data.buffer);
                            (data as any).set(new ctor(copyArrayBuffer));
                        }
                        gpuBuffer.unmap();
                        this._bufferManager.releaseBuffer(gpuBuffer);
                        resolve(data!);
                    },
                    (reason) => {
                        if (this.isDisposed) {
                            resolve(new Uint8Array());
                        } else {
                            reject(reason);
                        }
                    }
                );
            };

            if (noDelay) {
                this.flushFramebuffer();
                readFromBuffer();
            } else {
                // we are using onEndFrameObservable because we need to map the gpuBuffer AFTER the command buffers
                // have been submitted, else we get the error: "Buffer used in a submit while mapped"
                this.onEndFrameObservable.addOnce(() => {
                    readFromBuffer();
                });
            }
        });
    }

    /**
     * Read data from a storage buffer
     * @param storageBuffer The storage buffer to read from
     * @param offset The offset in the storage buffer to start reading from (default: 0)
     * @param size  The number of bytes to read from the storage buffer (default: capacity of the buffer)
     * @param buffer The buffer to write the data we have read from the storage buffer to (optional)
     * @param noDelay If true, a call to flushFramebuffer will be issued so that the data can be read back immediately and not in engine.onEndFrameObservable. This can speed up data retrieval, at the cost of a small perf penalty (default: false).
     * @returns If not undefined, returns the (promise) buffer (as provided by the 4th parameter) filled with the data, else it returns a (promise) Uint8Array with the data read from the storage buffer
     */
    public readFromStorageBuffer(storageBuffer: DataBuffer, offset?: number, size?: number, buffer?: ArrayBufferView, noDelay?: boolean): Promise<ArrayBufferView> {
        size = size || storageBuffer.capacity;

        const gpuBuffer = this._bufferManager.createRawBuffer(
            size,
            WebGPUConstants.BufferUsage.MapRead | WebGPUConstants.BufferUsage.CopyDst,
            undefined,
            "TempReadFromStorageBuffer"
        );

        this._renderEncoder.copyBufferToBuffer(storageBuffer.underlyingResource, offset ?? 0, gpuBuffer, 0, size);

        return this._readFromGPUBuffer(gpuBuffer, size, buffer, noDelay);
    }

    /**
     * Read data from multiple storage buffers
     * @param storageBuffers The list of storage buffers to read from
     * @param offset The offset in the storage buffer to start reading from (default: 0). This is the same offset for all storage buffers!
     * @param size  The number of bytes to read from each storage buffer (default: capacity of the first buffer)
     * @param buffer The buffer to write the data we have read from the storage buffers to (optional). If provided, the buffer should be large enough to hold the data from all storage buffers!
     * @param noDelay If true, a call to flushFramebuffer will be issued so that the data can be read back immediately and not in engine.onEndFrameObservable. This can speed up data retrieval, at the cost of a small perf penalty (default: false).
     * @returns If not undefined, returns the (promise) buffer (as provided by the 4th parameter) filled with the data, else it returns a (promise) Uint8Array with the data read from the storage buffer
     */
    public readFromMultipleStorageBuffers(storageBuffers: DataBuffer[], offset?: number, size?: number, buffer?: ArrayBufferView, noDelay?: boolean): Promise<ArrayBufferView> {
        size = size || storageBuffers[0].capacity;

        const gpuBuffer = this._bufferManager.createRawBuffer(
            size * storageBuffers.length,
            WebGPUConstants.BufferUsage.MapRead | WebGPUConstants.BufferUsage.CopyDst,
            undefined,
            "TempReadFromMultipleStorageBuffers"
        );

        for (let i = 0; i < storageBuffers.length; i++) {
            this._renderEncoder.copyBufferToBuffer(storageBuffers[i].underlyingResource, offset ?? 0, gpuBuffer, i * size, size);
        }

        return this._readFromGPUBuffer(gpuBuffer, size * storageBuffers.length, buffer, noDelay);
    }

    /**
     * Sets a storage buffer in the shader
     * @param name Defines the name of the storage buffer as defined in the shader
     * @param buffer Defines the value to give to the uniform
     */
    public setStorageBuffer(name: string, buffer: Nullable<StorageBuffer>): void {
        this._currentDrawContext?.setBuffer(name, (buffer?.getBuffer() as WebGPUDataBuffer) ?? null);
    }
}
<|MERGE_RESOLUTION|>--- conflicted
+++ resolved
@@ -1,4014 +1,3959 @@
-/* eslint-disable babylonjs/available */
-import { Logger } from "../Misc/logger";
-import { ThinWebGPUEngine } from "./thinWebGPUEngine";
-import type { Nullable, DataArray, IndicesArray, Immutable, FloatArray } from "../types";
-import { Color4 } from "../Maths/math";
-import { InternalTexture, InternalTextureSource } from "../Materials/Textures/internalTexture";
-import type { IEffectCreationOptions, IShaderPath } from "../Materials/effect";
-import { Effect } from "../Materials/effect";
-import type { EffectFallbacks } from "../Materials/effectFallbacks";
-import { Constants } from "./constants";
-// eslint-disable-next-line @typescript-eslint/naming-convention
-import * as WebGPUConstants from "./WebGPU/webgpuConstants";
-import { VertexBuffer } from "../Buffers/buffer";
-import type { IWebGPURenderPipelineStageDescriptor } from "./WebGPU/webgpuPipelineContext";
-import { WebGPUPipelineContext } from "./WebGPU/webgpuPipelineContext";
-import type { IPipelineContext } from "./IPipelineContext";
-import type { DataBuffer } from "../Buffers/dataBuffer";
-import type { BaseTexture } from "../Materials/Textures/baseTexture";
-import type { IShaderProcessor } from "./Processors/iShaderProcessor";
-import { WebGPUShaderProcessorGLSL } from "./WebGPU/webgpuShaderProcessorsGLSL";
-import { WebGPUShaderProcessorWGSL } from "./WebGPU/webgpuShaderProcessorsWGSL";
-import type { ShaderProcessingContext } from "./Processors/shaderProcessingOptions";
-import { WebGPUShaderProcessingContext } from "./WebGPU/webgpuShaderProcessingContext";
-import { Tools } from "../Misc/tools";
-import { WebGPUTextureHelper } from "./WebGPU/webgpuTextureHelper";
-import { WebGPUTextureManager } from "./WebGPU/webgpuTextureManager";
-import { AbstractEngine } from "./abstractEngine";
-import type { ISceneLike, AbstractEngineOptions } from "./abstractEngine";
-import { WebGPUBufferManager } from "./WebGPU/webgpuBufferManager";
-import type { HardwareTextureWrapper } from "../Materials/Textures/hardwareTextureWrapper";
-import { WebGPUHardwareTexture } from "./WebGPU/webgpuHardwareTexture";
-import type { IColor4Like } from "../Maths/math.like";
-import { UniformBuffer } from "../Materials/uniformBuffer";
-import { WebGPUCacheSampler } from "./WebGPU/webgpuCacheSampler";
-import { WebGPUCacheRenderPipelineTree } from "./WebGPU/webgpuCacheRenderPipelineTree";
-import { WebGPUStencilStateComposer } from "./WebGPU/webgpuStencilStateComposer";
-import { WebGPUDepthCullingState } from "./WebGPU/webgpuDepthCullingState";
-import type { DrawWrapper } from "../Materials/drawWrapper";
-import { WebGPUMaterialContext } from "./WebGPU/webgpuMaterialContext";
-import { WebGPUDrawContext } from "./WebGPU/webgpuDrawContext";
-import { WebGPUCacheBindGroups } from "./WebGPU/webgpuCacheBindGroups";
-import { WebGPUClearQuad } from "./WebGPU/webgpuClearQuad";
-import type { IStencilState } from "../States/IStencilState";
-import { WebGPURenderItemBlendColor, WebGPURenderItemScissor, WebGPURenderItemStencilRef, WebGPURenderItemViewport, WebGPUBundleList } from "./WebGPU/webgpuBundleList";
-import { WebGPUTimestampQuery } from "./WebGPU/webgpuTimestampQuery";
-import type { ComputeEffect } from "../Compute/computeEffect";
-import { WebGPUOcclusionQuery } from "./WebGPU/webgpuOcclusionQuery";
-import { ShaderCodeInliner } from "./Processors/shaderCodeInliner";
-import type { TwgslOptions } from "./WebGPU/webgpuTintWASM";
-import { WebGPUTintWASM } from "./WebGPU/webgpuTintWASM";
-import type { ExternalTexture } from "../Materials/Textures/externalTexture";
-import { WebGPUShaderProcessor } from "./WebGPU/webgpuShaderProcessor";
-import { ShaderLanguage } from "../Materials/shaderLanguage";
-import type { InternalTextureCreationOptions, TextureSize } from "../Materials/Textures/textureCreationOptions";
-import { WebGPUSnapshotRendering } from "./WebGPU/webgpuSnapshotRendering";
-import type { WebGPUDataBuffer } from "../Meshes/WebGPU/webgpuDataBuffer";
-import type { WebGPURenderTargetWrapper } from "./WebGPU/webgpuRenderTargetWrapper";
-
-import "../Buffers/buffer.align";
-
-import type { VideoTexture } from "../Materials/Textures/videoTexture";
-import type { RenderTargetTexture } from "../Materials/Textures/renderTargetTexture";
-import type { RenderTargetWrapper } from "./renderTargetWrapper";
-import type { Scene } from "../scene";
-
-import { SphericalPolynomial } from "../Maths/sphericalPolynomial";
-import { PerformanceMonitor } from "../Misc/performanceMonitor";
-import {
-    CreateImageBitmapFromSource,
-    ExitFullscreen,
-    ExitPointerlock,
-    GetFontOffset,
-    RequestFullscreen,
-    RequestPointerlock,
-    ResizeImageBitmap,
-    _CommonDispose,
-    _CommonInit,
-} from "./engine.common";
-import { IsWrapper } from "../Materials/drawWrapper.functions";
-import { PerfCounter } from "../Misc/perfCounter";
-import "./AbstractEngine/abstractEngine.loadingScreen";
-import "./AbstractEngine/abstractEngine.dom";
-import "./AbstractEngine/abstractEngine.states";
-import "./AbstractEngine/abstractEngine.renderPass";
-import "../Audio/audioEngine";
-import { resetCachedPipeline } from "../Materials/effect.functions";
-
-import { WebGPUExternalTexture } from "./WebGPU/webgpuExternalTexture";
-import type { TextureSampler } from "../Materials/Textures/textureSampler";
-import type { StorageBuffer } from "../Buffers/storageBuffer";
-import "./WebGPU/Extensions/engine.alpha";
-import "./WebGPU/Extensions/engine.rawTexture";
-import "./WebGPU/Extensions/engine.readTexture";
-import "./WebGPU/Extensions/engine.cubeTexture";
-import "./WebGPU/Extensions/engine.renderTarget";
-import "./WebGPU/Extensions/engine.renderTargetTexture";
-import "./WebGPU/Extensions/engine.renderTargetCube";
-
-const viewDescriptorSwapChainAntialiasing: GPUTextureViewDescriptor = {
-    label: `TextureView_SwapChain_ResolveTarget`,
-    dimension: WebGPUConstants.TextureDimension.E2d,
-    format: undefined as any, // will be updated with the right value
-    mipLevelCount: 1,
-    arrayLayerCount: 1,
-};
-
-const viewDescriptorSwapChain: GPUTextureViewDescriptor = {
-    label: `TextureView_SwapChain`,
-    dimension: WebGPUConstants.TextureDimension.E2d,
-    format: undefined as any, // will be updated with the right value
-    mipLevelCount: 1,
-    arrayLayerCount: 1,
-};
-const tempColor4 = new Color4();
-
-/** @internal */
-interface IWebGPURenderPassWrapper {
-    renderPassDescriptor: Nullable<GPURenderPassDescriptor>;
-
-    colorAttachmentViewDescriptor: Nullable<GPUTextureViewDescriptor>;
-    depthAttachmentViewDescriptor: Nullable<GPUTextureViewDescriptor>;
-    colorAttachmentGPUTextures: (WebGPUHardwareTexture | null)[];
-    depthTextureFormat: GPUTextureFormat | undefined;
-}
-
-/**
- * Options to load the associated Glslang library
- */
-export interface GlslangOptions {
-    /**
-     * Defines an existing instance of Glslang (useful in modules who do not access the global instance).
-     */
-    glslang?: any;
-    /**
-     * Defines the URL of the glslang JS File.
-     */
-    jsPath?: string;
-    /**
-     * Defines the URL of the glslang WASM File.
-     */
-    wasmPath?: string;
-}
-
-/**
- * Options to create the WebGPU engine
- */
-export interface WebGPUEngineOptions extends AbstractEngineOptions, GPURequestAdapterOptions {
-    /**
-     * Defines the category of adapter to use.
-     * Is it the discrete or integrated device.
-     */
-    powerPreference?: GPUPowerPreference;
-
-    /**
-     * When set to true, indicates that only a fallback adapter may be returned when requesting an adapter.
-     * If the user agent does not support a fallback adapter, will cause requestAdapter() to resolve to null.
-     * Default: false
-     */
-    forceFallbackAdapter?: boolean;
-
-    /**
-     * Defines the device descriptor used to create a device once we have retrieved an appropriate adapter
-     */
-    deviceDescriptor?: GPUDeviceDescriptor;
-
-    /**
-     * When requesting the device, enable all the features supported by the adapter. Default: false
-     * Note that this setting is ignored if you explicitely set deviceDescriptor.requiredFeatures
-     */
-    enableAllFeatures?: boolean;
-
-    /**
-     * When requesting the device, set the required limits to the maximum possible values (the ones from adapter.limits). Default: false
-     * Note that this setting is ignored if you explicitely set deviceDescriptor.requiredLimits
-     */
-    setMaximumLimits?: boolean;
-
-    /**
-     * Defines the requested Swap Chain Format.
-     */
-    swapChainFormat?: GPUTextureFormat;
-
-    /**
-     * Defines whether we should generate debug markers in the gpu command lists (can be seen with PIX for eg). Default: false
-     */
-    enableGPUDebugMarkers?: boolean;
-
-    /**
-     * Options to load the associated Glslang library
-     */
-    glslangOptions?: GlslangOptions;
-
-    /**
-     * Options to load the associated Twgsl library
-     */
-    twgslOptions?: TwgslOptions;
-}
-
-/**
- * The web GPU engine class provides support for WebGPU version of babylon.js.
- * @since 5.0.0
- */
-export class WebGPUEngine extends ThinWebGPUEngine {
-    // Default glslang options.
-    private static readonly _GlslangDefaultOptions: GlslangOptions = {
-        jsPath: `${Tools._DefaultCdnUrl}/glslang/glslang.js`,
-        wasmPath: `${Tools._DefaultCdnUrl}/glslang/glslang.wasm`,
-    };
-
-    private static _InstanceId = 0;
-
-    /** A unique id to identify this instance */
-    public readonly uniqueId = -1;
-
-    // Page Life cycle and constants
-    private readonly _uploadEncoderDescriptor = { label: "upload" };
-    private readonly _renderEncoderDescriptor = { label: "render" };
-    /** @internal */
-    public readonly _clearDepthValue = 1;
-    /** @internal */
-    public readonly _clearReverseDepthValue = 0;
-    /** @internal */
-    public readonly _clearStencilValue = 0;
-    private readonly _defaultSampleCount = 4; // Only supported value for now.
-
-    // Engine Life Cycle
-    /** @internal */
-    public _options: WebGPUEngineOptions;
-    private _glslang: any = null;
-    private _tintWASM: Nullable<WebGPUTintWASM> = null;
-    private _glslangAndTintAreFullyLoaded = false;
-    private _adapter: GPUAdapter;
-    private _adapterSupportedExtensions: GPUFeatureName[];
-    private _adapterInfo: GPUAdapterInfo = {
-        vendor: "",
-        architecture: "",
-        device: "",
-        description: "",
-    };
-    private _adapterSupportedLimits: GPUSupportedLimits;
-    /** @internal */
-    public _device: GPUDevice;
-    private _deviceEnabledExtensions: GPUFeatureName[];
-    private _deviceLimits: GPUSupportedLimits;
-    private _context: GPUCanvasContext;
-    private _mainPassSampleCount: number;
-    private _glslangOptions?: GlslangOptions;
-    private _twgslOptions?: TwgslOptions;
-    /** @internal */
-    public _bufferManager: WebGPUBufferManager;
-    private _clearQuad: WebGPUClearQuad;
-    /** @internal */
-    public _cacheSampler: WebGPUCacheSampler;
-    private _cacheBindGroups: WebGPUCacheBindGroups;
-    private _emptyVertexBuffer: VertexBuffer;
-    /** @internal */
-    public _mrtAttachments: number[];
-    /** @internal */
-    public _occlusionQuery: WebGPUOcclusionQuery;
-    /** @internal */
-    public _compiledComputeEffects: { [key: string]: ComputeEffect } = {};
-    /** @internal */
-    public _counters: {
-        numEnableEffects: number;
-        numEnableDrawWrapper: number;
-        numBundleCreationNonCompatMode: number;
-        numBundleReuseNonCompatMode: number;
-    } = {
-        numEnableEffects: 0,
-        numEnableDrawWrapper: 0,
-        numBundleCreationNonCompatMode: 0,
-        numBundleReuseNonCompatMode: 0,
-    };
-    /**
-     * Counters from last frame
-     */
-    public readonly countersLastFrame: {
-        numEnableEffects: number;
-        numEnableDrawWrapper: number;
-        numBundleCreationNonCompatMode: number;
-        numBundleReuseNonCompatMode: number;
-    } = {
-        numEnableEffects: 0,
-        numEnableDrawWrapper: 0,
-        numBundleCreationNonCompatMode: 0,
-        numBundleReuseNonCompatMode: 0,
-    };
-    /**
-     * Max number of uncaptured error messages to log
-     */
-    public numMaxUncapturedErrors = 20;
-
-    /**
-     * Gets the list of created scenes
-     */
-    public override scenes: Scene[] = [];
-
-    /** @internal */
-    public override _virtualScenes = new Array<Scene>();
-
-    // Some of the internal state might change during the render pass.
-    // This happens mainly during clear for the state
-    // And when the frame starts to swap the target texture from the swap chain
-    private _mainTexture: GPUTexture;
-    private _depthTexture: GPUTexture;
-    private _mainTextureExtends: GPUExtent3D;
-    private _depthTextureFormat: GPUTextureFormat | undefined;
-    private _colorFormat: GPUTextureFormat | null;
-    /** @internal */
-    public _ubInvertY: WebGPUDataBuffer;
-    /** @internal */
-    public _ubDontInvertY: WebGPUDataBuffer;
-
-    private _commandBuffers: GPUCommandBuffer[] = [null as any, null as any];
-
-    // Frame Buffer Life Cycle (recreated for each render target pass)
-
-    private _mainRenderPassWrapper: IWebGPURenderPassWrapper = {
-        renderPassDescriptor: null,
-        colorAttachmentViewDescriptor: null,
-        depthAttachmentViewDescriptor: null,
-        colorAttachmentGPUTextures: [],
-        depthTextureFormat: undefined,
-    };
-    private _rttRenderPassWrapper: IWebGPURenderPassWrapper = {
-        renderPassDescriptor: null,
-        colorAttachmentViewDescriptor: null,
-        depthAttachmentViewDescriptor: null,
-        colorAttachmentGPUTextures: [],
-        depthTextureFormat: undefined,
-    };
-    /** @internal */
-<<<<<<< HEAD
-    public _pendingDebugCommands: Array<[string, Nullable<string>, number?]> = [];
-    /** @internal */
-    public _debugStackRenderPass: string[] = [];
-    /**
-     * Used for both the compatibilityMode=false and the snapshot rendering modes (as both can't be enabled at the same time)
-     * @internal
-     */
-    public _bundleList: WebGPUBundleList;
-=======
-    public _pendingDebugCommands: Array<[string, Nullable<string>]> = [];
->>>>>>> 2b97b0ec
-
-    // DrawCall Life Cycle
-    // Effect is on the parent class
-    // protected _currentEffect: Nullable<Effect> = null;
-    private _defaultDrawContext: WebGPUDrawContext;
-    private _defaultMaterialContext: WebGPUMaterialContext;
-    /** @internal */
-    public override _currentDrawContext: WebGPUDrawContext;
-    /** @internal */
-    public _currentMaterialContext: WebGPUMaterialContext;
-    private _currentOverrideVertexBuffers: Nullable<{ [key: string]: Nullable<VertexBuffer> }> = null;
-    private _currentIndexBuffer: Nullable<DataBuffer> = null;
-    private _colorWriteLocal = true;
-    private _forceEnableEffect = false;
-
-    /**
-     * Gets or sets the snapshot rendering mode
-     */
-    public override get snapshotRenderingMode(): number {
-        return this._snapshotRendering.mode;
-    }
-
-    public override set snapshotRenderingMode(mode: number) {
-        this._snapshotRendering.mode = mode;
-    }
-
-    /**
-     * Creates a new snapshot at the next frame using the current snapshotRenderingMode
-     */
-    public snapshotRenderingReset(): void {
-        this._snapshotRendering.reset();
-    }
-
-    /**
-     * Enables or disables the snapshot rendering mode
-     * Note that the WebGL engine does not support snapshot rendering so setting the value won't have any effect for this engine
-     */
-    public override get snapshotRendering(): boolean {
-        return this._snapshotRendering.enabled;
-    }
-
-    public override set snapshotRendering(activate) {
-        this._snapshotRendering.enabled = activate;
-    }
-
-    /**
-     * Sets this to true to disable the cache for the samplers. You should do it only for testing purpose!
-     */
-    public get disableCacheSamplers(): boolean {
-        return this._cacheSampler ? this._cacheSampler.disabled : false;
-    }
-
-    public set disableCacheSamplers(disable: boolean) {
-        if (this._cacheSampler) {
-            this._cacheSampler.disabled = disable;
-        }
-    }
-
-    /**
-     * Sets this to true to disable the cache for the render pipelines. You should do it only for testing purpose!
-     */
-    public get disableCacheRenderPipelines(): boolean {
-        return this._cacheRenderPipeline ? this._cacheRenderPipeline.disabled : false;
-    }
-
-    public set disableCacheRenderPipelines(disable: boolean) {
-        if (this._cacheRenderPipeline) {
-            this._cacheRenderPipeline.disabled = disable;
-        }
-    }
-
-    /**
-     * Sets this to true to disable the cache for the bind groups. You should do it only for testing purpose!
-     */
-    public get disableCacheBindGroups(): boolean {
-        return this._cacheBindGroups ? this._cacheBindGroups.disabled : false;
-    }
-
-    public set disableCacheBindGroups(disable: boolean) {
-        if (this._cacheBindGroups) {
-            this._cacheBindGroups.disabled = disable;
-        }
-    }
-
-    /**
-     * Gets a boolean indicating if all created effects are ready
-     * @returns true if all effects are ready
-     */
-    public areAllEffectsReady(): boolean {
-        return true;
-    }
-
-    /**
-     * Get Font size information
-     * @param font font name
-     * @returns an object containing ascent, height and descent
-     */
-    public override getFontOffset(font: string): { ascent: number; height: number; descent: number } {
-        return GetFontOffset(font);
-    }
-
-    /**
-     * Gets a Promise<boolean> indicating if the engine can be instantiated (ie. if a WebGPU context can be found)
-     */
-    public static get IsSupportedAsync(): Promise<boolean> {
-        return !navigator.gpu
-            ? Promise.resolve(false)
-            : navigator.gpu
-                  .requestAdapter()
-                  .then(
-                      (adapter: GPUAdapter | undefined) => !!adapter,
-                      () => false
-                  )
-                  .catch(() => false);
-    }
-
-    /**
-     * Not supported by WebGPU, you should call IsSupportedAsync instead!
-     */
-    public static get IsSupported(): boolean {
-        Logger.Warn("You must call IsSupportedAsync for WebGPU!");
-        return false;
-    }
-
-    /**
-     * Gets a boolean indicating that the engine supports uniform buffers
-     */
-    public get supportsUniformBuffers(): boolean {
-        return true;
-    }
-
-    /** Gets the supported extensions by the WebGPU adapter */
-    public get supportedExtensions(): Immutable<GPUFeatureName[]> {
-        return this._adapterSupportedExtensions;
-    }
-
-    /** Gets the currently enabled extensions on the WebGPU device */
-    public get enabledExtensions(): Immutable<GPUFeatureName[]> {
-        return this._deviceEnabledExtensions;
-    }
-
-    /** Gets the supported limits by the WebGPU adapter */
-    public get supportedLimits(): GPUSupportedLimits {
-        return this._adapterSupportedLimits;
-    }
-
-    /** Gets the current limits of the WebGPU device */
-    public get currentLimits() {
-        return this._deviceLimits;
-    }
-
-    /**
-     * Returns a string describing the current engine
-     */
-    public override get description(): string {
-        const description = this.name + this.version;
-
-        return description;
-    }
-
-    /**
-     * Returns the version of the engine
-     */
-    public get version(): number {
-        return 1;
-    }
-
-    /**
-     * Gets an object containing information about the current engine context
-     * @returns an object containing the vendor, the renderer and the version of the current engine context
-     */
-    public getInfo() {
-        return {
-            vendor: this._adapterInfo.vendor || "unknown vendor",
-            renderer: this._adapterInfo.architecture || "unknown renderer",
-            version: this._adapterInfo.description || "unknown version",
-        };
-    }
-
-    /**
-     * (WebGPU only) True (default) to be in compatibility mode, meaning rendering all existing scenes without artifacts (same rendering than WebGL).
-     * Setting the property to false will improve performances but may not work in some scenes if some precautions are not taken.
-     * See https://doc.babylonjs.com/setup/support/webGPU/webGPUOptimization/webGPUNonCompatibilityMode for more details
-     */
-    public override get compatibilityMode() {
-        return this._compatibilityMode;
-    }
-
-    public override set compatibilityMode(mode: boolean) {
-        this._compatibilityMode = mode;
-    }
-
-    /** @internal */
-    public get currentSampleCount(): number {
-        return this._currentRenderTarget ? this._currentRenderTarget.samples : this._mainPassSampleCount;
-    }
-
-    /**
-     * Create a new instance of the gpu engine asynchronously
-     * @param canvas Defines the canvas to use to display the result
-     * @param options Defines the options passed to the engine to create the GPU context dependencies
-     * @returns a promise that resolves with the created engine
-     */
-    public static CreateAsync(canvas: HTMLCanvasElement, options: WebGPUEngineOptions = {}): Promise<WebGPUEngine> {
-        const engine = new WebGPUEngine(canvas, options);
-
-        return new Promise((resolve) => {
-            engine.initAsync(options.glslangOptions, options.twgslOptions).then(() => resolve(engine));
-        });
-    }
-
-    /**
-     * Indicates if the z range in NDC space is 0..1 (value: true) or -1..1 (value: false)
-     */
-    public override readonly isNDCHalfZRange: boolean = true;
-
-    /**
-     * Indicates that the origin of the texture/framebuffer space is the bottom left corner. If false, the origin is top left
-     */
-    public override readonly hasOriginBottomLeft: boolean = false;
-
-    /**
-     * Create a new instance of the gpu engine.
-     * @param canvas Defines the canvas to use to display the result
-     * @param options Defines the options passed to the engine to create the GPU context dependencies
-     */
-    public constructor(canvas: HTMLCanvasElement | OffscreenCanvas, options: WebGPUEngineOptions = {}) {
-        super(options.antialias ?? true, options);
-        this._name = "WebGPU";
-
-        this._drawCalls = new PerfCounter();
-
-        options.deviceDescriptor = options.deviceDescriptor || {};
-        options.enableGPUDebugMarkers = options.enableGPUDebugMarkers ?? false;
-
-        Logger.Log(`Babylon.js v${AbstractEngine.Version} - ${this.description} engine`);
-        if (!navigator.gpu) {
-            Logger.Error("WebGPU is not supported by your browser.");
-            return;
-        }
-
-        options.swapChainFormat = options.swapChainFormat || navigator.gpu.getPreferredCanvasFormat();
-
-        this._isWebGPU = true;
-        this._shaderPlatformName = "WEBGPU";
-
-        this._renderingCanvas = canvas as HTMLCanvasElement;
-        this._options = options;
-
-        this._mainPassSampleCount = options.antialias ? this._defaultSampleCount : 1;
-
-        if (navigator && navigator.userAgent) {
-            this._setupMobileChecks();
-        }
-
-        this._sharedInit(this._renderingCanvas);
-
-        this._shaderProcessor = new WebGPUShaderProcessorGLSL();
-        this._shaderProcessorWGSL = new WebGPUShaderProcessorWGSL();
-    }
-
-    //------------------------------------------------------------------------------
-    //                              Initialization
-    //------------------------------------------------------------------------------
-    private _workingGlslangAndTintPromise: Nullable<Promise<void>> = null;
-
-    /**
-     * Load the glslang and tintWASM libraries and prepare them for use.
-     * @returns a promise that resolves when the engine is ready to use the glslang and tintWASM
-     */
-    public prepareGlslangAndTintAsync(): Promise<void> {
-        if (!this._workingGlslangAndTintPromise) {
-            this._workingGlslangAndTintPromise = new Promise<void>((resolve) => {
-                this._initGlslang(this._glslangOptions ?? this._options?.glslangOptions).then((glslang: any) => {
-                    this._glslang = glslang;
-                    this._tintWASM = new WebGPUTintWASM();
-                    this._tintWASM.initTwgsl(this._twgslOptions ?? this._options?.twgslOptions).then(() => {
-                        this._glslangAndTintAreFullyLoaded = true;
-                        resolve();
-                    });
-                });
-            });
-        }
-
-        return this._workingGlslangAndTintPromise;
-    }
-
-    /**
-     * Initializes the WebGPU context and dependencies.
-     * @param glslangOptions Defines the GLSLang compiler options if necessary
-     * @param twgslOptions Defines the Twgsl compiler options if necessary
-     * @returns a promise notifying the readiness of the engine.
-     */
-    public initAsync(glslangOptions?: GlslangOptions, twgslOptions?: TwgslOptions): Promise<void> {
-        (this.uniqueId as number) = WebGPUEngine._InstanceId++;
-        this._glslangOptions = glslangOptions;
-        this._twgslOptions = twgslOptions;
-        return navigator
-            .gpu!.requestAdapter(this._options)
-            .then((adapter: GPUAdapter | undefined) => {
-                if (!adapter) {
-                    // eslint-disable-next-line no-throw-literal
-                    throw "Could not retrieve a WebGPU adapter (adapter is null).";
-                } else {
-                    this._adapter = adapter!;
-                    this._adapterSupportedExtensions = [];
-                    this._adapter.features?.forEach((feature) => this._adapterSupportedExtensions.push(feature as WebGPUConstants.FeatureName));
-                    this._adapterSupportedLimits = this._adapter.limits;
-
-                    this._adapter.requestAdapterInfo().then((adapterInfo) => {
-                        this._adapterInfo = adapterInfo;
-                    });
-
-                    const deviceDescriptor = this._options.deviceDescriptor ?? {};
-                    const requiredFeatures = deviceDescriptor?.requiredFeatures ?? (this._options.enableAllFeatures ? this._adapterSupportedExtensions : undefined);
-
-                    if (requiredFeatures) {
-                        const requestedExtensions = requiredFeatures;
-                        const validExtensions: GPUFeatureName[] = [];
-
-                        for (const extension of requestedExtensions) {
-                            if (this._adapterSupportedExtensions.indexOf(extension) !== -1) {
-                                validExtensions.push(extension);
-                            }
-                        }
-
-                        deviceDescriptor.requiredFeatures = validExtensions;
-                    }
-
-                    if (this._options.setMaximumLimits && !deviceDescriptor.requiredLimits) {
-                        deviceDescriptor.requiredLimits = {};
-                        for (const name in this._adapterSupportedLimits) {
-                            if (name === "minSubgroupSize" || name === "maxSubgroupSize") {
-                                // Chrome exposes these limits in "webgpu developer" mode, but these can't be set on the device.
-                                continue;
-                            }
-                            deviceDescriptor.requiredLimits[name] = this._adapterSupportedLimits[name];
-                        }
-                    }
-
-                    deviceDescriptor.label = `BabylonWebGPUDevice${this.uniqueId}`;
-
-                    return this._adapter.requestDevice(deviceDescriptor);
-                }
-            })
-            .then((device: GPUDevice) => {
-                this._device = device;
-                this._deviceEnabledExtensions = [];
-                this._device.features?.forEach((feature) => this._deviceEnabledExtensions.push(feature as WebGPUConstants.FeatureName));
-                this._deviceLimits = device.limits;
-
-                let numUncapturedErrors = -1;
-                this._device.addEventListener("uncapturederror", (event) => {
-                    if (++numUncapturedErrors < this.numMaxUncapturedErrors) {
-                        Logger.Warn(`WebGPU uncaptured error (${numUncapturedErrors + 1}): ${(<GPUUncapturedErrorEvent>event).error} - ${(<any>event).error.message}`);
-                    } else if (numUncapturedErrors++ === this.numMaxUncapturedErrors) {
-                        Logger.Warn(
-                            `WebGPU uncaptured error: too many warnings (${this.numMaxUncapturedErrors}), no more warnings will be reported to the console for this engine.`
-                        );
-                    }
-                });
-
-                if (!this._doNotHandleContextLost) {
-                    this._device.lost?.then((info) => {
-                        if (this._isDisposed) {
-                            return;
-                        }
-                        this._contextWasLost = true;
-                        Logger.Warn("WebGPU context lost. " + info);
-                        this.onContextLostObservable.notifyObservers(this);
-                        this._restoreEngineAfterContextLost(async () => {
-                            const snapshotRenderingMode = this.snapshotRenderingMode;
-                            const snapshotRendering = this.snapshotRendering;
-                            const disableCacheSamplers = this.disableCacheSamplers;
-                            const disableCacheRenderPipelines = this.disableCacheRenderPipelines;
-                            const disableCacheBindGroups = this.disableCacheBindGroups;
-                            const enableGPUTimingMeasurements = this.enableGPUTimingMeasurements;
-
-                            await this.initAsync(this._glslangOptions ?? this._options?.glslangOptions, this._twgslOptions ?? this._options?.twgslOptions);
-
-                            this.snapshotRenderingMode = snapshotRenderingMode;
-                            this.snapshotRendering = snapshotRendering;
-                            this.disableCacheSamplers = disableCacheSamplers;
-                            this.disableCacheRenderPipelines = disableCacheRenderPipelines;
-                            this.disableCacheBindGroups = disableCacheBindGroups;
-                            this.enableGPUTimingMeasurements = enableGPUTimingMeasurements;
-                            this._currentRenderPass = null;
-                        });
-                    });
-                }
-            })
-            .then(() => {
-                this._initializeLimits();
-
-                this._bufferManager = new WebGPUBufferManager(this, this._device);
-                this._textureHelper = new WebGPUTextureManager(this, this._device, this._bufferManager, this._deviceEnabledExtensions);
-                this._cacheSampler = new WebGPUCacheSampler(this._device);
-                this._cacheBindGroups = new WebGPUCacheBindGroups(this._device, this._cacheSampler, this);
-                this._timestampQuery = new WebGPUTimestampQuery(this, this._device, this._bufferManager);
-                this._occlusionQuery = (this._device as any).createQuerySet ? new WebGPUOcclusionQuery(this, this._device, this._bufferManager) : (undefined as any);
-                this._bundleList = new WebGPUBundleList(this._device);
-                this._snapshotRendering = new WebGPUSnapshotRendering(this, this._snapshotRenderingMode, this._bundleList);
-
-                this._ubInvertY = this._bufferManager.createBuffer(
-                    new Float32Array([-1, 0]),
-                    WebGPUConstants.BufferUsage.Uniform | WebGPUConstants.BufferUsage.CopyDst,
-                    "UBInvertY"
-                );
-                this._ubDontInvertY = this._bufferManager.createBuffer(
-                    new Float32Array([1, 0]),
-                    WebGPUConstants.BufferUsage.Uniform | WebGPUConstants.BufferUsage.CopyDst,
-                    "UBDontInvertY"
-                );
-
-                if (this.dbgVerboseLogsForFirstFrames) {
-                    if ((this as any)._count === undefined) {
-                        (this as any)._count = 0;
-                        Logger.Log(["%c frame #" + (this as any)._count + " - begin", "background: #ffff00"]);
-                    }
-                }
-
-                this._uploadEncoder = this._device.createCommandEncoder(this._uploadEncoderDescriptor);
-                this._renderEncoder = this._device.createCommandEncoder(this._renderEncoderDescriptor);
-
-                this._emptyVertexBuffer = new VertexBuffer(this, [0], "", {
-                    stride: 1,
-                    offset: 0,
-                    size: 1,
-                    label: "EmptyVertexBuffer",
-                });
-
-                this._cacheRenderPipeline = new WebGPUCacheRenderPipelineTree(this._device, this._emptyVertexBuffer);
-
-                this._depthCullingState = new WebGPUDepthCullingState(this._cacheRenderPipeline);
-                this._stencilStateComposer = new WebGPUStencilStateComposer(this._cacheRenderPipeline);
-                this._stencilStateComposer.stencilGlobal = this._stencilState;
-
-                this._depthCullingState.depthTest = true;
-                this._depthCullingState.depthFunc = Constants.LEQUAL;
-                this._depthCullingState.depthMask = true;
-
-                this._textureHelper.setCommandEncoder(this._uploadEncoder);
-
-                this._clearQuad = new WebGPUClearQuad(this._device, this, this._emptyVertexBuffer);
-                this._defaultDrawContext = this.createDrawContext()!;
-                this._currentDrawContext = this._defaultDrawContext;
-                this._defaultMaterialContext = this.createMaterialContext()!;
-                this._currentMaterialContext = this._defaultMaterialContext;
-
-                this._initializeContextAndSwapChain();
-                this._initializeMainAttachments();
-                this.resize();
-            })
-            .catch((e: any) => {
-                Logger.Error("A fatal error occurred during WebGPU creation/initialization.");
-                throw e;
-            });
-    }
-
-    private _initGlslang(glslangOptions?: GlslangOptions): Promise<any> {
-        glslangOptions = glslangOptions || {};
-        glslangOptions = {
-            ...WebGPUEngine._GlslangDefaultOptions,
-            ...glslangOptions,
-        };
-
-        if (glslangOptions.glslang) {
-            return Promise.resolve(glslangOptions.glslang);
-        }
-
-        if ((self as any).glslang) {
-            return (self as any).glslang(glslangOptions!.wasmPath);
-        }
-
-        if (glslangOptions.jsPath && glslangOptions.wasmPath) {
-            return Tools.LoadBabylonScriptAsync(glslangOptions.jsPath).then(() => {
-                return (self as any).glslang(Tools.GetBabylonScriptURL(glslangOptions!.wasmPath!));
-            });
-        }
-
-        return Promise.reject("gslang is not available.");
-    }
-
-    private _initializeLimits(): void {
-        // Init caps
-        // TODO WEBGPU Real Capability check once limits will be working.
-
-        this._caps = {
-            maxTexturesImageUnits: this._deviceLimits.maxSampledTexturesPerShaderStage,
-            maxVertexTextureImageUnits: this._deviceLimits.maxSampledTexturesPerShaderStage,
-            maxCombinedTexturesImageUnits: this._deviceLimits.maxSampledTexturesPerShaderStage * 2,
-            maxTextureSize: this._deviceLimits.maxTextureDimension2D,
-            maxCubemapTextureSize: this._deviceLimits.maxTextureDimension2D,
-            maxRenderTextureSize: this._deviceLimits.maxTextureDimension2D,
-            maxVertexAttribs: this._deviceLimits.maxVertexAttributes,
-            maxDrawBuffers: 8,
-            maxVaryingVectors: this._deviceLimits.maxInterStageShaderVariables,
-            maxFragmentUniformVectors: Math.floor(this._deviceLimits.maxUniformBufferBindingSize / 4),
-            maxVertexUniformVectors: Math.floor(this._deviceLimits.maxUniformBufferBindingSize / 4),
-            standardDerivatives: true,
-            astc: (this._deviceEnabledExtensions.indexOf(WebGPUConstants.FeatureName.TextureCompressionASTC) >= 0 ? true : undefined) as any,
-            s3tc: (this._deviceEnabledExtensions.indexOf(WebGPUConstants.FeatureName.TextureCompressionBC) >= 0 ? true : undefined) as any,
-            pvrtc: null,
-            etc1: null,
-            etc2: (this._deviceEnabledExtensions.indexOf(WebGPUConstants.FeatureName.TextureCompressionETC2) >= 0 ? true : undefined) as any,
-            bptc: this._deviceEnabledExtensions.indexOf(WebGPUConstants.FeatureName.TextureCompressionBC) >= 0 ? true : undefined,
-            maxAnisotropy: 16, // Most implementations support maxAnisotropy values in range between 1 and 16, inclusive. The used value of maxAnisotropy will be clamped to the maximum value that the platform supports.
-            uintIndices: true,
-            fragmentDepthSupported: true,
-            highPrecisionShaderSupported: true,
-            colorBufferFloat: true,
-            supportFloatTexturesResolve: false, // See https://github.com/gpuweb/gpuweb/issues/3844
-            rg11b10ufColorRenderable: this._deviceEnabledExtensions.indexOf(WebGPUConstants.FeatureName.RG11B10UFloatRenderable) >= 0,
-            textureFloat: true,
-            textureFloatLinearFiltering: this._deviceEnabledExtensions.indexOf(WebGPUConstants.FeatureName.Float32Filterable) >= 0,
-            textureFloatRender: true,
-            textureHalfFloat: true,
-            textureHalfFloatLinearFiltering: true,
-            textureHalfFloatRender: true,
-            textureLOD: true,
-            texelFetch: true,
-            drawBuffersExtension: true,
-            depthTextureExtension: true,
-            vertexArrayObject: false,
-            instancedArrays: true,
-            timerQuery:
-                typeof BigUint64Array !== "undefined" && this._deviceEnabledExtensions.indexOf(WebGPUConstants.FeatureName.TimestampQuery) !== -1 ? (true as any) : undefined,
-            supportOcclusionQuery: typeof BigUint64Array !== "undefined",
-            canUseTimestampForTimerQuery: true,
-            multiview: false,
-            oculusMultiview: false,
-            parallelShaderCompile: undefined,
-            blendMinMax: true,
-            maxMSAASamples: 4, // the spec only supports values of 1 and 4
-            canUseGLInstanceID: true,
-            canUseGLVertexID: true,
-            supportComputeShaders: true,
-            supportSRGBBuffers: true,
-            supportTransformFeedbacks: false,
-            textureMaxLevel: true,
-            texture2DArrayMaxLayerCount: this._deviceLimits.maxTextureArrayLayers,
-            disableMorphTargetTexture: false,
-        };
-
-        this._features = {
-            forceBitmapOverHTMLImageElement: true,
-            supportRenderAndCopyToLodForFloatTextures: true,
-            supportDepthStencilTexture: true,
-            supportShadowSamplers: true,
-            uniformBufferHardCheckMatrix: false,
-            allowTexturePrefiltering: true,
-            trackUbosInFrame: true,
-            checkUbosContentBeforeUpload: true,
-            supportCSM: true,
-            basisNeedsPOT: false,
-            support3DTextures: true,
-            needTypeSuffixInShaderConstants: true,
-            supportMSAA: true,
-            supportSSAO2: true,
-            supportIBLShadows: true,
-            supportExtendedTextureFormats: true,
-            supportSwitchCaseInShader: true,
-            supportSyncTextureRead: false,
-            needsInvertingBitmap: false,
-            useUBOBindingCache: false,
-            needShaderCodeInlining: true,
-            needToAlwaysBindUniformBuffers: true,
-            supportRenderPasses: true,
-            supportSpriteInstancing: true,
-            forceVertexBufferStrideAndOffsetMultiple4Bytes: true,
-            _checkNonFloatVertexBuffersDontRecreatePipelineContext: true,
-            _collectUbosUpdatedInFrame: false,
-        };
-    }
-
-    private _initializeContextAndSwapChain(): void {
-        if (!this._renderingCanvas) {
-            // eslint-disable-next-line no-throw-literal
-            throw "The rendering canvas has not been set!";
-        }
-        this._context = this._renderingCanvas.getContext("webgpu") as unknown as GPUCanvasContext;
-        this._configureContext();
-        this._colorFormat = this._options.swapChainFormat!;
-        this._mainRenderPassWrapper.colorAttachmentGPUTextures = [new WebGPUHardwareTexture()];
-        this._mainRenderPassWrapper.colorAttachmentGPUTextures[0]!.format = this._colorFormat;
-        this._setColorFormat(this._mainRenderPassWrapper);
-    }
-
-    // Set default values as WebGL with depth and stencil attachment for the broadest Compat.
-    private _initializeMainAttachments(): void {
-        if (!this._bufferManager) {
-            return;
-        }
-
-        this.flushFramebuffer();
-
-        this._mainTextureExtends = {
-            width: this.getRenderWidth(true),
-            height: this.getRenderHeight(true),
-            depthOrArrayLayers: 1,
-        };
-
-        const bufferDataUpdate = new Float32Array([this.getRenderHeight(true)]);
-
-        this._bufferManager.setSubData(this._ubInvertY, 4, bufferDataUpdate);
-        this._bufferManager.setSubData(this._ubDontInvertY, 4, bufferDataUpdate);
-
-        let mainColorAttachments: GPURenderPassColorAttachment[];
-
-        if (this._options.antialias) {
-            const mainTextureDescriptor: GPUTextureDescriptor = {
-                label: `Texture_MainColor_${this._mainTextureExtends.width}x${this._mainTextureExtends.height}_antialiasing`,
-                size: this._mainTextureExtends,
-                mipLevelCount: 1,
-                sampleCount: this._mainPassSampleCount,
-                dimension: WebGPUConstants.TextureDimension.E2d,
-                format: this._options.swapChainFormat!,
-                usage: WebGPUConstants.TextureUsage.RenderAttachment,
-            };
-
-            if (this._mainTexture) {
-                this._textureHelper.releaseTexture(this._mainTexture);
-            }
-            this._mainTexture = this._device.createTexture(mainTextureDescriptor);
-            mainColorAttachments = [
-                {
-                    view: this._mainTexture.createView({
-                        label: "TextureView_MainColor_antialiasing",
-                        dimension: WebGPUConstants.TextureDimension.E2d,
-                        format: this._options.swapChainFormat!,
-                        mipLevelCount: 1,
-                        arrayLayerCount: 1,
-                    }),
-                    clearValue: new Color4(0, 0, 0, 1),
-                    loadOp: WebGPUConstants.LoadOp.Clear,
-                    storeOp: WebGPUConstants.StoreOp.Store, // don't use StoreOp.Discard, else using several cameras with different viewports or using scissors will fail because we call beginRenderPass / endPass several times for the same color attachment!
-                },
-            ];
-        } else {
-            mainColorAttachments = [
-                {
-                    view: undefined as any,
-                    clearValue: new Color4(0, 0, 0, 1),
-                    loadOp: WebGPUConstants.LoadOp.Clear,
-                    storeOp: WebGPUConstants.StoreOp.Store,
-                },
-            ];
-        }
-
-        this._mainRenderPassWrapper.depthTextureFormat = this.isStencilEnable ? WebGPUConstants.TextureFormat.Depth24PlusStencil8 : WebGPUConstants.TextureFormat.Depth32Float;
-
-        this._setDepthTextureFormat(this._mainRenderPassWrapper);
-        this._setColorFormat(this._mainRenderPassWrapper);
-
-        const depthTextureDescriptor: GPUTextureDescriptor = {
-            label: `Texture_MainDepthStencil_${this._mainTextureExtends.width}x${this._mainTextureExtends.height}`,
-            size: this._mainTextureExtends,
-            mipLevelCount: 1,
-            sampleCount: this._mainPassSampleCount,
-            dimension: WebGPUConstants.TextureDimension.E2d,
-            format: this._mainRenderPassWrapper.depthTextureFormat,
-            usage: WebGPUConstants.TextureUsage.RenderAttachment,
-        };
-
-        if (this._depthTexture) {
-            this._textureHelper.releaseTexture(this._depthTexture);
-        }
-        this._depthTexture = this._device.createTexture(depthTextureDescriptor);
-        const mainDepthAttachment: GPURenderPassDepthStencilAttachment = {
-            view: this._depthTexture.createView({
-                label: `TextureView_MainDepthStencil_${this._mainTextureExtends.width}x${this._mainTextureExtends.height}`,
-                dimension: WebGPUConstants.TextureDimension.E2d,
-                format: this._depthTexture.format,
-                mipLevelCount: 1,
-                arrayLayerCount: 1,
-            }),
-
-            depthClearValue: this._clearDepthValue,
-            depthLoadOp: WebGPUConstants.LoadOp.Clear,
-            depthStoreOp: WebGPUConstants.StoreOp.Store,
-            stencilClearValue: this._clearStencilValue,
-            stencilLoadOp: !this.isStencilEnable ? undefined : WebGPUConstants.LoadOp.Clear,
-            stencilStoreOp: !this.isStencilEnable ? undefined : WebGPUConstants.StoreOp.Store,
-        };
-
-        this._mainRenderPassWrapper.renderPassDescriptor = {
-            label: "MainRenderPass",
-            colorAttachments: mainColorAttachments,
-            depthStencilAttachment: mainDepthAttachment,
-        };
-    }
-
-    /**
-     * Shared initialization across engines types.
-     * @param canvas The canvas associated with this instance of the engine.
-     */
-    protected override _sharedInit(canvas: HTMLCanvasElement) {
-        super._sharedInit(canvas);
-
-        _CommonInit(this, canvas, this._creationOptions);
-    }
-
-    private _configureContext(): void {
-        this._context.configure({
-            device: this._device,
-            format: this._options.swapChainFormat!,
-            usage: WebGPUConstants.TextureUsage.RenderAttachment | WebGPUConstants.TextureUsage.CopySrc,
-            alphaMode: this.premultipliedAlpha ? WebGPUConstants.CanvasAlphaMode.Premultiplied : WebGPUConstants.CanvasAlphaMode.Opaque,
-        });
-    }
-
-    /**
-     * Resize an image and returns the image data as an uint8array
-     * @param image image to resize
-     * @param bufferWidth destination buffer width
-     * @param bufferHeight destination buffer height
-     * @returns an uint8array containing RGBA values of bufferWidth * bufferHeight size
-     */
-    public override resizeImageBitmap(image: HTMLImageElement | ImageBitmap, bufferWidth: number, bufferHeight: number): Uint8Array {
-        return ResizeImageBitmap(this, image, bufferWidth, bufferHeight);
-    }
-
-    /**
-     * Engine abstraction for loading and creating an image bitmap from a given source string.
-     * @param imageSource source to load the image from.
-     * @param options An object that sets options for the image's extraction.
-     * @returns ImageBitmap
-     */
-    public override _createImageBitmapFromSource(imageSource: string, options?: ImageBitmapOptions): Promise<ImageBitmap> {
-        return CreateImageBitmapFromSource(this, imageSource, options);
-    }
-
-    /**
-     * Toggle full screen mode
-     * @param requestPointerLock defines if a pointer lock should be requested from the user
-     */
-    public override switchFullscreen(requestPointerLock: boolean): void {
-        if (this.isFullscreen) {
-            this.exitFullscreen();
-        } else {
-            this.enterFullscreen(requestPointerLock);
-        }
-    }
-
-    /**
-     * Enters full screen mode
-     * @param requestPointerLock defines if a pointer lock should be requested from the user
-     */
-    public override enterFullscreen(requestPointerLock: boolean): void {
-        if (!this.isFullscreen) {
-            this._pointerLockRequested = requestPointerLock;
-            if (this._renderingCanvas) {
-                RequestFullscreen(this._renderingCanvas);
-            }
-        }
-    }
-
-    /**
-     * Exits full screen mode
-     */
-    public override exitFullscreen(): void {
-        if (this.isFullscreen) {
-            ExitFullscreen();
-        }
-    }
-
-    /**
-     * Enters Pointerlock mode
-     */
-    public enterPointerlock(): void {
-        if (this._renderingCanvas) {
-            RequestPointerlock(this._renderingCanvas);
-        }
-    }
-
-    /**
-     * Exits Pointerlock mode
-     */
-    public exitPointerlock(): void {
-        ExitPointerlock();
-    }
-
-    protected override _rebuildBuffers(): void {
-        super._rebuildBuffers();
-
-        for (const storageBuffer of this._storageBuffers) {
-            // The buffer can already be rebuilt by the call to _rebuildGeometries(), which recreates the storage buffers for the ComputeShaderParticleSystem
-            if ((storageBuffer.getBuffer() as WebGPUDataBuffer).engineId !== this.uniqueId) {
-                storageBuffer._rebuild();
-            }
-        }
-    }
-
-    protected override _restoreEngineAfterContextLost(initEngine: () => void) {
-        WebGPUCacheRenderPipelineTree.ResetCache();
-        WebGPUCacheBindGroups.ResetCache();
-
-        // Clear the draw wrappers and material contexts
-        const cleanScenes = (scenes: Scene[]) => {
-            for (const scene of scenes) {
-                for (const mesh of scene.meshes) {
-                    const subMeshes = mesh.subMeshes;
-                    if (!subMeshes) {
-                        continue;
-                    }
-                    for (const subMesh of subMeshes) {
-                        subMesh._drawWrappers = [];
-                    }
-                }
-
-                for (const material of scene.materials) {
-                    material._materialContext?.reset();
-                }
-            }
-        };
-
-        cleanScenes(this.scenes);
-        cleanScenes(this._virtualScenes);
-
-        // The leftOver uniform buffers are removed from the list because they will be recreated when we rebuild the effects
-        const uboList: UniformBuffer[] = [];
-        for (const uniformBuffer of this._uniformBuffers) {
-            if (uniformBuffer.name.indexOf("leftOver") < 0) {
-                uboList.push(uniformBuffer);
-            }
-        }
-        this._uniformBuffers = uboList;
-
-        super._restoreEngineAfterContextLost(initEngine);
-    }
-
-    /**
-     * Force a specific size of the canvas
-     * @param width defines the new canvas' width
-     * @param height defines the new canvas' height
-     * @param forceSetSize true to force setting the sizes of the underlying canvas
-     * @returns true if the size was changed
-     */
-    public override setSize(width: number, height: number, forceSetSize = false): boolean {
-        if (!super.setSize(width, height, forceSetSize)) {
-            return false;
-        }
-
-        if (this.dbgVerboseLogsForFirstFrames) {
-            if ((this as any)._count === undefined) {
-                (this as any)._count = 0;
-            }
-            if (!(this as any)._count || (this as any)._count < this.dbgVerboseLogsNumFrames) {
-                Logger.Log(["frame #" + (this as any)._count + " - setSize -", width, height]);
-            }
-        }
-
-        this._initializeMainAttachments();
-
-        if (this.snapshotRendering) {
-            // reset snapshot rendering so that the next frame will record a new list of bundles
-            this.snapshotRenderingReset();
-        }
-
-        return true;
-    }
-
-    private _shaderProcessorWGSL: Nullable<IShaderProcessor>;
-
-    /**
-     * @internal
-     */
-    public override _getShaderProcessor(shaderLanguage: ShaderLanguage): Nullable<IShaderProcessor> {
-        if (shaderLanguage === ShaderLanguage.WGSL) {
-            return this._shaderProcessorWGSL;
-        }
-        return this._shaderProcessor;
-    }
-
-    /**
-     * @internal
-     */
-    public _getShaderProcessingContext(shaderLanguage: ShaderLanguage, pureMode: boolean): Nullable<ShaderProcessingContext> {
-        return new WebGPUShaderProcessingContext(shaderLanguage, pureMode);
-    }
-
-    private _getCurrentRenderPass(): GPURenderPassEncoder {
-        if (this._currentRenderTarget && !this._currentRenderPass) {
-            // delayed creation of the render target pass, but we now need to create it as we are requested the render pass
-            this._startRenderTargetRenderPass(this._currentRenderTarget, false, null, false, false);
-        } else if (!this._currentRenderPass) {
-            this._startMainRenderPass(false);
-        }
-
-        return this._currentRenderPass!;
-    }
-
-    /** @internal */
-    public _getCurrentRenderPassWrapper() {
-        return this._currentRenderTarget ? this._rttRenderPassWrapper : this._mainRenderPassWrapper;
-    }
-
-    //------------------------------------------------------------------------------
-    //                          Static Pipeline WebGPU States
-    //------------------------------------------------------------------------------
-
-    /** @internal */
-    public applyStates() {
-        this._stencilStateComposer.apply();
-        this._cacheRenderPipeline.setAlphaBlendEnabled(this._alphaState.alphaBlend);
-    }
-
-    /**
-     * Force the entire cache to be cleared
-     * You should not have to use this function unless your engine needs to share the WebGPU context with another engine
-     * @param bruteForce defines a boolean to force clearing ALL caches (including stencil, detoh and alpha states)
-     */
-    public wipeCaches(bruteForce?: boolean): void {
-        if (this.preventCacheWipeBetweenFrames && !bruteForce) {
-            return;
-        }
-
-        //this._currentEffect = null; // can't reset _currentEffect, else some crashes can occur (for eg in ProceduralTexture which calls bindFrameBuffer (which calls wipeCaches) after having called enableEffect and before drawing into the texture)
-        // _forceEnableEffect = true assumes the role of _currentEffect = null
-        this._forceEnableEffect = true;
-        this._currentIndexBuffer = null;
-        this._currentOverrideVertexBuffers = null;
-        this._cacheRenderPipeline.setBuffers(null, null, null);
-
-        if (bruteForce) {
-            this._stencilStateComposer.reset();
-
-            this._depthCullingState.reset();
-            this._depthCullingState.depthFunc = Constants.LEQUAL;
-
-            this._alphaState.reset();
-            this._alphaMode = Constants.ALPHA_ADD;
-            this._alphaEquation = Constants.ALPHA_DISABLE;
-            this._cacheRenderPipeline.setAlphaBlendFactors(this._alphaState._blendFunctionParameters, this._alphaState._blendEquationParameters);
-            this._cacheRenderPipeline.setAlphaBlendEnabled(false);
-
-            this.setColorWrite(true);
-        }
-
-        this._cachedVertexBuffers = null;
-        this._cachedIndexBuffer = null;
-        this._cachedEffectForVertexBuffers = null;
-    }
-
-    /**
-     * Enable or disable color writing
-     * @param enable defines the state to set
-     */
-    public override setColorWrite(enable: boolean): void {
-        this._colorWriteLocal = enable;
-        this._cacheRenderPipeline.setWriteMask(enable ? 0xf : 0);
-    }
-
-    /**
-     * Gets a boolean indicating if color writing is enabled
-     * @returns the current color writing state
-     */
-    public override getColorWrite(): boolean {
-        return this._colorWriteLocal;
-    }
-
-    //------------------------------------------------------------------------------
-    //                              Dynamic WebGPU States
-    //------------------------------------------------------------------------------
-
-    // index 0 is for main render pass, 1 for RTT render pass
-    private _viewportsCurrent: { x: number; y: number; w: number; h: number } = { x: 0, y: 0, w: 0, h: 0 };
-
-    private _mustUpdateViewport(): boolean {
-        const x = this._viewportCached.x,
-            y = this._viewportCached.y,
-            w = this._viewportCached.z,
-            h = this._viewportCached.w;
-
-        const update = this._viewportsCurrent.x !== x || this._viewportsCurrent.y !== y || this._viewportsCurrent.w !== w || this._viewportsCurrent.h !== h;
-
-        if (update) {
-            this._viewportsCurrent.x = this._viewportCached.x;
-            this._viewportsCurrent.y = this._viewportCached.y;
-            this._viewportsCurrent.w = this._viewportCached.z;
-            this._viewportsCurrent.h = this._viewportCached.w;
-        }
-
-        return update;
-    }
-
-    private _applyViewport(bundleList: Nullable<WebGPUBundleList>): void {
-        const x = Math.floor(this._viewportCached.x);
-        const w = Math.floor(this._viewportCached.z);
-        const h = Math.floor(this._viewportCached.w);
-
-        let y = Math.floor(this._viewportCached.y);
-
-        if (!this._currentRenderTarget) {
-            y = this.getRenderHeight(true) - y - h;
-        }
-
-        if (bundleList) {
-            bundleList.addItem(new WebGPURenderItemViewport(x, y, w, h));
-        } else {
-            this._getCurrentRenderPass().setViewport(x, y, w, h, 0, 1);
-        }
-
-        if (this.dbgVerboseLogsForFirstFrames) {
-            if ((this as any)._count === undefined) {
-                (this as any)._count = 0;
-            }
-            if (!(this as any)._count || (this as any)._count < this.dbgVerboseLogsNumFrames) {
-                Logger.Log([
-                    "frame #" + (this as any)._count + " - viewport applied - (",
-                    this._viewportCached.x,
-                    this._viewportCached.y,
-                    this._viewportCached.z,
-                    this._viewportCached.w,
-                    ") current pass is main pass=" + this._currentPassIsMainPass(),
-                ]);
-            }
-        }
-    }
-
-    /**
-     * @internal
-     */
-    public _viewport(x: number, y: number, width: number, height: number): void {
-        this._viewportCached.x = x;
-        this._viewportCached.y = y;
-        this._viewportCached.z = width;
-        this._viewportCached.w = height;
-    }
-
-    private _scissorsCurrent: { x: number; y: number; w: number; h: number } = { x: 0, y: 0, w: 0, h: 0 };
-    protected _scissorCached = { x: 0, y: 0, z: 0, w: 0 };
-
-    private _mustUpdateScissor(): boolean {
-        const x = this._scissorCached.x,
-            y = this._scissorCached.y,
-            w = this._scissorCached.z,
-            h = this._scissorCached.w;
-
-        const update = this._scissorsCurrent.x !== x || this._scissorsCurrent.y !== y || this._scissorsCurrent.w !== w || this._scissorsCurrent.h !== h;
-
-        if (update) {
-            this._scissorsCurrent.x = this._scissorCached.x;
-            this._scissorsCurrent.y = this._scissorCached.y;
-            this._scissorsCurrent.w = this._scissorCached.z;
-            this._scissorsCurrent.h = this._scissorCached.w;
-        }
-
-        return update;
-    }
-
-    private _applyScissor(bundleList: Nullable<WebGPUBundleList>): void {
-        const y = this._currentRenderTarget ? this._scissorCached.y : this.getRenderHeight() - this._scissorCached.w - this._scissorCached.y;
-
-        if (bundleList) {
-            bundleList.addItem(new WebGPURenderItemScissor(this._scissorCached.x, y, this._scissorCached.z, this._scissorCached.w));
-        } else {
-            this._getCurrentRenderPass().setScissorRect(this._scissorCached.x, y, this._scissorCached.z, this._scissorCached.w);
-        }
-
-        if (this.dbgVerboseLogsForFirstFrames) {
-            if ((this as any)._count === undefined) {
-                (this as any)._count = 0;
-            }
-            if (!(this as any)._count || (this as any)._count < this.dbgVerboseLogsNumFrames) {
-                Logger.Log([
-                    "frame #" + (this as any)._count + " - scissor applied - (",
-                    this._scissorCached.x,
-                    this._scissorCached.y,
-                    this._scissorCached.z,
-                    this._scissorCached.w,
-                    ") current pass is main pass=" + this._currentPassIsMainPass(),
-                ]);
-            }
-        }
-    }
-
-    private _scissorIsActive() {
-        return this._scissorCached.x !== 0 || this._scissorCached.y !== 0 || this._scissorCached.z !== 0 || this._scissorCached.w !== 0;
-    }
-
-    public enableScissor(x: number, y: number, width: number, height: number): void {
-        this._scissorCached.x = x;
-        this._scissorCached.y = y;
-        this._scissorCached.z = width;
-        this._scissorCached.w = height;
-    }
-
-    public disableScissor() {
-        this._scissorCached.x = this._scissorCached.y = this._scissorCached.z = this._scissorCached.w = 0;
-        this._scissorsCurrent.x = this._scissorsCurrent.y = this._scissorsCurrent.w = this._scissorsCurrent.h = 0;
-    }
-
-    private _stencilRefsCurrent = -1;
-
-    private _mustUpdateStencilRef(): boolean {
-        const update = this._stencilStateComposer.funcRef !== this._stencilRefsCurrent;
-        if (update) {
-            this._stencilRefsCurrent = this._stencilStateComposer.funcRef;
-        }
-        return update;
-    }
-
-    private _applyStencilRef(bundleList: Nullable<WebGPUBundleList>): void {
-        if (bundleList) {
-            bundleList.addItem(new WebGPURenderItemStencilRef(this._stencilStateComposer.funcRef ?? 0));
-        } else {
-            this._getCurrentRenderPass().setStencilReference(this._stencilStateComposer.funcRef ?? 0);
-        }
-    }
-
-    private _blendColorsCurrent: Array<Nullable<number>> = [null, null, null, null];
-
-    private _mustUpdateBlendColor(): boolean {
-        const colorBlend = this._alphaState._blendConstants;
-
-        const update =
-            colorBlend[0] !== this._blendColorsCurrent[0] ||
-            colorBlend[1] !== this._blendColorsCurrent[1] ||
-            colorBlend[2] !== this._blendColorsCurrent[2] ||
-            colorBlend[3] !== this._blendColorsCurrent[3];
-
-        if (update) {
-            this._blendColorsCurrent[0] = colorBlend[0];
-            this._blendColorsCurrent[1] = colorBlend[1];
-            this._blendColorsCurrent[2] = colorBlend[2];
-            this._blendColorsCurrent[3] = colorBlend[3];
-        }
-
-        return update;
-    }
-
-    private _applyBlendColor(bundleList: Nullable<WebGPUBundleList>): void {
-        if (bundleList) {
-            bundleList.addItem(new WebGPURenderItemBlendColor(this._alphaState._blendConstants.slice()));
-        } else {
-            this._getCurrentRenderPass().setBlendConstant(this._alphaState._blendConstants as GPUColor);
-        }
-    }
-
-    private _resetRenderPassStates() {
-        this._viewportsCurrent.x = this._viewportsCurrent.y = this._viewportsCurrent.w = this._viewportsCurrent.h = 0;
-        this._scissorsCurrent.x = this._scissorsCurrent.y = this._scissorsCurrent.w = this._scissorsCurrent.h = 0;
-        this._stencilRefsCurrent = -1;
-        this._blendColorsCurrent[0] = this._blendColorsCurrent[1] = this._blendColorsCurrent[2] = this._blendColorsCurrent[3] = null;
-    }
-
-    /**
-     * Clear the current render buffer or the current render target (if any is set up)
-     * @param color defines the color to use
-     * @param backBuffer defines if the back buffer must be cleared
-     * @param depth defines if the depth buffer must be cleared
-     * @param stencil defines if the stencil buffer must be cleared
-     */
-    public clear(color: Nullable<IColor4Like>, backBuffer: boolean, depth: boolean, stencil: boolean = false): void {
-        // Some PGs are using color3...
-        if (color && color.a === undefined) {
-            color.a = 1;
-        }
-
-        const hasScissor = this._scissorIsActive();
-
-        if (this.dbgVerboseLogsForFirstFrames) {
-            if ((this as any)._count === undefined) {
-                (this as any)._count = 0;
-            }
-            if (!(this as any)._count || (this as any)._count < this.dbgVerboseLogsNumFrames) {
-                Logger.Log(["frame #" + (this as any)._count + " - clear - backBuffer=", backBuffer, " depth=", depth, " stencil=", stencil, " scissor is active=", hasScissor]);
-            }
-        }
-
-        // We need to recreate the render pass so that the new parameters for clear color / depth / stencil are taken into account
-        if (this._currentRenderTarget) {
-            if (hasScissor) {
-                if (!this._currentRenderPass) {
-                    this._startRenderTargetRenderPass(this._currentRenderTarget!, false, backBuffer ? color : null, depth, stencil);
-                }
-                this._applyScissor(!this.compatibilityMode ? this._bundleList : null);
-                this._clearFullQuad(backBuffer ? color : null, depth, stencil);
-            } else {
-                if (this._currentRenderPass) {
-                    this._endCurrentRenderPass();
-                }
-                this._startRenderTargetRenderPass(this._currentRenderTarget!, true, backBuffer ? color : null, depth, stencil);
-            }
-        } else {
-            if (!this._currentRenderPass || !hasScissor) {
-                this._startMainRenderPass(!hasScissor, backBuffer ? color : null, depth, stencil);
-            }
-            if (hasScissor) {
-                this._applyScissor(!this.compatibilityMode ? this._bundleList : null);
-                this._clearFullQuad(backBuffer ? color : null, depth, stencil);
-            }
-        }
-    }
-
-    private _clearFullQuad(clearColor?: Nullable<IColor4Like>, clearDepth?: boolean, clearStencil?: boolean): void {
-        const renderPass = !this.compatibilityMode ? null : this._getCurrentRenderPass();
-
-        this._clearQuad.setColorFormat(this._colorFormat);
-        this._clearQuad.setDepthStencilFormat(this._depthTextureFormat);
-        this._clearQuad.setMRTAttachments(
-            this._cacheRenderPipeline.mrtAttachments ?? [],
-            this._cacheRenderPipeline.mrtTextureArray ?? [],
-            this._cacheRenderPipeline.mrtTextureCount
-        );
-
-        if (!this.compatibilityMode) {
-            this._bundleList.addItem(new WebGPURenderItemStencilRef(this._clearStencilValue));
-        } else {
-            renderPass!.setStencilReference(this._clearStencilValue);
-        }
-
-        const bundle = this._clearQuad.clear(renderPass, clearColor, clearDepth, clearStencil, this.currentSampleCount);
-
-        if (!this.compatibilityMode) {
-            this._bundleList.addBundle(bundle!);
-            this._applyStencilRef(this._bundleList);
-            this._reportDrawCall();
-        } else {
-            this._applyStencilRef(null);
-        }
-    }
-
-    //------------------------------------------------------------------------------
-    //                              Vertex/Index/Storage Buffers
-    //------------------------------------------------------------------------------
-
-    /**
-     * Creates a vertex buffer
-     * @param data the data or the size for the vertex buffer
-     * @param _updatable whether the buffer should be created as updatable
-     * @param label defines the label of the buffer (for debug purpose)
-     * @returns the new buffer
-     */
-    public createVertexBuffer(data: DataArray | number, _updatable?: boolean, label?: string): DataBuffer {
-        let view: ArrayBufferView | number;
-
-        if (data instanceof Array) {
-            view = new Float32Array(data);
-        } else if (data instanceof ArrayBuffer) {
-            view = new Uint8Array(data);
-        } else {
-            view = data;
-        }
-
-        const dataBuffer = this._bufferManager.createBuffer(view, WebGPUConstants.BufferUsage.Vertex | WebGPUConstants.BufferUsage.CopyDst, label);
-        return dataBuffer;
-    }
-
-    /**
-     * Creates a vertex buffer
-     * @param data the data for the dynamic vertex buffer
-     * @param label defines the label of the buffer (for debug purpose)
-     * @returns the new buffer
-     */
-    public createDynamicVertexBuffer(data: DataArray, label?: string): DataBuffer {
-        return this.createVertexBuffer(data, undefined, label);
-    }
-
-    /**
-     * Creates a new index buffer
-     * @param indices defines the content of the index buffer
-     * @param _updatable defines if the index buffer must be updatable
-     * @param label defines the label of the buffer (for debug purpose)
-     * @returns a new buffer
-     */
-    public createIndexBuffer(indices: IndicesArray, _updatable?: boolean, label?: string): DataBuffer {
-        let is32Bits = true;
-        let view: ArrayBufferView;
-
-        if (indices instanceof Uint32Array || indices instanceof Int32Array) {
-            view = indices;
-        } else if (indices instanceof Uint16Array) {
-            view = indices;
-            is32Bits = false;
-        } else {
-            if (indices.length > 65535) {
-                view = new Uint32Array(indices);
-            } else {
-                view = new Uint16Array(indices);
-                is32Bits = false;
-            }
-        }
-
-        const dataBuffer = this._bufferManager.createBuffer(view, WebGPUConstants.BufferUsage.Index | WebGPUConstants.BufferUsage.CopyDst, label);
-        dataBuffer.is32Bits = is32Bits;
-        return dataBuffer;
-    }
-
-    /**
-     * Update a dynamic index buffer
-     * @param indexBuffer defines the target index buffer
-     * @param indices defines the data to update
-     * @param offset defines the offset in the target index buffer where update should start
-     */
-    public override updateDynamicIndexBuffer(indexBuffer: DataBuffer, indices: IndicesArray, offset: number = 0): void {
-        const gpuBuffer = indexBuffer as WebGPUDataBuffer;
-
-        let view: ArrayBufferView;
-        if (indexBuffer.is32Bits) {
-            view = indices instanceof Uint32Array ? indices : new Uint32Array(indices);
-        } else {
-            view = indices instanceof Uint16Array ? indices : new Uint16Array(indices);
-        }
-
-        this._bufferManager.setSubData(gpuBuffer, offset, view);
-    }
-
-    /**
-     * Updates a dynamic vertex buffer.
-     * @param vertexBuffer the vertex buffer to update
-     * @param data the data used to update the vertex buffer
-     * @param byteOffset the byte offset of the data
-     * @param byteLength the byte length of the data
-     */
-    public override updateDynamicVertexBuffer(vertexBuffer: DataBuffer, data: DataArray, byteOffset?: number, byteLength?: number): void {
-        const dataBuffer = vertexBuffer as WebGPUDataBuffer;
-        if (byteOffset === undefined) {
-            byteOffset = 0;
-        }
-
-        let view: ArrayBufferView;
-        if (byteLength === undefined) {
-            if (data instanceof Array) {
-                view = new Float32Array(data);
-            } else if (data instanceof ArrayBuffer) {
-                view = new Uint8Array(data);
-            } else {
-                view = data;
-            }
-            byteLength = view.byteLength;
-        } else {
-            if (data instanceof Array) {
-                view = new Float32Array(data);
-            } else if (data instanceof ArrayBuffer) {
-                view = new Uint8Array(data);
-            } else {
-                view = data;
-            }
-        }
-
-        this._bufferManager.setSubData(dataBuffer, byteOffset, view, 0, byteLength);
-    }
-
-    /**
-     * @internal
-     */
-    public _createBuffer(data: DataArray | number, creationFlags: number, label?: string): DataBuffer {
-        let view: ArrayBufferView | number;
-
-        if (data instanceof Array) {
-            view = new Float32Array(data);
-        } else if (data instanceof ArrayBuffer) {
-            view = new Uint8Array(data);
-        } else {
-            view = data;
-        }
-
-        let flags = 0;
-        if (creationFlags & Constants.BUFFER_CREATIONFLAG_READ) {
-            flags |= WebGPUConstants.BufferUsage.CopySrc;
-        }
-        if (creationFlags & Constants.BUFFER_CREATIONFLAG_WRITE) {
-            flags |= WebGPUConstants.BufferUsage.CopyDst;
-        }
-        if (creationFlags & Constants.BUFFER_CREATIONFLAG_UNIFORM) {
-            flags |= WebGPUConstants.BufferUsage.Uniform;
-        }
-        if (creationFlags & Constants.BUFFER_CREATIONFLAG_VERTEX) {
-            flags |= WebGPUConstants.BufferUsage.Vertex;
-        }
-        if (creationFlags & Constants.BUFFER_CREATIONFLAG_INDEX) {
-            flags |= WebGPUConstants.BufferUsage.Index;
-        }
-        if (creationFlags & Constants.BUFFER_CREATIONFLAG_STORAGE) {
-            flags |= WebGPUConstants.BufferUsage.Storage;
-        }
-        if (creationFlags & Constants.BUFFER_CREATIONFLAG_INDIRECT) {
-            flags |= WebGPUConstants.BufferUsage.Indirect;
-        }
-
-        return this._bufferManager.createBuffer(view, flags, label);
-    }
-
-    /**
-     * @internal
-     */
-    public bindBuffersDirectly(): void {
-        // eslint-disable-next-line no-throw-literal
-        throw "Not implemented on WebGPU";
-    }
-
-    /**
-     * @internal
-     */
-    public updateAndBindInstancesBuffer(): void {
-        // eslint-disable-next-line no-throw-literal
-        throw "Not implemented on WebGPU";
-    }
-
-    /**
-     * Unbind all instance attributes
-     */
-    public unbindInstanceAttributes(): void {
-        // Does nothing
-    }
-
-    /**
-     * Bind a list of vertex buffers with the engine
-     * @param vertexBuffers defines the list of vertex buffers to bind
-     * @param indexBuffer defines the index buffer to bind
-     * @param effect defines the effect associated with the vertex buffers
-     * @param overrideVertexBuffers defines optional list of avertex buffers that overrides the entries in vertexBuffers
-     */
-    public bindBuffers(
-        vertexBuffers: { [key: string]: Nullable<VertexBuffer> },
-        indexBuffer: Nullable<DataBuffer>,
-        effect: Effect,
-        overrideVertexBuffers?: { [kind: string]: Nullable<VertexBuffer> }
-    ): void {
-        this._currentIndexBuffer = indexBuffer;
-        this._currentOverrideVertexBuffers = overrideVertexBuffers ?? null;
-        this._cacheRenderPipeline.setBuffers(vertexBuffers, indexBuffer, this._currentOverrideVertexBuffers);
-    }
-
-    /**
-     * @internal
-     */
-    public _releaseBuffer(buffer: DataBuffer): boolean {
-        return this._bufferManager.releaseBuffer(buffer);
-    }
-
-    //------------------------------------------------------------------------------
-    //                              Uniform Buffers
-    //------------------------------------------------------------------------------
-
-    /**
-     * Create an uniform buffer
-     * @see https://doc.babylonjs.com/setup/support/webGL2#uniform-buffer-objets
-     * @param elements defines the content of the uniform buffer
-     * @param label defines a name for the buffer (for debugging purpose)
-     * @returns the webGL uniform buffer
-     */
-    public createUniformBuffer(elements: FloatArray, label?: string): DataBuffer {
-        let view: Float32Array;
-        if (elements instanceof Array) {
-            view = new Float32Array(elements);
-        } else {
-            view = elements;
-        }
-
-        const dataBuffer = this._bufferManager.createBuffer(view, WebGPUConstants.BufferUsage.Uniform | WebGPUConstants.BufferUsage.CopyDst, label);
-        return dataBuffer;
-    }
-
-    /**
-     * Create a dynamic uniform buffer (no different from a non dynamic uniform buffer in WebGPU)
-     * @see https://doc.babylonjs.com/setup/support/webGL2#uniform-buffer-objets
-     * @param elements defines the content of the uniform buffer
-     * @param label defines a name for the buffer (for debugging purpose)
-     * @returns the webGL uniform buffer
-     */
-    public createDynamicUniformBuffer(elements: FloatArray, label?: string): DataBuffer {
-        return this.createUniformBuffer(elements, label);
-    }
-
-    /**
-     * Update an existing uniform buffer
-     * @see https://doc.babylonjs.com/setup/support/webGL2#uniform-buffer-objets
-     * @param uniformBuffer defines the target uniform buffer
-     * @param elements defines the content to update
-     * @param offset defines the offset in the uniform buffer where update should start
-     * @param count defines the size of the data to update
-     */
-    public updateUniformBuffer(uniformBuffer: DataBuffer, elements: FloatArray, offset?: number, count?: number): void {
-        if (offset === undefined) {
-            offset = 0;
-        }
-
-        const dataBuffer = uniformBuffer as WebGPUDataBuffer;
-        let view: Float32Array;
-        if (count === undefined) {
-            if (elements instanceof Float32Array) {
-                view = elements;
-            } else {
-                view = new Float32Array(elements);
-            }
-            count = view.byteLength;
-        } else {
-            if (elements instanceof Float32Array) {
-                view = elements;
-            } else {
-                view = new Float32Array(elements);
-            }
-        }
-
-        this._bufferManager.setSubData(dataBuffer, offset, view, 0, count);
-    }
-
-    /**
-     * Bind a buffer to the current draw context
-     * @param buffer defines the buffer to bind
-     * @param _location not used in WebGPU
-     * @param name Name of the uniform variable to bind
-     */
-    public bindUniformBufferBase(buffer: DataBuffer, _location: number, name: string): void {
-        this._currentDrawContext.setBuffer(name, buffer as WebGPUDataBuffer);
-    }
-
-    /**
-     * Unused in WebGPU
-     */
-    public bindUniformBlock(): void {}
-
-    //------------------------------------------------------------------------------
-    //                              Effects
-    //------------------------------------------------------------------------------
-
-    /**
-     * Create a new effect (used to store vertex/fragment shaders)
-     * @param baseName defines the base name of the effect (The name of file without .fragment.fx or .vertex.fx)
-     * @param attributesNamesOrOptions defines either a list of attribute names or an IEffectCreationOptions object
-     * @param uniformsNamesOrEngine defines either a list of uniform names or the engine to use
-     * @param samplers defines an array of string used to represent textures
-     * @param defines defines the string containing the defines to use to compile the shaders
-     * @param fallbacks defines the list of potential fallbacks to use if shader compilation fails
-     * @param onCompiled defines a function to call when the effect creation is successful
-     * @param onError defines a function to call when the effect creation has failed
-     * @param indexParameters defines an object containing the index values to use to compile shaders (like the maximum number of simultaneous lights)
-     * @param shaderLanguage the language the shader is written in (default: GLSL)
-     * @param extraInitializationsAsync additional async code to run before preparing the effect
-     * @returns the new Effect
-     */
-    public createEffect(
-        baseName: string | (IShaderPath & { vertexToken?: string; fragmentToken?: string }),
-        attributesNamesOrOptions: string[] | IEffectCreationOptions,
-        uniformsNamesOrEngine: string[] | AbstractEngine,
-        samplers?: string[],
-        defines?: string,
-        fallbacks?: EffectFallbacks,
-        onCompiled?: Nullable<(effect: Effect) => void>,
-        onError?: Nullable<(effect: Effect, errors: string) => void>,
-        indexParameters?: any,
-        shaderLanguage = ShaderLanguage.GLSL,
-        extraInitializationsAsync?: () => Promise<void>
-    ): Effect {
-        const vertex = typeof baseName === "string" ? baseName : baseName.vertexToken || baseName.vertexSource || baseName.vertexElement || baseName.vertex;
-        const fragment = typeof baseName === "string" ? baseName : baseName.fragmentToken || baseName.fragmentSource || baseName.fragmentElement || baseName.fragment;
-        const globalDefines = this._getGlobalDefines()!;
-
-        let fullDefines = defines ?? (<IEffectCreationOptions>attributesNamesOrOptions).defines ?? "";
-
-        if (globalDefines) {
-            fullDefines += "\n" + globalDefines;
-        }
-
-        const name = vertex + "+" + fragment + "@" + fullDefines;
-        if (this._compiledEffects[name]) {
-            const compiledEffect = <Effect>this._compiledEffects[name];
-            if (onCompiled && compiledEffect.isReady()) {
-                onCompiled(compiledEffect);
-            }
-            compiledEffect._refCount++;
-            return compiledEffect;
-        }
-        const effect = new Effect(
-            baseName,
-            attributesNamesOrOptions,
-            uniformsNamesOrEngine,
-            samplers,
-            this,
-            defines,
-            fallbacks,
-            onCompiled,
-            onError,
-            indexParameters,
-            name,
-            (<IEffectCreationOptions>attributesNamesOrOptions).shaderLanguage ?? shaderLanguage,
-            (<IEffectCreationOptions>attributesNamesOrOptions).extraInitializationsAsync ?? extraInitializationsAsync
-        );
-        this._compiledEffects[name] = effect;
-
-        return effect;
-    }
-
-    private _compileRawShaderToSpirV(source: string, type: string): Uint32Array {
-        return this._glslang.compileGLSL(source, type);
-    }
-
-    private _compileShaderToSpirV(source: string, type: string, defines: Nullable<string>, shaderVersion: string): Uint32Array {
-        return this._compileRawShaderToSpirV(shaderVersion + (defines ? defines + "\n" : "") + source, type);
-    }
-
-    private _getWGSLShader(source: string, type: string, defines: Nullable<string>): string {
-        if (defines) {
-            defines = "//" + defines.split("\n").join("\n//") + "\n";
-        } else {
-            defines = "";
-        }
-        return defines + source;
-    }
-
-    private _createPipelineStageDescriptor(
-        vertexShader: Uint32Array | string,
-        fragmentShader: Uint32Array | string,
-        shaderLanguage: ShaderLanguage,
-        disableUniformityAnalysisInVertex: boolean,
-        disableUniformityAnalysisInFragment: boolean
-    ): IWebGPURenderPipelineStageDescriptor {
-        if (this._tintWASM && shaderLanguage === ShaderLanguage.GLSL) {
-            vertexShader = this._tintWASM.convertSpirV2WGSL(vertexShader as Uint32Array, disableUniformityAnalysisInVertex);
-            fragmentShader = this._tintWASM.convertSpirV2WGSL(fragmentShader as Uint32Array, disableUniformityAnalysisInFragment);
-        }
-
-        return {
-            vertexStage: {
-                module: this._device.createShaderModule({
-                    label: "vertex",
-                    code: vertexShader,
-                }),
-                entryPoint: "main",
-            },
-            fragmentStage: {
-                module: this._device.createShaderModule({
-                    label: "fragment",
-                    code: fragmentShader,
-                }),
-                entryPoint: "main",
-            },
-        };
-    }
-
-    private _compileRawPipelineStageDescriptor(vertexCode: string, fragmentCode: string, shaderLanguage: ShaderLanguage): IWebGPURenderPipelineStageDescriptor {
-        const disableUniformityAnalysisInVertex = vertexCode.indexOf(Constants.DISABLEUA) >= 0;
-        const disableUniformityAnalysisInFragment = fragmentCode.indexOf(Constants.DISABLEUA) >= 0;
-
-        const vertexShader = shaderLanguage === ShaderLanguage.GLSL ? this._compileRawShaderToSpirV(vertexCode, "vertex") : vertexCode;
-        const fragmentShader = shaderLanguage === ShaderLanguage.GLSL ? this._compileRawShaderToSpirV(fragmentCode, "fragment") : fragmentCode;
-
-        return this._createPipelineStageDescriptor(vertexShader, fragmentShader, shaderLanguage, disableUniformityAnalysisInVertex, disableUniformityAnalysisInFragment);
-    }
-
-    private _compilePipelineStageDescriptor(
-        vertexCode: string,
-        fragmentCode: string,
-        defines: Nullable<string>,
-        shaderLanguage: ShaderLanguage
-    ): IWebGPURenderPipelineStageDescriptor {
-        this.onBeforeShaderCompilationObservable.notifyObservers(this);
-
-        const disableUniformityAnalysisInVertex = vertexCode.indexOf(Constants.DISABLEUA) >= 0;
-        const disableUniformityAnalysisInFragment = fragmentCode.indexOf(Constants.DISABLEUA) >= 0;
-
-        const shaderVersion = "#version 450\n";
-        const vertexShader =
-            shaderLanguage === ShaderLanguage.GLSL ? this._compileShaderToSpirV(vertexCode, "vertex", defines, shaderVersion) : this._getWGSLShader(vertexCode, "vertex", defines);
-        const fragmentShader =
-            shaderLanguage === ShaderLanguage.GLSL
-                ? this._compileShaderToSpirV(fragmentCode, "fragment", defines, shaderVersion)
-                : this._getWGSLShader(fragmentCode, "fragment", defines);
-
-        const program = this._createPipelineStageDescriptor(vertexShader, fragmentShader, shaderLanguage, disableUniformityAnalysisInVertex, disableUniformityAnalysisInFragment);
-
-        this.onAfterShaderCompilationObservable.notifyObservers(this);
-
-        return program;
-    }
-
-    /**
-     * @internal
-     */
-    public createRawShaderProgram(): WebGLProgram {
-        // eslint-disable-next-line no-throw-literal
-        throw "Not available on WebGPU";
-    }
-
-    /**
-     * @internal
-     */
-    public createShaderProgram(): WebGLProgram {
-        // eslint-disable-next-line no-throw-literal
-        throw "Not available on WebGPU";
-    }
-
-    /**
-     * Inline functions in shader code that are marked to be inlined
-     * @param code code to inline
-     * @returns inlined code
-     */
-    public inlineShaderCode(code: string): string {
-        const sci = new ShaderCodeInliner(code);
-        sci.debug = false;
-        sci.processCode();
-        return sci.code;
-    }
-
-    /**
-     * Creates a new pipeline context
-     * @param shaderProcessingContext defines the shader processing context used during the processing if available
-     * @returns the new pipeline
-     */
-    public createPipelineContext(shaderProcessingContext: Nullable<ShaderProcessingContext>): IPipelineContext {
-        return new WebGPUPipelineContext(shaderProcessingContext! as WebGPUShaderProcessingContext, this);
-    }
-
-    /**
-     * Creates a new material context
-     * @returns the new context
-     */
-    public createMaterialContext(): WebGPUMaterialContext | undefined {
-        return new WebGPUMaterialContext();
-    }
-
-    /**
-     * Creates a new draw context
-     * @returns the new context
-     */
-    public createDrawContext(): WebGPUDrawContext | undefined {
-        return new WebGPUDrawContext(this._bufferManager);
-    }
-
-    /**
-     * @internal
-     */
-    public async _preparePipelineContext(
-        pipelineContext: IPipelineContext,
-        vertexSourceCode: string,
-        fragmentSourceCode: string,
-        createAsRaw: boolean,
-        rawVertexSourceCode: string,
-        rawFragmentSourceCode: string,
-        _rebuildRebind: any,
-        defines: Nullable<string>,
-        _transformFeedbackVaryings: Nullable<string[]>,
-        _key: string,
-        onReady: () => void
-    ) {
-        const webGpuContext = pipelineContext as WebGPUPipelineContext;
-        const shaderLanguage = webGpuContext.shaderProcessingContext.shaderLanguage;
-
-        if (shaderLanguage === ShaderLanguage.GLSL && !this._glslangAndTintAreFullyLoaded) {
-            await this.prepareGlslangAndTintAsync();
-        }
-
-        if (this.dbgShowShaderCode) {
-            Logger.Log(["defines", defines]);
-            Logger.Log(vertexSourceCode);
-            Logger.Log(fragmentSourceCode);
-            Logger.Log("***********************************************");
-        }
-
-        webGpuContext.sources = {
-            fragment: fragmentSourceCode,
-            vertex: vertexSourceCode,
-            rawVertex: rawVertexSourceCode,
-            rawFragment: rawFragmentSourceCode,
-        };
-
-        if (createAsRaw) {
-            webGpuContext.stages = this._compileRawPipelineStageDescriptor(vertexSourceCode, fragmentSourceCode, shaderLanguage);
-        } else {
-            webGpuContext.stages = this._compilePipelineStageDescriptor(vertexSourceCode, fragmentSourceCode, defines, shaderLanguage);
-        }
-
-        onReady();
-    }
-
-    /**
-     * Gets the list of active attributes for a given WebGPU program
-     * @param pipelineContext defines the pipeline context to use
-     * @param attributesNames defines the list of attribute names to get
-     * @returns an array of indices indicating the offset of each attribute
-     */
-    public getAttributes(pipelineContext: IPipelineContext, attributesNames: string[]): number[] {
-        const results = new Array(attributesNames.length);
-        const gpuPipelineContext = pipelineContext as WebGPUPipelineContext;
-
-        for (let i = 0; i < attributesNames.length; i++) {
-            const attributeName = attributesNames[i];
-            const attributeLocation = gpuPipelineContext.shaderProcessingContext.availableAttributes[attributeName];
-            if (attributeLocation === undefined) {
-                continue;
-            }
-
-            results[i] = attributeLocation;
-        }
-
-        return results;
-    }
-
-    /**
-     * Activates an effect, making it the current one (ie. the one used for rendering)
-     * @param effect defines the effect to activate
-     */
-    public enableEffect(effect: Nullable<Effect | DrawWrapper>): void {
-        if (!effect) {
-            return;
-        }
-
-        if (!IsWrapper(effect)) {
-            this._currentEffect = effect;
-            this._currentMaterialContext = this._defaultMaterialContext;
-            this._currentDrawContext = this._defaultDrawContext;
-            this._counters.numEnableEffects++;
-            if (this.dbgLogIfNotDrawWrapper) {
-                Logger.Warn(
-                    `enableEffect has been called with an Effect and not a Wrapper! effect.uniqueId=${effect.uniqueId}, effect.name=${effect.name}, effect.name.vertex=${typeof effect.name === "string" ? "" : effect.name.vertex}, effect.name.fragment=${typeof effect.name === "string" ? "" : effect.name.fragment}`,
-                    10
-                );
-            }
-        } else if (
-            !effect.effect ||
-            (effect.effect === this._currentEffect &&
-                effect.materialContext === this._currentMaterialContext &&
-                effect.drawContext === this._currentDrawContext &&
-                !this._forceEnableEffect)
-        ) {
-            if (!effect.effect && this.dbgShowEmptyEnableEffectCalls) {
-                Logger.Log(["drawWrapper=", effect]);
-                // eslint-disable-next-line no-throw-literal
-                throw "Invalid call to enableEffect: the effect property is empty!";
-            }
-            return;
-        } else {
-            this._currentEffect = effect.effect;
-            this._currentMaterialContext = effect.materialContext as WebGPUMaterialContext;
-            this._currentDrawContext = effect.drawContext as WebGPUDrawContext;
-            this._counters.numEnableDrawWrapper++;
-            if (!this._currentMaterialContext) {
-                Logger.Log(["drawWrapper=", effect]);
-                // eslint-disable-next-line no-throw-literal
-                throw `Invalid call to enableEffect: the materialContext property is empty!`;
-            }
-        }
-
-        this._stencilStateComposer.stencilMaterial = undefined;
-
-        this._forceEnableEffect = false;
-
-        if (this._currentEffect!.onBind) {
-            this._currentEffect!.onBind(this._currentEffect!);
-        }
-        if (this._currentEffect!._onBindObservable) {
-            this._currentEffect!._onBindObservable.notifyObservers(this._currentEffect!);
-        }
-    }
-
-    /**
-     * @internal
-     */
-    public _releaseEffect(effect: Effect): void {
-        if (this._compiledEffects[effect._key]) {
-            delete this._compiledEffects[effect._key];
-
-            this._deletePipelineContext(effect.getPipelineContext() as WebGPUPipelineContext);
-        }
-    }
-
-    /**
-     * Force the engine to release all cached effects. This means that next effect compilation will have to be done completely even if a similar effect was already compiled
-     */
-    public releaseEffects() {
-        for (const name in this._compiledEffects) {
-            const webGPUPipelineContext = this._compiledEffects[name].getPipelineContext() as WebGPUPipelineContext;
-            this._deletePipelineContext(webGPUPipelineContext);
-        }
-
-        this._compiledEffects = {};
-    }
-
-    public _deletePipelineContext(pipelineContext: IPipelineContext): void {
-        const webgpuPipelineContext = pipelineContext as WebGPUPipelineContext;
-        if (webgpuPipelineContext) {
-            resetCachedPipeline(webgpuPipelineContext);
-        }
-    }
-
-    //------------------------------------------------------------------------------
-    //                              Textures
-    //------------------------------------------------------------------------------
-
-    /**
-     * Gets a boolean indicating that only power of 2 textures are supported
-     * Please note that you can still use non power of 2 textures but in this case the engine will forcefully convert them
-     */
-    public get needPOTTextures(): boolean {
-        return false;
-    }
-
-    /** @internal */
-    public _createHardwareTexture(): HardwareTextureWrapper {
-        return new WebGPUHardwareTexture();
-    }
-
-    /**
-     * @internal
-     */
-    public _releaseTexture(texture: InternalTexture): void {
-        const index = this._internalTexturesCache.indexOf(texture);
-        if (index !== -1) {
-            this._internalTexturesCache.splice(index, 1);
-        }
-
-        this._textureHelper.releaseTexture(texture);
-    }
-
-    /**
-     * @internal
-     */
-    public _getRGBABufferInternalSizedFormat(): number {
-        return Constants.TEXTUREFORMAT_RGBA;
-    }
-
-    public updateTextureComparisonFunction(texture: InternalTexture, comparisonFunction: number): void {
-        texture._comparisonFunction = comparisonFunction;
-    }
-
-    /**
-     * Creates an internal texture without binding it to a framebuffer
-     * @internal
-     * @param size defines the size of the texture
-     * @param options defines the options used to create the texture
-     * @param delayGPUTextureCreation true to delay the texture creation the first time it is really needed. false to create it right away
-     * @param source source type of the texture
-     * @returns a new internal texture
-     */
-    public _createInternalTexture(
-        size: TextureSize,
-        options: boolean | InternalTextureCreationOptions,
-        delayGPUTextureCreation = true,
-        source = InternalTextureSource.Unknown
-    ): InternalTexture {
-        const fullOptions: InternalTextureCreationOptions = {};
-
-        if (options !== undefined && typeof options === "object") {
-            fullOptions.generateMipMaps = options.generateMipMaps;
-            fullOptions.type = options.type === undefined ? Constants.TEXTURETYPE_UNSIGNED_INT : options.type;
-            fullOptions.samplingMode = options.samplingMode === undefined ? Constants.TEXTURE_TRILINEAR_SAMPLINGMODE : options.samplingMode;
-            fullOptions.format = options.format === undefined ? Constants.TEXTUREFORMAT_RGBA : options.format;
-            fullOptions.samples = options.samples ?? 1;
-            fullOptions.creationFlags = options.creationFlags ?? 0;
-            fullOptions.useSRGBBuffer = options.useSRGBBuffer ?? false;
-            fullOptions.label = options.label;
-        } else {
-            fullOptions.generateMipMaps = <boolean>options;
-            fullOptions.type = Constants.TEXTURETYPE_UNSIGNED_INT;
-            fullOptions.samplingMode = Constants.TEXTURE_TRILINEAR_SAMPLINGMODE;
-            fullOptions.format = Constants.TEXTUREFORMAT_RGBA;
-            fullOptions.samples = 1;
-            fullOptions.creationFlags = 0;
-            fullOptions.useSRGBBuffer = false;
-        }
-
-        if (fullOptions.type === Constants.TEXTURETYPE_FLOAT && !this._caps.textureFloatLinearFiltering) {
-            fullOptions.samplingMode = Constants.TEXTURE_NEAREST_SAMPLINGMODE;
-        } else if (fullOptions.type === Constants.TEXTURETYPE_HALF_FLOAT && !this._caps.textureHalfFloatLinearFiltering) {
-            fullOptions.samplingMode = Constants.TEXTURE_NEAREST_SAMPLINGMODE;
-        }
-        if (fullOptions.type === Constants.TEXTURETYPE_FLOAT && !this._caps.textureFloat) {
-            fullOptions.type = Constants.TEXTURETYPE_UNSIGNED_INT;
-            Logger.Warn("Float textures are not supported. Type forced to TEXTURETYPE_UNSIGNED_BYTE");
-        }
-
-        const texture = new InternalTexture(this, source);
-
-        const width = (<{ width: number; height: number; layers?: number }>size).width || <number>size;
-        const height = (<{ width: number; height: number; layers?: number }>size).height || <number>size;
-        const depth = (<{ width: number; height: number; depth?: number; layers?: number }>size).depth || 0;
-        const layers = (<{ width: number; height: number; depth?: number; layers?: number }>size).layers || 0;
-
-        texture.baseWidth = width;
-        texture.baseHeight = height;
-        texture.width = width;
-        texture.height = height;
-        texture.depth = depth || layers;
-        texture.isReady = true;
-        texture.samples = fullOptions.samples;
-        texture.generateMipMaps = fullOptions.generateMipMaps ? true : false;
-        texture.samplingMode = fullOptions.samplingMode;
-        texture.type = fullOptions.type;
-        texture.format = fullOptions.format;
-        texture.is2DArray = layers > 0;
-        texture.is3D = depth > 0;
-        texture._cachedWrapU = Constants.TEXTURE_CLAMP_ADDRESSMODE;
-        texture._cachedWrapV = Constants.TEXTURE_CLAMP_ADDRESSMODE;
-        texture._useSRGBBuffer = fullOptions.useSRGBBuffer;
-        texture.label = fullOptions.label;
-
-        this._internalTexturesCache.push(texture);
-
-        if (!delayGPUTextureCreation) {
-            this._textureHelper.createGPUTextureForInternalTexture(texture, width, height, layers || 1, fullOptions.creationFlags);
-        }
-
-        return texture;
-    }
-
-    /**
-     * Usually called from Texture.ts.
-     * Passed information to create a hardware texture
-     * @param url defines a value which contains one of the following:
-     * * A conventional http URL, e.g. 'http://...' or 'file://...'
-     * * A base64 string of in-line texture data, e.g. 'data:image/jpg;base64,/...'
-     * * An indicator that data being passed using the buffer parameter, e.g. 'data:mytexture.jpg'
-     * @param noMipmap defines a boolean indicating that no mipmaps shall be generated.  Ignored for compressed textures.  They must be in the file
-     * @param invertY when true, image is flipped when loaded.  You probably want true. Certain compressed textures may invert this if their default is inverted (eg. ktx)
-     * @param scene needed for loading to the correct scene
-     * @param samplingMode mode with should be used sample / access the texture (Default: Texture.TRILINEAR_SAMPLINGMODE)
-     * @param onLoad optional callback to be called upon successful completion
-     * @param onError optional callback to be called upon failure
-     * @param buffer a source of a file previously fetched as either a base64 string, an ArrayBuffer (compressed or image format), HTMLImageElement (image format), or a Blob
-     * @param fallback an internal argument in case the function must be called again, due to etc1 not having alpha capabilities
-     * @param format internal format.  Default: RGB when extension is '.jpg' else RGBA.  Ignored for compressed textures
-     * @param forcedExtension defines the extension to use to pick the right loader
-     * @param mimeType defines an optional mime type
-     * @param loaderOptions options to be passed to the loader
-     * @param creationFlags specific flags to use when creating the texture (Constants.TEXTURE_CREATIONFLAG_STORAGE for storage textures, for eg)
-     * @param useSRGBBuffer defines if the texture must be loaded in a sRGB GPU buffer (if supported by the GPU).
-     * @returns a InternalTexture for assignment back into BABYLON.Texture
-     */
-    public createTexture(
-        url: Nullable<string>,
-        noMipmap: boolean,
-        invertY: boolean,
-        scene: Nullable<ISceneLike>,
-        samplingMode: number = Constants.TEXTURE_TRILINEAR_SAMPLINGMODE,
-        onLoad: Nullable<(texture: InternalTexture) => void> = null,
-        onError: Nullable<(message: string, exception: any) => void> = null,
-        buffer: Nullable<string | ArrayBuffer | ArrayBufferView | HTMLImageElement | Blob | ImageBitmap> = null,
-        fallback: Nullable<InternalTexture> = null,
-        format: Nullable<number> = null,
-        forcedExtension: Nullable<string> = null,
-        mimeType?: string,
-        loaderOptions?: any,
-        creationFlags?: number,
-        useSRGBBuffer?: boolean
-    ): InternalTexture {
-        return this._createTextureBase(
-            url,
-            noMipmap,
-            invertY,
-            scene,
-            samplingMode,
-            onLoad,
-            onError,
-            (
-                texture: InternalTexture,
-                extension: string,
-                scene: Nullable<ISceneLike>,
-                img: HTMLImageElement | ImageBitmap | { width: number; height: number },
-                invertY: boolean,
-                noMipmap: boolean,
-                isCompressed: boolean,
-                processFunction: (
-                    width: number,
-                    height: number,
-                    img: HTMLImageElement | ImageBitmap | { width: number; height: number },
-                    extension: string,
-                    texture: InternalTexture,
-                    continuationCallback: () => void
-                ) => boolean
-            ) => {
-                const imageBitmap = img as ImageBitmap | { width: number; height: number }; // we will never get an HTMLImageElement in WebGPU
-
-                texture.baseWidth = imageBitmap.width;
-                texture.baseHeight = imageBitmap.height;
-                texture.width = imageBitmap.width;
-                texture.height = imageBitmap.height;
-                texture.format = texture.format !== -1 ? texture.format : (format ?? Constants.TEXTUREFORMAT_RGBA);
-                texture.type = texture.type !== -1 ? texture.type : Constants.TEXTURETYPE_UNSIGNED_BYTE;
-                texture._creationFlags = creationFlags ?? 0;
-
-                processFunction(texture.width, texture.height, imageBitmap, extension, texture, () => {});
-
-                if (!texture._hardwareTexture?.underlyingResource) {
-                    // the texture could have been created before reaching this point so don't recreate it if already existing
-                    const gpuTextureWrapper = this._textureHelper.createGPUTextureForInternalTexture(texture, imageBitmap.width, imageBitmap.height, undefined, creationFlags);
-
-                    if (WebGPUTextureHelper.IsImageBitmap(imageBitmap)) {
-                        this._textureHelper.updateTexture(
-                            imageBitmap,
-                            texture,
-                            imageBitmap.width,
-                            imageBitmap.height,
-                            texture.depth,
-                            gpuTextureWrapper.format,
-                            0,
-                            0,
-                            invertY,
-                            false,
-                            0,
-                            0
-                        );
-                        if (!noMipmap && !isCompressed) {
-                            this._generateMipmaps(texture, this._uploadEncoder);
-                        }
-                    }
-                } else if (!noMipmap && !isCompressed) {
-                    this._generateMipmaps(texture, this._uploadEncoder);
-                }
-
-                if (scene) {
-                    scene.removePendingData(texture);
-                }
-
-                texture.isReady = true;
-
-                texture.onLoadedObservable.notifyObservers(texture);
-                texture.onLoadedObservable.clear();
-            },
-            () => false,
-            buffer,
-            fallback,
-            format,
-            forcedExtension,
-            mimeType,
-            loaderOptions,
-            useSRGBBuffer
-        );
-    }
-
-    /**
-     * Wraps an external web gpu texture in a Babylon texture.
-     * @param texture defines the external texture
-     * @returns the babylon internal texture
-     */
-    public wrapWebGPUTexture(texture: GPUTexture): InternalTexture {
-        const hardwareTexture = new WebGPUHardwareTexture(texture);
-        const internalTexture = new InternalTexture(this, InternalTextureSource.Unknown, true);
-        internalTexture._hardwareTexture = hardwareTexture;
-        internalTexture.isReady = true;
-        return internalTexture;
-    }
-
-    // eslint-disable-next-line jsdoc/require-returns-check
-    /**
-     * Wraps an external web gl texture in a Babylon texture.
-     * @returns the babylon internal texture
-     */
-    public wrapWebGLTexture(): InternalTexture {
-        throw new Error("wrapWebGLTexture is not supported, use wrapWebGPUTexture instead.");
-    }
-
-    /**
-     * @internal
-     */
-    public _getUseSRGBBuffer(useSRGBBuffer: boolean, noMipmap: boolean): boolean {
-        return useSRGBBuffer && this._caps.supportSRGBBuffers;
-    }
-
-    /**
-     * @internal
-     */
-    public _unpackFlipY(value: boolean) {}
-
-    /**
-     * Update the sampling mode of a given texture
-     * @param samplingMode defines the required sampling mode
-     * @param texture defines the texture to update
-     * @param generateMipMaps defines whether to generate mipmaps for the texture
-     */
-    public updateTextureSamplingMode(samplingMode: number, texture: InternalTexture, generateMipMaps: boolean = false): void {
-        if (generateMipMaps) {
-            texture.generateMipMaps = true;
-            this._generateMipmaps(texture);
-        }
-
-        texture.samplingMode = samplingMode;
-    }
-
-    /**
-     * Update the sampling mode of a given texture
-     * @param texture defines the texture to update
-     * @param wrapU defines the texture wrap mode of the u coordinates
-     * @param wrapV defines the texture wrap mode of the v coordinates
-     * @param wrapR defines the texture wrap mode of the r coordinates
-     */
-    public updateTextureWrappingMode(texture: InternalTexture, wrapU: Nullable<number>, wrapV: Nullable<number> = null, wrapR: Nullable<number> = null): void {
-        if (wrapU !== null) {
-            texture._cachedWrapU = wrapU;
-        }
-        if (wrapV !== null) {
-            texture._cachedWrapV = wrapV;
-        }
-        if ((texture.is2DArray || texture.is3D) && wrapR !== null) {
-            texture._cachedWrapR = wrapR;
-        }
-    }
-
-    /**
-     * Update the dimensions of a texture
-     * @param texture texture to update
-     * @param width new width of the texture
-     * @param height new height of the texture
-     * @param depth new depth of the texture
-     */
-    public updateTextureDimensions(texture: InternalTexture, width: number, height: number, depth: number = 1): void {
-        if (!texture._hardwareTexture) {
-            // the gpu texture is not created yet, so when it is it will be created with the right dimensions
-            return;
-        }
-
-        if (texture.width === width && texture.height === height && texture.depth === depth) {
-            return;
-        }
-
-        const additionalUsages = (texture._hardwareTexture as WebGPUHardwareTexture).textureAdditionalUsages;
-
-        texture._hardwareTexture.release(); // don't defer the releasing! Else we will release at the end of this frame the gpu texture we are about to create in the next line...
-
-        this._textureHelper.createGPUTextureForInternalTexture(texture, width, height, depth, additionalUsages);
-    }
-
-    /**
-     * @internal
-     */
-    public _setInternalTexture(name: string, texture: Nullable<InternalTexture | ExternalTexture>, baseName?: string): void {
-        baseName = baseName ?? name;
-        if (this._currentEffect) {
-            const webgpuPipelineContext = this._currentEffect._pipelineContext as WebGPUPipelineContext;
-            const availableTexture = webgpuPipelineContext.shaderProcessingContext.availableTextures[baseName];
-
-            this._currentMaterialContext.setTexture(name, texture);
-
-            if (availableTexture && availableTexture.autoBindSampler) {
-                const samplerName = baseName + Constants.AUTOSAMPLERSUFFIX;
-                this._currentMaterialContext.setSampler(samplerName, texture as InternalTexture); // we can safely cast to InternalTexture because ExternalTexture always has autoBindSampler = false
-            }
-        }
-    }
-
-    /**
-     * Create a cube texture from prefiltered data (ie. the mipmaps contain ready to use data for PBR reflection)
-     * @param rootUrl defines the url where the file to load is located
-     * @param scene defines the current scene
-     * @param lodScale defines scale to apply to the mip map selection
-     * @param lodOffset defines offset to apply to the mip map selection
-     * @param onLoad defines an optional callback raised when the texture is loaded
-     * @param onError defines an optional callback raised if there is an issue to load the texture
-     * @param format defines the format of the data
-     * @param forcedExtension defines the extension to use to pick the right loader
-     * @param createPolynomials defines wheter or not to create polynomails harmonics for the texture
-     * @returns the cube texture as an InternalTexture
-     */
-    public override createPrefilteredCubeTexture(
-        rootUrl: string,
-        scene: Nullable<Scene>,
-        lodScale: number,
-        lodOffset: number,
-        onLoad: Nullable<(internalTexture: Nullable<InternalTexture>) => void> = null,
-        onError: Nullable<(message?: string, exception?: any) => void> = null,
-        format?: number,
-        forcedExtension: any = null,
-        createPolynomials: boolean = true
-    ): InternalTexture {
-        const callback = (loadData: any) => {
-            if (!loadData) {
-                if (onLoad) {
-                    onLoad(null);
-                }
-                return;
-            }
-
-            const texture = loadData.texture as InternalTexture;
-            if (!createPolynomials) {
-                texture._sphericalPolynomial = new SphericalPolynomial();
-            } else if (loadData.info.sphericalPolynomial) {
-                texture._sphericalPolynomial = loadData.info.sphericalPolynomial;
-            }
-            texture._source = InternalTextureSource.CubePrefiltered;
-
-            if (onLoad) {
-                onLoad(texture);
-            }
-        };
-
-        return this.createCubeTexture(rootUrl, scene, null, false, callback, onError, format, forcedExtension, createPolynomials, lodScale, lodOffset);
-    }
-
-    /**
-     * Sets a texture to the according uniform.
-     * @param channel The texture channel
-     * @param unused unused parameter
-     * @param texture The texture to apply
-     * @param name The name of the uniform in the effect
-     */
-    public setTexture(channel: number, unused: Nullable<WebGLUniformLocation>, texture: Nullable<BaseTexture>, name: string): void {
-        this._setTexture(channel, texture, false, false, name, name);
-    }
-
-    /**
-     * Sets an array of texture to the WebGPU context
-     * @param channel defines the channel where the texture array must be set
-     * @param unused unused parameter
-     * @param textures defines the array of textures to bind
-     * @param name name of the channel
-     */
-    public setTextureArray(channel: number, unused: Nullable<WebGLUniformLocation>, textures: BaseTexture[], name: string): void {
-        for (let index = 0; index < textures.length; index++) {
-            this._setTexture(-1, textures[index], true, false, name + index.toString(), name);
-        }
-    }
-
-    /**
-     * @internal
-     */
-    public override _setTexture(
-        channel: number,
-        texture: Nullable<BaseTexture>,
-        // eslint-disable-next-line @typescript-eslint/no-unused-vars
-        isPartOfTextureArray = false,
-        depthStencilTexture = false,
-        name = "",
-        baseName?: string
-    ): boolean {
-        // name == baseName for a texture that is not part of a texture array
-        // Else, name is something like 'myTexture0' / 'myTexture1' / ... and baseName is 'myTexture'
-        // baseName is used to look up the texture in the shaderProcessingContext.availableTextures map
-        // name is used to look up the texture in the _currentMaterialContext.textures map
-        baseName = baseName ?? name;
-        if (this._currentEffect) {
-            if (!texture) {
-                this._currentMaterialContext.setTexture(name, null);
-                return false;
-            }
-
-            // Video
-            if ((<VideoTexture>texture).video) {
-                (<VideoTexture>texture).update();
-            } else if (texture.delayLoadState === Constants.DELAYLOADSTATE_NOTLOADED) {
-                // Delay loading
-                texture.delayLoad();
-                return false;
-            }
-
-            let internalTexture: Nullable<InternalTexture> = null;
-            if (depthStencilTexture) {
-                internalTexture = (<RenderTargetTexture>texture).depthStencilTexture!;
-            } else if (texture.isReady()) {
-                internalTexture = <InternalTexture>texture.getInternalTexture();
-            } else if (texture.isCube) {
-                internalTexture = this.emptyCubeTexture;
-            } else if (texture.is3D) {
-                internalTexture = this.emptyTexture3D;
-            } else if (texture.is2DArray) {
-                internalTexture = this.emptyTexture2DArray;
-            } else {
-                internalTexture = this.emptyTexture;
-            }
-
-            if (internalTexture && !internalTexture.isMultiview) {
-                // CUBIC_MODE and SKYBOX_MODE both require CLAMP_TO_EDGE.  All other modes use REPEAT.
-                if (internalTexture.isCube && internalTexture._cachedCoordinatesMode !== texture.coordinatesMode) {
-                    internalTexture._cachedCoordinatesMode = texture.coordinatesMode;
-
-                    const textureWrapMode =
-                        texture.coordinatesMode !== Constants.TEXTURE_CUBIC_MODE && texture.coordinatesMode !== Constants.TEXTURE_SKYBOX_MODE
-                            ? Constants.TEXTURE_WRAP_ADDRESSMODE
-                            : Constants.TEXTURE_CLAMP_ADDRESSMODE;
-                    texture.wrapU = textureWrapMode;
-                    texture.wrapV = textureWrapMode;
-                }
-
-                internalTexture._cachedWrapU = texture.wrapU;
-                internalTexture._cachedWrapV = texture.wrapV;
-                if (internalTexture.is3D) {
-                    internalTexture._cachedWrapR = texture.wrapR;
-                }
-
-                this._setAnisotropicLevel(0, internalTexture, texture.anisotropicFilteringLevel);
-            }
-
-            this._setInternalTexture(name, internalTexture, baseName);
-        } else {
-            if (this.dbgVerboseLogsForFirstFrames) {
-                if ((this as any)._count === undefined) {
-                    (this as any)._count = 0;
-                }
-                if (!(this as any)._count || (this as any)._count < this.dbgVerboseLogsNumFrames) {
-                    Logger.Log(["frame #" + (this as any)._count + " - _setTexture called with a null _currentEffect! texture=", texture]);
-                }
-            }
-        }
-
-        return true;
-    }
-
-    /**
-     * @internal
-     */
-    public _setAnisotropicLevel(target: number, internalTexture: InternalTexture, anisotropicFilteringLevel: number) {
-        if (internalTexture._cachedAnisotropicFilteringLevel !== anisotropicFilteringLevel) {
-            internalTexture._cachedAnisotropicFilteringLevel = Math.min(anisotropicFilteringLevel, this._caps.maxAnisotropy);
-        }
-    }
-
-    /**
-     * @internal
-     */
-    public _bindTexture(channel: number, texture: Nullable<InternalTexture>, name: string): void {
-        if (channel === undefined) {
-            return;
-        }
-
-        this._setInternalTexture(name, texture);
-    }
-
-    /**
-     * Generates the mipmaps for a texture
-     * @param texture texture to generate the mipmaps for
-     */
-    public generateMipmaps(texture: InternalTexture): void {
-        this._generateMipmaps(texture);
-    }
-
-    /**
-     * Update a portion of an internal texture
-     * @param texture defines the texture to update
-     * @param imageData defines the data to store into the texture
-     * @param xOffset defines the x coordinates of the update rectangle
-     * @param yOffset defines the y coordinates of the update rectangle
-     * @param width defines the width of the update rectangle
-     * @param height defines the height of the update rectangle
-     * @param faceIndex defines the face index if texture is a cube (0 by default)
-     * @param lod defines the lod level to update (0 by default)
-     * @param generateMipMaps defines whether to generate mipmaps or not
-     */
-    public updateTextureData(
-        texture: InternalTexture,
-        imageData: ArrayBufferView,
-        xOffset: number,
-        yOffset: number,
-        width: number,
-        height: number,
-        faceIndex: number = 0,
-        lod: number = 0,
-        generateMipMaps = false
-    ): void {
-        let gpuTextureWrapper = texture._hardwareTexture as WebGPUHardwareTexture;
-
-        if (!texture._hardwareTexture?.underlyingResource) {
-            gpuTextureWrapper = this._textureHelper.createGPUTextureForInternalTexture(texture);
-        }
-
-        const data = new Uint8Array(imageData.buffer, imageData.byteOffset, imageData.byteLength);
-
-        this._textureHelper.updateTexture(data, texture, width, height, texture.depth, gpuTextureWrapper.format, faceIndex, lod, texture.invertY, false, xOffset, yOffset);
-
-        if (generateMipMaps) {
-            this._generateMipmaps(texture);
-        }
-    }
-
-    /**
-     * @internal
-     */
-    public _uploadCompressedDataToTextureDirectly(
-        texture: InternalTexture,
-        internalFormat: number,
-        width: number,
-        height: number,
-        imageData: ArrayBufferView,
-        faceIndex: number = 0,
-        lod: number = 0
-    ) {
-        let gpuTextureWrapper = texture._hardwareTexture as WebGPUHardwareTexture;
-
-        if (!texture._hardwareTexture?.underlyingResource) {
-            texture.format = internalFormat;
-            gpuTextureWrapper = this._textureHelper.createGPUTextureForInternalTexture(texture, width, height);
-        }
-
-        const data = new Uint8Array(imageData.buffer, imageData.byteOffset, imageData.byteLength);
-
-        this._textureHelper.updateTexture(data, texture, width, height, texture.depth, gpuTextureWrapper.format, faceIndex, lod, false, false, 0, 0);
-    }
-
-    /**
-     * @internal
-     */
-    public _uploadDataToTextureDirectly(
-        texture: InternalTexture,
-        imageData: ArrayBufferView,
-        faceIndex: number = 0,
-        lod: number = 0,
-        babylonInternalFormat?: number,
-        useTextureWidthAndHeight = false
-    ): void {
-        const lodMaxWidth = Math.round(Math.log(texture.width) * Math.LOG2E);
-        const lodMaxHeight = Math.round(Math.log(texture.height) * Math.LOG2E);
-
-        const width = useTextureWidthAndHeight ? texture.width : Math.pow(2, Math.max(lodMaxWidth - lod, 0));
-        const height = useTextureWidthAndHeight ? texture.height : Math.pow(2, Math.max(lodMaxHeight - lod, 0));
-
-        let gpuTextureWrapper = texture._hardwareTexture as WebGPUHardwareTexture;
-
-        if (!texture._hardwareTexture?.underlyingResource) {
-            gpuTextureWrapper = this._textureHelper.createGPUTextureForInternalTexture(texture, width, height);
-        }
-
-        const data = new Uint8Array(imageData.buffer, imageData.byteOffset, imageData.byteLength);
-
-        this._textureHelper.updateTexture(data, texture, width, height, texture.depth, gpuTextureWrapper.format, faceIndex, lod, texture.invertY, false, 0, 0);
-    }
-
-    /**
-     * @internal
-     */
-    public _uploadArrayBufferViewToTexture(texture: InternalTexture, imageData: ArrayBufferView, faceIndex: number = 0, lod: number = 0): void {
-        this._uploadDataToTextureDirectly(texture, imageData, faceIndex, lod);
-    }
-
-    /**
-     * @internal
-     */
-    public _uploadImageToTexture(texture: InternalTexture, image: HTMLImageElement | ImageBitmap, faceIndex: number = 0, lod: number = 0) {
-        let gpuTextureWrapper = texture._hardwareTexture as WebGPUHardwareTexture;
-
-        if (!texture._hardwareTexture?.underlyingResource) {
-            gpuTextureWrapper = this._textureHelper.createGPUTextureForInternalTexture(texture);
-        }
-
-        if (image instanceof HTMLImageElement) {
-            // eslint-disable-next-line no-throw-literal
-            throw "WebGPU engine: HTMLImageElement not supported in _uploadImageToTexture!";
-        }
-
-        const bitmap = image as ImageBitmap; // in WebGPU we will always get an ImageBitmap, not an HTMLImageElement
-
-        const width = Math.ceil(texture.width / (1 << lod));
-        const height = Math.ceil(texture.height / (1 << lod));
-
-        this._textureHelper.updateTexture(bitmap, texture, width, height, texture.depth, gpuTextureWrapper.format, faceIndex, lod, texture.invertY, false, 0, 0);
-    }
-
-    /**
-     * Reads pixels from the current frame buffer. Please note that this function can be slow
-     * @param x defines the x coordinate of the rectangle where pixels must be read
-     * @param y defines the y coordinate of the rectangle where pixels must be read
-     * @param width defines the width of the rectangle where pixels must be read
-     * @param height defines the height of the rectangle where pixels must be read
-     * @param hasAlpha defines whether the output should have alpha or not (defaults to true)
-     * @param flushRenderer true to flush the renderer from the pending commands before reading the pixels
-     * @returns a ArrayBufferView promise (Uint8Array) containing RGBA colors
-     */
-    // eslint-disable-next-line @typescript-eslint/no-unused-vars
-    public readPixels(x: number, y: number, width: number, height: number, hasAlpha = true, flushRenderer = true): Promise<ArrayBufferView> {
-        const renderPassWrapper = this._getCurrentRenderPassWrapper();
-        const hardwareTexture = renderPassWrapper.colorAttachmentGPUTextures[0];
-        if (!hardwareTexture) {
-            // we are calling readPixels for a render pass with no color texture bound
-            return Promise.resolve(new Uint8Array(0));
-        }
-        const gpuTexture = hardwareTexture.underlyingResource;
-        const gpuTextureFormat = hardwareTexture.format;
-        if (!gpuTexture) {
-            // we are calling readPixels before startMainRenderPass has been called and no RTT is bound, so swapChainTexture is not setup yet!
-            return Promise.resolve(new Uint8Array(0));
-        }
-        if (flushRenderer) {
-            this.flushFramebuffer();
-        }
-        return this._textureHelper.readPixels(gpuTexture, x, y, width, height, gpuTextureFormat);
-    }
-
-    //------------------------------------------------------------------------------
-    //                              Frame management
-    //------------------------------------------------------------------------------
-
-    private _measureFps(): void {
-        this._performanceMonitor.sampleFrame();
-        this._fps = this._performanceMonitor.averageFPS;
-        this._deltaTime = this._performanceMonitor.instantaneousFrameTime || 0;
-    }
-
-    private _performanceMonitor = new PerformanceMonitor();
-    /**
-     * Gets the performance monitor attached to this engine
-     * @see https://doc.babylonjs.com/features/featuresDeepDive/scene/optimize_your_scene#engineinstrumentation
-     */
-    public get performanceMonitor(): PerformanceMonitor {
-        return this._performanceMonitor;
-    }
-
-    /**
-     * Begin a new frame
-     */
-    public override beginFrame(): void {
-        this._measureFps();
-        super.beginFrame();
-    }
-
-    /**
-     * End the current frame
-     */
-    public override endFrame() {
-        this._endCurrentRenderPass();
-
-        this._snapshotRendering.endFrame();
-
-        this._timestampQuery.endFrame(this._renderEncoder);
-        this._timestampIndex = 0;
-
-        this.flushFramebuffer();
-
-        this._textureHelper.destroyDeferredTextures();
-        this._bufferManager.destroyDeferredBuffers();
-
-        if (this._features._collectUbosUpdatedInFrame) {
-            if (this.dbgVerboseLogsForFirstFrames) {
-                if ((this as any)._count === undefined) {
-                    (this as any)._count = 0;
-                }
-                if (!(this as any)._count || (this as any)._count < this.dbgVerboseLogsNumFrames) {
-                    const list: Array<string> = [];
-                    for (const name in UniformBuffer._UpdatedUbosInFrame) {
-                        list.push(name + ":" + UniformBuffer._UpdatedUbosInFrame[name]);
-                    }
-                    Logger.Log(["frame #" + (this as any)._count + " - updated ubos -", list.join(", ")]);
-                }
-            }
-            UniformBuffer._UpdatedUbosInFrame = {};
-        }
-
-        this.countersLastFrame.numEnableEffects = this._counters.numEnableEffects;
-        this.countersLastFrame.numEnableDrawWrapper = this._counters.numEnableDrawWrapper;
-        this.countersLastFrame.numBundleCreationNonCompatMode = this._counters.numBundleCreationNonCompatMode;
-        this.countersLastFrame.numBundleReuseNonCompatMode = this._counters.numBundleReuseNonCompatMode;
-        this._counters.numEnableEffects = 0;
-        this._counters.numEnableDrawWrapper = 0;
-        this._counters.numBundleCreationNonCompatMode = 0;
-        this._counters.numBundleReuseNonCompatMode = 0;
-
-        this._cacheRenderPipeline.endFrame();
-        this._cacheBindGroups.endFrame();
-
-        this._pendingDebugCommands.length = 0;
-
-        if (this.dbgVerboseLogsForFirstFrames) {
-            if ((this as any)._count === undefined) {
-                (this as any)._count = 0;
-            }
-            if ((this as any)._count < this.dbgVerboseLogsNumFrames) {
-                Logger.Log(["%c frame #" + (this as any)._count + " - end", "background: #ffff00"]);
-            }
-            if ((this as any)._count < this.dbgVerboseLogsNumFrames) {
-                (this as any)._count++;
-                if ((this as any)._count !== this.dbgVerboseLogsNumFrames) {
-                    Logger.Log(["%c frame #" + (this as any)._count + " - begin", "background: #ffff00"]);
-                }
-            }
-        }
-
-        super.endFrame();
-    }
-
-    /**Gets driver info if available */
-    public extractDriverInfo() {
-        return "";
-    }
-
-    /**
-     * Force a WebGPU flush (ie. a flush of all waiting commands)
-     */
-    public flushFramebuffer(): void {
-        // we need to end the current render pass (main or rtt) if any as we are not allowed to submit the command buffers when being in a pass
-        this._endCurrentRenderPass();
-
-        this._commandBuffers[0] = this._uploadEncoder.finish();
-        this._commandBuffers[1] = this._renderEncoder.finish();
-
-        this._device.queue.submit(this._commandBuffers);
-
-        this._uploadEncoder = this._device.createCommandEncoder(this._uploadEncoderDescriptor);
-        this._renderEncoder = this._device.createCommandEncoder(this._renderEncoderDescriptor);
-
-        this._timestampQuery.startFrame(this._uploadEncoder);
-
-        this._textureHelper.setCommandEncoder(this._uploadEncoder);
-
-        this._bundleList.reset();
-    }
-
-    /** @internal */
-    public _currentFrameBufferIsDefaultFrameBuffer() {
-        return this._currentPassIsMainPass();
-    }
-
-    //------------------------------------------------------------------------------
-    //                              Render Pass
-    //------------------------------------------------------------------------------
-
-    private _startRenderTargetRenderPass(
-        renderTargetWrapper: RenderTargetWrapper,
-        setClearStates: boolean,
-        clearColor: Nullable<IColor4Like>,
-        clearDepth: boolean,
-        clearStencil: boolean
-    ) {
-        this._endCurrentRenderPass();
-
-        const rtWrapper = renderTargetWrapper as WebGPURenderTargetWrapper;
-
-        const depthStencilTexture = rtWrapper._depthStencilTexture;
-        const gpuDepthStencilWrapper = depthStencilTexture?._hardwareTexture as Nullable<WebGPUHardwareTexture>;
-        const gpuDepthStencilTexture = gpuDepthStencilWrapper?.underlyingResource as Nullable<GPUTexture>;
-        const gpuDepthStencilMSAATexture = gpuDepthStencilWrapper?.getMSAATexture(0);
-
-        const depthTextureView = gpuDepthStencilTexture?.createView(this._rttRenderPassWrapper.depthAttachmentViewDescriptor!);
-        const depthMSAATextureView = gpuDepthStencilMSAATexture?.createView(this._rttRenderPassWrapper.depthAttachmentViewDescriptor!);
-        const depthTextureHasStencil = gpuDepthStencilWrapper ? WebGPUTextureHelper.HasStencilAspect(gpuDepthStencilWrapper.format) : false;
-
-        const colorAttachments: (GPURenderPassColorAttachment | null)[] = [];
-
-        if (this.useReverseDepthBuffer) {
-            this.setDepthFunctionToGreaterOrEqual();
-        }
-
-        const clearColorForIntegerRT = tempColor4;
-        if (clearColor) {
-            clearColorForIntegerRT.r = clearColor.r * 255;
-            clearColorForIntegerRT.g = clearColor.g * 255;
-            clearColorForIntegerRT.b = clearColor.b * 255;
-            clearColorForIntegerRT.a = clearColor.a * 255;
-        }
-
-        const mustClearColor = setClearStates && clearColor;
-        const mustClearDepth = setClearStates && clearDepth;
-        const mustClearStencil = setClearStates && clearStencil;
-
-        if (rtWrapper._attachments && rtWrapper.isMulti) {
-            // multi render targets
-            if (!this._mrtAttachments || this._mrtAttachments.length === 0) {
-                this._mrtAttachments = rtWrapper._defaultAttachments;
-            }
-            for (let i = 0; i < this._mrtAttachments.length; ++i) {
-                const index = this._mrtAttachments[i]; // if index == 0 it means the texture should not be written to => at render pass creation time, it means we should not clear it
-                const mrtTexture = rtWrapper.textures![i];
-                const gpuMRTWrapper = mrtTexture?._hardwareTexture as Nullable<WebGPUHardwareTexture>;
-                const gpuMRTTexture = gpuMRTWrapper?.underlyingResource;
-                if (gpuMRTWrapper && gpuMRTTexture) {
-                    const baseArrayLayer = rtWrapper.getBaseArrayLayer(i);
-                    const gpuMSAATexture = gpuMRTWrapper.getMSAATexture(baseArrayLayer);
-
-                    const viewDescriptor = {
-                        ...this._rttRenderPassWrapper.colorAttachmentViewDescriptor!,
-                        dimension: mrtTexture.is3D ? WebGPUConstants.TextureViewDimension.E3d : WebGPUConstants.TextureViewDimension.E2d,
-                        format: gpuMRTWrapper.format,
-                        baseArrayLayer,
-                    };
-                    const msaaViewDescriptor = {
-                        ...this._rttRenderPassWrapper.colorAttachmentViewDescriptor!,
-                        dimension: mrtTexture.is3D ? WebGPUConstants.TextureViewDimension.E3d : WebGPUConstants.TextureViewDimension.E2d,
-                        format: gpuMRTWrapper.format,
-                        baseArrayLayer: 0,
-                    };
-                    const isRTInteger = mrtTexture.type === Constants.TEXTURETYPE_UNSIGNED_INTEGER || mrtTexture.type === Constants.TEXTURETYPE_UNSIGNED_SHORT;
-
-                    const colorTextureView = gpuMRTTexture.createView(viewDescriptor);
-                    const colorMSAATextureView = gpuMSAATexture?.createView(msaaViewDescriptor);
-
-                    colorAttachments.push({
-                        view: colorMSAATextureView ? colorMSAATextureView : colorTextureView,
-                        resolveTarget: gpuMSAATexture ? colorTextureView : undefined,
-                        depthSlice: mrtTexture.is3D ? (rtWrapper.layerIndices?.[i] ?? 0) : undefined,
-                        clearValue: index !== 0 && mustClearColor ? (isRTInteger ? clearColorForIntegerRT : clearColor) : undefined,
-                        loadOp: index !== 0 && mustClearColor ? WebGPUConstants.LoadOp.Clear : WebGPUConstants.LoadOp.Load,
-                        storeOp: WebGPUConstants.StoreOp.Store,
-                    });
-                }
-            }
-            this._cacheRenderPipeline.setMRT(rtWrapper.textures!, this._mrtAttachments.length);
-            this._cacheRenderPipeline.setMRTAttachments(this._mrtAttachments);
-        } else {
-            // single render target
-            const internalTexture = rtWrapper.texture;
-            if (internalTexture) {
-                const gpuWrapper = internalTexture._hardwareTexture as WebGPUHardwareTexture;
-                const gpuTexture = gpuWrapper.underlyingResource!;
-
-                let depthSlice: number | undefined = undefined;
-
-                if (rtWrapper.is3D) {
-                    depthSlice = this._rttRenderPassWrapper.colorAttachmentViewDescriptor!.baseArrayLayer;
-                    this._rttRenderPassWrapper.colorAttachmentViewDescriptor!.baseArrayLayer = 0;
-                }
-
-                const gpuMSAATexture = gpuWrapper.getMSAATexture(0);
-                const colorTextureView = gpuTexture.createView(this._rttRenderPassWrapper.colorAttachmentViewDescriptor!);
-                const colorMSAATextureView = gpuMSAATexture?.createView(this._rttRenderPassWrapper.colorAttachmentViewDescriptor!);
-                const isRTInteger = internalTexture.type === Constants.TEXTURETYPE_UNSIGNED_INTEGER || internalTexture.type === Constants.TEXTURETYPE_UNSIGNED_SHORT;
-
-                colorAttachments.push({
-                    view: colorMSAATextureView ? colorMSAATextureView : colorTextureView,
-                    resolveTarget: gpuMSAATexture ? colorTextureView : undefined,
-                    depthSlice,
-                    clearValue: mustClearColor ? (isRTInteger ? clearColorForIntegerRT : clearColor) : undefined,
-                    loadOp: mustClearColor ? WebGPUConstants.LoadOp.Clear : WebGPUConstants.LoadOp.Load,
-                    storeOp: WebGPUConstants.StoreOp.Store,
-                });
-            } else {
-                colorAttachments.push(null);
-            }
-        }
-
-        this._debugPushGroup?.("render target pass" + (renderTargetWrapper.label ? " (" + renderTargetWrapper.label + ")" : ""), 1);
-
-        this._rttRenderPassWrapper.renderPassDescriptor = {
-            label: (renderTargetWrapper.label ?? "RTT") + " - RenderPass",
-            colorAttachments,
-            depthStencilAttachment:
-                depthStencilTexture && gpuDepthStencilTexture
-                    ? {
-                          view: depthMSAATextureView ? depthMSAATextureView : depthTextureView!,
-                          depthClearValue: mustClearDepth ? (this.useReverseDepthBuffer ? this._clearReverseDepthValue : this._clearDepthValue) : undefined,
-                          depthLoadOp: mustClearDepth ? WebGPUConstants.LoadOp.Clear : WebGPUConstants.LoadOp.Load,
-                          depthStoreOp: WebGPUConstants.StoreOp.Store,
-                          stencilClearValue: rtWrapper._depthStencilTextureWithStencil && mustClearStencil ? this._clearStencilValue : undefined,
-                          stencilLoadOp: !depthTextureHasStencil
-                              ? undefined
-                              : rtWrapper._depthStencilTextureWithStencil && mustClearStencil
-                                ? WebGPUConstants.LoadOp.Clear
-                                : WebGPUConstants.LoadOp.Load,
-                          stencilStoreOp: !depthTextureHasStencil ? undefined : WebGPUConstants.StoreOp.Store,
-                      }
-                    : undefined,
-            occlusionQuerySet: this._occlusionQuery?.hasQueries ? this._occlusionQuery.querySet : undefined,
-        };
-        this._timestampQuery.startPass(this._rttRenderPassWrapper.renderPassDescriptor, this._timestampIndex);
-        this._currentRenderPass = this._renderEncoder.beginRenderPass(this._rttRenderPassWrapper.renderPassDescriptor);
-
-        if (this.dbgVerboseLogsForFirstFrames) {
-            if ((this as any)._count === undefined) {
-                (this as any)._count = 0;
-            }
-            if (!(this as any)._count || (this as any)._count < this.dbgVerboseLogsNumFrames) {
-                const internalTexture = rtWrapper.texture!;
-                Logger.Log([
-                    "frame #" +
-                        (this as any)._count +
-                        " - render target begin pass - rtt name=" +
-                        renderTargetWrapper.label +
-                        ", internalTexture.uniqueId=" +
-                        internalTexture.uniqueId +
-                        ", width=" +
-                        internalTexture.width +
-                        ", height=" +
-                        internalTexture.height +
-                        ", setClearStates=" +
-                        setClearStates,
-                    "renderPassDescriptor=",
-                    this._rttRenderPassWrapper.renderPassDescriptor,
-                ]);
-            }
-        }
-
-        this._debugFlushPendingCommands?.();
-
-        this._resetRenderPassStates();
-
-        if (!gpuDepthStencilWrapper || !WebGPUTextureHelper.HasStencilAspect(gpuDepthStencilWrapper.format)) {
-            this._stencilStateComposer.enabled = false;
-        }
-    }
-
-    private _startMainRenderPass(setClearStates: boolean, clearColor?: Nullable<IColor4Like>, clearDepth?: boolean, clearStencil?: boolean): void {
-        this._endCurrentRenderPass();
-
-        if (this.useReverseDepthBuffer) {
-            this.setDepthFunctionToGreaterOrEqual();
-        }
-
-        const mustClearColor = setClearStates && clearColor;
-        const mustClearDepth = setClearStates && clearDepth;
-        const mustClearStencil = setClearStates && clearStencil;
-
-        this._mainRenderPassWrapper.renderPassDescriptor!.colorAttachments[0]!.clearValue = mustClearColor ? clearColor : undefined;
-        this._mainRenderPassWrapper.renderPassDescriptor!.colorAttachments[0]!.loadOp = mustClearColor ? WebGPUConstants.LoadOp.Clear : WebGPUConstants.LoadOp.Load;
-        this._mainRenderPassWrapper.renderPassDescriptor!.depthStencilAttachment!.depthClearValue = mustClearDepth
-            ? this.useReverseDepthBuffer
-                ? this._clearReverseDepthValue
-                : this._clearDepthValue
-            : undefined;
-        this._mainRenderPassWrapper.renderPassDescriptor!.depthStencilAttachment!.depthLoadOp = mustClearDepth ? WebGPUConstants.LoadOp.Clear : WebGPUConstants.LoadOp.Load;
-        this._mainRenderPassWrapper.renderPassDescriptor!.depthStencilAttachment!.stencilClearValue = mustClearStencil ? this._clearStencilValue : undefined;
-        this._mainRenderPassWrapper.renderPassDescriptor!.depthStencilAttachment!.stencilLoadOp = !this.isStencilEnable
-            ? undefined
-            : mustClearStencil
-              ? WebGPUConstants.LoadOp.Clear
-              : WebGPUConstants.LoadOp.Load;
-        this._mainRenderPassWrapper.renderPassDescriptor!.occlusionQuerySet = this._occlusionQuery?.hasQueries ? this._occlusionQuery.querySet : undefined;
-
-        const swapChainTexture = this._context.getCurrentTexture();
-        this._mainRenderPassWrapper.colorAttachmentGPUTextures[0]!.set(swapChainTexture);
-
-        // Resolve in case of MSAA
-        if (this._options.antialias) {
-            viewDescriptorSwapChainAntialiasing.format = swapChainTexture.format;
-            this._mainRenderPassWrapper.renderPassDescriptor!.colorAttachments[0]!.resolveTarget = swapChainTexture.createView(viewDescriptorSwapChainAntialiasing);
-        } else {
-            viewDescriptorSwapChain.format = swapChainTexture.format;
-            this._mainRenderPassWrapper.renderPassDescriptor!.colorAttachments[0]!.view = swapChainTexture.createView(viewDescriptorSwapChain);
-        }
-
-        if (this.dbgVerboseLogsForFirstFrames) {
-            if ((this as any)._count === undefined) {
-                (this as any)._count = 0;
-            }
-            if (!(this as any)._count || (this as any)._count < this.dbgVerboseLogsNumFrames) {
-                Logger.Log([
-                    "frame #" + (this as any)._count + " - main begin pass - texture width=" + (this._mainTextureExtends as any).width,
-                    " height=" + (this._mainTextureExtends as any).height + ", setClearStates=" + setClearStates,
-                    "renderPassDescriptor=",
-                    this._mainRenderPassWrapper.renderPassDescriptor,
-                ]);
-            }
-        }
-
-        this._debugPushGroup?.("main pass", 0);
-
-        this._timestampQuery.startPass(this._mainRenderPassWrapper.renderPassDescriptor!, this._timestampIndex);
-        this._currentRenderPass = this._renderEncoder.beginRenderPass(this._mainRenderPassWrapper.renderPassDescriptor!);
-
-        this._setDepthTextureFormat(this._mainRenderPassWrapper);
-        this._setColorFormat(this._mainRenderPassWrapper);
-
-        this._debugFlushPendingCommands?.();
-
-        this._resetRenderPassStates();
-
-        if (!this._isStencilEnable) {
-            this._stencilStateComposer.enabled = false;
-        }
-    }
-
-<<<<<<< HEAD
-    /** @internal */
-    public _endCurrentRenderPass(): number {
-        if (!this._currentRenderPass) {
-            return 0;
-        }
-
-        for (let i = 0; i < this._debugStackRenderPass.length; i++) {
-            this._currentRenderPass.popDebugGroup();
-        }
-
-        const currentPassIndex = this._currentPassIsMainPass() ? 2 : 1;
-
-        if (!this._snapshotRendering.endRenderPass(this._currentRenderPass) && !this.compatibilityMode) {
-            this._bundleList.run(this._currentRenderPass);
-            this._bundleList.reset();
-        }
-        this._currentRenderPass.end();
-
-        this._timestampQuery.endPass(
-            this._timestampIndex,
-            (this._currentRenderTarget && (this._currentRenderTarget as WebGPURenderTargetWrapper).gpuTimeInFrame
-                ? (this._currentRenderTarget as WebGPURenderTargetWrapper).gpuTimeInFrame
-                : this.gpuTimeInFrameForMainPass) as WebGPUPerfCounter
-        );
-        this._timestampIndex += 2;
-
-        if (this.dbgVerboseLogsForFirstFrames) {
-            if ((this as any)._count === undefined) {
-                (this as any)._count = 0;
-            }
-            if (!(this as any)._count || (this as any)._count < this.dbgVerboseLogsNumFrames) {
-                Logger.Log(
-                    "frame #" +
-                        (this as any)._count +
-                        " - " +
-                        (currentPassIndex === 2 ? "main" : "render target") +
-                        " end pass" +
-                        (currentPassIndex === 1 ? " - internalTexture.uniqueId=" + this._currentRenderTarget?.texture?.uniqueId : "")
-                );
-            }
-        }
-        this._debugPopGroup?.(0);
-        this._currentRenderPass = null;
-
-        return currentPassIndex;
-    }
-
-=======
->>>>>>> 2b97b0ec
-    /**
-     * Binds the frame buffer to the specified texture.
-     * @param texture The render target wrapper to render to
-     * @param faceIndex The face of the texture to render to in case of cube texture
-     * @param requiredWidth The width of the target to render to
-     * @param requiredHeight The height of the target to render to
-     * @param forceFullscreenViewport Forces the viewport to be the entire texture/screen if true
-     * @param lodLevel defines the lod level to bind to the frame buffer
-     * @param layer defines the 2d array index to bind to frame buffer to
-     */
-    public bindFramebuffer(
-        texture: RenderTargetWrapper,
-        faceIndex: number = 0,
-        requiredWidth?: number,
-        requiredHeight?: number,
-        forceFullscreenViewport?: boolean,
-        lodLevel = 0,
-        layer = 0
-    ): void {
-        const hardwareTexture = texture.texture?._hardwareTexture as Nullable<WebGPUHardwareTexture>;
-
-        if (this._currentRenderTarget) {
-            this.unBindFramebuffer(this._currentRenderTarget);
-        } else {
-            this._endCurrentRenderPass();
-        }
-        this._currentRenderTarget = texture;
-
-        const depthStencilTexture = this._currentRenderTarget._depthStencilTexture;
-
-        this._rttRenderPassWrapper.colorAttachmentGPUTextures[0] = hardwareTexture;
-        this._rttRenderPassWrapper.depthTextureFormat = depthStencilTexture ? WebGPUTextureHelper.GetWebGPUTextureFormat(-1, depthStencilTexture.format) : undefined;
-
-        this._setDepthTextureFormat(this._rttRenderPassWrapper);
-        this._setColorFormat(this._rttRenderPassWrapper);
-
-        this._rttRenderPassWrapper.colorAttachmentViewDescriptor = {
-            format: this._colorFormat as GPUTextureFormat,
-            dimension: texture.is3D ? WebGPUConstants.TextureViewDimension.E3d : WebGPUConstants.TextureViewDimension.E2d,
-            mipLevelCount: 1,
-            baseArrayLayer: texture.isCube ? layer * 6 + faceIndex : layer,
-            baseMipLevel: lodLevel,
-            arrayLayerCount: 1,
-            aspect: WebGPUConstants.TextureAspect.All,
-        };
-
-        this._rttRenderPassWrapper.depthAttachmentViewDescriptor = {
-            format: this._depthTextureFormat!,
-            dimension: depthStencilTexture && depthStencilTexture.is3D ? WebGPUConstants.TextureViewDimension.E3d : WebGPUConstants.TextureViewDimension.E2d,
-            mipLevelCount: 1,
-            baseArrayLayer: depthStencilTexture ? (depthStencilTexture.isCube ? layer * 6 + faceIndex : layer) : 0,
-            baseMipLevel: 0,
-            arrayLayerCount: 1,
-            aspect: WebGPUConstants.TextureAspect.All,
-        };
-
-        if (this.dbgVerboseLogsForFirstFrames) {
-            if ((this as any)._count === undefined) {
-                (this as any)._count = 0;
-            }
-            if (!(this as any)._count || (this as any)._count < this.dbgVerboseLogsNumFrames) {
-                Logger.Log([
-                    "frame #" +
-                        (this as any)._count +
-                        " - bindFramebuffer - rtt name=" +
-                        texture.label +
-                        ", internalTexture.uniqueId=" +
-                        texture.texture?.uniqueId +
-                        ", face=" +
-                        faceIndex +
-                        ", lodLevel=" +
-                        lodLevel +
-                        ", layer=" +
-                        layer,
-                    "colorAttachmentViewDescriptor=",
-                    this._rttRenderPassWrapper.colorAttachmentViewDescriptor,
-                    "depthAttachmentViewDescriptor=",
-                    this._rttRenderPassWrapper.depthAttachmentViewDescriptor,
-                ]);
-            }
-        }
-
-        // We don't create the render pass just now, we do a lazy creation of the render pass, hoping the render pass will be created by a call to clear()...
-
-        if (this._cachedViewport && !forceFullscreenViewport) {
-            this.setViewport(this._cachedViewport, requiredWidth, requiredHeight);
-        } else {
-            if (!requiredWidth) {
-                requiredWidth = texture.width;
-                if (lodLevel) {
-                    requiredWidth = requiredWidth / Math.pow(2, lodLevel);
-                }
-            }
-            if (!requiredHeight) {
-                requiredHeight = texture.height;
-                if (lodLevel) {
-                    requiredHeight = requiredHeight / Math.pow(2, lodLevel);
-                }
-            }
-
-            this._viewport(0, 0, requiredWidth, requiredHeight);
-        }
-
-        this.wipeCaches();
-    }
-
-    /**
-     * Unbind the current render target texture from the WebGPU context
-     * @param texture defines the render target wrapper to unbind
-     * @param disableGenerateMipMaps defines a boolean indicating that mipmaps must not be generated
-     * @param onBeforeUnbind defines a function which will be called before the effective unbind
-     */
-    public unBindFramebuffer(texture: RenderTargetWrapper, disableGenerateMipMaps = false, onBeforeUnbind?: () => void): void {
-        const saveCRT = this._currentRenderTarget;
-
-        this._currentRenderTarget = null; // to be iso with abstractEngine, this._currentRenderTarget must be null when onBeforeUnbind is called
-
-        if (onBeforeUnbind) {
-            onBeforeUnbind();
-        }
-
-        this._currentRenderTarget = saveCRT;
-
-        this._endCurrentRenderPass();
-
-        if (texture.texture?.generateMipMaps && !disableGenerateMipMaps && !texture.isCube) {
-            this._generateMipmaps(texture.texture);
-        }
-
-        this._currentRenderTarget = null;
-
-        if (this.dbgVerboseLogsForFirstFrames) {
-            if ((this as any)._count === undefined) {
-                (this as any)._count = 0;
-            }
-            if (!(this as any)._count || (this as any)._count < this.dbgVerboseLogsNumFrames) {
-                Logger.Log("frame #" + (this as any)._count + " - unBindFramebuffer - rtt name=" + texture.label + ", internalTexture.uniqueId=", texture.texture?.uniqueId);
-            }
-        }
-
-        this._mrtAttachments = [];
-        this._cacheRenderPipeline.setMRT([]);
-        this._cacheRenderPipeline.setMRTAttachments(this._mrtAttachments);
-    }
-
-    /**
-     * Unbind the current render target and bind the default framebuffer
-     */
-    public restoreDefaultFramebuffer(): void {
-        if (this._currentRenderTarget) {
-            this.unBindFramebuffer(this._currentRenderTarget);
-        } else if (!this._currentRenderPass) {
-            this._startMainRenderPass(false);
-        }
-
-        if (this._cachedViewport) {
-            this.setViewport(this._cachedViewport);
-        }
-
-        this.wipeCaches();
-    }
-
-    //------------------------------------------------------------------------------
-    //                              Render
-    //------------------------------------------------------------------------------
-
-    /**
-     * @internal
-     */
-    public _setColorFormat(wrapper: IWebGPURenderPassWrapper): void {
-        const format = wrapper.colorAttachmentGPUTextures[0]?.format ?? null;
-        this._cacheRenderPipeline.setColorFormat(format);
-        if (this._colorFormat === format) {
-            return;
-        }
-        this._colorFormat = format;
-    }
-
-    /**
-     * @internal
-     */
-    public _setDepthTextureFormat(wrapper: IWebGPURenderPassWrapper): void {
-        this._cacheRenderPipeline.setDepthStencilFormat(wrapper.depthTextureFormat);
-        if (this._depthTextureFormat === wrapper.depthTextureFormat) {
-            return;
-        }
-        this._depthTextureFormat = wrapper.depthTextureFormat;
-    }
-
-    public setDitheringState(): void {
-        // Does not exist in WebGPU
-    }
-
-    public setRasterizerState(): void {
-        // Does not exist in WebGPU
-    }
-
-    /**
-     * @internal
-     */
-    public _executeWhenRenderingStateIsCompiled(pipelineContext: IPipelineContext, action: () => void) {
-        // No parallel shader compilation.
-        // No Async, so direct launch
-        action();
-    }
-
-    /**
-     * @internal
-     */
-    public bindSamplers(): void {}
-
-    /** @internal */
-    public _getUnpackAlignement(): number {
-        return 1;
-    }
-
-    /**
-     * @internal
-     */
-    public _bindTextureDirectly(): boolean {
-        return false;
-    }
-
-    /**
-     * Set various states to the webGL context
-     * @param culling defines culling state: true to enable culling, false to disable it
-     * @param zOffset defines the value to apply to zOffset (0 by default)
-     * @param force defines if states must be applied even if cache is up to date
-     * @param reverseSide defines if culling must be reversed (CCW if false, CW if true)
-     * @param cullBackFaces true to cull back faces, false to cull front faces (if culling is enabled)
-     * @param stencil stencil states to set
-     * @param zOffsetUnits defines the value to apply to zOffsetUnits (0 by default)
-     */
-    public setState(culling: boolean, zOffset: number = 0, force?: boolean, reverseSide = false, cullBackFaces?: boolean, stencil?: IStencilState, zOffsetUnits: number = 0): void {
-        // Culling
-        if (this._depthCullingState.cull !== culling || force) {
-            this._depthCullingState.cull = culling;
-        }
-
-        // Cull face
-        const cullFace = (this.cullBackFaces ?? cullBackFaces ?? true) ? 1 : 2;
-        if (this._depthCullingState.cullFace !== cullFace || force) {
-            this._depthCullingState.cullFace = cullFace;
-        }
-
-        // Z offset
-        this.setZOffset(zOffset);
-        this.setZOffsetUnits(zOffsetUnits);
-
-        // Front face
-        const frontFace = reverseSide ? (this._currentRenderTarget ? 1 : 2) : this._currentRenderTarget ? 2 : 1;
-        if (this._depthCullingState.frontFace !== frontFace || force) {
-            this._depthCullingState.frontFace = frontFace;
-        }
-
-        this._stencilStateComposer.stencilMaterial = stencil;
-    }
-
-    private _applyRenderPassChanges(bundleList: Nullable<WebGPUBundleList>): void {
-        const mustUpdateStencilRef = !this._stencilStateComposer.enabled ? false : this._mustUpdateStencilRef();
-        const mustUpdateBlendColor = !this._alphaState.alphaBlend ? false : this._mustUpdateBlendColor();
-
-        if (this._mustUpdateViewport()) {
-            this._applyViewport(bundleList);
-        }
-        if (this._mustUpdateScissor()) {
-            this._applyScissor(bundleList);
-        }
-        if (mustUpdateStencilRef) {
-            this._applyStencilRef(bundleList);
-        }
-        if (mustUpdateBlendColor) {
-            this._applyBlendColor(bundleList);
-        }
-    }
-
-    private _draw(drawType: number, fillMode: number, start: number, count: number, instancesCount: number): void {
-        const renderPass = this._getCurrentRenderPass();
-        const bundleList = this._bundleList;
-
-        this.applyStates();
-
-        const webgpuPipelineContext = this._currentEffect!._pipelineContext as WebGPUPipelineContext;
-
-        this.bindUniformBufferBase(this._currentRenderTarget ? this._ubInvertY : this._ubDontInvertY, 0, WebGPUShaderProcessor.InternalsUBOName);
-
-        if (webgpuPipelineContext.uniformBuffer) {
-            webgpuPipelineContext.uniformBuffer.update();
-            this.bindUniformBufferBase(webgpuPipelineContext.uniformBuffer.getBuffer()!, 0, WebGPUShaderProcessor.LeftOvertUBOName);
-        }
-
-        if (this._snapshotRendering.play) {
-            this._reportDrawCall();
-            return;
-        }
-
-        if (
-            !this.compatibilityMode &&
-            (this._currentDrawContext.isDirty(this._currentMaterialContext.updateId) || this._currentMaterialContext.isDirty || this._currentMaterialContext.forceBindGroupCreation)
-        ) {
-            this._currentDrawContext.fastBundle = undefined;
-        }
-
-        const useFastPath = !this.compatibilityMode && this._currentDrawContext.fastBundle;
-        let renderPass2: GPURenderPassEncoder | GPURenderBundleEncoder = renderPass;
-
-        if (useFastPath || this._snapshotRendering.record) {
-            this._applyRenderPassChanges(bundleList);
-            if (!this._snapshotRendering.record) {
-                this._counters.numBundleReuseNonCompatMode++;
-                if (this._currentDrawContext.indirectDrawBuffer) {
-                    this._currentDrawContext.setIndirectData(count, instancesCount || 1, start);
-                }
-                bundleList.addBundle(this._currentDrawContext.fastBundle);
-                this._reportDrawCall();
-                return;
-            }
-
-            renderPass2 = bundleList.getBundleEncoder(this._cacheRenderPipeline.colorFormats, this._depthTextureFormat, this.currentSampleCount); // for snapshot recording mode
-            bundleList.numDrawCalls++;
-        }
-
-        let textureState = 0;
-        if (this._currentMaterialContext.hasFloatOrDepthTextures) {
-            let bitVal = 1;
-            for (let i = 0; i < webgpuPipelineContext.shaderProcessingContext.textureNames.length; ++i) {
-                const textureName = webgpuPipelineContext.shaderProcessingContext.textureNames[i];
-                const texture = this._currentMaterialContext.textures[textureName]?.texture;
-                const textureIsDepth = texture && texture.format >= Constants.TEXTUREFORMAT_DEPTH24_STENCIL8 && texture.format <= Constants.TEXTUREFORMAT_DEPTH32FLOAT_STENCIL8;
-                if ((texture?.type === Constants.TEXTURETYPE_FLOAT && !this._caps.textureFloatLinearFiltering) || textureIsDepth) {
-                    textureState |= bitVal;
-                }
-                bitVal = bitVal << 1;
-            }
-        }
-
-        this._currentMaterialContext.textureState = textureState;
-
-        const pipeline = this._cacheRenderPipeline.getRenderPipeline(fillMode, this._currentEffect!, this.currentSampleCount, textureState);
-        const bindGroups = this._cacheBindGroups.getBindGroups(webgpuPipelineContext, this._currentDrawContext, this._currentMaterialContext);
-
-        if (!this._snapshotRendering.record) {
-            this._applyRenderPassChanges(!this.compatibilityMode ? bundleList : null);
-            if (!this.compatibilityMode) {
-                this._counters.numBundleCreationNonCompatMode++;
-                renderPass2 = this._device.createRenderBundleEncoder({
-                    colorFormats: this._cacheRenderPipeline.colorFormats,
-                    depthStencilFormat: this._depthTextureFormat,
-                    sampleCount: WebGPUTextureHelper.GetSample(this.currentSampleCount),
-                });
-            }
-        }
-
-        // bind pipeline
-        renderPass2.setPipeline(pipeline);
-
-        // bind index/vertex buffers
-        if (this._currentIndexBuffer) {
-            renderPass2.setIndexBuffer(
-                this._currentIndexBuffer.underlyingResource,
-                this._currentIndexBuffer!.is32Bits ? WebGPUConstants.IndexFormat.Uint32 : WebGPUConstants.IndexFormat.Uint16,
-                0
-            );
-        }
-
-        const vertexBuffers = this._cacheRenderPipeline.vertexBuffers;
-        for (let index = 0; index < vertexBuffers.length; index++) {
-            const vertexBuffer = vertexBuffers[index];
-
-            const buffer = vertexBuffer.effectiveBuffer;
-            if (buffer) {
-                renderPass2.setVertexBuffer(index, buffer.underlyingResource, vertexBuffer._validOffsetRange ? 0 : vertexBuffer.byteOffset);
-            }
-        }
-
-        // bind bind groups
-        for (let i = 0; i < bindGroups.length; i++) {
-            renderPass2.setBindGroup(i, bindGroups[i]);
-        }
-
-        // draw
-        const nonCompatMode = !this.compatibilityMode && !this._snapshotRendering.record;
-
-        if (nonCompatMode && this._currentDrawContext.indirectDrawBuffer) {
-            this._currentDrawContext.setIndirectData(count, instancesCount || 1, start);
-            if (drawType === 0) {
-                renderPass2.drawIndexedIndirect(this._currentDrawContext.indirectDrawBuffer, 0);
-            } else {
-                renderPass2.drawIndirect(this._currentDrawContext.indirectDrawBuffer, 0);
-            }
-        } else if (drawType === 0) {
-            renderPass2.drawIndexed(count, instancesCount || 1, start, 0, 0);
-        } else {
-            renderPass2.draw(count, instancesCount || 1, start, 0);
-        }
-
-        if (nonCompatMode) {
-            this._currentDrawContext.fastBundle = (renderPass2 as GPURenderBundleEncoder).finish();
-            bundleList.addBundle(this._currentDrawContext.fastBundle);
-        }
-
-        this._reportDrawCall();
-    }
-
-    /**
-     * Draw a list of indexed primitives
-     * @param fillMode defines the primitive to use
-     * @param indexStart defines the starting index
-     * @param indexCount defines the number of index to draw
-     * @param instancesCount defines the number of instances to draw (if instantiation is enabled)
-     */
-    public drawElementsType(fillMode: number, indexStart: number, indexCount: number, instancesCount: number = 1): void {
-        this._draw(0, fillMode, indexStart, indexCount, instancesCount);
-    }
-
-    /**
-     * Draw a list of unindexed primitives
-     * @param fillMode defines the primitive to use
-     * @param verticesStart defines the index of first vertex to draw
-     * @param verticesCount defines the count of vertices to draw
-     * @param instancesCount defines the number of instances to draw (if instantiation is enabled)
-     */
-    public drawArraysType(fillMode: number, verticesStart: number, verticesCount: number, instancesCount: number = 1): void {
-        this._currentIndexBuffer = null;
-        this._draw(1, fillMode, verticesStart, verticesCount, instancesCount);
-    }
-
-    //------------------------------------------------------------------------------
-    //                              Dispose
-    //------------------------------------------------------------------------------
-
-    /**
-     * Dispose and release all associated resources
-     */
-    public override dispose(): void {
-        this._isDisposed = true;
-        this.hideLoadingUI();
-        this._timestampQuery.dispose();
-        this._mainTexture?.destroy();
-        this._depthTexture?.destroy();
-        this._textureHelper.destroyDeferredTextures();
-        this._bufferManager.destroyDeferredBuffers();
-        this._device.destroy();
-
-        _CommonDispose(this, this._renderingCanvas);
-
-        super.dispose();
-    }
-
-    //------------------------------------------------------------------------------
-    //                              Misc
-    //------------------------------------------------------------------------------
-
-    /**
-     * Gets the current render width
-     * @param useScreen defines if screen size must be used (or the current render target if any)
-     * @returns a number defining the current render width
-     */
-    public getRenderWidth(useScreen = false): number {
-        if (!useScreen && this._currentRenderTarget) {
-            return this._currentRenderTarget.width;
-        }
-
-        return this._renderingCanvas?.width ?? 0;
-    }
-
-    /**
-     * Gets the current render height
-     * @param useScreen defines if screen size must be used (or the current render target if any)
-     * @returns a number defining the current render height
-     */
-    public getRenderHeight(useScreen = false): number {
-        if (!useScreen && this._currentRenderTarget) {
-            return this._currentRenderTarget.height;
-        }
-
-        return this._renderingCanvas?.height ?? 0;
-    }
-
-    //------------------------------------------------------------------------------
-    //                              Errors
-    //------------------------------------------------------------------------------
-
-    /**
-     * Get the current error code of the WebGPU context
-     * @returns the error code
-     */
-    public getError(): number {
-        // TODO WEBGPU. from the webgpu errors.
-        return 0;
-    }
-
-    //------------------------------------------------------------------------------
-    //                              External Textures
-    //------------------------------------------------------------------------------
-
-    /**
-     * Creates an external texture
-     * @param video video element
-     * @returns the external texture, or null if external textures are not supported by the engine
-     */
-    public createExternalTexture(video: HTMLVideoElement): Nullable<ExternalTexture> {
-        const texture = new WebGPUExternalTexture(video);
-        return texture;
-    }
-
-    /**
-     * Sets an internal texture to the according uniform.
-     * @param name The name of the uniform in the effect
-     * @param texture The texture to apply
-     */
-    public setExternalTexture(name: string, texture: Nullable<ExternalTexture>): void {
-        if (!texture) {
-            this._currentMaterialContext.setTexture(name, null);
-            return;
-        }
-        this._setInternalTexture(name, texture);
-    }
-
-    //------------------------------------------------------------------------------
-    //                              Samplers
-    //------------------------------------------------------------------------------
-
-    /**
-     * Sets a texture sampler to the according uniform.
-     * @param name The name of the uniform in the effect
-     * @param sampler The sampler to apply
-     */
-    public setTextureSampler(name: string, sampler: Nullable<TextureSampler>): void {
-        this._currentMaterialContext?.setSampler(name, sampler);
-    }
-
-    //------------------------------------------------------------------------------
-    //                              Storage Buffers
-    //------------------------------------------------------------------------------
-
-    /**
-     * Creates a storage buffer
-     * @param data the data for the storage buffer or the size of the buffer
-     * @param creationFlags flags to use when creating the buffer (see Constants.BUFFER_CREATIONFLAG_XXX). The BUFFER_CREATIONFLAG_STORAGE flag will be automatically added
-     * @param label defines the label of the buffer (for debug purpose)
-     * @returns the new buffer
-     */
-    public createStorageBuffer(data: DataArray | number, creationFlags: number, label?: string): DataBuffer {
-        return this._createBuffer(data, creationFlags | Constants.BUFFER_CREATIONFLAG_STORAGE, label);
-    }
-
-    /**
-     * Updates a storage buffer
-     * @param buffer the storage buffer to update
-     * @param data the data used to update the storage buffer
-     * @param byteOffset the byte offset of the data
-     * @param byteLength the byte length of the data
-     */
-    public updateStorageBuffer(buffer: DataBuffer, data: DataArray, byteOffset?: number, byteLength?: number): void {
-        const dataBuffer = buffer as WebGPUDataBuffer;
-        if (byteOffset === undefined) {
-            byteOffset = 0;
-        }
-
-        let view: ArrayBufferView;
-        if (byteLength === undefined) {
-            if (data instanceof Array) {
-                view = new Float32Array(data);
-            } else if (data instanceof ArrayBuffer) {
-                view = new Uint8Array(data);
-            } else {
-                view = data;
-            }
-            byteLength = view.byteLength;
-        } else {
-            if (data instanceof Array) {
-                view = new Float32Array(data);
-            } else if (data instanceof ArrayBuffer) {
-                view = new Uint8Array(data);
-            } else {
-                view = data;
-            }
-        }
-
-        this._bufferManager.setSubData(dataBuffer, byteOffset, view, 0, byteLength);
-    }
-
-    private _readFromGPUBuffer(gpuBuffer: GPUBuffer, size: number, buffer?: ArrayBufferView, noDelay?: boolean): Promise<ArrayBufferView> {
-        return new Promise((resolve, reject) => {
-            const readFromBuffer = () => {
-                gpuBuffer.mapAsync(WebGPUConstants.MapMode.Read, 0, size).then(
-                    () => {
-                        const copyArrayBuffer = gpuBuffer.getMappedRange(0, size);
-                        let data: ArrayBufferView | undefined = buffer;
-                        if (data === undefined) {
-                            data = new Uint8Array(size);
-                            (data as Uint8Array).set(new Uint8Array(copyArrayBuffer));
-                        } else {
-                            const ctor = data.constructor as any; // we want to create result data with the same type as buffer (Uint8Array, Float32Array, ...)
-                            data = new ctor(data.buffer);
-                            (data as any).set(new ctor(copyArrayBuffer));
-                        }
-                        gpuBuffer.unmap();
-                        this._bufferManager.releaseBuffer(gpuBuffer);
-                        resolve(data!);
-                    },
-                    (reason) => {
-                        if (this.isDisposed) {
-                            resolve(new Uint8Array());
-                        } else {
-                            reject(reason);
-                        }
-                    }
-                );
-            };
-
-            if (noDelay) {
-                this.flushFramebuffer();
-                readFromBuffer();
-            } else {
-                // we are using onEndFrameObservable because we need to map the gpuBuffer AFTER the command buffers
-                // have been submitted, else we get the error: "Buffer used in a submit while mapped"
-                this.onEndFrameObservable.addOnce(() => {
-                    readFromBuffer();
-                });
-            }
-        });
-    }
-
-    /**
-     * Read data from a storage buffer
-     * @param storageBuffer The storage buffer to read from
-     * @param offset The offset in the storage buffer to start reading from (default: 0)
-     * @param size  The number of bytes to read from the storage buffer (default: capacity of the buffer)
-     * @param buffer The buffer to write the data we have read from the storage buffer to (optional)
-     * @param noDelay If true, a call to flushFramebuffer will be issued so that the data can be read back immediately and not in engine.onEndFrameObservable. This can speed up data retrieval, at the cost of a small perf penalty (default: false).
-     * @returns If not undefined, returns the (promise) buffer (as provided by the 4th parameter) filled with the data, else it returns a (promise) Uint8Array with the data read from the storage buffer
-     */
-    public readFromStorageBuffer(storageBuffer: DataBuffer, offset?: number, size?: number, buffer?: ArrayBufferView, noDelay?: boolean): Promise<ArrayBufferView> {
-        size = size || storageBuffer.capacity;
-
-        const gpuBuffer = this._bufferManager.createRawBuffer(
-            size,
-            WebGPUConstants.BufferUsage.MapRead | WebGPUConstants.BufferUsage.CopyDst,
-            undefined,
-            "TempReadFromStorageBuffer"
-        );
-
-        this._renderEncoder.copyBufferToBuffer(storageBuffer.underlyingResource, offset ?? 0, gpuBuffer, 0, size);
-
-        return this._readFromGPUBuffer(gpuBuffer, size, buffer, noDelay);
-    }
-
-    /**
-     * Read data from multiple storage buffers
-     * @param storageBuffers The list of storage buffers to read from
-     * @param offset The offset in the storage buffer to start reading from (default: 0). This is the same offset for all storage buffers!
-     * @param size  The number of bytes to read from each storage buffer (default: capacity of the first buffer)
-     * @param buffer The buffer to write the data we have read from the storage buffers to (optional). If provided, the buffer should be large enough to hold the data from all storage buffers!
-     * @param noDelay If true, a call to flushFramebuffer will be issued so that the data can be read back immediately and not in engine.onEndFrameObservable. This can speed up data retrieval, at the cost of a small perf penalty (default: false).
-     * @returns If not undefined, returns the (promise) buffer (as provided by the 4th parameter) filled with the data, else it returns a (promise) Uint8Array with the data read from the storage buffer
-     */
-    public readFromMultipleStorageBuffers(storageBuffers: DataBuffer[], offset?: number, size?: number, buffer?: ArrayBufferView, noDelay?: boolean): Promise<ArrayBufferView> {
-        size = size || storageBuffers[0].capacity;
-
-        const gpuBuffer = this._bufferManager.createRawBuffer(
-            size * storageBuffers.length,
-            WebGPUConstants.BufferUsage.MapRead | WebGPUConstants.BufferUsage.CopyDst,
-            undefined,
-            "TempReadFromMultipleStorageBuffers"
-        );
-
-        for (let i = 0; i < storageBuffers.length; i++) {
-            this._renderEncoder.copyBufferToBuffer(storageBuffers[i].underlyingResource, offset ?? 0, gpuBuffer, i * size, size);
-        }
-
-        return this._readFromGPUBuffer(gpuBuffer, size * storageBuffers.length, buffer, noDelay);
-    }
-
-    /**
-     * Sets a storage buffer in the shader
-     * @param name Defines the name of the storage buffer as defined in the shader
-     * @param buffer Defines the value to give to the uniform
-     */
-    public setStorageBuffer(name: string, buffer: Nullable<StorageBuffer>): void {
-        this._currentDrawContext?.setBuffer(name, (buffer?.getBuffer() as WebGPUDataBuffer) ?? null);
-    }
-}
+/* eslint-disable babylonjs/available */
+import { Logger } from "../Misc/logger";
+import { ThinWebGPUEngine } from "./thinWebGPUEngine";
+import type { Nullable, DataArray, IndicesArray, Immutable, FloatArray } from "../types";
+import { Color4 } from "../Maths/math";
+import { InternalTexture, InternalTextureSource } from "../Materials/Textures/internalTexture";
+import type { IEffectCreationOptions, IShaderPath } from "../Materials/effect";
+import { Effect } from "../Materials/effect";
+import type { EffectFallbacks } from "../Materials/effectFallbacks";
+import { Constants } from "./constants";
+// eslint-disable-next-line @typescript-eslint/naming-convention
+import * as WebGPUConstants from "./WebGPU/webgpuConstants";
+import { VertexBuffer } from "../Buffers/buffer";
+import type { IWebGPURenderPipelineStageDescriptor } from "./WebGPU/webgpuPipelineContext";
+import { WebGPUPipelineContext } from "./WebGPU/webgpuPipelineContext";
+import type { IPipelineContext } from "./IPipelineContext";
+import type { DataBuffer } from "../Buffers/dataBuffer";
+import type { BaseTexture } from "../Materials/Textures/baseTexture";
+import type { IShaderProcessor } from "./Processors/iShaderProcessor";
+import { WebGPUShaderProcessorGLSL } from "./WebGPU/webgpuShaderProcessorsGLSL";
+import { WebGPUShaderProcessorWGSL } from "./WebGPU/webgpuShaderProcessorsWGSL";
+import type { ShaderProcessingContext } from "./Processors/shaderProcessingOptions";
+import { WebGPUShaderProcessingContext } from "./WebGPU/webgpuShaderProcessingContext";
+import { Tools } from "../Misc/tools";
+import { WebGPUTextureHelper } from "./WebGPU/webgpuTextureHelper";
+import { WebGPUTextureManager } from "./WebGPU/webgpuTextureManager";
+import { AbstractEngine } from "./abstractEngine";
+import type { ISceneLike, AbstractEngineOptions } from "./abstractEngine";
+import { WebGPUBufferManager } from "./WebGPU/webgpuBufferManager";
+import type { HardwareTextureWrapper } from "../Materials/Textures/hardwareTextureWrapper";
+import { WebGPUHardwareTexture } from "./WebGPU/webgpuHardwareTexture";
+import type { IColor4Like } from "../Maths/math.like";
+import { UniformBuffer } from "../Materials/uniformBuffer";
+import { WebGPUCacheSampler } from "./WebGPU/webgpuCacheSampler";
+import { WebGPUCacheRenderPipelineTree } from "./WebGPU/webgpuCacheRenderPipelineTree";
+import { WebGPUStencilStateComposer } from "./WebGPU/webgpuStencilStateComposer";
+import { WebGPUDepthCullingState } from "./WebGPU/webgpuDepthCullingState";
+import type { DrawWrapper } from "../Materials/drawWrapper";
+import { WebGPUMaterialContext } from "./WebGPU/webgpuMaterialContext";
+import { WebGPUDrawContext } from "./WebGPU/webgpuDrawContext";
+import { WebGPUCacheBindGroups } from "./WebGPU/webgpuCacheBindGroups";
+import { WebGPUClearQuad } from "./WebGPU/webgpuClearQuad";
+import type { IStencilState } from "../States/IStencilState";
+import { WebGPURenderItemBlendColor, WebGPURenderItemScissor, WebGPURenderItemStencilRef, WebGPURenderItemViewport, WebGPUBundleList } from "./WebGPU/webgpuBundleList";
+import { WebGPUTimestampQuery } from "./WebGPU/webgpuTimestampQuery";
+import type { ComputeEffect } from "../Compute/computeEffect";
+import { WebGPUOcclusionQuery } from "./WebGPU/webgpuOcclusionQuery";
+import { ShaderCodeInliner } from "./Processors/shaderCodeInliner";
+import type { TwgslOptions } from "./WebGPU/webgpuTintWASM";
+import { WebGPUTintWASM } from "./WebGPU/webgpuTintWASM";
+import type { ExternalTexture } from "../Materials/Textures/externalTexture";
+import { WebGPUShaderProcessor } from "./WebGPU/webgpuShaderProcessor";
+import { ShaderLanguage } from "../Materials/shaderLanguage";
+import type { InternalTextureCreationOptions, TextureSize } from "../Materials/Textures/textureCreationOptions";
+import { WebGPUSnapshotRendering } from "./WebGPU/webgpuSnapshotRendering";
+import type { WebGPUDataBuffer } from "../Meshes/WebGPU/webgpuDataBuffer";
+import type { WebGPURenderTargetWrapper } from "./WebGPU/webgpuRenderTargetWrapper";
+
+import "../Buffers/buffer.align";
+
+import type { VideoTexture } from "../Materials/Textures/videoTexture";
+import type { RenderTargetTexture } from "../Materials/Textures/renderTargetTexture";
+import type { RenderTargetWrapper } from "./renderTargetWrapper";
+import type { Scene } from "../scene";
+
+import { SphericalPolynomial } from "../Maths/sphericalPolynomial";
+import { PerformanceMonitor } from "../Misc/performanceMonitor";
+import {
+    CreateImageBitmapFromSource,
+    ExitFullscreen,
+    ExitPointerlock,
+    GetFontOffset,
+    RequestFullscreen,
+    RequestPointerlock,
+    ResizeImageBitmap,
+    _CommonDispose,
+    _CommonInit,
+} from "./engine.common";
+import { IsWrapper } from "../Materials/drawWrapper.functions";
+import { PerfCounter } from "../Misc/perfCounter";
+import "./AbstractEngine/abstractEngine.loadingScreen";
+import "./AbstractEngine/abstractEngine.dom";
+import "./AbstractEngine/abstractEngine.states";
+import "./AbstractEngine/abstractEngine.renderPass";
+import "../Audio/audioEngine";
+import { resetCachedPipeline } from "../Materials/effect.functions";
+
+import { WebGPUExternalTexture } from "./WebGPU/webgpuExternalTexture";
+import type { TextureSampler } from "../Materials/Textures/textureSampler";
+import type { StorageBuffer } from "../Buffers/storageBuffer";
+import "./WebGPU/Extensions/engine.alpha";
+import "./WebGPU/Extensions/engine.rawTexture";
+import "./WebGPU/Extensions/engine.readTexture";
+import "./WebGPU/Extensions/engine.cubeTexture";
+import "./WebGPU/Extensions/engine.renderTarget";
+import "./WebGPU/Extensions/engine.renderTargetTexture";
+import "./WebGPU/Extensions/engine.renderTargetCube";
+
+const viewDescriptorSwapChainAntialiasing: GPUTextureViewDescriptor = {
+    label: `TextureView_SwapChain_ResolveTarget`,
+    dimension: WebGPUConstants.TextureDimension.E2d,
+    format: undefined as any, // will be updated with the right value
+    mipLevelCount: 1,
+    arrayLayerCount: 1,
+};
+
+const viewDescriptorSwapChain: GPUTextureViewDescriptor = {
+    label: `TextureView_SwapChain`,
+    dimension: WebGPUConstants.TextureDimension.E2d,
+    format: undefined as any, // will be updated with the right value
+    mipLevelCount: 1,
+    arrayLayerCount: 1,
+};
+const tempColor4 = new Color4();
+
+/** @internal */
+interface IWebGPURenderPassWrapper {
+    renderPassDescriptor: Nullable<GPURenderPassDescriptor>;
+
+    colorAttachmentViewDescriptor: Nullable<GPUTextureViewDescriptor>;
+    depthAttachmentViewDescriptor: Nullable<GPUTextureViewDescriptor>;
+    colorAttachmentGPUTextures: (WebGPUHardwareTexture | null)[];
+    depthTextureFormat: GPUTextureFormat | undefined;
+}
+
+/**
+ * Options to load the associated Glslang library
+ */
+export interface GlslangOptions {
+    /**
+     * Defines an existing instance of Glslang (useful in modules who do not access the global instance).
+     */
+    glslang?: any;
+    /**
+     * Defines the URL of the glslang JS File.
+     */
+    jsPath?: string;
+    /**
+     * Defines the URL of the glslang WASM File.
+     */
+    wasmPath?: string;
+}
+
+/**
+ * Options to create the WebGPU engine
+ */
+export interface WebGPUEngineOptions extends AbstractEngineOptions, GPURequestAdapterOptions {
+    /**
+     * Defines the category of adapter to use.
+     * Is it the discrete or integrated device.
+     */
+    powerPreference?: GPUPowerPreference;
+
+    /**
+     * When set to true, indicates that only a fallback adapter may be returned when requesting an adapter.
+     * If the user agent does not support a fallback adapter, will cause requestAdapter() to resolve to null.
+     * Default: false
+     */
+    forceFallbackAdapter?: boolean;
+
+    /**
+     * Defines the device descriptor used to create a device once we have retrieved an appropriate adapter
+     */
+    deviceDescriptor?: GPUDeviceDescriptor;
+
+    /**
+     * When requesting the device, enable all the features supported by the adapter. Default: false
+     * Note that this setting is ignored if you explicitely set deviceDescriptor.requiredFeatures
+     */
+    enableAllFeatures?: boolean;
+
+    /**
+     * When requesting the device, set the required limits to the maximum possible values (the ones from adapter.limits). Default: false
+     * Note that this setting is ignored if you explicitely set deviceDescriptor.requiredLimits
+     */
+    setMaximumLimits?: boolean;
+
+    /**
+     * Defines the requested Swap Chain Format.
+     */
+    swapChainFormat?: GPUTextureFormat;
+
+    /**
+     * Defines whether we should generate debug markers in the gpu command lists (can be seen with PIX for eg). Default: false
+     */
+    enableGPUDebugMarkers?: boolean;
+
+    /**
+     * Options to load the associated Glslang library
+     */
+    glslangOptions?: GlslangOptions;
+
+    /**
+     * Options to load the associated Twgsl library
+     */
+    twgslOptions?: TwgslOptions;
+}
+
+/**
+ * The web GPU engine class provides support for WebGPU version of babylon.js.
+ * @since 5.0.0
+ */
+export class WebGPUEngine extends ThinWebGPUEngine {
+    // Default glslang options.
+    private static readonly _GlslangDefaultOptions: GlslangOptions = {
+        jsPath: `${Tools._DefaultCdnUrl}/glslang/glslang.js`,
+        wasmPath: `${Tools._DefaultCdnUrl}/glslang/glslang.wasm`,
+    };
+
+    private static _InstanceId = 0;
+
+    /** A unique id to identify this instance */
+    public readonly uniqueId = -1;
+
+    // Page Life cycle and constants
+    private readonly _uploadEncoderDescriptor = { label: "upload" };
+    private readonly _renderEncoderDescriptor = { label: "render" };
+    /** @internal */
+    public readonly _clearDepthValue = 1;
+    /** @internal */
+    public readonly _clearReverseDepthValue = 0;
+    /** @internal */
+    public readonly _clearStencilValue = 0;
+    private readonly _defaultSampleCount = 4; // Only supported value for now.
+
+    // Engine Life Cycle
+    /** @internal */
+    public _options: WebGPUEngineOptions;
+    private _glslang: any = null;
+    private _tintWASM: Nullable<WebGPUTintWASM> = null;
+    private _glslangAndTintAreFullyLoaded = false;
+    private _adapter: GPUAdapter;
+    private _adapterSupportedExtensions: GPUFeatureName[];
+    private _adapterInfo: GPUAdapterInfo = {
+        vendor: "",
+        architecture: "",
+        device: "",
+        description: "",
+    };
+    private _adapterSupportedLimits: GPUSupportedLimits;
+    /** @internal */
+    public _device: GPUDevice;
+    private _deviceEnabledExtensions: GPUFeatureName[];
+    private _deviceLimits: GPUSupportedLimits;
+    private _context: GPUCanvasContext;
+    private _mainPassSampleCount: number;
+    private _glslangOptions?: GlslangOptions;
+    private _twgslOptions?: TwgslOptions;
+    /** @internal */
+    public _bufferManager: WebGPUBufferManager;
+    private _clearQuad: WebGPUClearQuad;
+    /** @internal */
+    public _cacheSampler: WebGPUCacheSampler;
+    private _cacheBindGroups: WebGPUCacheBindGroups;
+    private _emptyVertexBuffer: VertexBuffer;
+    /** @internal */
+    public _mrtAttachments: number[];
+    /** @internal */
+    public _occlusionQuery: WebGPUOcclusionQuery;
+    /** @internal */
+    public _compiledComputeEffects: { [key: string]: ComputeEffect } = {};
+    /** @internal */
+    public _counters: {
+        numEnableEffects: number;
+        numEnableDrawWrapper: number;
+        numBundleCreationNonCompatMode: number;
+        numBundleReuseNonCompatMode: number;
+    } = {
+        numEnableEffects: 0,
+        numEnableDrawWrapper: 0,
+        numBundleCreationNonCompatMode: 0,
+        numBundleReuseNonCompatMode: 0,
+    };
+    /**
+     * Counters from last frame
+     */
+    public readonly countersLastFrame: {
+        numEnableEffects: number;
+        numEnableDrawWrapper: number;
+        numBundleCreationNonCompatMode: number;
+        numBundleReuseNonCompatMode: number;
+    } = {
+        numEnableEffects: 0,
+        numEnableDrawWrapper: 0,
+        numBundleCreationNonCompatMode: 0,
+        numBundleReuseNonCompatMode: 0,
+    };
+    /**
+     * Max number of uncaptured error messages to log
+     */
+    public numMaxUncapturedErrors = 20;
+
+    /**
+     * Gets the list of created scenes
+     */
+    public override scenes: Scene[] = [];
+
+    /** @internal */
+    public override _virtualScenes = new Array<Scene>();
+
+    // Some of the internal state might change during the render pass.
+    // This happens mainly during clear for the state
+    // And when the frame starts to swap the target texture from the swap chain
+    private _mainTexture: GPUTexture;
+    private _depthTexture: GPUTexture;
+    private _mainTextureExtends: GPUExtent3D;
+    private _depthTextureFormat: GPUTextureFormat | undefined;
+    private _colorFormat: GPUTextureFormat | null;
+    /** @internal */
+    public _ubInvertY: WebGPUDataBuffer;
+    /** @internal */
+    public _ubDontInvertY: WebGPUDataBuffer;
+
+    private _commandBuffers: GPUCommandBuffer[] = [null as any, null as any];
+
+    // Frame Buffer Life Cycle (recreated for each render target pass)
+
+    private _mainRenderPassWrapper: IWebGPURenderPassWrapper = {
+        renderPassDescriptor: null,
+        colorAttachmentViewDescriptor: null,
+        depthAttachmentViewDescriptor: null,
+        colorAttachmentGPUTextures: [],
+        depthTextureFormat: undefined,
+    };
+    private _rttRenderPassWrapper: IWebGPURenderPassWrapper = {
+        renderPassDescriptor: null,
+        colorAttachmentViewDescriptor: null,
+        depthAttachmentViewDescriptor: null,
+        colorAttachmentGPUTextures: [],
+        depthTextureFormat: undefined,
+    };
+    /** @internal */
+    public _pendingDebugCommands: Array<[string, Nullable<string>, number?]> = [];
+    /** @internal */
+    public _debugStackRenderPass: string[] = [];
+    /**
+     * Used for both the compatibilityMode=false and the snapshot rendering modes (as both can't be enabled at the same time)
+     * @internal
+     */
+
+    // DrawCall Life Cycle
+    // Effect is on the parent class
+    // protected _currentEffect: Nullable<Effect> = null;
+    private _defaultDrawContext: WebGPUDrawContext;
+    private _defaultMaterialContext: WebGPUMaterialContext;
+    /** @internal */
+    public override _currentDrawContext: WebGPUDrawContext;
+    /** @internal */
+    public _currentMaterialContext: WebGPUMaterialContext;
+    private _currentOverrideVertexBuffers: Nullable<{ [key: string]: Nullable<VertexBuffer> }> = null;
+    private _currentIndexBuffer: Nullable<DataBuffer> = null;
+    private _colorWriteLocal = true;
+    private _forceEnableEffect = false;
+
+    /**
+     * Gets or sets the snapshot rendering mode
+     */
+    public override get snapshotRenderingMode(): number {
+        return this._snapshotRendering.mode;
+    }
+
+    public override set snapshotRenderingMode(mode: number) {
+        this._snapshotRendering.mode = mode;
+    }
+
+    /**
+     * Creates a new snapshot at the next frame using the current snapshotRenderingMode
+     */
+    public snapshotRenderingReset(): void {
+        this._snapshotRendering.reset();
+    }
+
+    /**
+     * Enables or disables the snapshot rendering mode
+     * Note that the WebGL engine does not support snapshot rendering so setting the value won't have any effect for this engine
+     */
+    public override get snapshotRendering(): boolean {
+        return this._snapshotRendering.enabled;
+    }
+
+    public override set snapshotRendering(activate) {
+        this._snapshotRendering.enabled = activate;
+    }
+
+    /**
+     * Sets this to true to disable the cache for the samplers. You should do it only for testing purpose!
+     */
+    public get disableCacheSamplers(): boolean {
+        return this._cacheSampler ? this._cacheSampler.disabled : false;
+    }
+
+    public set disableCacheSamplers(disable: boolean) {
+        if (this._cacheSampler) {
+            this._cacheSampler.disabled = disable;
+        }
+    }
+
+    /**
+     * Sets this to true to disable the cache for the render pipelines. You should do it only for testing purpose!
+     */
+    public get disableCacheRenderPipelines(): boolean {
+        return this._cacheRenderPipeline ? this._cacheRenderPipeline.disabled : false;
+    }
+
+    public set disableCacheRenderPipelines(disable: boolean) {
+        if (this._cacheRenderPipeline) {
+            this._cacheRenderPipeline.disabled = disable;
+        }
+    }
+
+    /**
+     * Sets this to true to disable the cache for the bind groups. You should do it only for testing purpose!
+     */
+    public get disableCacheBindGroups(): boolean {
+        return this._cacheBindGroups ? this._cacheBindGroups.disabled : false;
+    }
+
+    public set disableCacheBindGroups(disable: boolean) {
+        if (this._cacheBindGroups) {
+            this._cacheBindGroups.disabled = disable;
+        }
+    }
+
+    /**
+     * Gets a boolean indicating if all created effects are ready
+     * @returns true if all effects are ready
+     */
+    public areAllEffectsReady(): boolean {
+        return true;
+    }
+
+    /**
+     * Get Font size information
+     * @param font font name
+     * @returns an object containing ascent, height and descent
+     */
+    public override getFontOffset(font: string): { ascent: number; height: number; descent: number } {
+        return GetFontOffset(font);
+    }
+
+    /**
+     * Gets a Promise<boolean> indicating if the engine can be instantiated (ie. if a WebGPU context can be found)
+     */
+    public static get IsSupportedAsync(): Promise<boolean> {
+        return !navigator.gpu
+            ? Promise.resolve(false)
+            : navigator.gpu
+                  .requestAdapter()
+                  .then(
+                      (adapter: GPUAdapter | undefined) => !!adapter,
+                      () => false
+                  )
+                  .catch(() => false);
+    }
+
+    /**
+     * Not supported by WebGPU, you should call IsSupportedAsync instead!
+     */
+    public static get IsSupported(): boolean {
+        Logger.Warn("You must call IsSupportedAsync for WebGPU!");
+        return false;
+    }
+
+    /**
+     * Gets a boolean indicating that the engine supports uniform buffers
+     */
+    public get supportsUniformBuffers(): boolean {
+        return true;
+    }
+
+    /** Gets the supported extensions by the WebGPU adapter */
+    public get supportedExtensions(): Immutable<GPUFeatureName[]> {
+        return this._adapterSupportedExtensions;
+    }
+
+    /** Gets the currently enabled extensions on the WebGPU device */
+    public get enabledExtensions(): Immutable<GPUFeatureName[]> {
+        return this._deviceEnabledExtensions;
+    }
+
+    /** Gets the supported limits by the WebGPU adapter */
+    public get supportedLimits(): GPUSupportedLimits {
+        return this._adapterSupportedLimits;
+    }
+
+    /** Gets the current limits of the WebGPU device */
+    public get currentLimits() {
+        return this._deviceLimits;
+    }
+
+    /**
+     * Returns a string describing the current engine
+     */
+    public override get description(): string {
+        const description = this.name + this.version;
+
+        return description;
+    }
+
+    /**
+     * Returns the version of the engine
+     */
+    public get version(): number {
+        return 1;
+    }
+
+    /**
+     * Gets an object containing information about the current engine context
+     * @returns an object containing the vendor, the renderer and the version of the current engine context
+     */
+    public getInfo() {
+        return {
+            vendor: this._adapterInfo.vendor || "unknown vendor",
+            renderer: this._adapterInfo.architecture || "unknown renderer",
+            version: this._adapterInfo.description || "unknown version",
+        };
+    }
+
+    /**
+     * (WebGPU only) True (default) to be in compatibility mode, meaning rendering all existing scenes without artifacts (same rendering than WebGL).
+     * Setting the property to false will improve performances but may not work in some scenes if some precautions are not taken.
+     * See https://doc.babylonjs.com/setup/support/webGPU/webGPUOptimization/webGPUNonCompatibilityMode for more details
+     */
+    public override get compatibilityMode() {
+        return this._compatibilityMode;
+    }
+
+    public override set compatibilityMode(mode: boolean) {
+        this._compatibilityMode = mode;
+    }
+
+    /** @internal */
+    public get currentSampleCount(): number {
+        return this._currentRenderTarget ? this._currentRenderTarget.samples : this._mainPassSampleCount;
+    }
+
+    /**
+     * Create a new instance of the gpu engine asynchronously
+     * @param canvas Defines the canvas to use to display the result
+     * @param options Defines the options passed to the engine to create the GPU context dependencies
+     * @returns a promise that resolves with the created engine
+     */
+    public static CreateAsync(canvas: HTMLCanvasElement, options: WebGPUEngineOptions = {}): Promise<WebGPUEngine> {
+        const engine = new WebGPUEngine(canvas, options);
+
+        return new Promise((resolve) => {
+            engine.initAsync(options.glslangOptions, options.twgslOptions).then(() => resolve(engine));
+        });
+    }
+
+    /**
+     * Indicates if the z range in NDC space is 0..1 (value: true) or -1..1 (value: false)
+     */
+    public override readonly isNDCHalfZRange: boolean = true;
+
+    /**
+     * Indicates that the origin of the texture/framebuffer space is the bottom left corner. If false, the origin is top left
+     */
+    public override readonly hasOriginBottomLeft: boolean = false;
+
+    /**
+     * Create a new instance of the gpu engine.
+     * @param canvas Defines the canvas to use to display the result
+     * @param options Defines the options passed to the engine to create the GPU context dependencies
+     */
+    public constructor(canvas: HTMLCanvasElement | OffscreenCanvas, options: WebGPUEngineOptions = {}) {
+        super(options.antialias ?? true, options);
+        this._name = "WebGPU";
+
+        this._drawCalls = new PerfCounter();
+
+        options.deviceDescriptor = options.deviceDescriptor || {};
+        options.enableGPUDebugMarkers = options.enableGPUDebugMarkers ?? false;
+
+        Logger.Log(`Babylon.js v${AbstractEngine.Version} - ${this.description} engine`);
+        if (!navigator.gpu) {
+            Logger.Error("WebGPU is not supported by your browser.");
+            return;
+        }
+
+        options.swapChainFormat = options.swapChainFormat || navigator.gpu.getPreferredCanvasFormat();
+
+        this._isWebGPU = true;
+        this._shaderPlatformName = "WEBGPU";
+
+        this._renderingCanvas = canvas as HTMLCanvasElement;
+        this._options = options;
+
+        this._mainPassSampleCount = options.antialias ? this._defaultSampleCount : 1;
+
+        if (navigator && navigator.userAgent) {
+            this._setupMobileChecks();
+        }
+
+        this._sharedInit(this._renderingCanvas);
+
+        this._shaderProcessor = new WebGPUShaderProcessorGLSL();
+        this._shaderProcessorWGSL = new WebGPUShaderProcessorWGSL();
+    }
+
+    //------------------------------------------------------------------------------
+    //                              Initialization
+    //------------------------------------------------------------------------------
+    private _workingGlslangAndTintPromise: Nullable<Promise<void>> = null;
+
+    /**
+     * Load the glslang and tintWASM libraries and prepare them for use.
+     * @returns a promise that resolves when the engine is ready to use the glslang and tintWASM
+     */
+    public prepareGlslangAndTintAsync(): Promise<void> {
+        if (!this._workingGlslangAndTintPromise) {
+            this._workingGlslangAndTintPromise = new Promise<void>((resolve) => {
+                this._initGlslang(this._glslangOptions ?? this._options?.glslangOptions).then((glslang: any) => {
+                    this._glslang = glslang;
+                    this._tintWASM = new WebGPUTintWASM();
+                    this._tintWASM.initTwgsl(this._twgslOptions ?? this._options?.twgslOptions).then(() => {
+                        this._glslangAndTintAreFullyLoaded = true;
+                        resolve();
+                    });
+                });
+            });
+        }
+
+        return this._workingGlslangAndTintPromise;
+    }
+
+    /**
+     * Initializes the WebGPU context and dependencies.
+     * @param glslangOptions Defines the GLSLang compiler options if necessary
+     * @param twgslOptions Defines the Twgsl compiler options if necessary
+     * @returns a promise notifying the readiness of the engine.
+     */
+    public initAsync(glslangOptions?: GlslangOptions, twgslOptions?: TwgslOptions): Promise<void> {
+        (this.uniqueId as number) = WebGPUEngine._InstanceId++;
+        this._glslangOptions = glslangOptions;
+        this._twgslOptions = twgslOptions;
+        return navigator
+            .gpu!.requestAdapter(this._options)
+            .then((adapter: GPUAdapter | undefined) => {
+                if (!adapter) {
+                    // eslint-disable-next-line no-throw-literal
+                    throw "Could not retrieve a WebGPU adapter (adapter is null).";
+                } else {
+                    this._adapter = adapter!;
+                    this._adapterSupportedExtensions = [];
+                    this._adapter.features?.forEach((feature) => this._adapterSupportedExtensions.push(feature as WebGPUConstants.FeatureName));
+                    this._adapterSupportedLimits = this._adapter.limits;
+
+                    this._adapter.requestAdapterInfo().then((adapterInfo) => {
+                        this._adapterInfo = adapterInfo;
+                    });
+
+                    const deviceDescriptor = this._options.deviceDescriptor ?? {};
+                    const requiredFeatures = deviceDescriptor?.requiredFeatures ?? (this._options.enableAllFeatures ? this._adapterSupportedExtensions : undefined);
+
+                    if (requiredFeatures) {
+                        const requestedExtensions = requiredFeatures;
+                        const validExtensions: GPUFeatureName[] = [];
+
+                        for (const extension of requestedExtensions) {
+                            if (this._adapterSupportedExtensions.indexOf(extension) !== -1) {
+                                validExtensions.push(extension);
+                            }
+                        }
+
+                        deviceDescriptor.requiredFeatures = validExtensions;
+                    }
+
+                    if (this._options.setMaximumLimits && !deviceDescriptor.requiredLimits) {
+                        deviceDescriptor.requiredLimits = {};
+                        for (const name in this._adapterSupportedLimits) {
+                            if (name === "minSubgroupSize" || name === "maxSubgroupSize") {
+                                // Chrome exposes these limits in "webgpu developer" mode, but these can't be set on the device.
+                                continue;
+                            }
+                            deviceDescriptor.requiredLimits[name] = this._adapterSupportedLimits[name];
+                        }
+                    }
+
+                    deviceDescriptor.label = `BabylonWebGPUDevice${this.uniqueId}`;
+
+                    return this._adapter.requestDevice(deviceDescriptor);
+                }
+            })
+            .then((device: GPUDevice) => {
+                this._device = device;
+                this._deviceEnabledExtensions = [];
+                this._device.features?.forEach((feature) => this._deviceEnabledExtensions.push(feature as WebGPUConstants.FeatureName));
+                this._deviceLimits = device.limits;
+
+                let numUncapturedErrors = -1;
+                this._device.addEventListener("uncapturederror", (event) => {
+                    if (++numUncapturedErrors < this.numMaxUncapturedErrors) {
+                        Logger.Warn(`WebGPU uncaptured error (${numUncapturedErrors + 1}): ${(<GPUUncapturedErrorEvent>event).error} - ${(<any>event).error.message}`);
+                    } else if (numUncapturedErrors++ === this.numMaxUncapturedErrors) {
+                        Logger.Warn(
+                            `WebGPU uncaptured error: too many warnings (${this.numMaxUncapturedErrors}), no more warnings will be reported to the console for this engine.`
+                        );
+                    }
+                });
+
+                if (!this._doNotHandleContextLost) {
+                    this._device.lost?.then((info) => {
+                        if (this._isDisposed) {
+                            return;
+                        }
+                        this._contextWasLost = true;
+                        Logger.Warn("WebGPU context lost. " + info);
+                        this.onContextLostObservable.notifyObservers(this);
+                        this._restoreEngineAfterContextLost(async () => {
+                            const snapshotRenderingMode = this.snapshotRenderingMode;
+                            const snapshotRendering = this.snapshotRendering;
+                            const disableCacheSamplers = this.disableCacheSamplers;
+                            const disableCacheRenderPipelines = this.disableCacheRenderPipelines;
+                            const disableCacheBindGroups = this.disableCacheBindGroups;
+                            const enableGPUTimingMeasurements = this.enableGPUTimingMeasurements;
+
+                            await this.initAsync(this._glslangOptions ?? this._options?.glslangOptions, this._twgslOptions ?? this._options?.twgslOptions);
+
+                            this.snapshotRenderingMode = snapshotRenderingMode;
+                            this.snapshotRendering = snapshotRendering;
+                            this.disableCacheSamplers = disableCacheSamplers;
+                            this.disableCacheRenderPipelines = disableCacheRenderPipelines;
+                            this.disableCacheBindGroups = disableCacheBindGroups;
+                            this.enableGPUTimingMeasurements = enableGPUTimingMeasurements;
+                            this._currentRenderPass = null;
+                        });
+                    });
+                }
+            })
+            .then(() => {
+                this._initializeLimits();
+
+                this._bufferManager = new WebGPUBufferManager(this, this._device);
+                this._textureHelper = new WebGPUTextureManager(this, this._device, this._bufferManager, this._deviceEnabledExtensions);
+                this._cacheSampler = new WebGPUCacheSampler(this._device);
+                this._cacheBindGroups = new WebGPUCacheBindGroups(this._device, this._cacheSampler, this);
+                this._timestampQuery = new WebGPUTimestampQuery(this, this._device, this._bufferManager);
+                this._occlusionQuery = (this._device as any).createQuerySet ? new WebGPUOcclusionQuery(this, this._device, this._bufferManager) : (undefined as any);
+                this._bundleList = new WebGPUBundleList(this._device);
+                this._snapshotRendering = new WebGPUSnapshotRendering(this, this._snapshotRenderingMode, this._bundleList);
+
+                this._ubInvertY = this._bufferManager.createBuffer(
+                    new Float32Array([-1, 0]),
+                    WebGPUConstants.BufferUsage.Uniform | WebGPUConstants.BufferUsage.CopyDst,
+                    "UBInvertY"
+                );
+                this._ubDontInvertY = this._bufferManager.createBuffer(
+                    new Float32Array([1, 0]),
+                    WebGPUConstants.BufferUsage.Uniform | WebGPUConstants.BufferUsage.CopyDst,
+                    "UBDontInvertY"
+                );
+
+                if (this.dbgVerboseLogsForFirstFrames) {
+                    if ((this as any)._count === undefined) {
+                        (this as any)._count = 0;
+                        Logger.Log(["%c frame #" + (this as any)._count + " - begin", "background: #ffff00"]);
+                    }
+                }
+
+                this._uploadEncoder = this._device.createCommandEncoder(this._uploadEncoderDescriptor);
+                this._renderEncoder = this._device.createCommandEncoder(this._renderEncoderDescriptor);
+
+                this._emptyVertexBuffer = new VertexBuffer(this, [0], "", {
+                    stride: 1,
+                    offset: 0,
+                    size: 1,
+                    label: "EmptyVertexBuffer",
+                });
+
+                this._cacheRenderPipeline = new WebGPUCacheRenderPipelineTree(this._device, this._emptyVertexBuffer);
+
+                this._depthCullingState = new WebGPUDepthCullingState(this._cacheRenderPipeline);
+                this._stencilStateComposer = new WebGPUStencilStateComposer(this._cacheRenderPipeline);
+                this._stencilStateComposer.stencilGlobal = this._stencilState;
+
+                this._depthCullingState.depthTest = true;
+                this._depthCullingState.depthFunc = Constants.LEQUAL;
+                this._depthCullingState.depthMask = true;
+
+                this._textureHelper.setCommandEncoder(this._uploadEncoder);
+
+                this._clearQuad = new WebGPUClearQuad(this._device, this, this._emptyVertexBuffer);
+                this._defaultDrawContext = this.createDrawContext()!;
+                this._currentDrawContext = this._defaultDrawContext;
+                this._defaultMaterialContext = this.createMaterialContext()!;
+                this._currentMaterialContext = this._defaultMaterialContext;
+
+                this._initializeContextAndSwapChain();
+                this._initializeMainAttachments();
+                this.resize();
+            })
+            .catch((e: any) => {
+                Logger.Error("A fatal error occurred during WebGPU creation/initialization.");
+                throw e;
+            });
+    }
+
+    private _initGlslang(glslangOptions?: GlslangOptions): Promise<any> {
+        glslangOptions = glslangOptions || {};
+        glslangOptions = {
+            ...WebGPUEngine._GlslangDefaultOptions,
+            ...glslangOptions,
+        };
+
+        if (glslangOptions.glslang) {
+            return Promise.resolve(glslangOptions.glslang);
+        }
+
+        if ((self as any).glslang) {
+            return (self as any).glslang(glslangOptions!.wasmPath);
+        }
+
+        if (glslangOptions.jsPath && glslangOptions.wasmPath) {
+            return Tools.LoadBabylonScriptAsync(glslangOptions.jsPath).then(() => {
+                return (self as any).glslang(Tools.GetBabylonScriptURL(glslangOptions!.wasmPath!));
+            });
+        }
+
+        return Promise.reject("gslang is not available.");
+    }
+
+    private _initializeLimits(): void {
+        // Init caps
+        // TODO WEBGPU Real Capability check once limits will be working.
+
+        this._caps = {
+            maxTexturesImageUnits: this._deviceLimits.maxSampledTexturesPerShaderStage,
+            maxVertexTextureImageUnits: this._deviceLimits.maxSampledTexturesPerShaderStage,
+            maxCombinedTexturesImageUnits: this._deviceLimits.maxSampledTexturesPerShaderStage * 2,
+            maxTextureSize: this._deviceLimits.maxTextureDimension2D,
+            maxCubemapTextureSize: this._deviceLimits.maxTextureDimension2D,
+            maxRenderTextureSize: this._deviceLimits.maxTextureDimension2D,
+            maxVertexAttribs: this._deviceLimits.maxVertexAttributes,
+            maxDrawBuffers: 8,
+            maxVaryingVectors: this._deviceLimits.maxInterStageShaderVariables,
+            maxFragmentUniformVectors: Math.floor(this._deviceLimits.maxUniformBufferBindingSize / 4),
+            maxVertexUniformVectors: Math.floor(this._deviceLimits.maxUniformBufferBindingSize / 4),
+            standardDerivatives: true,
+            astc: (this._deviceEnabledExtensions.indexOf(WebGPUConstants.FeatureName.TextureCompressionASTC) >= 0 ? true : undefined) as any,
+            s3tc: (this._deviceEnabledExtensions.indexOf(WebGPUConstants.FeatureName.TextureCompressionBC) >= 0 ? true : undefined) as any,
+            pvrtc: null,
+            etc1: null,
+            etc2: (this._deviceEnabledExtensions.indexOf(WebGPUConstants.FeatureName.TextureCompressionETC2) >= 0 ? true : undefined) as any,
+            bptc: this._deviceEnabledExtensions.indexOf(WebGPUConstants.FeatureName.TextureCompressionBC) >= 0 ? true : undefined,
+            maxAnisotropy: 16, // Most implementations support maxAnisotropy values in range between 1 and 16, inclusive. The used value of maxAnisotropy will be clamped to the maximum value that the platform supports.
+            uintIndices: true,
+            fragmentDepthSupported: true,
+            highPrecisionShaderSupported: true,
+            colorBufferFloat: true,
+            supportFloatTexturesResolve: false, // See https://github.com/gpuweb/gpuweb/issues/3844
+            rg11b10ufColorRenderable: this._deviceEnabledExtensions.indexOf(WebGPUConstants.FeatureName.RG11B10UFloatRenderable) >= 0,
+            textureFloat: true,
+            textureFloatLinearFiltering: this._deviceEnabledExtensions.indexOf(WebGPUConstants.FeatureName.Float32Filterable) >= 0,
+            textureFloatRender: true,
+            textureHalfFloat: true,
+            textureHalfFloatLinearFiltering: true,
+            textureHalfFloatRender: true,
+            textureLOD: true,
+            texelFetch: true,
+            drawBuffersExtension: true,
+            depthTextureExtension: true,
+            vertexArrayObject: false,
+            instancedArrays: true,
+            timerQuery:
+                typeof BigUint64Array !== "undefined" && this._deviceEnabledExtensions.indexOf(WebGPUConstants.FeatureName.TimestampQuery) !== -1 ? (true as any) : undefined,
+            supportOcclusionQuery: typeof BigUint64Array !== "undefined",
+            canUseTimestampForTimerQuery: true,
+            multiview: false,
+            oculusMultiview: false,
+            parallelShaderCompile: undefined,
+            blendMinMax: true,
+            maxMSAASamples: 4, // the spec only supports values of 1 and 4
+            canUseGLInstanceID: true,
+            canUseGLVertexID: true,
+            supportComputeShaders: true,
+            supportSRGBBuffers: true,
+            supportTransformFeedbacks: false,
+            textureMaxLevel: true,
+            texture2DArrayMaxLayerCount: this._deviceLimits.maxTextureArrayLayers,
+            disableMorphTargetTexture: false,
+        };
+
+        this._features = {
+            forceBitmapOverHTMLImageElement: true,
+            supportRenderAndCopyToLodForFloatTextures: true,
+            supportDepthStencilTexture: true,
+            supportShadowSamplers: true,
+            uniformBufferHardCheckMatrix: false,
+            allowTexturePrefiltering: true,
+            trackUbosInFrame: true,
+            checkUbosContentBeforeUpload: true,
+            supportCSM: true,
+            basisNeedsPOT: false,
+            support3DTextures: true,
+            needTypeSuffixInShaderConstants: true,
+            supportMSAA: true,
+            supportSSAO2: true,
+            supportIBLShadows: true,
+            supportExtendedTextureFormats: true,
+            supportSwitchCaseInShader: true,
+            supportSyncTextureRead: false,
+            needsInvertingBitmap: false,
+            useUBOBindingCache: false,
+            needShaderCodeInlining: true,
+            needToAlwaysBindUniformBuffers: true,
+            supportRenderPasses: true,
+            supportSpriteInstancing: true,
+            forceVertexBufferStrideAndOffsetMultiple4Bytes: true,
+            _checkNonFloatVertexBuffersDontRecreatePipelineContext: true,
+            _collectUbosUpdatedInFrame: false,
+        };
+    }
+
+    private _initializeContextAndSwapChain(): void {
+        if (!this._renderingCanvas) {
+            // eslint-disable-next-line no-throw-literal
+            throw "The rendering canvas has not been set!";
+        }
+        this._context = this._renderingCanvas.getContext("webgpu") as unknown as GPUCanvasContext;
+        this._configureContext();
+        this._colorFormat = this._options.swapChainFormat!;
+        this._mainRenderPassWrapper.colorAttachmentGPUTextures = [new WebGPUHardwareTexture()];
+        this._mainRenderPassWrapper.colorAttachmentGPUTextures[0]!.format = this._colorFormat;
+        this._setColorFormat(this._mainRenderPassWrapper);
+    }
+
+    // Set default values as WebGL with depth and stencil attachment for the broadest Compat.
+    private _initializeMainAttachments(): void {
+        if (!this._bufferManager) {
+            return;
+        }
+
+        this.flushFramebuffer();
+
+        this._mainTextureExtends = {
+            width: this.getRenderWidth(true),
+            height: this.getRenderHeight(true),
+            depthOrArrayLayers: 1,
+        };
+
+        const bufferDataUpdate = new Float32Array([this.getRenderHeight(true)]);
+
+        this._bufferManager.setSubData(this._ubInvertY, 4, bufferDataUpdate);
+        this._bufferManager.setSubData(this._ubDontInvertY, 4, bufferDataUpdate);
+
+        let mainColorAttachments: GPURenderPassColorAttachment[];
+
+        if (this._options.antialias) {
+            const mainTextureDescriptor: GPUTextureDescriptor = {
+                label: `Texture_MainColor_${this._mainTextureExtends.width}x${this._mainTextureExtends.height}_antialiasing`,
+                size: this._mainTextureExtends,
+                mipLevelCount: 1,
+                sampleCount: this._mainPassSampleCount,
+                dimension: WebGPUConstants.TextureDimension.E2d,
+                format: this._options.swapChainFormat!,
+                usage: WebGPUConstants.TextureUsage.RenderAttachment,
+            };
+
+            if (this._mainTexture) {
+                this._textureHelper.releaseTexture(this._mainTexture);
+            }
+            this._mainTexture = this._device.createTexture(mainTextureDescriptor);
+            mainColorAttachments = [
+                {
+                    view: this._mainTexture.createView({
+                        label: "TextureView_MainColor_antialiasing",
+                        dimension: WebGPUConstants.TextureDimension.E2d,
+                        format: this._options.swapChainFormat!,
+                        mipLevelCount: 1,
+                        arrayLayerCount: 1,
+                    }),
+                    clearValue: new Color4(0, 0, 0, 1),
+                    loadOp: WebGPUConstants.LoadOp.Clear,
+                    storeOp: WebGPUConstants.StoreOp.Store, // don't use StoreOp.Discard, else using several cameras with different viewports or using scissors will fail because we call beginRenderPass / endPass several times for the same color attachment!
+                },
+            ];
+        } else {
+            mainColorAttachments = [
+                {
+                    view: undefined as any,
+                    clearValue: new Color4(0, 0, 0, 1),
+                    loadOp: WebGPUConstants.LoadOp.Clear,
+                    storeOp: WebGPUConstants.StoreOp.Store,
+                },
+            ];
+        }
+
+        this._mainRenderPassWrapper.depthTextureFormat = this.isStencilEnable ? WebGPUConstants.TextureFormat.Depth24PlusStencil8 : WebGPUConstants.TextureFormat.Depth32Float;
+
+        this._setDepthTextureFormat(this._mainRenderPassWrapper);
+        this._setColorFormat(this._mainRenderPassWrapper);
+
+        const depthTextureDescriptor: GPUTextureDescriptor = {
+            label: `Texture_MainDepthStencil_${this._mainTextureExtends.width}x${this._mainTextureExtends.height}`,
+            size: this._mainTextureExtends,
+            mipLevelCount: 1,
+            sampleCount: this._mainPassSampleCount,
+            dimension: WebGPUConstants.TextureDimension.E2d,
+            format: this._mainRenderPassWrapper.depthTextureFormat,
+            usage: WebGPUConstants.TextureUsage.RenderAttachment,
+        };
+
+        if (this._depthTexture) {
+            this._textureHelper.releaseTexture(this._depthTexture);
+        }
+        this._depthTexture = this._device.createTexture(depthTextureDescriptor);
+        const mainDepthAttachment: GPURenderPassDepthStencilAttachment = {
+            view: this._depthTexture.createView({
+                label: `TextureView_MainDepthStencil_${this._mainTextureExtends.width}x${this._mainTextureExtends.height}`,
+                dimension: WebGPUConstants.TextureDimension.E2d,
+                format: this._depthTexture.format,
+                mipLevelCount: 1,
+                arrayLayerCount: 1,
+            }),
+
+            depthClearValue: this._clearDepthValue,
+            depthLoadOp: WebGPUConstants.LoadOp.Clear,
+            depthStoreOp: WebGPUConstants.StoreOp.Store,
+            stencilClearValue: this._clearStencilValue,
+            stencilLoadOp: !this.isStencilEnable ? undefined : WebGPUConstants.LoadOp.Clear,
+            stencilStoreOp: !this.isStencilEnable ? undefined : WebGPUConstants.StoreOp.Store,
+        };
+
+        this._mainRenderPassWrapper.renderPassDescriptor = {
+            label: "MainRenderPass",
+            colorAttachments: mainColorAttachments,
+            depthStencilAttachment: mainDepthAttachment,
+        };
+    }
+
+    /**
+     * Shared initialization across engines types.
+     * @param canvas The canvas associated with this instance of the engine.
+     */
+    protected override _sharedInit(canvas: HTMLCanvasElement) {
+        super._sharedInit(canvas);
+
+        _CommonInit(this, canvas, this._creationOptions);
+    }
+
+    private _configureContext(): void {
+        this._context.configure({
+            device: this._device,
+            format: this._options.swapChainFormat!,
+            usage: WebGPUConstants.TextureUsage.RenderAttachment | WebGPUConstants.TextureUsage.CopySrc,
+            alphaMode: this.premultipliedAlpha ? WebGPUConstants.CanvasAlphaMode.Premultiplied : WebGPUConstants.CanvasAlphaMode.Opaque,
+        });
+    }
+
+    /**
+     * Resize an image and returns the image data as an uint8array
+     * @param image image to resize
+     * @param bufferWidth destination buffer width
+     * @param bufferHeight destination buffer height
+     * @returns an uint8array containing RGBA values of bufferWidth * bufferHeight size
+     */
+    public override resizeImageBitmap(image: HTMLImageElement | ImageBitmap, bufferWidth: number, bufferHeight: number): Uint8Array {
+        return ResizeImageBitmap(this, image, bufferWidth, bufferHeight);
+    }
+
+    /**
+     * Engine abstraction for loading and creating an image bitmap from a given source string.
+     * @param imageSource source to load the image from.
+     * @param options An object that sets options for the image's extraction.
+     * @returns ImageBitmap
+     */
+    public override _createImageBitmapFromSource(imageSource: string, options?: ImageBitmapOptions): Promise<ImageBitmap> {
+        return CreateImageBitmapFromSource(this, imageSource, options);
+    }
+
+    /**
+     * Toggle full screen mode
+     * @param requestPointerLock defines if a pointer lock should be requested from the user
+     */
+    public override switchFullscreen(requestPointerLock: boolean): void {
+        if (this.isFullscreen) {
+            this.exitFullscreen();
+        } else {
+            this.enterFullscreen(requestPointerLock);
+        }
+    }
+
+    /**
+     * Enters full screen mode
+     * @param requestPointerLock defines if a pointer lock should be requested from the user
+     */
+    public override enterFullscreen(requestPointerLock: boolean): void {
+        if (!this.isFullscreen) {
+            this._pointerLockRequested = requestPointerLock;
+            if (this._renderingCanvas) {
+                RequestFullscreen(this._renderingCanvas);
+            }
+        }
+    }
+
+    /**
+     * Exits full screen mode
+     */
+    public override exitFullscreen(): void {
+        if (this.isFullscreen) {
+            ExitFullscreen();
+        }
+    }
+
+    /**
+     * Enters Pointerlock mode
+     */
+    public enterPointerlock(): void {
+        if (this._renderingCanvas) {
+            RequestPointerlock(this._renderingCanvas);
+        }
+    }
+
+    /**
+     * Exits Pointerlock mode
+     */
+    public exitPointerlock(): void {
+        ExitPointerlock();
+    }
+
+    protected override _rebuildBuffers(): void {
+        super._rebuildBuffers();
+
+        for (const storageBuffer of this._storageBuffers) {
+            // The buffer can already be rebuilt by the call to _rebuildGeometries(), which recreates the storage buffers for the ComputeShaderParticleSystem
+            if ((storageBuffer.getBuffer() as WebGPUDataBuffer).engineId !== this.uniqueId) {
+                storageBuffer._rebuild();
+            }
+        }
+    }
+
+    protected override _restoreEngineAfterContextLost(initEngine: () => void) {
+        WebGPUCacheRenderPipelineTree.ResetCache();
+        WebGPUCacheBindGroups.ResetCache();
+
+        // Clear the draw wrappers and material contexts
+        const cleanScenes = (scenes: Scene[]) => {
+            for (const scene of scenes) {
+                for (const mesh of scene.meshes) {
+                    const subMeshes = mesh.subMeshes;
+                    if (!subMeshes) {
+                        continue;
+                    }
+                    for (const subMesh of subMeshes) {
+                        subMesh._drawWrappers = [];
+                    }
+                }
+
+                for (const material of scene.materials) {
+                    material._materialContext?.reset();
+                }
+            }
+        };
+
+        cleanScenes(this.scenes);
+        cleanScenes(this._virtualScenes);
+
+        // The leftOver uniform buffers are removed from the list because they will be recreated when we rebuild the effects
+        const uboList: UniformBuffer[] = [];
+        for (const uniformBuffer of this._uniformBuffers) {
+            if (uniformBuffer.name.indexOf("leftOver") < 0) {
+                uboList.push(uniformBuffer);
+            }
+        }
+        this._uniformBuffers = uboList;
+
+        super._restoreEngineAfterContextLost(initEngine);
+    }
+
+    /**
+     * Force a specific size of the canvas
+     * @param width defines the new canvas' width
+     * @param height defines the new canvas' height
+     * @param forceSetSize true to force setting the sizes of the underlying canvas
+     * @returns true if the size was changed
+     */
+    public override setSize(width: number, height: number, forceSetSize = false): boolean {
+        if (!super.setSize(width, height, forceSetSize)) {
+            return false;
+        }
+
+        if (this.dbgVerboseLogsForFirstFrames) {
+            if ((this as any)._count === undefined) {
+                (this as any)._count = 0;
+            }
+            if (!(this as any)._count || (this as any)._count < this.dbgVerboseLogsNumFrames) {
+                Logger.Log(["frame #" + (this as any)._count + " - setSize -", width, height]);
+            }
+        }
+
+        this._initializeMainAttachments();
+
+        if (this.snapshotRendering) {
+            // reset snapshot rendering so that the next frame will record a new list of bundles
+            this.snapshotRenderingReset();
+        }
+
+        return true;
+    }
+
+    private _shaderProcessorWGSL: Nullable<IShaderProcessor>;
+
+    /**
+     * @internal
+     */
+    public override _getShaderProcessor(shaderLanguage: ShaderLanguage): Nullable<IShaderProcessor> {
+        if (shaderLanguage === ShaderLanguage.WGSL) {
+            return this._shaderProcessorWGSL;
+        }
+        return this._shaderProcessor;
+    }
+
+    /**
+     * @internal
+     */
+    public _getShaderProcessingContext(shaderLanguage: ShaderLanguage, pureMode: boolean): Nullable<ShaderProcessingContext> {
+        return new WebGPUShaderProcessingContext(shaderLanguage, pureMode);
+    }
+
+    private _getCurrentRenderPass(): GPURenderPassEncoder {
+        if (this._currentRenderTarget && !this._currentRenderPass) {
+            // delayed creation of the render target pass, but we now need to create it as we are requested the render pass
+            this._startRenderTargetRenderPass(this._currentRenderTarget, false, null, false, false);
+        } else if (!this._currentRenderPass) {
+            this._startMainRenderPass(false);
+        }
+
+        return this._currentRenderPass!;
+    }
+
+    /** @internal */
+    public _getCurrentRenderPassWrapper() {
+        return this._currentRenderTarget ? this._rttRenderPassWrapper : this._mainRenderPassWrapper;
+    }
+
+    //------------------------------------------------------------------------------
+    //                          Static Pipeline WebGPU States
+    //------------------------------------------------------------------------------
+
+    /** @internal */
+    public applyStates() {
+        this._stencilStateComposer.apply();
+        this._cacheRenderPipeline.setAlphaBlendEnabled(this._alphaState.alphaBlend);
+    }
+
+    /**
+     * Force the entire cache to be cleared
+     * You should not have to use this function unless your engine needs to share the WebGPU context with another engine
+     * @param bruteForce defines a boolean to force clearing ALL caches (including stencil, detoh and alpha states)
+     */
+    public wipeCaches(bruteForce?: boolean): void {
+        if (this.preventCacheWipeBetweenFrames && !bruteForce) {
+            return;
+        }
+
+        //this._currentEffect = null; // can't reset _currentEffect, else some crashes can occur (for eg in ProceduralTexture which calls bindFrameBuffer (which calls wipeCaches) after having called enableEffect and before drawing into the texture)
+        // _forceEnableEffect = true assumes the role of _currentEffect = null
+        this._forceEnableEffect = true;
+        this._currentIndexBuffer = null;
+        this._currentOverrideVertexBuffers = null;
+        this._cacheRenderPipeline.setBuffers(null, null, null);
+
+        if (bruteForce) {
+            this._stencilStateComposer.reset();
+
+            this._depthCullingState.reset();
+            this._depthCullingState.depthFunc = Constants.LEQUAL;
+
+            this._alphaState.reset();
+            this._alphaMode = Constants.ALPHA_ADD;
+            this._alphaEquation = Constants.ALPHA_DISABLE;
+            this._cacheRenderPipeline.setAlphaBlendFactors(this._alphaState._blendFunctionParameters, this._alphaState._blendEquationParameters);
+            this._cacheRenderPipeline.setAlphaBlendEnabled(false);
+
+            this.setColorWrite(true);
+        }
+
+        this._cachedVertexBuffers = null;
+        this._cachedIndexBuffer = null;
+        this._cachedEffectForVertexBuffers = null;
+    }
+
+    /**
+     * Enable or disable color writing
+     * @param enable defines the state to set
+     */
+    public override setColorWrite(enable: boolean): void {
+        this._colorWriteLocal = enable;
+        this._cacheRenderPipeline.setWriteMask(enable ? 0xf : 0);
+    }
+
+    /**
+     * Gets a boolean indicating if color writing is enabled
+     * @returns the current color writing state
+     */
+    public override getColorWrite(): boolean {
+        return this._colorWriteLocal;
+    }
+
+    //------------------------------------------------------------------------------
+    //                              Dynamic WebGPU States
+    //------------------------------------------------------------------------------
+
+    // index 0 is for main render pass, 1 for RTT render pass
+    private _viewportsCurrent: { x: number; y: number; w: number; h: number } = { x: 0, y: 0, w: 0, h: 0 };
+
+    private _mustUpdateViewport(): boolean {
+        const x = this._viewportCached.x,
+            y = this._viewportCached.y,
+            w = this._viewportCached.z,
+            h = this._viewportCached.w;
+
+        const update = this._viewportsCurrent.x !== x || this._viewportsCurrent.y !== y || this._viewportsCurrent.w !== w || this._viewportsCurrent.h !== h;
+
+        if (update) {
+            this._viewportsCurrent.x = this._viewportCached.x;
+            this._viewportsCurrent.y = this._viewportCached.y;
+            this._viewportsCurrent.w = this._viewportCached.z;
+            this._viewportsCurrent.h = this._viewportCached.w;
+        }
+
+        return update;
+    }
+
+    private _applyViewport(bundleList: Nullable<WebGPUBundleList>): void {
+        const x = Math.floor(this._viewportCached.x);
+        const w = Math.floor(this._viewportCached.z);
+        const h = Math.floor(this._viewportCached.w);
+
+        let y = Math.floor(this._viewportCached.y);
+
+        if (!this._currentRenderTarget) {
+            y = this.getRenderHeight(true) - y - h;
+        }
+
+        if (bundleList) {
+            bundleList.addItem(new WebGPURenderItemViewport(x, y, w, h));
+        } else {
+            this._getCurrentRenderPass().setViewport(x, y, w, h, 0, 1);
+        }
+
+        if (this.dbgVerboseLogsForFirstFrames) {
+            if ((this as any)._count === undefined) {
+                (this as any)._count = 0;
+            }
+            if (!(this as any)._count || (this as any)._count < this.dbgVerboseLogsNumFrames) {
+                Logger.Log([
+                    "frame #" + (this as any)._count + " - viewport applied - (",
+                    this._viewportCached.x,
+                    this._viewportCached.y,
+                    this._viewportCached.z,
+                    this._viewportCached.w,
+                    ") current pass is main pass=" + this._currentPassIsMainPass(),
+                ]);
+            }
+        }
+    }
+
+    /**
+     * @internal
+     */
+    public _viewport(x: number, y: number, width: number, height: number): void {
+        this._viewportCached.x = x;
+        this._viewportCached.y = y;
+        this._viewportCached.z = width;
+        this._viewportCached.w = height;
+    }
+
+    private _scissorsCurrent: { x: number; y: number; w: number; h: number } = { x: 0, y: 0, w: 0, h: 0 };
+    protected _scissorCached = { x: 0, y: 0, z: 0, w: 0 };
+
+    private _mustUpdateScissor(): boolean {
+        const x = this._scissorCached.x,
+            y = this._scissorCached.y,
+            w = this._scissorCached.z,
+            h = this._scissorCached.w;
+
+        const update = this._scissorsCurrent.x !== x || this._scissorsCurrent.y !== y || this._scissorsCurrent.w !== w || this._scissorsCurrent.h !== h;
+
+        if (update) {
+            this._scissorsCurrent.x = this._scissorCached.x;
+            this._scissorsCurrent.y = this._scissorCached.y;
+            this._scissorsCurrent.w = this._scissorCached.z;
+            this._scissorsCurrent.h = this._scissorCached.w;
+        }
+
+        return update;
+    }
+
+    private _applyScissor(bundleList: Nullable<WebGPUBundleList>): void {
+        const y = this._currentRenderTarget ? this._scissorCached.y : this.getRenderHeight() - this._scissorCached.w - this._scissorCached.y;
+
+        if (bundleList) {
+            bundleList.addItem(new WebGPURenderItemScissor(this._scissorCached.x, y, this._scissorCached.z, this._scissorCached.w));
+        } else {
+            this._getCurrentRenderPass().setScissorRect(this._scissorCached.x, y, this._scissorCached.z, this._scissorCached.w);
+        }
+
+        if (this.dbgVerboseLogsForFirstFrames) {
+            if ((this as any)._count === undefined) {
+                (this as any)._count = 0;
+            }
+            if (!(this as any)._count || (this as any)._count < this.dbgVerboseLogsNumFrames) {
+                Logger.Log([
+                    "frame #" + (this as any)._count + " - scissor applied - (",
+                    this._scissorCached.x,
+                    this._scissorCached.y,
+                    this._scissorCached.z,
+                    this._scissorCached.w,
+                    ") current pass is main pass=" + this._currentPassIsMainPass(),
+                ]);
+            }
+        }
+    }
+
+    private _scissorIsActive() {
+        return this._scissorCached.x !== 0 || this._scissorCached.y !== 0 || this._scissorCached.z !== 0 || this._scissorCached.w !== 0;
+    }
+
+    public enableScissor(x: number, y: number, width: number, height: number): void {
+        this._scissorCached.x = x;
+        this._scissorCached.y = y;
+        this._scissorCached.z = width;
+        this._scissorCached.w = height;
+    }
+
+    public disableScissor() {
+        this._scissorCached.x = this._scissorCached.y = this._scissorCached.z = this._scissorCached.w = 0;
+        this._scissorsCurrent.x = this._scissorsCurrent.y = this._scissorsCurrent.w = this._scissorsCurrent.h = 0;
+    }
+
+    private _stencilRefsCurrent = -1;
+
+    private _mustUpdateStencilRef(): boolean {
+        const update = this._stencilStateComposer.funcRef !== this._stencilRefsCurrent;
+        if (update) {
+            this._stencilRefsCurrent = this._stencilStateComposer.funcRef;
+        }
+        return update;
+    }
+
+    private _applyStencilRef(bundleList: Nullable<WebGPUBundleList>): void {
+        if (bundleList) {
+            bundleList.addItem(new WebGPURenderItemStencilRef(this._stencilStateComposer.funcRef ?? 0));
+        } else {
+            this._getCurrentRenderPass().setStencilReference(this._stencilStateComposer.funcRef ?? 0);
+        }
+    }
+
+    private _blendColorsCurrent: Array<Nullable<number>> = [null, null, null, null];
+
+    private _mustUpdateBlendColor(): boolean {
+        const colorBlend = this._alphaState._blendConstants;
+
+        const update =
+            colorBlend[0] !== this._blendColorsCurrent[0] ||
+            colorBlend[1] !== this._blendColorsCurrent[1] ||
+            colorBlend[2] !== this._blendColorsCurrent[2] ||
+            colorBlend[3] !== this._blendColorsCurrent[3];
+
+        if (update) {
+            this._blendColorsCurrent[0] = colorBlend[0];
+            this._blendColorsCurrent[1] = colorBlend[1];
+            this._blendColorsCurrent[2] = colorBlend[2];
+            this._blendColorsCurrent[3] = colorBlend[3];
+        }
+
+        return update;
+    }
+
+    private _applyBlendColor(bundleList: Nullable<WebGPUBundleList>): void {
+        if (bundleList) {
+            bundleList.addItem(new WebGPURenderItemBlendColor(this._alphaState._blendConstants.slice()));
+        } else {
+            this._getCurrentRenderPass().setBlendConstant(this._alphaState._blendConstants as GPUColor);
+        }
+    }
+
+    private _resetRenderPassStates() {
+        this._viewportsCurrent.x = this._viewportsCurrent.y = this._viewportsCurrent.w = this._viewportsCurrent.h = 0;
+        this._scissorsCurrent.x = this._scissorsCurrent.y = this._scissorsCurrent.w = this._scissorsCurrent.h = 0;
+        this._stencilRefsCurrent = -1;
+        this._blendColorsCurrent[0] = this._blendColorsCurrent[1] = this._blendColorsCurrent[2] = this._blendColorsCurrent[3] = null;
+    }
+
+    /**
+     * Clear the current render buffer or the current render target (if any is set up)
+     * @param color defines the color to use
+     * @param backBuffer defines if the back buffer must be cleared
+     * @param depth defines if the depth buffer must be cleared
+     * @param stencil defines if the stencil buffer must be cleared
+     */
+    public clear(color: Nullable<IColor4Like>, backBuffer: boolean, depth: boolean, stencil: boolean = false): void {
+        // Some PGs are using color3...
+        if (color && color.a === undefined) {
+            color.a = 1;
+        }
+
+        const hasScissor = this._scissorIsActive();
+
+        if (this.dbgVerboseLogsForFirstFrames) {
+            if ((this as any)._count === undefined) {
+                (this as any)._count = 0;
+            }
+            if (!(this as any)._count || (this as any)._count < this.dbgVerboseLogsNumFrames) {
+                Logger.Log(["frame #" + (this as any)._count + " - clear - backBuffer=", backBuffer, " depth=", depth, " stencil=", stencil, " scissor is active=", hasScissor]);
+            }
+        }
+
+        // We need to recreate the render pass so that the new parameters for clear color / depth / stencil are taken into account
+        if (this._currentRenderTarget) {
+            if (hasScissor) {
+                if (!this._currentRenderPass) {
+                    this._startRenderTargetRenderPass(this._currentRenderTarget!, false, backBuffer ? color : null, depth, stencil);
+                }
+                this._applyScissor(!this.compatibilityMode ? this._bundleList : null);
+                this._clearFullQuad(backBuffer ? color : null, depth, stencil);
+            } else {
+                if (this._currentRenderPass) {
+                    this._endCurrentRenderPass();
+                }
+                this._startRenderTargetRenderPass(this._currentRenderTarget!, true, backBuffer ? color : null, depth, stencil);
+            }
+        } else {
+            if (!this._currentRenderPass || !hasScissor) {
+                this._startMainRenderPass(!hasScissor, backBuffer ? color : null, depth, stencil);
+            }
+            if (hasScissor) {
+                this._applyScissor(!this.compatibilityMode ? this._bundleList : null);
+                this._clearFullQuad(backBuffer ? color : null, depth, stencil);
+            }
+        }
+    }
+
+    private _clearFullQuad(clearColor?: Nullable<IColor4Like>, clearDepth?: boolean, clearStencil?: boolean): void {
+        const renderPass = !this.compatibilityMode ? null : this._getCurrentRenderPass();
+
+        this._clearQuad.setColorFormat(this._colorFormat);
+        this._clearQuad.setDepthStencilFormat(this._depthTextureFormat);
+        this._clearQuad.setMRTAttachments(
+            this._cacheRenderPipeline.mrtAttachments ?? [],
+            this._cacheRenderPipeline.mrtTextureArray ?? [],
+            this._cacheRenderPipeline.mrtTextureCount
+        );
+
+        if (!this.compatibilityMode) {
+            this._bundleList.addItem(new WebGPURenderItemStencilRef(this._clearStencilValue));
+        } else {
+            renderPass!.setStencilReference(this._clearStencilValue);
+        }
+
+        const bundle = this._clearQuad.clear(renderPass, clearColor, clearDepth, clearStencil, this.currentSampleCount);
+
+        if (!this.compatibilityMode) {
+            this._bundleList.addBundle(bundle!);
+            this._applyStencilRef(this._bundleList);
+            this._reportDrawCall();
+        } else {
+            this._applyStencilRef(null);
+        }
+    }
+
+    //------------------------------------------------------------------------------
+    //                              Vertex/Index/Storage Buffers
+    //------------------------------------------------------------------------------
+
+    /**
+     * Creates a vertex buffer
+     * @param data the data or the size for the vertex buffer
+     * @param _updatable whether the buffer should be created as updatable
+     * @param label defines the label of the buffer (for debug purpose)
+     * @returns the new buffer
+     */
+    public createVertexBuffer(data: DataArray | number, _updatable?: boolean, label?: string): DataBuffer {
+        let view: ArrayBufferView | number;
+
+        if (data instanceof Array) {
+            view = new Float32Array(data);
+        } else if (data instanceof ArrayBuffer) {
+            view = new Uint8Array(data);
+        } else {
+            view = data;
+        }
+
+        const dataBuffer = this._bufferManager.createBuffer(view, WebGPUConstants.BufferUsage.Vertex | WebGPUConstants.BufferUsage.CopyDst, label);
+        return dataBuffer;
+    }
+
+    /**
+     * Creates a vertex buffer
+     * @param data the data for the dynamic vertex buffer
+     * @param label defines the label of the buffer (for debug purpose)
+     * @returns the new buffer
+     */
+    public createDynamicVertexBuffer(data: DataArray, label?: string): DataBuffer {
+        return this.createVertexBuffer(data, undefined, label);
+    }
+
+    /**
+     * Creates a new index buffer
+     * @param indices defines the content of the index buffer
+     * @param _updatable defines if the index buffer must be updatable
+     * @param label defines the label of the buffer (for debug purpose)
+     * @returns a new buffer
+     */
+    public createIndexBuffer(indices: IndicesArray, _updatable?: boolean, label?: string): DataBuffer {
+        let is32Bits = true;
+        let view: ArrayBufferView;
+
+        if (indices instanceof Uint32Array || indices instanceof Int32Array) {
+            view = indices;
+        } else if (indices instanceof Uint16Array) {
+            view = indices;
+            is32Bits = false;
+        } else {
+            if (indices.length > 65535) {
+                view = new Uint32Array(indices);
+            } else {
+                view = new Uint16Array(indices);
+                is32Bits = false;
+            }
+        }
+
+        const dataBuffer = this._bufferManager.createBuffer(view, WebGPUConstants.BufferUsage.Index | WebGPUConstants.BufferUsage.CopyDst, label);
+        dataBuffer.is32Bits = is32Bits;
+        return dataBuffer;
+    }
+
+    /**
+     * Update a dynamic index buffer
+     * @param indexBuffer defines the target index buffer
+     * @param indices defines the data to update
+     * @param offset defines the offset in the target index buffer where update should start
+     */
+    public override updateDynamicIndexBuffer(indexBuffer: DataBuffer, indices: IndicesArray, offset: number = 0): void {
+        const gpuBuffer = indexBuffer as WebGPUDataBuffer;
+
+        let view: ArrayBufferView;
+        if (indexBuffer.is32Bits) {
+            view = indices instanceof Uint32Array ? indices : new Uint32Array(indices);
+        } else {
+            view = indices instanceof Uint16Array ? indices : new Uint16Array(indices);
+        }
+
+        this._bufferManager.setSubData(gpuBuffer, offset, view);
+    }
+
+    /**
+     * Updates a dynamic vertex buffer.
+     * @param vertexBuffer the vertex buffer to update
+     * @param data the data used to update the vertex buffer
+     * @param byteOffset the byte offset of the data
+     * @param byteLength the byte length of the data
+     */
+    public override updateDynamicVertexBuffer(vertexBuffer: DataBuffer, data: DataArray, byteOffset?: number, byteLength?: number): void {
+        const dataBuffer = vertexBuffer as WebGPUDataBuffer;
+        if (byteOffset === undefined) {
+            byteOffset = 0;
+        }
+
+        let view: ArrayBufferView;
+        if (byteLength === undefined) {
+            if (data instanceof Array) {
+                view = new Float32Array(data);
+            } else if (data instanceof ArrayBuffer) {
+                view = new Uint8Array(data);
+            } else {
+                view = data;
+            }
+            byteLength = view.byteLength;
+        } else {
+            if (data instanceof Array) {
+                view = new Float32Array(data);
+            } else if (data instanceof ArrayBuffer) {
+                view = new Uint8Array(data);
+            } else {
+                view = data;
+            }
+        }
+
+        this._bufferManager.setSubData(dataBuffer, byteOffset, view, 0, byteLength);
+    }
+
+    /**
+     * @internal
+     */
+    public _createBuffer(data: DataArray | number, creationFlags: number, label?: string): DataBuffer {
+        let view: ArrayBufferView | number;
+
+        if (data instanceof Array) {
+            view = new Float32Array(data);
+        } else if (data instanceof ArrayBuffer) {
+            view = new Uint8Array(data);
+        } else {
+            view = data;
+        }
+
+        let flags = 0;
+        if (creationFlags & Constants.BUFFER_CREATIONFLAG_READ) {
+            flags |= WebGPUConstants.BufferUsage.CopySrc;
+        }
+        if (creationFlags & Constants.BUFFER_CREATIONFLAG_WRITE) {
+            flags |= WebGPUConstants.BufferUsage.CopyDst;
+        }
+        if (creationFlags & Constants.BUFFER_CREATIONFLAG_UNIFORM) {
+            flags |= WebGPUConstants.BufferUsage.Uniform;
+        }
+        if (creationFlags & Constants.BUFFER_CREATIONFLAG_VERTEX) {
+            flags |= WebGPUConstants.BufferUsage.Vertex;
+        }
+        if (creationFlags & Constants.BUFFER_CREATIONFLAG_INDEX) {
+            flags |= WebGPUConstants.BufferUsage.Index;
+        }
+        if (creationFlags & Constants.BUFFER_CREATIONFLAG_STORAGE) {
+            flags |= WebGPUConstants.BufferUsage.Storage;
+        }
+        if (creationFlags & Constants.BUFFER_CREATIONFLAG_INDIRECT) {
+            flags |= WebGPUConstants.BufferUsage.Indirect;
+        }
+
+        return this._bufferManager.createBuffer(view, flags, label);
+    }
+
+    /**
+     * @internal
+     */
+    public bindBuffersDirectly(): void {
+        // eslint-disable-next-line no-throw-literal
+        throw "Not implemented on WebGPU";
+    }
+
+    /**
+     * @internal
+     */
+    public updateAndBindInstancesBuffer(): void {
+        // eslint-disable-next-line no-throw-literal
+        throw "Not implemented on WebGPU";
+    }
+
+    /**
+     * Unbind all instance attributes
+     */
+    public unbindInstanceAttributes(): void {
+        // Does nothing
+    }
+
+    /**
+     * Bind a list of vertex buffers with the engine
+     * @param vertexBuffers defines the list of vertex buffers to bind
+     * @param indexBuffer defines the index buffer to bind
+     * @param effect defines the effect associated with the vertex buffers
+     * @param overrideVertexBuffers defines optional list of avertex buffers that overrides the entries in vertexBuffers
+     */
+    public bindBuffers(
+        vertexBuffers: { [key: string]: Nullable<VertexBuffer> },
+        indexBuffer: Nullable<DataBuffer>,
+        effect: Effect,
+        overrideVertexBuffers?: { [kind: string]: Nullable<VertexBuffer> }
+    ): void {
+        this._currentIndexBuffer = indexBuffer;
+        this._currentOverrideVertexBuffers = overrideVertexBuffers ?? null;
+        this._cacheRenderPipeline.setBuffers(vertexBuffers, indexBuffer, this._currentOverrideVertexBuffers);
+    }
+
+    /**
+     * @internal
+     */
+    public _releaseBuffer(buffer: DataBuffer): boolean {
+        return this._bufferManager.releaseBuffer(buffer);
+    }
+
+    //------------------------------------------------------------------------------
+    //                              Uniform Buffers
+    //------------------------------------------------------------------------------
+
+    /**
+     * Create an uniform buffer
+     * @see https://doc.babylonjs.com/setup/support/webGL2#uniform-buffer-objets
+     * @param elements defines the content of the uniform buffer
+     * @param label defines a name for the buffer (for debugging purpose)
+     * @returns the webGL uniform buffer
+     */
+    public createUniformBuffer(elements: FloatArray, label?: string): DataBuffer {
+        let view: Float32Array;
+        if (elements instanceof Array) {
+            view = new Float32Array(elements);
+        } else {
+            view = elements;
+        }
+
+        const dataBuffer = this._bufferManager.createBuffer(view, WebGPUConstants.BufferUsage.Uniform | WebGPUConstants.BufferUsage.CopyDst, label);
+        return dataBuffer;
+    }
+
+    /**
+     * Create a dynamic uniform buffer (no different from a non dynamic uniform buffer in WebGPU)
+     * @see https://doc.babylonjs.com/setup/support/webGL2#uniform-buffer-objets
+     * @param elements defines the content of the uniform buffer
+     * @param label defines a name for the buffer (for debugging purpose)
+     * @returns the webGL uniform buffer
+     */
+    public createDynamicUniformBuffer(elements: FloatArray, label?: string): DataBuffer {
+        return this.createUniformBuffer(elements, label);
+    }
+
+    /**
+     * Update an existing uniform buffer
+     * @see https://doc.babylonjs.com/setup/support/webGL2#uniform-buffer-objets
+     * @param uniformBuffer defines the target uniform buffer
+     * @param elements defines the content to update
+     * @param offset defines the offset in the uniform buffer where update should start
+     * @param count defines the size of the data to update
+     */
+    public updateUniformBuffer(uniformBuffer: DataBuffer, elements: FloatArray, offset?: number, count?: number): void {
+        if (offset === undefined) {
+            offset = 0;
+        }
+
+        const dataBuffer = uniformBuffer as WebGPUDataBuffer;
+        let view: Float32Array;
+        if (count === undefined) {
+            if (elements instanceof Float32Array) {
+                view = elements;
+            } else {
+                view = new Float32Array(elements);
+            }
+            count = view.byteLength;
+        } else {
+            if (elements instanceof Float32Array) {
+                view = elements;
+            } else {
+                view = new Float32Array(elements);
+            }
+        }
+
+        this._bufferManager.setSubData(dataBuffer, offset, view, 0, count);
+    }
+
+    /**
+     * Bind a buffer to the current draw context
+     * @param buffer defines the buffer to bind
+     * @param _location not used in WebGPU
+     * @param name Name of the uniform variable to bind
+     */
+    public bindUniformBufferBase(buffer: DataBuffer, _location: number, name: string): void {
+        this._currentDrawContext.setBuffer(name, buffer as WebGPUDataBuffer);
+    }
+
+    /**
+     * Unused in WebGPU
+     */
+    public bindUniformBlock(): void {}
+
+    //------------------------------------------------------------------------------
+    //                              Effects
+    //------------------------------------------------------------------------------
+
+    /**
+     * Create a new effect (used to store vertex/fragment shaders)
+     * @param baseName defines the base name of the effect (The name of file without .fragment.fx or .vertex.fx)
+     * @param attributesNamesOrOptions defines either a list of attribute names or an IEffectCreationOptions object
+     * @param uniformsNamesOrEngine defines either a list of uniform names or the engine to use
+     * @param samplers defines an array of string used to represent textures
+     * @param defines defines the string containing the defines to use to compile the shaders
+     * @param fallbacks defines the list of potential fallbacks to use if shader compilation fails
+     * @param onCompiled defines a function to call when the effect creation is successful
+     * @param onError defines a function to call when the effect creation has failed
+     * @param indexParameters defines an object containing the index values to use to compile shaders (like the maximum number of simultaneous lights)
+     * @param shaderLanguage the language the shader is written in (default: GLSL)
+     * @param extraInitializationsAsync additional async code to run before preparing the effect
+     * @returns the new Effect
+     */
+    public createEffect(
+        baseName: string | (IShaderPath & { vertexToken?: string; fragmentToken?: string }),
+        attributesNamesOrOptions: string[] | IEffectCreationOptions,
+        uniformsNamesOrEngine: string[] | AbstractEngine,
+        samplers?: string[],
+        defines?: string,
+        fallbacks?: EffectFallbacks,
+        onCompiled?: Nullable<(effect: Effect) => void>,
+        onError?: Nullable<(effect: Effect, errors: string) => void>,
+        indexParameters?: any,
+        shaderLanguage = ShaderLanguage.GLSL,
+        extraInitializationsAsync?: () => Promise<void>
+    ): Effect {
+        const vertex = typeof baseName === "string" ? baseName : baseName.vertexToken || baseName.vertexSource || baseName.vertexElement || baseName.vertex;
+        const fragment = typeof baseName === "string" ? baseName : baseName.fragmentToken || baseName.fragmentSource || baseName.fragmentElement || baseName.fragment;
+        const globalDefines = this._getGlobalDefines()!;
+
+        let fullDefines = defines ?? (<IEffectCreationOptions>attributesNamesOrOptions).defines ?? "";
+
+        if (globalDefines) {
+            fullDefines += "\n" + globalDefines;
+        }
+
+        const name = vertex + "+" + fragment + "@" + fullDefines;
+        if (this._compiledEffects[name]) {
+            const compiledEffect = <Effect>this._compiledEffects[name];
+            if (onCompiled && compiledEffect.isReady()) {
+                onCompiled(compiledEffect);
+            }
+            compiledEffect._refCount++;
+            return compiledEffect;
+        }
+        const effect = new Effect(
+            baseName,
+            attributesNamesOrOptions,
+            uniformsNamesOrEngine,
+            samplers,
+            this,
+            defines,
+            fallbacks,
+            onCompiled,
+            onError,
+            indexParameters,
+            name,
+            (<IEffectCreationOptions>attributesNamesOrOptions).shaderLanguage ?? shaderLanguage,
+            (<IEffectCreationOptions>attributesNamesOrOptions).extraInitializationsAsync ?? extraInitializationsAsync
+        );
+        this._compiledEffects[name] = effect;
+
+        return effect;
+    }
+
+    private _compileRawShaderToSpirV(source: string, type: string): Uint32Array {
+        return this._glslang.compileGLSL(source, type);
+    }
+
+    private _compileShaderToSpirV(source: string, type: string, defines: Nullable<string>, shaderVersion: string): Uint32Array {
+        return this._compileRawShaderToSpirV(shaderVersion + (defines ? defines + "\n" : "") + source, type);
+    }
+
+    private _getWGSLShader(source: string, type: string, defines: Nullable<string>): string {
+        if (defines) {
+            defines = "//" + defines.split("\n").join("\n//") + "\n";
+        } else {
+            defines = "";
+        }
+        return defines + source;
+    }
+
+    private _createPipelineStageDescriptor(
+        vertexShader: Uint32Array | string,
+        fragmentShader: Uint32Array | string,
+        shaderLanguage: ShaderLanguage,
+        disableUniformityAnalysisInVertex: boolean,
+        disableUniformityAnalysisInFragment: boolean
+    ): IWebGPURenderPipelineStageDescriptor {
+        if (this._tintWASM && shaderLanguage === ShaderLanguage.GLSL) {
+            vertexShader = this._tintWASM.convertSpirV2WGSL(vertexShader as Uint32Array, disableUniformityAnalysisInVertex);
+            fragmentShader = this._tintWASM.convertSpirV2WGSL(fragmentShader as Uint32Array, disableUniformityAnalysisInFragment);
+        }
+
+        return {
+            vertexStage: {
+                module: this._device.createShaderModule({
+                    label: "vertex",
+                    code: vertexShader,
+                }),
+                entryPoint: "main",
+            },
+            fragmentStage: {
+                module: this._device.createShaderModule({
+                    label: "fragment",
+                    code: fragmentShader,
+                }),
+                entryPoint: "main",
+            },
+        };
+    }
+
+    private _compileRawPipelineStageDescriptor(vertexCode: string, fragmentCode: string, shaderLanguage: ShaderLanguage): IWebGPURenderPipelineStageDescriptor {
+        const disableUniformityAnalysisInVertex = vertexCode.indexOf(Constants.DISABLEUA) >= 0;
+        const disableUniformityAnalysisInFragment = fragmentCode.indexOf(Constants.DISABLEUA) >= 0;
+
+        const vertexShader = shaderLanguage === ShaderLanguage.GLSL ? this._compileRawShaderToSpirV(vertexCode, "vertex") : vertexCode;
+        const fragmentShader = shaderLanguage === ShaderLanguage.GLSL ? this._compileRawShaderToSpirV(fragmentCode, "fragment") : fragmentCode;
+
+        return this._createPipelineStageDescriptor(vertexShader, fragmentShader, shaderLanguage, disableUniformityAnalysisInVertex, disableUniformityAnalysisInFragment);
+    }
+
+    private _compilePipelineStageDescriptor(
+        vertexCode: string,
+        fragmentCode: string,
+        defines: Nullable<string>,
+        shaderLanguage: ShaderLanguage
+    ): IWebGPURenderPipelineStageDescriptor {
+        this.onBeforeShaderCompilationObservable.notifyObservers(this);
+
+        const disableUniformityAnalysisInVertex = vertexCode.indexOf(Constants.DISABLEUA) >= 0;
+        const disableUniformityAnalysisInFragment = fragmentCode.indexOf(Constants.DISABLEUA) >= 0;
+
+        const shaderVersion = "#version 450\n";
+        const vertexShader =
+            shaderLanguage === ShaderLanguage.GLSL ? this._compileShaderToSpirV(vertexCode, "vertex", defines, shaderVersion) : this._getWGSLShader(vertexCode, "vertex", defines);
+        const fragmentShader =
+            shaderLanguage === ShaderLanguage.GLSL
+                ? this._compileShaderToSpirV(fragmentCode, "fragment", defines, shaderVersion)
+                : this._getWGSLShader(fragmentCode, "fragment", defines);
+
+        const program = this._createPipelineStageDescriptor(vertexShader, fragmentShader, shaderLanguage, disableUniformityAnalysisInVertex, disableUniformityAnalysisInFragment);
+
+        this.onAfterShaderCompilationObservable.notifyObservers(this);
+
+        return program;
+    }
+
+    /**
+     * @internal
+     */
+    public createRawShaderProgram(): WebGLProgram {
+        // eslint-disable-next-line no-throw-literal
+        throw "Not available on WebGPU";
+    }
+
+    /**
+     * @internal
+     */
+    public createShaderProgram(): WebGLProgram {
+        // eslint-disable-next-line no-throw-literal
+        throw "Not available on WebGPU";
+    }
+
+    /**
+     * Inline functions in shader code that are marked to be inlined
+     * @param code code to inline
+     * @returns inlined code
+     */
+    public inlineShaderCode(code: string): string {
+        const sci = new ShaderCodeInliner(code);
+        sci.debug = false;
+        sci.processCode();
+        return sci.code;
+    }
+
+    /**
+     * Creates a new pipeline context
+     * @param shaderProcessingContext defines the shader processing context used during the processing if available
+     * @returns the new pipeline
+     */
+    public createPipelineContext(shaderProcessingContext: Nullable<ShaderProcessingContext>): IPipelineContext {
+        return new WebGPUPipelineContext(shaderProcessingContext! as WebGPUShaderProcessingContext, this);
+    }
+
+    /**
+     * Creates a new material context
+     * @returns the new context
+     */
+    public createMaterialContext(): WebGPUMaterialContext | undefined {
+        return new WebGPUMaterialContext();
+    }
+
+    /**
+     * Creates a new draw context
+     * @returns the new context
+     */
+    public createDrawContext(): WebGPUDrawContext | undefined {
+        return new WebGPUDrawContext(this._bufferManager);
+    }
+
+    /**
+     * @internal
+     */
+    public async _preparePipelineContext(
+        pipelineContext: IPipelineContext,
+        vertexSourceCode: string,
+        fragmentSourceCode: string,
+        createAsRaw: boolean,
+        rawVertexSourceCode: string,
+        rawFragmentSourceCode: string,
+        _rebuildRebind: any,
+        defines: Nullable<string>,
+        _transformFeedbackVaryings: Nullable<string[]>,
+        _key: string,
+        onReady: () => void
+    ) {
+        const webGpuContext = pipelineContext as WebGPUPipelineContext;
+        const shaderLanguage = webGpuContext.shaderProcessingContext.shaderLanguage;
+
+        if (shaderLanguage === ShaderLanguage.GLSL && !this._glslangAndTintAreFullyLoaded) {
+            await this.prepareGlslangAndTintAsync();
+        }
+
+        if (this.dbgShowShaderCode) {
+            Logger.Log(["defines", defines]);
+            Logger.Log(vertexSourceCode);
+            Logger.Log(fragmentSourceCode);
+            Logger.Log("***********************************************");
+        }
+
+        webGpuContext.sources = {
+            fragment: fragmentSourceCode,
+            vertex: vertexSourceCode,
+            rawVertex: rawVertexSourceCode,
+            rawFragment: rawFragmentSourceCode,
+        };
+
+        if (createAsRaw) {
+            webGpuContext.stages = this._compileRawPipelineStageDescriptor(vertexSourceCode, fragmentSourceCode, shaderLanguage);
+        } else {
+            webGpuContext.stages = this._compilePipelineStageDescriptor(vertexSourceCode, fragmentSourceCode, defines, shaderLanguage);
+        }
+
+        onReady();
+    }
+
+    /**
+     * Gets the list of active attributes for a given WebGPU program
+     * @param pipelineContext defines the pipeline context to use
+     * @param attributesNames defines the list of attribute names to get
+     * @returns an array of indices indicating the offset of each attribute
+     */
+    public getAttributes(pipelineContext: IPipelineContext, attributesNames: string[]): number[] {
+        const results = new Array(attributesNames.length);
+        const gpuPipelineContext = pipelineContext as WebGPUPipelineContext;
+
+        for (let i = 0; i < attributesNames.length; i++) {
+            const attributeName = attributesNames[i];
+            const attributeLocation = gpuPipelineContext.shaderProcessingContext.availableAttributes[attributeName];
+            if (attributeLocation === undefined) {
+                continue;
+            }
+
+            results[i] = attributeLocation;
+        }
+
+        return results;
+    }
+
+    /**
+     * Activates an effect, making it the current one (ie. the one used for rendering)
+     * @param effect defines the effect to activate
+     */
+    public enableEffect(effect: Nullable<Effect | DrawWrapper>): void {
+        if (!effect) {
+            return;
+        }
+
+        if (!IsWrapper(effect)) {
+            this._currentEffect = effect;
+            this._currentMaterialContext = this._defaultMaterialContext;
+            this._currentDrawContext = this._defaultDrawContext;
+            this._counters.numEnableEffects++;
+            if (this.dbgLogIfNotDrawWrapper) {
+                Logger.Warn(
+                    `enableEffect has been called with an Effect and not a Wrapper! effect.uniqueId=${effect.uniqueId}, effect.name=${effect.name}, effect.name.vertex=${typeof effect.name === "string" ? "" : effect.name.vertex}, effect.name.fragment=${typeof effect.name === "string" ? "" : effect.name.fragment}`,
+                    10
+                );
+            }
+        } else if (
+            !effect.effect ||
+            (effect.effect === this._currentEffect &&
+                effect.materialContext === this._currentMaterialContext &&
+                effect.drawContext === this._currentDrawContext &&
+                !this._forceEnableEffect)
+        ) {
+            if (!effect.effect && this.dbgShowEmptyEnableEffectCalls) {
+                Logger.Log(["drawWrapper=", effect]);
+                // eslint-disable-next-line no-throw-literal
+                throw "Invalid call to enableEffect: the effect property is empty!";
+            }
+            return;
+        } else {
+            this._currentEffect = effect.effect;
+            this._currentMaterialContext = effect.materialContext as WebGPUMaterialContext;
+            this._currentDrawContext = effect.drawContext as WebGPUDrawContext;
+            this._counters.numEnableDrawWrapper++;
+            if (!this._currentMaterialContext) {
+                Logger.Log(["drawWrapper=", effect]);
+                // eslint-disable-next-line no-throw-literal
+                throw `Invalid call to enableEffect: the materialContext property is empty!`;
+            }
+        }
+
+        this._stencilStateComposer.stencilMaterial = undefined;
+
+        this._forceEnableEffect = false;
+
+        if (this._currentEffect!.onBind) {
+            this._currentEffect!.onBind(this._currentEffect!);
+        }
+        if (this._currentEffect!._onBindObservable) {
+            this._currentEffect!._onBindObservable.notifyObservers(this._currentEffect!);
+        }
+    }
+
+    /**
+     * @internal
+     */
+    public _releaseEffect(effect: Effect): void {
+        if (this._compiledEffects[effect._key]) {
+            delete this._compiledEffects[effect._key];
+
+            this._deletePipelineContext(effect.getPipelineContext() as WebGPUPipelineContext);
+        }
+    }
+
+    /**
+     * Force the engine to release all cached effects. This means that next effect compilation will have to be done completely even if a similar effect was already compiled
+     */
+    public releaseEffects() {
+        for (const name in this._compiledEffects) {
+            const webGPUPipelineContext = this._compiledEffects[name].getPipelineContext() as WebGPUPipelineContext;
+            this._deletePipelineContext(webGPUPipelineContext);
+        }
+
+        this._compiledEffects = {};
+    }
+
+    public _deletePipelineContext(pipelineContext: IPipelineContext): void {
+        const webgpuPipelineContext = pipelineContext as WebGPUPipelineContext;
+        if (webgpuPipelineContext) {
+            resetCachedPipeline(webgpuPipelineContext);
+        }
+    }
+
+    //------------------------------------------------------------------------------
+    //                              Textures
+    //------------------------------------------------------------------------------
+
+    /**
+     * Gets a boolean indicating that only power of 2 textures are supported
+     * Please note that you can still use non power of 2 textures but in this case the engine will forcefully convert them
+     */
+    public get needPOTTextures(): boolean {
+        return false;
+    }
+
+    /** @internal */
+    public _createHardwareTexture(): HardwareTextureWrapper {
+        return new WebGPUHardwareTexture();
+    }
+
+    /**
+     * @internal
+     */
+    public _releaseTexture(texture: InternalTexture): void {
+        const index = this._internalTexturesCache.indexOf(texture);
+        if (index !== -1) {
+            this._internalTexturesCache.splice(index, 1);
+        }
+
+        this._textureHelper.releaseTexture(texture);
+    }
+
+    /**
+     * @internal
+     */
+    public _getRGBABufferInternalSizedFormat(): number {
+        return Constants.TEXTUREFORMAT_RGBA;
+    }
+
+    public updateTextureComparisonFunction(texture: InternalTexture, comparisonFunction: number): void {
+        texture._comparisonFunction = comparisonFunction;
+    }
+
+    /**
+     * Creates an internal texture without binding it to a framebuffer
+     * @internal
+     * @param size defines the size of the texture
+     * @param options defines the options used to create the texture
+     * @param delayGPUTextureCreation true to delay the texture creation the first time it is really needed. false to create it right away
+     * @param source source type of the texture
+     * @returns a new internal texture
+     */
+    public _createInternalTexture(
+        size: TextureSize,
+        options: boolean | InternalTextureCreationOptions,
+        delayGPUTextureCreation = true,
+        source = InternalTextureSource.Unknown
+    ): InternalTexture {
+        const fullOptions: InternalTextureCreationOptions = {};
+
+        if (options !== undefined && typeof options === "object") {
+            fullOptions.generateMipMaps = options.generateMipMaps;
+            fullOptions.type = options.type === undefined ? Constants.TEXTURETYPE_UNSIGNED_INT : options.type;
+            fullOptions.samplingMode = options.samplingMode === undefined ? Constants.TEXTURE_TRILINEAR_SAMPLINGMODE : options.samplingMode;
+            fullOptions.format = options.format === undefined ? Constants.TEXTUREFORMAT_RGBA : options.format;
+            fullOptions.samples = options.samples ?? 1;
+            fullOptions.creationFlags = options.creationFlags ?? 0;
+            fullOptions.useSRGBBuffer = options.useSRGBBuffer ?? false;
+            fullOptions.label = options.label;
+        } else {
+            fullOptions.generateMipMaps = <boolean>options;
+            fullOptions.type = Constants.TEXTURETYPE_UNSIGNED_INT;
+            fullOptions.samplingMode = Constants.TEXTURE_TRILINEAR_SAMPLINGMODE;
+            fullOptions.format = Constants.TEXTUREFORMAT_RGBA;
+            fullOptions.samples = 1;
+            fullOptions.creationFlags = 0;
+            fullOptions.useSRGBBuffer = false;
+        }
+
+        if (fullOptions.type === Constants.TEXTURETYPE_FLOAT && !this._caps.textureFloatLinearFiltering) {
+            fullOptions.samplingMode = Constants.TEXTURE_NEAREST_SAMPLINGMODE;
+        } else if (fullOptions.type === Constants.TEXTURETYPE_HALF_FLOAT && !this._caps.textureHalfFloatLinearFiltering) {
+            fullOptions.samplingMode = Constants.TEXTURE_NEAREST_SAMPLINGMODE;
+        }
+        if (fullOptions.type === Constants.TEXTURETYPE_FLOAT && !this._caps.textureFloat) {
+            fullOptions.type = Constants.TEXTURETYPE_UNSIGNED_INT;
+            Logger.Warn("Float textures are not supported. Type forced to TEXTURETYPE_UNSIGNED_BYTE");
+        }
+
+        const texture = new InternalTexture(this, source);
+
+        const width = (<{ width: number; height: number; layers?: number }>size).width || <number>size;
+        const height = (<{ width: number; height: number; layers?: number }>size).height || <number>size;
+        const depth = (<{ width: number; height: number; depth?: number; layers?: number }>size).depth || 0;
+        const layers = (<{ width: number; height: number; depth?: number; layers?: number }>size).layers || 0;
+
+        texture.baseWidth = width;
+        texture.baseHeight = height;
+        texture.width = width;
+        texture.height = height;
+        texture.depth = depth || layers;
+        texture.isReady = true;
+        texture.samples = fullOptions.samples;
+        texture.generateMipMaps = fullOptions.generateMipMaps ? true : false;
+        texture.samplingMode = fullOptions.samplingMode;
+        texture.type = fullOptions.type;
+        texture.format = fullOptions.format;
+        texture.is2DArray = layers > 0;
+        texture.is3D = depth > 0;
+        texture._cachedWrapU = Constants.TEXTURE_CLAMP_ADDRESSMODE;
+        texture._cachedWrapV = Constants.TEXTURE_CLAMP_ADDRESSMODE;
+        texture._useSRGBBuffer = fullOptions.useSRGBBuffer;
+        texture.label = fullOptions.label;
+
+        this._internalTexturesCache.push(texture);
+
+        if (!delayGPUTextureCreation) {
+            this._textureHelper.createGPUTextureForInternalTexture(texture, width, height, layers || 1, fullOptions.creationFlags);
+        }
+
+        return texture;
+    }
+
+    /**
+     * Usually called from Texture.ts.
+     * Passed information to create a hardware texture
+     * @param url defines a value which contains one of the following:
+     * * A conventional http URL, e.g. 'http://...' or 'file://...'
+     * * A base64 string of in-line texture data, e.g. 'data:image/jpg;base64,/...'
+     * * An indicator that data being passed using the buffer parameter, e.g. 'data:mytexture.jpg'
+     * @param noMipmap defines a boolean indicating that no mipmaps shall be generated.  Ignored for compressed textures.  They must be in the file
+     * @param invertY when true, image is flipped when loaded.  You probably want true. Certain compressed textures may invert this if their default is inverted (eg. ktx)
+     * @param scene needed for loading to the correct scene
+     * @param samplingMode mode with should be used sample / access the texture (Default: Texture.TRILINEAR_SAMPLINGMODE)
+     * @param onLoad optional callback to be called upon successful completion
+     * @param onError optional callback to be called upon failure
+     * @param buffer a source of a file previously fetched as either a base64 string, an ArrayBuffer (compressed or image format), HTMLImageElement (image format), or a Blob
+     * @param fallback an internal argument in case the function must be called again, due to etc1 not having alpha capabilities
+     * @param format internal format.  Default: RGB when extension is '.jpg' else RGBA.  Ignored for compressed textures
+     * @param forcedExtension defines the extension to use to pick the right loader
+     * @param mimeType defines an optional mime type
+     * @param loaderOptions options to be passed to the loader
+     * @param creationFlags specific flags to use when creating the texture (Constants.TEXTURE_CREATIONFLAG_STORAGE for storage textures, for eg)
+     * @param useSRGBBuffer defines if the texture must be loaded in a sRGB GPU buffer (if supported by the GPU).
+     * @returns a InternalTexture for assignment back into BABYLON.Texture
+     */
+    public createTexture(
+        url: Nullable<string>,
+        noMipmap: boolean,
+        invertY: boolean,
+        scene: Nullable<ISceneLike>,
+        samplingMode: number = Constants.TEXTURE_TRILINEAR_SAMPLINGMODE,
+        onLoad: Nullable<(texture: InternalTexture) => void> = null,
+        onError: Nullable<(message: string, exception: any) => void> = null,
+        buffer: Nullable<string | ArrayBuffer | ArrayBufferView | HTMLImageElement | Blob | ImageBitmap> = null,
+        fallback: Nullable<InternalTexture> = null,
+        format: Nullable<number> = null,
+        forcedExtension: Nullable<string> = null,
+        mimeType?: string,
+        loaderOptions?: any,
+        creationFlags?: number,
+        useSRGBBuffer?: boolean
+    ): InternalTexture {
+        return this._createTextureBase(
+            url,
+            noMipmap,
+            invertY,
+            scene,
+            samplingMode,
+            onLoad,
+            onError,
+            (
+                texture: InternalTexture,
+                extension: string,
+                scene: Nullable<ISceneLike>,
+                img: HTMLImageElement | ImageBitmap | { width: number; height: number },
+                invertY: boolean,
+                noMipmap: boolean,
+                isCompressed: boolean,
+                processFunction: (
+                    width: number,
+                    height: number,
+                    img: HTMLImageElement | ImageBitmap | { width: number; height: number },
+                    extension: string,
+                    texture: InternalTexture,
+                    continuationCallback: () => void
+                ) => boolean
+            ) => {
+                const imageBitmap = img as ImageBitmap | { width: number; height: number }; // we will never get an HTMLImageElement in WebGPU
+
+                texture.baseWidth = imageBitmap.width;
+                texture.baseHeight = imageBitmap.height;
+                texture.width = imageBitmap.width;
+                texture.height = imageBitmap.height;
+                texture.format = texture.format !== -1 ? texture.format : (format ?? Constants.TEXTUREFORMAT_RGBA);
+                texture.type = texture.type !== -1 ? texture.type : Constants.TEXTURETYPE_UNSIGNED_BYTE;
+                texture._creationFlags = creationFlags ?? 0;
+
+                processFunction(texture.width, texture.height, imageBitmap, extension, texture, () => {});
+
+                if (!texture._hardwareTexture?.underlyingResource) {
+                    // the texture could have been created before reaching this point so don't recreate it if already existing
+                    const gpuTextureWrapper = this._textureHelper.createGPUTextureForInternalTexture(texture, imageBitmap.width, imageBitmap.height, undefined, creationFlags);
+
+                    if (WebGPUTextureHelper.IsImageBitmap(imageBitmap)) {
+                        this._textureHelper.updateTexture(
+                            imageBitmap,
+                            texture,
+                            imageBitmap.width,
+                            imageBitmap.height,
+                            texture.depth,
+                            gpuTextureWrapper.format,
+                            0,
+                            0,
+                            invertY,
+                            false,
+                            0,
+                            0
+                        );
+                        if (!noMipmap && !isCompressed) {
+                            this._generateMipmaps(texture, this._uploadEncoder);
+                        }
+                    }
+                } else if (!noMipmap && !isCompressed) {
+                    this._generateMipmaps(texture, this._uploadEncoder);
+                }
+
+                if (scene) {
+                    scene.removePendingData(texture);
+                }
+
+                texture.isReady = true;
+
+                texture.onLoadedObservable.notifyObservers(texture);
+                texture.onLoadedObservable.clear();
+            },
+            () => false,
+            buffer,
+            fallback,
+            format,
+            forcedExtension,
+            mimeType,
+            loaderOptions,
+            useSRGBBuffer
+        );
+    }
+
+    /**
+     * Wraps an external web gpu texture in a Babylon texture.
+     * @param texture defines the external texture
+     * @returns the babylon internal texture
+     */
+    public wrapWebGPUTexture(texture: GPUTexture): InternalTexture {
+        const hardwareTexture = new WebGPUHardwareTexture(texture);
+        const internalTexture = new InternalTexture(this, InternalTextureSource.Unknown, true);
+        internalTexture._hardwareTexture = hardwareTexture;
+        internalTexture.isReady = true;
+        return internalTexture;
+    }
+
+    // eslint-disable-next-line jsdoc/require-returns-check
+    /**
+     * Wraps an external web gl texture in a Babylon texture.
+     * @returns the babylon internal texture
+     */
+    public wrapWebGLTexture(): InternalTexture {
+        throw new Error("wrapWebGLTexture is not supported, use wrapWebGPUTexture instead.");
+    }
+
+    /**
+     * @internal
+     */
+    public _getUseSRGBBuffer(useSRGBBuffer: boolean, noMipmap: boolean): boolean {
+        return useSRGBBuffer && this._caps.supportSRGBBuffers;
+    }
+
+    /**
+     * @internal
+     */
+    public _unpackFlipY(value: boolean) {}
+
+    /**
+     * Update the sampling mode of a given texture
+     * @param samplingMode defines the required sampling mode
+     * @param texture defines the texture to update
+     * @param generateMipMaps defines whether to generate mipmaps for the texture
+     */
+    public updateTextureSamplingMode(samplingMode: number, texture: InternalTexture, generateMipMaps: boolean = false): void {
+        if (generateMipMaps) {
+            texture.generateMipMaps = true;
+            this._generateMipmaps(texture);
+        }
+
+        texture.samplingMode = samplingMode;
+    }
+
+    /**
+     * Update the sampling mode of a given texture
+     * @param texture defines the texture to update
+     * @param wrapU defines the texture wrap mode of the u coordinates
+     * @param wrapV defines the texture wrap mode of the v coordinates
+     * @param wrapR defines the texture wrap mode of the r coordinates
+     */
+    public updateTextureWrappingMode(texture: InternalTexture, wrapU: Nullable<number>, wrapV: Nullable<number> = null, wrapR: Nullable<number> = null): void {
+        if (wrapU !== null) {
+            texture._cachedWrapU = wrapU;
+        }
+        if (wrapV !== null) {
+            texture._cachedWrapV = wrapV;
+        }
+        if ((texture.is2DArray || texture.is3D) && wrapR !== null) {
+            texture._cachedWrapR = wrapR;
+        }
+    }
+
+    /**
+     * Update the dimensions of a texture
+     * @param texture texture to update
+     * @param width new width of the texture
+     * @param height new height of the texture
+     * @param depth new depth of the texture
+     */
+    public updateTextureDimensions(texture: InternalTexture, width: number, height: number, depth: number = 1): void {
+        if (!texture._hardwareTexture) {
+            // the gpu texture is not created yet, so when it is it will be created with the right dimensions
+            return;
+        }
+
+        if (texture.width === width && texture.height === height && texture.depth === depth) {
+            return;
+        }
+
+        const additionalUsages = (texture._hardwareTexture as WebGPUHardwareTexture).textureAdditionalUsages;
+
+        texture._hardwareTexture.release(); // don't defer the releasing! Else we will release at the end of this frame the gpu texture we are about to create in the next line...
+
+        this._textureHelper.createGPUTextureForInternalTexture(texture, width, height, depth, additionalUsages);
+    }
+
+    /**
+     * @internal
+     */
+    public _setInternalTexture(name: string, texture: Nullable<InternalTexture | ExternalTexture>, baseName?: string): void {
+        baseName = baseName ?? name;
+        if (this._currentEffect) {
+            const webgpuPipelineContext = this._currentEffect._pipelineContext as WebGPUPipelineContext;
+            const availableTexture = webgpuPipelineContext.shaderProcessingContext.availableTextures[baseName];
+
+            this._currentMaterialContext.setTexture(name, texture);
+
+            if (availableTexture && availableTexture.autoBindSampler) {
+                const samplerName = baseName + Constants.AUTOSAMPLERSUFFIX;
+                this._currentMaterialContext.setSampler(samplerName, texture as InternalTexture); // we can safely cast to InternalTexture because ExternalTexture always has autoBindSampler = false
+            }
+        }
+    }
+
+    /**
+     * Create a cube texture from prefiltered data (ie. the mipmaps contain ready to use data for PBR reflection)
+     * @param rootUrl defines the url where the file to load is located
+     * @param scene defines the current scene
+     * @param lodScale defines scale to apply to the mip map selection
+     * @param lodOffset defines offset to apply to the mip map selection
+     * @param onLoad defines an optional callback raised when the texture is loaded
+     * @param onError defines an optional callback raised if there is an issue to load the texture
+     * @param format defines the format of the data
+     * @param forcedExtension defines the extension to use to pick the right loader
+     * @param createPolynomials defines wheter or not to create polynomails harmonics for the texture
+     * @returns the cube texture as an InternalTexture
+     */
+    public override createPrefilteredCubeTexture(
+        rootUrl: string,
+        scene: Nullable<Scene>,
+        lodScale: number,
+        lodOffset: number,
+        onLoad: Nullable<(internalTexture: Nullable<InternalTexture>) => void> = null,
+        onError: Nullable<(message?: string, exception?: any) => void> = null,
+        format?: number,
+        forcedExtension: any = null,
+        createPolynomials: boolean = true
+    ): InternalTexture {
+        const callback = (loadData: any) => {
+            if (!loadData) {
+                if (onLoad) {
+                    onLoad(null);
+                }
+                return;
+            }
+
+            const texture = loadData.texture as InternalTexture;
+            if (!createPolynomials) {
+                texture._sphericalPolynomial = new SphericalPolynomial();
+            } else if (loadData.info.sphericalPolynomial) {
+                texture._sphericalPolynomial = loadData.info.sphericalPolynomial;
+            }
+            texture._source = InternalTextureSource.CubePrefiltered;
+
+            if (onLoad) {
+                onLoad(texture);
+            }
+        };
+
+        return this.createCubeTexture(rootUrl, scene, null, false, callback, onError, format, forcedExtension, createPolynomials, lodScale, lodOffset);
+    }
+
+    /**
+     * Sets a texture to the according uniform.
+     * @param channel The texture channel
+     * @param unused unused parameter
+     * @param texture The texture to apply
+     * @param name The name of the uniform in the effect
+     */
+    public setTexture(channel: number, unused: Nullable<WebGLUniformLocation>, texture: Nullable<BaseTexture>, name: string): void {
+        this._setTexture(channel, texture, false, false, name, name);
+    }
+
+    /**
+     * Sets an array of texture to the WebGPU context
+     * @param channel defines the channel where the texture array must be set
+     * @param unused unused parameter
+     * @param textures defines the array of textures to bind
+     * @param name name of the channel
+     */
+    public setTextureArray(channel: number, unused: Nullable<WebGLUniformLocation>, textures: BaseTexture[], name: string): void {
+        for (let index = 0; index < textures.length; index++) {
+            this._setTexture(-1, textures[index], true, false, name + index.toString(), name);
+        }
+    }
+
+    /**
+     * @internal
+     */
+    public override _setTexture(
+        channel: number,
+        texture: Nullable<BaseTexture>,
+        // eslint-disable-next-line @typescript-eslint/no-unused-vars
+        isPartOfTextureArray = false,
+        depthStencilTexture = false,
+        name = "",
+        baseName?: string
+    ): boolean {
+        // name == baseName for a texture that is not part of a texture array
+        // Else, name is something like 'myTexture0' / 'myTexture1' / ... and baseName is 'myTexture'
+        // baseName is used to look up the texture in the shaderProcessingContext.availableTextures map
+        // name is used to look up the texture in the _currentMaterialContext.textures map
+        baseName = baseName ?? name;
+        if (this._currentEffect) {
+            if (!texture) {
+                this._currentMaterialContext.setTexture(name, null);
+                return false;
+            }
+
+            // Video
+            if ((<VideoTexture>texture).video) {
+                (<VideoTexture>texture).update();
+            } else if (texture.delayLoadState === Constants.DELAYLOADSTATE_NOTLOADED) {
+                // Delay loading
+                texture.delayLoad();
+                return false;
+            }
+
+            let internalTexture: Nullable<InternalTexture> = null;
+            if (depthStencilTexture) {
+                internalTexture = (<RenderTargetTexture>texture).depthStencilTexture!;
+            } else if (texture.isReady()) {
+                internalTexture = <InternalTexture>texture.getInternalTexture();
+            } else if (texture.isCube) {
+                internalTexture = this.emptyCubeTexture;
+            } else if (texture.is3D) {
+                internalTexture = this.emptyTexture3D;
+            } else if (texture.is2DArray) {
+                internalTexture = this.emptyTexture2DArray;
+            } else {
+                internalTexture = this.emptyTexture;
+            }
+
+            if (internalTexture && !internalTexture.isMultiview) {
+                // CUBIC_MODE and SKYBOX_MODE both require CLAMP_TO_EDGE.  All other modes use REPEAT.
+                if (internalTexture.isCube && internalTexture._cachedCoordinatesMode !== texture.coordinatesMode) {
+                    internalTexture._cachedCoordinatesMode = texture.coordinatesMode;
+
+                    const textureWrapMode =
+                        texture.coordinatesMode !== Constants.TEXTURE_CUBIC_MODE && texture.coordinatesMode !== Constants.TEXTURE_SKYBOX_MODE
+                            ? Constants.TEXTURE_WRAP_ADDRESSMODE
+                            : Constants.TEXTURE_CLAMP_ADDRESSMODE;
+                    texture.wrapU = textureWrapMode;
+                    texture.wrapV = textureWrapMode;
+                }
+
+                internalTexture._cachedWrapU = texture.wrapU;
+                internalTexture._cachedWrapV = texture.wrapV;
+                if (internalTexture.is3D) {
+                    internalTexture._cachedWrapR = texture.wrapR;
+                }
+
+                this._setAnisotropicLevel(0, internalTexture, texture.anisotropicFilteringLevel);
+            }
+
+            this._setInternalTexture(name, internalTexture, baseName);
+        } else {
+            if (this.dbgVerboseLogsForFirstFrames) {
+                if ((this as any)._count === undefined) {
+                    (this as any)._count = 0;
+                }
+                if (!(this as any)._count || (this as any)._count < this.dbgVerboseLogsNumFrames) {
+                    Logger.Log(["frame #" + (this as any)._count + " - _setTexture called with a null _currentEffect! texture=", texture]);
+                }
+            }
+        }
+
+        return true;
+    }
+
+    /**
+     * @internal
+     */
+    public _setAnisotropicLevel(target: number, internalTexture: InternalTexture, anisotropicFilteringLevel: number) {
+        if (internalTexture._cachedAnisotropicFilteringLevel !== anisotropicFilteringLevel) {
+            internalTexture._cachedAnisotropicFilteringLevel = Math.min(anisotropicFilteringLevel, this._caps.maxAnisotropy);
+        }
+    }
+
+    /**
+     * @internal
+     */
+    public _bindTexture(channel: number, texture: Nullable<InternalTexture>, name: string): void {
+        if (channel === undefined) {
+            return;
+        }
+
+        this._setInternalTexture(name, texture);
+    }
+
+    /**
+     * Generates the mipmaps for a texture
+     * @param texture texture to generate the mipmaps for
+     */
+    public generateMipmaps(texture: InternalTexture): void {
+        this._generateMipmaps(texture);
+    }
+
+    /**
+     * Update a portion of an internal texture
+     * @param texture defines the texture to update
+     * @param imageData defines the data to store into the texture
+     * @param xOffset defines the x coordinates of the update rectangle
+     * @param yOffset defines the y coordinates of the update rectangle
+     * @param width defines the width of the update rectangle
+     * @param height defines the height of the update rectangle
+     * @param faceIndex defines the face index if texture is a cube (0 by default)
+     * @param lod defines the lod level to update (0 by default)
+     * @param generateMipMaps defines whether to generate mipmaps or not
+     */
+    public updateTextureData(
+        texture: InternalTexture,
+        imageData: ArrayBufferView,
+        xOffset: number,
+        yOffset: number,
+        width: number,
+        height: number,
+        faceIndex: number = 0,
+        lod: number = 0,
+        generateMipMaps = false
+    ): void {
+        let gpuTextureWrapper = texture._hardwareTexture as WebGPUHardwareTexture;
+
+        if (!texture._hardwareTexture?.underlyingResource) {
+            gpuTextureWrapper = this._textureHelper.createGPUTextureForInternalTexture(texture);
+        }
+
+        const data = new Uint8Array(imageData.buffer, imageData.byteOffset, imageData.byteLength);
+
+        this._textureHelper.updateTexture(data, texture, width, height, texture.depth, gpuTextureWrapper.format, faceIndex, lod, texture.invertY, false, xOffset, yOffset);
+
+        if (generateMipMaps) {
+            this._generateMipmaps(texture);
+        }
+    }
+
+    /**
+     * @internal
+     */
+    public _uploadCompressedDataToTextureDirectly(
+        texture: InternalTexture,
+        internalFormat: number,
+        width: number,
+        height: number,
+        imageData: ArrayBufferView,
+        faceIndex: number = 0,
+        lod: number = 0
+    ) {
+        let gpuTextureWrapper = texture._hardwareTexture as WebGPUHardwareTexture;
+
+        if (!texture._hardwareTexture?.underlyingResource) {
+            texture.format = internalFormat;
+            gpuTextureWrapper = this._textureHelper.createGPUTextureForInternalTexture(texture, width, height);
+        }
+
+        const data = new Uint8Array(imageData.buffer, imageData.byteOffset, imageData.byteLength);
+
+        this._textureHelper.updateTexture(data, texture, width, height, texture.depth, gpuTextureWrapper.format, faceIndex, lod, false, false, 0, 0);
+    }
+
+    /**
+     * @internal
+     */
+    public _uploadDataToTextureDirectly(
+        texture: InternalTexture,
+        imageData: ArrayBufferView,
+        faceIndex: number = 0,
+        lod: number = 0,
+        babylonInternalFormat?: number,
+        useTextureWidthAndHeight = false
+    ): void {
+        const lodMaxWidth = Math.round(Math.log(texture.width) * Math.LOG2E);
+        const lodMaxHeight = Math.round(Math.log(texture.height) * Math.LOG2E);
+
+        const width = useTextureWidthAndHeight ? texture.width : Math.pow(2, Math.max(lodMaxWidth - lod, 0));
+        const height = useTextureWidthAndHeight ? texture.height : Math.pow(2, Math.max(lodMaxHeight - lod, 0));
+
+        let gpuTextureWrapper = texture._hardwareTexture as WebGPUHardwareTexture;
+
+        if (!texture._hardwareTexture?.underlyingResource) {
+            gpuTextureWrapper = this._textureHelper.createGPUTextureForInternalTexture(texture, width, height);
+        }
+
+        const data = new Uint8Array(imageData.buffer, imageData.byteOffset, imageData.byteLength);
+
+        this._textureHelper.updateTexture(data, texture, width, height, texture.depth, gpuTextureWrapper.format, faceIndex, lod, texture.invertY, false, 0, 0);
+    }
+
+    /**
+     * @internal
+     */
+    public _uploadArrayBufferViewToTexture(texture: InternalTexture, imageData: ArrayBufferView, faceIndex: number = 0, lod: number = 0): void {
+        this._uploadDataToTextureDirectly(texture, imageData, faceIndex, lod);
+    }
+
+    /**
+     * @internal
+     */
+    public _uploadImageToTexture(texture: InternalTexture, image: HTMLImageElement | ImageBitmap, faceIndex: number = 0, lod: number = 0) {
+        let gpuTextureWrapper = texture._hardwareTexture as WebGPUHardwareTexture;
+
+        if (!texture._hardwareTexture?.underlyingResource) {
+            gpuTextureWrapper = this._textureHelper.createGPUTextureForInternalTexture(texture);
+        }
+
+        if (image instanceof HTMLImageElement) {
+            // eslint-disable-next-line no-throw-literal
+            throw "WebGPU engine: HTMLImageElement not supported in _uploadImageToTexture!";
+        }
+
+        const bitmap = image as ImageBitmap; // in WebGPU we will always get an ImageBitmap, not an HTMLImageElement
+
+        const width = Math.ceil(texture.width / (1 << lod));
+        const height = Math.ceil(texture.height / (1 << lod));
+
+        this._textureHelper.updateTexture(bitmap, texture, width, height, texture.depth, gpuTextureWrapper.format, faceIndex, lod, texture.invertY, false, 0, 0);
+    }
+
+    /**
+     * Reads pixels from the current frame buffer. Please note that this function can be slow
+     * @param x defines the x coordinate of the rectangle where pixels must be read
+     * @param y defines the y coordinate of the rectangle where pixels must be read
+     * @param width defines the width of the rectangle where pixels must be read
+     * @param height defines the height of the rectangle where pixels must be read
+     * @param hasAlpha defines whether the output should have alpha or not (defaults to true)
+     * @param flushRenderer true to flush the renderer from the pending commands before reading the pixels
+     * @returns a ArrayBufferView promise (Uint8Array) containing RGBA colors
+     */
+    // eslint-disable-next-line @typescript-eslint/no-unused-vars
+    public readPixels(x: number, y: number, width: number, height: number, hasAlpha = true, flushRenderer = true): Promise<ArrayBufferView> {
+        const renderPassWrapper = this._getCurrentRenderPassWrapper();
+        const hardwareTexture = renderPassWrapper.colorAttachmentGPUTextures[0];
+        if (!hardwareTexture) {
+            // we are calling readPixels for a render pass with no color texture bound
+            return Promise.resolve(new Uint8Array(0));
+        }
+        const gpuTexture = hardwareTexture.underlyingResource;
+        const gpuTextureFormat = hardwareTexture.format;
+        if (!gpuTexture) {
+            // we are calling readPixels before startMainRenderPass has been called and no RTT is bound, so swapChainTexture is not setup yet!
+            return Promise.resolve(new Uint8Array(0));
+        }
+        if (flushRenderer) {
+            this.flushFramebuffer();
+        }
+        return this._textureHelper.readPixels(gpuTexture, x, y, width, height, gpuTextureFormat);
+    }
+
+    //------------------------------------------------------------------------------
+    //                              Frame management
+    //------------------------------------------------------------------------------
+
+    private _measureFps(): void {
+        this._performanceMonitor.sampleFrame();
+        this._fps = this._performanceMonitor.averageFPS;
+        this._deltaTime = this._performanceMonitor.instantaneousFrameTime || 0;
+    }
+
+    private _performanceMonitor = new PerformanceMonitor();
+    /**
+     * Gets the performance monitor attached to this engine
+     * @see https://doc.babylonjs.com/features/featuresDeepDive/scene/optimize_your_scene#engineinstrumentation
+     */
+    public get performanceMonitor(): PerformanceMonitor {
+        return this._performanceMonitor;
+    }
+
+    /**
+     * Begin a new frame
+     */
+    public override beginFrame(): void {
+        this._measureFps();
+        super.beginFrame();
+    }
+
+    /**
+     * End the current frame
+     */
+    public override endFrame() {
+        this._endCurrentRenderPass();
+
+        this._snapshotRendering.endFrame();
+
+        this._timestampQuery.endFrame(this._renderEncoder);
+        this._timestampIndex = 0;
+
+        this.flushFramebuffer();
+
+        this._textureHelper.destroyDeferredTextures();
+        this._bufferManager.destroyDeferredBuffers();
+
+        if (this._features._collectUbosUpdatedInFrame) {
+            if (this.dbgVerboseLogsForFirstFrames) {
+                if ((this as any)._count === undefined) {
+                    (this as any)._count = 0;
+                }
+                if (!(this as any)._count || (this as any)._count < this.dbgVerboseLogsNumFrames) {
+                    const list: Array<string> = [];
+                    for (const name in UniformBuffer._UpdatedUbosInFrame) {
+                        list.push(name + ":" + UniformBuffer._UpdatedUbosInFrame[name]);
+                    }
+                    Logger.Log(["frame #" + (this as any)._count + " - updated ubos -", list.join(", ")]);
+                }
+            }
+            UniformBuffer._UpdatedUbosInFrame = {};
+        }
+
+        this.countersLastFrame.numEnableEffects = this._counters.numEnableEffects;
+        this.countersLastFrame.numEnableDrawWrapper = this._counters.numEnableDrawWrapper;
+        this.countersLastFrame.numBundleCreationNonCompatMode = this._counters.numBundleCreationNonCompatMode;
+        this.countersLastFrame.numBundleReuseNonCompatMode = this._counters.numBundleReuseNonCompatMode;
+        this._counters.numEnableEffects = 0;
+        this._counters.numEnableDrawWrapper = 0;
+        this._counters.numBundleCreationNonCompatMode = 0;
+        this._counters.numBundleReuseNonCompatMode = 0;
+
+        this._cacheRenderPipeline.endFrame();
+        this._cacheBindGroups.endFrame();
+
+        this._pendingDebugCommands.length = 0;
+
+        if (this.dbgVerboseLogsForFirstFrames) {
+            if ((this as any)._count === undefined) {
+                (this as any)._count = 0;
+            }
+            if ((this as any)._count < this.dbgVerboseLogsNumFrames) {
+                Logger.Log(["%c frame #" + (this as any)._count + " - end", "background: #ffff00"]);
+            }
+            if ((this as any)._count < this.dbgVerboseLogsNumFrames) {
+                (this as any)._count++;
+                if ((this as any)._count !== this.dbgVerboseLogsNumFrames) {
+                    Logger.Log(["%c frame #" + (this as any)._count + " - begin", "background: #ffff00"]);
+                }
+            }
+        }
+
+        super.endFrame();
+    }
+
+    /**Gets driver info if available */
+    public extractDriverInfo() {
+        return "";
+    }
+
+    /**
+     * Force a WebGPU flush (ie. a flush of all waiting commands)
+     */
+    public flushFramebuffer(): void {
+        // we need to end the current render pass (main or rtt) if any as we are not allowed to submit the command buffers when being in a pass
+        this._endCurrentRenderPass();
+
+        this._commandBuffers[0] = this._uploadEncoder.finish();
+        this._commandBuffers[1] = this._renderEncoder.finish();
+
+        this._device.queue.submit(this._commandBuffers);
+
+        this._uploadEncoder = this._device.createCommandEncoder(this._uploadEncoderDescriptor);
+        this._renderEncoder = this._device.createCommandEncoder(this._renderEncoderDescriptor);
+
+        this._timestampQuery.startFrame(this._uploadEncoder);
+
+        this._textureHelper.setCommandEncoder(this._uploadEncoder);
+
+        this._bundleList.reset();
+    }
+
+    /** @internal */
+    public _currentFrameBufferIsDefaultFrameBuffer() {
+        return this._currentPassIsMainPass();
+    }
+
+    //------------------------------------------------------------------------------
+    //                              Render Pass
+    //------------------------------------------------------------------------------
+
+    private _startRenderTargetRenderPass(
+        renderTargetWrapper: RenderTargetWrapper,
+        setClearStates: boolean,
+        clearColor: Nullable<IColor4Like>,
+        clearDepth: boolean,
+        clearStencil: boolean
+    ) {
+        this._endCurrentRenderPass();
+
+        const rtWrapper = renderTargetWrapper as WebGPURenderTargetWrapper;
+
+        const depthStencilTexture = rtWrapper._depthStencilTexture;
+        const gpuDepthStencilWrapper = depthStencilTexture?._hardwareTexture as Nullable<WebGPUHardwareTexture>;
+        const gpuDepthStencilTexture = gpuDepthStencilWrapper?.underlyingResource as Nullable<GPUTexture>;
+        const gpuDepthStencilMSAATexture = gpuDepthStencilWrapper?.getMSAATexture(0);
+
+        const depthTextureView = gpuDepthStencilTexture?.createView(this._rttRenderPassWrapper.depthAttachmentViewDescriptor!);
+        const depthMSAATextureView = gpuDepthStencilMSAATexture?.createView(this._rttRenderPassWrapper.depthAttachmentViewDescriptor!);
+        const depthTextureHasStencil = gpuDepthStencilWrapper ? WebGPUTextureHelper.HasStencilAspect(gpuDepthStencilWrapper.format) : false;
+
+        const colorAttachments: (GPURenderPassColorAttachment | null)[] = [];
+
+        if (this.useReverseDepthBuffer) {
+            this.setDepthFunctionToGreaterOrEqual();
+        }
+
+        const clearColorForIntegerRT = tempColor4;
+        if (clearColor) {
+            clearColorForIntegerRT.r = clearColor.r * 255;
+            clearColorForIntegerRT.g = clearColor.g * 255;
+            clearColorForIntegerRT.b = clearColor.b * 255;
+            clearColorForIntegerRT.a = clearColor.a * 255;
+        }
+
+        const mustClearColor = setClearStates && clearColor;
+        const mustClearDepth = setClearStates && clearDepth;
+        const mustClearStencil = setClearStates && clearStencil;
+
+        if (rtWrapper._attachments && rtWrapper.isMulti) {
+            // multi render targets
+            if (!this._mrtAttachments || this._mrtAttachments.length === 0) {
+                this._mrtAttachments = rtWrapper._defaultAttachments;
+            }
+            for (let i = 0; i < this._mrtAttachments.length; ++i) {
+                const index = this._mrtAttachments[i]; // if index == 0 it means the texture should not be written to => at render pass creation time, it means we should not clear it
+                const mrtTexture = rtWrapper.textures![i];
+                const gpuMRTWrapper = mrtTexture?._hardwareTexture as Nullable<WebGPUHardwareTexture>;
+                const gpuMRTTexture = gpuMRTWrapper?.underlyingResource;
+                if (gpuMRTWrapper && gpuMRTTexture) {
+                    const baseArrayLayer = rtWrapper.getBaseArrayLayer(i);
+                    const gpuMSAATexture = gpuMRTWrapper.getMSAATexture(baseArrayLayer);
+
+                    const viewDescriptor = {
+                        ...this._rttRenderPassWrapper.colorAttachmentViewDescriptor!,
+                        dimension: mrtTexture.is3D ? WebGPUConstants.TextureViewDimension.E3d : WebGPUConstants.TextureViewDimension.E2d,
+                        format: gpuMRTWrapper.format,
+                        baseArrayLayer,
+                    };
+                    const msaaViewDescriptor = {
+                        ...this._rttRenderPassWrapper.colorAttachmentViewDescriptor!,
+                        dimension: mrtTexture.is3D ? WebGPUConstants.TextureViewDimension.E3d : WebGPUConstants.TextureViewDimension.E2d,
+                        format: gpuMRTWrapper.format,
+                        baseArrayLayer: 0,
+                    };
+                    const isRTInteger = mrtTexture.type === Constants.TEXTURETYPE_UNSIGNED_INTEGER || mrtTexture.type === Constants.TEXTURETYPE_UNSIGNED_SHORT;
+
+                    const colorTextureView = gpuMRTTexture.createView(viewDescriptor);
+                    const colorMSAATextureView = gpuMSAATexture?.createView(msaaViewDescriptor);
+
+                    colorAttachments.push({
+                        view: colorMSAATextureView ? colorMSAATextureView : colorTextureView,
+                        resolveTarget: gpuMSAATexture ? colorTextureView : undefined,
+                        depthSlice: mrtTexture.is3D ? (rtWrapper.layerIndices?.[i] ?? 0) : undefined,
+                        clearValue: index !== 0 && mustClearColor ? (isRTInteger ? clearColorForIntegerRT : clearColor) : undefined,
+                        loadOp: index !== 0 && mustClearColor ? WebGPUConstants.LoadOp.Clear : WebGPUConstants.LoadOp.Load,
+                        storeOp: WebGPUConstants.StoreOp.Store,
+                    });
+                }
+            }
+            this._cacheRenderPipeline.setMRT(rtWrapper.textures!, this._mrtAttachments.length);
+            this._cacheRenderPipeline.setMRTAttachments(this._mrtAttachments);
+        } else {
+            // single render target
+            const internalTexture = rtWrapper.texture;
+            if (internalTexture) {
+                const gpuWrapper = internalTexture._hardwareTexture as WebGPUHardwareTexture;
+                const gpuTexture = gpuWrapper.underlyingResource!;
+
+                let depthSlice: number | undefined = undefined;
+
+                if (rtWrapper.is3D) {
+                    depthSlice = this._rttRenderPassWrapper.colorAttachmentViewDescriptor!.baseArrayLayer;
+                    this._rttRenderPassWrapper.colorAttachmentViewDescriptor!.baseArrayLayer = 0;
+                }
+
+                const gpuMSAATexture = gpuWrapper.getMSAATexture(0);
+                const colorTextureView = gpuTexture.createView(this._rttRenderPassWrapper.colorAttachmentViewDescriptor!);
+                const colorMSAATextureView = gpuMSAATexture?.createView(this._rttRenderPassWrapper.colorAttachmentViewDescriptor!);
+                const isRTInteger = internalTexture.type === Constants.TEXTURETYPE_UNSIGNED_INTEGER || internalTexture.type === Constants.TEXTURETYPE_UNSIGNED_SHORT;
+
+                colorAttachments.push({
+                    view: colorMSAATextureView ? colorMSAATextureView : colorTextureView,
+                    resolveTarget: gpuMSAATexture ? colorTextureView : undefined,
+                    depthSlice,
+                    clearValue: mustClearColor ? (isRTInteger ? clearColorForIntegerRT : clearColor) : undefined,
+                    loadOp: mustClearColor ? WebGPUConstants.LoadOp.Clear : WebGPUConstants.LoadOp.Load,
+                    storeOp: WebGPUConstants.StoreOp.Store,
+                });
+            } else {
+                colorAttachments.push(null);
+            }
+        }
+
+        this._debugPushGroup?.("render target pass" + (renderTargetWrapper.label ? " (" + renderTargetWrapper.label + ")" : ""), 1);
+
+        this._rttRenderPassWrapper.renderPassDescriptor = {
+            label: (renderTargetWrapper.label ?? "RTT") + " - RenderPass",
+            colorAttachments,
+            depthStencilAttachment:
+                depthStencilTexture && gpuDepthStencilTexture
+                    ? {
+                          view: depthMSAATextureView ? depthMSAATextureView : depthTextureView!,
+                          depthClearValue: mustClearDepth ? (this.useReverseDepthBuffer ? this._clearReverseDepthValue : this._clearDepthValue) : undefined,
+                          depthLoadOp: mustClearDepth ? WebGPUConstants.LoadOp.Clear : WebGPUConstants.LoadOp.Load,
+                          depthStoreOp: WebGPUConstants.StoreOp.Store,
+                          stencilClearValue: rtWrapper._depthStencilTextureWithStencil && mustClearStencil ? this._clearStencilValue : undefined,
+                          stencilLoadOp: !depthTextureHasStencil
+                              ? undefined
+                              : rtWrapper._depthStencilTextureWithStencil && mustClearStencil
+                                ? WebGPUConstants.LoadOp.Clear
+                                : WebGPUConstants.LoadOp.Load,
+                          stencilStoreOp: !depthTextureHasStencil ? undefined : WebGPUConstants.StoreOp.Store,
+                      }
+                    : undefined,
+            occlusionQuerySet: this._occlusionQuery?.hasQueries ? this._occlusionQuery.querySet : undefined,
+        };
+        this._timestampQuery.startPass(this._rttRenderPassWrapper.renderPassDescriptor, this._timestampIndex);
+        this._currentRenderPass = this._renderEncoder.beginRenderPass(this._rttRenderPassWrapper.renderPassDescriptor);
+
+        if (this.dbgVerboseLogsForFirstFrames) {
+            if ((this as any)._count === undefined) {
+                (this as any)._count = 0;
+            }
+            if (!(this as any)._count || (this as any)._count < this.dbgVerboseLogsNumFrames) {
+                const internalTexture = rtWrapper.texture!;
+                Logger.Log([
+                    "frame #" +
+                        (this as any)._count +
+                        " - render target begin pass - rtt name=" +
+                        renderTargetWrapper.label +
+                        ", internalTexture.uniqueId=" +
+                        internalTexture.uniqueId +
+                        ", width=" +
+                        internalTexture.width +
+                        ", height=" +
+                        internalTexture.height +
+                        ", setClearStates=" +
+                        setClearStates,
+                    "renderPassDescriptor=",
+                    this._rttRenderPassWrapper.renderPassDescriptor,
+                ]);
+            }
+        }
+
+        this._debugFlushPendingCommands?.();
+
+        this._resetRenderPassStates();
+
+        if (!gpuDepthStencilWrapper || !WebGPUTextureHelper.HasStencilAspect(gpuDepthStencilWrapper.format)) {
+            this._stencilStateComposer.enabled = false;
+        }
+    }
+
+    private _startMainRenderPass(setClearStates: boolean, clearColor?: Nullable<IColor4Like>, clearDepth?: boolean, clearStencil?: boolean): void {
+        this._endCurrentRenderPass();
+
+        if (this.useReverseDepthBuffer) {
+            this.setDepthFunctionToGreaterOrEqual();
+        }
+
+        const mustClearColor = setClearStates && clearColor;
+        const mustClearDepth = setClearStates && clearDepth;
+        const mustClearStencil = setClearStates && clearStencil;
+
+        this._mainRenderPassWrapper.renderPassDescriptor!.colorAttachments[0]!.clearValue = mustClearColor ? clearColor : undefined;
+        this._mainRenderPassWrapper.renderPassDescriptor!.colorAttachments[0]!.loadOp = mustClearColor ? WebGPUConstants.LoadOp.Clear : WebGPUConstants.LoadOp.Load;
+        this._mainRenderPassWrapper.renderPassDescriptor!.depthStencilAttachment!.depthClearValue = mustClearDepth
+            ? this.useReverseDepthBuffer
+                ? this._clearReverseDepthValue
+                : this._clearDepthValue
+            : undefined;
+        this._mainRenderPassWrapper.renderPassDescriptor!.depthStencilAttachment!.depthLoadOp = mustClearDepth ? WebGPUConstants.LoadOp.Clear : WebGPUConstants.LoadOp.Load;
+        this._mainRenderPassWrapper.renderPassDescriptor!.depthStencilAttachment!.stencilClearValue = mustClearStencil ? this._clearStencilValue : undefined;
+        this._mainRenderPassWrapper.renderPassDescriptor!.depthStencilAttachment!.stencilLoadOp = !this.isStencilEnable
+            ? undefined
+            : mustClearStencil
+              ? WebGPUConstants.LoadOp.Clear
+              : WebGPUConstants.LoadOp.Load;
+        this._mainRenderPassWrapper.renderPassDescriptor!.occlusionQuerySet = this._occlusionQuery?.hasQueries ? this._occlusionQuery.querySet : undefined;
+
+        const swapChainTexture = this._context.getCurrentTexture();
+        this._mainRenderPassWrapper.colorAttachmentGPUTextures[0]!.set(swapChainTexture);
+
+        // Resolve in case of MSAA
+        if (this._options.antialias) {
+            viewDescriptorSwapChainAntialiasing.format = swapChainTexture.format;
+            this._mainRenderPassWrapper.renderPassDescriptor!.colorAttachments[0]!.resolveTarget = swapChainTexture.createView(viewDescriptorSwapChainAntialiasing);
+        } else {
+            viewDescriptorSwapChain.format = swapChainTexture.format;
+            this._mainRenderPassWrapper.renderPassDescriptor!.colorAttachments[0]!.view = swapChainTexture.createView(viewDescriptorSwapChain);
+        }
+
+        if (this.dbgVerboseLogsForFirstFrames) {
+            if ((this as any)._count === undefined) {
+                (this as any)._count = 0;
+            }
+            if (!(this as any)._count || (this as any)._count < this.dbgVerboseLogsNumFrames) {
+                Logger.Log([
+                    "frame #" + (this as any)._count + " - main begin pass - texture width=" + (this._mainTextureExtends as any).width,
+                    " height=" + (this._mainTextureExtends as any).height + ", setClearStates=" + setClearStates,
+                    "renderPassDescriptor=",
+                    this._mainRenderPassWrapper.renderPassDescriptor,
+                ]);
+            }
+        }
+
+        this._debugPushGroup?.("main pass", 0);
+
+        this._timestampQuery.startPass(this._mainRenderPassWrapper.renderPassDescriptor!, this._timestampIndex);
+        this._currentRenderPass = this._renderEncoder.beginRenderPass(this._mainRenderPassWrapper.renderPassDescriptor!);
+
+        this._setDepthTextureFormat(this._mainRenderPassWrapper);
+        this._setColorFormat(this._mainRenderPassWrapper);
+
+        this._debugFlushPendingCommands?.();
+
+        this._resetRenderPassStates();
+
+        if (!this._isStencilEnable) {
+            this._stencilStateComposer.enabled = false;
+        }
+    }
+
+    /**
+     * Binds the frame buffer to the specified texture.
+     * @param texture The render target wrapper to render to
+     * @param faceIndex The face of the texture to render to in case of cube texture
+     * @param requiredWidth The width of the target to render to
+     * @param requiredHeight The height of the target to render to
+     * @param forceFullscreenViewport Forces the viewport to be the entire texture/screen if true
+     * @param lodLevel defines the lod level to bind to the frame buffer
+     * @param layer defines the 2d array index to bind to frame buffer to
+     */
+    public bindFramebuffer(
+        texture: RenderTargetWrapper,
+        faceIndex: number = 0,
+        requiredWidth?: number,
+        requiredHeight?: number,
+        forceFullscreenViewport?: boolean,
+        lodLevel = 0,
+        layer = 0
+    ): void {
+        const hardwareTexture = texture.texture?._hardwareTexture as Nullable<WebGPUHardwareTexture>;
+
+        if (this._currentRenderTarget) {
+            this.unBindFramebuffer(this._currentRenderTarget);
+        } else {
+            this._endCurrentRenderPass();
+        }
+        this._currentRenderTarget = texture;
+
+        const depthStencilTexture = this._currentRenderTarget._depthStencilTexture;
+
+        this._rttRenderPassWrapper.colorAttachmentGPUTextures[0] = hardwareTexture;
+        this._rttRenderPassWrapper.depthTextureFormat = depthStencilTexture ? WebGPUTextureHelper.GetWebGPUTextureFormat(-1, depthStencilTexture.format) : undefined;
+
+        this._setDepthTextureFormat(this._rttRenderPassWrapper);
+        this._setColorFormat(this._rttRenderPassWrapper);
+
+        this._rttRenderPassWrapper.colorAttachmentViewDescriptor = {
+            format: this._colorFormat as GPUTextureFormat,
+            dimension: texture.is3D ? WebGPUConstants.TextureViewDimension.E3d : WebGPUConstants.TextureViewDimension.E2d,
+            mipLevelCount: 1,
+            baseArrayLayer: texture.isCube ? layer * 6 + faceIndex : layer,
+            baseMipLevel: lodLevel,
+            arrayLayerCount: 1,
+            aspect: WebGPUConstants.TextureAspect.All,
+        };
+
+        this._rttRenderPassWrapper.depthAttachmentViewDescriptor = {
+            format: this._depthTextureFormat!,
+            dimension: depthStencilTexture && depthStencilTexture.is3D ? WebGPUConstants.TextureViewDimension.E3d : WebGPUConstants.TextureViewDimension.E2d,
+            mipLevelCount: 1,
+            baseArrayLayer: depthStencilTexture ? (depthStencilTexture.isCube ? layer * 6 + faceIndex : layer) : 0,
+            baseMipLevel: 0,
+            arrayLayerCount: 1,
+            aspect: WebGPUConstants.TextureAspect.All,
+        };
+
+        if (this.dbgVerboseLogsForFirstFrames) {
+            if ((this as any)._count === undefined) {
+                (this as any)._count = 0;
+            }
+            if (!(this as any)._count || (this as any)._count < this.dbgVerboseLogsNumFrames) {
+                Logger.Log([
+                    "frame #" +
+                        (this as any)._count +
+                        " - bindFramebuffer - rtt name=" +
+                        texture.label +
+                        ", internalTexture.uniqueId=" +
+                        texture.texture?.uniqueId +
+                        ", face=" +
+                        faceIndex +
+                        ", lodLevel=" +
+                        lodLevel +
+                        ", layer=" +
+                        layer,
+                    "colorAttachmentViewDescriptor=",
+                    this._rttRenderPassWrapper.colorAttachmentViewDescriptor,
+                    "depthAttachmentViewDescriptor=",
+                    this._rttRenderPassWrapper.depthAttachmentViewDescriptor,
+                ]);
+            }
+        }
+
+        // We don't create the render pass just now, we do a lazy creation of the render pass, hoping the render pass will be created by a call to clear()...
+
+        if (this._cachedViewport && !forceFullscreenViewport) {
+            this.setViewport(this._cachedViewport, requiredWidth, requiredHeight);
+        } else {
+            if (!requiredWidth) {
+                requiredWidth = texture.width;
+                if (lodLevel) {
+                    requiredWidth = requiredWidth / Math.pow(2, lodLevel);
+                }
+            }
+            if (!requiredHeight) {
+                requiredHeight = texture.height;
+                if (lodLevel) {
+                    requiredHeight = requiredHeight / Math.pow(2, lodLevel);
+                }
+            }
+
+            this._viewport(0, 0, requiredWidth, requiredHeight);
+        }
+
+        this.wipeCaches();
+    }
+
+    /**
+     * Unbind the current render target texture from the WebGPU context
+     * @param texture defines the render target wrapper to unbind
+     * @param disableGenerateMipMaps defines a boolean indicating that mipmaps must not be generated
+     * @param onBeforeUnbind defines a function which will be called before the effective unbind
+     */
+    public unBindFramebuffer(texture: RenderTargetWrapper, disableGenerateMipMaps = false, onBeforeUnbind?: () => void): void {
+        const saveCRT = this._currentRenderTarget;
+
+        this._currentRenderTarget = null; // to be iso with abstractEngine, this._currentRenderTarget must be null when onBeforeUnbind is called
+
+        if (onBeforeUnbind) {
+            onBeforeUnbind();
+        }
+
+        this._currentRenderTarget = saveCRT;
+
+        this._endCurrentRenderPass();
+
+        if (texture.texture?.generateMipMaps && !disableGenerateMipMaps && !texture.isCube) {
+            this._generateMipmaps(texture.texture);
+        }
+
+        this._currentRenderTarget = null;
+
+        if (this.dbgVerboseLogsForFirstFrames) {
+            if ((this as any)._count === undefined) {
+                (this as any)._count = 0;
+            }
+            if (!(this as any)._count || (this as any)._count < this.dbgVerboseLogsNumFrames) {
+                Logger.Log("frame #" + (this as any)._count + " - unBindFramebuffer - rtt name=" + texture.label + ", internalTexture.uniqueId=", texture.texture?.uniqueId);
+            }
+        }
+
+        this._mrtAttachments = [];
+        this._cacheRenderPipeline.setMRT([]);
+        this._cacheRenderPipeline.setMRTAttachments(this._mrtAttachments);
+    }
+
+    /**
+     * Unbind the current render target and bind the default framebuffer
+     */
+    public restoreDefaultFramebuffer(): void {
+        if (this._currentRenderTarget) {
+            this.unBindFramebuffer(this._currentRenderTarget);
+        } else if (!this._currentRenderPass) {
+            this._startMainRenderPass(false);
+        }
+
+        if (this._cachedViewport) {
+            this.setViewport(this._cachedViewport);
+        }
+
+        this.wipeCaches();
+    }
+
+    //------------------------------------------------------------------------------
+    //                              Render
+    //------------------------------------------------------------------------------
+
+    /**
+     * @internal
+     */
+    public _setColorFormat(wrapper: IWebGPURenderPassWrapper): void {
+        const format = wrapper.colorAttachmentGPUTextures[0]?.format ?? null;
+        this._cacheRenderPipeline.setColorFormat(format);
+        if (this._colorFormat === format) {
+            return;
+        }
+        this._colorFormat = format;
+    }
+
+    /**
+     * @internal
+     */
+    public _setDepthTextureFormat(wrapper: IWebGPURenderPassWrapper): void {
+        this._cacheRenderPipeline.setDepthStencilFormat(wrapper.depthTextureFormat);
+        if (this._depthTextureFormat === wrapper.depthTextureFormat) {
+            return;
+        }
+        this._depthTextureFormat = wrapper.depthTextureFormat;
+    }
+
+    public setDitheringState(): void {
+        // Does not exist in WebGPU
+    }
+
+    public setRasterizerState(): void {
+        // Does not exist in WebGPU
+    }
+
+    /**
+     * @internal
+     */
+    public _executeWhenRenderingStateIsCompiled(pipelineContext: IPipelineContext, action: () => void) {
+        // No parallel shader compilation.
+        // No Async, so direct launch
+        action();
+    }
+
+    /**
+     * @internal
+     */
+    public bindSamplers(): void {}
+
+    /** @internal */
+    public _getUnpackAlignement(): number {
+        return 1;
+    }
+
+    /**
+     * @internal
+     */
+    public _bindTextureDirectly(): boolean {
+        return false;
+    }
+
+    /**
+     * Set various states to the webGL context
+     * @param culling defines culling state: true to enable culling, false to disable it
+     * @param zOffset defines the value to apply to zOffset (0 by default)
+     * @param force defines if states must be applied even if cache is up to date
+     * @param reverseSide defines if culling must be reversed (CCW if false, CW if true)
+     * @param cullBackFaces true to cull back faces, false to cull front faces (if culling is enabled)
+     * @param stencil stencil states to set
+     * @param zOffsetUnits defines the value to apply to zOffsetUnits (0 by default)
+     */
+    public setState(culling: boolean, zOffset: number = 0, force?: boolean, reverseSide = false, cullBackFaces?: boolean, stencil?: IStencilState, zOffsetUnits: number = 0): void {
+        // Culling
+        if (this._depthCullingState.cull !== culling || force) {
+            this._depthCullingState.cull = culling;
+        }
+
+        // Cull face
+        const cullFace = (this.cullBackFaces ?? cullBackFaces ?? true) ? 1 : 2;
+        if (this._depthCullingState.cullFace !== cullFace || force) {
+            this._depthCullingState.cullFace = cullFace;
+        }
+
+        // Z offset
+        this.setZOffset(zOffset);
+        this.setZOffsetUnits(zOffsetUnits);
+
+        // Front face
+        const frontFace = reverseSide ? (this._currentRenderTarget ? 1 : 2) : this._currentRenderTarget ? 2 : 1;
+        if (this._depthCullingState.frontFace !== frontFace || force) {
+            this._depthCullingState.frontFace = frontFace;
+        }
+
+        this._stencilStateComposer.stencilMaterial = stencil;
+    }
+
+    private _applyRenderPassChanges(bundleList: Nullable<WebGPUBundleList>): void {
+        const mustUpdateStencilRef = !this._stencilStateComposer.enabled ? false : this._mustUpdateStencilRef();
+        const mustUpdateBlendColor = !this._alphaState.alphaBlend ? false : this._mustUpdateBlendColor();
+
+        if (this._mustUpdateViewport()) {
+            this._applyViewport(bundleList);
+        }
+        if (this._mustUpdateScissor()) {
+            this._applyScissor(bundleList);
+        }
+        if (mustUpdateStencilRef) {
+            this._applyStencilRef(bundleList);
+        }
+        if (mustUpdateBlendColor) {
+            this._applyBlendColor(bundleList);
+        }
+    }
+
+    private _draw(drawType: number, fillMode: number, start: number, count: number, instancesCount: number): void {
+        const renderPass = this._getCurrentRenderPass();
+        const bundleList = this._bundleList;
+
+        this.applyStates();
+
+        const webgpuPipelineContext = this._currentEffect!._pipelineContext as WebGPUPipelineContext;
+
+        this.bindUniformBufferBase(this._currentRenderTarget ? this._ubInvertY : this._ubDontInvertY, 0, WebGPUShaderProcessor.InternalsUBOName);
+
+        if (webgpuPipelineContext.uniformBuffer) {
+            webgpuPipelineContext.uniformBuffer.update();
+            this.bindUniformBufferBase(webgpuPipelineContext.uniformBuffer.getBuffer()!, 0, WebGPUShaderProcessor.LeftOvertUBOName);
+        }
+
+        if (this._snapshotRendering.play) {
+            this._reportDrawCall();
+            return;
+        }
+
+        if (
+            !this.compatibilityMode &&
+            (this._currentDrawContext.isDirty(this._currentMaterialContext.updateId) || this._currentMaterialContext.isDirty || this._currentMaterialContext.forceBindGroupCreation)
+        ) {
+            this._currentDrawContext.fastBundle = undefined;
+        }
+
+        const useFastPath = !this.compatibilityMode && this._currentDrawContext.fastBundle;
+        let renderPass2: GPURenderPassEncoder | GPURenderBundleEncoder = renderPass;
+
+        if (useFastPath || this._snapshotRendering.record) {
+            this._applyRenderPassChanges(bundleList);
+            if (!this._snapshotRendering.record) {
+                this._counters.numBundleReuseNonCompatMode++;
+                if (this._currentDrawContext.indirectDrawBuffer) {
+                    this._currentDrawContext.setIndirectData(count, instancesCount || 1, start);
+                }
+                bundleList.addBundle(this._currentDrawContext.fastBundle);
+                this._reportDrawCall();
+                return;
+            }
+
+            renderPass2 = bundleList.getBundleEncoder(this._cacheRenderPipeline.colorFormats, this._depthTextureFormat, this.currentSampleCount); // for snapshot recording mode
+            bundleList.numDrawCalls++;
+        }
+
+        let textureState = 0;
+        if (this._currentMaterialContext.hasFloatOrDepthTextures) {
+            let bitVal = 1;
+            for (let i = 0; i < webgpuPipelineContext.shaderProcessingContext.textureNames.length; ++i) {
+                const textureName = webgpuPipelineContext.shaderProcessingContext.textureNames[i];
+                const texture = this._currentMaterialContext.textures[textureName]?.texture;
+                const textureIsDepth = texture && texture.format >= Constants.TEXTUREFORMAT_DEPTH24_STENCIL8 && texture.format <= Constants.TEXTUREFORMAT_DEPTH32FLOAT_STENCIL8;
+                if ((texture?.type === Constants.TEXTURETYPE_FLOAT && !this._caps.textureFloatLinearFiltering) || textureIsDepth) {
+                    textureState |= bitVal;
+                }
+                bitVal = bitVal << 1;
+            }
+        }
+
+        this._currentMaterialContext.textureState = textureState;
+
+        const pipeline = this._cacheRenderPipeline.getRenderPipeline(fillMode, this._currentEffect!, this.currentSampleCount, textureState);
+        const bindGroups = this._cacheBindGroups.getBindGroups(webgpuPipelineContext, this._currentDrawContext, this._currentMaterialContext);
+
+        if (!this._snapshotRendering.record) {
+            this._applyRenderPassChanges(!this.compatibilityMode ? bundleList : null);
+            if (!this.compatibilityMode) {
+                this._counters.numBundleCreationNonCompatMode++;
+                renderPass2 = this._device.createRenderBundleEncoder({
+                    colorFormats: this._cacheRenderPipeline.colorFormats,
+                    depthStencilFormat: this._depthTextureFormat,
+                    sampleCount: WebGPUTextureHelper.GetSample(this.currentSampleCount),
+                });
+            }
+        }
+
+        // bind pipeline
+        renderPass2.setPipeline(pipeline);
+
+        // bind index/vertex buffers
+        if (this._currentIndexBuffer) {
+            renderPass2.setIndexBuffer(
+                this._currentIndexBuffer.underlyingResource,
+                this._currentIndexBuffer!.is32Bits ? WebGPUConstants.IndexFormat.Uint32 : WebGPUConstants.IndexFormat.Uint16,
+                0
+            );
+        }
+
+        const vertexBuffers = this._cacheRenderPipeline.vertexBuffers;
+        for (let index = 0; index < vertexBuffers.length; index++) {
+            const vertexBuffer = vertexBuffers[index];
+
+            const buffer = vertexBuffer.effectiveBuffer;
+            if (buffer) {
+                renderPass2.setVertexBuffer(index, buffer.underlyingResource, vertexBuffer._validOffsetRange ? 0 : vertexBuffer.byteOffset);
+            }
+        }
+
+        // bind bind groups
+        for (let i = 0; i < bindGroups.length; i++) {
+            renderPass2.setBindGroup(i, bindGroups[i]);
+        }
+
+        // draw
+        const nonCompatMode = !this.compatibilityMode && !this._snapshotRendering.record;
+
+        if (nonCompatMode && this._currentDrawContext.indirectDrawBuffer) {
+            this._currentDrawContext.setIndirectData(count, instancesCount || 1, start);
+            if (drawType === 0) {
+                renderPass2.drawIndexedIndirect(this._currentDrawContext.indirectDrawBuffer, 0);
+            } else {
+                renderPass2.drawIndirect(this._currentDrawContext.indirectDrawBuffer, 0);
+            }
+        } else if (drawType === 0) {
+            renderPass2.drawIndexed(count, instancesCount || 1, start, 0, 0);
+        } else {
+            renderPass2.draw(count, instancesCount || 1, start, 0);
+        }
+
+        if (nonCompatMode) {
+            this._currentDrawContext.fastBundle = (renderPass2 as GPURenderBundleEncoder).finish();
+            bundleList.addBundle(this._currentDrawContext.fastBundle);
+        }
+
+        this._reportDrawCall();
+    }
+
+    /**
+     * Draw a list of indexed primitives
+     * @param fillMode defines the primitive to use
+     * @param indexStart defines the starting index
+     * @param indexCount defines the number of index to draw
+     * @param instancesCount defines the number of instances to draw (if instantiation is enabled)
+     */
+    public drawElementsType(fillMode: number, indexStart: number, indexCount: number, instancesCount: number = 1): void {
+        this._draw(0, fillMode, indexStart, indexCount, instancesCount);
+    }
+
+    /**
+     * Draw a list of unindexed primitives
+     * @param fillMode defines the primitive to use
+     * @param verticesStart defines the index of first vertex to draw
+     * @param verticesCount defines the count of vertices to draw
+     * @param instancesCount defines the number of instances to draw (if instantiation is enabled)
+     */
+    public drawArraysType(fillMode: number, verticesStart: number, verticesCount: number, instancesCount: number = 1): void {
+        this._currentIndexBuffer = null;
+        this._draw(1, fillMode, verticesStart, verticesCount, instancesCount);
+    }
+
+    //------------------------------------------------------------------------------
+    //                              Dispose
+    //------------------------------------------------------------------------------
+
+    /**
+     * Dispose and release all associated resources
+     */
+    public override dispose(): void {
+        this._isDisposed = true;
+        this.hideLoadingUI();
+        this._timestampQuery.dispose();
+        this._mainTexture?.destroy();
+        this._depthTexture?.destroy();
+        this._textureHelper.destroyDeferredTextures();
+        this._bufferManager.destroyDeferredBuffers();
+        this._device.destroy();
+
+        _CommonDispose(this, this._renderingCanvas);
+
+        super.dispose();
+    }
+
+    //------------------------------------------------------------------------------
+    //                              Misc
+    //------------------------------------------------------------------------------
+
+    /**
+     * Gets the current render width
+     * @param useScreen defines if screen size must be used (or the current render target if any)
+     * @returns a number defining the current render width
+     */
+    public getRenderWidth(useScreen = false): number {
+        if (!useScreen && this._currentRenderTarget) {
+            return this._currentRenderTarget.width;
+        }
+
+        return this._renderingCanvas?.width ?? 0;
+    }
+
+    /**
+     * Gets the current render height
+     * @param useScreen defines if screen size must be used (or the current render target if any)
+     * @returns a number defining the current render height
+     */
+    public getRenderHeight(useScreen = false): number {
+        if (!useScreen && this._currentRenderTarget) {
+            return this._currentRenderTarget.height;
+        }
+
+        return this._renderingCanvas?.height ?? 0;
+    }
+
+    //------------------------------------------------------------------------------
+    //                              Errors
+    //------------------------------------------------------------------------------
+
+    /**
+     * Get the current error code of the WebGPU context
+     * @returns the error code
+     */
+    public getError(): number {
+        // TODO WEBGPU. from the webgpu errors.
+        return 0;
+    }
+
+    //------------------------------------------------------------------------------
+    //                              External Textures
+    //------------------------------------------------------------------------------
+
+    /**
+     * Creates an external texture
+     * @param video video element
+     * @returns the external texture, or null if external textures are not supported by the engine
+     */
+    public createExternalTexture(video: HTMLVideoElement): Nullable<ExternalTexture> {
+        const texture = new WebGPUExternalTexture(video);
+        return texture;
+    }
+
+    /**
+     * Sets an internal texture to the according uniform.
+     * @param name The name of the uniform in the effect
+     * @param texture The texture to apply
+     */
+    public setExternalTexture(name: string, texture: Nullable<ExternalTexture>): void {
+        if (!texture) {
+            this._currentMaterialContext.setTexture(name, null);
+            return;
+        }
+        this._setInternalTexture(name, texture);
+    }
+
+    //------------------------------------------------------------------------------
+    //                              Samplers
+    //------------------------------------------------------------------------------
+
+    /**
+     * Sets a texture sampler to the according uniform.
+     * @param name The name of the uniform in the effect
+     * @param sampler The sampler to apply
+     */
+    public setTextureSampler(name: string, sampler: Nullable<TextureSampler>): void {
+        this._currentMaterialContext?.setSampler(name, sampler);
+    }
+
+    //------------------------------------------------------------------------------
+    //                              Storage Buffers
+    //------------------------------------------------------------------------------
+
+    /**
+     * Creates a storage buffer
+     * @param data the data for the storage buffer or the size of the buffer
+     * @param creationFlags flags to use when creating the buffer (see Constants.BUFFER_CREATIONFLAG_XXX). The BUFFER_CREATIONFLAG_STORAGE flag will be automatically added
+     * @param label defines the label of the buffer (for debug purpose)
+     * @returns the new buffer
+     */
+    public createStorageBuffer(data: DataArray | number, creationFlags: number, label?: string): DataBuffer {
+        return this._createBuffer(data, creationFlags | Constants.BUFFER_CREATIONFLAG_STORAGE, label);
+    }
+
+    /**
+     * Updates a storage buffer
+     * @param buffer the storage buffer to update
+     * @param data the data used to update the storage buffer
+     * @param byteOffset the byte offset of the data
+     * @param byteLength the byte length of the data
+     */
+    public updateStorageBuffer(buffer: DataBuffer, data: DataArray, byteOffset?: number, byteLength?: number): void {
+        const dataBuffer = buffer as WebGPUDataBuffer;
+        if (byteOffset === undefined) {
+            byteOffset = 0;
+        }
+
+        let view: ArrayBufferView;
+        if (byteLength === undefined) {
+            if (data instanceof Array) {
+                view = new Float32Array(data);
+            } else if (data instanceof ArrayBuffer) {
+                view = new Uint8Array(data);
+            } else {
+                view = data;
+            }
+            byteLength = view.byteLength;
+        } else {
+            if (data instanceof Array) {
+                view = new Float32Array(data);
+            } else if (data instanceof ArrayBuffer) {
+                view = new Uint8Array(data);
+            } else {
+                view = data;
+            }
+        }
+
+        this._bufferManager.setSubData(dataBuffer, byteOffset, view, 0, byteLength);
+    }
+
+    private _readFromGPUBuffer(gpuBuffer: GPUBuffer, size: number, buffer?: ArrayBufferView, noDelay?: boolean): Promise<ArrayBufferView> {
+        return new Promise((resolve, reject) => {
+            const readFromBuffer = () => {
+                gpuBuffer.mapAsync(WebGPUConstants.MapMode.Read, 0, size).then(
+                    () => {
+                        const copyArrayBuffer = gpuBuffer.getMappedRange(0, size);
+                        let data: ArrayBufferView | undefined = buffer;
+                        if (data === undefined) {
+                            data = new Uint8Array(size);
+                            (data as Uint8Array).set(new Uint8Array(copyArrayBuffer));
+                        } else {
+                            const ctor = data.constructor as any; // we want to create result data with the same type as buffer (Uint8Array, Float32Array, ...)
+                            data = new ctor(data.buffer);
+                            (data as any).set(new ctor(copyArrayBuffer));
+                        }
+                        gpuBuffer.unmap();
+                        this._bufferManager.releaseBuffer(gpuBuffer);
+                        resolve(data!);
+                    },
+                    (reason) => {
+                        if (this.isDisposed) {
+                            resolve(new Uint8Array());
+                        } else {
+                            reject(reason);
+                        }
+                    }
+                );
+            };
+
+            if (noDelay) {
+                this.flushFramebuffer();
+                readFromBuffer();
+            } else {
+                // we are using onEndFrameObservable because we need to map the gpuBuffer AFTER the command buffers
+                // have been submitted, else we get the error: "Buffer used in a submit while mapped"
+                this.onEndFrameObservable.addOnce(() => {
+                    readFromBuffer();
+                });
+            }
+        });
+    }
+
+    /**
+     * Read data from a storage buffer
+     * @param storageBuffer The storage buffer to read from
+     * @param offset The offset in the storage buffer to start reading from (default: 0)
+     * @param size  The number of bytes to read from the storage buffer (default: capacity of the buffer)
+     * @param buffer The buffer to write the data we have read from the storage buffer to (optional)
+     * @param noDelay If true, a call to flushFramebuffer will be issued so that the data can be read back immediately and not in engine.onEndFrameObservable. This can speed up data retrieval, at the cost of a small perf penalty (default: false).
+     * @returns If not undefined, returns the (promise) buffer (as provided by the 4th parameter) filled with the data, else it returns a (promise) Uint8Array with the data read from the storage buffer
+     */
+    public readFromStorageBuffer(storageBuffer: DataBuffer, offset?: number, size?: number, buffer?: ArrayBufferView, noDelay?: boolean): Promise<ArrayBufferView> {
+        size = size || storageBuffer.capacity;
+
+        const gpuBuffer = this._bufferManager.createRawBuffer(
+            size,
+            WebGPUConstants.BufferUsage.MapRead | WebGPUConstants.BufferUsage.CopyDst,
+            undefined,
+            "TempReadFromStorageBuffer"
+        );
+
+        this._renderEncoder.copyBufferToBuffer(storageBuffer.underlyingResource, offset ?? 0, gpuBuffer, 0, size);
+
+        return this._readFromGPUBuffer(gpuBuffer, size, buffer, noDelay);
+    }
+
+    /**
+     * Read data from multiple storage buffers
+     * @param storageBuffers The list of storage buffers to read from
+     * @param offset The offset in the storage buffer to start reading from (default: 0). This is the same offset for all storage buffers!
+     * @param size  The number of bytes to read from each storage buffer (default: capacity of the first buffer)
+     * @param buffer The buffer to write the data we have read from the storage buffers to (optional). If provided, the buffer should be large enough to hold the data from all storage buffers!
+     * @param noDelay If true, a call to flushFramebuffer will be issued so that the data can be read back immediately and not in engine.onEndFrameObservable. This can speed up data retrieval, at the cost of a small perf penalty (default: false).
+     * @returns If not undefined, returns the (promise) buffer (as provided by the 4th parameter) filled with the data, else it returns a (promise) Uint8Array with the data read from the storage buffer
+     */
+    public readFromMultipleStorageBuffers(storageBuffers: DataBuffer[], offset?: number, size?: number, buffer?: ArrayBufferView, noDelay?: boolean): Promise<ArrayBufferView> {
+        size = size || storageBuffers[0].capacity;
+
+        const gpuBuffer = this._bufferManager.createRawBuffer(
+            size * storageBuffers.length,
+            WebGPUConstants.BufferUsage.MapRead | WebGPUConstants.BufferUsage.CopyDst,
+            undefined,
+            "TempReadFromMultipleStorageBuffers"
+        );
+
+        for (let i = 0; i < storageBuffers.length; i++) {
+            this._renderEncoder.copyBufferToBuffer(storageBuffers[i].underlyingResource, offset ?? 0, gpuBuffer, i * size, size);
+        }
+
+        return this._readFromGPUBuffer(gpuBuffer, size * storageBuffers.length, buffer, noDelay);
+    }
+
+    /**
+     * Sets a storage buffer in the shader
+     * @param name Defines the name of the storage buffer as defined in the shader
+     * @param buffer Defines the value to give to the uniform
+     */
+    public setStorageBuffer(name: string, buffer: Nullable<StorageBuffer>): void {
+        this._currentDrawContext?.setBuffer(name, (buffer?.getBuffer() as WebGPUDataBuffer) ?? null);
+    }
+}