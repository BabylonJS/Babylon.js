/** @hidden */
<<<<<<< HEAD
// eslint-disable-next-line import/export
export enum PowerPreference {
=======
export enum PredefinedColorSpace {
>>>>>>> f6d2d9f2
    SRGB = "srgb",
}

/** @hidden */
// eslint-disable-next-line import/export
export enum PowerPreference {
    LowPower = "low-power",
    HighPerformance = "high-performance",
}

/** @hidden */
export enum FeatureName {
    DepthClipControl = "depth-clip-control",
    Depth24UnormStencil8 = "depth24unorm-stencil8",
    Depth32FloatStencil8 = "depth32float-stencil8",
    TextureCompressionBC = "texture-compression-bc",
    TextureCompressionETC2 = "texture-compression-etc2",
    TextureCompressionASTC = "texture-compression-astc",
    TimestampQuery = "timestamp-query",
    IndirectFirstInstance = "indirect-first-instance",
}

/** @hidden */
export enum BufferUsage {
    MapRead = 1,
    MapWrite = 2,
    CopySrc = 4,
    CopyDst = 8,
    Index = 16,
    Vertex = 32,
    Uniform = 64,
    Storage = 128,
    Indirect = 256,
    QueryResolve = 512,
}

/** @hidden */
export enum MapMode {
    Read = 1,
    Write = 2,
}

/** @hidden */
export enum TextureDimension {
    E1d = "1d",
    E2d = "2d",
    E3d = "3d",
}

/** @hidden */
export enum TextureUsage {
    CopySrc = 1,
    CopyDst = 2,
    TextureBinding = 4,
    StorageBinding = 8,
    RenderAttachment = 16,
}

/** @hidden */
export enum TextureViewDimension {
    E1d = "1d",
    E2d = "2d",
    E2dArray = "2d-array",
    Cube = "cube",
    CubeArray = "cube-array",
    E3d = "3d",
}

/** @hidden */
export enum TextureAspect {
    All = "all",
    StencilOnly = "stencil-only",
    DepthOnly = "depth-only",
}

/**
 * Comments taken from https://github.com/gfx-rs/wgpu/blob/master/wgpu-types/src/lib.rs
 * @hidden
 */
export enum TextureFormat {
    // 8-bit formats
    R8Unorm = "r8unorm", // Red channel only. 8 bit integer per channel. [0, 255] converted to/from float [0, 1] in shader.
    R8Snorm = "r8snorm", // Red channel only. 8 bit integer per channel. [-127, 127] converted to/from float [-1, 1] in shader.
    R8Uint = "r8uint", // Red channel only. 8 bit integer per channel. Unsigned in shader.
    R8Sint = "r8sint", // Red channel only. 8 bit integer per channel. Signed in shader.

    // 16-bit formats
    R16Uint = "r16uint", // Red channel only. 16 bit integer per channel. Unsigned in shader.
    R16Sint = "r16sint", // Red channel only. 16 bit integer per channel. Signed in shader.
    R16Float = "r16float", // Red channel only. 16 bit float per channel. Float in shader.
    RG8Unorm = "rg8unorm", // Red and green channels. 8 bit integer per channel. [0, 255] converted to/from float [0, 1] in shader.
    RG8Snorm = "rg8snorm", // Red and green channels. 8 bit integer per channel. [-127, 127] converted to/from float [-1, 1] in shader.
    RG8Uint = "rg8uint", // Red and green channels. 8 bit integer per channel. Unsigned in shader.
    RG8Sint = "rg8sint", // Red and green channels. 8 bit integer per channel. Signed in shader.

    // 32-bit formats
    R32Uint = "r32uint", // Red channel only. 32 bit integer per channel. Unsigned in shader.
    R32Sint = "r32sint", // Red channel only. 32 bit integer per channel. Signed in shader.
    R32Float = "r32float", // Red channel only. 32 bit float per channel. Float in shader.
    RG16Uint = "rg16uint", // Red and green channels. 16 bit integer per channel. Unsigned in shader.
    RG16Sint = "rg16sint", // Red and green channels. 16 bit integer per channel. Signed in shader.
    RG16Float = "rg16float", // Red and green channels. 16 bit float per channel. Float in shader.
    RGBA8Unorm = "rgba8unorm", // Red, green, blue, and alpha channels. 8 bit integer per channel. [0, 255] converted to/from float [0, 1] in shader.
    RGBA8UnormSRGB = "rgba8unorm-srgb", // Red, green, blue, and alpha channels. 8 bit integer per channel. Srgb-color [0, 255] converted to/from linear-color float [0, 1] in shader.
    RGBA8Snorm = "rgba8snorm", // Red, green, blue, and alpha channels. 8 bit integer per channel. [-127, 127] converted to/from float [-1, 1] in shader.
    RGBA8Uint = "rgba8uint", // Red, green, blue, and alpha channels. 8 bit integer per channel. Unsigned in shader.
    RGBA8Sint = "rgba8sint", // Red, green, blue, and alpha channels. 8 bit integer per channel. Signed in shader.
    BGRA8Unorm = "bgra8unorm", // Blue, green, red, and alpha channels. 8 bit integer per channel. [0, 255] converted to/from float [0, 1] in shader.
    BGRA8UnormSRGB = "bgra8unorm-srgb", // Blue, green, red, and alpha channels. 8 bit integer per channel. Srgb-color [0, 255] converted to/from linear-color float [0, 1] in shader.
    // Packed 32-bit formats
    RGB9E5UFloat = "rgb9e5ufloat", // Packed unsigned float with 9 bits mantisa for each RGB component, then a common 5 bits exponent
    RGB10A2Unorm = "rgb10a2unorm", // Red, green, blue, and alpha channels. 10 bit integer for RGB channels, 2 bit integer for alpha channel. [0, 1023] ([0, 3] for alpha) converted to/from float [0, 1] in shader.
    RG11B10UFloat = "rg11b10ufloat", // Red, green, and blue channels. 11 bit float with no sign bit for RG channels. 10 bit float with no sign bit for blue channel. Float in shader.

    // 64-bit formats
    RG32Uint = "rg32uint", // Red and green channels. 32 bit integer per channel. Unsigned in shader.
    RG32Sint = "rg32sint", // Red and green channels. 32 bit integer per channel. Signed in shader.
    RG32Float = "rg32float", // Red and green channels. 32 bit float per channel. Float in shader.
    RGBA16Uint = "rgba16uint", // Red, green, blue, and alpha channels. 16 bit integer per channel. Unsigned in shader.
    RGBA16Sint = "rgba16sint", // Red, green, blue, and alpha channels. 16 bit integer per channel. Signed in shader.
    RGBA16Float = "rgba16float", // Red, green, blue, and alpha channels. 16 bit float per channel. Float in shader.

    // 128-bit formats
    RGBA32Uint = "rgba32uint", // Red, green, blue, and alpha channels. 32 bit integer per channel. Unsigned in shader.
    RGBA32Sint = "rgba32sint", // Red, green, blue, and alpha channels. 32 bit integer per channel. Signed in shader.
    RGBA32Float = "rgba32float", // Red, green, blue, and alpha channels. 32 bit float per channel. Float in shader.

    // Depth and stencil formats
    Stencil8 = "stencil8",
    Depth16Unorm = "depth16unorm",
    Depth24Plus = "depth24plus", // Special depth format with at least 24 bit integer depth.
    Depth24PlusStencil8 = "depth24plus-stencil8", // Special depth/stencil format with at least 24 bit integer depth and 8 bits integer stencil.
    Depth32Float = "depth32float", // Special depth format with 32 bit floating point depth.

    // BC compressed formats usable if "texture-compression-bc" is both
    // supported by the device/user agent and enabled in requestDevice.
    BC1RGBAUnorm = "bc1-rgba-unorm", // 4x4 block compressed texture. 8 bytes per block (4 bit/px). 4 color + alpha pallet. 5 bit R + 6 bit G + 5 bit B + 1 bit alpha. Also known as DXT1.
    BC1RGBAUnormSRGB = "bc1-rgba-unorm-srgb", // 4x4 block compressed texture. 8 bytes per block (4 bit/px). 4 color + alpha pallet. 5 bit R + 6 bit G + 5 bit B + 1 bit alpha. Also known as DXT1.
    BC2RGBAUnorm = "bc2-rgba-unorm", // 4x4 block compressed texture. 16 bytes per block (8 bit/px). 4 color pallet. 5 bit R + 6 bit G + 5 bit B + 4 bit alpha. Also known as DXT3.
    BC2RGBAUnormSRGB = "bc2-rgba-unorm-srgb", // 4x4 block compressed texture. 16 bytes per block (8 bit/px). 4 color pallet. 5 bit R + 6 bit G + 5 bit B + 4 bit alpha. Also known as DXT3.
    BC3RGBAUnorm = "bc3-rgba-unorm", // 4x4 block compressed texture. 16 bytes per block (8 bit/px). 4 color pallet + 8 alpha pallet. 5 bit R + 6 bit G + 5 bit B + 8 bit alpha. Also known as DXT5.
    BC3RGBAUnormSRGB = "bc3-rgba-unorm-srgb", // 4x4 block compressed texture. 16 bytes per block (8 bit/px). 4 color pallet + 8 alpha pallet. 5 bit R + 6 bit G + 5 bit B + 8 bit alpha. Also known as DXT5.
    BC4RUnorm = "bc4-r-unorm", // 4x4 block compressed texture. 8 bytes per block (4 bit/px). 8 color pallet. 8 bit R. Also known as RGTC1.
    BC4RSnorm = "bc4-r-snorm", // 4x4 block compressed texture. 8 bytes per block (4 bit/px). 8 color pallet. 8 bit R. Also known as RGTC1.
    BC5RGUnorm = "bc5-rg-unorm", // 4x4 block compressed texture. 16 bytes per block (8 bit/px). 8 color red pallet + 8 color green pallet. 8 bit RG. Also known as RGTC2.
    BC5RGSnorm = "bc5-rg-snorm", // 4x4 block compressed texture. 16 bytes per block (8 bit/px). 8 color red pallet + 8 color green pallet. 8 bit RG. Also known as RGTC2.
    BC6HRGBUFloat = "bc6h-rgb-ufloat", // 4x4 block compressed texture. 16 bytes per block (8 bit/px). Variable sized pallet. 16 bit unsigned float RGB. Float in shader. Also known as BPTC (float).
    BC6HRGBFloat = "bc6h-rgb-float", // 4x4 block compressed texture. 16 bytes per block (8 bit/px). Variable sized pallet. 16 bit signed float RGB. Float in shader. Also known as BPTC (float).
    BC7RGBAUnorm = "bc7-rgba-unorm", // 4x4 block compressed texture. 16 bytes per block (8 bit/px). Variable sized pallet. 8 bit integer RGBA. Also known as BPTC (unorm).
    BC7RGBAUnormSRGB = "bc7-rgba-unorm-srgb", // 4x4 block compressed texture. 16 bytes per block (8 bit/px). Variable sized pallet. 8 bit integer RGBA. Also known as BPTC (unorm).

    // ETC2 compressed formats usable if "texture-compression-etc2" is both
    // supported by the device/user agent and enabled in requestDevice.
    ETC2RGB8Unorm = "etc2-rgb8unorm", // 4x4 block compressed texture. 8 bytes per block (4 bit/px). Complex pallet. 8 bit integer RGB.
    ETC2RGB8UnormSRGB = "etc2-rgb8unorm-srgb", // 4x4 block compressed texture. 8 bytes per block (4 bit/px). Complex pallet. 8 bit integer RGB.
    ETC2RGB8A1Unorm = "etc2-rgb8a1unorm", // 4x4 block compressed texture. 8 bytes per block (4 bit/px). Complex pallet. 8 bit integer RGB + 1 bit alpha.
    ETC2RGB8A1UnormSRGB = "etc2-rgb8a1unorm-srgb", // 4x4 block compressed texture. 8 bytes per block (4 bit/px). Complex pallet. 8 bit integer RGB + 1 bit alpha.
    ETC2RGBA8Unorm = "etc2-rgba8unorm", // 4x4 block compressed texture. 16 bytes per block (8 bit/px). Complex pallet. 8 bit integer RGB + 8 bit alpha.
    ETC2RGBA8UnormSRGB = "etc2-rgba8unorm-srgb", // 4x4 block compressed texture. 16 bytes per block (8 bit/px). Complex pallet. 8 bit integer RGB + 8 bit alpha.
    EACR11Unorm = "eac-r11unorm", // 4x4 block compressed texture. 8 bytes per block (4 bit/px). Complex pallet. 11 bit integer R.
    EACR11Snorm = "eac-r11snorm", // 4x4 block compressed texture. 8 bytes per block (4 bit/px). Complex pallet. 11 bit integer R.
    EACRG11Unorm = "eac-rg11unorm", // 4x4 block compressed texture. 16 bytes per block (8 bit/px). Complex pallet. 11 bit integer R + 11 bit integer G.
    EACRG11Snorm = "eac-rg11snorm", // 4x4 block compressed texture. 16 bytes per block (8 bit/px). Complex pallet. 11 bit integer R + 11 bit integer G.

    // ASTC compressed formats usable if "texture-compression-astc" is both
    // supported by the device/user agent and enabled in requestDevice.
    ASTC4x4Unorm = "astc-4x4-unorm", // 4x4 block compressed texture. 16 bytes per block (8 bit/px). Complex pallet. 8 bit integer RGBA.
    ASTC4x4UnormSRGB = "astc-4x4-unorm-srgb", // 4x4 block compressed texture. 16 bytes per block (8 bit/px). Complex pallet. 8 bit integer RGBA.
    ASTC5x4Unorm = "astc-5x4-unorm", // 5x4 block compressed texture. 16 bytes per block (6.4 bit/px). Complex pallet. 8 bit integer RGBA.
    ASTC5x4UnormSRGB = "astc-5x4-unorm-srgb", // 5x4 block compressed texture. 16 bytes per block (6.4 bit/px). Complex pallet. 8 bit integer RGBA.
    ASTC5x5Unorm = "astc-5x5-unorm", // 5x5 block compressed texture. 16 bytes per block (5.12 bit/px). Complex pallet. 8 bit integer RGBA.
    ASTC5x5UnormSRGB = "astc-5x5-unorm-srgb", // 5x5 block compressed texture. 16 bytes per block (5.12 bit/px). Complex pallet. 8 bit integer RGBA.
    ASTC6x5Unorm = "astc-6x5-unorm", // 6x5 block compressed texture. 16 bytes per block (4.27 bit/px). Complex pallet. 8 bit integer RGBA.
    ASTC6x5UnormSRGB = "astc-6x5-unorm-srgb", // 6x5 block compressed texture. 16 bytes per block (4.27 bit/px). Complex pallet. 8 bit integer RGBA.
    ASTC6x6Unorm = "astc-6x6-unorm", // 6x6 block compressed texture. 16 bytes per block (3.56 bit/px). Complex pallet. 8 bit integer RGBA.
    ASTC6x6UnormSRGB = "astc-6x6-unorm-srgb", // 6x6 block compressed texture. 16 bytes per block (3.56 bit/px). Complex pallet. 8 bit integer RGBA.
    ASTC8x5Unorm = "astc-8x5-unorm", // 8x5 block compressed texture. 16 bytes per block (3.2 bit/px). Complex pallet. 8 bit integer RGBA.
    ASTC8x5UnormSRGB = "astc-8x5-unorm-srgb", // 8x5 block compressed texture. 16 bytes per block (3.2 bit/px). Complex pallet. 8 bit integer RGBA.
    ASTC8x6Unorm = "astc-8x6-unorm", // 8x6 block compressed texture. 16 bytes per block (2.67 bit/px). Complex pallet. 8 bit integer RGBA.
    ASTC8x6UnormSRGB = "astc-8x6-unorm-srgb", // 8x6 block compressed texture. 16 bytes per block (2.67 bit/px). Complex pallet. 8 bit integer RGBA.
    ASTC8x8Unorm = "astc-8x8-unorm", // 8x8 block compressed texture. 16 bytes per block (2 bit/px). Complex pallet. 8 bit integer RGBA.
    ASTC8x8UnormSRGB = "astc-8x8-unorm-srgb", // 8x8 block compressed texture. 16 bytes per block (2 bit/px). Complex pallet. 8 bit integer RGBA.
    ASTC10x5Unorm = "astc-10x5-unorm", // 10x5 block compressed texture. 16 bytes per block (2.56 bit/px). Complex pallet. 8 bit integer RGBA.
    ASTC10x5UnormSRGB = "astc-10x5-unorm-srgb", // 10x5 block compressed texture. 16 bytes per block (2.56 bit/px). Complex pallet. 8 bit integer RGBA.
    ASTC10x6Unorm = "astc-10x6-unorm", // 10x6 block compressed texture. 16 bytes per block (2.13 bit/px). Complex pallet. 8 bit integer RGBA.
    ASTC10x6UnormSRGB = "astc-10x6-unorm-srgb", // 10x6 block compressed texture. 16 bytes per block (2.13 bit/px). Complex pallet. 8 bit integer RGBA.
    ASTC10x8Unorm = "astc-10x8-unorm", // 10x8 block compressed texture. 16 bytes per block (1.6 bit/px). Complex pallet. 8 bit integer RGBA.
    ASTC10x8UnormSRGB = "astc-10x8-unorm-srgb", // 10x8 block compressed texture. 16 bytes per block (1.6 bit/px). Complex pallet. 8 bit integer RGBA.
    ASTC10x10Unorm = "astc-10x10-unorm", // 10x10 block compressed texture. 16 bytes per block (1.28 bit/px). Complex pallet. 8 bit integer RGBA.
    ASTC10x10UnormSRGB = "astc-10x10-unorm-srgb", // 10x10 block compressed texture. 16 bytes per block (1.28 bit/px). Complex pallet. 8 bit integer RGBA.
    ASTC12x10Unorm = "astc-12x10-unorm", // 12x10 block compressed texture. 16 bytes per block (1.07 bit/px). Complex pallet. 8 bit integer RGBA.
    ASTC12x10UnormSRGB = "astc-12x10-unorm-srgb", // 12x10 block compressed texture. 16 bytes per block (1.07 bit/px). Complex pallet. 8 bit integer RGBA.
    ASTC12x12Unorm = "astc-12x12-unorm", // 12x12 block compressed texture. 16 bytes per block (0.89 bit/px). Complex pallet. 8 bit integer RGBA.
    ASTC12x12UnormSRGB = "astc-12x12-unorm-srgb", // 12x12 block compressed texture. 16 bytes per block (0.89 bit/px). Complex pallet. 8 bit integer RGBA.

    // "depth24unorm-stencil8" feature
    Depth24UnormStencil8 = "depth24unorm-stencil8",

    // "depth32float-stencil8" feature
    Depth32FloatStencil8 = "depth32float-stencil8",
}

/** @hidden */
export enum AddressMode {
    ClampToEdge = "clamp-to-edge",
    Repeat = "repeat",
    MirrorRepeat = "mirror-repeat",
}

/** @hidden */
export enum FilterMode {
    Nearest = "nearest",
    Linear = "linear",
}

/** @hidden */
export enum CompareFunction {
    Never = "never",
    Less = "less",
    Equal = "equal",
    LessEqual = "less-equal",
    Greater = "greater",
    NotEqual = "not-equal",
    GreaterEqual = "greater-equal",
    Always = "always",
}

/** @hidden */
export enum ShaderStage {
    Vertex = 1,
    Fragment = 2,
    Compute = 4,
}

/** @hidden */
export enum BufferBindingType {
    Uniform = "uniform",
    Storage = "storage",
    ReadOnlyStorage = "read-only-storage",
}

/** @hidden */
export enum SamplerBindingType {
    Filtering = "filtering",
    NonFiltering = "non-filtering",
    Comparison = "comparison",
}

/** @hidden */
export enum TextureSampleType {
    Float = "float",
    UnfilterableFloat = "unfilterable-float",
    Depth = "depth",
    Sint = "sint",
    Uint = "uint",
}

/** @hidden */
export enum StorageTextureAccess {
    WriteOnly = "write-only",
}

/** @hidden */
export enum CompilationMessageType {
    Error = "error",
    Warning = "warning",
    Info = "info",
}

/** @hidden */
export enum PrimitiveTopology {
    PointList = "point-list",
    LineList = "line-list",
    LineStrip = "line-strip",
    TriangleList = "triangle-list",
    TriangleStrip = "triangle-strip",
}

/** @hidden */
export enum FrontFace {
    CCW = "ccw",
    CW = "cw",
}

/** @hidden */
export enum CullMode {
    None = "none",
    Front = "front",
    Back = "back",
}

/** @hidden */
export enum ColorWrite {
    Red = 1,
    Green = 2,
    Blue = 4,
    Alpha = 8,
    All = 15,
}

/** @hidden */
export enum BlendFactor {
    Zero = "zero",
    One = "one",
    Src = "src",
    OneMinusSrc = "one-minus-src",
    SrcAlpha = "src-alpha",
    OneMinusSrcAlpha = "one-minus-src-alpha",
    Dst = "dst",
    OneMinusDst = "one-minus-dst",
    DstAlpha = "dst-alpha",
    OneMinusDstAlpha = "one-minus-dst-alpha",
    SrcAlphaSaturated = "src-alpha-saturated",
    Constant = "constant",
    OneMinusConstant = "one-minus-constant",
}

/** @hidden */
export enum BlendOperation {
    Add = "add",
    Subtract = "subtract",
    ReverseSubtract = "reverse-subtract",
    Min = "min",
    Max = "max",
}

/** @hidden */
export enum StencilOperation {
    Keep = "keep",
    Zero = "zero",
    Replace = "replace",
    Invert = "invert",
    IncrementClamp = "increment-clamp",
    DecrementClamp = "decrement-clamp",
    IncrementWrap = "increment-wrap",
    DecrementWrap = "decrement-wrap",
}

/** @hidden */
export enum IndexFormat {
    Uint16 = "uint16",
    Uint32 = "uint32",
}

/** @hidden */
export enum VertexFormat {
    Uint8x2 = "uint8x2",
    Uint8x4 = "uint8x4",
    Sint8x2 = "sint8x2",
    Sint8x4 = "sint8x4",
    Unorm8x2 = "unorm8x2",
    Unorm8x4 = "unorm8x4",
    Snorm8x2 = "snorm8x2",
    Snorm8x4 = "snorm8x4",
    Uint16x2 = "uint16x2",
    Uint16x4 = "uint16x4",
    Sint16x2 = "sint16x2",
    Sint16x4 = "sint16x4",
    Unorm16x2 = "unorm16x2",
    Unorm16x4 = "unorm16x4",
    Snorm16x2 = "snorm16x2",
    Snorm16x4 = "snorm16x4",
    Float16x2 = "float16x2",
    Float16x4 = "float16x4",
    Float32 = "float32",
    Float32x2 = "float32x2",
    Float32x3 = "float32x3",
    Float32x4 = "float32x4",
    Uint32 = "uint32",
    Uint32x2 = "uint32x2",
    Uint32x3 = "uint32x3",
    Uint32x4 = "uint32x4",
    Sint32 = "sint32",
    Sint32x2 = "sint32x2",
    Sint32x3 = "sint32x3",
    Sint32x4 = "sint32x4",
}

/** @hidden */
export enum InputStepMode {
    Vertex = "vertex",
    Instance = "instance",
}

/** @hidden */
export enum ComputePassTimestampLocation {
    Beginning = "beginning",
    End = "end",
}

/** @hidden */
export enum RenderPassTimestampLocation {
    Beginning = "beginning",
    End = "end",
}

/** @hidden */
export enum LoadOp {
    Load = "load",
    Clear = "clear",
}

/** @hidden */
export enum StoreOp {
    Store = "store",
    Discard = "discard",
}

/** @hidden */
export enum QueryType {
    Occlusion = "occlusion",
    Timestamp = "timestamp",
}

/** @hidden */
export enum CanvasCompositingAlphaMode {
    Opaque = "opaque",
    Premultiplied = "premultiplied",
}

/** @hidden */
export enum DeviceLostReason {
    Destroyed = "destroyed",
}

/** @hidden */
export enum ErrorFilter {
    OutOfMemory = "out-of-memory",
    Validation = "validation",
}
<|MERGE_RESOLUTION|>--- conflicted
+++ resolved
@@ -1,437 +1,433 @@
-/** @hidden */
-<<<<<<< HEAD
-// eslint-disable-next-line import/export
-export enum PowerPreference {
-=======
-export enum PredefinedColorSpace {
->>>>>>> f6d2d9f2
-    SRGB = "srgb",
-}
-
-/** @hidden */
-// eslint-disable-next-line import/export
-export enum PowerPreference {
-    LowPower = "low-power",
-    HighPerformance = "high-performance",
-}
-
-/** @hidden */
-export enum FeatureName {
-    DepthClipControl = "depth-clip-control",
-    Depth24UnormStencil8 = "depth24unorm-stencil8",
-    Depth32FloatStencil8 = "depth32float-stencil8",
-    TextureCompressionBC = "texture-compression-bc",
-    TextureCompressionETC2 = "texture-compression-etc2",
-    TextureCompressionASTC = "texture-compression-astc",
-    TimestampQuery = "timestamp-query",
-    IndirectFirstInstance = "indirect-first-instance",
-}
-
-/** @hidden */
-export enum BufferUsage {
-    MapRead = 1,
-    MapWrite = 2,
-    CopySrc = 4,
-    CopyDst = 8,
-    Index = 16,
-    Vertex = 32,
-    Uniform = 64,
-    Storage = 128,
-    Indirect = 256,
-    QueryResolve = 512,
-}
-
-/** @hidden */
-export enum MapMode {
-    Read = 1,
-    Write = 2,
-}
-
-/** @hidden */
-export enum TextureDimension {
-    E1d = "1d",
-    E2d = "2d",
-    E3d = "3d",
-}
-
-/** @hidden */
-export enum TextureUsage {
-    CopySrc = 1,
-    CopyDst = 2,
-    TextureBinding = 4,
-    StorageBinding = 8,
-    RenderAttachment = 16,
-}
-
-/** @hidden */
-export enum TextureViewDimension {
-    E1d = "1d",
-    E2d = "2d",
-    E2dArray = "2d-array",
-    Cube = "cube",
-    CubeArray = "cube-array",
-    E3d = "3d",
-}
-
-/** @hidden */
-export enum TextureAspect {
-    All = "all",
-    StencilOnly = "stencil-only",
-    DepthOnly = "depth-only",
-}
-
-/**
- * Comments taken from https://github.com/gfx-rs/wgpu/blob/master/wgpu-types/src/lib.rs
- * @hidden
- */
-export enum TextureFormat {
-    // 8-bit formats
-    R8Unorm = "r8unorm", // Red channel only. 8 bit integer per channel. [0, 255] converted to/from float [0, 1] in shader.
-    R8Snorm = "r8snorm", // Red channel only. 8 bit integer per channel. [-127, 127] converted to/from float [-1, 1] in shader.
-    R8Uint = "r8uint", // Red channel only. 8 bit integer per channel. Unsigned in shader.
-    R8Sint = "r8sint", // Red channel only. 8 bit integer per channel. Signed in shader.
-
-    // 16-bit formats
-    R16Uint = "r16uint", // Red channel only. 16 bit integer per channel. Unsigned in shader.
-    R16Sint = "r16sint", // Red channel only. 16 bit integer per channel. Signed in shader.
-    R16Float = "r16float", // Red channel only. 16 bit float per channel. Float in shader.
-    RG8Unorm = "rg8unorm", // Red and green channels. 8 bit integer per channel. [0, 255] converted to/from float [0, 1] in shader.
-    RG8Snorm = "rg8snorm", // Red and green channels. 8 bit integer per channel. [-127, 127] converted to/from float [-1, 1] in shader.
-    RG8Uint = "rg8uint", // Red and green channels. 8 bit integer per channel. Unsigned in shader.
-    RG8Sint = "rg8sint", // Red and green channels. 8 bit integer per channel. Signed in shader.
-
-    // 32-bit formats
-    R32Uint = "r32uint", // Red channel only. 32 bit integer per channel. Unsigned in shader.
-    R32Sint = "r32sint", // Red channel only. 32 bit integer per channel. Signed in shader.
-    R32Float = "r32float", // Red channel only. 32 bit float per channel. Float in shader.
-    RG16Uint = "rg16uint", // Red and green channels. 16 bit integer per channel. Unsigned in shader.
-    RG16Sint = "rg16sint", // Red and green channels. 16 bit integer per channel. Signed in shader.
-    RG16Float = "rg16float", // Red and green channels. 16 bit float per channel. Float in shader.
-    RGBA8Unorm = "rgba8unorm", // Red, green, blue, and alpha channels. 8 bit integer per channel. [0, 255] converted to/from float [0, 1] in shader.
-    RGBA8UnormSRGB = "rgba8unorm-srgb", // Red, green, blue, and alpha channels. 8 bit integer per channel. Srgb-color [0, 255] converted to/from linear-color float [0, 1] in shader.
-    RGBA8Snorm = "rgba8snorm", // Red, green, blue, and alpha channels. 8 bit integer per channel. [-127, 127] converted to/from float [-1, 1] in shader.
-    RGBA8Uint = "rgba8uint", // Red, green, blue, and alpha channels. 8 bit integer per channel. Unsigned in shader.
-    RGBA8Sint = "rgba8sint", // Red, green, blue, and alpha channels. 8 bit integer per channel. Signed in shader.
-    BGRA8Unorm = "bgra8unorm", // Blue, green, red, and alpha channels. 8 bit integer per channel. [0, 255] converted to/from float [0, 1] in shader.
-    BGRA8UnormSRGB = "bgra8unorm-srgb", // Blue, green, red, and alpha channels. 8 bit integer per channel. Srgb-color [0, 255] converted to/from linear-color float [0, 1] in shader.
-    // Packed 32-bit formats
-    RGB9E5UFloat = "rgb9e5ufloat", // Packed unsigned float with 9 bits mantisa for each RGB component, then a common 5 bits exponent
-    RGB10A2Unorm = "rgb10a2unorm", // Red, green, blue, and alpha channels. 10 bit integer for RGB channels, 2 bit integer for alpha channel. [0, 1023] ([0, 3] for alpha) converted to/from float [0, 1] in shader.
-    RG11B10UFloat = "rg11b10ufloat", // Red, green, and blue channels. 11 bit float with no sign bit for RG channels. 10 bit float with no sign bit for blue channel. Float in shader.
-
-    // 64-bit formats
-    RG32Uint = "rg32uint", // Red and green channels. 32 bit integer per channel. Unsigned in shader.
-    RG32Sint = "rg32sint", // Red and green channels. 32 bit integer per channel. Signed in shader.
-    RG32Float = "rg32float", // Red and green channels. 32 bit float per channel. Float in shader.
-    RGBA16Uint = "rgba16uint", // Red, green, blue, and alpha channels. 16 bit integer per channel. Unsigned in shader.
-    RGBA16Sint = "rgba16sint", // Red, green, blue, and alpha channels. 16 bit integer per channel. Signed in shader.
-    RGBA16Float = "rgba16float", // Red, green, blue, and alpha channels. 16 bit float per channel. Float in shader.
-
-    // 128-bit formats
-    RGBA32Uint = "rgba32uint", // Red, green, blue, and alpha channels. 32 bit integer per channel. Unsigned in shader.
-    RGBA32Sint = "rgba32sint", // Red, green, blue, and alpha channels. 32 bit integer per channel. Signed in shader.
-    RGBA32Float = "rgba32float", // Red, green, blue, and alpha channels. 32 bit float per channel. Float in shader.
-
-    // Depth and stencil formats
-    Stencil8 = "stencil8",
-    Depth16Unorm = "depth16unorm",
-    Depth24Plus = "depth24plus", // Special depth format with at least 24 bit integer depth.
-    Depth24PlusStencil8 = "depth24plus-stencil8", // Special depth/stencil format with at least 24 bit integer depth and 8 bits integer stencil.
-    Depth32Float = "depth32float", // Special depth format with 32 bit floating point depth.
-
-    // BC compressed formats usable if "texture-compression-bc" is both
-    // supported by the device/user agent and enabled in requestDevice.
-    BC1RGBAUnorm = "bc1-rgba-unorm", // 4x4 block compressed texture. 8 bytes per block (4 bit/px). 4 color + alpha pallet. 5 bit R + 6 bit G + 5 bit B + 1 bit alpha. Also known as DXT1.
-    BC1RGBAUnormSRGB = "bc1-rgba-unorm-srgb", // 4x4 block compressed texture. 8 bytes per block (4 bit/px). 4 color + alpha pallet. 5 bit R + 6 bit G + 5 bit B + 1 bit alpha. Also known as DXT1.
-    BC2RGBAUnorm = "bc2-rgba-unorm", // 4x4 block compressed texture. 16 bytes per block (8 bit/px). 4 color pallet. 5 bit R + 6 bit G + 5 bit B + 4 bit alpha. Also known as DXT3.
-    BC2RGBAUnormSRGB = "bc2-rgba-unorm-srgb", // 4x4 block compressed texture. 16 bytes per block (8 bit/px). 4 color pallet. 5 bit R + 6 bit G + 5 bit B + 4 bit alpha. Also known as DXT3.
-    BC3RGBAUnorm = "bc3-rgba-unorm", // 4x4 block compressed texture. 16 bytes per block (8 bit/px). 4 color pallet + 8 alpha pallet. 5 bit R + 6 bit G + 5 bit B + 8 bit alpha. Also known as DXT5.
-    BC3RGBAUnormSRGB = "bc3-rgba-unorm-srgb", // 4x4 block compressed texture. 16 bytes per block (8 bit/px). 4 color pallet + 8 alpha pallet. 5 bit R + 6 bit G + 5 bit B + 8 bit alpha. Also known as DXT5.
-    BC4RUnorm = "bc4-r-unorm", // 4x4 block compressed texture. 8 bytes per block (4 bit/px). 8 color pallet. 8 bit R. Also known as RGTC1.
-    BC4RSnorm = "bc4-r-snorm", // 4x4 block compressed texture. 8 bytes per block (4 bit/px). 8 color pallet. 8 bit R. Also known as RGTC1.
-    BC5RGUnorm = "bc5-rg-unorm", // 4x4 block compressed texture. 16 bytes per block (8 bit/px). 8 color red pallet + 8 color green pallet. 8 bit RG. Also known as RGTC2.
-    BC5RGSnorm = "bc5-rg-snorm", // 4x4 block compressed texture. 16 bytes per block (8 bit/px). 8 color red pallet + 8 color green pallet. 8 bit RG. Also known as RGTC2.
-    BC6HRGBUFloat = "bc6h-rgb-ufloat", // 4x4 block compressed texture. 16 bytes per block (8 bit/px). Variable sized pallet. 16 bit unsigned float RGB. Float in shader. Also known as BPTC (float).
-    BC6HRGBFloat = "bc6h-rgb-float", // 4x4 block compressed texture. 16 bytes per block (8 bit/px). Variable sized pallet. 16 bit signed float RGB. Float in shader. Also known as BPTC (float).
-    BC7RGBAUnorm = "bc7-rgba-unorm", // 4x4 block compressed texture. 16 bytes per block (8 bit/px). Variable sized pallet. 8 bit integer RGBA. Also known as BPTC (unorm).
-    BC7RGBAUnormSRGB = "bc7-rgba-unorm-srgb", // 4x4 block compressed texture. 16 bytes per block (8 bit/px). Variable sized pallet. 8 bit integer RGBA. Also known as BPTC (unorm).
-
-    // ETC2 compressed formats usable if "texture-compression-etc2" is both
-    // supported by the device/user agent and enabled in requestDevice.
-    ETC2RGB8Unorm = "etc2-rgb8unorm", // 4x4 block compressed texture. 8 bytes per block (4 bit/px). Complex pallet. 8 bit integer RGB.
-    ETC2RGB8UnormSRGB = "etc2-rgb8unorm-srgb", // 4x4 block compressed texture. 8 bytes per block (4 bit/px). Complex pallet. 8 bit integer RGB.
-    ETC2RGB8A1Unorm = "etc2-rgb8a1unorm", // 4x4 block compressed texture. 8 bytes per block (4 bit/px). Complex pallet. 8 bit integer RGB + 1 bit alpha.
-    ETC2RGB8A1UnormSRGB = "etc2-rgb8a1unorm-srgb", // 4x4 block compressed texture. 8 bytes per block (4 bit/px). Complex pallet. 8 bit integer RGB + 1 bit alpha.
-    ETC2RGBA8Unorm = "etc2-rgba8unorm", // 4x4 block compressed texture. 16 bytes per block (8 bit/px). Complex pallet. 8 bit integer RGB + 8 bit alpha.
-    ETC2RGBA8UnormSRGB = "etc2-rgba8unorm-srgb", // 4x4 block compressed texture. 16 bytes per block (8 bit/px). Complex pallet. 8 bit integer RGB + 8 bit alpha.
-    EACR11Unorm = "eac-r11unorm", // 4x4 block compressed texture. 8 bytes per block (4 bit/px). Complex pallet. 11 bit integer R.
-    EACR11Snorm = "eac-r11snorm", // 4x4 block compressed texture. 8 bytes per block (4 bit/px). Complex pallet. 11 bit integer R.
-    EACRG11Unorm = "eac-rg11unorm", // 4x4 block compressed texture. 16 bytes per block (8 bit/px). Complex pallet. 11 bit integer R + 11 bit integer G.
-    EACRG11Snorm = "eac-rg11snorm", // 4x4 block compressed texture. 16 bytes per block (8 bit/px). Complex pallet. 11 bit integer R + 11 bit integer G.
-
-    // ASTC compressed formats usable if "texture-compression-astc" is both
-    // supported by the device/user agent and enabled in requestDevice.
-    ASTC4x4Unorm = "astc-4x4-unorm", // 4x4 block compressed texture. 16 bytes per block (8 bit/px). Complex pallet. 8 bit integer RGBA.
-    ASTC4x4UnormSRGB = "astc-4x4-unorm-srgb", // 4x4 block compressed texture. 16 bytes per block (8 bit/px). Complex pallet. 8 bit integer RGBA.
-    ASTC5x4Unorm = "astc-5x4-unorm", // 5x4 block compressed texture. 16 bytes per block (6.4 bit/px). Complex pallet. 8 bit integer RGBA.
-    ASTC5x4UnormSRGB = "astc-5x4-unorm-srgb", // 5x4 block compressed texture. 16 bytes per block (6.4 bit/px). Complex pallet. 8 bit integer RGBA.
-    ASTC5x5Unorm = "astc-5x5-unorm", // 5x5 block compressed texture. 16 bytes per block (5.12 bit/px). Complex pallet. 8 bit integer RGBA.
-    ASTC5x5UnormSRGB = "astc-5x5-unorm-srgb", // 5x5 block compressed texture. 16 bytes per block (5.12 bit/px). Complex pallet. 8 bit integer RGBA.
-    ASTC6x5Unorm = "astc-6x5-unorm", // 6x5 block compressed texture. 16 bytes per block (4.27 bit/px). Complex pallet. 8 bit integer RGBA.
-    ASTC6x5UnormSRGB = "astc-6x5-unorm-srgb", // 6x5 block compressed texture. 16 bytes per block (4.27 bit/px). Complex pallet. 8 bit integer RGBA.
-    ASTC6x6Unorm = "astc-6x6-unorm", // 6x6 block compressed texture. 16 bytes per block (3.56 bit/px). Complex pallet. 8 bit integer RGBA.
-    ASTC6x6UnormSRGB = "astc-6x6-unorm-srgb", // 6x6 block compressed texture. 16 bytes per block (3.56 bit/px). Complex pallet. 8 bit integer RGBA.
-    ASTC8x5Unorm = "astc-8x5-unorm", // 8x5 block compressed texture. 16 bytes per block (3.2 bit/px). Complex pallet. 8 bit integer RGBA.
-    ASTC8x5UnormSRGB = "astc-8x5-unorm-srgb", // 8x5 block compressed texture. 16 bytes per block (3.2 bit/px). Complex pallet. 8 bit integer RGBA.
-    ASTC8x6Unorm = "astc-8x6-unorm", // 8x6 block compressed texture. 16 bytes per block (2.67 bit/px). Complex pallet. 8 bit integer RGBA.
-    ASTC8x6UnormSRGB = "astc-8x6-unorm-srgb", // 8x6 block compressed texture. 16 bytes per block (2.67 bit/px). Complex pallet. 8 bit integer RGBA.
-    ASTC8x8Unorm = "astc-8x8-unorm", // 8x8 block compressed texture. 16 bytes per block (2 bit/px). Complex pallet. 8 bit integer RGBA.
-    ASTC8x8UnormSRGB = "astc-8x8-unorm-srgb", // 8x8 block compressed texture. 16 bytes per block (2 bit/px). Complex pallet. 8 bit integer RGBA.
-    ASTC10x5Unorm = "astc-10x5-unorm", // 10x5 block compressed texture. 16 bytes per block (2.56 bit/px). Complex pallet. 8 bit integer RGBA.
-    ASTC10x5UnormSRGB = "astc-10x5-unorm-srgb", // 10x5 block compressed texture. 16 bytes per block (2.56 bit/px). Complex pallet. 8 bit integer RGBA.
-    ASTC10x6Unorm = "astc-10x6-unorm", // 10x6 block compressed texture. 16 bytes per block (2.13 bit/px). Complex pallet. 8 bit integer RGBA.
-    ASTC10x6UnormSRGB = "astc-10x6-unorm-srgb", // 10x6 block compressed texture. 16 bytes per block (2.13 bit/px). Complex pallet. 8 bit integer RGBA.
-    ASTC10x8Unorm = "astc-10x8-unorm", // 10x8 block compressed texture. 16 bytes per block (1.6 bit/px). Complex pallet. 8 bit integer RGBA.
-    ASTC10x8UnormSRGB = "astc-10x8-unorm-srgb", // 10x8 block compressed texture. 16 bytes per block (1.6 bit/px). Complex pallet. 8 bit integer RGBA.
-    ASTC10x10Unorm = "astc-10x10-unorm", // 10x10 block compressed texture. 16 bytes per block (1.28 bit/px). Complex pallet. 8 bit integer RGBA.
-    ASTC10x10UnormSRGB = "astc-10x10-unorm-srgb", // 10x10 block compressed texture. 16 bytes per block (1.28 bit/px). Complex pallet. 8 bit integer RGBA.
-    ASTC12x10Unorm = "astc-12x10-unorm", // 12x10 block compressed texture. 16 bytes per block (1.07 bit/px). Complex pallet. 8 bit integer RGBA.
-    ASTC12x10UnormSRGB = "astc-12x10-unorm-srgb", // 12x10 block compressed texture. 16 bytes per block (1.07 bit/px). Complex pallet. 8 bit integer RGBA.
-    ASTC12x12Unorm = "astc-12x12-unorm", // 12x12 block compressed texture. 16 bytes per block (0.89 bit/px). Complex pallet. 8 bit integer RGBA.
-    ASTC12x12UnormSRGB = "astc-12x12-unorm-srgb", // 12x12 block compressed texture. 16 bytes per block (0.89 bit/px). Complex pallet. 8 bit integer RGBA.
-
-    // "depth24unorm-stencil8" feature
-    Depth24UnormStencil8 = "depth24unorm-stencil8",
-
-    // "depth32float-stencil8" feature
-    Depth32FloatStencil8 = "depth32float-stencil8",
-}
-
-/** @hidden */
-export enum AddressMode {
-    ClampToEdge = "clamp-to-edge",
-    Repeat = "repeat",
-    MirrorRepeat = "mirror-repeat",
-}
-
-/** @hidden */
-export enum FilterMode {
-    Nearest = "nearest",
-    Linear = "linear",
-}
-
-/** @hidden */
-export enum CompareFunction {
-    Never = "never",
-    Less = "less",
-    Equal = "equal",
-    LessEqual = "less-equal",
-    Greater = "greater",
-    NotEqual = "not-equal",
-    GreaterEqual = "greater-equal",
-    Always = "always",
-}
-
-/** @hidden */
-export enum ShaderStage {
-    Vertex = 1,
-    Fragment = 2,
-    Compute = 4,
-}
-
-/** @hidden */
-export enum BufferBindingType {
-    Uniform = "uniform",
-    Storage = "storage",
-    ReadOnlyStorage = "read-only-storage",
-}
-
-/** @hidden */
-export enum SamplerBindingType {
-    Filtering = "filtering",
-    NonFiltering = "non-filtering",
-    Comparison = "comparison",
-}
-
-/** @hidden */
-export enum TextureSampleType {
-    Float = "float",
-    UnfilterableFloat = "unfilterable-float",
-    Depth = "depth",
-    Sint = "sint",
-    Uint = "uint",
-}
-
-/** @hidden */
-export enum StorageTextureAccess {
-    WriteOnly = "write-only",
-}
-
-/** @hidden */
-export enum CompilationMessageType {
-    Error = "error",
-    Warning = "warning",
-    Info = "info",
-}
-
-/** @hidden */
-export enum PrimitiveTopology {
-    PointList = "point-list",
-    LineList = "line-list",
-    LineStrip = "line-strip",
-    TriangleList = "triangle-list",
-    TriangleStrip = "triangle-strip",
-}
-
-/** @hidden */
-export enum FrontFace {
-    CCW = "ccw",
-    CW = "cw",
-}
-
-/** @hidden */
-export enum CullMode {
-    None = "none",
-    Front = "front",
-    Back = "back",
-}
-
-/** @hidden */
-export enum ColorWrite {
-    Red = 1,
-    Green = 2,
-    Blue = 4,
-    Alpha = 8,
-    All = 15,
-}
-
-/** @hidden */
-export enum BlendFactor {
-    Zero = "zero",
-    One = "one",
-    Src = "src",
-    OneMinusSrc = "one-minus-src",
-    SrcAlpha = "src-alpha",
-    OneMinusSrcAlpha = "one-minus-src-alpha",
-    Dst = "dst",
-    OneMinusDst = "one-minus-dst",
-    DstAlpha = "dst-alpha",
-    OneMinusDstAlpha = "one-minus-dst-alpha",
-    SrcAlphaSaturated = "src-alpha-saturated",
-    Constant = "constant",
-    OneMinusConstant = "one-minus-constant",
-}
-
-/** @hidden */
-export enum BlendOperation {
-    Add = "add",
-    Subtract = "subtract",
-    ReverseSubtract = "reverse-subtract",
-    Min = "min",
-    Max = "max",
-}
-
-/** @hidden */
-export enum StencilOperation {
-    Keep = "keep",
-    Zero = "zero",
-    Replace = "replace",
-    Invert = "invert",
-    IncrementClamp = "increment-clamp",
-    DecrementClamp = "decrement-clamp",
-    IncrementWrap = "increment-wrap",
-    DecrementWrap = "decrement-wrap",
-}
-
-/** @hidden */
-export enum IndexFormat {
-    Uint16 = "uint16",
-    Uint32 = "uint32",
-}
-
-/** @hidden */
-export enum VertexFormat {
-    Uint8x2 = "uint8x2",
-    Uint8x4 = "uint8x4",
-    Sint8x2 = "sint8x2",
-    Sint8x4 = "sint8x4",
-    Unorm8x2 = "unorm8x2",
-    Unorm8x4 = "unorm8x4",
-    Snorm8x2 = "snorm8x2",
-    Snorm8x4 = "snorm8x4",
-    Uint16x2 = "uint16x2",
-    Uint16x4 = "uint16x4",
-    Sint16x2 = "sint16x2",
-    Sint16x4 = "sint16x4",
-    Unorm16x2 = "unorm16x2",
-    Unorm16x4 = "unorm16x4",
-    Snorm16x2 = "snorm16x2",
-    Snorm16x4 = "snorm16x4",
-    Float16x2 = "float16x2",
-    Float16x4 = "float16x4",
-    Float32 = "float32",
-    Float32x2 = "float32x2",
-    Float32x3 = "float32x3",
-    Float32x4 = "float32x4",
-    Uint32 = "uint32",
-    Uint32x2 = "uint32x2",
-    Uint32x3 = "uint32x3",
-    Uint32x4 = "uint32x4",
-    Sint32 = "sint32",
-    Sint32x2 = "sint32x2",
-    Sint32x3 = "sint32x3",
-    Sint32x4 = "sint32x4",
-}
-
-/** @hidden */
-export enum InputStepMode {
-    Vertex = "vertex",
-    Instance = "instance",
-}
-
-/** @hidden */
-export enum ComputePassTimestampLocation {
-    Beginning = "beginning",
-    End = "end",
-}
-
-/** @hidden */
-export enum RenderPassTimestampLocation {
-    Beginning = "beginning",
-    End = "end",
-}
-
-/** @hidden */
-export enum LoadOp {
-    Load = "load",
-    Clear = "clear",
-}
-
-/** @hidden */
-export enum StoreOp {
-    Store = "store",
-    Discard = "discard",
-}
-
-/** @hidden */
-export enum QueryType {
-    Occlusion = "occlusion",
-    Timestamp = "timestamp",
-}
-
-/** @hidden */
-export enum CanvasCompositingAlphaMode {
-    Opaque = "opaque",
-    Premultiplied = "premultiplied",
-}
-
-/** @hidden */
-export enum DeviceLostReason {
-    Destroyed = "destroyed",
-}
-
-/** @hidden */
-export enum ErrorFilter {
-    OutOfMemory = "out-of-memory",
-    Validation = "validation",
-}
+/** @hidden */
+// eslint-disable-next-line import/export
+export enum PredefinedColorSpace {
+    SRGB = "srgb",
+}
+
+/** @hidden */
+// eslint-disable-next-line import/export
+export enum PowerPreference {
+    LowPower = "low-power",
+    HighPerformance = "high-performance",
+}
+
+/** @hidden */
+export enum FeatureName {
+    DepthClipControl = "depth-clip-control",
+    Depth24UnormStencil8 = "depth24unorm-stencil8",
+    Depth32FloatStencil8 = "depth32float-stencil8",
+    TextureCompressionBC = "texture-compression-bc",
+    TextureCompressionETC2 = "texture-compression-etc2",
+    TextureCompressionASTC = "texture-compression-astc",
+    TimestampQuery = "timestamp-query",
+    IndirectFirstInstance = "indirect-first-instance",
+}
+
+/** @hidden */
+export enum BufferUsage {
+    MapRead = 1,
+    MapWrite = 2,
+    CopySrc = 4,
+    CopyDst = 8,
+    Index = 16,
+    Vertex = 32,
+    Uniform = 64,
+    Storage = 128,
+    Indirect = 256,
+    QueryResolve = 512,
+}
+
+/** @hidden */
+export enum MapMode {
+    Read = 1,
+    Write = 2,
+}
+
+/** @hidden */
+export enum TextureDimension {
+    E1d = "1d",
+    E2d = "2d",
+    E3d = "3d",
+}
+
+/** @hidden */
+export enum TextureUsage {
+    CopySrc = 1,
+    CopyDst = 2,
+    TextureBinding = 4,
+    StorageBinding = 8,
+    RenderAttachment = 16,
+}
+
+/** @hidden */
+export enum TextureViewDimension {
+    E1d = "1d",
+    E2d = "2d",
+    E2dArray = "2d-array",
+    Cube = "cube",
+    CubeArray = "cube-array",
+    E3d = "3d",
+}
+
+/** @hidden */
+export enum TextureAspect {
+    All = "all",
+    StencilOnly = "stencil-only",
+    DepthOnly = "depth-only",
+}
+
+/**
+ * Comments taken from https://github.com/gfx-rs/wgpu/blob/master/wgpu-types/src/lib.rs
+ * @hidden
+ */
+export enum TextureFormat {
+    // 8-bit formats
+    R8Unorm = "r8unorm", // Red channel only. 8 bit integer per channel. [0, 255] converted to/from float [0, 1] in shader.
+    R8Snorm = "r8snorm", // Red channel only. 8 bit integer per channel. [-127, 127] converted to/from float [-1, 1] in shader.
+    R8Uint = "r8uint", // Red channel only. 8 bit integer per channel. Unsigned in shader.
+    R8Sint = "r8sint", // Red channel only. 8 bit integer per channel. Signed in shader.
+
+    // 16-bit formats
+    R16Uint = "r16uint", // Red channel only. 16 bit integer per channel. Unsigned in shader.
+    R16Sint = "r16sint", // Red channel only. 16 bit integer per channel. Signed in shader.
+    R16Float = "r16float", // Red channel only. 16 bit float per channel. Float in shader.
+    RG8Unorm = "rg8unorm", // Red and green channels. 8 bit integer per channel. [0, 255] converted to/from float [0, 1] in shader.
+    RG8Snorm = "rg8snorm", // Red and green channels. 8 bit integer per channel. [-127, 127] converted to/from float [-1, 1] in shader.
+    RG8Uint = "rg8uint", // Red and green channels. 8 bit integer per channel. Unsigned in shader.
+    RG8Sint = "rg8sint", // Red and green channels. 8 bit integer per channel. Signed in shader.
+
+    // 32-bit formats
+    R32Uint = "r32uint", // Red channel only. 32 bit integer per channel. Unsigned in shader.
+    R32Sint = "r32sint", // Red channel only. 32 bit integer per channel. Signed in shader.
+    R32Float = "r32float", // Red channel only. 32 bit float per channel. Float in shader.
+    RG16Uint = "rg16uint", // Red and green channels. 16 bit integer per channel. Unsigned in shader.
+    RG16Sint = "rg16sint", // Red and green channels. 16 bit integer per channel. Signed in shader.
+    RG16Float = "rg16float", // Red and green channels. 16 bit float per channel. Float in shader.
+    RGBA8Unorm = "rgba8unorm", // Red, green, blue, and alpha channels. 8 bit integer per channel. [0, 255] converted to/from float [0, 1] in shader.
+    RGBA8UnormSRGB = "rgba8unorm-srgb", // Red, green, blue, and alpha channels. 8 bit integer per channel. Srgb-color [0, 255] converted to/from linear-color float [0, 1] in shader.
+    RGBA8Snorm = "rgba8snorm", // Red, green, blue, and alpha channels. 8 bit integer per channel. [-127, 127] converted to/from float [-1, 1] in shader.
+    RGBA8Uint = "rgba8uint", // Red, green, blue, and alpha channels. 8 bit integer per channel. Unsigned in shader.
+    RGBA8Sint = "rgba8sint", // Red, green, blue, and alpha channels. 8 bit integer per channel. Signed in shader.
+    BGRA8Unorm = "bgra8unorm", // Blue, green, red, and alpha channels. 8 bit integer per channel. [0, 255] converted to/from float [0, 1] in shader.
+    BGRA8UnormSRGB = "bgra8unorm-srgb", // Blue, green, red, and alpha channels. 8 bit integer per channel. Srgb-color [0, 255] converted to/from linear-color float [0, 1] in shader.
+    // Packed 32-bit formats
+    RGB9E5UFloat = "rgb9e5ufloat", // Packed unsigned float with 9 bits mantisa for each RGB component, then a common 5 bits exponent
+    RGB10A2Unorm = "rgb10a2unorm", // Red, green, blue, and alpha channels. 10 bit integer for RGB channels, 2 bit integer for alpha channel. [0, 1023] ([0, 3] for alpha) converted to/from float [0, 1] in shader.
+    RG11B10UFloat = "rg11b10ufloat", // Red, green, and blue channels. 11 bit float with no sign bit for RG channels. 10 bit float with no sign bit for blue channel. Float in shader.
+
+    // 64-bit formats
+    RG32Uint = "rg32uint", // Red and green channels. 32 bit integer per channel. Unsigned in shader.
+    RG32Sint = "rg32sint", // Red and green channels. 32 bit integer per channel. Signed in shader.
+    RG32Float = "rg32float", // Red and green channels. 32 bit float per channel. Float in shader.
+    RGBA16Uint = "rgba16uint", // Red, green, blue, and alpha channels. 16 bit integer per channel. Unsigned in shader.
+    RGBA16Sint = "rgba16sint", // Red, green, blue, and alpha channels. 16 bit integer per channel. Signed in shader.
+    RGBA16Float = "rgba16float", // Red, green, blue, and alpha channels. 16 bit float per channel. Float in shader.
+
+    // 128-bit formats
+    RGBA32Uint = "rgba32uint", // Red, green, blue, and alpha channels. 32 bit integer per channel. Unsigned in shader.
+    RGBA32Sint = "rgba32sint", // Red, green, blue, and alpha channels. 32 bit integer per channel. Signed in shader.
+    RGBA32Float = "rgba32float", // Red, green, blue, and alpha channels. 32 bit float per channel. Float in shader.
+
+    // Depth and stencil formats
+    Stencil8 = "stencil8",
+    Depth16Unorm = "depth16unorm",
+    Depth24Plus = "depth24plus", // Special depth format with at least 24 bit integer depth.
+    Depth24PlusStencil8 = "depth24plus-stencil8", // Special depth/stencil format with at least 24 bit integer depth and 8 bits integer stencil.
+    Depth32Float = "depth32float", // Special depth format with 32 bit floating point depth.
+
+    // BC compressed formats usable if "texture-compression-bc" is both
+    // supported by the device/user agent and enabled in requestDevice.
+    BC1RGBAUnorm = "bc1-rgba-unorm", // 4x4 block compressed texture. 8 bytes per block (4 bit/px). 4 color + alpha pallet. 5 bit R + 6 bit G + 5 bit B + 1 bit alpha. Also known as DXT1.
+    BC1RGBAUnormSRGB = "bc1-rgba-unorm-srgb", // 4x4 block compressed texture. 8 bytes per block (4 bit/px). 4 color + alpha pallet. 5 bit R + 6 bit G + 5 bit B + 1 bit alpha. Also known as DXT1.
+    BC2RGBAUnorm = "bc2-rgba-unorm", // 4x4 block compressed texture. 16 bytes per block (8 bit/px). 4 color pallet. 5 bit R + 6 bit G + 5 bit B + 4 bit alpha. Also known as DXT3.
+    BC2RGBAUnormSRGB = "bc2-rgba-unorm-srgb", // 4x4 block compressed texture. 16 bytes per block (8 bit/px). 4 color pallet. 5 bit R + 6 bit G + 5 bit B + 4 bit alpha. Also known as DXT3.
+    BC3RGBAUnorm = "bc3-rgba-unorm", // 4x4 block compressed texture. 16 bytes per block (8 bit/px). 4 color pallet + 8 alpha pallet. 5 bit R + 6 bit G + 5 bit B + 8 bit alpha. Also known as DXT5.
+    BC3RGBAUnormSRGB = "bc3-rgba-unorm-srgb", // 4x4 block compressed texture. 16 bytes per block (8 bit/px). 4 color pallet + 8 alpha pallet. 5 bit R + 6 bit G + 5 bit B + 8 bit alpha. Also known as DXT5.
+    BC4RUnorm = "bc4-r-unorm", // 4x4 block compressed texture. 8 bytes per block (4 bit/px). 8 color pallet. 8 bit R. Also known as RGTC1.
+    BC4RSnorm = "bc4-r-snorm", // 4x4 block compressed texture. 8 bytes per block (4 bit/px). 8 color pallet. 8 bit R. Also known as RGTC1.
+    BC5RGUnorm = "bc5-rg-unorm", // 4x4 block compressed texture. 16 bytes per block (8 bit/px). 8 color red pallet + 8 color green pallet. 8 bit RG. Also known as RGTC2.
+    BC5RGSnorm = "bc5-rg-snorm", // 4x4 block compressed texture. 16 bytes per block (8 bit/px). 8 color red pallet + 8 color green pallet. 8 bit RG. Also known as RGTC2.
+    BC6HRGBUFloat = "bc6h-rgb-ufloat", // 4x4 block compressed texture. 16 bytes per block (8 bit/px). Variable sized pallet. 16 bit unsigned float RGB. Float in shader. Also known as BPTC (float).
+    BC6HRGBFloat = "bc6h-rgb-float", // 4x4 block compressed texture. 16 bytes per block (8 bit/px). Variable sized pallet. 16 bit signed float RGB. Float in shader. Also known as BPTC (float).
+    BC7RGBAUnorm = "bc7-rgba-unorm", // 4x4 block compressed texture. 16 bytes per block (8 bit/px). Variable sized pallet. 8 bit integer RGBA. Also known as BPTC (unorm).
+    BC7RGBAUnormSRGB = "bc7-rgba-unorm-srgb", // 4x4 block compressed texture. 16 bytes per block (8 bit/px). Variable sized pallet. 8 bit integer RGBA. Also known as BPTC (unorm).
+
+    // ETC2 compressed formats usable if "texture-compression-etc2" is both
+    // supported by the device/user agent and enabled in requestDevice.
+    ETC2RGB8Unorm = "etc2-rgb8unorm", // 4x4 block compressed texture. 8 bytes per block (4 bit/px). Complex pallet. 8 bit integer RGB.
+    ETC2RGB8UnormSRGB = "etc2-rgb8unorm-srgb", // 4x4 block compressed texture. 8 bytes per block (4 bit/px). Complex pallet. 8 bit integer RGB.
+    ETC2RGB8A1Unorm = "etc2-rgb8a1unorm", // 4x4 block compressed texture. 8 bytes per block (4 bit/px). Complex pallet. 8 bit integer RGB + 1 bit alpha.
+    ETC2RGB8A1UnormSRGB = "etc2-rgb8a1unorm-srgb", // 4x4 block compressed texture. 8 bytes per block (4 bit/px). Complex pallet. 8 bit integer RGB + 1 bit alpha.
+    ETC2RGBA8Unorm = "etc2-rgba8unorm", // 4x4 block compressed texture. 16 bytes per block (8 bit/px). Complex pallet. 8 bit integer RGB + 8 bit alpha.
+    ETC2RGBA8UnormSRGB = "etc2-rgba8unorm-srgb", // 4x4 block compressed texture. 16 bytes per block (8 bit/px). Complex pallet. 8 bit integer RGB + 8 bit alpha.
+    EACR11Unorm = "eac-r11unorm", // 4x4 block compressed texture. 8 bytes per block (4 bit/px). Complex pallet. 11 bit integer R.
+    EACR11Snorm = "eac-r11snorm", // 4x4 block compressed texture. 8 bytes per block (4 bit/px). Complex pallet. 11 bit integer R.
+    EACRG11Unorm = "eac-rg11unorm", // 4x4 block compressed texture. 16 bytes per block (8 bit/px). Complex pallet. 11 bit integer R + 11 bit integer G.
+    EACRG11Snorm = "eac-rg11snorm", // 4x4 block compressed texture. 16 bytes per block (8 bit/px). Complex pallet. 11 bit integer R + 11 bit integer G.
+
+    // ASTC compressed formats usable if "texture-compression-astc" is both
+    // supported by the device/user agent and enabled in requestDevice.
+    ASTC4x4Unorm = "astc-4x4-unorm", // 4x4 block compressed texture. 16 bytes per block (8 bit/px). Complex pallet. 8 bit integer RGBA.
+    ASTC4x4UnormSRGB = "astc-4x4-unorm-srgb", // 4x4 block compressed texture. 16 bytes per block (8 bit/px). Complex pallet. 8 bit integer RGBA.
+    ASTC5x4Unorm = "astc-5x4-unorm", // 5x4 block compressed texture. 16 bytes per block (6.4 bit/px). Complex pallet. 8 bit integer RGBA.
+    ASTC5x4UnormSRGB = "astc-5x4-unorm-srgb", // 5x4 block compressed texture. 16 bytes per block (6.4 bit/px). Complex pallet. 8 bit integer RGBA.
+    ASTC5x5Unorm = "astc-5x5-unorm", // 5x5 block compressed texture. 16 bytes per block (5.12 bit/px). Complex pallet. 8 bit integer RGBA.
+    ASTC5x5UnormSRGB = "astc-5x5-unorm-srgb", // 5x5 block compressed texture. 16 bytes per block (5.12 bit/px). Complex pallet. 8 bit integer RGBA.
+    ASTC6x5Unorm = "astc-6x5-unorm", // 6x5 block compressed texture. 16 bytes per block (4.27 bit/px). Complex pallet. 8 bit integer RGBA.
+    ASTC6x5UnormSRGB = "astc-6x5-unorm-srgb", // 6x5 block compressed texture. 16 bytes per block (4.27 bit/px). Complex pallet. 8 bit integer RGBA.
+    ASTC6x6Unorm = "astc-6x6-unorm", // 6x6 block compressed texture. 16 bytes per block (3.56 bit/px). Complex pallet. 8 bit integer RGBA.
+    ASTC6x6UnormSRGB = "astc-6x6-unorm-srgb", // 6x6 block compressed texture. 16 bytes per block (3.56 bit/px). Complex pallet. 8 bit integer RGBA.
+    ASTC8x5Unorm = "astc-8x5-unorm", // 8x5 block compressed texture. 16 bytes per block (3.2 bit/px). Complex pallet. 8 bit integer RGBA.
+    ASTC8x5UnormSRGB = "astc-8x5-unorm-srgb", // 8x5 block compressed texture. 16 bytes per block (3.2 bit/px). Complex pallet. 8 bit integer RGBA.
+    ASTC8x6Unorm = "astc-8x6-unorm", // 8x6 block compressed texture. 16 bytes per block (2.67 bit/px). Complex pallet. 8 bit integer RGBA.
+    ASTC8x6UnormSRGB = "astc-8x6-unorm-srgb", // 8x6 block compressed texture. 16 bytes per block (2.67 bit/px). Complex pallet. 8 bit integer RGBA.
+    ASTC8x8Unorm = "astc-8x8-unorm", // 8x8 block compressed texture. 16 bytes per block (2 bit/px). Complex pallet. 8 bit integer RGBA.
+    ASTC8x8UnormSRGB = "astc-8x8-unorm-srgb", // 8x8 block compressed texture. 16 bytes per block (2 bit/px). Complex pallet. 8 bit integer RGBA.
+    ASTC10x5Unorm = "astc-10x5-unorm", // 10x5 block compressed texture. 16 bytes per block (2.56 bit/px). Complex pallet. 8 bit integer RGBA.
+    ASTC10x5UnormSRGB = "astc-10x5-unorm-srgb", // 10x5 block compressed texture. 16 bytes per block (2.56 bit/px). Complex pallet. 8 bit integer RGBA.
+    ASTC10x6Unorm = "astc-10x6-unorm", // 10x6 block compressed texture. 16 bytes per block (2.13 bit/px). Complex pallet. 8 bit integer RGBA.
+    ASTC10x6UnormSRGB = "astc-10x6-unorm-srgb", // 10x6 block compressed texture. 16 bytes per block (2.13 bit/px). Complex pallet. 8 bit integer RGBA.
+    ASTC10x8Unorm = "astc-10x8-unorm", // 10x8 block compressed texture. 16 bytes per block (1.6 bit/px). Complex pallet. 8 bit integer RGBA.
+    ASTC10x8UnormSRGB = "astc-10x8-unorm-srgb", // 10x8 block compressed texture. 16 bytes per block (1.6 bit/px). Complex pallet. 8 bit integer RGBA.
+    ASTC10x10Unorm = "astc-10x10-unorm", // 10x10 block compressed texture. 16 bytes per block (1.28 bit/px). Complex pallet. 8 bit integer RGBA.
+    ASTC10x10UnormSRGB = "astc-10x10-unorm-srgb", // 10x10 block compressed texture. 16 bytes per block (1.28 bit/px). Complex pallet. 8 bit integer RGBA.
+    ASTC12x10Unorm = "astc-12x10-unorm", // 12x10 block compressed texture. 16 bytes per block (1.07 bit/px). Complex pallet. 8 bit integer RGBA.
+    ASTC12x10UnormSRGB = "astc-12x10-unorm-srgb", // 12x10 block compressed texture. 16 bytes per block (1.07 bit/px). Complex pallet. 8 bit integer RGBA.
+    ASTC12x12Unorm = "astc-12x12-unorm", // 12x12 block compressed texture. 16 bytes per block (0.89 bit/px). Complex pallet. 8 bit integer RGBA.
+    ASTC12x12UnormSRGB = "astc-12x12-unorm-srgb", // 12x12 block compressed texture. 16 bytes per block (0.89 bit/px). Complex pallet. 8 bit integer RGBA.
+
+    // "depth24unorm-stencil8" feature
+    Depth24UnormStencil8 = "depth24unorm-stencil8",
+
+    // "depth32float-stencil8" feature
+    Depth32FloatStencil8 = "depth32float-stencil8",
+}
+
+/** @hidden */
+export enum AddressMode {
+    ClampToEdge = "clamp-to-edge",
+    Repeat = "repeat",
+    MirrorRepeat = "mirror-repeat",
+}
+
+/** @hidden */
+export enum FilterMode {
+    Nearest = "nearest",
+    Linear = "linear",
+}
+
+/** @hidden */
+export enum CompareFunction {
+    Never = "never",
+    Less = "less",
+    Equal = "equal",
+    LessEqual = "less-equal",
+    Greater = "greater",
+    NotEqual = "not-equal",
+    GreaterEqual = "greater-equal",
+    Always = "always",
+}
+
+/** @hidden */
+export enum ShaderStage {
+    Vertex = 1,
+    Fragment = 2,
+    Compute = 4,
+}
+
+/** @hidden */
+export enum BufferBindingType {
+    Uniform = "uniform",
+    Storage = "storage",
+    ReadOnlyStorage = "read-only-storage",
+}
+
+/** @hidden */
+export enum SamplerBindingType {
+    Filtering = "filtering",
+    NonFiltering = "non-filtering",
+    Comparison = "comparison",
+}
+
+/** @hidden */
+export enum TextureSampleType {
+    Float = "float",
+    UnfilterableFloat = "unfilterable-float",
+    Depth = "depth",
+    Sint = "sint",
+    Uint = "uint",
+}
+
+/** @hidden */
+export enum StorageTextureAccess {
+    WriteOnly = "write-only",
+}
+
+/** @hidden */
+export enum CompilationMessageType {
+    Error = "error",
+    Warning = "warning",
+    Info = "info",
+}
+
+/** @hidden */
+export enum PrimitiveTopology {
+    PointList = "point-list",
+    LineList = "line-list",
+    LineStrip = "line-strip",
+    TriangleList = "triangle-list",
+    TriangleStrip = "triangle-strip",
+}
+
+/** @hidden */
+export enum FrontFace {
+    CCW = "ccw",
+    CW = "cw",
+}
+
+/** @hidden */
+export enum CullMode {
+    None = "none",
+    Front = "front",
+    Back = "back",
+}
+
+/** @hidden */
+export enum ColorWrite {
+    Red = 1,
+    Green = 2,
+    Blue = 4,
+    Alpha = 8,
+    All = 15,
+}
+
+/** @hidden */
+export enum BlendFactor {
+    Zero = "zero",
+    One = "one",
+    Src = "src",
+    OneMinusSrc = "one-minus-src",
+    SrcAlpha = "src-alpha",
+    OneMinusSrcAlpha = "one-minus-src-alpha",
+    Dst = "dst",
+    OneMinusDst = "one-minus-dst",
+    DstAlpha = "dst-alpha",
+    OneMinusDstAlpha = "one-minus-dst-alpha",
+    SrcAlphaSaturated = "src-alpha-saturated",
+    Constant = "constant",
+    OneMinusConstant = "one-minus-constant",
+}
+
+/** @hidden */
+export enum BlendOperation {
+    Add = "add",
+    Subtract = "subtract",
+    ReverseSubtract = "reverse-subtract",
+    Min = "min",
+    Max = "max",
+}
+
+/** @hidden */
+export enum StencilOperation {
+    Keep = "keep",
+    Zero = "zero",
+    Replace = "replace",
+    Invert = "invert",
+    IncrementClamp = "increment-clamp",
+    DecrementClamp = "decrement-clamp",
+    IncrementWrap = "increment-wrap",
+    DecrementWrap = "decrement-wrap",
+}
+
+/** @hidden */
+export enum IndexFormat {
+    Uint16 = "uint16",
+    Uint32 = "uint32",
+}
+
+/** @hidden */
+export enum VertexFormat {
+    Uint8x2 = "uint8x2",
+    Uint8x4 = "uint8x4",
+    Sint8x2 = "sint8x2",
+    Sint8x4 = "sint8x4",
+    Unorm8x2 = "unorm8x2",
+    Unorm8x4 = "unorm8x4",
+    Snorm8x2 = "snorm8x2",
+    Snorm8x4 = "snorm8x4",
+    Uint16x2 = "uint16x2",
+    Uint16x4 = "uint16x4",
+    Sint16x2 = "sint16x2",
+    Sint16x4 = "sint16x4",
+    Unorm16x2 = "unorm16x2",
+    Unorm16x4 = "unorm16x4",
+    Snorm16x2 = "snorm16x2",
+    Snorm16x4 = "snorm16x4",
+    Float16x2 = "float16x2",
+    Float16x4 = "float16x4",
+    Float32 = "float32",
+    Float32x2 = "float32x2",
+    Float32x3 = "float32x3",
+    Float32x4 = "float32x4",
+    Uint32 = "uint32",
+    Uint32x2 = "uint32x2",
+    Uint32x3 = "uint32x3",
+    Uint32x4 = "uint32x4",
+    Sint32 = "sint32",
+    Sint32x2 = "sint32x2",
+    Sint32x3 = "sint32x3",
+    Sint32x4 = "sint32x4",
+}
+
+/** @hidden */
+export enum InputStepMode {
+    Vertex = "vertex",
+    Instance = "instance",
+}
+
+/** @hidden */
+export enum ComputePassTimestampLocation {
+    Beginning = "beginning",
+    End = "end",
+}
+
+/** @hidden */
+export enum RenderPassTimestampLocation {
+    Beginning = "beginning",
+    End = "end",
+}
+
+/** @hidden */
+export enum LoadOp {
+    Load = "load",
+    Clear = "clear",
+}
+
+/** @hidden */
+export enum StoreOp {
+    Store = "store",
+    Discard = "discard",
+}
+
+/** @hidden */
+export enum QueryType {
+    Occlusion = "occlusion",
+    Timestamp = "timestamp",
+}
+
+/** @hidden */
+export enum CanvasCompositingAlphaMode {
+    Opaque = "opaque",
+    Premultiplied = "premultiplied",
+}
+
+/** @hidden */
+export enum DeviceLostReason {
+    Destroyed = "destroyed",
+}
+
+/** @hidden */
+export enum ErrorFilter {
+    OutOfMemory = "out-of-memory",
+    Validation = "validation",
+}