/* eslint-disable @typescript-eslint/naming-convention */
/* eslint-disable babylonjs/available */
/* eslint-disable jsdoc/require-jsdoc */
import type { Nullable } from "../../types";
import type { ShaderProcessingContext } from "../Processors/shaderProcessingOptions";
import type { WebGPUBufferDescription } from "./webgpuShaderProcessingContext";
import { WebGPUShaderProcessingContext } from "./webgpuShaderProcessingContext";
import * as WebGPUConstants from "./webgpuConstants";
import { Logger } from "../../Misc/logger";
import { WebGPUShaderProcessor } from "./webgpuShaderProcessor";
import { RemoveComments } from "../../Misc/codeStringParsingTools";
import { ShaderLanguage } from "../../Materials/shaderLanguage";
import { injectStartingAndEndingCode } from "../Processors/iShaderProcessor";

import "../../ShadersWGSL/ShadersInclude/bonesDeclaration";
import "../../ShadersWGSL/ShadersInclude/bonesVertex";
import "../../ShadersWGSL/ShadersInclude/bakedVertexAnimationDeclaration";
import "../../ShadersWGSL/ShadersInclude/bakedVertexAnimation";
import "../../ShadersWGSL/ShadersInclude/clipPlaneFragment";
import "../../ShadersWGSL/ShadersInclude/clipPlaneFragmentDeclaration";
import "../../ShadersWGSL/ShadersInclude/clipPlaneVertex";
import "../../ShadersWGSL/ShadersInclude/clipPlaneVertexDeclaration";
import "../../ShadersWGSL/ShadersInclude/instancesDeclaration";
import "../../ShadersWGSL/ShadersInclude/instancesVertex";
import "../../ShadersWGSL/ShadersInclude/helperFunctions";
import "../../ShadersWGSL/ShadersInclude/fresnelFunction";
import "../../ShadersWGSL/ShadersInclude/meshUboDeclaration";
import "../../ShadersWGSL/ShadersInclude/morphTargetsVertex";
import "../../ShadersWGSL/ShadersInclude/morphTargetsVertexDeclaration";
import "../../ShadersWGSL/ShadersInclude/morphTargetsVertexGlobal";
import "../../ShadersWGSL/ShadersInclude/morphTargetsVertexGlobalDeclaration";
import "../../ShadersWGSL/ShadersInclude/sceneUboDeclaration";
<<<<<<< HEAD
=======
import "../../ShadersWGSL/ShadersInclude/lightsFragmentFunctions";
import "../../ShadersWGSL/ShadersInclude/lightFragment";
import "../../ShadersWGSL/ShadersInclude/lightUboDeclaration";
import "../../ShadersWGSL/ShadersInclude/lightVxUboDeclaration";
import "../../ShadersWGSL/ShadersInclude/shadowsFragmentFunctions";
import "../../ShadersWGSL/ShadersInclude/shadowsVertex";
import "../../ShadersWGSL/ShadersInclude/fogFragmentDeclaration";
import { ShaderLanguage } from "../../Materials/shaderLanguage";
import { Constants } from "../constants";
>>>>>>> 14d3d815

const builtInName_frag_depth = "fragmentOutputs.fragDepth";

const leftOverVarName = "uniforms";
const internalsVarName = "internals";

const gpuTextureViewDimensionByWebGPUTextureFunction: { [key: string]: Nullable<GPUTextureViewDimension> } = {
    texture_1d: WebGPUConstants.TextureViewDimension.E1d,
    texture_2d: WebGPUConstants.TextureViewDimension.E2d,
    texture_2d_array: WebGPUConstants.TextureViewDimension.E2dArray,
    texture_3d: WebGPUConstants.TextureViewDimension.E3d,
    texture_cube: WebGPUConstants.TextureViewDimension.Cube,
    texture_cube_array: WebGPUConstants.TextureViewDimension.CubeArray,
    texture_multisampled_2d: WebGPUConstants.TextureViewDimension.E2d,
    texture_depth_2d: WebGPUConstants.TextureViewDimension.E2d,
    texture_depth_2d_array: WebGPUConstants.TextureViewDimension.E2dArray,
    texture_depth_cube: WebGPUConstants.TextureViewDimension.Cube,
    texture_depth_cube_array: WebGPUConstants.TextureViewDimension.CubeArray,
    texture_depth_multisampled_2d: WebGPUConstants.TextureViewDimension.E2d,
    texture_storage_1d: WebGPUConstants.TextureViewDimension.E1d,
    texture_storage_2d: WebGPUConstants.TextureViewDimension.E2d,
    texture_storage_2d_array: WebGPUConstants.TextureViewDimension.E2dArray,
    texture_storage_3d: WebGPUConstants.TextureViewDimension.E3d,
    texture_external: null,
};

/** @internal */
export class WebGPUShaderProcessorWGSL extends WebGPUShaderProcessor {
    protected _attributesInputWGSL: string[];
    protected _attributesWGSL: string[];
    protected _attributesConversionCodeWGSL: string[];
    protected _hasNonFloatAttribute: boolean;
    protected _varyingsWGSL: string[];
    protected _varyingNamesWGSL: string[];
    protected _stridedUniformArrays: string[];

    public override shaderLanguage = ShaderLanguage.WGSL;
    public uniformRegexp = /uniform\s+(\w+)\s*:\s*(.+)\s*;/;
    public textureRegexp = /var\s+(\w+)\s*:\s*((array<\s*)?(texture_\w+)\s*(<\s*(.+)\s*>)?\s*(,\s*\w+\s*>\s*)?);/;
    public noPrecision = true;

    public preProcessor(code: string, defines: string[], preProcessors: { [key: string]: string }, isFragment: boolean, processingContext: Nullable<ShaderProcessingContext>) {
        // Convert defines into const
        for (const key in preProcessors) {
            if (key === "__VERSION__") {
                continue;
            }
            const value = preProcessors[key];
            if (!isNaN(parseInt(value)) || !isNaN(parseFloat(value))) {
                code = `const ${key} = ${value};\n` + code;
            }
        }

        return code;
    }

    protected _getArraySize(name: string, uniformType: string, preProcessors: { [key: string]: string }): [string, string, number] {
        let length = 0;

        const endArray = uniformType.lastIndexOf(">");
        if (uniformType.indexOf("array") >= 0 && endArray > 0) {
            let startArray = endArray;
            while (startArray > 0 && uniformType.charAt(startArray) !== " " && uniformType.charAt(startArray) !== ",") {
                startArray--;
            }
            const lengthInString = uniformType.substring(startArray + 1, endArray);
            length = +lengthInString;
            if (isNaN(length)) {
                length = +preProcessors[lengthInString.trim()];
            }
            while (startArray > 0 && (uniformType.charAt(startArray) === " " || uniformType.charAt(startArray) === ",")) {
                startArray--;
            }
            uniformType = uniformType.substring(uniformType.indexOf("<") + 1, startArray + 1);
        }

        return [name, uniformType, length];
    }

    public initializeShaders(processingContext: Nullable<ShaderProcessingContext>): void {
        this._webgpuProcessingContext = processingContext as WebGPUShaderProcessingContext;

        this._attributesInputWGSL = [];
        this._attributesWGSL = [];
        this._attributesConversionCodeWGSL = [];
        this._hasNonFloatAttribute = false;
        this._varyingsWGSL = [];
        this._varyingNamesWGSL = [];
        this._stridedUniformArrays = [];
    }

    public preProcessShaderCode(code: string): string {
        // Same check as in webgpuShaderProcessorsGLSL to avoid same ubDelcaration to be injected twice.
        const ubDeclaration = `struct ${WebGPUShaderProcessor.InternalsUBOName} {\n  yFactor_: f32,\n  textureOutputHeight_: f32,\n};\nvar<uniform> ${internalsVarName} : ${WebGPUShaderProcessor.InternalsUBOName};\n`;
        const alreadyInjected = code.indexOf(ubDeclaration) !== -1;
        return alreadyInjected ? code : ubDeclaration + RemoveComments(code);
    }

    public varyingCheck(varying: string, isFragment: boolean): boolean {
        const regex = /(flat|linear|perspective)?\s*(center|centroid|sample)?\s*\bvarying\b/;

        return regex.test(varying);
    }

    public varyingProcessor(varying: string, isFragment: boolean, preProcessors: { [key: string]: string }) {
        const varyingRegex = /\s*(flat|linear|perspective)?\s*(center|centroid|sample)?\s*varying\s+(?:(?:highp)?|(?:lowp)?)\s*(\S+)\s*:\s*(.+)\s*;/gm;
        const match = varyingRegex.exec(varying);
        if (match !== null) {
            const interpolationType = match[1] ?? "perspective";
            const interpolationSampling = match[2] ?? "center";
            const varyingType = match[4];
            const name = match[3];
            const interpolation = interpolationType === "flat" ? `@interpolate(${interpolationType})` : `@interpolate(${interpolationType}, ${interpolationSampling})`;
            let location: number;
            if (isFragment) {
                location = this._webgpuProcessingContext.availableVaryings[name];
                if (location === undefined) {
                    Logger.Warn(`Invalid fragment shader: The varying named "${name}" is not declared in the vertex shader! This declaration will be ignored.`);
                }
            } else {
                location = this._webgpuProcessingContext.getVaryingNextLocation(varyingType, this._getArraySize(name, varyingType, preProcessors)[2]);
                this._webgpuProcessingContext.availableVaryings[name] = location;
                this._varyingsWGSL.push(`  @location(${location}) ${interpolation} ${name} : ${varyingType},`);
                this._varyingNamesWGSL.push(name);
            }

            varying = "";
        }
        return varying;
    }

    public attributeProcessor(attribute: string, preProcessors: { [key: string]: string }) {
        const attribRegex = /\s*attribute\s+(\S+)\s*:\s*(.+)\s*;/gm;
        const match = attribRegex.exec(attribute);
        if (match !== null) {
            const attributeType = match[2];
            const name = match[1];
            const location = this._webgpuProcessingContext.getAttributeNextLocation(attributeType, this._getArraySize(name, attributeType, preProcessors)[2]);

            this._webgpuProcessingContext.availableAttributes[name] = location;
            this._webgpuProcessingContext.orderedAttributes[location] = name;

            const numComponents = this._webgpuProcessingContext.vertexBufferKindToNumberOfComponents[name];
            if (numComponents !== undefined) {
                // Special case for an int/ivecX vertex buffer that is used as a float/vecX attribute in the shader.
                const newType =
                    numComponents < 0 ? (numComponents === -1 ? "i32" : "vec" + -numComponents + "<i32>") : numComponents === 1 ? "u32" : "vec" + numComponents + "<u32>";
                const newName = `_int_${name}_`;

                this._attributesInputWGSL.push(`@location(${location}) ${newName} : ${newType},`);
                this._attributesWGSL.push(`${name} : ${attributeType},`);
                this._attributesConversionCodeWGSL.push(`vertexInputs.${name} = ${attributeType}(vertexInputs_.${newName});`);
                this._hasNonFloatAttribute = true;
            } else {
                this._attributesInputWGSL.push(`@location(${location}) ${name} : ${attributeType},`);
                this._attributesWGSL.push(`${name} : ${attributeType},`);
                this._attributesConversionCodeWGSL.push(`vertexInputs.${name} = vertexInputs_.${name};`);
            }
            attribute = "";
        }
        return attribute;
    }

    public uniformProcessor(uniform: string, isFragment: boolean, preProcessors: { [key: string]: string }): string {
        const match = this.uniformRegexp.exec(uniform);
        if (match !== null) {
            const uniformType = match[2];
            const name = match[1];

            this._addUniformToLeftOverUBO(name, uniformType, preProcessors);

            uniform = "";
        }
        return uniform;
    }

    public textureProcessor(texture: string, isFragment: boolean, preProcessors: { [key: string]: string }): string {
        const match = this.textureRegexp.exec(texture);
        if (match !== null) {
            const name = match[1]; // name of the variable
            const type = match[2]; // texture_2d<f32> or array<texture_2d_array<f32>, 5> for eg
            const isArrayOfTexture = !!match[3];
            const textureFunc = match[4]; // texture_2d, texture_depth_2d, etc
            const isStorageTexture = textureFunc.indexOf("storage") > 0;
            const componentType = match[6]; // f32 or i32 or u32 or undefined
            const storageTextureFormat = isStorageTexture ? (componentType.substring(0, componentType.indexOf(",")).trim() as GPUTextureFormat) : null;

            let arraySize = isArrayOfTexture ? this._getArraySize(name, type, preProcessors)[2] : 0;
            let textureInfo = this._webgpuProcessingContext.availableTextures[name];
            if (!textureInfo) {
                textureInfo = {
                    isTextureArray: arraySize > 0,
                    isStorageTexture,
                    textures: [],
                    sampleType: WebGPUConstants.TextureSampleType.Float,
                };
                arraySize = arraySize || 1;
                for (let i = 0; i < arraySize; ++i) {
                    textureInfo.textures.push(this._webgpuProcessingContext.getNextFreeUBOBinding());
                }
            } else {
                arraySize = textureInfo.textures.length;
            }

            this._webgpuProcessingContext.availableTextures[name] = textureInfo;

            const isDepthTexture = textureFunc.indexOf("depth") > 0;
            const textureDimension = gpuTextureViewDimensionByWebGPUTextureFunction[textureFunc];
            const sampleType = isDepthTexture
                ? WebGPUConstants.TextureSampleType.Depth
                : componentType === "u32"
                  ? WebGPUConstants.TextureSampleType.Uint
                  : componentType === "i32"
                    ? WebGPUConstants.TextureSampleType.Sint
                    : WebGPUConstants.TextureSampleType.Float;

            textureInfo.sampleType = sampleType;

            if (textureDimension === undefined) {
                // eslint-disable-next-line no-throw-literal
                throw `Can't get the texture dimension corresponding to the texture function "${textureFunc}"!`;
            }

            for (let i = 0; i < arraySize; ++i) {
                const { groupIndex, bindingIndex } = textureInfo.textures[i];

                if (i === 0) {
                    texture = `@group(${groupIndex}) @binding(${bindingIndex}) ${texture}`;
                }

                this._addTextureBindingDescription(name, textureInfo, i, textureDimension, storageTextureFormat, !isFragment);
            }
        }

        return texture;
    }

    // Ignore for now as we inject const for numeric defines
    // public postProcessor(code: string, defines: string[]) {
    //     const defineToValue: { [key: string]: string } = {};
    //     for (const define of defines) {
    //         const parts = define.split(/ +/);
    //         defineToValue[parts[1]] = parts.length > 2 ? parts[2] : "";
    //     }
    //     return code.replace(/\$(\w+)\$/g, (_, p1) => {
    //         return defineToValue[p1] ?? p1;
    //     });
    // }

    public finalizeShaders(vertexCode: string, fragmentCode: string): { vertexCode: string; fragmentCode: string } {
        const fragCoordCode =
            fragmentCode.indexOf("fragmentInputs.position") >= 0
                ? `
            if (internals.yFactor_ == 1.) {
                fragmentInputs.position.y = internals.textureOutputHeight_ - fragmentInputs.position.y;
            }
        `
                : "";

        // Add the group/binding info to the sampler declaration (var xxx: sampler|sampler_comparison)
        vertexCode = this._processSamplers(vertexCode, true);
        fragmentCode = this._processSamplers(fragmentCode, false);

        // Add the group/binding info to the uniform/storage buffer declarations (var<uniform> XXX:YYY or var<storage(,read_write|read)> XXX:YYY)
        vertexCode = this._processCustomBuffers(vertexCode, true);
        fragmentCode = this._processCustomBuffers(fragmentCode, false);

        // Builds the leftover UBOs.
        const leftOverUBO = this._buildLeftOverUBO();

        vertexCode = leftOverUBO + vertexCode;
        fragmentCode = leftOverUBO + fragmentCode;

        // Vertex code
        vertexCode = vertexCode.replace(/#define (\w+)\s+(\d+\.?\d*)/g, "const $1 = $2;");
        vertexCode = vertexCode.replace(/#define /g, "//#define ");
        vertexCode = this._processStridedUniformArrays(vertexCode);

        let vertexInputs = "struct VertexInputs {\n  @builtin(vertex_index) vertexIndex : u32,\n  @builtin(instance_index) instanceIndex : u32,\n";
        if (this._attributesInputWGSL.length > 0) {
            vertexInputs += this._attributesInputWGSL.join("\n");
        }
        vertexInputs += "\n};\nvar<private> vertexInputs" + (this._hasNonFloatAttribute ? "_" : "") + " : VertexInputs;\n";
        if (this._hasNonFloatAttribute) {
            vertexInputs += "struct VertexInputs_ {\n  vertexIndex : u32, instanceIndex : u32,\n";
            vertexInputs += this._attributesWGSL.join("\n");
            vertexInputs += "\n};\nvar<private> vertexInputs : VertexInputs_;\n";
        }

        let vertexOutputs = "struct FragmentInputs {\n  @builtin(position) position : vec4<f32>,\n";
        if (this._varyingsWGSL.length > 0) {
            vertexOutputs += this._varyingsWGSL.join("\n");
        }
        vertexOutputs += "\n};\nvar<private> vertexOutputs : FragmentInputs;\n";

        vertexCode = vertexInputs + vertexOutputs + vertexCode;

        let vertexMainStartingCode = `\n  vertexInputs${this._hasNonFloatAttribute ? "_" : ""} = input;\n`;
        if (this._hasNonFloatAttribute) {
            vertexMainStartingCode += "vertexInputs.vertexIndex = vertexInputs_.vertexIndex;\nvertexInputs.instanceIndex = vertexInputs_.instanceIndex;\n";
            vertexMainStartingCode += this._attributesConversionCodeWGSL.join("\n");
            vertexMainStartingCode += "\n";
        }
        const vertexMainEndingCode = `  vertexOutputs.position.y = vertexOutputs.position.y * internals.yFactor_;\n  return vertexOutputs;`;
        let needDiagnosticOff = vertexCode.indexOf(Constants.DISABLEUA) !== -1;

<<<<<<< HEAD
        vertexCode = injectStartingAndEndingCode(vertexCode, "fn main", vertexMainStartingCode, vertexMainEndingCode);
=======
        vertexCode =
            (needDiagnosticOff ? "diagnostic(off, derivative_uniformity);\n" : "") +
            this._injectStartingAndEndingCode(vertexCode, "fn main", vertexMainStartingCode, vertexMainEndingCode);
>>>>>>> 14d3d815

        // fragment code
        fragmentCode = fragmentCode.replace(/#define (\w+)\s+(\d+\.?\d*)/g, "const $1 = $2;");
        fragmentCode = fragmentCode.replace(/#define /g, "//#define ");
        fragmentCode = this._processStridedUniformArrays(fragmentCode);
        fragmentCode = fragmentCode.replace(/dpdy/g, "(-internals.yFactor_)*dpdy"); // will also handle dpdyCoarse and dpdyFine

        let fragmentInputs = "struct FragmentInputs {\n  @builtin(position) position : vec4<f32>,\n  @builtin(front_facing) frontFacing : bool,\n";
        if (this._varyingsWGSL.length > 0) {
            fragmentInputs += this._varyingsWGSL.join("\n");
        }
        fragmentInputs += "\n};\nvar<private> fragmentInputs : FragmentInputs;\n";

        let fragmentOutputs = "struct FragmentOutputs {\n  @location(0) color : vec4<f32>,\n";

        let hasFragDepth = false;
        let idx = 0;
        while (!hasFragDepth) {
            idx = fragmentCode.indexOf(builtInName_frag_depth, idx);
            if (idx < 0) {
                break;
            }
            const saveIndex = idx;
            hasFragDepth = true;
            while (idx > 1 && fragmentCode.charAt(idx) !== "\n") {
                if (fragmentCode.charAt(idx) === "/" && fragmentCode.charAt(idx - 1) === "/") {
                    hasFragDepth = false;
                    break;
                }
                idx--;
            }
            idx = saveIndex + builtInName_frag_depth.length;
        }

        if (hasFragDepth) {
            fragmentOutputs += "  @builtin(frag_depth) fragDepth: f32,\n";
        }

        fragmentOutputs += "};\nvar<private> fragmentOutputs : FragmentOutputs;\n";

        fragmentCode = fragmentInputs + fragmentOutputs + fragmentCode;

        const fragmentStartingCode = "  fragmentInputs = input;\n  " + fragCoordCode;
        const fragmentEndingCode = "  return fragmentOutputs;";
        needDiagnosticOff = fragmentCode.indexOf(Constants.DISABLEUA) !== -1;

<<<<<<< HEAD
        fragmentCode = injectStartingAndEndingCode(fragmentCode, "fn main", fragmentStartingCode, fragmentEndingCode);
=======
        fragmentCode =
            (needDiagnosticOff ? "diagnostic(off, derivative_uniformity);\n" : "") +
            this._injectStartingAndEndingCode(fragmentCode, "fn main", fragmentStartingCode, fragmentEndingCode);
>>>>>>> 14d3d815

        this._collectBindingNames();
        this._preCreateBindGroupEntries();

        this._webgpuProcessingContext.vertexBufferKindToNumberOfComponents = {};

        return { vertexCode, fragmentCode };
    }

    protected _generateLeftOverUBOCode(name: string, uniformBufferDescription: WebGPUBufferDescription): string {
        let stridedArrays = "";
        let ubo = `struct ${name} {\n`;
        for (const leftOverUniform of this._webgpuProcessingContext.leftOverUniforms) {
            const type = leftOverUniform.type.replace(/^(.*?)(<.*>)?$/, "$1");
            const size = WebGPUShaderProcessor.UniformSizes[type];

            if (leftOverUniform.length > 0) {
                if (size <= 2) {
                    const stridedArrayType = `${name}_${this._stridedUniformArrays.length}_strided_arr`;
                    stridedArrays += `struct ${stridedArrayType} {
                        @size(16)
                        el: ${type},
                    }`;
                    this._stridedUniformArrays.push(leftOverUniform.name);

                    ubo += ` @align(16) ${leftOverUniform.name} : array<${stridedArrayType}, ${leftOverUniform.length}>,\n`;
                } else {
                    ubo += ` ${leftOverUniform.name} : array<${leftOverUniform.type}, ${leftOverUniform.length}>,\n`;
                }
            } else {
                ubo += `  ${leftOverUniform.name} : ${leftOverUniform.type},\n`;
            }
        }
        ubo += "};\n";
        ubo = `${stridedArrays}\n${ubo}`;
        ubo += `@group(${uniformBufferDescription.binding.groupIndex}) @binding(${uniformBufferDescription.binding.bindingIndex}) var<uniform> ${leftOverVarName} : ${name};\n`;

        return ubo;
    }

    private _processSamplers(code: string, isVertex: boolean): string {
        const samplerRegexp = /var\s+(\w+Sampler)\s*:\s*(sampler|sampler_comparison)\s*;/gm;

        // eslint-disable-next-line no-constant-condition
        while (true) {
            const match = samplerRegexp.exec(code);
            if (match === null) {
                break;
            }

            const name = match[1]; // name of the variable
            const samplerType = match[2]; // sampler or sampler_comparison
            const textureName =
                name.indexOf(Constants.AUTOSAMPLERSUFFIX) === name.length - Constants.AUTOSAMPLERSUFFIX.length
                    ? name.substring(0, name.indexOf(Constants.AUTOSAMPLERSUFFIX))
                    : null;
            const samplerBindingType = samplerType === "sampler_comparison" ? WebGPUConstants.SamplerBindingType.Comparison : WebGPUConstants.SamplerBindingType.Filtering;

            if (textureName) {
                const textureInfo = this._webgpuProcessingContext.availableTextures[textureName];
                if (textureInfo) {
                    textureInfo.autoBindSampler = true;
                }
            }

            let samplerInfo = this._webgpuProcessingContext.availableSamplers[name];
            if (!samplerInfo) {
                samplerInfo = {
                    binding: this._webgpuProcessingContext.getNextFreeUBOBinding(),
                    type: samplerBindingType,
                };
                this._webgpuProcessingContext.availableSamplers[name] = samplerInfo;
            }

            this._addSamplerBindingDescription(name, samplerInfo, isVertex);

            const part1 = code.substring(0, match.index);
            const insertPart = `@group(${samplerInfo.binding.groupIndex}) @binding(${samplerInfo.binding.bindingIndex}) `;
            const part2 = code.substring(match.index);

            code = part1 + insertPart + part2;

            samplerRegexp.lastIndex += insertPart.length;
        }

        return code;
    }

    private _processCustomBuffers(code: string, isVertex: boolean): string {
        const instantiateBufferRegexp = /var<\s*(uniform|storage)\s*(,\s*(read|read_write)\s*)?>\s+(\S+)\s*:\s*(\S+)\s*;/gm;

        // eslint-disable-next-line no-constant-condition
        while (true) {
            const match = instantiateBufferRegexp.exec(code);
            if (match === null) {
                break;
            }

            const type = match[1];
            const decoration = match[3];
            let name = match[4];
            const structName = match[5];

            let bufferInfo = this._webgpuProcessingContext.availableBuffers[name];
            if (!bufferInfo) {
                const knownUBO = type === "uniform" ? WebGPUShaderProcessingContext.KnownUBOs[structName] : null;

                let binding;
                if (knownUBO) {
                    name = structName;
                    binding = knownUBO.binding;
                    if (binding.groupIndex === -1) {
                        binding = this._webgpuProcessingContext.availableBuffers[name]?.binding;
                        if (!binding) {
                            binding = this._webgpuProcessingContext.getNextFreeUBOBinding();
                        }
                    }
                } else {
                    binding = this._webgpuProcessingContext.getNextFreeUBOBinding();
                }

                bufferInfo = { binding };
                this._webgpuProcessingContext.availableBuffers[name] = bufferInfo;
            }

            this._addBufferBindingDescription(
                name,
                this._webgpuProcessingContext.availableBuffers[name],
                decoration === "read_write"
                    ? WebGPUConstants.BufferBindingType.Storage
                    : type === "storage"
                      ? WebGPUConstants.BufferBindingType.ReadOnlyStorage
                      : WebGPUConstants.BufferBindingType.Uniform,
                isVertex
            );

            const groupIndex = bufferInfo.binding.groupIndex;
            const bindingIndex = bufferInfo.binding.bindingIndex;

            const part1 = code.substring(0, match.index);
            const insertPart = `@group(${groupIndex}) @binding(${bindingIndex}) `;
            const part2 = code.substring(match.index);

            code = part1 + insertPart + part2;

            instantiateBufferRegexp.lastIndex += insertPart.length;
        }

        return code;
    }

    private _processStridedUniformArrays(code: string): string {
        for (const uniformArrayName of this._stridedUniformArrays) {
            code = code.replace(new RegExp(`${uniformArrayName}\\s*\\[(.*?)\\]`, "g"), `${uniformArrayName}[$1].el`);
        }
        return code;
    }
}
<|MERGE_RESOLUTION|>--- conflicted
+++ resolved
@@ -1,568 +1,555 @@
-/* eslint-disable @typescript-eslint/naming-convention */
-/* eslint-disable babylonjs/available */
-/* eslint-disable jsdoc/require-jsdoc */
-import type { Nullable } from "../../types";
-import type { ShaderProcessingContext } from "../Processors/shaderProcessingOptions";
-import type { WebGPUBufferDescription } from "./webgpuShaderProcessingContext";
-import { WebGPUShaderProcessingContext } from "./webgpuShaderProcessingContext";
-import * as WebGPUConstants from "./webgpuConstants";
-import { Logger } from "../../Misc/logger";
-import { WebGPUShaderProcessor } from "./webgpuShaderProcessor";
-import { RemoveComments } from "../../Misc/codeStringParsingTools";
-import { ShaderLanguage } from "../../Materials/shaderLanguage";
-import { injectStartingAndEndingCode } from "../Processors/iShaderProcessor";
-
-import "../../ShadersWGSL/ShadersInclude/bonesDeclaration";
-import "../../ShadersWGSL/ShadersInclude/bonesVertex";
-import "../../ShadersWGSL/ShadersInclude/bakedVertexAnimationDeclaration";
-import "../../ShadersWGSL/ShadersInclude/bakedVertexAnimation";
-import "../../ShadersWGSL/ShadersInclude/clipPlaneFragment";
-import "../../ShadersWGSL/ShadersInclude/clipPlaneFragmentDeclaration";
-import "../../ShadersWGSL/ShadersInclude/clipPlaneVertex";
-import "../../ShadersWGSL/ShadersInclude/clipPlaneVertexDeclaration";
-import "../../ShadersWGSL/ShadersInclude/instancesDeclaration";
-import "../../ShadersWGSL/ShadersInclude/instancesVertex";
-import "../../ShadersWGSL/ShadersInclude/helperFunctions";
-import "../../ShadersWGSL/ShadersInclude/fresnelFunction";
-import "../../ShadersWGSL/ShadersInclude/meshUboDeclaration";
-import "../../ShadersWGSL/ShadersInclude/morphTargetsVertex";
-import "../../ShadersWGSL/ShadersInclude/morphTargetsVertexDeclaration";
-import "../../ShadersWGSL/ShadersInclude/morphTargetsVertexGlobal";
-import "../../ShadersWGSL/ShadersInclude/morphTargetsVertexGlobalDeclaration";
-import "../../ShadersWGSL/ShadersInclude/sceneUboDeclaration";
-<<<<<<< HEAD
-=======
-import "../../ShadersWGSL/ShadersInclude/lightsFragmentFunctions";
-import "../../ShadersWGSL/ShadersInclude/lightFragment";
-import "../../ShadersWGSL/ShadersInclude/lightUboDeclaration";
-import "../../ShadersWGSL/ShadersInclude/lightVxUboDeclaration";
-import "../../ShadersWGSL/ShadersInclude/shadowsFragmentFunctions";
-import "../../ShadersWGSL/ShadersInclude/shadowsVertex";
-import "../../ShadersWGSL/ShadersInclude/fogFragmentDeclaration";
-import { ShaderLanguage } from "../../Materials/shaderLanguage";
-import { Constants } from "../constants";
->>>>>>> 14d3d815
-
-const builtInName_frag_depth = "fragmentOutputs.fragDepth";
-
-const leftOverVarName = "uniforms";
-const internalsVarName = "internals";
-
-const gpuTextureViewDimensionByWebGPUTextureFunction: { [key: string]: Nullable<GPUTextureViewDimension> } = {
-    texture_1d: WebGPUConstants.TextureViewDimension.E1d,
-    texture_2d: WebGPUConstants.TextureViewDimension.E2d,
-    texture_2d_array: WebGPUConstants.TextureViewDimension.E2dArray,
-    texture_3d: WebGPUConstants.TextureViewDimension.E3d,
-    texture_cube: WebGPUConstants.TextureViewDimension.Cube,
-    texture_cube_array: WebGPUConstants.TextureViewDimension.CubeArray,
-    texture_multisampled_2d: WebGPUConstants.TextureViewDimension.E2d,
-    texture_depth_2d: WebGPUConstants.TextureViewDimension.E2d,
-    texture_depth_2d_array: WebGPUConstants.TextureViewDimension.E2dArray,
-    texture_depth_cube: WebGPUConstants.TextureViewDimension.Cube,
-    texture_depth_cube_array: WebGPUConstants.TextureViewDimension.CubeArray,
-    texture_depth_multisampled_2d: WebGPUConstants.TextureViewDimension.E2d,
-    texture_storage_1d: WebGPUConstants.TextureViewDimension.E1d,
-    texture_storage_2d: WebGPUConstants.TextureViewDimension.E2d,
-    texture_storage_2d_array: WebGPUConstants.TextureViewDimension.E2dArray,
-    texture_storage_3d: WebGPUConstants.TextureViewDimension.E3d,
-    texture_external: null,
-};
-
-/** @internal */
-export class WebGPUShaderProcessorWGSL extends WebGPUShaderProcessor {
-    protected _attributesInputWGSL: string[];
-    protected _attributesWGSL: string[];
-    protected _attributesConversionCodeWGSL: string[];
-    protected _hasNonFloatAttribute: boolean;
-    protected _varyingsWGSL: string[];
-    protected _varyingNamesWGSL: string[];
-    protected _stridedUniformArrays: string[];
-
-    public override shaderLanguage = ShaderLanguage.WGSL;
-    public uniformRegexp = /uniform\s+(\w+)\s*:\s*(.+)\s*;/;
-    public textureRegexp = /var\s+(\w+)\s*:\s*((array<\s*)?(texture_\w+)\s*(<\s*(.+)\s*>)?\s*(,\s*\w+\s*>\s*)?);/;
-    public noPrecision = true;
-
-    public preProcessor(code: string, defines: string[], preProcessors: { [key: string]: string }, isFragment: boolean, processingContext: Nullable<ShaderProcessingContext>) {
-        // Convert defines into const
-        for (const key in preProcessors) {
-            if (key === "__VERSION__") {
-                continue;
-            }
-            const value = preProcessors[key];
-            if (!isNaN(parseInt(value)) || !isNaN(parseFloat(value))) {
-                code = `const ${key} = ${value};\n` + code;
-            }
-        }
-
-        return code;
-    }
-
-    protected _getArraySize(name: string, uniformType: string, preProcessors: { [key: string]: string }): [string, string, number] {
-        let length = 0;
-
-        const endArray = uniformType.lastIndexOf(">");
-        if (uniformType.indexOf("array") >= 0 && endArray > 0) {
-            let startArray = endArray;
-            while (startArray > 0 && uniformType.charAt(startArray) !== " " && uniformType.charAt(startArray) !== ",") {
-                startArray--;
-            }
-            const lengthInString = uniformType.substring(startArray + 1, endArray);
-            length = +lengthInString;
-            if (isNaN(length)) {
-                length = +preProcessors[lengthInString.trim()];
-            }
-            while (startArray > 0 && (uniformType.charAt(startArray) === " " || uniformType.charAt(startArray) === ",")) {
-                startArray--;
-            }
-            uniformType = uniformType.substring(uniformType.indexOf("<") + 1, startArray + 1);
-        }
-
-        return [name, uniformType, length];
-    }
-
-    public initializeShaders(processingContext: Nullable<ShaderProcessingContext>): void {
-        this._webgpuProcessingContext = processingContext as WebGPUShaderProcessingContext;
-
-        this._attributesInputWGSL = [];
-        this._attributesWGSL = [];
-        this._attributesConversionCodeWGSL = [];
-        this._hasNonFloatAttribute = false;
-        this._varyingsWGSL = [];
-        this._varyingNamesWGSL = [];
-        this._stridedUniformArrays = [];
-    }
-
-    public preProcessShaderCode(code: string): string {
-        // Same check as in webgpuShaderProcessorsGLSL to avoid same ubDelcaration to be injected twice.
-        const ubDeclaration = `struct ${WebGPUShaderProcessor.InternalsUBOName} {\n  yFactor_: f32,\n  textureOutputHeight_: f32,\n};\nvar<uniform> ${internalsVarName} : ${WebGPUShaderProcessor.InternalsUBOName};\n`;
-        const alreadyInjected = code.indexOf(ubDeclaration) !== -1;
-        return alreadyInjected ? code : ubDeclaration + RemoveComments(code);
-    }
-
-    public varyingCheck(varying: string, isFragment: boolean): boolean {
-        const regex = /(flat|linear|perspective)?\s*(center|centroid|sample)?\s*\bvarying\b/;
-
-        return regex.test(varying);
-    }
-
-    public varyingProcessor(varying: string, isFragment: boolean, preProcessors: { [key: string]: string }) {
-        const varyingRegex = /\s*(flat|linear|perspective)?\s*(center|centroid|sample)?\s*varying\s+(?:(?:highp)?|(?:lowp)?)\s*(\S+)\s*:\s*(.+)\s*;/gm;
-        const match = varyingRegex.exec(varying);
-        if (match !== null) {
-            const interpolationType = match[1] ?? "perspective";
-            const interpolationSampling = match[2] ?? "center";
-            const varyingType = match[4];
-            const name = match[3];
-            const interpolation = interpolationType === "flat" ? `@interpolate(${interpolationType})` : `@interpolate(${interpolationType}, ${interpolationSampling})`;
-            let location: number;
-            if (isFragment) {
-                location = this._webgpuProcessingContext.availableVaryings[name];
-                if (location === undefined) {
-                    Logger.Warn(`Invalid fragment shader: The varying named "${name}" is not declared in the vertex shader! This declaration will be ignored.`);
-                }
-            } else {
-                location = this._webgpuProcessingContext.getVaryingNextLocation(varyingType, this._getArraySize(name, varyingType, preProcessors)[2]);
-                this._webgpuProcessingContext.availableVaryings[name] = location;
-                this._varyingsWGSL.push(`  @location(${location}) ${interpolation} ${name} : ${varyingType},`);
-                this._varyingNamesWGSL.push(name);
-            }
-
-            varying = "";
-        }
-        return varying;
-    }
-
-    public attributeProcessor(attribute: string, preProcessors: { [key: string]: string }) {
-        const attribRegex = /\s*attribute\s+(\S+)\s*:\s*(.+)\s*;/gm;
-        const match = attribRegex.exec(attribute);
-        if (match !== null) {
-            const attributeType = match[2];
-            const name = match[1];
-            const location = this._webgpuProcessingContext.getAttributeNextLocation(attributeType, this._getArraySize(name, attributeType, preProcessors)[2]);
-
-            this._webgpuProcessingContext.availableAttributes[name] = location;
-            this._webgpuProcessingContext.orderedAttributes[location] = name;
-
-            const numComponents = this._webgpuProcessingContext.vertexBufferKindToNumberOfComponents[name];
-            if (numComponents !== undefined) {
-                // Special case for an int/ivecX vertex buffer that is used as a float/vecX attribute in the shader.
-                const newType =
-                    numComponents < 0 ? (numComponents === -1 ? "i32" : "vec" + -numComponents + "<i32>") : numComponents === 1 ? "u32" : "vec" + numComponents + "<u32>";
-                const newName = `_int_${name}_`;
-
-                this._attributesInputWGSL.push(`@location(${location}) ${newName} : ${newType},`);
-                this._attributesWGSL.push(`${name} : ${attributeType},`);
-                this._attributesConversionCodeWGSL.push(`vertexInputs.${name} = ${attributeType}(vertexInputs_.${newName});`);
-                this._hasNonFloatAttribute = true;
-            } else {
-                this._attributesInputWGSL.push(`@location(${location}) ${name} : ${attributeType},`);
-                this._attributesWGSL.push(`${name} : ${attributeType},`);
-                this._attributesConversionCodeWGSL.push(`vertexInputs.${name} = vertexInputs_.${name};`);
-            }
-            attribute = "";
-        }
-        return attribute;
-    }
-
-    public uniformProcessor(uniform: string, isFragment: boolean, preProcessors: { [key: string]: string }): string {
-        const match = this.uniformRegexp.exec(uniform);
-        if (match !== null) {
-            const uniformType = match[2];
-            const name = match[1];
-
-            this._addUniformToLeftOverUBO(name, uniformType, preProcessors);
-
-            uniform = "";
-        }
-        return uniform;
-    }
-
-    public textureProcessor(texture: string, isFragment: boolean, preProcessors: { [key: string]: string }): string {
-        const match = this.textureRegexp.exec(texture);
-        if (match !== null) {
-            const name = match[1]; // name of the variable
-            const type = match[2]; // texture_2d<f32> or array<texture_2d_array<f32>, 5> for eg
-            const isArrayOfTexture = !!match[3];
-            const textureFunc = match[4]; // texture_2d, texture_depth_2d, etc
-            const isStorageTexture = textureFunc.indexOf("storage") > 0;
-            const componentType = match[6]; // f32 or i32 or u32 or undefined
-            const storageTextureFormat = isStorageTexture ? (componentType.substring(0, componentType.indexOf(",")).trim() as GPUTextureFormat) : null;
-
-            let arraySize = isArrayOfTexture ? this._getArraySize(name, type, preProcessors)[2] : 0;
-            let textureInfo = this._webgpuProcessingContext.availableTextures[name];
-            if (!textureInfo) {
-                textureInfo = {
-                    isTextureArray: arraySize > 0,
-                    isStorageTexture,
-                    textures: [],
-                    sampleType: WebGPUConstants.TextureSampleType.Float,
-                };
-                arraySize = arraySize || 1;
-                for (let i = 0; i < arraySize; ++i) {
-                    textureInfo.textures.push(this._webgpuProcessingContext.getNextFreeUBOBinding());
-                }
-            } else {
-                arraySize = textureInfo.textures.length;
-            }
-
-            this._webgpuProcessingContext.availableTextures[name] = textureInfo;
-
-            const isDepthTexture = textureFunc.indexOf("depth") > 0;
-            const textureDimension = gpuTextureViewDimensionByWebGPUTextureFunction[textureFunc];
-            const sampleType = isDepthTexture
-                ? WebGPUConstants.TextureSampleType.Depth
-                : componentType === "u32"
-                  ? WebGPUConstants.TextureSampleType.Uint
-                  : componentType === "i32"
-                    ? WebGPUConstants.TextureSampleType.Sint
-                    : WebGPUConstants.TextureSampleType.Float;
-
-            textureInfo.sampleType = sampleType;
-
-            if (textureDimension === undefined) {
-                // eslint-disable-next-line no-throw-literal
-                throw `Can't get the texture dimension corresponding to the texture function "${textureFunc}"!`;
-            }
-
-            for (let i = 0; i < arraySize; ++i) {
-                const { groupIndex, bindingIndex } = textureInfo.textures[i];
-
-                if (i === 0) {
-                    texture = `@group(${groupIndex}) @binding(${bindingIndex}) ${texture}`;
-                }
-
-                this._addTextureBindingDescription(name, textureInfo, i, textureDimension, storageTextureFormat, !isFragment);
-            }
-        }
-
-        return texture;
-    }
-
-    // Ignore for now as we inject const for numeric defines
-    // public postProcessor(code: string, defines: string[]) {
-    //     const defineToValue: { [key: string]: string } = {};
-    //     for (const define of defines) {
-    //         const parts = define.split(/ +/);
-    //         defineToValue[parts[1]] = parts.length > 2 ? parts[2] : "";
-    //     }
-    //     return code.replace(/\$(\w+)\$/g, (_, p1) => {
-    //         return defineToValue[p1] ?? p1;
-    //     });
-    // }
-
-    public finalizeShaders(vertexCode: string, fragmentCode: string): { vertexCode: string; fragmentCode: string } {
-        const fragCoordCode =
-            fragmentCode.indexOf("fragmentInputs.position") >= 0
-                ? `
-            if (internals.yFactor_ == 1.) {
-                fragmentInputs.position.y = internals.textureOutputHeight_ - fragmentInputs.position.y;
-            }
-        `
-                : "";
-
-        // Add the group/binding info to the sampler declaration (var xxx: sampler|sampler_comparison)
-        vertexCode = this._processSamplers(vertexCode, true);
-        fragmentCode = this._processSamplers(fragmentCode, false);
-
-        // Add the group/binding info to the uniform/storage buffer declarations (var<uniform> XXX:YYY or var<storage(,read_write|read)> XXX:YYY)
-        vertexCode = this._processCustomBuffers(vertexCode, true);
-        fragmentCode = this._processCustomBuffers(fragmentCode, false);
-
-        // Builds the leftover UBOs.
-        const leftOverUBO = this._buildLeftOverUBO();
-
-        vertexCode = leftOverUBO + vertexCode;
-        fragmentCode = leftOverUBO + fragmentCode;
-
-        // Vertex code
-        vertexCode = vertexCode.replace(/#define (\w+)\s+(\d+\.?\d*)/g, "const $1 = $2;");
-        vertexCode = vertexCode.replace(/#define /g, "//#define ");
-        vertexCode = this._processStridedUniformArrays(vertexCode);
-
-        let vertexInputs = "struct VertexInputs {\n  @builtin(vertex_index) vertexIndex : u32,\n  @builtin(instance_index) instanceIndex : u32,\n";
-        if (this._attributesInputWGSL.length > 0) {
-            vertexInputs += this._attributesInputWGSL.join("\n");
-        }
-        vertexInputs += "\n};\nvar<private> vertexInputs" + (this._hasNonFloatAttribute ? "_" : "") + " : VertexInputs;\n";
-        if (this._hasNonFloatAttribute) {
-            vertexInputs += "struct VertexInputs_ {\n  vertexIndex : u32, instanceIndex : u32,\n";
-            vertexInputs += this._attributesWGSL.join("\n");
-            vertexInputs += "\n};\nvar<private> vertexInputs : VertexInputs_;\n";
-        }
-
-        let vertexOutputs = "struct FragmentInputs {\n  @builtin(position) position : vec4<f32>,\n";
-        if (this._varyingsWGSL.length > 0) {
-            vertexOutputs += this._varyingsWGSL.join("\n");
-        }
-        vertexOutputs += "\n};\nvar<private> vertexOutputs : FragmentInputs;\n";
-
-        vertexCode = vertexInputs + vertexOutputs + vertexCode;
-
-        let vertexMainStartingCode = `\n  vertexInputs${this._hasNonFloatAttribute ? "_" : ""} = input;\n`;
-        if (this._hasNonFloatAttribute) {
-            vertexMainStartingCode += "vertexInputs.vertexIndex = vertexInputs_.vertexIndex;\nvertexInputs.instanceIndex = vertexInputs_.instanceIndex;\n";
-            vertexMainStartingCode += this._attributesConversionCodeWGSL.join("\n");
-            vertexMainStartingCode += "\n";
-        }
-        const vertexMainEndingCode = `  vertexOutputs.position.y = vertexOutputs.position.y * internals.yFactor_;\n  return vertexOutputs;`;
-        let needDiagnosticOff = vertexCode.indexOf(Constants.DISABLEUA) !== -1;
-
-<<<<<<< HEAD
-        vertexCode = injectStartingAndEndingCode(vertexCode, "fn main", vertexMainStartingCode, vertexMainEndingCode);
-=======
-        vertexCode =
-            (needDiagnosticOff ? "diagnostic(off, derivative_uniformity);\n" : "") +
-            this._injectStartingAndEndingCode(vertexCode, "fn main", vertexMainStartingCode, vertexMainEndingCode);
->>>>>>> 14d3d815
-
-        // fragment code
-        fragmentCode = fragmentCode.replace(/#define (\w+)\s+(\d+\.?\d*)/g, "const $1 = $2;");
-        fragmentCode = fragmentCode.replace(/#define /g, "//#define ");
-        fragmentCode = this._processStridedUniformArrays(fragmentCode);
-        fragmentCode = fragmentCode.replace(/dpdy/g, "(-internals.yFactor_)*dpdy"); // will also handle dpdyCoarse and dpdyFine
-
-        let fragmentInputs = "struct FragmentInputs {\n  @builtin(position) position : vec4<f32>,\n  @builtin(front_facing) frontFacing : bool,\n";
-        if (this._varyingsWGSL.length > 0) {
-            fragmentInputs += this._varyingsWGSL.join("\n");
-        }
-        fragmentInputs += "\n};\nvar<private> fragmentInputs : FragmentInputs;\n";
-
-        let fragmentOutputs = "struct FragmentOutputs {\n  @location(0) color : vec4<f32>,\n";
-
-        let hasFragDepth = false;
-        let idx = 0;
-        while (!hasFragDepth) {
-            idx = fragmentCode.indexOf(builtInName_frag_depth, idx);
-            if (idx < 0) {
-                break;
-            }
-            const saveIndex = idx;
-            hasFragDepth = true;
-            while (idx > 1 && fragmentCode.charAt(idx) !== "\n") {
-                if (fragmentCode.charAt(idx) === "/" && fragmentCode.charAt(idx - 1) === "/") {
-                    hasFragDepth = false;
-                    break;
-                }
-                idx--;
-            }
-            idx = saveIndex + builtInName_frag_depth.length;
-        }
-
-        if (hasFragDepth) {
-            fragmentOutputs += "  @builtin(frag_depth) fragDepth: f32,\n";
-        }
-
-        fragmentOutputs += "};\nvar<private> fragmentOutputs : FragmentOutputs;\n";
-
-        fragmentCode = fragmentInputs + fragmentOutputs + fragmentCode;
-
-        const fragmentStartingCode = "  fragmentInputs = input;\n  " + fragCoordCode;
-        const fragmentEndingCode = "  return fragmentOutputs;";
-        needDiagnosticOff = fragmentCode.indexOf(Constants.DISABLEUA) !== -1;
-
-<<<<<<< HEAD
-        fragmentCode = injectStartingAndEndingCode(fragmentCode, "fn main", fragmentStartingCode, fragmentEndingCode);
-=======
-        fragmentCode =
-            (needDiagnosticOff ? "diagnostic(off, derivative_uniformity);\n" : "") +
-            this._injectStartingAndEndingCode(fragmentCode, "fn main", fragmentStartingCode, fragmentEndingCode);
->>>>>>> 14d3d815
-
-        this._collectBindingNames();
-        this._preCreateBindGroupEntries();
-
-        this._webgpuProcessingContext.vertexBufferKindToNumberOfComponents = {};
-
-        return { vertexCode, fragmentCode };
-    }
-
-    protected _generateLeftOverUBOCode(name: string, uniformBufferDescription: WebGPUBufferDescription): string {
-        let stridedArrays = "";
-        let ubo = `struct ${name} {\n`;
-        for (const leftOverUniform of this._webgpuProcessingContext.leftOverUniforms) {
-            const type = leftOverUniform.type.replace(/^(.*?)(<.*>)?$/, "$1");
-            const size = WebGPUShaderProcessor.UniformSizes[type];
-
-            if (leftOverUniform.length > 0) {
-                if (size <= 2) {
-                    const stridedArrayType = `${name}_${this._stridedUniformArrays.length}_strided_arr`;
-                    stridedArrays += `struct ${stridedArrayType} {
-                        @size(16)
-                        el: ${type},
-                    }`;
-                    this._stridedUniformArrays.push(leftOverUniform.name);
-
-                    ubo += ` @align(16) ${leftOverUniform.name} : array<${stridedArrayType}, ${leftOverUniform.length}>,\n`;
-                } else {
-                    ubo += ` ${leftOverUniform.name} : array<${leftOverUniform.type}, ${leftOverUniform.length}>,\n`;
-                }
-            } else {
-                ubo += `  ${leftOverUniform.name} : ${leftOverUniform.type},\n`;
-            }
-        }
-        ubo += "};\n";
-        ubo = `${stridedArrays}\n${ubo}`;
-        ubo += `@group(${uniformBufferDescription.binding.groupIndex}) @binding(${uniformBufferDescription.binding.bindingIndex}) var<uniform> ${leftOverVarName} : ${name};\n`;
-
-        return ubo;
-    }
-
-    private _processSamplers(code: string, isVertex: boolean): string {
-        const samplerRegexp = /var\s+(\w+Sampler)\s*:\s*(sampler|sampler_comparison)\s*;/gm;
-
-        // eslint-disable-next-line no-constant-condition
-        while (true) {
-            const match = samplerRegexp.exec(code);
-            if (match === null) {
-                break;
-            }
-
-            const name = match[1]; // name of the variable
-            const samplerType = match[2]; // sampler or sampler_comparison
-            const textureName =
-                name.indexOf(Constants.AUTOSAMPLERSUFFIX) === name.length - Constants.AUTOSAMPLERSUFFIX.length
-                    ? name.substring(0, name.indexOf(Constants.AUTOSAMPLERSUFFIX))
-                    : null;
-            const samplerBindingType = samplerType === "sampler_comparison" ? WebGPUConstants.SamplerBindingType.Comparison : WebGPUConstants.SamplerBindingType.Filtering;
-
-            if (textureName) {
-                const textureInfo = this._webgpuProcessingContext.availableTextures[textureName];
-                if (textureInfo) {
-                    textureInfo.autoBindSampler = true;
-                }
-            }
-
-            let samplerInfo = this._webgpuProcessingContext.availableSamplers[name];
-            if (!samplerInfo) {
-                samplerInfo = {
-                    binding: this._webgpuProcessingContext.getNextFreeUBOBinding(),
-                    type: samplerBindingType,
-                };
-                this._webgpuProcessingContext.availableSamplers[name] = samplerInfo;
-            }
-
-            this._addSamplerBindingDescription(name, samplerInfo, isVertex);
-
-            const part1 = code.substring(0, match.index);
-            const insertPart = `@group(${samplerInfo.binding.groupIndex}) @binding(${samplerInfo.binding.bindingIndex}) `;
-            const part2 = code.substring(match.index);
-
-            code = part1 + insertPart + part2;
-
-            samplerRegexp.lastIndex += insertPart.length;
-        }
-
-        return code;
-    }
-
-    private _processCustomBuffers(code: string, isVertex: boolean): string {
-        const instantiateBufferRegexp = /var<\s*(uniform|storage)\s*(,\s*(read|read_write)\s*)?>\s+(\S+)\s*:\s*(\S+)\s*;/gm;
-
-        // eslint-disable-next-line no-constant-condition
-        while (true) {
-            const match = instantiateBufferRegexp.exec(code);
-            if (match === null) {
-                break;
-            }
-
-            const type = match[1];
-            const decoration = match[3];
-            let name = match[4];
-            const structName = match[5];
-
-            let bufferInfo = this._webgpuProcessingContext.availableBuffers[name];
-            if (!bufferInfo) {
-                const knownUBO = type === "uniform" ? WebGPUShaderProcessingContext.KnownUBOs[structName] : null;
-
-                let binding;
-                if (knownUBO) {
-                    name = structName;
-                    binding = knownUBO.binding;
-                    if (binding.groupIndex === -1) {
-                        binding = this._webgpuProcessingContext.availableBuffers[name]?.binding;
-                        if (!binding) {
-                            binding = this._webgpuProcessingContext.getNextFreeUBOBinding();
-                        }
-                    }
-                } else {
-                    binding = this._webgpuProcessingContext.getNextFreeUBOBinding();
-                }
-
-                bufferInfo = { binding };
-                this._webgpuProcessingContext.availableBuffers[name] = bufferInfo;
-            }
-
-            this._addBufferBindingDescription(
-                name,
-                this._webgpuProcessingContext.availableBuffers[name],
-                decoration === "read_write"
-                    ? WebGPUConstants.BufferBindingType.Storage
-                    : type === "storage"
-                      ? WebGPUConstants.BufferBindingType.ReadOnlyStorage
-                      : WebGPUConstants.BufferBindingType.Uniform,
-                isVertex
-            );
-
-            const groupIndex = bufferInfo.binding.groupIndex;
-            const bindingIndex = bufferInfo.binding.bindingIndex;
-
-            const part1 = code.substring(0, match.index);
-            const insertPart = `@group(${groupIndex}) @binding(${bindingIndex}) `;
-            const part2 = code.substring(match.index);
-
-            code = part1 + insertPart + part2;
-
-            instantiateBufferRegexp.lastIndex += insertPart.length;
-        }
-
-        return code;
-    }
-
-    private _processStridedUniformArrays(code: string): string {
-        for (const uniformArrayName of this._stridedUniformArrays) {
-            code = code.replace(new RegExp(`${uniformArrayName}\\s*\\[(.*?)\\]`, "g"), `${uniformArrayName}[$1].el`);
-        }
-        return code;
-    }
-}
+/* eslint-disable @typescript-eslint/naming-convention */
+/* eslint-disable babylonjs/available */
+/* eslint-disable jsdoc/require-jsdoc */
+import type { Nullable } from "../../types";
+import type { ShaderProcessingContext } from "../Processors/shaderProcessingOptions";
+import type { WebGPUBufferDescription } from "./webgpuShaderProcessingContext";
+import { WebGPUShaderProcessingContext } from "./webgpuShaderProcessingContext";
+import * as WebGPUConstants from "./webgpuConstants";
+import { Logger } from "../../Misc/logger";
+import { WebGPUShaderProcessor } from "./webgpuShaderProcessor";
+import { RemoveComments } from "../../Misc/codeStringParsingTools";
+import { ShaderLanguage } from "../../Materials/shaderLanguage";
+import { injectStartingAndEndingCode } from "../Processors/iShaderProcessor";
+import { Constants } from "../constants";
+
+import "../../ShadersWGSL/ShadersInclude/bonesDeclaration";
+import "../../ShadersWGSL/ShadersInclude/bonesVertex";
+import "../../ShadersWGSL/ShadersInclude/bakedVertexAnimationDeclaration";
+import "../../ShadersWGSL/ShadersInclude/bakedVertexAnimation";
+import "../../ShadersWGSL/ShadersInclude/clipPlaneFragment";
+import "../../ShadersWGSL/ShadersInclude/clipPlaneFragmentDeclaration";
+import "../../ShadersWGSL/ShadersInclude/clipPlaneVertex";
+import "../../ShadersWGSL/ShadersInclude/clipPlaneVertexDeclaration";
+import "../../ShadersWGSL/ShadersInclude/instancesDeclaration";
+import "../../ShadersWGSL/ShadersInclude/instancesVertex";
+import "../../ShadersWGSL/ShadersInclude/helperFunctions";
+import "../../ShadersWGSL/ShadersInclude/fresnelFunction";
+import "../../ShadersWGSL/ShadersInclude/meshUboDeclaration";
+import "../../ShadersWGSL/ShadersInclude/morphTargetsVertex";
+import "../../ShadersWGSL/ShadersInclude/morphTargetsVertexDeclaration";
+import "../../ShadersWGSL/ShadersInclude/morphTargetsVertexGlobal";
+import "../../ShadersWGSL/ShadersInclude/morphTargetsVertexGlobalDeclaration";
+import "../../ShadersWGSL/ShadersInclude/sceneUboDeclaration";
+import "../../ShadersWGSL/ShadersInclude/lightsFragmentFunctions";
+import "../../ShadersWGSL/ShadersInclude/lightFragment";
+import "../../ShadersWGSL/ShadersInclude/lightUboDeclaration";
+import "../../ShadersWGSL/ShadersInclude/lightVxUboDeclaration";
+import "../../ShadersWGSL/ShadersInclude/shadowsFragmentFunctions";
+import "../../ShadersWGSL/ShadersInclude/shadowsVertex";
+import "../../ShadersWGSL/ShadersInclude/fogFragmentDeclaration";
+
+const builtInName_frag_depth = "fragmentOutputs.fragDepth";
+
+const leftOverVarName = "uniforms";
+const internalsVarName = "internals";
+
+const gpuTextureViewDimensionByWebGPUTextureFunction: { [key: string]: Nullable<GPUTextureViewDimension> } = {
+    texture_1d: WebGPUConstants.TextureViewDimension.E1d,
+    texture_2d: WebGPUConstants.TextureViewDimension.E2d,
+    texture_2d_array: WebGPUConstants.TextureViewDimension.E2dArray,
+    texture_3d: WebGPUConstants.TextureViewDimension.E3d,
+    texture_cube: WebGPUConstants.TextureViewDimension.Cube,
+    texture_cube_array: WebGPUConstants.TextureViewDimension.CubeArray,
+    texture_multisampled_2d: WebGPUConstants.TextureViewDimension.E2d,
+    texture_depth_2d: WebGPUConstants.TextureViewDimension.E2d,
+    texture_depth_2d_array: WebGPUConstants.TextureViewDimension.E2dArray,
+    texture_depth_cube: WebGPUConstants.TextureViewDimension.Cube,
+    texture_depth_cube_array: WebGPUConstants.TextureViewDimension.CubeArray,
+    texture_depth_multisampled_2d: WebGPUConstants.TextureViewDimension.E2d,
+    texture_storage_1d: WebGPUConstants.TextureViewDimension.E1d,
+    texture_storage_2d: WebGPUConstants.TextureViewDimension.E2d,
+    texture_storage_2d_array: WebGPUConstants.TextureViewDimension.E2dArray,
+    texture_storage_3d: WebGPUConstants.TextureViewDimension.E3d,
+    texture_external: null,
+};
+
+/** @internal */
+export class WebGPUShaderProcessorWGSL extends WebGPUShaderProcessor {
+    protected _attributesInputWGSL: string[];
+    protected _attributesWGSL: string[];
+    protected _attributesConversionCodeWGSL: string[];
+    protected _hasNonFloatAttribute: boolean;
+    protected _varyingsWGSL: string[];
+    protected _varyingNamesWGSL: string[];
+    protected _stridedUniformArrays: string[];
+
+    public override shaderLanguage = ShaderLanguage.WGSL;
+    public uniformRegexp = /uniform\s+(\w+)\s*:\s*(.+)\s*;/;
+    public textureRegexp = /var\s+(\w+)\s*:\s*((array<\s*)?(texture_\w+)\s*(<\s*(.+)\s*>)?\s*(,\s*\w+\s*>\s*)?);/;
+    public noPrecision = true;
+
+    public preProcessor(code: string, defines: string[], preProcessors: { [key: string]: string }, isFragment: boolean, processingContext: Nullable<ShaderProcessingContext>) {
+        // Convert defines into const
+        for (const key in preProcessors) {
+            if (key === "__VERSION__") {
+                continue;
+            }
+            const value = preProcessors[key];
+            if (!isNaN(parseInt(value)) || !isNaN(parseFloat(value))) {
+                code = `const ${key} = ${value};\n` + code;
+            }
+        }
+
+        return code;
+    }
+
+    protected _getArraySize(name: string, uniformType: string, preProcessors: { [key: string]: string }): [string, string, number] {
+        let length = 0;
+
+        const endArray = uniformType.lastIndexOf(">");
+        if (uniformType.indexOf("array") >= 0 && endArray > 0) {
+            let startArray = endArray;
+            while (startArray > 0 && uniformType.charAt(startArray) !== " " && uniformType.charAt(startArray) !== ",") {
+                startArray--;
+            }
+            const lengthInString = uniformType.substring(startArray + 1, endArray);
+            length = +lengthInString;
+            if (isNaN(length)) {
+                length = +preProcessors[lengthInString.trim()];
+            }
+            while (startArray > 0 && (uniformType.charAt(startArray) === " " || uniformType.charAt(startArray) === ",")) {
+                startArray--;
+            }
+            uniformType = uniformType.substring(uniformType.indexOf("<") + 1, startArray + 1);
+        }
+
+        return [name, uniformType, length];
+    }
+
+    public initializeShaders(processingContext: Nullable<ShaderProcessingContext>): void {
+        this._webgpuProcessingContext = processingContext as WebGPUShaderProcessingContext;
+
+        this._attributesInputWGSL = [];
+        this._attributesWGSL = [];
+        this._attributesConversionCodeWGSL = [];
+        this._hasNonFloatAttribute = false;
+        this._varyingsWGSL = [];
+        this._varyingNamesWGSL = [];
+        this._stridedUniformArrays = [];
+    }
+
+    public preProcessShaderCode(code: string): string {
+        // Same check as in webgpuShaderProcessorsGLSL to avoid same ubDelcaration to be injected twice.
+        const ubDeclaration = `struct ${WebGPUShaderProcessor.InternalsUBOName} {\n  yFactor_: f32,\n  textureOutputHeight_: f32,\n};\nvar<uniform> ${internalsVarName} : ${WebGPUShaderProcessor.InternalsUBOName};\n`;
+        const alreadyInjected = code.indexOf(ubDeclaration) !== -1;
+        return alreadyInjected ? code : ubDeclaration + RemoveComments(code);
+    }
+
+    public varyingCheck(varying: string, isFragment: boolean): boolean {
+        const regex = /(flat|linear|perspective)?\s*(center|centroid|sample)?\s*\bvarying\b/;
+
+        return regex.test(varying);
+    }
+
+    public varyingProcessor(varying: string, isFragment: boolean, preProcessors: { [key: string]: string }) {
+        const varyingRegex = /\s*(flat|linear|perspective)?\s*(center|centroid|sample)?\s*varying\s+(?:(?:highp)?|(?:lowp)?)\s*(\S+)\s*:\s*(.+)\s*;/gm;
+        const match = varyingRegex.exec(varying);
+        if (match !== null) {
+            const interpolationType = match[1] ?? "perspective";
+            const interpolationSampling = match[2] ?? "center";
+            const varyingType = match[4];
+            const name = match[3];
+            const interpolation = interpolationType === "flat" ? `@interpolate(${interpolationType})` : `@interpolate(${interpolationType}, ${interpolationSampling})`;
+            let location: number;
+            if (isFragment) {
+                location = this._webgpuProcessingContext.availableVaryings[name];
+                if (location === undefined) {
+                    Logger.Warn(`Invalid fragment shader: The varying named "${name}" is not declared in the vertex shader! This declaration will be ignored.`);
+                }
+            } else {
+                location = this._webgpuProcessingContext.getVaryingNextLocation(varyingType, this._getArraySize(name, varyingType, preProcessors)[2]);
+                this._webgpuProcessingContext.availableVaryings[name] = location;
+                this._varyingsWGSL.push(`  @location(${location}) ${interpolation} ${name} : ${varyingType},`);
+                this._varyingNamesWGSL.push(name);
+            }
+
+            varying = "";
+        }
+        return varying;
+    }
+
+    public attributeProcessor(attribute: string, preProcessors: { [key: string]: string }) {
+        const attribRegex = /\s*attribute\s+(\S+)\s*:\s*(.+)\s*;/gm;
+        const match = attribRegex.exec(attribute);
+        if (match !== null) {
+            const attributeType = match[2];
+            const name = match[1];
+            const location = this._webgpuProcessingContext.getAttributeNextLocation(attributeType, this._getArraySize(name, attributeType, preProcessors)[2]);
+
+            this._webgpuProcessingContext.availableAttributes[name] = location;
+            this._webgpuProcessingContext.orderedAttributes[location] = name;
+
+            const numComponents = this._webgpuProcessingContext.vertexBufferKindToNumberOfComponents[name];
+            if (numComponents !== undefined) {
+                // Special case for an int/ivecX vertex buffer that is used as a float/vecX attribute in the shader.
+                const newType =
+                    numComponents < 0 ? (numComponents === -1 ? "i32" : "vec" + -numComponents + "<i32>") : numComponents === 1 ? "u32" : "vec" + numComponents + "<u32>";
+                const newName = `_int_${name}_`;
+
+                this._attributesInputWGSL.push(`@location(${location}) ${newName} : ${newType},`);
+                this._attributesWGSL.push(`${name} : ${attributeType},`);
+                this._attributesConversionCodeWGSL.push(`vertexInputs.${name} = ${attributeType}(vertexInputs_.${newName});`);
+                this._hasNonFloatAttribute = true;
+            } else {
+                this._attributesInputWGSL.push(`@location(${location}) ${name} : ${attributeType},`);
+                this._attributesWGSL.push(`${name} : ${attributeType},`);
+                this._attributesConversionCodeWGSL.push(`vertexInputs.${name} = vertexInputs_.${name};`);
+            }
+            attribute = "";
+        }
+        return attribute;
+    }
+
+    public uniformProcessor(uniform: string, isFragment: boolean, preProcessors: { [key: string]: string }): string {
+        const match = this.uniformRegexp.exec(uniform);
+        if (match !== null) {
+            const uniformType = match[2];
+            const name = match[1];
+
+            this._addUniformToLeftOverUBO(name, uniformType, preProcessors);
+
+            uniform = "";
+        }
+        return uniform;
+    }
+
+    public textureProcessor(texture: string, isFragment: boolean, preProcessors: { [key: string]: string }): string {
+        const match = this.textureRegexp.exec(texture);
+        if (match !== null) {
+            const name = match[1]; // name of the variable
+            const type = match[2]; // texture_2d<f32> or array<texture_2d_array<f32>, 5> for eg
+            const isArrayOfTexture = !!match[3];
+            const textureFunc = match[4]; // texture_2d, texture_depth_2d, etc
+            const isStorageTexture = textureFunc.indexOf("storage") > 0;
+            const componentType = match[6]; // f32 or i32 or u32 or undefined
+            const storageTextureFormat = isStorageTexture ? (componentType.substring(0, componentType.indexOf(",")).trim() as GPUTextureFormat) : null;
+
+            let arraySize = isArrayOfTexture ? this._getArraySize(name, type, preProcessors)[2] : 0;
+            let textureInfo = this._webgpuProcessingContext.availableTextures[name];
+            if (!textureInfo) {
+                textureInfo = {
+                    isTextureArray: arraySize > 0,
+                    isStorageTexture,
+                    textures: [],
+                    sampleType: WebGPUConstants.TextureSampleType.Float,
+                };
+                arraySize = arraySize || 1;
+                for (let i = 0; i < arraySize; ++i) {
+                    textureInfo.textures.push(this._webgpuProcessingContext.getNextFreeUBOBinding());
+                }
+            } else {
+                arraySize = textureInfo.textures.length;
+            }
+
+            this._webgpuProcessingContext.availableTextures[name] = textureInfo;
+
+            const isDepthTexture = textureFunc.indexOf("depth") > 0;
+            const textureDimension = gpuTextureViewDimensionByWebGPUTextureFunction[textureFunc];
+            const sampleType = isDepthTexture
+                ? WebGPUConstants.TextureSampleType.Depth
+                : componentType === "u32"
+                  ? WebGPUConstants.TextureSampleType.Uint
+                  : componentType === "i32"
+                    ? WebGPUConstants.TextureSampleType.Sint
+                    : WebGPUConstants.TextureSampleType.Float;
+
+            textureInfo.sampleType = sampleType;
+
+            if (textureDimension === undefined) {
+                // eslint-disable-next-line no-throw-literal
+                throw `Can't get the texture dimension corresponding to the texture function "${textureFunc}"!`;
+            }
+
+            for (let i = 0; i < arraySize; ++i) {
+                const { groupIndex, bindingIndex } = textureInfo.textures[i];
+
+                if (i === 0) {
+                    texture = `@group(${groupIndex}) @binding(${bindingIndex}) ${texture}`;
+                }
+
+                this._addTextureBindingDescription(name, textureInfo, i, textureDimension, storageTextureFormat, !isFragment);
+            }
+        }
+
+        return texture;
+    }
+
+    // Ignore for now as we inject const for numeric defines
+    // public postProcessor(code: string, defines: string[]) {
+    //     const defineToValue: { [key: string]: string } = {};
+    //     for (const define of defines) {
+    //         const parts = define.split(/ +/);
+    //         defineToValue[parts[1]] = parts.length > 2 ? parts[2] : "";
+    //     }
+    //     return code.replace(/\$(\w+)\$/g, (_, p1) => {
+    //         return defineToValue[p1] ?? p1;
+    //     });
+    // }
+
+    public finalizeShaders(vertexCode: string, fragmentCode: string): { vertexCode: string; fragmentCode: string } {
+        const fragCoordCode =
+            fragmentCode.indexOf("fragmentInputs.position") >= 0
+                ? `
+            if (internals.yFactor_ == 1.) {
+                fragmentInputs.position.y = internals.textureOutputHeight_ - fragmentInputs.position.y;
+            }
+        `
+                : "";
+
+        // Add the group/binding info to the sampler declaration (var xxx: sampler|sampler_comparison)
+        vertexCode = this._processSamplers(vertexCode, true);
+        fragmentCode = this._processSamplers(fragmentCode, false);
+
+        // Add the group/binding info to the uniform/storage buffer declarations (var<uniform> XXX:YYY or var<storage(,read_write|read)> XXX:YYY)
+        vertexCode = this._processCustomBuffers(vertexCode, true);
+        fragmentCode = this._processCustomBuffers(fragmentCode, false);
+
+        // Builds the leftover UBOs.
+        const leftOverUBO = this._buildLeftOverUBO();
+
+        vertexCode = leftOverUBO + vertexCode;
+        fragmentCode = leftOverUBO + fragmentCode;
+
+        // Vertex code
+        vertexCode = vertexCode.replace(/#define (\w+)\s+(\d+\.?\d*)/g, "const $1 = $2;");
+        vertexCode = vertexCode.replace(/#define /g, "//#define ");
+        vertexCode = this._processStridedUniformArrays(vertexCode);
+
+        let vertexInputs = "struct VertexInputs {\n  @builtin(vertex_index) vertexIndex : u32,\n  @builtin(instance_index) instanceIndex : u32,\n";
+        if (this._attributesInputWGSL.length > 0) {
+            vertexInputs += this._attributesInputWGSL.join("\n");
+        }
+        vertexInputs += "\n};\nvar<private> vertexInputs" + (this._hasNonFloatAttribute ? "_" : "") + " : VertexInputs;\n";
+        if (this._hasNonFloatAttribute) {
+            vertexInputs += "struct VertexInputs_ {\n  vertexIndex : u32, instanceIndex : u32,\n";
+            vertexInputs += this._attributesWGSL.join("\n");
+            vertexInputs += "\n};\nvar<private> vertexInputs : VertexInputs_;\n";
+        }
+
+        let vertexOutputs = "struct FragmentInputs {\n  @builtin(position) position : vec4<f32>,\n";
+        if (this._varyingsWGSL.length > 0) {
+            vertexOutputs += this._varyingsWGSL.join("\n");
+        }
+        vertexOutputs += "\n};\nvar<private> vertexOutputs : FragmentInputs;\n";
+
+        vertexCode = vertexInputs + vertexOutputs + vertexCode;
+
+        let vertexMainStartingCode = `\n  vertexInputs${this._hasNonFloatAttribute ? "_" : ""} = input;\n`;
+        if (this._hasNonFloatAttribute) {
+            vertexMainStartingCode += "vertexInputs.vertexIndex = vertexInputs_.vertexIndex;\nvertexInputs.instanceIndex = vertexInputs_.instanceIndex;\n";
+            vertexMainStartingCode += this._attributesConversionCodeWGSL.join("\n");
+            vertexMainStartingCode += "\n";
+        }
+        const vertexMainEndingCode = `  vertexOutputs.position.y = vertexOutputs.position.y * internals.yFactor_;\n  return vertexOutputs;`;
+        let needDiagnosticOff = vertexCode.indexOf(Constants.DISABLEUA) !== -1;
+
+        vertexCode =
+            (needDiagnosticOff ? "diagnostic(off, derivative_uniformity);\n" : "") +
+            injectStartingAndEndingCode(vertexCode, "fn main", vertexMainStartingCode, vertexMainEndingCode);
+
+        // fragment code
+        fragmentCode = fragmentCode.replace(/#define (\w+)\s+(\d+\.?\d*)/g, "const $1 = $2;");
+        fragmentCode = fragmentCode.replace(/#define /g, "//#define ");
+        fragmentCode = this._processStridedUniformArrays(fragmentCode);
+        fragmentCode = fragmentCode.replace(/dpdy/g, "(-internals.yFactor_)*dpdy"); // will also handle dpdyCoarse and dpdyFine
+
+        let fragmentInputs = "struct FragmentInputs {\n  @builtin(position) position : vec4<f32>,\n  @builtin(front_facing) frontFacing : bool,\n";
+        if (this._varyingsWGSL.length > 0) {
+            fragmentInputs += this._varyingsWGSL.join("\n");
+        }
+        fragmentInputs += "\n};\nvar<private> fragmentInputs : FragmentInputs;\n";
+
+        let fragmentOutputs = "struct FragmentOutputs {\n  @location(0) color : vec4<f32>,\n";
+
+        let hasFragDepth = false;
+        let idx = 0;
+        while (!hasFragDepth) {
+            idx = fragmentCode.indexOf(builtInName_frag_depth, idx);
+            if (idx < 0) {
+                break;
+            }
+            const saveIndex = idx;
+            hasFragDepth = true;
+            while (idx > 1 && fragmentCode.charAt(idx) !== "\n") {
+                if (fragmentCode.charAt(idx) === "/" && fragmentCode.charAt(idx - 1) === "/") {
+                    hasFragDepth = false;
+                    break;
+                }
+                idx--;
+            }
+            idx = saveIndex + builtInName_frag_depth.length;
+        }
+
+        if (hasFragDepth) {
+            fragmentOutputs += "  @builtin(frag_depth) fragDepth: f32,\n";
+        }
+
+        fragmentOutputs += "};\nvar<private> fragmentOutputs : FragmentOutputs;\n";
+
+        fragmentCode = fragmentInputs + fragmentOutputs + fragmentCode;
+
+        const fragmentStartingCode = "  fragmentInputs = input;\n  " + fragCoordCode;
+        const fragmentEndingCode = "  return fragmentOutputs;";
+        needDiagnosticOff = fragmentCode.indexOf(Constants.DISABLEUA) !== -1;
+
+        fragmentCode =
+            (needDiagnosticOff ? "diagnostic(off, derivative_uniformity);\n" : "") + injectStartingAndEndingCode(fragmentCode, "fn main", fragmentStartingCode, fragmentEndingCode);
+
+        this._collectBindingNames();
+        this._preCreateBindGroupEntries();
+
+        this._webgpuProcessingContext.vertexBufferKindToNumberOfComponents = {};
+
+        return { vertexCode, fragmentCode };
+    }
+
+    protected _generateLeftOverUBOCode(name: string, uniformBufferDescription: WebGPUBufferDescription): string {
+        let stridedArrays = "";
+        let ubo = `struct ${name} {\n`;
+        for (const leftOverUniform of this._webgpuProcessingContext.leftOverUniforms) {
+            const type = leftOverUniform.type.replace(/^(.*?)(<.*>)?$/, "$1");
+            const size = WebGPUShaderProcessor.UniformSizes[type];
+
+            if (leftOverUniform.length > 0) {
+                if (size <= 2) {
+                    const stridedArrayType = `${name}_${this._stridedUniformArrays.length}_strided_arr`;
+                    stridedArrays += `struct ${stridedArrayType} {
+                        @size(16)
+                        el: ${type},
+                    }`;
+                    this._stridedUniformArrays.push(leftOverUniform.name);
+
+                    ubo += ` @align(16) ${leftOverUniform.name} : array<${stridedArrayType}, ${leftOverUniform.length}>,\n`;
+                } else {
+                    ubo += ` ${leftOverUniform.name} : array<${leftOverUniform.type}, ${leftOverUniform.length}>,\n`;
+                }
+            } else {
+                ubo += `  ${leftOverUniform.name} : ${leftOverUniform.type},\n`;
+            }
+        }
+        ubo += "};\n";
+        ubo = `${stridedArrays}\n${ubo}`;
+        ubo += `@group(${uniformBufferDescription.binding.groupIndex}) @binding(${uniformBufferDescription.binding.bindingIndex}) var<uniform> ${leftOverVarName} : ${name};\n`;
+
+        return ubo;
+    }
+
+    private _processSamplers(code: string, isVertex: boolean): string {
+        const samplerRegexp = /var\s+(\w+Sampler)\s*:\s*(sampler|sampler_comparison)\s*;/gm;
+
+        // eslint-disable-next-line no-constant-condition
+        while (true) {
+            const match = samplerRegexp.exec(code);
+            if (match === null) {
+                break;
+            }
+
+            const name = match[1]; // name of the variable
+            const samplerType = match[2]; // sampler or sampler_comparison
+            const textureName =
+                name.indexOf(Constants.AUTOSAMPLERSUFFIX) === name.length - Constants.AUTOSAMPLERSUFFIX.length
+                    ? name.substring(0, name.indexOf(Constants.AUTOSAMPLERSUFFIX))
+                    : null;
+            const samplerBindingType = samplerType === "sampler_comparison" ? WebGPUConstants.SamplerBindingType.Comparison : WebGPUConstants.SamplerBindingType.Filtering;
+
+            if (textureName) {
+                const textureInfo = this._webgpuProcessingContext.availableTextures[textureName];
+                if (textureInfo) {
+                    textureInfo.autoBindSampler = true;
+                }
+            }
+
+            let samplerInfo = this._webgpuProcessingContext.availableSamplers[name];
+            if (!samplerInfo) {
+                samplerInfo = {
+                    binding: this._webgpuProcessingContext.getNextFreeUBOBinding(),
+                    type: samplerBindingType,
+                };
+                this._webgpuProcessingContext.availableSamplers[name] = samplerInfo;
+            }
+
+            this._addSamplerBindingDescription(name, samplerInfo, isVertex);
+
+            const part1 = code.substring(0, match.index);
+            const insertPart = `@group(${samplerInfo.binding.groupIndex}) @binding(${samplerInfo.binding.bindingIndex}) `;
+            const part2 = code.substring(match.index);
+
+            code = part1 + insertPart + part2;
+
+            samplerRegexp.lastIndex += insertPart.length;
+        }
+
+        return code;
+    }
+
+    private _processCustomBuffers(code: string, isVertex: boolean): string {
+        const instantiateBufferRegexp = /var<\s*(uniform|storage)\s*(,\s*(read|read_write)\s*)?>\s+(\S+)\s*:\s*(\S+)\s*;/gm;
+
+        // eslint-disable-next-line no-constant-condition
+        while (true) {
+            const match = instantiateBufferRegexp.exec(code);
+            if (match === null) {
+                break;
+            }
+
+            const type = match[1];
+            const decoration = match[3];
+            let name = match[4];
+            const structName = match[5];
+
+            let bufferInfo = this._webgpuProcessingContext.availableBuffers[name];
+            if (!bufferInfo) {
+                const knownUBO = type === "uniform" ? WebGPUShaderProcessingContext.KnownUBOs[structName] : null;
+
+                let binding;
+                if (knownUBO) {
+                    name = structName;
+                    binding = knownUBO.binding;
+                    if (binding.groupIndex === -1) {
+                        binding = this._webgpuProcessingContext.availableBuffers[name]?.binding;
+                        if (!binding) {
+                            binding = this._webgpuProcessingContext.getNextFreeUBOBinding();
+                        }
+                    }
+                } else {
+                    binding = this._webgpuProcessingContext.getNextFreeUBOBinding();
+                }
+
+                bufferInfo = { binding };
+                this._webgpuProcessingContext.availableBuffers[name] = bufferInfo;
+            }
+
+            this._addBufferBindingDescription(
+                name,
+                this._webgpuProcessingContext.availableBuffers[name],
+                decoration === "read_write"
+                    ? WebGPUConstants.BufferBindingType.Storage
+                    : type === "storage"
+                      ? WebGPUConstants.BufferBindingType.ReadOnlyStorage
+                      : WebGPUConstants.BufferBindingType.Uniform,
+                isVertex
+            );
+
+            const groupIndex = bufferInfo.binding.groupIndex;
+            const bindingIndex = bufferInfo.binding.bindingIndex;
+
+            const part1 = code.substring(0, match.index);
+            const insertPart = `@group(${groupIndex}) @binding(${bindingIndex}) `;
+            const part2 = code.substring(match.index);
+
+            code = part1 + insertPart + part2;
+
+            instantiateBufferRegexp.lastIndex += insertPart.length;
+        }
+
+        return code;
+    }
+
+    private _processStridedUniformArrays(code: string): string {
+        for (const uniformArrayName of this._stridedUniformArrays) {
+            code = code.replace(new RegExp(`${uniformArrayName}\\s*\\[(.*?)\\]`, "g"), `${uniformArrayName}[$1].el`);
+        }
+        return code;
+    }
+}