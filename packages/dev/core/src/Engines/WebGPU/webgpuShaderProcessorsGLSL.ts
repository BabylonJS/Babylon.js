/* eslint-disable babylonjs/available */
/* eslint-disable jsdoc/require-jsdoc */
import type { Nullable } from "../../types";
import type { ShaderProcessingContext } from "../Processors/shaderProcessingOptions";
import type { WebGPUBufferDescription } from "./webgpuShaderProcessingContext";
import { WebGPUShaderProcessingContext } from "./webgpuShaderProcessingContext";
import * as WebGPUConstants from "./webgpuConstants";
import { Logger } from "../../Misc/logger";
import { WebGPUShaderProcessor } from "./webgpuShaderProcessor";
import { ShaderLanguage } from "../../Materials/shaderLanguage";
<<<<<<< HEAD
import { injectStartingAndEndingCode } from "../Processors/iShaderProcessor";
=======
import { Constants } from "../constants";
>>>>>>> 14d3d815

/** @internal */
export class WebGPUShaderProcessorGLSL extends WebGPUShaderProcessor {
    protected _missingVaryings: Array<string> = [];
    protected _textureArrayProcessing: Array<string> = [];
    protected _preProcessors: { [key: string]: string };
    protected _vertexIsGLES3: boolean = false;
    protected _fragmentIsGLES3: boolean = false;

    public override shaderLanguage = ShaderLanguage.GLSL;
    public parseGLES3 = true;
    public attributeKeywordName: string | undefined;
    public varyingVertexKeywordName: string | undefined;
    public varyingFragmentKeywordName: string | undefined;

    protected _getArraySize(name: string, type: string, preProcessors: { [key: string]: string }): [string, string, number] {
        let length = 0;
        const startArray = name.indexOf("[");
        const endArray = name.indexOf("]");
        if (startArray > 0 && endArray > 0) {
            const lengthInString = name.substring(startArray + 1, endArray);
            length = +lengthInString;
            if (isNaN(length)) {
                length = +preProcessors[lengthInString.trim()];
            }
            name = name.substr(0, startArray);
        }
        return [name, type, length];
    }

    public initializeShaders(processingContext: Nullable<ShaderProcessingContext>): void {
        this._webgpuProcessingContext = processingContext as WebGPUShaderProcessingContext;

        this._missingVaryings.length = 0;
        this._textureArrayProcessing.length = 0;
        this.attributeKeywordName = undefined;
        this.varyingVertexKeywordName = undefined;
        this.varyingFragmentKeywordName = undefined;
    }

    public preProcessShaderCode(code: string, isFragment: boolean): string {
        const ubDeclaration = `// Internals UBO\nuniform ${WebGPUShaderProcessor.InternalsUBOName} {\nfloat yFactor_;\nfloat textureOutputHeight_;\n};\n`;
        const alreadyInjected = code.indexOf("// Internals UBO") !== -1;

        if (isFragment) {
            this._fragmentIsGLES3 = code.indexOf("#version 3") !== -1;
            if (this._fragmentIsGLES3) {
                this.varyingFragmentKeywordName = "in";
            }
            return alreadyInjected ? code : ubDeclaration + "##INJECTCODE##\n" + code;
        }

        this._vertexIsGLES3 = code.indexOf("#version 3") !== -1;
        if (this._vertexIsGLES3) {
            this.attributeKeywordName = "in";
            this.varyingVertexKeywordName = "out";
        }
        return alreadyInjected ? code : ubDeclaration + code;
    }

    public varyingCheck(varying: string, isFragment: boolean) {
        const outRegex = /(flat\s)?\s*\bout\b/;
        const inRegex = /(flat\s)?\s*\bin\b/;
        const varyingRegex = /(flat\s)?\s*\bvarying\b/;

        const regex = isFragment && this._fragmentIsGLES3 ? inRegex : !isFragment && this._vertexIsGLES3 ? outRegex : varyingRegex;

        return regex.test(varying);
    }

    public varyingProcessor(varying: string, isFragment: boolean, preProcessors: { [key: string]: string }) {
        this._preProcessors = preProcessors;

        const outRegex = /\s*(flat)?\s*out\s+(?:(?:highp)?|(?:lowp)?)\s*(\S+)\s+(\S+)\s*;/gm;
        const inRegex = /\s*(flat)?\s*in\s+(?:(?:highp)?|(?:lowp)?)\s*(\S+)\s+(\S+)\s*;/gm;
        const varyingRegex = /\s*(flat)?\s*varying\s+(?:(?:highp)?|(?:lowp)?)\s*(\S+)\s+(\S+)\s*;/gm;

        const regex = isFragment && this._fragmentIsGLES3 ? inRegex : !isFragment && this._vertexIsGLES3 ? outRegex : varyingRegex;
        const match = regex.exec(varying);
        if (match !== null) {
            const interpolationQualifier = match[1] ?? "";
            const varyingType = match[2];
            const name = match[3];
            let location: number;
            if (isFragment) {
                location = this._webgpuProcessingContext.availableVaryings[name];
                this._missingVaryings[location] = "";
                if (location === undefined) {
                    Logger.Warn(`Invalid fragment shader: The varying named "${name}" is not declared in the vertex shader! This declaration will be ignored.`);
                }
            } else {
                location = this._webgpuProcessingContext.getVaryingNextLocation(varyingType, this._getArraySize(name, varyingType, preProcessors)[2]);
                this._webgpuProcessingContext.availableVaryings[name] = location;
                this._missingVaryings[location] = `layout(location = ${location}) ${interpolationQualifier} in ${varyingType} ${name};`;
            }

            varying = varying.replace(
                match[0],
                location === undefined ? "" : `layout(location = ${location}) ${interpolationQualifier} ${isFragment ? "in" : "out"} ${varyingType} ${name};`
            );
        }
        return varying;
    }

    public attributeProcessor(attribute: string, preProcessors: { [key: string]: string }) {
        this._preProcessors = preProcessors;

        const inRegex = /\s*in\s+(\S+)\s+(\S+)\s*;/gm;
        const attribRegex = /\s*attribute\s+(\S+)\s+(\S+)\s*;/gm;

        const regex = this._vertexIsGLES3 ? inRegex : attribRegex;
        const match = regex.exec(attribute);
        if (match !== null) {
            const attributeType = match[1];
            const name = match[2];
            const location = this._webgpuProcessingContext.getAttributeNextLocation(attributeType, this._getArraySize(name, attributeType, preProcessors)[2]);

            this._webgpuProcessingContext.availableAttributes[name] = location;
            this._webgpuProcessingContext.orderedAttributes[location] = name;

            const numComponents = this._webgpuProcessingContext.vertexBufferKindToNumberOfComponents[name];
            if (numComponents !== undefined) {
                // Special case for an int/ivecX vertex buffer that is used as a float/vecX attribute in the shader.
                const newType = numComponents < 0 ? (numComponents === -1 ? "int" : "ivec" + -numComponents) : numComponents === 1 ? "uint" : "uvec" + numComponents;
                const newName = `_int_${name}_`;

                attribute = attribute.replace(match[0], `layout(location = ${location}) in ${newType} ${newName}; ${attributeType} ${name} = ${attributeType}(${newName});`);
            } else {
                attribute = attribute.replace(match[0], `layout(location = ${location}) in ${attributeType} ${name};`);
            }
        }
        return attribute;
    }

    public uniformProcessor(uniform: string, isFragment: boolean, preProcessors: { [key: string]: string }): string {
        this._preProcessors = preProcessors;

        const uniformRegex = /\s*uniform\s+(?:(?:highp)?|(?:lowp)?)\s*(\S+)\s+(\S+)\s*;/gm;

        const match = uniformRegex.exec(uniform);
        if (match !== null) {
            let uniformType = match[1];
            let name = match[2];

            if (uniformType.indexOf("sampler") === 0 || uniformType.indexOf("sampler") === 1) {
                let arraySize = 0; // 0 means the texture is not declared as an array

                [name, uniformType, arraySize] = this._getArraySize(name, uniformType, preProcessors);

                let textureInfo = this._webgpuProcessingContext.availableTextures[name];
                if (!textureInfo) {
                    textureInfo = {
                        autoBindSampler: true,
                        isTextureArray: arraySize > 0,
                        isStorageTexture: false,
                        textures: [],
                        sampleType: WebGPUConstants.TextureSampleType.Float,
                    };
                    for (let i = 0; i < (arraySize || 1); ++i) {
                        textureInfo.textures.push(this._webgpuProcessingContext.getNextFreeUBOBinding());
                    }
                }

                const samplerType = WebGPUShaderProcessor._SamplerTypeByWebGLSamplerType[uniformType] ?? "sampler";
                const isComparisonSampler = !!WebGPUShaderProcessor._IsComparisonSamplerByWebGPUSamplerType[samplerType];
                const samplerBindingType = isComparisonSampler ? WebGPUConstants.SamplerBindingType.Comparison : WebGPUConstants.SamplerBindingType.Filtering;
                const samplerName = name + Constants.AUTOSAMPLERSUFFIX;

                let samplerInfo = this._webgpuProcessingContext.availableSamplers[samplerName];
                if (!samplerInfo) {
                    samplerInfo = {
                        binding: this._webgpuProcessingContext.getNextFreeUBOBinding(),
                        type: samplerBindingType,
                    };
                }

                const componentType = uniformType.charAt(0) === "u" ? "u" : uniformType.charAt(0) === "i" ? "i" : "";

                if (componentType) {
                    uniformType = uniformType.substr(1);
                }

                const sampleType = isComparisonSampler
                    ? WebGPUConstants.TextureSampleType.Depth
                    : componentType === "u"
                      ? WebGPUConstants.TextureSampleType.Uint
                      : componentType === "i"
                        ? WebGPUConstants.TextureSampleType.Sint
                        : WebGPUConstants.TextureSampleType.Float;

                textureInfo.sampleType = sampleType;

                const isTextureArray = arraySize > 0;
                const samplerGroupIndex = samplerInfo.binding.groupIndex;
                const samplerBindingIndex = samplerInfo.binding.bindingIndex;
                const samplerFunction = WebGPUShaderProcessor._SamplerFunctionByWebGLSamplerType[uniformType];
                const textureType = WebGPUShaderProcessor._TextureTypeByWebGLSamplerType[uniformType];
                const textureDimension = WebGPUShaderProcessor._GpuTextureViewDimensionByWebGPUTextureType[textureType];

                // Manage textures and samplers.
                if (!isTextureArray) {
                    arraySize = 1;
                    uniform = `layout(set = ${samplerGroupIndex}, binding = ${samplerBindingIndex}) uniform ${samplerType} ${samplerName};
                        layout(set = ${textureInfo.textures[0].groupIndex}, binding = ${textureInfo.textures[0].bindingIndex}) uniform ${componentType}${textureType} ${name}Texture;
                        #define ${name} ${componentType}${samplerFunction}(${name}Texture, ${samplerName})`;
                } else {
                    const layouts = [];
                    layouts.push(`layout(set = ${samplerGroupIndex}, binding = ${samplerBindingIndex}) uniform ${componentType}${samplerType} ${samplerName};`);
                    uniform = `\n`;
                    for (let i = 0; i < arraySize; ++i) {
                        const textureSetIndex = textureInfo.textures[i].groupIndex;
                        const textureBindingIndex = textureInfo.textures[i].bindingIndex;

                        layouts.push(`layout(set = ${textureSetIndex}, binding = ${textureBindingIndex}) uniform ${textureType} ${name}Texture${i};`);

                        uniform += `${i > 0 ? "\n" : ""}#define ${name}${i} ${componentType}${samplerFunction}(${name}Texture${i}, ${samplerName})`;
                    }
                    uniform = layouts.join("\n") + uniform;
                    this._textureArrayProcessing.push(name);
                }

                this._webgpuProcessingContext.availableTextures[name] = textureInfo;
                this._webgpuProcessingContext.availableSamplers[samplerName] = samplerInfo;

                this._addSamplerBindingDescription(samplerName, samplerInfo, !isFragment);

                for (let i = 0; i < arraySize; ++i) {
                    this._addTextureBindingDescription(name, textureInfo, i, textureDimension, null, !isFragment);
                }
            } else {
                this._addUniformToLeftOverUBO(name, uniformType, preProcessors);
                uniform = "";
            }
        }
        return uniform;
    }

    public uniformBufferProcessor(uniformBuffer: string, isFragment: boolean): string {
        const uboRegex = /uniform\s+(\w+)/gm;

        const match = uboRegex.exec(uniformBuffer);
        if (match !== null) {
            const name = match[1];

            let uniformBufferInfo = this._webgpuProcessingContext.availableBuffers[name];
            if (!uniformBufferInfo) {
                const knownUBO = WebGPUShaderProcessingContext.KnownUBOs[name];

                let binding;
                if (knownUBO && knownUBO.binding.groupIndex !== -1) {
                    binding = knownUBO.binding;
                } else {
                    binding = this._webgpuProcessingContext.getNextFreeUBOBinding();
                }

                uniformBufferInfo = { binding };
                this._webgpuProcessingContext.availableBuffers[name] = uniformBufferInfo;
            }

            this._addBufferBindingDescription(name, uniformBufferInfo, WebGPUConstants.BufferBindingType.Uniform, !isFragment);

            uniformBuffer = uniformBuffer.replace("uniform", `layout(set = ${uniformBufferInfo.binding.groupIndex}, binding = ${uniformBufferInfo.binding.bindingIndex}) uniform`);
        }
        return uniformBuffer;
    }

    public postProcessor(
        code: string,
        defines: string[],
        isFragment: boolean,
        _processingContext: Nullable<ShaderProcessingContext>,
        _parameters?: { [key: string]: number | string | boolean | undefined }
    ): string {
        const hasDrawBuffersExtension = code.search(/#extension.+GL_EXT_draw_buffers.+require/) !== -1;

        // Remove extensions
        const regex = /#extension.+(GL_OVR_multiview2|GL_OES_standard_derivatives|GL_EXT_shader_texture_lod|GL_EXT_frag_depth|GL_EXT_draw_buffers).+(enable|require)/g;
        code = code.replace(regex, "");

        // Replace instructions
        code = code.replace(/texture2D\s*\(/g, "texture(");
        if (isFragment) {
            const hasFragCoord = code.indexOf("gl_FragCoord") >= 0;
            const fragCoordCode = `
                glFragCoord_ = gl_FragCoord;
                if (yFactor_ == 1.) {
                    glFragCoord_.y = textureOutputHeight_ - glFragCoord_.y;
                }
            `;

            const injectCode = hasFragCoord ? "vec4 glFragCoord_;\n" : "";
            const hasOutput = code.search(/layout *\(location *= *0\) *out/g) !== -1;

            code = code.replace(/texture2DLodEXT\s*\(/g, "textureLod(");
            code = code.replace(/textureCubeLodEXT\s*\(/g, "textureLod(");
            code = code.replace(/textureCube\s*\(/g, "texture(");
            code = code.replace(/gl_FragDepthEXT/g, "gl_FragDepth");
            code = code.replace(/gl_FragColor/g, "glFragColor");
            code = code.replace(/gl_FragData/g, "glFragData");
            code = code.replace(/gl_FragCoord/g, "glFragCoord_");
            if (!this._fragmentIsGLES3) {
                code = code.replace(/void\s+?main\s*\(/g, (hasDrawBuffersExtension || hasOutput ? "" : "layout(location = 0) out vec4 glFragColor;\n") + "void main(");
            } else {
                const match = /^\s*out\s+\S+\s+\S+\s*;/gm.exec(code);
                if (match !== null) {
                    code = code.substring(0, match.index) + "layout(location = 0) " + code.substring(match.index);
                }
            }
            code = code.replace(/dFdy/g, "(-yFactor_)*dFdy"); // will also handle dFdyCoarse and dFdyFine
            code = code.replace("##INJECTCODE##", injectCode);

            if (hasFragCoord) {
                code = injectStartingAndEndingCode(code, "void main", fragCoordCode);
            }
        } else {
            code = code.replace(/gl_InstanceID/g, "gl_InstanceIndex");
            code = code.replace(/gl_VertexID/g, "gl_VertexIndex");
            const hasMultiviewExtension = defines.indexOf("#define MULTIVIEW") !== -1;
            if (hasMultiviewExtension) {
                return "#extension GL_OVR_multiview2 : require\nlayout (num_views = 2) in;\n" + code;
            }
        }

        // Flip Y + convert z range from [-1,1] to [0,1]
        if (!isFragment) {
            const lastClosingCurly = code.lastIndexOf("}");
            code = code.substring(0, lastClosingCurly);
            code += "gl_Position.y *= yFactor_;\n";
            // isNDCHalfZRange is always true in WebGPU
            code += "}";
        }

        return code;
    }

    private _applyTextureArrayProcessing(code: string, name: string): string {
        // Replaces the occurrences of name[XX] by nameXX
        const regex = new RegExp(name + "\\s*\\[(.+)?\\]", "gm");
        let match = regex.exec(code);

        while (match !== null) {
            const index = match[1];
            let iindex = +index;
            if (this._preProcessors && isNaN(iindex)) {
                iindex = +this._preProcessors[index.trim()];
            }
            code = code.replace(match[0], name + iindex);
            match = regex.exec(code);
        }

        return code;
    }

    protected _generateLeftOverUBOCode(name: string, uniformBufferDescription: WebGPUBufferDescription): string {
        let ubo = `layout(set = ${uniformBufferDescription.binding.groupIndex}, binding = ${uniformBufferDescription.binding.bindingIndex}) uniform ${name} {\n    `;
        for (const leftOverUniform of this._webgpuProcessingContext.leftOverUniforms) {
            if (leftOverUniform.length > 0) {
                ubo += `    ${leftOverUniform.type} ${leftOverUniform.name}[${leftOverUniform.length}];\n`;
            } else {
                ubo += `    ${leftOverUniform.type} ${leftOverUniform.name};\n`;
            }
        }
        ubo += "};\n\n";

        return ubo;
    }

    public finalizeShaders(vertexCode: string, fragmentCode: string): { vertexCode: string; fragmentCode: string } {
        // make replacements for texture names in the texture array case
        for (let i = 0; i < this._textureArrayProcessing.length; ++i) {
            const name = this._textureArrayProcessing[i];
            vertexCode = this._applyTextureArrayProcessing(vertexCode, name);
            fragmentCode = this._applyTextureArrayProcessing(fragmentCode, name);
        }

        // inject the missing varying in the fragment shader
        for (let i = 0; i < this._missingVaryings.length; ++i) {
            const decl = this._missingVaryings[i];
            if (decl && decl.length > 0) {
                fragmentCode = decl + "\n" + fragmentCode;
            }
        }

        // Builds the leftover UBOs.
        const leftOverUBO = this._buildLeftOverUBO();

        vertexCode = leftOverUBO + vertexCode;
        fragmentCode = leftOverUBO + fragmentCode;

        this._collectBindingNames();
        this._preCreateBindGroupEntries();

        this._preProcessors = null as any;
        this._webgpuProcessingContext.vertexBufferKindToNumberOfComponents = {};

        return { vertexCode, fragmentCode };
    }
}
<|MERGE_RESOLUTION|>--- conflicted
+++ resolved
@@ -1,413 +1,410 @@
-/* eslint-disable babylonjs/available */
-/* eslint-disable jsdoc/require-jsdoc */
-import type { Nullable } from "../../types";
-import type { ShaderProcessingContext } from "../Processors/shaderProcessingOptions";
-import type { WebGPUBufferDescription } from "./webgpuShaderProcessingContext";
-import { WebGPUShaderProcessingContext } from "./webgpuShaderProcessingContext";
-import * as WebGPUConstants from "./webgpuConstants";
-import { Logger } from "../../Misc/logger";
-import { WebGPUShaderProcessor } from "./webgpuShaderProcessor";
-import { ShaderLanguage } from "../../Materials/shaderLanguage";
-<<<<<<< HEAD
-import { injectStartingAndEndingCode } from "../Processors/iShaderProcessor";
-=======
-import { Constants } from "../constants";
->>>>>>> 14d3d815
-
-/** @internal */
-export class WebGPUShaderProcessorGLSL extends WebGPUShaderProcessor {
-    protected _missingVaryings: Array<string> = [];
-    protected _textureArrayProcessing: Array<string> = [];
-    protected _preProcessors: { [key: string]: string };
-    protected _vertexIsGLES3: boolean = false;
-    protected _fragmentIsGLES3: boolean = false;
-
-    public override shaderLanguage = ShaderLanguage.GLSL;
-    public parseGLES3 = true;
-    public attributeKeywordName: string | undefined;
-    public varyingVertexKeywordName: string | undefined;
-    public varyingFragmentKeywordName: string | undefined;
-
-    protected _getArraySize(name: string, type: string, preProcessors: { [key: string]: string }): [string, string, number] {
-        let length = 0;
-        const startArray = name.indexOf("[");
-        const endArray = name.indexOf("]");
-        if (startArray > 0 && endArray > 0) {
-            const lengthInString = name.substring(startArray + 1, endArray);
-            length = +lengthInString;
-            if (isNaN(length)) {
-                length = +preProcessors[lengthInString.trim()];
-            }
-            name = name.substr(0, startArray);
-        }
-        return [name, type, length];
-    }
-
-    public initializeShaders(processingContext: Nullable<ShaderProcessingContext>): void {
-        this._webgpuProcessingContext = processingContext as WebGPUShaderProcessingContext;
-
-        this._missingVaryings.length = 0;
-        this._textureArrayProcessing.length = 0;
-        this.attributeKeywordName = undefined;
-        this.varyingVertexKeywordName = undefined;
-        this.varyingFragmentKeywordName = undefined;
-    }
-
-    public preProcessShaderCode(code: string, isFragment: boolean): string {
-        const ubDeclaration = `// Internals UBO\nuniform ${WebGPUShaderProcessor.InternalsUBOName} {\nfloat yFactor_;\nfloat textureOutputHeight_;\n};\n`;
-        const alreadyInjected = code.indexOf("// Internals UBO") !== -1;
-
-        if (isFragment) {
-            this._fragmentIsGLES3 = code.indexOf("#version 3") !== -1;
-            if (this._fragmentIsGLES3) {
-                this.varyingFragmentKeywordName = "in";
-            }
-            return alreadyInjected ? code : ubDeclaration + "##INJECTCODE##\n" + code;
-        }
-
-        this._vertexIsGLES3 = code.indexOf("#version 3") !== -1;
-        if (this._vertexIsGLES3) {
-            this.attributeKeywordName = "in";
-            this.varyingVertexKeywordName = "out";
-        }
-        return alreadyInjected ? code : ubDeclaration + code;
-    }
-
-    public varyingCheck(varying: string, isFragment: boolean) {
-        const outRegex = /(flat\s)?\s*\bout\b/;
-        const inRegex = /(flat\s)?\s*\bin\b/;
-        const varyingRegex = /(flat\s)?\s*\bvarying\b/;
-
-        const regex = isFragment && this._fragmentIsGLES3 ? inRegex : !isFragment && this._vertexIsGLES3 ? outRegex : varyingRegex;
-
-        return regex.test(varying);
-    }
-
-    public varyingProcessor(varying: string, isFragment: boolean, preProcessors: { [key: string]: string }) {
-        this._preProcessors = preProcessors;
-
-        const outRegex = /\s*(flat)?\s*out\s+(?:(?:highp)?|(?:lowp)?)\s*(\S+)\s+(\S+)\s*;/gm;
-        const inRegex = /\s*(flat)?\s*in\s+(?:(?:highp)?|(?:lowp)?)\s*(\S+)\s+(\S+)\s*;/gm;
-        const varyingRegex = /\s*(flat)?\s*varying\s+(?:(?:highp)?|(?:lowp)?)\s*(\S+)\s+(\S+)\s*;/gm;
-
-        const regex = isFragment && this._fragmentIsGLES3 ? inRegex : !isFragment && this._vertexIsGLES3 ? outRegex : varyingRegex;
-        const match = regex.exec(varying);
-        if (match !== null) {
-            const interpolationQualifier = match[1] ?? "";
-            const varyingType = match[2];
-            const name = match[3];
-            let location: number;
-            if (isFragment) {
-                location = this._webgpuProcessingContext.availableVaryings[name];
-                this._missingVaryings[location] = "";
-                if (location === undefined) {
-                    Logger.Warn(`Invalid fragment shader: The varying named "${name}" is not declared in the vertex shader! This declaration will be ignored.`);
-                }
-            } else {
-                location = this._webgpuProcessingContext.getVaryingNextLocation(varyingType, this._getArraySize(name, varyingType, preProcessors)[2]);
-                this._webgpuProcessingContext.availableVaryings[name] = location;
-                this._missingVaryings[location] = `layout(location = ${location}) ${interpolationQualifier} in ${varyingType} ${name};`;
-            }
-
-            varying = varying.replace(
-                match[0],
-                location === undefined ? "" : `layout(location = ${location}) ${interpolationQualifier} ${isFragment ? "in" : "out"} ${varyingType} ${name};`
-            );
-        }
-        return varying;
-    }
-
-    public attributeProcessor(attribute: string, preProcessors: { [key: string]: string }) {
-        this._preProcessors = preProcessors;
-
-        const inRegex = /\s*in\s+(\S+)\s+(\S+)\s*;/gm;
-        const attribRegex = /\s*attribute\s+(\S+)\s+(\S+)\s*;/gm;
-
-        const regex = this._vertexIsGLES3 ? inRegex : attribRegex;
-        const match = regex.exec(attribute);
-        if (match !== null) {
-            const attributeType = match[1];
-            const name = match[2];
-            const location = this._webgpuProcessingContext.getAttributeNextLocation(attributeType, this._getArraySize(name, attributeType, preProcessors)[2]);
-
-            this._webgpuProcessingContext.availableAttributes[name] = location;
-            this._webgpuProcessingContext.orderedAttributes[location] = name;
-
-            const numComponents = this._webgpuProcessingContext.vertexBufferKindToNumberOfComponents[name];
-            if (numComponents !== undefined) {
-                // Special case for an int/ivecX vertex buffer that is used as a float/vecX attribute in the shader.
-                const newType = numComponents < 0 ? (numComponents === -1 ? "int" : "ivec" + -numComponents) : numComponents === 1 ? "uint" : "uvec" + numComponents;
-                const newName = `_int_${name}_`;
-
-                attribute = attribute.replace(match[0], `layout(location = ${location}) in ${newType} ${newName}; ${attributeType} ${name} = ${attributeType}(${newName});`);
-            } else {
-                attribute = attribute.replace(match[0], `layout(location = ${location}) in ${attributeType} ${name};`);
-            }
-        }
-        return attribute;
-    }
-
-    public uniformProcessor(uniform: string, isFragment: boolean, preProcessors: { [key: string]: string }): string {
-        this._preProcessors = preProcessors;
-
-        const uniformRegex = /\s*uniform\s+(?:(?:highp)?|(?:lowp)?)\s*(\S+)\s+(\S+)\s*;/gm;
-
-        const match = uniformRegex.exec(uniform);
-        if (match !== null) {
-            let uniformType = match[1];
-            let name = match[2];
-
-            if (uniformType.indexOf("sampler") === 0 || uniformType.indexOf("sampler") === 1) {
-                let arraySize = 0; // 0 means the texture is not declared as an array
-
-                [name, uniformType, arraySize] = this._getArraySize(name, uniformType, preProcessors);
-
-                let textureInfo = this._webgpuProcessingContext.availableTextures[name];
-                if (!textureInfo) {
-                    textureInfo = {
-                        autoBindSampler: true,
-                        isTextureArray: arraySize > 0,
-                        isStorageTexture: false,
-                        textures: [],
-                        sampleType: WebGPUConstants.TextureSampleType.Float,
-                    };
-                    for (let i = 0; i < (arraySize || 1); ++i) {
-                        textureInfo.textures.push(this._webgpuProcessingContext.getNextFreeUBOBinding());
-                    }
-                }
-
-                const samplerType = WebGPUShaderProcessor._SamplerTypeByWebGLSamplerType[uniformType] ?? "sampler";
-                const isComparisonSampler = !!WebGPUShaderProcessor._IsComparisonSamplerByWebGPUSamplerType[samplerType];
-                const samplerBindingType = isComparisonSampler ? WebGPUConstants.SamplerBindingType.Comparison : WebGPUConstants.SamplerBindingType.Filtering;
-                const samplerName = name + Constants.AUTOSAMPLERSUFFIX;
-
-                let samplerInfo = this._webgpuProcessingContext.availableSamplers[samplerName];
-                if (!samplerInfo) {
-                    samplerInfo = {
-                        binding: this._webgpuProcessingContext.getNextFreeUBOBinding(),
-                        type: samplerBindingType,
-                    };
-                }
-
-                const componentType = uniformType.charAt(0) === "u" ? "u" : uniformType.charAt(0) === "i" ? "i" : "";
-
-                if (componentType) {
-                    uniformType = uniformType.substr(1);
-                }
-
-                const sampleType = isComparisonSampler
-                    ? WebGPUConstants.TextureSampleType.Depth
-                    : componentType === "u"
-                      ? WebGPUConstants.TextureSampleType.Uint
-                      : componentType === "i"
-                        ? WebGPUConstants.TextureSampleType.Sint
-                        : WebGPUConstants.TextureSampleType.Float;
-
-                textureInfo.sampleType = sampleType;
-
-                const isTextureArray = arraySize > 0;
-                const samplerGroupIndex = samplerInfo.binding.groupIndex;
-                const samplerBindingIndex = samplerInfo.binding.bindingIndex;
-                const samplerFunction = WebGPUShaderProcessor._SamplerFunctionByWebGLSamplerType[uniformType];
-                const textureType = WebGPUShaderProcessor._TextureTypeByWebGLSamplerType[uniformType];
-                const textureDimension = WebGPUShaderProcessor._GpuTextureViewDimensionByWebGPUTextureType[textureType];
-
-                // Manage textures and samplers.
-                if (!isTextureArray) {
-                    arraySize = 1;
-                    uniform = `layout(set = ${samplerGroupIndex}, binding = ${samplerBindingIndex}) uniform ${samplerType} ${samplerName};
-                        layout(set = ${textureInfo.textures[0].groupIndex}, binding = ${textureInfo.textures[0].bindingIndex}) uniform ${componentType}${textureType} ${name}Texture;
-                        #define ${name} ${componentType}${samplerFunction}(${name}Texture, ${samplerName})`;
-                } else {
-                    const layouts = [];
-                    layouts.push(`layout(set = ${samplerGroupIndex}, binding = ${samplerBindingIndex}) uniform ${componentType}${samplerType} ${samplerName};`);
-                    uniform = `\n`;
-                    for (let i = 0; i < arraySize; ++i) {
-                        const textureSetIndex = textureInfo.textures[i].groupIndex;
-                        const textureBindingIndex = textureInfo.textures[i].bindingIndex;
-
-                        layouts.push(`layout(set = ${textureSetIndex}, binding = ${textureBindingIndex}) uniform ${textureType} ${name}Texture${i};`);
-
-                        uniform += `${i > 0 ? "\n" : ""}#define ${name}${i} ${componentType}${samplerFunction}(${name}Texture${i}, ${samplerName})`;
-                    }
-                    uniform = layouts.join("\n") + uniform;
-                    this._textureArrayProcessing.push(name);
-                }
-
-                this._webgpuProcessingContext.availableTextures[name] = textureInfo;
-                this._webgpuProcessingContext.availableSamplers[samplerName] = samplerInfo;
-
-                this._addSamplerBindingDescription(samplerName, samplerInfo, !isFragment);
-
-                for (let i = 0; i < arraySize; ++i) {
-                    this._addTextureBindingDescription(name, textureInfo, i, textureDimension, null, !isFragment);
-                }
-            } else {
-                this._addUniformToLeftOverUBO(name, uniformType, preProcessors);
-                uniform = "";
-            }
-        }
-        return uniform;
-    }
-
-    public uniformBufferProcessor(uniformBuffer: string, isFragment: boolean): string {
-        const uboRegex = /uniform\s+(\w+)/gm;
-
-        const match = uboRegex.exec(uniformBuffer);
-        if (match !== null) {
-            const name = match[1];
-
-            let uniformBufferInfo = this._webgpuProcessingContext.availableBuffers[name];
-            if (!uniformBufferInfo) {
-                const knownUBO = WebGPUShaderProcessingContext.KnownUBOs[name];
-
-                let binding;
-                if (knownUBO && knownUBO.binding.groupIndex !== -1) {
-                    binding = knownUBO.binding;
-                } else {
-                    binding = this._webgpuProcessingContext.getNextFreeUBOBinding();
-                }
-
-                uniformBufferInfo = { binding };
-                this._webgpuProcessingContext.availableBuffers[name] = uniformBufferInfo;
-            }
-
-            this._addBufferBindingDescription(name, uniformBufferInfo, WebGPUConstants.BufferBindingType.Uniform, !isFragment);
-
-            uniformBuffer = uniformBuffer.replace("uniform", `layout(set = ${uniformBufferInfo.binding.groupIndex}, binding = ${uniformBufferInfo.binding.bindingIndex}) uniform`);
-        }
-        return uniformBuffer;
-    }
-
-    public postProcessor(
-        code: string,
-        defines: string[],
-        isFragment: boolean,
-        _processingContext: Nullable<ShaderProcessingContext>,
-        _parameters?: { [key: string]: number | string | boolean | undefined }
-    ): string {
-        const hasDrawBuffersExtension = code.search(/#extension.+GL_EXT_draw_buffers.+require/) !== -1;
-
-        // Remove extensions
-        const regex = /#extension.+(GL_OVR_multiview2|GL_OES_standard_derivatives|GL_EXT_shader_texture_lod|GL_EXT_frag_depth|GL_EXT_draw_buffers).+(enable|require)/g;
-        code = code.replace(regex, "");
-
-        // Replace instructions
-        code = code.replace(/texture2D\s*\(/g, "texture(");
-        if (isFragment) {
-            const hasFragCoord = code.indexOf("gl_FragCoord") >= 0;
-            const fragCoordCode = `
-                glFragCoord_ = gl_FragCoord;
-                if (yFactor_ == 1.) {
-                    glFragCoord_.y = textureOutputHeight_ - glFragCoord_.y;
-                }
-            `;
-
-            const injectCode = hasFragCoord ? "vec4 glFragCoord_;\n" : "";
-            const hasOutput = code.search(/layout *\(location *= *0\) *out/g) !== -1;
-
-            code = code.replace(/texture2DLodEXT\s*\(/g, "textureLod(");
-            code = code.replace(/textureCubeLodEXT\s*\(/g, "textureLod(");
-            code = code.replace(/textureCube\s*\(/g, "texture(");
-            code = code.replace(/gl_FragDepthEXT/g, "gl_FragDepth");
-            code = code.replace(/gl_FragColor/g, "glFragColor");
-            code = code.replace(/gl_FragData/g, "glFragData");
-            code = code.replace(/gl_FragCoord/g, "glFragCoord_");
-            if (!this._fragmentIsGLES3) {
-                code = code.replace(/void\s+?main\s*\(/g, (hasDrawBuffersExtension || hasOutput ? "" : "layout(location = 0) out vec4 glFragColor;\n") + "void main(");
-            } else {
-                const match = /^\s*out\s+\S+\s+\S+\s*;/gm.exec(code);
-                if (match !== null) {
-                    code = code.substring(0, match.index) + "layout(location = 0) " + code.substring(match.index);
-                }
-            }
-            code = code.replace(/dFdy/g, "(-yFactor_)*dFdy"); // will also handle dFdyCoarse and dFdyFine
-            code = code.replace("##INJECTCODE##", injectCode);
-
-            if (hasFragCoord) {
-                code = injectStartingAndEndingCode(code, "void main", fragCoordCode);
-            }
-        } else {
-            code = code.replace(/gl_InstanceID/g, "gl_InstanceIndex");
-            code = code.replace(/gl_VertexID/g, "gl_VertexIndex");
-            const hasMultiviewExtension = defines.indexOf("#define MULTIVIEW") !== -1;
-            if (hasMultiviewExtension) {
-                return "#extension GL_OVR_multiview2 : require\nlayout (num_views = 2) in;\n" + code;
-            }
-        }
-
-        // Flip Y + convert z range from [-1,1] to [0,1]
-        if (!isFragment) {
-            const lastClosingCurly = code.lastIndexOf("}");
-            code = code.substring(0, lastClosingCurly);
-            code += "gl_Position.y *= yFactor_;\n";
-            // isNDCHalfZRange is always true in WebGPU
-            code += "}";
-        }
-
-        return code;
-    }
-
-    private _applyTextureArrayProcessing(code: string, name: string): string {
-        // Replaces the occurrences of name[XX] by nameXX
-        const regex = new RegExp(name + "\\s*\\[(.+)?\\]", "gm");
-        let match = regex.exec(code);
-
-        while (match !== null) {
-            const index = match[1];
-            let iindex = +index;
-            if (this._preProcessors && isNaN(iindex)) {
-                iindex = +this._preProcessors[index.trim()];
-            }
-            code = code.replace(match[0], name + iindex);
-            match = regex.exec(code);
-        }
-
-        return code;
-    }
-
-    protected _generateLeftOverUBOCode(name: string, uniformBufferDescription: WebGPUBufferDescription): string {
-        let ubo = `layout(set = ${uniformBufferDescription.binding.groupIndex}, binding = ${uniformBufferDescription.binding.bindingIndex}) uniform ${name} {\n    `;
-        for (const leftOverUniform of this._webgpuProcessingContext.leftOverUniforms) {
-            if (leftOverUniform.length > 0) {
-                ubo += `    ${leftOverUniform.type} ${leftOverUniform.name}[${leftOverUniform.length}];\n`;
-            } else {
-                ubo += `    ${leftOverUniform.type} ${leftOverUniform.name};\n`;
-            }
-        }
-        ubo += "};\n\n";
-
-        return ubo;
-    }
-
-    public finalizeShaders(vertexCode: string, fragmentCode: string): { vertexCode: string; fragmentCode: string } {
-        // make replacements for texture names in the texture array case
-        for (let i = 0; i < this._textureArrayProcessing.length; ++i) {
-            const name = this._textureArrayProcessing[i];
-            vertexCode = this._applyTextureArrayProcessing(vertexCode, name);
-            fragmentCode = this._applyTextureArrayProcessing(fragmentCode, name);
-        }
-
-        // inject the missing varying in the fragment shader
-        for (let i = 0; i < this._missingVaryings.length; ++i) {
-            const decl = this._missingVaryings[i];
-            if (decl && decl.length > 0) {
-                fragmentCode = decl + "\n" + fragmentCode;
-            }
-        }
-
-        // Builds the leftover UBOs.
-        const leftOverUBO = this._buildLeftOverUBO();
-
-        vertexCode = leftOverUBO + vertexCode;
-        fragmentCode = leftOverUBO + fragmentCode;
-
-        this._collectBindingNames();
-        this._preCreateBindGroupEntries();
-
-        this._preProcessors = null as any;
-        this._webgpuProcessingContext.vertexBufferKindToNumberOfComponents = {};
-
-        return { vertexCode, fragmentCode };
-    }
-}
+/* eslint-disable babylonjs/available */
+/* eslint-disable jsdoc/require-jsdoc */
+import type { Nullable } from "../../types";
+import type { ShaderProcessingContext } from "../Processors/shaderProcessingOptions";
+import type { WebGPUBufferDescription } from "./webgpuShaderProcessingContext";
+import { WebGPUShaderProcessingContext } from "./webgpuShaderProcessingContext";
+import * as WebGPUConstants from "./webgpuConstants";
+import { Logger } from "../../Misc/logger";
+import { WebGPUShaderProcessor } from "./webgpuShaderProcessor";
+import { ShaderLanguage } from "../../Materials/shaderLanguage";
+import { injectStartingAndEndingCode } from "../Processors/iShaderProcessor";
+import { Constants } from "../constants";
+
+/** @internal */
+export class WebGPUShaderProcessorGLSL extends WebGPUShaderProcessor {
+    protected _missingVaryings: Array<string> = [];
+    protected _textureArrayProcessing: Array<string> = [];
+    protected _preProcessors: { [key: string]: string };
+    protected _vertexIsGLES3: boolean = false;
+    protected _fragmentIsGLES3: boolean = false;
+
+    public override shaderLanguage = ShaderLanguage.GLSL;
+    public parseGLES3 = true;
+    public attributeKeywordName: string | undefined;
+    public varyingVertexKeywordName: string | undefined;
+    public varyingFragmentKeywordName: string | undefined;
+
+    protected _getArraySize(name: string, type: string, preProcessors: { [key: string]: string }): [string, string, number] {
+        let length = 0;
+        const startArray = name.indexOf("[");
+        const endArray = name.indexOf("]");
+        if (startArray > 0 && endArray > 0) {
+            const lengthInString = name.substring(startArray + 1, endArray);
+            length = +lengthInString;
+            if (isNaN(length)) {
+                length = +preProcessors[lengthInString.trim()];
+            }
+            name = name.substr(0, startArray);
+        }
+        return [name, type, length];
+    }
+
+    public initializeShaders(processingContext: Nullable<ShaderProcessingContext>): void {
+        this._webgpuProcessingContext = processingContext as WebGPUShaderProcessingContext;
+
+        this._missingVaryings.length = 0;
+        this._textureArrayProcessing.length = 0;
+        this.attributeKeywordName = undefined;
+        this.varyingVertexKeywordName = undefined;
+        this.varyingFragmentKeywordName = undefined;
+    }
+
+    public preProcessShaderCode(code: string, isFragment: boolean): string {
+        const ubDeclaration = `// Internals UBO\nuniform ${WebGPUShaderProcessor.InternalsUBOName} {\nfloat yFactor_;\nfloat textureOutputHeight_;\n};\n`;
+        const alreadyInjected = code.indexOf("// Internals UBO") !== -1;
+
+        if (isFragment) {
+            this._fragmentIsGLES3 = code.indexOf("#version 3") !== -1;
+            if (this._fragmentIsGLES3) {
+                this.varyingFragmentKeywordName = "in";
+            }
+            return alreadyInjected ? code : ubDeclaration + "##INJECTCODE##\n" + code;
+        }
+
+        this._vertexIsGLES3 = code.indexOf("#version 3") !== -1;
+        if (this._vertexIsGLES3) {
+            this.attributeKeywordName = "in";
+            this.varyingVertexKeywordName = "out";
+        }
+        return alreadyInjected ? code : ubDeclaration + code;
+    }
+
+    public varyingCheck(varying: string, isFragment: boolean) {
+        const outRegex = /(flat\s)?\s*\bout\b/;
+        const inRegex = /(flat\s)?\s*\bin\b/;
+        const varyingRegex = /(flat\s)?\s*\bvarying\b/;
+
+        const regex = isFragment && this._fragmentIsGLES3 ? inRegex : !isFragment && this._vertexIsGLES3 ? outRegex : varyingRegex;
+
+        return regex.test(varying);
+    }
+
+    public varyingProcessor(varying: string, isFragment: boolean, preProcessors: { [key: string]: string }) {
+        this._preProcessors = preProcessors;
+
+        const outRegex = /\s*(flat)?\s*out\s+(?:(?:highp)?|(?:lowp)?)\s*(\S+)\s+(\S+)\s*;/gm;
+        const inRegex = /\s*(flat)?\s*in\s+(?:(?:highp)?|(?:lowp)?)\s*(\S+)\s+(\S+)\s*;/gm;
+        const varyingRegex = /\s*(flat)?\s*varying\s+(?:(?:highp)?|(?:lowp)?)\s*(\S+)\s+(\S+)\s*;/gm;
+
+        const regex = isFragment && this._fragmentIsGLES3 ? inRegex : !isFragment && this._vertexIsGLES3 ? outRegex : varyingRegex;
+        const match = regex.exec(varying);
+        if (match !== null) {
+            const interpolationQualifier = match[1] ?? "";
+            const varyingType = match[2];
+            const name = match[3];
+            let location: number;
+            if (isFragment) {
+                location = this._webgpuProcessingContext.availableVaryings[name];
+                this._missingVaryings[location] = "";
+                if (location === undefined) {
+                    Logger.Warn(`Invalid fragment shader: The varying named "${name}" is not declared in the vertex shader! This declaration will be ignored.`);
+                }
+            } else {
+                location = this._webgpuProcessingContext.getVaryingNextLocation(varyingType, this._getArraySize(name, varyingType, preProcessors)[2]);
+                this._webgpuProcessingContext.availableVaryings[name] = location;
+                this._missingVaryings[location] = `layout(location = ${location}) ${interpolationQualifier} in ${varyingType} ${name};`;
+            }
+
+            varying = varying.replace(
+                match[0],
+                location === undefined ? "" : `layout(location = ${location}) ${interpolationQualifier} ${isFragment ? "in" : "out"} ${varyingType} ${name};`
+            );
+        }
+        return varying;
+    }
+
+    public attributeProcessor(attribute: string, preProcessors: { [key: string]: string }) {
+        this._preProcessors = preProcessors;
+
+        const inRegex = /\s*in\s+(\S+)\s+(\S+)\s*;/gm;
+        const attribRegex = /\s*attribute\s+(\S+)\s+(\S+)\s*;/gm;
+
+        const regex = this._vertexIsGLES3 ? inRegex : attribRegex;
+        const match = regex.exec(attribute);
+        if (match !== null) {
+            const attributeType = match[1];
+            const name = match[2];
+            const location = this._webgpuProcessingContext.getAttributeNextLocation(attributeType, this._getArraySize(name, attributeType, preProcessors)[2]);
+
+            this._webgpuProcessingContext.availableAttributes[name] = location;
+            this._webgpuProcessingContext.orderedAttributes[location] = name;
+
+            const numComponents = this._webgpuProcessingContext.vertexBufferKindToNumberOfComponents[name];
+            if (numComponents !== undefined) {
+                // Special case for an int/ivecX vertex buffer that is used as a float/vecX attribute in the shader.
+                const newType = numComponents < 0 ? (numComponents === -1 ? "int" : "ivec" + -numComponents) : numComponents === 1 ? "uint" : "uvec" + numComponents;
+                const newName = `_int_${name}_`;
+
+                attribute = attribute.replace(match[0], `layout(location = ${location}) in ${newType} ${newName}; ${attributeType} ${name} = ${attributeType}(${newName});`);
+            } else {
+                attribute = attribute.replace(match[0], `layout(location = ${location}) in ${attributeType} ${name};`);
+            }
+        }
+        return attribute;
+    }
+
+    public uniformProcessor(uniform: string, isFragment: boolean, preProcessors: { [key: string]: string }): string {
+        this._preProcessors = preProcessors;
+
+        const uniformRegex = /\s*uniform\s+(?:(?:highp)?|(?:lowp)?)\s*(\S+)\s+(\S+)\s*;/gm;
+
+        const match = uniformRegex.exec(uniform);
+        if (match !== null) {
+            let uniformType = match[1];
+            let name = match[2];
+
+            if (uniformType.indexOf("sampler") === 0 || uniformType.indexOf("sampler") === 1) {
+                let arraySize = 0; // 0 means the texture is not declared as an array
+
+                [name, uniformType, arraySize] = this._getArraySize(name, uniformType, preProcessors);
+
+                let textureInfo = this._webgpuProcessingContext.availableTextures[name];
+                if (!textureInfo) {
+                    textureInfo = {
+                        autoBindSampler: true,
+                        isTextureArray: arraySize > 0,
+                        isStorageTexture: false,
+                        textures: [],
+                        sampleType: WebGPUConstants.TextureSampleType.Float,
+                    };
+                    for (let i = 0; i < (arraySize || 1); ++i) {
+                        textureInfo.textures.push(this._webgpuProcessingContext.getNextFreeUBOBinding());
+                    }
+                }
+
+                const samplerType = WebGPUShaderProcessor._SamplerTypeByWebGLSamplerType[uniformType] ?? "sampler";
+                const isComparisonSampler = !!WebGPUShaderProcessor._IsComparisonSamplerByWebGPUSamplerType[samplerType];
+                const samplerBindingType = isComparisonSampler ? WebGPUConstants.SamplerBindingType.Comparison : WebGPUConstants.SamplerBindingType.Filtering;
+                const samplerName = name + Constants.AUTOSAMPLERSUFFIX;
+
+                let samplerInfo = this._webgpuProcessingContext.availableSamplers[samplerName];
+                if (!samplerInfo) {
+                    samplerInfo = {
+                        binding: this._webgpuProcessingContext.getNextFreeUBOBinding(),
+                        type: samplerBindingType,
+                    };
+                }
+
+                const componentType = uniformType.charAt(0) === "u" ? "u" : uniformType.charAt(0) === "i" ? "i" : "";
+
+                if (componentType) {
+                    uniformType = uniformType.substr(1);
+                }
+
+                const sampleType = isComparisonSampler
+                    ? WebGPUConstants.TextureSampleType.Depth
+                    : componentType === "u"
+                      ? WebGPUConstants.TextureSampleType.Uint
+                      : componentType === "i"
+                        ? WebGPUConstants.TextureSampleType.Sint
+                        : WebGPUConstants.TextureSampleType.Float;
+
+                textureInfo.sampleType = sampleType;
+
+                const isTextureArray = arraySize > 0;
+                const samplerGroupIndex = samplerInfo.binding.groupIndex;
+                const samplerBindingIndex = samplerInfo.binding.bindingIndex;
+                const samplerFunction = WebGPUShaderProcessor._SamplerFunctionByWebGLSamplerType[uniformType];
+                const textureType = WebGPUShaderProcessor._TextureTypeByWebGLSamplerType[uniformType];
+                const textureDimension = WebGPUShaderProcessor._GpuTextureViewDimensionByWebGPUTextureType[textureType];
+
+                // Manage textures and samplers.
+                if (!isTextureArray) {
+                    arraySize = 1;
+                    uniform = `layout(set = ${samplerGroupIndex}, binding = ${samplerBindingIndex}) uniform ${samplerType} ${samplerName};
+                        layout(set = ${textureInfo.textures[0].groupIndex}, binding = ${textureInfo.textures[0].bindingIndex}) uniform ${componentType}${textureType} ${name}Texture;
+                        #define ${name} ${componentType}${samplerFunction}(${name}Texture, ${samplerName})`;
+                } else {
+                    const layouts = [];
+                    layouts.push(`layout(set = ${samplerGroupIndex}, binding = ${samplerBindingIndex}) uniform ${componentType}${samplerType} ${samplerName};`);
+                    uniform = `\n`;
+                    for (let i = 0; i < arraySize; ++i) {
+                        const textureSetIndex = textureInfo.textures[i].groupIndex;
+                        const textureBindingIndex = textureInfo.textures[i].bindingIndex;
+
+                        layouts.push(`layout(set = ${textureSetIndex}, binding = ${textureBindingIndex}) uniform ${textureType} ${name}Texture${i};`);
+
+                        uniform += `${i > 0 ? "\n" : ""}#define ${name}${i} ${componentType}${samplerFunction}(${name}Texture${i}, ${samplerName})`;
+                    }
+                    uniform = layouts.join("\n") + uniform;
+                    this._textureArrayProcessing.push(name);
+                }
+
+                this._webgpuProcessingContext.availableTextures[name] = textureInfo;
+                this._webgpuProcessingContext.availableSamplers[samplerName] = samplerInfo;
+
+                this._addSamplerBindingDescription(samplerName, samplerInfo, !isFragment);
+
+                for (let i = 0; i < arraySize; ++i) {
+                    this._addTextureBindingDescription(name, textureInfo, i, textureDimension, null, !isFragment);
+                }
+            } else {
+                this._addUniformToLeftOverUBO(name, uniformType, preProcessors);
+                uniform = "";
+            }
+        }
+        return uniform;
+    }
+
+    public uniformBufferProcessor(uniformBuffer: string, isFragment: boolean): string {
+        const uboRegex = /uniform\s+(\w+)/gm;
+
+        const match = uboRegex.exec(uniformBuffer);
+        if (match !== null) {
+            const name = match[1];
+
+            let uniformBufferInfo = this._webgpuProcessingContext.availableBuffers[name];
+            if (!uniformBufferInfo) {
+                const knownUBO = WebGPUShaderProcessingContext.KnownUBOs[name];
+
+                let binding;
+                if (knownUBO && knownUBO.binding.groupIndex !== -1) {
+                    binding = knownUBO.binding;
+                } else {
+                    binding = this._webgpuProcessingContext.getNextFreeUBOBinding();
+                }
+
+                uniformBufferInfo = { binding };
+                this._webgpuProcessingContext.availableBuffers[name] = uniformBufferInfo;
+            }
+
+            this._addBufferBindingDescription(name, uniformBufferInfo, WebGPUConstants.BufferBindingType.Uniform, !isFragment);
+
+            uniformBuffer = uniformBuffer.replace("uniform", `layout(set = ${uniformBufferInfo.binding.groupIndex}, binding = ${uniformBufferInfo.binding.bindingIndex}) uniform`);
+        }
+        return uniformBuffer;
+    }
+
+    public postProcessor(
+        code: string,
+        defines: string[],
+        isFragment: boolean,
+        _processingContext: Nullable<ShaderProcessingContext>,
+        _parameters?: { [key: string]: number | string | boolean | undefined }
+    ): string {
+        const hasDrawBuffersExtension = code.search(/#extension.+GL_EXT_draw_buffers.+require/) !== -1;
+
+        // Remove extensions
+        const regex = /#extension.+(GL_OVR_multiview2|GL_OES_standard_derivatives|GL_EXT_shader_texture_lod|GL_EXT_frag_depth|GL_EXT_draw_buffers).+(enable|require)/g;
+        code = code.replace(regex, "");
+
+        // Replace instructions
+        code = code.replace(/texture2D\s*\(/g, "texture(");
+        if (isFragment) {
+            const hasFragCoord = code.indexOf("gl_FragCoord") >= 0;
+            const fragCoordCode = `
+                glFragCoord_ = gl_FragCoord;
+                if (yFactor_ == 1.) {
+                    glFragCoord_.y = textureOutputHeight_ - glFragCoord_.y;
+                }
+            `;
+
+            const injectCode = hasFragCoord ? "vec4 glFragCoord_;\n" : "";
+            const hasOutput = code.search(/layout *\(location *= *0\) *out/g) !== -1;
+
+            code = code.replace(/texture2DLodEXT\s*\(/g, "textureLod(");
+            code = code.replace(/textureCubeLodEXT\s*\(/g, "textureLod(");
+            code = code.replace(/textureCube\s*\(/g, "texture(");
+            code = code.replace(/gl_FragDepthEXT/g, "gl_FragDepth");
+            code = code.replace(/gl_FragColor/g, "glFragColor");
+            code = code.replace(/gl_FragData/g, "glFragData");
+            code = code.replace(/gl_FragCoord/g, "glFragCoord_");
+            if (!this._fragmentIsGLES3) {
+                code = code.replace(/void\s+?main\s*\(/g, (hasDrawBuffersExtension || hasOutput ? "" : "layout(location = 0) out vec4 glFragColor;\n") + "void main(");
+            } else {
+                const match = /^\s*out\s+\S+\s+\S+\s*;/gm.exec(code);
+                if (match !== null) {
+                    code = code.substring(0, match.index) + "layout(location = 0) " + code.substring(match.index);
+                }
+            }
+            code = code.replace(/dFdy/g, "(-yFactor_)*dFdy"); // will also handle dFdyCoarse and dFdyFine
+            code = code.replace("##INJECTCODE##", injectCode);
+
+            if (hasFragCoord) {
+                code = injectStartingAndEndingCode(code, "void main", fragCoordCode);
+            }
+        } else {
+            code = code.replace(/gl_InstanceID/g, "gl_InstanceIndex");
+            code = code.replace(/gl_VertexID/g, "gl_VertexIndex");
+            const hasMultiviewExtension = defines.indexOf("#define MULTIVIEW") !== -1;
+            if (hasMultiviewExtension) {
+                return "#extension GL_OVR_multiview2 : require\nlayout (num_views = 2) in;\n" + code;
+            }
+        }
+
+        // Flip Y + convert z range from [-1,1] to [0,1]
+        if (!isFragment) {
+            const lastClosingCurly = code.lastIndexOf("}");
+            code = code.substring(0, lastClosingCurly);
+            code += "gl_Position.y *= yFactor_;\n";
+            // isNDCHalfZRange is always true in WebGPU
+            code += "}";
+        }
+
+        return code;
+    }
+
+    private _applyTextureArrayProcessing(code: string, name: string): string {
+        // Replaces the occurrences of name[XX] by nameXX
+        const regex = new RegExp(name + "\\s*\\[(.+)?\\]", "gm");
+        let match = regex.exec(code);
+
+        while (match !== null) {
+            const index = match[1];
+            let iindex = +index;
+            if (this._preProcessors && isNaN(iindex)) {
+                iindex = +this._preProcessors[index.trim()];
+            }
+            code = code.replace(match[0], name + iindex);
+            match = regex.exec(code);
+        }
+
+        return code;
+    }
+
+    protected _generateLeftOverUBOCode(name: string, uniformBufferDescription: WebGPUBufferDescription): string {
+        let ubo = `layout(set = ${uniformBufferDescription.binding.groupIndex}, binding = ${uniformBufferDescription.binding.bindingIndex}) uniform ${name} {\n    `;
+        for (const leftOverUniform of this._webgpuProcessingContext.leftOverUniforms) {
+            if (leftOverUniform.length > 0) {
+                ubo += `    ${leftOverUniform.type} ${leftOverUniform.name}[${leftOverUniform.length}];\n`;
+            } else {
+                ubo += `    ${leftOverUniform.type} ${leftOverUniform.name};\n`;
+            }
+        }
+        ubo += "};\n\n";
+
+        return ubo;
+    }
+
+    public finalizeShaders(vertexCode: string, fragmentCode: string): { vertexCode: string; fragmentCode: string } {
+        // make replacements for texture names in the texture array case
+        for (let i = 0; i < this._textureArrayProcessing.length; ++i) {
+            const name = this._textureArrayProcessing[i];
+            vertexCode = this._applyTextureArrayProcessing(vertexCode, name);
+            fragmentCode = this._applyTextureArrayProcessing(fragmentCode, name);
+        }
+
+        // inject the missing varying in the fragment shader
+        for (let i = 0; i < this._missingVaryings.length; ++i) {
+            const decl = this._missingVaryings[i];
+            if (decl && decl.length > 0) {
+                fragmentCode = decl + "\n" + fragmentCode;
+            }
+        }
+
+        // Builds the leftover UBOs.
+        const leftOverUBO = this._buildLeftOverUBO();
+
+        vertexCode = leftOverUBO + vertexCode;
+        fragmentCode = leftOverUBO + fragmentCode;
+
+        this._collectBindingNames();
+        this._preCreateBindGroupEntries();
+
+        this._preProcessors = null as any;
+        this._webgpuProcessingContext.vertexBufferKindToNumberOfComponents = {};
+
+        return { vertexCode, fragmentCode };
+    }
+}