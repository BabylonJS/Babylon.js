import { ShaderLanguage } from "../../Materials/shaderLanguage";
import type { Nullable } from "../../types";
import type { IShaderProcessor } from "../Processors/iShaderProcessor";
import type { ShaderProcessingContext } from "../Processors/shaderProcessingOptions";

import type { AbstractEngine } from "../abstractEngine";

/** @internal */
export class WebGLShaderProcessor implements IShaderProcessor {
    public shaderLanguage = ShaderLanguage.GLSL;

<<<<<<< HEAD
    public postProcessor(code: string, defines: string[], isFragment: boolean, processingContext: Nullable<ShaderProcessingContext>, engine?: ThinEngine) {
=======
    public postProcessor(code: string, defines: string[], isFragment: boolean, processingContext: Nullable<ShaderProcessingContext>, engine: AbstractEngine) {
>>>>>>> 5ec504d4
        // Remove extensions
        if (engine && !engine.getCaps().drawBuffersExtension) {
            // even if enclosed in #if/#endif, IE11 does parse the #extension declaration, so we need to remove it altogether
            const regex = /#extension.+GL_EXT_draw_buffers.+(enable|require)/g;
            code = code.replace(regex, "");
        }

        return code;
    }
}
<|MERGE_RESOLUTION|>--- conflicted
+++ resolved
@@ -1,26 +1,22 @@
-import { ShaderLanguage } from "../../Materials/shaderLanguage";
-import type { Nullable } from "../../types";
-import type { IShaderProcessor } from "../Processors/iShaderProcessor";
-import type { ShaderProcessingContext } from "../Processors/shaderProcessingOptions";
-
-import type { AbstractEngine } from "../abstractEngine";
-
-/** @internal */
-export class WebGLShaderProcessor implements IShaderProcessor {
-    public shaderLanguage = ShaderLanguage.GLSL;
-
-<<<<<<< HEAD
-    public postProcessor(code: string, defines: string[], isFragment: boolean, processingContext: Nullable<ShaderProcessingContext>, engine?: ThinEngine) {
-=======
-    public postProcessor(code: string, defines: string[], isFragment: boolean, processingContext: Nullable<ShaderProcessingContext>, engine: AbstractEngine) {
->>>>>>> 5ec504d4
-        // Remove extensions
-        if (engine && !engine.getCaps().drawBuffersExtension) {
-            // even if enclosed in #if/#endif, IE11 does parse the #extension declaration, so we need to remove it altogether
-            const regex = /#extension.+GL_EXT_draw_buffers.+(enable|require)/g;
-            code = code.replace(regex, "");
-        }
-
-        return code;
-    }
-}
+import { ShaderLanguage } from "../../Materials/shaderLanguage";
+import type { Nullable } from "../../types";
+import type { IShaderProcessor } from "../Processors/iShaderProcessor";
+import type { ShaderProcessingContext } from "../Processors/shaderProcessingOptions";
+
+import type { AbstractEngine } from "../abstractEngine";
+
+/** @internal */
+export class WebGLShaderProcessor implements IShaderProcessor {
+    public shaderLanguage = ShaderLanguage.GLSL;
+
+    public postProcessor(code: string, defines: string[], isFragment: boolean, processingContext: Nullable<ShaderProcessingContext>, engine: AbstractEngine) {
+        // Remove extensions
+        if (engine && !engine.getCaps().drawBuffersExtension) {
+            // even if enclosed in #if/#endif, IE11 does parse the #extension declaration, so we need to remove it altogether
+            const regex = /#extension.+GL_EXT_draw_buffers.+(enable|require)/g;
+            code = code.replace(regex, "");
+        }
+
+        return code;
+    }
+}