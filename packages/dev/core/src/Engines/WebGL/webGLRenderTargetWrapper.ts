--- conflicted
+++ resolved
@@ -1,340 +1,320 @@
-import type { InternalTexture } from "../../Materials/Textures/internalTexture";
-import type { TextureSize } from "../../Materials/Textures/textureCreationOptions";
-import type { Nullable } from "../../types";
-import { Constants } from "../constants";
-import type { Engine } from "../engine";
-import { RenderTargetWrapper } from "../renderTargetWrapper";
-import type { ThinEngine } from "../thinEngine";
-import type { WebGLHardwareTexture } from "./webGLHardwareTexture";
-import { HasStencilAspect } from "../../Materials/Textures/internalTexture";
-
-/** @internal */
-export class WebGLRenderTargetWrapper extends RenderTargetWrapper {
-    private _context: WebGLRenderingContext;
-
-    /**
-     * @internal
-     */
-    public _framebuffer: Nullable<WebGLFramebuffer> = null;
-    /**
-     * @internal
-     */
-    public _depthStencilBuffer: Nullable<WebGLRenderbuffer> = null;
-    // eslint-disable-next-line @typescript-eslint/naming-convention
-    /**
-     * @internal
-     */
-    // eslint-disable-next-line @typescript-eslint/naming-convention
-    public _MSAAFramebuffer: Nullable<WebGLFramebuffer> = null;
-
-    // Multiview
-    /**
-     * @internal
-     */
-    public _colorTextureArray: Nullable<WebGLTexture> = null;
-    /**
-     * @internal
-     */
-    public _depthStencilTextureArray: Nullable<WebGLTexture> = null;
-    /**
-     * @internal
-     */
-    public _disposeOnlyFramebuffers = false;
-    /**
-     * @internal
-     */
-    public _currentLOD = 0;
-
-<<<<<<< HEAD
-    public override get depthStencilTexture() {
-        return this._depthStencilTexture;
-    }
-
-    public override set depthStencilTexture(texture: Nullable<InternalTexture>) {
-        this._depthStencilTexture = texture;
-        this._generateDepthBuffer = this._generateStencilBuffer = false;
-=======
-    public override setDepthStencilTexture(texture: Nullable<InternalTexture>, disposeExisting = true) {
-        super.setDepthStencilTexture(texture, disposeExisting);
->>>>>>> fe7ee12c
-
-        if (!texture) {
-            return;
-        }
-
-<<<<<<< HEAD
-        this._generateDepthBuffer = true;
-        this._generateStencilBuffer = HasStencilAspect(texture.format);
-
-=======
->>>>>>> fe7ee12c
-        const engine = this._engine as ThinEngine;
-        const gl = this._context as WebGL2RenderingContext;
-        const hardwareTexture = texture._hardwareTexture as Nullable<WebGLHardwareTexture>;
-
-<<<<<<< HEAD
-        if (texture && hardwareTexture && texture._autoMSAAManagement && this._MSAAFramebuffer) {
-=======
-        if (hardwareTexture && texture._autoMSAAManagement && this._MSAAFramebuffer) {
->>>>>>> fe7ee12c
-            const currentFB = engine._currentFramebuffer;
-            engine._bindUnboundFramebuffer(this._MSAAFramebuffer);
-            gl.framebufferRenderbuffer(
-                gl.FRAMEBUFFER,
-                HasStencilAspect(texture.format) ? gl.DEPTH_STENCIL_ATTACHMENT : gl.DEPTH_ATTACHMENT,
-                gl.RENDERBUFFER,
-                hardwareTexture.getMSAARenderBuffer()
-            );
-            engine._bindUnboundFramebuffer(currentFB);
-        }
-    }
-
-    constructor(isMulti: boolean, isCube: boolean, size: TextureSize, engine: ThinEngine, context: WebGLRenderingContext) {
-        super(isMulti, isCube, size, engine);
-
-        this._context = context;
-    }
-
-    protected override _cloneRenderTargetWrapper(): Nullable<RenderTargetWrapper> {
-        let rtw: Nullable<RenderTargetWrapper> = null;
-
-        if (this._colorTextureArray && this._depthStencilTextureArray) {
-            rtw = (this._engine as Engine).createMultiviewRenderTargetTexture(this.width, this.height);
-            rtw.texture!.isReady = true;
-        } else {
-            rtw = super._cloneRenderTargetWrapper();
-        }
-
-        return rtw;
-    }
-
-    protected override _swapRenderTargetWrapper(target: WebGLRenderTargetWrapper): void {
-        super._swapRenderTargetWrapper(target);
-
-        target._framebuffer = this._framebuffer;
-        target._depthStencilBuffer = this._depthStencilBuffer;
-        target._MSAAFramebuffer = this._MSAAFramebuffer;
-        target._colorTextureArray = this._colorTextureArray;
-        target._depthStencilTextureArray = this._depthStencilTextureArray;
-
-        this._framebuffer = this._depthStencilBuffer = this._MSAAFramebuffer = this._colorTextureArray = this._depthStencilTextureArray = null;
-    }
-
-    /**
-     * Creates the depth/stencil texture
-     * @param comparisonFunction Comparison function to use for the texture
-     * @param bilinearFiltering true if bilinear filtering should be used when sampling the texture
-     * @param generateStencil true if the stencil aspect should also be created
-     * @param samples sample count to use when creating the texture
-     * @param format format of the depth texture
-     * @param label defines the label to use for the texture (for debugging purpose only)
-     * @returns the depth/stencil created texture
-     */
-    public override createDepthStencilTexture(
-        comparisonFunction: number = 0,
-        bilinearFiltering: boolean = true,
-        generateStencil: boolean = false,
-        samples: number = 1,
-        format: number = Constants.TEXTUREFORMAT_DEPTH32_FLOAT,
-        label?: string
-    ): InternalTexture {
-        if (this._depthStencilBuffer) {
-            const engine = this._engine as ThinEngine;
-            // Dispose previous depth/stencil render buffers and clear the corresponding attachment.
-            // Next time this framebuffer is bound, the new depth/stencil texture will be attached.
-            const currentFrameBuffer = engine._currentFramebuffer;
-            const gl = this._context;
-
-            engine._bindUnboundFramebuffer(this._framebuffer);
-            gl.framebufferRenderbuffer(gl.FRAMEBUFFER, gl.DEPTH_STENCIL_ATTACHMENT, gl.RENDERBUFFER, null);
-            gl.framebufferRenderbuffer(gl.FRAMEBUFFER, gl.DEPTH_ATTACHMENT, gl.RENDERBUFFER, null);
-            gl.framebufferRenderbuffer(gl.FRAMEBUFFER, gl.STENCIL_ATTACHMENT, gl.RENDERBUFFER, null);
-            engine._bindUnboundFramebuffer(currentFrameBuffer);
-            gl.deleteRenderbuffer(this._depthStencilBuffer);
-
-            this._depthStencilBuffer = null;
-        }
-
-        return super.createDepthStencilTexture(comparisonFunction, bilinearFiltering, generateStencil, samples, format, label);
-    }
-
-    /**
-     * Shares the depth buffer of this render target with another render target.
-     * @param renderTarget Destination renderTarget
-     */
-    public override shareDepth(renderTarget: WebGLRenderTargetWrapper): void {
-        super.shareDepth(renderTarget);
-
-        const gl = this._context;
-        const depthbuffer = this._depthStencilBuffer;
-        const framebuffer = renderTarget._MSAAFramebuffer || renderTarget._framebuffer;
-        const engine = this._engine as ThinEngine;
-
-        if (renderTarget._depthStencilBuffer && renderTarget._depthStencilBuffer !== depthbuffer) {
-            gl.deleteRenderbuffer(renderTarget._depthStencilBuffer);
-        }
-        renderTarget._depthStencilBuffer = depthbuffer;
-        const attachment = renderTarget._generateStencilBuffer ? gl.DEPTH_STENCIL_ATTACHMENT : gl.DEPTH_ATTACHMENT;
-        engine._bindUnboundFramebuffer(framebuffer);
-        gl.framebufferRenderbuffer(gl.FRAMEBUFFER, attachment, gl.RENDERBUFFER, depthbuffer);
-        engine._bindUnboundFramebuffer(null);
-    }
-
-    /**
-     * Binds a texture to this render target on a specific attachment
-     * @param texture The texture to bind to the framebuffer
-     * @param attachmentIndex Index of the attachment
-     * @param faceIndexOrLayer The face or layer of the texture to render to in case of cube texture or array texture
-     * @param lodLevel defines the lod level to bind to the frame buffer
-     */
-    private _bindTextureRenderTarget(texture: InternalTexture, attachmentIndex: number = 0, faceIndexOrLayer?: number, lodLevel: number = 0) {
-        const hardwareTexture = texture._hardwareTexture as WebGLHardwareTexture;
-        if (!hardwareTexture) {
-            return;
-        }
-
-        const framebuffer = this._framebuffer;
-        const engine = this._engine as ThinEngine;
-        const currentFB = engine._currentFramebuffer;
-        engine._bindUnboundFramebuffer(framebuffer);
-
-        let attachment: any;
-        if (engine.webGLVersion > 1) {
-            const gl = this._context as WebGL2RenderingContext;
-
-            attachment = (<any>gl)["COLOR_ATTACHMENT" + attachmentIndex];
-            if (texture.is2DArray || texture.is3D) {
-                faceIndexOrLayer = faceIndexOrLayer ?? this.layerIndices?.[attachmentIndex] ?? 0;
-                gl.framebufferTextureLayer(gl.FRAMEBUFFER, attachment, hardwareTexture.underlyingResource, lodLevel, faceIndexOrLayer);
-            } else if (texture.isCube) {
-                // if face index is not specified, try to query it from faceIndices
-                // default is face 0
-                faceIndexOrLayer = faceIndexOrLayer ?? this.faceIndices?.[attachmentIndex] ?? 0;
-                gl.framebufferTexture2D(gl.FRAMEBUFFER, attachment, gl.TEXTURE_CUBE_MAP_POSITIVE_X + faceIndexOrLayer, hardwareTexture.underlyingResource, lodLevel);
-            } else {
-                gl.framebufferTexture2D(gl.FRAMEBUFFER, attachment, gl.TEXTURE_2D, hardwareTexture.underlyingResource, lodLevel);
-            }
-        } else {
-            // Default behavior (WebGL)
-            const gl = this._context;
-
-            attachment = (<any>gl)["COLOR_ATTACHMENT" + attachmentIndex + "_WEBGL"];
-            const target = faceIndexOrLayer !== undefined ? gl.TEXTURE_CUBE_MAP_POSITIVE_X + faceIndexOrLayer : gl.TEXTURE_2D;
-
-            gl.framebufferTexture2D(gl.FRAMEBUFFER, attachment, target, hardwareTexture.underlyingResource, lodLevel);
-        }
-
-        if (texture._autoMSAAManagement && this._MSAAFramebuffer) {
-            const gl = this._context;
-            engine._bindUnboundFramebuffer(this._MSAAFramebuffer);
-            gl.framebufferRenderbuffer(gl.FRAMEBUFFER, attachment, gl.RENDERBUFFER, hardwareTexture.getMSAARenderBuffer());
-        }
-
-        engine._bindUnboundFramebuffer(currentFB);
-    }
-
-    /**
-     * Set a texture in the textures array
-     * @param texture the texture to set
-     * @param index the index in the textures array to set
-     * @param disposePrevious If this function should dispose the previous texture
-     */
-    public override setTexture(texture: InternalTexture, index: number = 0, disposePrevious: boolean = true) {
-        super.setTexture(texture, index, disposePrevious);
-        this._bindTextureRenderTarget(texture, index);
-    }
-
-    /**
-     * Sets the layer and face indices of every render target texture
-     * @param layers The layer of the texture to be set (make negative to not modify)
-     * @param faces The face of the texture to be set (make negative to not modify)
-     */
-    public override setLayerAndFaceIndices(layers: number[], faces: number[]) {
-        super.setLayerAndFaceIndices(layers, faces);
-
-        if (!this.textures || !this.layerIndices || !this.faceIndices) {
-            return;
-        }
-
-        // the length of this._attachments is the right one as it does not count the depth texture, in case we generated it
-        const textureCount = this._attachments?.length ?? this.textures.length;
-        for (let index = 0; index < textureCount; index++) {
-            const texture = this.textures[index];
-            if (!texture) {
-                // The target type was probably -1 at creation time and setTexture has not been called yet for this index
-                continue;
-            }
-            if (texture.is2DArray || texture.is3D) {
-                this._bindTextureRenderTarget(texture, index, this.layerIndices[index]);
-            } else if (texture.isCube) {
-                this._bindTextureRenderTarget(texture, index, this.faceIndices[index]);
-            } else {
-                this._bindTextureRenderTarget(texture, index);
-            }
-        }
-    }
-
-    /**
-     * Set the face and layer indices of a texture in the textures array
-     * @param index The index of the texture in the textures array to modify
-     * @param layer The layer of the texture to be set
-     * @param face The face of the texture to be set
-     */
-    public override setLayerAndFaceIndex(index: number = 0, layer?: number, face?: number): void {
-        super.setLayerAndFaceIndex(index, layer, face);
-
-        if (!this.textures || !this.layerIndices || !this.faceIndices) {
-            return;
-        }
-
-        const texture = this.textures[index];
-        if (texture.is2DArray || texture.is3D) {
-            this._bindTextureRenderTarget(this.textures[index], index, this.layerIndices[index]);
-        } else if (texture.isCube) {
-            this._bindTextureRenderTarget(this.textures[index], index, this.faceIndices[index]);
-        }
-    }
-
-    public override resolveMSAATextures(): void {
-        const engine = this._engine as ThinEngine;
-        const currentFramebuffer = engine._currentFramebuffer;
-
-        engine._bindUnboundFramebuffer(this._MSAAFramebuffer);
-
-        super.resolveMSAATextures();
-
-        engine._bindUnboundFramebuffer(currentFramebuffer);
-    }
-
-    public override dispose(disposeOnlyFramebuffers = this._disposeOnlyFramebuffers): void {
-        const gl = this._context;
-
-        if (!disposeOnlyFramebuffers) {
-            if (this._colorTextureArray) {
-                this._context.deleteTexture(this._colorTextureArray);
-                this._colorTextureArray = null;
-            }
-            if (this._depthStencilTextureArray) {
-                this._context.deleteTexture(this._depthStencilTextureArray);
-                this._depthStencilTextureArray = null;
-            }
-        }
-
-        if (this._framebuffer) {
-            gl.deleteFramebuffer(this._framebuffer);
-            this._framebuffer = null;
-        }
-
-        if (this._depthStencilBuffer) {
-            gl.deleteRenderbuffer(this._depthStencilBuffer);
-            this._depthStencilBuffer = null;
-        }
-
-        if (this._MSAAFramebuffer) {
-            gl.deleteFramebuffer(this._MSAAFramebuffer);
-            this._MSAAFramebuffer = null;
-        }
-
-        super.dispose(disposeOnlyFramebuffers);
-    }
-}
+import type { InternalTexture } from "../../Materials/Textures/internalTexture";
+import type { TextureSize } from "../../Materials/Textures/textureCreationOptions";
+import type { Nullable } from "../../types";
+import { Constants } from "../constants";
+import type { Engine } from "../engine";
+import { RenderTargetWrapper } from "../renderTargetWrapper";
+import type { ThinEngine } from "../thinEngine";
+import type { WebGLHardwareTexture } from "./webGLHardwareTexture";
+import { HasStencilAspect } from "../../Materials/Textures/internalTexture";
+
+/** @internal */
+export class WebGLRenderTargetWrapper extends RenderTargetWrapper {
+    private _context: WebGLRenderingContext;
+
+    /**
+     * @internal
+     */
+    public _framebuffer: Nullable<WebGLFramebuffer> = null;
+    /**
+     * @internal
+     */
+    public _depthStencilBuffer: Nullable<WebGLRenderbuffer> = null;
+    // eslint-disable-next-line @typescript-eslint/naming-convention
+    /**
+     * @internal
+     */
+    // eslint-disable-next-line @typescript-eslint/naming-convention
+    public _MSAAFramebuffer: Nullable<WebGLFramebuffer> = null;
+
+    // Multiview
+    /**
+     * @internal
+     */
+    public _colorTextureArray: Nullable<WebGLTexture> = null;
+    /**
+     * @internal
+     */
+    public _depthStencilTextureArray: Nullable<WebGLTexture> = null;
+    /**
+     * @internal
+     */
+    public _disposeOnlyFramebuffers = false;
+    /**
+     * @internal
+     */
+    public _currentLOD = 0;
+
+    public override setDepthStencilTexture(texture: Nullable<InternalTexture>, disposeExisting = true) {
+        super.setDepthStencilTexture(texture, disposeExisting);
+
+        if (!texture) {
+            return;
+        }
+
+        const engine = this._engine as ThinEngine;
+        const gl = this._context as WebGL2RenderingContext;
+        const hardwareTexture = texture._hardwareTexture as Nullable<WebGLHardwareTexture>;
+
+        if (hardwareTexture && texture._autoMSAAManagement && this._MSAAFramebuffer) {
+            const currentFB = engine._currentFramebuffer;
+            engine._bindUnboundFramebuffer(this._MSAAFramebuffer);
+            gl.framebufferRenderbuffer(
+                gl.FRAMEBUFFER,
+                HasStencilAspect(texture.format) ? gl.DEPTH_STENCIL_ATTACHMENT : gl.DEPTH_ATTACHMENT,
+                gl.RENDERBUFFER,
+                hardwareTexture.getMSAARenderBuffer()
+            );
+            engine._bindUnboundFramebuffer(currentFB);
+        }
+    }
+
+    constructor(isMulti: boolean, isCube: boolean, size: TextureSize, engine: ThinEngine, context: WebGLRenderingContext) {
+        super(isMulti, isCube, size, engine);
+
+        this._context = context;
+    }
+
+    protected override _cloneRenderTargetWrapper(): Nullable<RenderTargetWrapper> {
+        let rtw: Nullable<RenderTargetWrapper> = null;
+
+        if (this._colorTextureArray && this._depthStencilTextureArray) {
+            rtw = (this._engine as Engine).createMultiviewRenderTargetTexture(this.width, this.height);
+            rtw.texture!.isReady = true;
+        } else {
+            rtw = super._cloneRenderTargetWrapper();
+        }
+
+        return rtw;
+    }
+
+    protected override _swapRenderTargetWrapper(target: WebGLRenderTargetWrapper): void {
+        super._swapRenderTargetWrapper(target);
+
+        target._framebuffer = this._framebuffer;
+        target._depthStencilBuffer = this._depthStencilBuffer;
+        target._MSAAFramebuffer = this._MSAAFramebuffer;
+        target._colorTextureArray = this._colorTextureArray;
+        target._depthStencilTextureArray = this._depthStencilTextureArray;
+
+        this._framebuffer = this._depthStencilBuffer = this._MSAAFramebuffer = this._colorTextureArray = this._depthStencilTextureArray = null;
+    }
+
+    /**
+     * Creates the depth/stencil texture
+     * @param comparisonFunction Comparison function to use for the texture
+     * @param bilinearFiltering true if bilinear filtering should be used when sampling the texture
+     * @param generateStencil true if the stencil aspect should also be created
+     * @param samples sample count to use when creating the texture
+     * @param format format of the depth texture
+     * @param label defines the label to use for the texture (for debugging purpose only)
+     * @returns the depth/stencil created texture
+     */
+    public override createDepthStencilTexture(
+        comparisonFunction: number = 0,
+        bilinearFiltering: boolean = true,
+        generateStencil: boolean = false,
+        samples: number = 1,
+        format: number = Constants.TEXTUREFORMAT_DEPTH32_FLOAT,
+        label?: string
+    ): InternalTexture {
+        if (this._depthStencilBuffer) {
+            const engine = this._engine as ThinEngine;
+            // Dispose previous depth/stencil render buffers and clear the corresponding attachment.
+            // Next time this framebuffer is bound, the new depth/stencil texture will be attached.
+            const currentFrameBuffer = engine._currentFramebuffer;
+            const gl = this._context;
+
+            engine._bindUnboundFramebuffer(this._framebuffer);
+            gl.framebufferRenderbuffer(gl.FRAMEBUFFER, gl.DEPTH_STENCIL_ATTACHMENT, gl.RENDERBUFFER, null);
+            gl.framebufferRenderbuffer(gl.FRAMEBUFFER, gl.DEPTH_ATTACHMENT, gl.RENDERBUFFER, null);
+            gl.framebufferRenderbuffer(gl.FRAMEBUFFER, gl.STENCIL_ATTACHMENT, gl.RENDERBUFFER, null);
+            engine._bindUnboundFramebuffer(currentFrameBuffer);
+            gl.deleteRenderbuffer(this._depthStencilBuffer);
+
+            this._depthStencilBuffer = null;
+        }
+
+        return super.createDepthStencilTexture(comparisonFunction, bilinearFiltering, generateStencil, samples, format, label);
+    }
+
+    /**
+     * Shares the depth buffer of this render target with another render target.
+     * @param renderTarget Destination renderTarget
+     */
+    public override shareDepth(renderTarget: WebGLRenderTargetWrapper): void {
+        super.shareDepth(renderTarget);
+
+        const gl = this._context;
+        const depthbuffer = this._depthStencilBuffer;
+        const framebuffer = renderTarget._MSAAFramebuffer || renderTarget._framebuffer;
+        const engine = this._engine as ThinEngine;
+
+        if (renderTarget._depthStencilBuffer && renderTarget._depthStencilBuffer !== depthbuffer) {
+            gl.deleteRenderbuffer(renderTarget._depthStencilBuffer);
+        }
+        renderTarget._depthStencilBuffer = depthbuffer;
+        const attachment = renderTarget._generateStencilBuffer ? gl.DEPTH_STENCIL_ATTACHMENT : gl.DEPTH_ATTACHMENT;
+        engine._bindUnboundFramebuffer(framebuffer);
+        gl.framebufferRenderbuffer(gl.FRAMEBUFFER, attachment, gl.RENDERBUFFER, depthbuffer);
+        engine._bindUnboundFramebuffer(null);
+    }
+
+    /**
+     * Binds a texture to this render target on a specific attachment
+     * @param texture The texture to bind to the framebuffer
+     * @param attachmentIndex Index of the attachment
+     * @param faceIndexOrLayer The face or layer of the texture to render to in case of cube texture or array texture
+     * @param lodLevel defines the lod level to bind to the frame buffer
+     */
+    private _bindTextureRenderTarget(texture: InternalTexture, attachmentIndex: number = 0, faceIndexOrLayer?: number, lodLevel: number = 0) {
+        const hardwareTexture = texture._hardwareTexture as WebGLHardwareTexture;
+        if (!hardwareTexture) {
+            return;
+        }
+
+        const framebuffer = this._framebuffer;
+        const engine = this._engine as ThinEngine;
+        const currentFB = engine._currentFramebuffer;
+        engine._bindUnboundFramebuffer(framebuffer);
+
+        let attachment: any;
+        if (engine.webGLVersion > 1) {
+            const gl = this._context as WebGL2RenderingContext;
+
+            attachment = (<any>gl)["COLOR_ATTACHMENT" + attachmentIndex];
+            if (texture.is2DArray || texture.is3D) {
+                faceIndexOrLayer = faceIndexOrLayer ?? this.layerIndices?.[attachmentIndex] ?? 0;
+                gl.framebufferTextureLayer(gl.FRAMEBUFFER, attachment, hardwareTexture.underlyingResource, lodLevel, faceIndexOrLayer);
+            } else if (texture.isCube) {
+                // if face index is not specified, try to query it from faceIndices
+                // default is face 0
+                faceIndexOrLayer = faceIndexOrLayer ?? this.faceIndices?.[attachmentIndex] ?? 0;
+                gl.framebufferTexture2D(gl.FRAMEBUFFER, attachment, gl.TEXTURE_CUBE_MAP_POSITIVE_X + faceIndexOrLayer, hardwareTexture.underlyingResource, lodLevel);
+            } else {
+                gl.framebufferTexture2D(gl.FRAMEBUFFER, attachment, gl.TEXTURE_2D, hardwareTexture.underlyingResource, lodLevel);
+            }
+        } else {
+            // Default behavior (WebGL)
+            const gl = this._context;
+
+            attachment = (<any>gl)["COLOR_ATTACHMENT" + attachmentIndex + "_WEBGL"];
+            const target = faceIndexOrLayer !== undefined ? gl.TEXTURE_CUBE_MAP_POSITIVE_X + faceIndexOrLayer : gl.TEXTURE_2D;
+
+            gl.framebufferTexture2D(gl.FRAMEBUFFER, attachment, target, hardwareTexture.underlyingResource, lodLevel);
+        }
+
+        if (texture._autoMSAAManagement && this._MSAAFramebuffer) {
+            const gl = this._context;
+            engine._bindUnboundFramebuffer(this._MSAAFramebuffer);
+            gl.framebufferRenderbuffer(gl.FRAMEBUFFER, attachment, gl.RENDERBUFFER, hardwareTexture.getMSAARenderBuffer());
+        }
+
+        engine._bindUnboundFramebuffer(currentFB);
+    }
+
+    /**
+     * Set a texture in the textures array
+     * @param texture the texture to set
+     * @param index the index in the textures array to set
+     * @param disposePrevious If this function should dispose the previous texture
+     */
+    public override setTexture(texture: InternalTexture, index: number = 0, disposePrevious: boolean = true) {
+        super.setTexture(texture, index, disposePrevious);
+        this._bindTextureRenderTarget(texture, index);
+    }
+
+    /**
+     * Sets the layer and face indices of every render target texture
+     * @param layers The layer of the texture to be set (make negative to not modify)
+     * @param faces The face of the texture to be set (make negative to not modify)
+     */
+    public override setLayerAndFaceIndices(layers: number[], faces: number[]) {
+        super.setLayerAndFaceIndices(layers, faces);
+
+        if (!this.textures || !this.layerIndices || !this.faceIndices) {
+            return;
+        }
+
+        // the length of this._attachments is the right one as it does not count the depth texture, in case we generated it
+        const textureCount = this._attachments?.length ?? this.textures.length;
+        for (let index = 0; index < textureCount; index++) {
+            const texture = this.textures[index];
+            if (!texture) {
+                // The target type was probably -1 at creation time and setTexture has not been called yet for this index
+                continue;
+            }
+            if (texture.is2DArray || texture.is3D) {
+                this._bindTextureRenderTarget(texture, index, this.layerIndices[index]);
+            } else if (texture.isCube) {
+                this._bindTextureRenderTarget(texture, index, this.faceIndices[index]);
+            } else {
+                this._bindTextureRenderTarget(texture, index);
+            }
+        }
+    }
+
+    /**
+     * Set the face and layer indices of a texture in the textures array
+     * @param index The index of the texture in the textures array to modify
+     * @param layer The layer of the texture to be set
+     * @param face The face of the texture to be set
+     */
+    public override setLayerAndFaceIndex(index: number = 0, layer?: number, face?: number): void {
+        super.setLayerAndFaceIndex(index, layer, face);
+
+        if (!this.textures || !this.layerIndices || !this.faceIndices) {
+            return;
+        }
+
+        const texture = this.textures[index];
+        if (texture.is2DArray || texture.is3D) {
+            this._bindTextureRenderTarget(this.textures[index], index, this.layerIndices[index]);
+        } else if (texture.isCube) {
+            this._bindTextureRenderTarget(this.textures[index], index, this.faceIndices[index]);
+        }
+    }
+
+    public override resolveMSAATextures(): void {
+        const engine = this._engine as ThinEngine;
+        const currentFramebuffer = engine._currentFramebuffer;
+
+        engine._bindUnboundFramebuffer(this._MSAAFramebuffer);
+
+        super.resolveMSAATextures();
+
+        engine._bindUnboundFramebuffer(currentFramebuffer);
+    }
+
+    public override dispose(disposeOnlyFramebuffers = this._disposeOnlyFramebuffers): void {
+        const gl = this._context;
+
+        if (!disposeOnlyFramebuffers) {
+            if (this._colorTextureArray) {
+                this._context.deleteTexture(this._colorTextureArray);
+                this._colorTextureArray = null;
+            }
+            if (this._depthStencilTextureArray) {
+                this._context.deleteTexture(this._depthStencilTextureArray);
+                this._depthStencilTextureArray = null;
+            }
+        }
+
+        if (this._framebuffer) {
+            gl.deleteFramebuffer(this._framebuffer);
+            this._framebuffer = null;
+        }
+
+        if (this._depthStencilBuffer) {
+            gl.deleteRenderbuffer(this._depthStencilBuffer);
+            this._depthStencilBuffer = null;
+        }
+
+        if (this._MSAAFramebuffer) {
+            gl.deleteFramebuffer(this._MSAAFramebuffer);
+            this._MSAAFramebuffer = null;
+        }
+
+        super.dispose(disposeOnlyFramebuffers);
+    }
+}