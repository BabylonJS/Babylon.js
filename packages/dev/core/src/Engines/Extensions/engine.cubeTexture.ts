import { ThinEngine } from "../../Engines/thinEngine";
import { InternalTexture, InternalTextureSource } from "../../Materials/Textures/internalTexture";
import { Logger } from "../../Misc/logger";
import type { Nullable } from "../../types";
import type { Scene } from "../../scene";
import { Constants } from "../constants";
import type { DepthTextureCreationOptions } from "../../Materials/Textures/textureCreationOptions";
import { GetExponentOfTwo } from "../../Misc/tools.functions";

declare module "../../Engines/abstractEngine" {
    export interface AbstractEngine {
        /**
         * @internal
         */
        _setCubeMapTextureParams(texture: InternalTexture, loadMipmap: boolean, maxLevel?: number): void;
        /**
         * Creates a depth stencil cube texture.
         * This is only available in WebGL 2.
         * @param size The size of face edge in the cube texture.
         * @param options The options defining the cube texture.
         * @returns The cube texture
         */
        _createDepthStencilCubeTexture(size: number, options: DepthTextureCreationOptions): InternalTexture;

        /**
         * Creates a cube texture
         * @param rootUrl defines the url where the files to load is located
         * @param scene defines the current scene
         * @param files defines the list of files to load (1 per face)
         * @param noMipmap defines a boolean indicating that no mipmaps shall be generated (false by default)
         * @param onLoad defines an optional callback raised when the texture is loaded
         * @param onError defines an optional callback raised if there is an issue to load the texture
         * @param format defines the format of the data
         * @param forcedExtension defines the extension to use to pick the right loader
         * @param createPolynomials if a polynomial sphere should be created for the cube texture
         * @param lodScale defines the scale applied to environment texture. This manages the range of LOD level used for IBL according to the roughness
         * @param lodOffset defines the offset applied to environment texture. This manages first LOD level used for IBL according to the roughness
         * @param fallback defines texture to use while falling back when (compressed) texture file not found.
         * @param loaderOptions options to be passed to the loader
         * @param useSRGBBuffer defines if the texture must be loaded in a sRGB GPU buffer (if supported by the GPU).
         * @param buffer defines the data buffer to load instead of loading the rootUrl
         * @returns the cube texture as an InternalTexture
         */
        createCubeTexture(
            rootUrl: string,
            scene: Nullable<Scene>,
            files: Nullable<string[]>,
            noMipmap: boolean | undefined,
            onLoad: Nullable<(data?: any) => void>,
            onError: Nullable<(message?: string, exception?: any) => void>,
            format: number | undefined,
            forcedExtension: any,
            createPolynomials: boolean,
            lodScale: number,
            lodOffset: number,
            fallback: Nullable<InternalTexture>,
            loaderOptions: any,
            useSRGBBuffer: boolean,
            buffer: Nullable<ArrayBufferView>
        ): InternalTexture;

        /**
         * Creates a cube texture
         * @param rootUrl defines the url where the files to load is located
         * @param scene defines the current scene
         * @param files defines the list of files to load (1 per face)
         * @param noMipmap defines a boolean indicating that no mipmaps shall be generated (false by default)
         * @param onLoad defines an optional callback raised when the texture is loaded
         * @param onError defines an optional callback raised if there is an issue to load the texture
         * @param format defines the format of the data
         * @param forcedExtension defines the extension to use to pick the right loader
         * @returns the cube texture as an InternalTexture
         */
        createCubeTexture(
            rootUrl: string,
            scene: Nullable<Scene>,
            files: Nullable<string[]>,
            noMipmap: boolean,
            onLoad: Nullable<(data?: any) => void>,
            onError: Nullable<(message?: string, exception?: any) => void>,
            format: number | undefined,
            forcedExtension: any
        ): InternalTexture;

        /**
         * Creates a cube texture
         * @param rootUrl defines the url where the files to load is located
         * @param scene defines the current scene
         * @param files defines the list of files to load (1 per face)
         * @param noMipmap defines a boolean indicating that no mipmaps shall be generated (false by default)
         * @param onLoad defines an optional callback raised when the texture is loaded
         * @param onError defines an optional callback raised if there is an issue to load the texture
         * @param format defines the format of the data
         * @param forcedExtension defines the extension to use to pick the right loader
         * @param createPolynomials if a polynomial sphere should be created for the cube texture
         * @param lodScale defines the scale applied to environment texture. This manages the range of LOD level used for IBL according to the roughness
         * @param lodOffset defines the offset applied to environment texture. This manages first LOD level used for IBL according to the roughness
         * @returns the cube texture as an InternalTexture
         */
        createCubeTexture(
            rootUrl: string,
            scene: Nullable<Scene>,
            files: Nullable<string[]>,
            noMipmap: boolean,
            onLoad: Nullable<(data?: any) => void>,
            onError: Nullable<(message?: string, exception?: any) => void>,
            format: number | undefined,
            forcedExtension: any,
            createPolynomials: boolean,
            lodScale: number,
            lodOffset: number
        ): InternalTexture;

        /** @internal */
        createCubeTextureBase(
            rootUrl: string,
            scene: Nullable<Scene>,
            files: Nullable<string[]>,
            noMipmap: boolean,
            onLoad: Nullable<(data?: any) => void>,
            onError: Nullable<(message?: string, exception?: any) => void>,
            format: number | undefined,
            forcedExtension: any,
            createPolynomials: boolean,
            lodScale: number,
            lodOffset: number,
            fallback: Nullable<InternalTexture>,
            beforeLoadCubeDataCallback: Nullable<(texture: InternalTexture, data: ArrayBufferView | ArrayBufferView[]) => void>,
            imageHandler: Nullable<(texture: InternalTexture, imgs: HTMLImageElement[] | ImageBitmap[]) => void>,
            useSRGBBuffer: boolean,
            buffer: ArrayBufferView
        ): InternalTexture;

        /**
         * Force the mipmap generation for the given render target texture
         * @param texture defines the render target texture to use
         * @param unbind defines whether or not to unbind the texture after generation. Defaults to true.
         */
        generateMipMapsForCubemap(texture: InternalTexture, unbind?: boolean): void;
    }
}

ThinEngine.prototype._createDepthStencilCubeTexture = function (size: number, options: DepthTextureCreationOptions): InternalTexture {
    const internalTexture = new InternalTexture(this, InternalTextureSource.DepthStencil);
    internalTexture.isCube = true;

    if (this.webGLVersion === 1) {
        Logger.Error("Depth cube texture is not supported by WebGL 1.");
        return internalTexture;
    }

    const internalOptions = {
        bilinearFiltering: false,
        comparisonFunction: 0,
        generateStencil: false,
        ...options,
    };

    const gl = this._gl;
    this._bindTextureDirectly(gl.TEXTURE_CUBE_MAP, internalTexture, true);

<<<<<<< HEAD
    this._setupDepthStencilTexture(internalTexture, size, internalOptions.generateStencil, internalOptions.comparisonFunction);
=======
    this._setupDepthStencilTexture(internalTexture, size, internalOptions.bilinearFiltering, internalOptions.comparisonFunction);
>>>>>>> 6c1651dc

    // Create the depth/stencil buffer
    for (let face = 0; face < 6; face++) {
        if (internalOptions.generateStencil) {
            gl.texImage2D(gl.TEXTURE_CUBE_MAP_POSITIVE_X + face, 0, gl.DEPTH24_STENCIL8, size, size, 0, gl.DEPTH_STENCIL, gl.UNSIGNED_INT_24_8, null);
        } else {
            gl.texImage2D(gl.TEXTURE_CUBE_MAP_POSITIVE_X + face, 0, gl.DEPTH_COMPONENT24, size, size, 0, gl.DEPTH_COMPONENT, gl.UNSIGNED_INT, null);
        }
    }

    this._bindTextureDirectly(gl.TEXTURE_CUBE_MAP, null);

    this._internalTexturesCache.push(internalTexture);

    return internalTexture;
};

ThinEngine.prototype._setCubeMapTextureParams = function (texture: InternalTexture, loadMipmap: boolean, maxLevel?: number): void {
    const gl = this._gl;
    gl.texParameteri(gl.TEXTURE_CUBE_MAP, gl.TEXTURE_MAG_FILTER, gl.LINEAR);
    gl.texParameteri(gl.TEXTURE_CUBE_MAP, gl.TEXTURE_MIN_FILTER, loadMipmap ? gl.LINEAR_MIPMAP_LINEAR : gl.LINEAR);
    gl.texParameteri(gl.TEXTURE_CUBE_MAP, gl.TEXTURE_WRAP_S, gl.CLAMP_TO_EDGE);
    gl.texParameteri(gl.TEXTURE_CUBE_MAP, gl.TEXTURE_WRAP_T, gl.CLAMP_TO_EDGE);
    texture.samplingMode = loadMipmap ? Constants.TEXTURE_TRILINEAR_SAMPLINGMODE : Constants.TEXTURE_LINEAR_LINEAR;

    if (loadMipmap && this.getCaps().textureMaxLevel && maxLevel !== undefined && maxLevel > 0) {
        gl.texParameteri(gl.TEXTURE_CUBE_MAP, gl.TEXTURE_MAX_LEVEL, maxLevel);
        texture._maxLodLevel = maxLevel;
    }

    this._bindTextureDirectly(gl.TEXTURE_CUBE_MAP, null);
};

ThinEngine.prototype.createCubeTexture = function (
    rootUrl: string,
    scene: Nullable<Scene>,
    files: Nullable<string[]>,
    noMipmap?: boolean,
    onLoad: Nullable<(data?: any) => void> = null,
    onError: Nullable<(message?: string, exception?: any) => void> = null,
    format?: number,
    forcedExtension: any = null,
    createPolynomials: boolean = false,
    lodScale: number = 0,
    lodOffset: number = 0,
    fallback: Nullable<InternalTexture> = null,
    loaderOptions?: any,
    useSRGBBuffer = false,
    buffer: Nullable<ArrayBufferView> = null
): InternalTexture {
    const gl = this._gl;

    return this.createCubeTextureBase(
        rootUrl,
        scene,
        files,
        !!noMipmap,
        onLoad,
        onError,
        format,
        forcedExtension,
        createPolynomials,
        lodScale,
        lodOffset,
        fallback,
        (texture: InternalTexture) => this._bindTextureDirectly(gl.TEXTURE_CUBE_MAP, texture, true),
        (texture: InternalTexture, imgs: HTMLImageElement[] | ImageBitmap[]) => {
            const width = this.needPOTTextures ? GetExponentOfTwo(imgs[0].width, this._caps.maxCubemapTextureSize) : imgs[0].width;
            const height = width;

            const faces = [
                gl.TEXTURE_CUBE_MAP_POSITIVE_X,
                gl.TEXTURE_CUBE_MAP_POSITIVE_Y,
                gl.TEXTURE_CUBE_MAP_POSITIVE_Z,
                gl.TEXTURE_CUBE_MAP_NEGATIVE_X,
                gl.TEXTURE_CUBE_MAP_NEGATIVE_Y,
                gl.TEXTURE_CUBE_MAP_NEGATIVE_Z,
            ];

            this._bindTextureDirectly(gl.TEXTURE_CUBE_MAP, texture, true);
            this._unpackFlipY(false);

            const internalFormat = format ? this._getInternalFormat(format, texture._useSRGBBuffer) : texture._useSRGBBuffer ? this._glSRGBExtensionValues.SRGB8_ALPHA8 : gl.RGBA;
            let texelFormat = format ? this._getInternalFormat(format) : gl.RGBA;

            if (texture._useSRGBBuffer && this.webGLVersion === 1) {
                texelFormat = internalFormat;
            }

            for (let index = 0; index < faces.length; index++) {
                if (imgs[index].width !== width || imgs[index].height !== height) {
                    this._prepareWorkingCanvas();

                    if (!this._workingCanvas || !this._workingContext) {
                        Logger.Warn("Cannot create canvas to resize texture.");
                        return;
                    }
                    this._workingCanvas.width = width;
                    this._workingCanvas.height = height;

                    this._workingContext.drawImage(imgs[index], 0, 0, imgs[index].width, imgs[index].height, 0, 0, width, height);
                    gl.texImage2D(faces[index], 0, internalFormat, texelFormat, gl.UNSIGNED_BYTE, this._workingCanvas as TexImageSource);
                } else {
                    gl.texImage2D(faces[index], 0, internalFormat, texelFormat, gl.UNSIGNED_BYTE, imgs[index]);
                }
            }

            if (!noMipmap) {
                gl.generateMipmap(gl.TEXTURE_CUBE_MAP);
            }

            this._setCubeMapTextureParams(texture, !noMipmap);

            texture.width = width;
            texture.height = height;
            texture.isReady = true;
            if (format) {
                texture.format = format;
            }

            texture.onLoadedObservable.notifyObservers(texture);
            texture.onLoadedObservable.clear();

            if (onLoad) {
                onLoad();
            }
        },
        !!useSRGBBuffer,
        buffer
    );
};

ThinEngine.prototype.generateMipMapsForCubemap = function (texture: InternalTexture, unbind = true) {
    if (texture.generateMipMaps) {
        const gl = this._gl;
        this._bindTextureDirectly(gl.TEXTURE_CUBE_MAP, texture, true);
        gl.generateMipmap(gl.TEXTURE_CUBE_MAP);
        if (unbind) {
            this._bindTextureDirectly(gl.TEXTURE_CUBE_MAP, null);
        }
    }
};
<|MERGE_RESOLUTION|>--- conflicted
+++ resolved
@@ -1,308 +1,304 @@
-import { ThinEngine } from "../../Engines/thinEngine";
-import { InternalTexture, InternalTextureSource } from "../../Materials/Textures/internalTexture";
-import { Logger } from "../../Misc/logger";
-import type { Nullable } from "../../types";
-import type { Scene } from "../../scene";
-import { Constants } from "../constants";
-import type { DepthTextureCreationOptions } from "../../Materials/Textures/textureCreationOptions";
-import { GetExponentOfTwo } from "../../Misc/tools.functions";
-
-declare module "../../Engines/abstractEngine" {
-    export interface AbstractEngine {
-        /**
-         * @internal
-         */
-        _setCubeMapTextureParams(texture: InternalTexture, loadMipmap: boolean, maxLevel?: number): void;
-        /**
-         * Creates a depth stencil cube texture.
-         * This is only available in WebGL 2.
-         * @param size The size of face edge in the cube texture.
-         * @param options The options defining the cube texture.
-         * @returns The cube texture
-         */
-        _createDepthStencilCubeTexture(size: number, options: DepthTextureCreationOptions): InternalTexture;
-
-        /**
-         * Creates a cube texture
-         * @param rootUrl defines the url where the files to load is located
-         * @param scene defines the current scene
-         * @param files defines the list of files to load (1 per face)
-         * @param noMipmap defines a boolean indicating that no mipmaps shall be generated (false by default)
-         * @param onLoad defines an optional callback raised when the texture is loaded
-         * @param onError defines an optional callback raised if there is an issue to load the texture
-         * @param format defines the format of the data
-         * @param forcedExtension defines the extension to use to pick the right loader
-         * @param createPolynomials if a polynomial sphere should be created for the cube texture
-         * @param lodScale defines the scale applied to environment texture. This manages the range of LOD level used for IBL according to the roughness
-         * @param lodOffset defines the offset applied to environment texture. This manages first LOD level used for IBL according to the roughness
-         * @param fallback defines texture to use while falling back when (compressed) texture file not found.
-         * @param loaderOptions options to be passed to the loader
-         * @param useSRGBBuffer defines if the texture must be loaded in a sRGB GPU buffer (if supported by the GPU).
-         * @param buffer defines the data buffer to load instead of loading the rootUrl
-         * @returns the cube texture as an InternalTexture
-         */
-        createCubeTexture(
-            rootUrl: string,
-            scene: Nullable<Scene>,
-            files: Nullable<string[]>,
-            noMipmap: boolean | undefined,
-            onLoad: Nullable<(data?: any) => void>,
-            onError: Nullable<(message?: string, exception?: any) => void>,
-            format: number | undefined,
-            forcedExtension: any,
-            createPolynomials: boolean,
-            lodScale: number,
-            lodOffset: number,
-            fallback: Nullable<InternalTexture>,
-            loaderOptions: any,
-            useSRGBBuffer: boolean,
-            buffer: Nullable<ArrayBufferView>
-        ): InternalTexture;
-
-        /**
-         * Creates a cube texture
-         * @param rootUrl defines the url where the files to load is located
-         * @param scene defines the current scene
-         * @param files defines the list of files to load (1 per face)
-         * @param noMipmap defines a boolean indicating that no mipmaps shall be generated (false by default)
-         * @param onLoad defines an optional callback raised when the texture is loaded
-         * @param onError defines an optional callback raised if there is an issue to load the texture
-         * @param format defines the format of the data
-         * @param forcedExtension defines the extension to use to pick the right loader
-         * @returns the cube texture as an InternalTexture
-         */
-        createCubeTexture(
-            rootUrl: string,
-            scene: Nullable<Scene>,
-            files: Nullable<string[]>,
-            noMipmap: boolean,
-            onLoad: Nullable<(data?: any) => void>,
-            onError: Nullable<(message?: string, exception?: any) => void>,
-            format: number | undefined,
-            forcedExtension: any
-        ): InternalTexture;
-
-        /**
-         * Creates a cube texture
-         * @param rootUrl defines the url where the files to load is located
-         * @param scene defines the current scene
-         * @param files defines the list of files to load (1 per face)
-         * @param noMipmap defines a boolean indicating that no mipmaps shall be generated (false by default)
-         * @param onLoad defines an optional callback raised when the texture is loaded
-         * @param onError defines an optional callback raised if there is an issue to load the texture
-         * @param format defines the format of the data
-         * @param forcedExtension defines the extension to use to pick the right loader
-         * @param createPolynomials if a polynomial sphere should be created for the cube texture
-         * @param lodScale defines the scale applied to environment texture. This manages the range of LOD level used for IBL according to the roughness
-         * @param lodOffset defines the offset applied to environment texture. This manages first LOD level used for IBL according to the roughness
-         * @returns the cube texture as an InternalTexture
-         */
-        createCubeTexture(
-            rootUrl: string,
-            scene: Nullable<Scene>,
-            files: Nullable<string[]>,
-            noMipmap: boolean,
-            onLoad: Nullable<(data?: any) => void>,
-            onError: Nullable<(message?: string, exception?: any) => void>,
-            format: number | undefined,
-            forcedExtension: any,
-            createPolynomials: boolean,
-            lodScale: number,
-            lodOffset: number
-        ): InternalTexture;
-
-        /** @internal */
-        createCubeTextureBase(
-            rootUrl: string,
-            scene: Nullable<Scene>,
-            files: Nullable<string[]>,
-            noMipmap: boolean,
-            onLoad: Nullable<(data?: any) => void>,
-            onError: Nullable<(message?: string, exception?: any) => void>,
-            format: number | undefined,
-            forcedExtension: any,
-            createPolynomials: boolean,
-            lodScale: number,
-            lodOffset: number,
-            fallback: Nullable<InternalTexture>,
-            beforeLoadCubeDataCallback: Nullable<(texture: InternalTexture, data: ArrayBufferView | ArrayBufferView[]) => void>,
-            imageHandler: Nullable<(texture: InternalTexture, imgs: HTMLImageElement[] | ImageBitmap[]) => void>,
-            useSRGBBuffer: boolean,
-            buffer: ArrayBufferView
-        ): InternalTexture;
-
-        /**
-         * Force the mipmap generation for the given render target texture
-         * @param texture defines the render target texture to use
-         * @param unbind defines whether or not to unbind the texture after generation. Defaults to true.
-         */
-        generateMipMapsForCubemap(texture: InternalTexture, unbind?: boolean): void;
-    }
-}
-
-ThinEngine.prototype._createDepthStencilCubeTexture = function (size: number, options: DepthTextureCreationOptions): InternalTexture {
-    const internalTexture = new InternalTexture(this, InternalTextureSource.DepthStencil);
-    internalTexture.isCube = true;
-
-    if (this.webGLVersion === 1) {
-        Logger.Error("Depth cube texture is not supported by WebGL 1.");
-        return internalTexture;
-    }
-
-    const internalOptions = {
-        bilinearFiltering: false,
-        comparisonFunction: 0,
-        generateStencil: false,
-        ...options,
-    };
-
-    const gl = this._gl;
-    this._bindTextureDirectly(gl.TEXTURE_CUBE_MAP, internalTexture, true);
-
-<<<<<<< HEAD
-    this._setupDepthStencilTexture(internalTexture, size, internalOptions.generateStencil, internalOptions.comparisonFunction);
-=======
-    this._setupDepthStencilTexture(internalTexture, size, internalOptions.bilinearFiltering, internalOptions.comparisonFunction);
->>>>>>> 6c1651dc
-
-    // Create the depth/stencil buffer
-    for (let face = 0; face < 6; face++) {
-        if (internalOptions.generateStencil) {
-            gl.texImage2D(gl.TEXTURE_CUBE_MAP_POSITIVE_X + face, 0, gl.DEPTH24_STENCIL8, size, size, 0, gl.DEPTH_STENCIL, gl.UNSIGNED_INT_24_8, null);
-        } else {
-            gl.texImage2D(gl.TEXTURE_CUBE_MAP_POSITIVE_X + face, 0, gl.DEPTH_COMPONENT24, size, size, 0, gl.DEPTH_COMPONENT, gl.UNSIGNED_INT, null);
-        }
-    }
-
-    this._bindTextureDirectly(gl.TEXTURE_CUBE_MAP, null);
-
-    this._internalTexturesCache.push(internalTexture);
-
-    return internalTexture;
-};
-
-ThinEngine.prototype._setCubeMapTextureParams = function (texture: InternalTexture, loadMipmap: boolean, maxLevel?: number): void {
-    const gl = this._gl;
-    gl.texParameteri(gl.TEXTURE_CUBE_MAP, gl.TEXTURE_MAG_FILTER, gl.LINEAR);
-    gl.texParameteri(gl.TEXTURE_CUBE_MAP, gl.TEXTURE_MIN_FILTER, loadMipmap ? gl.LINEAR_MIPMAP_LINEAR : gl.LINEAR);
-    gl.texParameteri(gl.TEXTURE_CUBE_MAP, gl.TEXTURE_WRAP_S, gl.CLAMP_TO_EDGE);
-    gl.texParameteri(gl.TEXTURE_CUBE_MAP, gl.TEXTURE_WRAP_T, gl.CLAMP_TO_EDGE);
-    texture.samplingMode = loadMipmap ? Constants.TEXTURE_TRILINEAR_SAMPLINGMODE : Constants.TEXTURE_LINEAR_LINEAR;
-
-    if (loadMipmap && this.getCaps().textureMaxLevel && maxLevel !== undefined && maxLevel > 0) {
-        gl.texParameteri(gl.TEXTURE_CUBE_MAP, gl.TEXTURE_MAX_LEVEL, maxLevel);
-        texture._maxLodLevel = maxLevel;
-    }
-
-    this._bindTextureDirectly(gl.TEXTURE_CUBE_MAP, null);
-};
-
-ThinEngine.prototype.createCubeTexture = function (
-    rootUrl: string,
-    scene: Nullable<Scene>,
-    files: Nullable<string[]>,
-    noMipmap?: boolean,
-    onLoad: Nullable<(data?: any) => void> = null,
-    onError: Nullable<(message?: string, exception?: any) => void> = null,
-    format?: number,
-    forcedExtension: any = null,
-    createPolynomials: boolean = false,
-    lodScale: number = 0,
-    lodOffset: number = 0,
-    fallback: Nullable<InternalTexture> = null,
-    loaderOptions?: any,
-    useSRGBBuffer = false,
-    buffer: Nullable<ArrayBufferView> = null
-): InternalTexture {
-    const gl = this._gl;
-
-    return this.createCubeTextureBase(
-        rootUrl,
-        scene,
-        files,
-        !!noMipmap,
-        onLoad,
-        onError,
-        format,
-        forcedExtension,
-        createPolynomials,
-        lodScale,
-        lodOffset,
-        fallback,
-        (texture: InternalTexture) => this._bindTextureDirectly(gl.TEXTURE_CUBE_MAP, texture, true),
-        (texture: InternalTexture, imgs: HTMLImageElement[] | ImageBitmap[]) => {
-            const width = this.needPOTTextures ? GetExponentOfTwo(imgs[0].width, this._caps.maxCubemapTextureSize) : imgs[0].width;
-            const height = width;
-
-            const faces = [
-                gl.TEXTURE_CUBE_MAP_POSITIVE_X,
-                gl.TEXTURE_CUBE_MAP_POSITIVE_Y,
-                gl.TEXTURE_CUBE_MAP_POSITIVE_Z,
-                gl.TEXTURE_CUBE_MAP_NEGATIVE_X,
-                gl.TEXTURE_CUBE_MAP_NEGATIVE_Y,
-                gl.TEXTURE_CUBE_MAP_NEGATIVE_Z,
-            ];
-
-            this._bindTextureDirectly(gl.TEXTURE_CUBE_MAP, texture, true);
-            this._unpackFlipY(false);
-
-            const internalFormat = format ? this._getInternalFormat(format, texture._useSRGBBuffer) : texture._useSRGBBuffer ? this._glSRGBExtensionValues.SRGB8_ALPHA8 : gl.RGBA;
-            let texelFormat = format ? this._getInternalFormat(format) : gl.RGBA;
-
-            if (texture._useSRGBBuffer && this.webGLVersion === 1) {
-                texelFormat = internalFormat;
-            }
-
-            for (let index = 0; index < faces.length; index++) {
-                if (imgs[index].width !== width || imgs[index].height !== height) {
-                    this._prepareWorkingCanvas();
-
-                    if (!this._workingCanvas || !this._workingContext) {
-                        Logger.Warn("Cannot create canvas to resize texture.");
-                        return;
-                    }
-                    this._workingCanvas.width = width;
-                    this._workingCanvas.height = height;
-
-                    this._workingContext.drawImage(imgs[index], 0, 0, imgs[index].width, imgs[index].height, 0, 0, width, height);
-                    gl.texImage2D(faces[index], 0, internalFormat, texelFormat, gl.UNSIGNED_BYTE, this._workingCanvas as TexImageSource);
-                } else {
-                    gl.texImage2D(faces[index], 0, internalFormat, texelFormat, gl.UNSIGNED_BYTE, imgs[index]);
-                }
-            }
-
-            if (!noMipmap) {
-                gl.generateMipmap(gl.TEXTURE_CUBE_MAP);
-            }
-
-            this._setCubeMapTextureParams(texture, !noMipmap);
-
-            texture.width = width;
-            texture.height = height;
-            texture.isReady = true;
-            if (format) {
-                texture.format = format;
-            }
-
-            texture.onLoadedObservable.notifyObservers(texture);
-            texture.onLoadedObservable.clear();
-
-            if (onLoad) {
-                onLoad();
-            }
-        },
-        !!useSRGBBuffer,
-        buffer
-    );
-};
-
-ThinEngine.prototype.generateMipMapsForCubemap = function (texture: InternalTexture, unbind = true) {
-    if (texture.generateMipMaps) {
-        const gl = this._gl;
-        this._bindTextureDirectly(gl.TEXTURE_CUBE_MAP, texture, true);
-        gl.generateMipmap(gl.TEXTURE_CUBE_MAP);
-        if (unbind) {
-            this._bindTextureDirectly(gl.TEXTURE_CUBE_MAP, null);
-        }
-    }
-};
+import { ThinEngine } from "../../Engines/thinEngine";
+import { InternalTexture, InternalTextureSource } from "../../Materials/Textures/internalTexture";
+import { Logger } from "../../Misc/logger";
+import type { Nullable } from "../../types";
+import type { Scene } from "../../scene";
+import { Constants } from "../constants";
+import type { DepthTextureCreationOptions } from "../../Materials/Textures/textureCreationOptions";
+import { GetExponentOfTwo } from "../../Misc/tools.functions";
+
+declare module "../../Engines/abstractEngine" {
+    export interface AbstractEngine {
+        /**
+         * @internal
+         */
+        _setCubeMapTextureParams(texture: InternalTexture, loadMipmap: boolean, maxLevel?: number): void;
+        /**
+         * Creates a depth stencil cube texture.
+         * This is only available in WebGL 2.
+         * @param size The size of face edge in the cube texture.
+         * @param options The options defining the cube texture.
+         * @returns The cube texture
+         */
+        _createDepthStencilCubeTexture(size: number, options: DepthTextureCreationOptions): InternalTexture;
+
+        /**
+         * Creates a cube texture
+         * @param rootUrl defines the url where the files to load is located
+         * @param scene defines the current scene
+         * @param files defines the list of files to load (1 per face)
+         * @param noMipmap defines a boolean indicating that no mipmaps shall be generated (false by default)
+         * @param onLoad defines an optional callback raised when the texture is loaded
+         * @param onError defines an optional callback raised if there is an issue to load the texture
+         * @param format defines the format of the data
+         * @param forcedExtension defines the extension to use to pick the right loader
+         * @param createPolynomials if a polynomial sphere should be created for the cube texture
+         * @param lodScale defines the scale applied to environment texture. This manages the range of LOD level used for IBL according to the roughness
+         * @param lodOffset defines the offset applied to environment texture. This manages first LOD level used for IBL according to the roughness
+         * @param fallback defines texture to use while falling back when (compressed) texture file not found.
+         * @param loaderOptions options to be passed to the loader
+         * @param useSRGBBuffer defines if the texture must be loaded in a sRGB GPU buffer (if supported by the GPU).
+         * @param buffer defines the data buffer to load instead of loading the rootUrl
+         * @returns the cube texture as an InternalTexture
+         */
+        createCubeTexture(
+            rootUrl: string,
+            scene: Nullable<Scene>,
+            files: Nullable<string[]>,
+            noMipmap: boolean | undefined,
+            onLoad: Nullable<(data?: any) => void>,
+            onError: Nullable<(message?: string, exception?: any) => void>,
+            format: number | undefined,
+            forcedExtension: any,
+            createPolynomials: boolean,
+            lodScale: number,
+            lodOffset: number,
+            fallback: Nullable<InternalTexture>,
+            loaderOptions: any,
+            useSRGBBuffer: boolean,
+            buffer: Nullable<ArrayBufferView>
+        ): InternalTexture;
+
+        /**
+         * Creates a cube texture
+         * @param rootUrl defines the url where the files to load is located
+         * @param scene defines the current scene
+         * @param files defines the list of files to load (1 per face)
+         * @param noMipmap defines a boolean indicating that no mipmaps shall be generated (false by default)
+         * @param onLoad defines an optional callback raised when the texture is loaded
+         * @param onError defines an optional callback raised if there is an issue to load the texture
+         * @param format defines the format of the data
+         * @param forcedExtension defines the extension to use to pick the right loader
+         * @returns the cube texture as an InternalTexture
+         */
+        createCubeTexture(
+            rootUrl: string,
+            scene: Nullable<Scene>,
+            files: Nullable<string[]>,
+            noMipmap: boolean,
+            onLoad: Nullable<(data?: any) => void>,
+            onError: Nullable<(message?: string, exception?: any) => void>,
+            format: number | undefined,
+            forcedExtension: any
+        ): InternalTexture;
+
+        /**
+         * Creates a cube texture
+         * @param rootUrl defines the url where the files to load is located
+         * @param scene defines the current scene
+         * @param files defines the list of files to load (1 per face)
+         * @param noMipmap defines a boolean indicating that no mipmaps shall be generated (false by default)
+         * @param onLoad defines an optional callback raised when the texture is loaded
+         * @param onError defines an optional callback raised if there is an issue to load the texture
+         * @param format defines the format of the data
+         * @param forcedExtension defines the extension to use to pick the right loader
+         * @param createPolynomials if a polynomial sphere should be created for the cube texture
+         * @param lodScale defines the scale applied to environment texture. This manages the range of LOD level used for IBL according to the roughness
+         * @param lodOffset defines the offset applied to environment texture. This manages first LOD level used for IBL according to the roughness
+         * @returns the cube texture as an InternalTexture
+         */
+        createCubeTexture(
+            rootUrl: string,
+            scene: Nullable<Scene>,
+            files: Nullable<string[]>,
+            noMipmap: boolean,
+            onLoad: Nullable<(data?: any) => void>,
+            onError: Nullable<(message?: string, exception?: any) => void>,
+            format: number | undefined,
+            forcedExtension: any,
+            createPolynomials: boolean,
+            lodScale: number,
+            lodOffset: number
+        ): InternalTexture;
+
+        /** @internal */
+        createCubeTextureBase(
+            rootUrl: string,
+            scene: Nullable<Scene>,
+            files: Nullable<string[]>,
+            noMipmap: boolean,
+            onLoad: Nullable<(data?: any) => void>,
+            onError: Nullable<(message?: string, exception?: any) => void>,
+            format: number | undefined,
+            forcedExtension: any,
+            createPolynomials: boolean,
+            lodScale: number,
+            lodOffset: number,
+            fallback: Nullable<InternalTexture>,
+            beforeLoadCubeDataCallback: Nullable<(texture: InternalTexture, data: ArrayBufferView | ArrayBufferView[]) => void>,
+            imageHandler: Nullable<(texture: InternalTexture, imgs: HTMLImageElement[] | ImageBitmap[]) => void>,
+            useSRGBBuffer: boolean,
+            buffer: ArrayBufferView
+        ): InternalTexture;
+
+        /**
+         * Force the mipmap generation for the given render target texture
+         * @param texture defines the render target texture to use
+         * @param unbind defines whether or not to unbind the texture after generation. Defaults to true.
+         */
+        generateMipMapsForCubemap(texture: InternalTexture, unbind?: boolean): void;
+    }
+}
+
+ThinEngine.prototype._createDepthStencilCubeTexture = function (size: number, options: DepthTextureCreationOptions): InternalTexture {
+    const internalTexture = new InternalTexture(this, InternalTextureSource.DepthStencil);
+    internalTexture.isCube = true;
+
+    if (this.webGLVersion === 1) {
+        Logger.Error("Depth cube texture is not supported by WebGL 1.");
+        return internalTexture;
+    }
+
+    const internalOptions = {
+        bilinearFiltering: false,
+        comparisonFunction: 0,
+        generateStencil: false,
+        ...options,
+    };
+
+    const gl = this._gl;
+    this._bindTextureDirectly(gl.TEXTURE_CUBE_MAP, internalTexture, true);
+
+    this._setupDepthStencilTexture(internalTexture, size, internalOptions.bilinearFiltering, internalOptions.comparisonFunction);
+
+    // Create the depth/stencil buffer
+    for (let face = 0; face < 6; face++) {
+        if (internalOptions.generateStencil) {
+            gl.texImage2D(gl.TEXTURE_CUBE_MAP_POSITIVE_X + face, 0, gl.DEPTH24_STENCIL8, size, size, 0, gl.DEPTH_STENCIL, gl.UNSIGNED_INT_24_8, null);
+        } else {
+            gl.texImage2D(gl.TEXTURE_CUBE_MAP_POSITIVE_X + face, 0, gl.DEPTH_COMPONENT24, size, size, 0, gl.DEPTH_COMPONENT, gl.UNSIGNED_INT, null);
+        }
+    }
+
+    this._bindTextureDirectly(gl.TEXTURE_CUBE_MAP, null);
+
+    this._internalTexturesCache.push(internalTexture);
+
+    return internalTexture;
+};
+
+ThinEngine.prototype._setCubeMapTextureParams = function (texture: InternalTexture, loadMipmap: boolean, maxLevel?: number): void {
+    const gl = this._gl;
+    gl.texParameteri(gl.TEXTURE_CUBE_MAP, gl.TEXTURE_MAG_FILTER, gl.LINEAR);
+    gl.texParameteri(gl.TEXTURE_CUBE_MAP, gl.TEXTURE_MIN_FILTER, loadMipmap ? gl.LINEAR_MIPMAP_LINEAR : gl.LINEAR);
+    gl.texParameteri(gl.TEXTURE_CUBE_MAP, gl.TEXTURE_WRAP_S, gl.CLAMP_TO_EDGE);
+    gl.texParameteri(gl.TEXTURE_CUBE_MAP, gl.TEXTURE_WRAP_T, gl.CLAMP_TO_EDGE);
+    texture.samplingMode = loadMipmap ? Constants.TEXTURE_TRILINEAR_SAMPLINGMODE : Constants.TEXTURE_LINEAR_LINEAR;
+
+    if (loadMipmap && this.getCaps().textureMaxLevel && maxLevel !== undefined && maxLevel > 0) {
+        gl.texParameteri(gl.TEXTURE_CUBE_MAP, gl.TEXTURE_MAX_LEVEL, maxLevel);
+        texture._maxLodLevel = maxLevel;
+    }
+
+    this._bindTextureDirectly(gl.TEXTURE_CUBE_MAP, null);
+};
+
+ThinEngine.prototype.createCubeTexture = function (
+    rootUrl: string,
+    scene: Nullable<Scene>,
+    files: Nullable<string[]>,
+    noMipmap?: boolean,
+    onLoad: Nullable<(data?: any) => void> = null,
+    onError: Nullable<(message?: string, exception?: any) => void> = null,
+    format?: number,
+    forcedExtension: any = null,
+    createPolynomials: boolean = false,
+    lodScale: number = 0,
+    lodOffset: number = 0,
+    fallback: Nullable<InternalTexture> = null,
+    loaderOptions?: any,
+    useSRGBBuffer = false,
+    buffer: Nullable<ArrayBufferView> = null
+): InternalTexture {
+    const gl = this._gl;
+
+    return this.createCubeTextureBase(
+        rootUrl,
+        scene,
+        files,
+        !!noMipmap,
+        onLoad,
+        onError,
+        format,
+        forcedExtension,
+        createPolynomials,
+        lodScale,
+        lodOffset,
+        fallback,
+        (texture: InternalTexture) => this._bindTextureDirectly(gl.TEXTURE_CUBE_MAP, texture, true),
+        (texture: InternalTexture, imgs: HTMLImageElement[] | ImageBitmap[]) => {
+            const width = this.needPOTTextures ? GetExponentOfTwo(imgs[0].width, this._caps.maxCubemapTextureSize) : imgs[0].width;
+            const height = width;
+
+            const faces = [
+                gl.TEXTURE_CUBE_MAP_POSITIVE_X,
+                gl.TEXTURE_CUBE_MAP_POSITIVE_Y,
+                gl.TEXTURE_CUBE_MAP_POSITIVE_Z,
+                gl.TEXTURE_CUBE_MAP_NEGATIVE_X,
+                gl.TEXTURE_CUBE_MAP_NEGATIVE_Y,
+                gl.TEXTURE_CUBE_MAP_NEGATIVE_Z,
+            ];
+
+            this._bindTextureDirectly(gl.TEXTURE_CUBE_MAP, texture, true);
+            this._unpackFlipY(false);
+
+            const internalFormat = format ? this._getInternalFormat(format, texture._useSRGBBuffer) : texture._useSRGBBuffer ? this._glSRGBExtensionValues.SRGB8_ALPHA8 : gl.RGBA;
+            let texelFormat = format ? this._getInternalFormat(format) : gl.RGBA;
+
+            if (texture._useSRGBBuffer && this.webGLVersion === 1) {
+                texelFormat = internalFormat;
+            }
+
+            for (let index = 0; index < faces.length; index++) {
+                if (imgs[index].width !== width || imgs[index].height !== height) {
+                    this._prepareWorkingCanvas();
+
+                    if (!this._workingCanvas || !this._workingContext) {
+                        Logger.Warn("Cannot create canvas to resize texture.");
+                        return;
+                    }
+                    this._workingCanvas.width = width;
+                    this._workingCanvas.height = height;
+
+                    this._workingContext.drawImage(imgs[index], 0, 0, imgs[index].width, imgs[index].height, 0, 0, width, height);
+                    gl.texImage2D(faces[index], 0, internalFormat, texelFormat, gl.UNSIGNED_BYTE, this._workingCanvas as TexImageSource);
+                } else {
+                    gl.texImage2D(faces[index], 0, internalFormat, texelFormat, gl.UNSIGNED_BYTE, imgs[index]);
+                }
+            }
+
+            if (!noMipmap) {
+                gl.generateMipmap(gl.TEXTURE_CUBE_MAP);
+            }
+
+            this._setCubeMapTextureParams(texture, !noMipmap);
+
+            texture.width = width;
+            texture.height = height;
+            texture.isReady = true;
+            if (format) {
+                texture.format = format;
+            }
+
+            texture.onLoadedObservable.notifyObservers(texture);
+            texture.onLoadedObservable.clear();
+
+            if (onLoad) {
+                onLoad();
+            }
+        },
+        !!useSRGBBuffer,
+        buffer
+    );
+};
+
+ThinEngine.prototype.generateMipMapsForCubemap = function (texture: InternalTexture, unbind = true) {
+    if (texture.generateMipMaps) {
+        const gl = this._gl;
+        this._bindTextureDirectly(gl.TEXTURE_CUBE_MAP, texture, true);
+        gl.generateMipmap(gl.TEXTURE_CUBE_MAP);
+        if (unbind) {
+            this._bindTextureDirectly(gl.TEXTURE_CUBE_MAP, null);
+        }
+    }
+};