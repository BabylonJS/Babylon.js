/* eslint-disable @typescript-eslint/no-unused-vars */
import { ShaderCodeNode } from "./shaderCodeNode";
import { ShaderCodeCursor } from "./shaderCodeCursor";
import { ShaderCodeConditionNode } from "./shaderCodeConditionNode";
import { ShaderCodeTestNode } from "./shaderCodeTestNode";
import { ShaderDefineIsDefinedOperator } from "./Expressions/Operators/shaderDefineIsDefinedOperator";
import { ShaderDefineOrOperator } from "./Expressions/Operators/shaderDefineOrOperator";
import { ShaderDefineAndOperator } from "./Expressions/Operators/shaderDefineAndOperator";
import { ShaderDefineExpression } from "./Expressions/shaderDefineExpression";
import { ShaderDefineArithmeticOperator } from "./Expressions/Operators/shaderDefineArithmeticOperator";
import type { ProcessingOptions } from "./shaderProcessingOptions";
import { _WarnImport } from "../../Misc/devTools";
import { ShaderLanguage } from "../../Materials/shaderLanguage";

import type { WebRequest } from "../../Misc/webRequest";
import type { LoadFileError } from "../../Misc/fileTools";
import type { IOfflineProvider } from "../../Offline/IOfflineProvider";
import type { IFileRequest } from "../../Misc/fileRequest";
import { _getGlobalDefines } from "../abstractEngine.functions";
import type { AbstractEngine } from "../abstractEngine";

const regexSE = /defined\s*?\((.+?)\)/g;
const regexSERevert = /defined\s*?\[(.+?)\]/g;
const regexShaderInclude = /#include\s?<(.+)>(\((.*)\))*(\[(.*)\])*/g;
const regexShaderDecl = /__decl__/;
const regexLightX = /light\{X\}.(\w*)/g;
const regexX = /\{X\}/g;
const reusableMatches: RegExpMatchArray[] = [];

const _MoveCursorRegex = /(#ifdef)|(#else)|(#elif)|(#endif)|(#ifndef)|(#if)/;

export function Initialize(options: ProcessingOptions): void {
    if (options.processor && options.processor.initializeShaders) {
        options.processor.initializeShaders(options.processingContext);
    }
}

/** @internal */
export function Process(sourceCode: string, options: ProcessingOptions, callback: (migratedCode: string, codeBeforeMigration: string) => void, engine?: AbstractEngine) {
    if (options.processor?.preProcessShaderCode) {
        sourceCode = options.processor.preProcessShaderCode(sourceCode, options.isFragment);
    }
    _ProcessIncludes(sourceCode, options, (codeWithIncludes) => {
        if (options.processCodeAfterIncludes) {
            codeWithIncludes = options.processCodeAfterIncludes(options.isFragment ? "fragment" : "vertex", codeWithIncludes);
        }
        const migratedCode = _ProcessShaderConversion(codeWithIncludes, options, engine);
        callback(migratedCode, codeWithIncludes);
    });
}

/** @internal */
export function PreProcess(sourceCode: string, options: ProcessingOptions, callback: (migratedCode: string, codeBeforeMigration: string) => void, engine: AbstractEngine) {
    if (options.processor?.preProcessShaderCode) {
        sourceCode = options.processor.preProcessShaderCode(sourceCode, options.isFragment);
    }
    _ProcessIncludes(sourceCode, options, (codeWithIncludes) => {
        if (options.processCodeAfterIncludes) {
            codeWithIncludes = options.processCodeAfterIncludes(options.isFragment ? "fragment" : "vertex", codeWithIncludes);
        }
        const migratedCode = _ApplyPreProcessing(codeWithIncludes, options, engine);
        callback(migratedCode, codeWithIncludes);
    });
}

/** @internal */
export function Finalize(vertexCode: string, fragmentCode: string, options: ProcessingOptions): { vertexCode: string; fragmentCode: string } {
    if (!options.processor || !options.processor.finalizeShaders) {
        return { vertexCode, fragmentCode };
    }

    return options.processor.finalizeShaders(vertexCode, fragmentCode, options.processingContext);
}

function _ProcessPrecision(source: string, options: ProcessingOptions): string {
    if (options.processor?.noPrecision) {
        return source;
    }

    const shouldUseHighPrecisionShader = options.shouldUseHighPrecisionShader;

    if (source.indexOf("precision highp float") === -1) {
        if (!shouldUseHighPrecisionShader) {
            source = "precision mediump float;\n" + source;
        } else {
            source = "precision highp float;\n" + source;
        }
    } else {
        if (!shouldUseHighPrecisionShader) {
            // Moving highp to mediump
            source = source.replace("precision highp float", "precision mediump float");
        }
    }

    return source;
}

function _ExtractOperation(expression: string) {
    const regex = /defined\((.+)\)/;

    const match = regex.exec(expression);

    if (match && match.length) {
        return new ShaderDefineIsDefinedOperator(match[1].trim(), expression[0] === "!");
    }

    const operators = ["==", "!=", ">=", "<=", "<", ">"];
    let operator = "";
    let indexOperator = 0;

    for (operator of operators) {
        indexOperator = expression.indexOf(operator);

        if (indexOperator > -1) {
            break;
        }
    }

    if (indexOperator === -1) {
        return new ShaderDefineIsDefinedOperator(expression);
    }

    const define = expression.substring(0, indexOperator).trim();
    const value = expression.substring(indexOperator + operator.length).trim();

    return new ShaderDefineArithmeticOperator(define, operator, value);
}

function _BuildSubExpression(expression: string): ShaderDefineExpression {
    expression = expression.replace(regexSE, "defined[$1]");

    const postfix = ShaderDefineExpression.infixToPostfix(expression);

    const stack: (string | ShaderDefineExpression)[] = [];

    for (const c of postfix) {
        if (c !== "||" && c !== "&&") {
            stack.push(c);
        } else if (stack.length >= 2) {
            let v1 = stack[stack.length - 1],
                v2 = stack[stack.length - 2];

            stack.length -= 2;

            const operator = c == "&&" ? new ShaderDefineAndOperator() : new ShaderDefineOrOperator();

            if (typeof v1 === "string") {
                v1 = v1.replace(regexSERevert, "defined($1)");
            }

            if (typeof v2 === "string") {
                v2 = v2.replace(regexSERevert, "defined($1)");
            }

            operator.leftOperand = typeof v2 === "string" ? _ExtractOperation(v2) : v2;
            operator.rightOperand = typeof v1 === "string" ? _ExtractOperation(v1) : v1;

            stack.push(operator);
        }
    }

    let result = stack[stack.length - 1];

    if (typeof result === "string") {
        result = result.replace(regexSERevert, "defined($1)");
    }

    // note: stack.length !== 1 if there was an error in the parsing

    return typeof result === "string" ? _ExtractOperation(result) : result;
}

function _BuildExpression(line: string, start: number): ShaderCodeTestNode {
    const node = new ShaderCodeTestNode();
    const command = line.substring(0, start);
    let expression = line.substring(start);

    expression = expression.substring(0, (expression.indexOf("//") + 1 || expression.length + 1) - 1).trim();

    if (command === "#ifdef") {
        node.testExpression = new ShaderDefineIsDefinedOperator(expression);
    } else if (command === "#ifndef") {
        node.testExpression = new ShaderDefineIsDefinedOperator(expression, true);
    } else {
        node.testExpression = _BuildSubExpression(expression);
    }

    return node;
}

function _MoveCursorWithinIf(cursor: ShaderCodeCursor, rootNode: ShaderCodeConditionNode, ifNode: ShaderCodeNode) {
    let line = cursor.currentLine;
    while (_MoveCursor(cursor, ifNode)) {
        line = cursor.currentLine;
        const first5 = line.substring(0, 5).toLowerCase();

        if (first5 === "#else") {
            const elseNode = new ShaderCodeNode();
            rootNode.children.push(elseNode);
            _MoveCursor(cursor, elseNode);
            return;
        } else if (first5 === "#elif") {
            const elifNode = _BuildExpression(line, 5);

            rootNode.children.push(elifNode);
            ifNode = elifNode;
        }
    }
}

function _MoveCursor(cursor: ShaderCodeCursor, rootNode: ShaderCodeNode): boolean {
    while (cursor.canRead) {
        cursor.lineIndex++;
        const line = cursor.currentLine;

        if (line.indexOf("#") >= 0) {
            const matches = _MoveCursorRegex.exec(line);

            if (matches && matches.length) {
                const keyword = matches[0];

                switch (keyword) {
                    case "#ifdef": {
                        const newRootNode = new ShaderCodeConditionNode();
                        rootNode.children.push(newRootNode);

                        const ifNode = _BuildExpression(line, 6);
                        newRootNode.children.push(ifNode);
                        _MoveCursorWithinIf(cursor, newRootNode, ifNode);
                        break;
                    }
                    case "#else":
                    case "#elif":
                        return true;
                    case "#endif":
                        return false;
                    case "#ifndef": {
                        const newRootNode = new ShaderCodeConditionNode();
                        rootNode.children.push(newRootNode);

                        const ifNode = _BuildExpression(line, 7);
                        newRootNode.children.push(ifNode);
                        _MoveCursorWithinIf(cursor, newRootNode, ifNode);
                        break;
                    }
                    case "#if": {
                        const newRootNode = new ShaderCodeConditionNode();
                        const ifNode = _BuildExpression(line, 3);
                        rootNode.children.push(newRootNode);

                        newRootNode.children.push(ifNode);
                        _MoveCursorWithinIf(cursor, newRootNode, ifNode);
                        break;
                    }
                }
                continue;
            }
        }

        const newNode = new ShaderCodeNode();
        newNode.line = line;
        rootNode.children.push(newNode);

        // Detect additional defines
        if (line[0] === "#" && line[1] === "d") {
            const split = line.replace(";", "").split(" ");
            newNode.additionalDefineKey = split[1];

            if (split.length === 3) {
                newNode.additionalDefineValue = split[2];
            }
        }
    }
    return false;
}

function _EvaluatePreProcessors(sourceCode: string, preprocessors: { [key: string]: string }, options: ProcessingOptions): string {
    const rootNode = new ShaderCodeNode();
    const cursor = new ShaderCodeCursor();

    cursor.lineIndex = -1;
    cursor.lines = sourceCode.split("\n");

    // Decompose (We keep it in 2 steps so it is easier to maintain and perf hit is insignificant)
    _MoveCursor(cursor, rootNode);

    // Recompose
    return rootNode.process(preprocessors, options);
}

function _PreparePreProcessors(options: ProcessingOptions, engine?: AbstractEngine): { [key: string]: string } {
    const defines = options.defines;
    const preprocessors: { [key: string]: string } = {};

    for (const define of defines) {
        const keyValue = define.replace("#define", "").replace(";", "").trim();
        const split = keyValue.split(" ");
        preprocessors[split[0]] = split.length > 1 ? split[1] : "";
    }

    if (options.processor?.shaderLanguage === ShaderLanguage.GLSL) {
        preprocessors["GL_ES"] = "true";
    }
    preprocessors["__VERSION__"] = options.version;
    preprocessors[options.platformName] = "true";

    _getGlobalDefines(preprocessors, engine?.isNDCHalfZRange, engine?.useReverseDepthBuffer, engine?.useExactSrgbConversions);

    return preprocessors;
}

function _ProcessShaderConversion(sourceCode: string, options: ProcessingOptions, engine?: AbstractEngine): string {
    let preparedSourceCode = _ProcessPrecision(sourceCode, options);

    if (!options.processor) {
        return preparedSourceCode;
    }

<<<<<<< HEAD
        // General pre processing
        if (options.processor.preProcessor) {
            preparedSourceCode = options.processor.preProcessor(preparedSourceCode, defines, preprocessors, options.isFragment, options.processingContext);
=======
    // Already converted
    if (options.processor.shaderLanguage === ShaderLanguage.GLSL && preparedSourceCode.indexOf("#version 3") !== -1) {
        preparedSourceCode = preparedSourceCode.replace("#version 300 es", "");
        if (!options.processor.parseGLES3) {
            return preparedSourceCode;
>>>>>>> 4a94015c
        }
    }

    const defines = options.defines;

    const preprocessors = _PreparePreProcessors(options, engine);

    // General pre processing
    if (options.processor.preProcessor) {
        preparedSourceCode = options.processor.preProcessor(preparedSourceCode, defines, options.isFragment, options.processingContext);
    }

    preparedSourceCode = _EvaluatePreProcessors(preparedSourceCode, preprocessors, options);

    // Post processing
    if (options.processor.postProcessor) {
        preparedSourceCode = options.processor.postProcessor(
            preparedSourceCode,
            defines,
            options.isFragment,
            options.processingContext,
            engine
                ? {
                      drawBuffersExtensionDisabled: engine.getCaps().drawBuffersExtension ? false : true,
                  }
                : {}
        );
    }

    // Inline functions tagged with #define inline
    if (engine?._features.needShaderCodeInlining) {
        preparedSourceCode = engine.inlineShaderCode(preparedSourceCode);
    }

    return preparedSourceCode;
}

function _ApplyPreProcessing(sourceCode: string, options: ProcessingOptions, engine: AbstractEngine): string {
    let preparedSourceCode = sourceCode;

<<<<<<< HEAD
        // General pre processing
        if (options.processor?.preProcessor) {
            preparedSourceCode = options.processor.preProcessor(preparedSourceCode, defines, preprocessors, options.isFragment, options.processingContext);
        }
=======
    const defines = options.defines;
>>>>>>> 4a94015c

    const preprocessors = _PreparePreProcessors(options, engine);

    // General pre processing
    if (options.processor?.preProcessor) {
        preparedSourceCode = options.processor.preProcessor(preparedSourceCode, defines, options.isFragment, options.processingContext);
    }

    preparedSourceCode = _EvaluatePreProcessors(preparedSourceCode, preprocessors, options);

    // Post processing
    if (options.processor?.postProcessor) {
        preparedSourceCode = options.processor.postProcessor(
            preparedSourceCode,
            defines,
            options.isFragment,
            options.processingContext,
            engine
                ? {
                      drawBuffersExtensionDisabled: engine.getCaps().drawBuffersExtension ? false : true,
                  }
                : {}
        );
    }

    // Inline functions tagged with #define inline
    if (engine._features.needShaderCodeInlining) {
        preparedSourceCode = engine.inlineShaderCode(preparedSourceCode);
    }

    return preparedSourceCode;
}

/** @internal */
export function _ProcessIncludes(sourceCode: string, options: ProcessingOptions, callback: (data: any) => void): void {
    reusableMatches.length = 0;
    let match: RegExpMatchArray | null;
    // stay back-compat to the old matchAll syntax
    while ((match = regexShaderInclude.exec(sourceCode)) !== null) {
        reusableMatches.push(match);
    }

    let returnValue = String(sourceCode);
    let parts = [sourceCode];

    let keepProcessing = false;

    for (const match of reusableMatches) {
        let includeFile = match[1];

        // Uniform declaration
        if (includeFile.indexOf("__decl__") !== -1) {
            includeFile = includeFile.replace(regexShaderDecl, "");
            if (options.supportsUniformBuffers) {
                includeFile = includeFile.replace("Vertex", "Ubo").replace("Fragment", "Ubo");
            }
            includeFile = includeFile + "Declaration";
        }

        if (options.includesShadersStore[includeFile]) {
            // Substitution
            let includeContent = options.includesShadersStore[includeFile];
            if (match[2]) {
                const splits = match[3].split(",");

                for (let index = 0; index < splits.length; index += 2) {
                    const source = new RegExp(splits[index], "g");
                    const dest = splits[index + 1];

                    includeContent = includeContent.replace(source, dest);
                }
            }

            if (match[4]) {
                const indexString = match[5];

                if (indexString.indexOf("..") !== -1) {
                    const indexSplits = indexString.split("..");
                    const minIndex = parseInt(indexSplits[0]);
                    let maxIndex = parseInt(indexSplits[1]);
                    let sourceIncludeContent = includeContent.slice(0);
                    includeContent = "";

                    if (isNaN(maxIndex)) {
                        maxIndex = options.indexParameters[indexSplits[1]];
                    }

                    for (let i = minIndex; i < maxIndex; i++) {
                        if (!options.supportsUniformBuffers) {
                            // Ubo replacement
                            sourceIncludeContent = sourceIncludeContent.replace(regexLightX, (str: string, p1: string) => {
                                return p1 + "{X}";
                            });
                        }
                        includeContent += sourceIncludeContent.replace(regexX, i.toString()) + "\n";
                    }
                } else {
                    if (!options.supportsUniformBuffers) {
                        // Ubo replacement
                        includeContent = includeContent.replace(regexLightX, (str: string, p1: string) => {
                            return p1 + "{X}";
                        });
                    }
                    includeContent = includeContent.replace(regexX, indexString);
                }
            }

            // Replace
            // Split all parts on match[0] and intersperse the parts with the include content
            const newParts = [];
            for (const part of parts) {
                const splitPart = part.split(match[0]);
                for (let i = 0; i < splitPart.length - 1; i++) {
                    newParts.push(splitPart[i]);
                    newParts.push(includeContent);
                }
                newParts.push(splitPart[splitPart.length - 1]);
            }
            parts = newParts;

            keepProcessing = keepProcessing || includeContent.indexOf("#include<") >= 0 || includeContent.indexOf("#include <") >= 0;
        } else {
            const includeShaderUrl = options.shadersRepository + "ShadersInclude/" + includeFile + ".fx";

            _functionContainer.loadFile(includeShaderUrl, (fileContent) => {
                options.includesShadersStore[includeFile] = fileContent as string;
                _ProcessIncludes(parts.join(""), options, callback);
            });
            return;
        }
    }
    reusableMatches.length = 0;

    returnValue = parts.join("");

    if (keepProcessing) {
        _ProcessIncludes(returnValue.toString(), options, callback);
    } else {
        callback(returnValue);
    }
}

/** @internal */
export const _functionContainer = {
    /**
     * Loads a file from a url
     * @param url url to load
     * @param onSuccess callback called when the file successfully loads
     * @param onProgress callback called while file is loading (if the server supports this mode)
     * @param offlineProvider defines the offline provider for caching
     * @param useArrayBuffer defines a boolean indicating that date must be returned as ArrayBuffer
     * @param onError callback called when the file fails to load
     * @returns a file request object
     * @internal
     */
    loadFile: (
        url: string,
        onSuccess: (data: string | ArrayBuffer, responseURL?: string) => void,
        onProgress?: (ev: ProgressEvent) => void,
        offlineProvider?: IOfflineProvider,
        useArrayBuffer?: boolean,
        onError?: (request?: WebRequest, exception?: LoadFileError) => void
    ): IFileRequest => {
        throw _WarnImport("FileTools");
    },
};
<|MERGE_RESOLUTION|>--- conflicted
+++ resolved
@@ -1,543 +1,530 @@
-/* eslint-disable @typescript-eslint/no-unused-vars */
-import { ShaderCodeNode } from "./shaderCodeNode";
-import { ShaderCodeCursor } from "./shaderCodeCursor";
-import { ShaderCodeConditionNode } from "./shaderCodeConditionNode";
-import { ShaderCodeTestNode } from "./shaderCodeTestNode";
-import { ShaderDefineIsDefinedOperator } from "./Expressions/Operators/shaderDefineIsDefinedOperator";
-import { ShaderDefineOrOperator } from "./Expressions/Operators/shaderDefineOrOperator";
-import { ShaderDefineAndOperator } from "./Expressions/Operators/shaderDefineAndOperator";
-import { ShaderDefineExpression } from "./Expressions/shaderDefineExpression";
-import { ShaderDefineArithmeticOperator } from "./Expressions/Operators/shaderDefineArithmeticOperator";
-import type { ProcessingOptions } from "./shaderProcessingOptions";
-import { _WarnImport } from "../../Misc/devTools";
-import { ShaderLanguage } from "../../Materials/shaderLanguage";
-
-import type { WebRequest } from "../../Misc/webRequest";
-import type { LoadFileError } from "../../Misc/fileTools";
-import type { IOfflineProvider } from "../../Offline/IOfflineProvider";
-import type { IFileRequest } from "../../Misc/fileRequest";
-import { _getGlobalDefines } from "../abstractEngine.functions";
-import type { AbstractEngine } from "../abstractEngine";
-
-const regexSE = /defined\s*?\((.+?)\)/g;
-const regexSERevert = /defined\s*?\[(.+?)\]/g;
-const regexShaderInclude = /#include\s?<(.+)>(\((.*)\))*(\[(.*)\])*/g;
-const regexShaderDecl = /__decl__/;
-const regexLightX = /light\{X\}.(\w*)/g;
-const regexX = /\{X\}/g;
-const reusableMatches: RegExpMatchArray[] = [];
-
-const _MoveCursorRegex = /(#ifdef)|(#else)|(#elif)|(#endif)|(#ifndef)|(#if)/;
-
-export function Initialize(options: ProcessingOptions): void {
-    if (options.processor && options.processor.initializeShaders) {
-        options.processor.initializeShaders(options.processingContext);
-    }
-}
-
-/** @internal */
-export function Process(sourceCode: string, options: ProcessingOptions, callback: (migratedCode: string, codeBeforeMigration: string) => void, engine?: AbstractEngine) {
-    if (options.processor?.preProcessShaderCode) {
-        sourceCode = options.processor.preProcessShaderCode(sourceCode, options.isFragment);
-    }
-    _ProcessIncludes(sourceCode, options, (codeWithIncludes) => {
-        if (options.processCodeAfterIncludes) {
-            codeWithIncludes = options.processCodeAfterIncludes(options.isFragment ? "fragment" : "vertex", codeWithIncludes);
-        }
-        const migratedCode = _ProcessShaderConversion(codeWithIncludes, options, engine);
-        callback(migratedCode, codeWithIncludes);
-    });
-}
-
-/** @internal */
-export function PreProcess(sourceCode: string, options: ProcessingOptions, callback: (migratedCode: string, codeBeforeMigration: string) => void, engine: AbstractEngine) {
-    if (options.processor?.preProcessShaderCode) {
-        sourceCode = options.processor.preProcessShaderCode(sourceCode, options.isFragment);
-    }
-    _ProcessIncludes(sourceCode, options, (codeWithIncludes) => {
-        if (options.processCodeAfterIncludes) {
-            codeWithIncludes = options.processCodeAfterIncludes(options.isFragment ? "fragment" : "vertex", codeWithIncludes);
-        }
-        const migratedCode = _ApplyPreProcessing(codeWithIncludes, options, engine);
-        callback(migratedCode, codeWithIncludes);
-    });
-}
-
-/** @internal */
-export function Finalize(vertexCode: string, fragmentCode: string, options: ProcessingOptions): { vertexCode: string; fragmentCode: string } {
-    if (!options.processor || !options.processor.finalizeShaders) {
-        return { vertexCode, fragmentCode };
-    }
-
-    return options.processor.finalizeShaders(vertexCode, fragmentCode, options.processingContext);
-}
-
-function _ProcessPrecision(source: string, options: ProcessingOptions): string {
-    if (options.processor?.noPrecision) {
-        return source;
-    }
-
-    const shouldUseHighPrecisionShader = options.shouldUseHighPrecisionShader;
-
-    if (source.indexOf("precision highp float") === -1) {
-        if (!shouldUseHighPrecisionShader) {
-            source = "precision mediump float;\n" + source;
-        } else {
-            source = "precision highp float;\n" + source;
-        }
-    } else {
-        if (!shouldUseHighPrecisionShader) {
-            // Moving highp to mediump
-            source = source.replace("precision highp float", "precision mediump float");
-        }
-    }
-
-    return source;
-}
-
-function _ExtractOperation(expression: string) {
-    const regex = /defined\((.+)\)/;
-
-    const match = regex.exec(expression);
-
-    if (match && match.length) {
-        return new ShaderDefineIsDefinedOperator(match[1].trim(), expression[0] === "!");
-    }
-
-    const operators = ["==", "!=", ">=", "<=", "<", ">"];
-    let operator = "";
-    let indexOperator = 0;
-
-    for (operator of operators) {
-        indexOperator = expression.indexOf(operator);
-
-        if (indexOperator > -1) {
-            break;
-        }
-    }
-
-    if (indexOperator === -1) {
-        return new ShaderDefineIsDefinedOperator(expression);
-    }
-
-    const define = expression.substring(0, indexOperator).trim();
-    const value = expression.substring(indexOperator + operator.length).trim();
-
-    return new ShaderDefineArithmeticOperator(define, operator, value);
-}
-
-function _BuildSubExpression(expression: string): ShaderDefineExpression {
-    expression = expression.replace(regexSE, "defined[$1]");
-
-    const postfix = ShaderDefineExpression.infixToPostfix(expression);
-
-    const stack: (string | ShaderDefineExpression)[] = [];
-
-    for (const c of postfix) {
-        if (c !== "||" && c !== "&&") {
-            stack.push(c);
-        } else if (stack.length >= 2) {
-            let v1 = stack[stack.length - 1],
-                v2 = stack[stack.length - 2];
-
-            stack.length -= 2;
-
-            const operator = c == "&&" ? new ShaderDefineAndOperator() : new ShaderDefineOrOperator();
-
-            if (typeof v1 === "string") {
-                v1 = v1.replace(regexSERevert, "defined($1)");
-            }
-
-            if (typeof v2 === "string") {
-                v2 = v2.replace(regexSERevert, "defined($1)");
-            }
-
-            operator.leftOperand = typeof v2 === "string" ? _ExtractOperation(v2) : v2;
-            operator.rightOperand = typeof v1 === "string" ? _ExtractOperation(v1) : v1;
-
-            stack.push(operator);
-        }
-    }
-
-    let result = stack[stack.length - 1];
-
-    if (typeof result === "string") {
-        result = result.replace(regexSERevert, "defined($1)");
-    }
-
-    // note: stack.length !== 1 if there was an error in the parsing
-
-    return typeof result === "string" ? _ExtractOperation(result) : result;
-}
-
-function _BuildExpression(line: string, start: number): ShaderCodeTestNode {
-    const node = new ShaderCodeTestNode();
-    const command = line.substring(0, start);
-    let expression = line.substring(start);
-
-    expression = expression.substring(0, (expression.indexOf("//") + 1 || expression.length + 1) - 1).trim();
-
-    if (command === "#ifdef") {
-        node.testExpression = new ShaderDefineIsDefinedOperator(expression);
-    } else if (command === "#ifndef") {
-        node.testExpression = new ShaderDefineIsDefinedOperator(expression, true);
-    } else {
-        node.testExpression = _BuildSubExpression(expression);
-    }
-
-    return node;
-}
-
-function _MoveCursorWithinIf(cursor: ShaderCodeCursor, rootNode: ShaderCodeConditionNode, ifNode: ShaderCodeNode) {
-    let line = cursor.currentLine;
-    while (_MoveCursor(cursor, ifNode)) {
-        line = cursor.currentLine;
-        const first5 = line.substring(0, 5).toLowerCase();
-
-        if (first5 === "#else") {
-            const elseNode = new ShaderCodeNode();
-            rootNode.children.push(elseNode);
-            _MoveCursor(cursor, elseNode);
-            return;
-        } else if (first5 === "#elif") {
-            const elifNode = _BuildExpression(line, 5);
-
-            rootNode.children.push(elifNode);
-            ifNode = elifNode;
-        }
-    }
-}
-
-function _MoveCursor(cursor: ShaderCodeCursor, rootNode: ShaderCodeNode): boolean {
-    while (cursor.canRead) {
-        cursor.lineIndex++;
-        const line = cursor.currentLine;
-
-        if (line.indexOf("#") >= 0) {
-            const matches = _MoveCursorRegex.exec(line);
-
-            if (matches && matches.length) {
-                const keyword = matches[0];
-
-                switch (keyword) {
-                    case "#ifdef": {
-                        const newRootNode = new ShaderCodeConditionNode();
-                        rootNode.children.push(newRootNode);
-
-                        const ifNode = _BuildExpression(line, 6);
-                        newRootNode.children.push(ifNode);
-                        _MoveCursorWithinIf(cursor, newRootNode, ifNode);
-                        break;
-                    }
-                    case "#else":
-                    case "#elif":
-                        return true;
-                    case "#endif":
-                        return false;
-                    case "#ifndef": {
-                        const newRootNode = new ShaderCodeConditionNode();
-                        rootNode.children.push(newRootNode);
-
-                        const ifNode = _BuildExpression(line, 7);
-                        newRootNode.children.push(ifNode);
-                        _MoveCursorWithinIf(cursor, newRootNode, ifNode);
-                        break;
-                    }
-                    case "#if": {
-                        const newRootNode = new ShaderCodeConditionNode();
-                        const ifNode = _BuildExpression(line, 3);
-                        rootNode.children.push(newRootNode);
-
-                        newRootNode.children.push(ifNode);
-                        _MoveCursorWithinIf(cursor, newRootNode, ifNode);
-                        break;
-                    }
-                }
-                continue;
-            }
-        }
-
-        const newNode = new ShaderCodeNode();
-        newNode.line = line;
-        rootNode.children.push(newNode);
-
-        // Detect additional defines
-        if (line[0] === "#" && line[1] === "d") {
-            const split = line.replace(";", "").split(" ");
-            newNode.additionalDefineKey = split[1];
-
-            if (split.length === 3) {
-                newNode.additionalDefineValue = split[2];
-            }
-        }
-    }
-    return false;
-}
-
-function _EvaluatePreProcessors(sourceCode: string, preprocessors: { [key: string]: string }, options: ProcessingOptions): string {
-    const rootNode = new ShaderCodeNode();
-    const cursor = new ShaderCodeCursor();
-
-    cursor.lineIndex = -1;
-    cursor.lines = sourceCode.split("\n");
-
-    // Decompose (We keep it in 2 steps so it is easier to maintain and perf hit is insignificant)
-    _MoveCursor(cursor, rootNode);
-
-    // Recompose
-    return rootNode.process(preprocessors, options);
-}
-
-function _PreparePreProcessors(options: ProcessingOptions, engine?: AbstractEngine): { [key: string]: string } {
-    const defines = options.defines;
-    const preprocessors: { [key: string]: string } = {};
-
-    for (const define of defines) {
-        const keyValue = define.replace("#define", "").replace(";", "").trim();
-        const split = keyValue.split(" ");
-        preprocessors[split[0]] = split.length > 1 ? split[1] : "";
-    }
-
-    if (options.processor?.shaderLanguage === ShaderLanguage.GLSL) {
-        preprocessors["GL_ES"] = "true";
-    }
-    preprocessors["__VERSION__"] = options.version;
-    preprocessors[options.platformName] = "true";
-
-    _getGlobalDefines(preprocessors, engine?.isNDCHalfZRange, engine?.useReverseDepthBuffer, engine?.useExactSrgbConversions);
-
-    return preprocessors;
-}
-
-function _ProcessShaderConversion(sourceCode: string, options: ProcessingOptions, engine?: AbstractEngine): string {
-    let preparedSourceCode = _ProcessPrecision(sourceCode, options);
-
-    if (!options.processor) {
-        return preparedSourceCode;
-    }
-
-<<<<<<< HEAD
-        // General pre processing
-        if (options.processor.preProcessor) {
-            preparedSourceCode = options.processor.preProcessor(preparedSourceCode, defines, preprocessors, options.isFragment, options.processingContext);
-=======
-    // Already converted
-    if (options.processor.shaderLanguage === ShaderLanguage.GLSL && preparedSourceCode.indexOf("#version 3") !== -1) {
-        preparedSourceCode = preparedSourceCode.replace("#version 300 es", "");
-        if (!options.processor.parseGLES3) {
-            return preparedSourceCode;
->>>>>>> 4a94015c
-        }
-    }
-
-    const defines = options.defines;
-
-    const preprocessors = _PreparePreProcessors(options, engine);
-
-    // General pre processing
-    if (options.processor.preProcessor) {
-        preparedSourceCode = options.processor.preProcessor(preparedSourceCode, defines, options.isFragment, options.processingContext);
-    }
-
-    preparedSourceCode = _EvaluatePreProcessors(preparedSourceCode, preprocessors, options);
-
-    // Post processing
-    if (options.processor.postProcessor) {
-        preparedSourceCode = options.processor.postProcessor(
-            preparedSourceCode,
-            defines,
-            options.isFragment,
-            options.processingContext,
-            engine
-                ? {
-                      drawBuffersExtensionDisabled: engine.getCaps().drawBuffersExtension ? false : true,
-                  }
-                : {}
-        );
-    }
-
-    // Inline functions tagged with #define inline
-    if (engine?._features.needShaderCodeInlining) {
-        preparedSourceCode = engine.inlineShaderCode(preparedSourceCode);
-    }
-
-    return preparedSourceCode;
-}
-
-function _ApplyPreProcessing(sourceCode: string, options: ProcessingOptions, engine: AbstractEngine): string {
-    let preparedSourceCode = sourceCode;
-
-<<<<<<< HEAD
-        // General pre processing
-        if (options.processor?.preProcessor) {
-            preparedSourceCode = options.processor.preProcessor(preparedSourceCode, defines, preprocessors, options.isFragment, options.processingContext);
-        }
-=======
-    const defines = options.defines;
->>>>>>> 4a94015c
-
-    const preprocessors = _PreparePreProcessors(options, engine);
-
-    // General pre processing
-    if (options.processor?.preProcessor) {
-        preparedSourceCode = options.processor.preProcessor(preparedSourceCode, defines, options.isFragment, options.processingContext);
-    }
-
-    preparedSourceCode = _EvaluatePreProcessors(preparedSourceCode, preprocessors, options);
-
-    // Post processing
-    if (options.processor?.postProcessor) {
-        preparedSourceCode = options.processor.postProcessor(
-            preparedSourceCode,
-            defines,
-            options.isFragment,
-            options.processingContext,
-            engine
-                ? {
-                      drawBuffersExtensionDisabled: engine.getCaps().drawBuffersExtension ? false : true,
-                  }
-                : {}
-        );
-    }
-
-    // Inline functions tagged with #define inline
-    if (engine._features.needShaderCodeInlining) {
-        preparedSourceCode = engine.inlineShaderCode(preparedSourceCode);
-    }
-
-    return preparedSourceCode;
-}
-
-/** @internal */
-export function _ProcessIncludes(sourceCode: string, options: ProcessingOptions, callback: (data: any) => void): void {
-    reusableMatches.length = 0;
-    let match: RegExpMatchArray | null;
-    // stay back-compat to the old matchAll syntax
-    while ((match = regexShaderInclude.exec(sourceCode)) !== null) {
-        reusableMatches.push(match);
-    }
-
-    let returnValue = String(sourceCode);
-    let parts = [sourceCode];
-
-    let keepProcessing = false;
-
-    for (const match of reusableMatches) {
-        let includeFile = match[1];
-
-        // Uniform declaration
-        if (includeFile.indexOf("__decl__") !== -1) {
-            includeFile = includeFile.replace(regexShaderDecl, "");
-            if (options.supportsUniformBuffers) {
-                includeFile = includeFile.replace("Vertex", "Ubo").replace("Fragment", "Ubo");
-            }
-            includeFile = includeFile + "Declaration";
-        }
-
-        if (options.includesShadersStore[includeFile]) {
-            // Substitution
-            let includeContent = options.includesShadersStore[includeFile];
-            if (match[2]) {
-                const splits = match[3].split(",");
-
-                for (let index = 0; index < splits.length; index += 2) {
-                    const source = new RegExp(splits[index], "g");
-                    const dest = splits[index + 1];
-
-                    includeContent = includeContent.replace(source, dest);
-                }
-            }
-
-            if (match[4]) {
-                const indexString = match[5];
-
-                if (indexString.indexOf("..") !== -1) {
-                    const indexSplits = indexString.split("..");
-                    const minIndex = parseInt(indexSplits[0]);
-                    let maxIndex = parseInt(indexSplits[1]);
-                    let sourceIncludeContent = includeContent.slice(0);
-                    includeContent = "";
-
-                    if (isNaN(maxIndex)) {
-                        maxIndex = options.indexParameters[indexSplits[1]];
-                    }
-
-                    for (let i = minIndex; i < maxIndex; i++) {
-                        if (!options.supportsUniformBuffers) {
-                            // Ubo replacement
-                            sourceIncludeContent = sourceIncludeContent.replace(regexLightX, (str: string, p1: string) => {
-                                return p1 + "{X}";
-                            });
-                        }
-                        includeContent += sourceIncludeContent.replace(regexX, i.toString()) + "\n";
-                    }
-                } else {
-                    if (!options.supportsUniformBuffers) {
-                        // Ubo replacement
-                        includeContent = includeContent.replace(regexLightX, (str: string, p1: string) => {
-                            return p1 + "{X}";
-                        });
-                    }
-                    includeContent = includeContent.replace(regexX, indexString);
-                }
-            }
-
-            // Replace
-            // Split all parts on match[0] and intersperse the parts with the include content
-            const newParts = [];
-            for (const part of parts) {
-                const splitPart = part.split(match[0]);
-                for (let i = 0; i < splitPart.length - 1; i++) {
-                    newParts.push(splitPart[i]);
-                    newParts.push(includeContent);
-                }
-                newParts.push(splitPart[splitPart.length - 1]);
-            }
-            parts = newParts;
-
-            keepProcessing = keepProcessing || includeContent.indexOf("#include<") >= 0 || includeContent.indexOf("#include <") >= 0;
-        } else {
-            const includeShaderUrl = options.shadersRepository + "ShadersInclude/" + includeFile + ".fx";
-
-            _functionContainer.loadFile(includeShaderUrl, (fileContent) => {
-                options.includesShadersStore[includeFile] = fileContent as string;
-                _ProcessIncludes(parts.join(""), options, callback);
-            });
-            return;
-        }
-    }
-    reusableMatches.length = 0;
-
-    returnValue = parts.join("");
-
-    if (keepProcessing) {
-        _ProcessIncludes(returnValue.toString(), options, callback);
-    } else {
-        callback(returnValue);
-    }
-}
-
-/** @internal */
-export const _functionContainer = {
-    /**
-     * Loads a file from a url
-     * @param url url to load
-     * @param onSuccess callback called when the file successfully loads
-     * @param onProgress callback called while file is loading (if the server supports this mode)
-     * @param offlineProvider defines the offline provider for caching
-     * @param useArrayBuffer defines a boolean indicating that date must be returned as ArrayBuffer
-     * @param onError callback called when the file fails to load
-     * @returns a file request object
-     * @internal
-     */
-    loadFile: (
-        url: string,
-        onSuccess: (data: string | ArrayBuffer, responseURL?: string) => void,
-        onProgress?: (ev: ProgressEvent) => void,
-        offlineProvider?: IOfflineProvider,
-        useArrayBuffer?: boolean,
-        onError?: (request?: WebRequest, exception?: LoadFileError) => void
-    ): IFileRequest => {
-        throw _WarnImport("FileTools");
-    },
-};
+/* eslint-disable @typescript-eslint/no-unused-vars */
+import { ShaderCodeNode } from "./shaderCodeNode";
+import { ShaderCodeCursor } from "./shaderCodeCursor";
+import { ShaderCodeConditionNode } from "./shaderCodeConditionNode";
+import { ShaderCodeTestNode } from "./shaderCodeTestNode";
+import { ShaderDefineIsDefinedOperator } from "./Expressions/Operators/shaderDefineIsDefinedOperator";
+import { ShaderDefineOrOperator } from "./Expressions/Operators/shaderDefineOrOperator";
+import { ShaderDefineAndOperator } from "./Expressions/Operators/shaderDefineAndOperator";
+import { ShaderDefineExpression } from "./Expressions/shaderDefineExpression";
+import { ShaderDefineArithmeticOperator } from "./Expressions/Operators/shaderDefineArithmeticOperator";
+import type { ProcessingOptions } from "./shaderProcessingOptions";
+import { _WarnImport } from "../../Misc/devTools";
+import { ShaderLanguage } from "../../Materials/shaderLanguage";
+
+import type { WebRequest } from "../../Misc/webRequest";
+import type { LoadFileError } from "../../Misc/fileTools";
+import type { IOfflineProvider } from "../../Offline/IOfflineProvider";
+import type { IFileRequest } from "../../Misc/fileRequest";
+import { _getGlobalDefines } from "../abstractEngine.functions";
+import type { AbstractEngine } from "../abstractEngine";
+
+const regexSE = /defined\s*?\((.+?)\)/g;
+const regexSERevert = /defined\s*?\[(.+?)\]/g;
+const regexShaderInclude = /#include\s?<(.+)>(\((.*)\))*(\[(.*)\])*/g;
+const regexShaderDecl = /__decl__/;
+const regexLightX = /light\{X\}.(\w*)/g;
+const regexX = /\{X\}/g;
+const reusableMatches: RegExpMatchArray[] = [];
+
+const _MoveCursorRegex = /(#ifdef)|(#else)|(#elif)|(#endif)|(#ifndef)|(#if)/;
+
+export function Initialize(options: ProcessingOptions): void {
+    if (options.processor && options.processor.initializeShaders) {
+        options.processor.initializeShaders(options.processingContext);
+    }
+}
+
+/** @internal */
+export function Process(sourceCode: string, options: ProcessingOptions, callback: (migratedCode: string, codeBeforeMigration: string) => void, engine?: AbstractEngine) {
+    if (options.processor?.preProcessShaderCode) {
+        sourceCode = options.processor.preProcessShaderCode(sourceCode, options.isFragment);
+    }
+    _ProcessIncludes(sourceCode, options, (codeWithIncludes) => {
+        if (options.processCodeAfterIncludes) {
+            codeWithIncludes = options.processCodeAfterIncludes(options.isFragment ? "fragment" : "vertex", codeWithIncludes);
+        }
+        const migratedCode = _ProcessShaderConversion(codeWithIncludes, options, engine);
+        callback(migratedCode, codeWithIncludes);
+    });
+}
+
+/** @internal */
+export function PreProcess(sourceCode: string, options: ProcessingOptions, callback: (migratedCode: string, codeBeforeMigration: string) => void, engine: AbstractEngine) {
+    if (options.processor?.preProcessShaderCode) {
+        sourceCode = options.processor.preProcessShaderCode(sourceCode, options.isFragment);
+    }
+    _ProcessIncludes(sourceCode, options, (codeWithIncludes) => {
+        if (options.processCodeAfterIncludes) {
+            codeWithIncludes = options.processCodeAfterIncludes(options.isFragment ? "fragment" : "vertex", codeWithIncludes);
+        }
+        const migratedCode = _ApplyPreProcessing(codeWithIncludes, options, engine);
+        callback(migratedCode, codeWithIncludes);
+    });
+}
+
+/** @internal */
+export function Finalize(vertexCode: string, fragmentCode: string, options: ProcessingOptions): { vertexCode: string; fragmentCode: string } {
+    if (!options.processor || !options.processor.finalizeShaders) {
+        return { vertexCode, fragmentCode };
+    }
+
+    return options.processor.finalizeShaders(vertexCode, fragmentCode, options.processingContext);
+}
+
+function _ProcessPrecision(source: string, options: ProcessingOptions): string {
+    if (options.processor?.noPrecision) {
+        return source;
+    }
+
+    const shouldUseHighPrecisionShader = options.shouldUseHighPrecisionShader;
+
+    if (source.indexOf("precision highp float") === -1) {
+        if (!shouldUseHighPrecisionShader) {
+            source = "precision mediump float;\n" + source;
+        } else {
+            source = "precision highp float;\n" + source;
+        }
+    } else {
+        if (!shouldUseHighPrecisionShader) {
+            // Moving highp to mediump
+            source = source.replace("precision highp float", "precision mediump float");
+        }
+    }
+
+    return source;
+}
+
+function _ExtractOperation(expression: string) {
+    const regex = /defined\((.+)\)/;
+
+    const match = regex.exec(expression);
+
+    if (match && match.length) {
+        return new ShaderDefineIsDefinedOperator(match[1].trim(), expression[0] === "!");
+    }
+
+    const operators = ["==", "!=", ">=", "<=", "<", ">"];
+    let operator = "";
+    let indexOperator = 0;
+
+    for (operator of operators) {
+        indexOperator = expression.indexOf(operator);
+
+        if (indexOperator > -1) {
+            break;
+        }
+    }
+
+    if (indexOperator === -1) {
+        return new ShaderDefineIsDefinedOperator(expression);
+    }
+
+    const define = expression.substring(0, indexOperator).trim();
+    const value = expression.substring(indexOperator + operator.length).trim();
+
+    return new ShaderDefineArithmeticOperator(define, operator, value);
+}
+
+function _BuildSubExpression(expression: string): ShaderDefineExpression {
+    expression = expression.replace(regexSE, "defined[$1]");
+
+    const postfix = ShaderDefineExpression.infixToPostfix(expression);
+
+    const stack: (string | ShaderDefineExpression)[] = [];
+
+    for (const c of postfix) {
+        if (c !== "||" && c !== "&&") {
+            stack.push(c);
+        } else if (stack.length >= 2) {
+            let v1 = stack[stack.length - 1],
+                v2 = stack[stack.length - 2];
+
+            stack.length -= 2;
+
+            const operator = c == "&&" ? new ShaderDefineAndOperator() : new ShaderDefineOrOperator();
+
+            if (typeof v1 === "string") {
+                v1 = v1.replace(regexSERevert, "defined($1)");
+            }
+
+            if (typeof v2 === "string") {
+                v2 = v2.replace(regexSERevert, "defined($1)");
+            }
+
+            operator.leftOperand = typeof v2 === "string" ? _ExtractOperation(v2) : v2;
+            operator.rightOperand = typeof v1 === "string" ? _ExtractOperation(v1) : v1;
+
+            stack.push(operator);
+        }
+    }
+
+    let result = stack[stack.length - 1];
+
+    if (typeof result === "string") {
+        result = result.replace(regexSERevert, "defined($1)");
+    }
+
+    // note: stack.length !== 1 if there was an error in the parsing
+
+    return typeof result === "string" ? _ExtractOperation(result) : result;
+}
+
+function _BuildExpression(line: string, start: number): ShaderCodeTestNode {
+    const node = new ShaderCodeTestNode();
+    const command = line.substring(0, start);
+    let expression = line.substring(start);
+
+    expression = expression.substring(0, (expression.indexOf("//") + 1 || expression.length + 1) - 1).trim();
+
+    if (command === "#ifdef") {
+        node.testExpression = new ShaderDefineIsDefinedOperator(expression);
+    } else if (command === "#ifndef") {
+        node.testExpression = new ShaderDefineIsDefinedOperator(expression, true);
+    } else {
+        node.testExpression = _BuildSubExpression(expression);
+    }
+
+    return node;
+}
+
+function _MoveCursorWithinIf(cursor: ShaderCodeCursor, rootNode: ShaderCodeConditionNode, ifNode: ShaderCodeNode) {
+    let line = cursor.currentLine;
+    while (_MoveCursor(cursor, ifNode)) {
+        line = cursor.currentLine;
+        const first5 = line.substring(0, 5).toLowerCase();
+
+        if (first5 === "#else") {
+            const elseNode = new ShaderCodeNode();
+            rootNode.children.push(elseNode);
+            _MoveCursor(cursor, elseNode);
+            return;
+        } else if (first5 === "#elif") {
+            const elifNode = _BuildExpression(line, 5);
+
+            rootNode.children.push(elifNode);
+            ifNode = elifNode;
+        }
+    }
+}
+
+function _MoveCursor(cursor: ShaderCodeCursor, rootNode: ShaderCodeNode): boolean {
+    while (cursor.canRead) {
+        cursor.lineIndex++;
+        const line = cursor.currentLine;
+
+        if (line.indexOf("#") >= 0) {
+            const matches = _MoveCursorRegex.exec(line);
+
+            if (matches && matches.length) {
+                const keyword = matches[0];
+
+                switch (keyword) {
+                    case "#ifdef": {
+                        const newRootNode = new ShaderCodeConditionNode();
+                        rootNode.children.push(newRootNode);
+
+                        const ifNode = _BuildExpression(line, 6);
+                        newRootNode.children.push(ifNode);
+                        _MoveCursorWithinIf(cursor, newRootNode, ifNode);
+                        break;
+                    }
+                    case "#else":
+                    case "#elif":
+                        return true;
+                    case "#endif":
+                        return false;
+                    case "#ifndef": {
+                        const newRootNode = new ShaderCodeConditionNode();
+                        rootNode.children.push(newRootNode);
+
+                        const ifNode = _BuildExpression(line, 7);
+                        newRootNode.children.push(ifNode);
+                        _MoveCursorWithinIf(cursor, newRootNode, ifNode);
+                        break;
+                    }
+                    case "#if": {
+                        const newRootNode = new ShaderCodeConditionNode();
+                        const ifNode = _BuildExpression(line, 3);
+                        rootNode.children.push(newRootNode);
+
+                        newRootNode.children.push(ifNode);
+                        _MoveCursorWithinIf(cursor, newRootNode, ifNode);
+                        break;
+                    }
+                }
+                continue;
+            }
+        }
+
+        const newNode = new ShaderCodeNode();
+        newNode.line = line;
+        rootNode.children.push(newNode);
+
+        // Detect additional defines
+        if (line[0] === "#" && line[1] === "d") {
+            const split = line.replace(";", "").split(" ");
+            newNode.additionalDefineKey = split[1];
+
+            if (split.length === 3) {
+                newNode.additionalDefineValue = split[2];
+            }
+        }
+    }
+    return false;
+}
+
+function _EvaluatePreProcessors(sourceCode: string, preprocessors: { [key: string]: string }, options: ProcessingOptions): string {
+    const rootNode = new ShaderCodeNode();
+    const cursor = new ShaderCodeCursor();
+
+    cursor.lineIndex = -1;
+    cursor.lines = sourceCode.split("\n");
+
+    // Decompose (We keep it in 2 steps so it is easier to maintain and perf hit is insignificant)
+    _MoveCursor(cursor, rootNode);
+
+    // Recompose
+    return rootNode.process(preprocessors, options);
+}
+
+function _PreparePreProcessors(options: ProcessingOptions, engine?: AbstractEngine): { [key: string]: string } {
+    const defines = options.defines;
+    const preprocessors: { [key: string]: string } = {};
+
+    for (const define of defines) {
+        const keyValue = define.replace("#define", "").replace(";", "").trim();
+        const split = keyValue.split(" ");
+        preprocessors[split[0]] = split.length > 1 ? split[1] : "";
+    }
+
+    if (options.processor?.shaderLanguage === ShaderLanguage.GLSL) {
+        preprocessors["GL_ES"] = "true";
+    }
+    preprocessors["__VERSION__"] = options.version;
+    preprocessors[options.platformName] = "true";
+
+    _getGlobalDefines(preprocessors, engine?.isNDCHalfZRange, engine?.useReverseDepthBuffer, engine?.useExactSrgbConversions);
+
+    return preprocessors;
+}
+
+function _ProcessShaderConversion(sourceCode: string, options: ProcessingOptions, engine?: AbstractEngine): string {
+    let preparedSourceCode = _ProcessPrecision(sourceCode, options);
+
+    if (!options.processor) {
+        return preparedSourceCode;
+    }
+
+    // Already converted
+    if (options.processor.shaderLanguage === ShaderLanguage.GLSL && preparedSourceCode.indexOf("#version 3") !== -1) {
+        preparedSourceCode = preparedSourceCode.replace("#version 300 es", "");
+        if (!options.processor.parseGLES3) {
+            return preparedSourceCode;
+        }
+    }
+
+    const defines = options.defines;
+
+    const preprocessors = _PreparePreProcessors(options, engine);
+
+    // General pre processing
+    if (options.processor.preProcessor) {
+        preparedSourceCode = options.processor.preProcessor(preparedSourceCode, defines, preprocessors, options.isFragment, options.processingContext);
+    }
+
+    preparedSourceCode = _EvaluatePreProcessors(preparedSourceCode, preprocessors, options);
+
+    // Post processing
+    if (options.processor.postProcessor) {
+        preparedSourceCode = options.processor.postProcessor(
+            preparedSourceCode,
+            defines,
+            options.isFragment,
+            options.processingContext,
+            engine
+                ? {
+                      drawBuffersExtensionDisabled: engine.getCaps().drawBuffersExtension ? false : true,
+                  }
+                : {}
+        );
+    }
+
+    // Inline functions tagged with #define inline
+    if (engine?._features.needShaderCodeInlining) {
+        preparedSourceCode = engine.inlineShaderCode(preparedSourceCode);
+    }
+
+    return preparedSourceCode;
+}
+
+function _ApplyPreProcessing(sourceCode: string, options: ProcessingOptions, engine: AbstractEngine): string {
+    let preparedSourceCode = sourceCode;
+
+    const defines = options.defines;
+
+    const preprocessors = _PreparePreProcessors(options, engine);
+
+    // General pre processing
+    if (options.processor?.preProcessor) {
+        preparedSourceCode = options.processor.preProcessor(preparedSourceCode, defines, options.isFragment, options.processingContext);
+    }
+
+    preparedSourceCode = _EvaluatePreProcessors(preparedSourceCode, preprocessors, options);
+
+    // Post processing
+    if (options.processor?.postProcessor) {
+        preparedSourceCode = options.processor.postProcessor(
+            preparedSourceCode,
+            defines,
+            options.isFragment,
+            options.processingContext,
+            engine
+                ? {
+                      drawBuffersExtensionDisabled: engine.getCaps().drawBuffersExtension ? false : true,
+                  }
+                : {}
+        );
+    }
+
+    // Inline functions tagged with #define inline
+    if (engine._features.needShaderCodeInlining) {
+        preparedSourceCode = engine.inlineShaderCode(preparedSourceCode);
+    }
+
+    return preparedSourceCode;
+}
+
+/** @internal */
+export function _ProcessIncludes(sourceCode: string, options: ProcessingOptions, callback: (data: any) => void): void {
+    reusableMatches.length = 0;
+    let match: RegExpMatchArray | null;
+    // stay back-compat to the old matchAll syntax
+    while ((match = regexShaderInclude.exec(sourceCode)) !== null) {
+        reusableMatches.push(match);
+    }
+
+    let returnValue = String(sourceCode);
+    let parts = [sourceCode];
+
+    let keepProcessing = false;
+
+    for (const match of reusableMatches) {
+        let includeFile = match[1];
+
+        // Uniform declaration
+        if (includeFile.indexOf("__decl__") !== -1) {
+            includeFile = includeFile.replace(regexShaderDecl, "");
+            if (options.supportsUniformBuffers) {
+                includeFile = includeFile.replace("Vertex", "Ubo").replace("Fragment", "Ubo");
+            }
+            includeFile = includeFile + "Declaration";
+        }
+
+        if (options.includesShadersStore[includeFile]) {
+            // Substitution
+            let includeContent = options.includesShadersStore[includeFile];
+            if (match[2]) {
+                const splits = match[3].split(",");
+
+                for (let index = 0; index < splits.length; index += 2) {
+                    const source = new RegExp(splits[index], "g");
+                    const dest = splits[index + 1];
+
+                    includeContent = includeContent.replace(source, dest);
+                }
+            }
+
+            if (match[4]) {
+                const indexString = match[5];
+
+                if (indexString.indexOf("..") !== -1) {
+                    const indexSplits = indexString.split("..");
+                    const minIndex = parseInt(indexSplits[0]);
+                    let maxIndex = parseInt(indexSplits[1]);
+                    let sourceIncludeContent = includeContent.slice(0);
+                    includeContent = "";
+
+                    if (isNaN(maxIndex)) {
+                        maxIndex = options.indexParameters[indexSplits[1]];
+                    }
+
+                    for (let i = minIndex; i < maxIndex; i++) {
+                        if (!options.supportsUniformBuffers) {
+                            // Ubo replacement
+                            sourceIncludeContent = sourceIncludeContent.replace(regexLightX, (str: string, p1: string) => {
+                                return p1 + "{X}";
+                            });
+                        }
+                        includeContent += sourceIncludeContent.replace(regexX, i.toString()) + "\n";
+                    }
+                } else {
+                    if (!options.supportsUniformBuffers) {
+                        // Ubo replacement
+                        includeContent = includeContent.replace(regexLightX, (str: string, p1: string) => {
+                            return p1 + "{X}";
+                        });
+                    }
+                    includeContent = includeContent.replace(regexX, indexString);
+                }
+            }
+
+            // Replace
+            // Split all parts on match[0] and intersperse the parts with the include content
+            const newParts = [];
+            for (const part of parts) {
+                const splitPart = part.split(match[0]);
+                for (let i = 0; i < splitPart.length - 1; i++) {
+                    newParts.push(splitPart[i]);
+                    newParts.push(includeContent);
+                }
+                newParts.push(splitPart[splitPart.length - 1]);
+            }
+            parts = newParts;
+
+            keepProcessing = keepProcessing || includeContent.indexOf("#include<") >= 0 || includeContent.indexOf("#include <") >= 0;
+        } else {
+            const includeShaderUrl = options.shadersRepository + "ShadersInclude/" + includeFile + ".fx";
+
+            _functionContainer.loadFile(includeShaderUrl, (fileContent) => {
+                options.includesShadersStore[includeFile] = fileContent as string;
+                _ProcessIncludes(parts.join(""), options, callback);
+            });
+            return;
+        }
+    }
+    reusableMatches.length = 0;
+
+    returnValue = parts.join("");
+
+    if (keepProcessing) {
+        _ProcessIncludes(returnValue.toString(), options, callback);
+    } else {
+        callback(returnValue);
+    }
+}
+
+/** @internal */
+export const _functionContainer = {
+    /**
+     * Loads a file from a url
+     * @param url url to load
+     * @param onSuccess callback called when the file successfully loads
+     * @param onProgress callback called while file is loading (if the server supports this mode)
+     * @param offlineProvider defines the offline provider for caching
+     * @param useArrayBuffer defines a boolean indicating that date must be returned as ArrayBuffer
+     * @param onError callback called when the file fails to load
+     * @returns a file request object
+     * @internal
+     */
+    loadFile: (
+        url: string,
+        onSuccess: (data: string | ArrayBuffer, responseURL?: string) => void,
+        onProgress?: (ev: ProgressEvent) => void,
+        offlineProvider?: IOfflineProvider,
+        useArrayBuffer?: boolean,
+        onError?: (request?: WebRequest, exception?: LoadFileError) => void
+    ): IFileRequest => {
+        throw _WarnImport("FileTools");
+    },
+};