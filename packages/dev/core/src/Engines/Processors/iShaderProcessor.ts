--- conflicted
+++ resolved
@@ -1,53 +1,48 @@
-import type { ShaderLanguage } from "../../Materials/shaderLanguage";
-import type { Nullable } from "../../types";
-import type { _IShaderProcessingContext } from "./shaderProcessingOptions";
-
-/** @internal */
-export interface IShaderProcessor {
-    shaderLanguage: ShaderLanguage;
-
-    uniformRegexp?: RegExp;
-    uniformBufferRegexp?: RegExp;
-    textureRegexp?: RegExp;
-    noPrecision?: boolean;
-    parseGLES3?: boolean;
-
-    attributeKeywordName?: string;
-    varyingVertexKeywordName?: string;
-    varyingFragmentKeywordName?: string;
-
-    preProcessShaderCode?: (code: string, isFragment: boolean) => string;
-    attributeProcessor?: (attribute: string, preProcessors: { [key: string]: string }, processingContext: Nullable<_IShaderProcessingContext>) => string;
-    varyingCheck?: (varying: string, isFragment: boolean) => boolean;
-    varyingProcessor?: (varying: string, isFragment: boolean, preProcessors: { [key: string]: string }, processingContext: Nullable<_IShaderProcessingContext>) => string;
-    uniformProcessor?: (uniform: string, isFragment: boolean, preProcessors: { [key: string]: string }, processingContext: Nullable<_IShaderProcessingContext>) => string;
-    uniformBufferProcessor?: (uniformBuffer: string, isFragment: boolean, processingContext: Nullable<_IShaderProcessingContext>) => string;
-    textureProcessor?: (texture: string, isFragment: boolean, preProcessors: { [key: string]: string }, processingContext: Nullable<_IShaderProcessingContext>) => string;
-    endOfUniformBufferProcessor?: (closingBracketLine: string, isFragment: boolean, processingContext: Nullable<_IShaderProcessingContext>) => string;
-    lineProcessor?: (line: string, isFragment: boolean, processingContext: Nullable<_IShaderProcessingContext>) => string;
-    preProcessor?: (
-        code: string,
-        defines: string[],
-        preProcessors: { [key: string]: string },
-        isFragment: boolean,
-        processingContext: Nullable<_IShaderProcessingContext>
-    ) => string;
-    postProcessor?: (
-        code: string,
-        defines: string[],
-        isFragment: boolean,
-<<<<<<< HEAD
-        processingContext: Nullable<_IShaderProcessingContext>,
-        patameters: {
-=======
-        processingContext: Nullable<ShaderProcessingContext>,
-        parameters: {
->>>>>>> 89bf19c2
-            [key: string]: number | string | boolean | undefined;
-        },
-        preProcessors: { [key: string]: string },
-        preProcessorsFromCode: { [key: string]: string }
-    ) => string;
-    initializeShaders?: (processingContext: Nullable<_IShaderProcessingContext>) => void;
-    finalizeShaders?: (vertexCode: string, fragmentCode: string, processingContext: Nullable<_IShaderProcessingContext>) => { vertexCode: string; fragmentCode: string };
-}
+import type { ShaderLanguage } from "../../Materials/shaderLanguage";
+import type { Nullable } from "../../types";
+import type { _IShaderProcessingContext } from "./shaderProcessingOptions";
+
+/** @internal */
+export interface IShaderProcessor {
+    shaderLanguage: ShaderLanguage;
+
+    uniformRegexp?: RegExp;
+    uniformBufferRegexp?: RegExp;
+    textureRegexp?: RegExp;
+    noPrecision?: boolean;
+    parseGLES3?: boolean;
+
+    attributeKeywordName?: string;
+    varyingVertexKeywordName?: string;
+    varyingFragmentKeywordName?: string;
+
+    preProcessShaderCode?: (code: string, isFragment: boolean) => string;
+    attributeProcessor?: (attribute: string, preProcessors: { [key: string]: string }, processingContext: Nullable<_IShaderProcessingContext>) => string;
+    varyingCheck?: (varying: string, isFragment: boolean) => boolean;
+    varyingProcessor?: (varying: string, isFragment: boolean, preProcessors: { [key: string]: string }, processingContext: Nullable<_IShaderProcessingContext>) => string;
+    uniformProcessor?: (uniform: string, isFragment: boolean, preProcessors: { [key: string]: string }, processingContext: Nullable<_IShaderProcessingContext>) => string;
+    uniformBufferProcessor?: (uniformBuffer: string, isFragment: boolean, processingContext: Nullable<_IShaderProcessingContext>) => string;
+    textureProcessor?: (texture: string, isFragment: boolean, preProcessors: { [key: string]: string }, processingContext: Nullable<_IShaderProcessingContext>) => string;
+    endOfUniformBufferProcessor?: (closingBracketLine: string, isFragment: boolean, processingContext: Nullable<_IShaderProcessingContext>) => string;
+    lineProcessor?: (line: string, isFragment: boolean, processingContext: Nullable<_IShaderProcessingContext>) => string;
+    preProcessor?: (
+        code: string,
+        defines: string[],
+        preProcessors: { [key: string]: string },
+        isFragment: boolean,
+        processingContext: Nullable<_IShaderProcessingContext>
+    ) => string;
+    postProcessor?: (
+        code: string,
+        defines: string[],
+        isFragment: boolean,
+        processingContext: Nullable<_IShaderProcessingContext>,
+        patameters: {
+            [key: string]: number | string | boolean | undefined;
+        },
+        preProcessors: { [key: string]: string },
+        preProcessorsFromCode: { [key: string]: string }
+    ) => string;
+    initializeShaders?: (processingContext: Nullable<_IShaderProcessingContext>) => void;
+    finalizeShaders?: (vertexCode: string, fragmentCode: string, processingContext: Nullable<_IShaderProcessingContext>) => { vertexCode: string; fragmentCode: string };
+}