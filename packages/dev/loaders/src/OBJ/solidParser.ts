import type { AssetContainer } from "core/assetContainer";
import { VertexBuffer } from "core/Buffers/buffer";
import type { Material } from "core/Materials/material";
import { StandardMaterial } from "core/Materials/standardMaterial";
import { Color3, Color4 } from "core/Maths/math.color";
import { Vector2, Vector3 } from "core/Maths/math.vector";
import type { AbstractMesh } from "core/Meshes/abstractMesh";
import { Geometry } from "core/Meshes/geometry";
import { Mesh } from "core/Meshes/mesh";
import { VertexData } from "core/Meshes/mesh.vertexData";
import type { Scene } from "core/scene";
import type { Nullable } from "core/types";
import type { OBJLoadingOptions } from "./objLoadingOptions";
import { Logger } from "core/Misc/logger";

type MeshObject = {
    name: string;
    indices: Nullable<Array<number>>;
    positions: Nullable<Array<number>>;
    normals: Nullable<Array<number>>;
    colors: Nullable<Array<number>>;
    uvs: Nullable<Array<number>>;
    materialName: string;
    directMaterial?: Nullable<Material>;
    isObject: boolean; // If the entity is defined as an object ("o"), or group ("g")
    _babylonMesh?: AbstractMesh; // The corresponding Babylon mesh
    hasLines?: boolean; // If the mesh has lines
};

/**
 * Class used to load mesh data from OBJ content
 */
export class SolidParser {
    // Descriptor
    /** Object descriptor */
    public static ObjectDescriptor = /^o/;
    /** Group descriptor */
    public static GroupDescriptor = /^g/;
    /** Material lib descriptor */
    public static MtlLibGroupDescriptor = /^mtllib /;
    /** Use a material descriptor */
    public static UseMtlDescriptor = /^usemtl /;
    /** Smooth descriptor */
    public static SmoothDescriptor = /^s /;

    // Patterns
    /** Pattern used to detect a vertex */
    public static VertexPattern = /^v(\s+[\d|.|+|\-|e|E]+){3,7}/;
    /** Pattern used to detect a normal */
    public static NormalPattern = /^vn(\s+[\d|.|+|\-|e|E]+)( +[\d|.|+|\-|e|E]+)( +[\d|.|+|\-|e|E]+)/;
    /** Pattern used to detect a UV set */
    public static UVPattern = /^vt(\s+[\d|.|+|\-|e|E]+)( +[\d|.|+|\-|e|E]+)/;
    /** Pattern used to detect a first kind of face (f vertex vertex vertex) */
    public static FacePattern1 = /^f\s+(([\d]{1,}[\s]?){3,})+/;
    /** Pattern used to detect a second kind of face (f vertex/uvs vertex/uvs vertex/uvs) */
    public static FacePattern2 = /^f\s+((([\d]{1,}\/[\d]{1,}[\s]?){3,})+)/;
    /** Pattern used to detect a third kind of face (f vertex/uvs/normal vertex/uvs/normal vertex/uvs/normal) */
    public static FacePattern3 = /^f\s+((([\d]{1,}\/[\d]{1,}\/[\d]{1,}[\s]?){3,})+)/;
    /** Pattern used to detect a fourth kind of face (f vertex//normal vertex//normal vertex//normal)*/
    public static FacePattern4 = /^f\s+((([\d]{1,}\/\/[\d]{1,}[\s]?){3,})+)/;
    /** Pattern used to detect a fifth kind of face (f -vertex/-uvs/-normal -vertex/-uvs/-normal -vertex/-uvs/-normal) */
    public static FacePattern5 = /^f\s+(((-[\d]{1,}\/-[\d]{1,}\/-[\d]{1,}[\s]?){3,})+)/;
    /** Pattern used to detect a line(l vertex vertex) */
    public static LinePattern1 = /^l\s+(([\d]{1,}[\s]?){2,})+/;
    /** Pattern used to detect a second kind of line (l vertex/uvs vertex/uvs) */
    public static LinePattern2 = /^l\s+((([\d]{1,}\/[\d]{1,}[\s]?){2,})+)/;
    /** Pattern used to detect a third kind of line (l vertex/uvs/normal vertex/uvs/normal) */
    public static LinePattern3 = /^l\s+((([\d]{1,}\/[\d]{1,}\/[\d]{1,}[\s]?){2,})+)/;

    private _loadingOptions: OBJLoadingOptions;
    private _positions: Array<Vector3> = []; //values for the positions of vertices
    private _normals: Array<Vector3> = []; //Values for the normals
    private _uvs: Array<Vector2> = []; //Values for the textures
    private _colors: Array<Color4> = [];
    private _meshesFromObj: Array<MeshObject> = []; //[mesh] Contains all the obj meshes
    private _handledMesh: MeshObject; //The current mesh of meshes array
    private _indicesForBabylon: Array<number> = []; //The list of indices for VertexData
    private _wrappedPositionForBabylon: Array<Vector3> = []; //The list of position in vectors
    private _wrappedUvsForBabylon: Array<Vector2> = []; //Array with all value of uvs to match with the indices
    private _wrappedColorsForBabylon: Array<Color4> = []; // Array with all color values to match with the indices
    private _wrappedNormalsForBabylon: Array<Vector3> = []; //Array with all value of normals to match with the indices
    private _tuplePosNorm: Array<{ normals: Array<number>; idx: Array<number>; uv: Array<number> }> = []; //Create a tuple with indice of Position, Normal, UV  [pos, norm, uvs]
    private _curPositionInIndices = 0;
    private _hasMeshes: Boolean = false; //Meshes are defined in the file
    private _unwrappedPositionsForBabylon: Array<number> = []; //Value of positionForBabylon w/o Vector3() [x,y,z]
    private _unwrappedColorsForBabylon: Array<number> = []; // Value of colorForBabylon w/o Color4() [r,g,b,a]
    private _unwrappedNormalsForBabylon: Array<number> = []; //Value of normalsForBabylon w/o Vector3()  [x,y,z]
    private _unwrappedUVForBabylon: Array<number> = []; //Value of uvsForBabylon w/o Vector3()      [x,y,z]
    private _triangles: Array<string> = []; //Indices from new triangles coming from polygons
    private _materialNameFromObj: string = ""; //The name of the current material
    private _objMeshName: string = ""; //The name of the current obj mesh
    private _increment: number = 1; //Id for meshes created by the multimaterial
    private _isFirstMaterial: boolean = true;
    private _grayColor = new Color4(0.5, 0.5, 0.5, 1);
    private _materialToUse: string[];
    private _babylonMeshesArray: Array<Mesh>;
    private _pushTriangle: (faces: Array<string>, faceIndex: number) => void;
    private _handednessSign: number;
    private _hasLineData: boolean = false; //If this mesh has line segment(l) data

    /**
     * Creates a new SolidParser
     * @param materialToUse defines the array to fill with the list of materials to use (it will be filled by the parse function)
     * @param babylonMeshesArray defines the array to fill with the list of loaded meshes (it will be filled by the parse function)
     * @param loadingOptions defines the loading options to use
     */
    public constructor(materialToUse: string[], babylonMeshesArray: Array<Mesh>, loadingOptions: OBJLoadingOptions) {
        this._materialToUse = materialToUse;
        this._babylonMeshesArray = babylonMeshesArray;
        this._loadingOptions = loadingOptions;
    }

    /**
     * Search for obj in the given array.
     * This function is called to check if a couple of data already exists in an array.
     *
     * If found, returns the index of the founded tuple index. Returns -1 if not found
     * @param arr Array<{ normals: Array<number>, idx: Array<number> }>
     * @param obj Array<number>
     * @returns {boolean}
     */
    private _isInArray(arr: Array<{ normals: Array<number>; idx: Array<number> }>, obj: Array<number>) {
        if (!arr[obj[0]]) {
            arr[obj[0]] = { normals: [], idx: [] };
        }
        const idx = arr[obj[0]].normals.indexOf(obj[1]);

        return idx === -1 ? -1 : arr[obj[0]].idx[idx];
    }

    private _isInArrayUV(arr: Array<{ normals: Array<number>; idx: Array<number>; uv: Array<number> }>, obj: Array<number>) {
        if (!arr[obj[0]]) {
            arr[obj[0]] = { normals: [], idx: [], uv: [] };
        }
        const idx = arr[obj[0]].normals.indexOf(obj[1]);

        if (idx != 1 && obj[2] === arr[obj[0]].uv[idx]) {
            return arr[obj[0]].idx[idx];
        }
        return -1;
    }

    /**
     * This function set the data for each triangle.
     * Data are position, normals and uvs
     * If a tuple of (position, normal) is not set, add the data into the corresponding array
     * If the tuple already exist, add only their indice
     *
     * @param indicePositionFromObj Integer The index in positions array
     * @param indiceUvsFromObj Integer The index in uvs array
     * @param indiceNormalFromObj Integer The index in normals array
     * @param positionVectorFromOBJ Vector3 The value of position at index objIndice
     * @param textureVectorFromOBJ Vector3 The value of uvs
     * @param normalsVectorFromOBJ Vector3 The value of normals at index objNormale
     * @param positionColorsFromOBJ
     */
    private _setData(
        indicePositionFromObj: number,
        indiceUvsFromObj: number,
        indiceNormalFromObj: number,
        positionVectorFromOBJ: Vector3,
        textureVectorFromOBJ: Vector2,
        normalsVectorFromOBJ: Vector3,
        positionColorsFromOBJ?: Color4
    ) {
        //Check if this tuple already exists in the list of tuples
        let _index: number;
        if (this._loadingOptions.optimizeWithUV) {
            _index = this._isInArrayUV(this._tuplePosNorm, [indicePositionFromObj, indiceNormalFromObj, indiceUvsFromObj]);
        } else {
            _index = this._isInArray(this._tuplePosNorm, [indicePositionFromObj, indiceNormalFromObj]);
        }

        //If it not exists
        if (_index === -1) {
            //Add an new indice.
            //The array of indices is only an array with his length equal to the number of triangles - 1.
            //We add vertices data in this order
            this._indicesForBabylon.push(this._wrappedPositionForBabylon.length);
            //Push the position of vertice for Babylon
            //Each element is a Vector3(x,y,z)
            this._wrappedPositionForBabylon.push(positionVectorFromOBJ);
            //Push the uvs for Babylon
            //Each element is a Vector2(u,v)
            //If the UVs are missing, set (u,v)=(0,0)
            textureVectorFromOBJ = textureVectorFromOBJ ?? new Vector2(0, 0);
            this._wrappedUvsForBabylon.push(textureVectorFromOBJ);
            //Push the normals for Babylon
            //Each element is a Vector3(x,y,z)
            this._wrappedNormalsForBabylon.push(normalsVectorFromOBJ);

            if (positionColorsFromOBJ !== undefined) {
                //Push the colors for Babylon
                //Each element is a BABYLON.Color4(r,g,b,a)
                this._wrappedColorsForBabylon.push(positionColorsFromOBJ);
            }

            //Add the tuple in the comparison list
            this._tuplePosNorm[indicePositionFromObj].normals.push(indiceNormalFromObj);
            this._tuplePosNorm[indicePositionFromObj].idx.push(this._curPositionInIndices++);
            if (this._loadingOptions.optimizeWithUV) {
                this._tuplePosNorm[indicePositionFromObj].uv.push(indiceUvsFromObj);
            }
        } else {
            //The tuple already exists
            //Add the index of the already existing tuple
            //At this index we can get the value of position, normal, color and uvs of vertex
            this._indicesForBabylon.push(_index);
        }
    }

    /**
     * Transform Vector() and BABYLON.Color() objects into numbers in an array
     */
    private _unwrapData() {
        //Every array has the same length
        for (let l = 0; l < this._wrappedPositionForBabylon.length; l++) {
            //Push the x, y, z values of each element in the unwrapped array
            this._unwrappedPositionsForBabylon.push(
                this._wrappedPositionForBabylon[l].x * this._handednessSign,
                this._wrappedPositionForBabylon[l].y,
                this._wrappedPositionForBabylon[l].z
            );
            this._unwrappedNormalsForBabylon.push(
                this._wrappedNormalsForBabylon[l].x * this._handednessSign,
                this._wrappedNormalsForBabylon[l].y,
                this._wrappedNormalsForBabylon[l].z
            );

            this._unwrappedUVForBabylon.push(this._wrappedUvsForBabylon[l].x, this._wrappedUvsForBabylon[l].y); //z is an optional value not supported by BABYLON
            if (this._loadingOptions.importVertexColors) {
                //Push the r, g, b, a values of each element in the unwrapped array
                this._unwrappedColorsForBabylon.push(
                    this._wrappedColorsForBabylon[l].r,
                    this._wrappedColorsForBabylon[l].g,
                    this._wrappedColorsForBabylon[l].b,
                    this._wrappedColorsForBabylon[l].a
                );
            }
        }
        // Reset arrays for the next new meshes
        this._wrappedPositionForBabylon.length = 0;
        this._wrappedNormalsForBabylon.length = 0;
        this._wrappedUvsForBabylon.length = 0;
        this._wrappedColorsForBabylon.length = 0;
        this._tuplePosNorm.length = 0;
        this._curPositionInIndices = 0;
    }

    /**
     * Create triangles from polygons
     * It is important to notice that a triangle is a polygon
     * We get 5 patterns of face defined in OBJ File :
     * facePattern1 = ["1","2","3","4","5","6"]
     * facePattern2 = ["1/1","2/2","3/3","4/4","5/5","6/6"]
     * facePattern3 = ["1/1/1","2/2/2","3/3/3","4/4/4","5/5/5","6/6/6"]
     * facePattern4 = ["1//1","2//2","3//3","4//4","5//5","6//6"]
     * facePattern5 = ["-1/-1/-1","-2/-2/-2","-3/-3/-3","-4/-4/-4","-5/-5/-5","-6/-6/-6"]
     * Each pattern is divided by the same method
     * @param faces Array[String] The indices of elements
     * @param v Integer The variable to increment
     */
    private _getTriangles(faces: Array<string>, v: number) {
        //Work for each element of the array
        for (let faceIndex = v; faceIndex < faces.length - 1; faceIndex++) {
            //Add on the triangle variable the indexes to obtain triangles
            this._pushTriangle(faces, faceIndex);
        }

        //Result obtained after 2 iterations:
        //Pattern1 => triangle = ["1","2","3","1","3","4"];
        //Pattern2 => triangle = ["1/1","2/2","3/3","1/1","3/3","4/4"];
        //Pattern3 => triangle = ["1/1/1","2/2/2","3/3/3","1/1/1","3/3/3","4/4/4"];
        //Pattern4 => triangle = ["1//1","2//2","3//3","1//1","3//3","4//4"];
        //Pattern5 => triangle = ["-1/-1/-1","-2/-2/-2","-3/-3/-3","-1/-1/-1","-3/-3/-3","-4/-4/-4"];
    }

    /**
     * Create triangles and push the data for each polygon for the pattern 1
     * In this pattern we get vertice positions
     * @param face
     * @param v
     */
    private _setDataForCurrentFaceWithPattern1(face: Array<string>, v: number) {
        //Get the indices of triangles for each polygon
        this._getTriangles(face, v);
        //For each element in the triangles array.
        //This var could contains 1 to an infinity of triangles
        for (let k = 0; k < this._triangles.length; k++) {
            // Set position indice
            const indicePositionFromObj = parseInt(this._triangles[k]) - 1;

            this._setData(
                indicePositionFromObj,
                0,
                0, // In the pattern 1, normals and uvs are not defined
                this._positions[indicePositionFromObj], // Get the vectors data
                Vector2.Zero(),
                Vector3.Up(), // Create default vectors
                this._loadingOptions.importVertexColors ? this._colors[indicePositionFromObj] : undefined
            );
        }
        //Reset variable for the next line
        this._triangles.length = 0;
    }

    /**
     * Create triangles and push the data for each polygon for the pattern 2
     * In this pattern we get vertice positions and uvs
     * @param face
     * @param v
     */
    private _setDataForCurrentFaceWithPattern2(face: Array<string>, v: number) {
        //Get the indices of triangles for each polygon
        this._getTriangles(face, v);
        for (let k = 0; k < this._triangles.length; k++) {
            //triangle[k] = "1/1"
            //Split the data for getting position and uv
            const point = this._triangles[k].split("/"); // ["1", "1"]
            //Set position indice
            const indicePositionFromObj = parseInt(point[0]) - 1;
            //Set uv indice
            const indiceUvsFromObj = parseInt(point[1]) - 1;

            this._setData(
                indicePositionFromObj,
                indiceUvsFromObj,
                0, //Default value for normals
                this._positions[indicePositionFromObj], //Get the values for each element
                this._uvs[indiceUvsFromObj] ?? Vector2.Zero(),
                Vector3.Up(), //Default value for normals
                this._loadingOptions.importVertexColors ? this._colors[indicePositionFromObj] : undefined
            );
        }

        //Reset variable for the next line
        this._triangles.length = 0;
    }

    /**
     * Create triangles and push the data for each polygon for the pattern 3
     * In this pattern we get vertice positions, uvs and normals
     * @param face
     * @param v
     */
    private _setDataForCurrentFaceWithPattern3(face: Array<string>, v: number) {
        //Get the indices of triangles for each polygon
        this._getTriangles(face, v);

        for (let k = 0; k < this._triangles.length; k++) {
            //triangle[k] = "1/1/1"
            //Split the data for getting position, uv, and normals
            const point = this._triangles[k].split("/"); // ["1", "1", "1"]
            // Set position indice
            const indicePositionFromObj = parseInt(point[0]) - 1;
            // Set uv indice
            const indiceUvsFromObj = parseInt(point[1]) - 1;
            // Set normal indice
            const indiceNormalFromObj = parseInt(point[2]) - 1;

            this._setData(
                indicePositionFromObj,
                indiceUvsFromObj,
                indiceNormalFromObj,
                this._positions[indicePositionFromObj],
                this._uvs[indiceUvsFromObj] ?? Vector2.Zero(),
                this._normals[indiceNormalFromObj] ?? Vector3.Up() //Set the vector for each component
            );
        }
        //Reset variable for the next line
        this._triangles.length = 0;
    }

    /**
     * Create triangles and push the data for each polygon for the pattern 4
     * In this pattern we get vertice positions and normals
     * @param face
     * @param v
     */
    private _setDataForCurrentFaceWithPattern4(face: Array<string>, v: number) {
        this._getTriangles(face, v);

        for (let k = 0; k < this._triangles.length; k++) {
            //triangle[k] = "1//1"
            //Split the data for getting position and normals
            const point = this._triangles[k].split("//"); // ["1", "1"]
            // We check indices, and normals
            const indicePositionFromObj = parseInt(point[0]) - 1;
            const indiceNormalFromObj = parseInt(point[1]) - 1;

            this._setData(
                indicePositionFromObj,
                1, //Default value for uv
                indiceNormalFromObj,
                this._positions[indicePositionFromObj], //Get each vector of data
                Vector2.Zero(),
                this._normals[indiceNormalFromObj],
                this._loadingOptions.importVertexColors ? this._colors[indicePositionFromObj] : undefined
            );
        }
        //Reset variable for the next line
        this._triangles.length = 0;
    }

    /*
     * Create triangles and push the data for each polygon for the pattern 3
     * In this pattern we get vertice positions, uvs and normals
     * @param face
     * @param v
     */
    private _setDataForCurrentFaceWithPattern5(face: Array<string>, v: number) {
        //Get the indices of triangles for each polygon
        this._getTriangles(face, v);

        for (let k = 0; k < this._triangles.length; k++) {
            //triangle[k] = "-1/-1/-1"
            //Split the data for getting position, uv, and normals
            const point = this._triangles[k].split("/"); // ["-1", "-1", "-1"]
            // Set position indice
            const indicePositionFromObj = this._positions.length + parseInt(point[0]);
            // Set uv indice
            const indiceUvsFromObj = this._uvs.length + parseInt(point[1]);
            // Set normal indice
            const indiceNormalFromObj = this._normals.length + parseInt(point[2]);

            this._setData(
                indicePositionFromObj,
                indiceUvsFromObj,
                indiceNormalFromObj,
                this._positions[indicePositionFromObj],
                this._uvs[indiceUvsFromObj],
                this._normals[indiceNormalFromObj], //Set the vector for each component
                this._loadingOptions.importVertexColors ? this._colors[indicePositionFromObj] : undefined
            );
        }
        //Reset variable for the next line
        this._triangles.length = 0;
    }

    private _addPreviousObjMesh() {
        //Check if it is not the first mesh. Otherwise we don't have data.
        if (this._meshesFromObj.length > 0) {
            //Get the previous mesh for applying the data about the faces
            //=> in obj file, faces definition append after the name of the mesh
            this._handledMesh = this._meshesFromObj[this._meshesFromObj.length - 1];

            //Set the data into Array for the mesh
            this._unwrapData();

            if (this._loadingOptions.useLegacyBehavior) {
                // Reverse tab. Otherwise face are displayed in the wrong sens
                this._indicesForBabylon.reverse();
            }

            //Set the information for the mesh
            //Slice the array to avoid rewriting because of the fact this is the same var which be rewrited
            this._handledMesh.indices = this._indicesForBabylon.slice();
            this._handledMesh.positions = this._unwrappedPositionsForBabylon.slice();
            this._handledMesh.normals = this._unwrappedNormalsForBabylon.slice();
            this._handledMesh.uvs = this._unwrappedUVForBabylon.slice();
            this._handledMesh.hasLines = this._hasLineData;

            if (this._loadingOptions.importVertexColors) {
                this._handledMesh.colors = this._unwrappedColorsForBabylon.slice();
            }

            //Reset the array for the next mesh
            this._indicesForBabylon.length = 0;
            this._unwrappedPositionsForBabylon.length = 0;
            this._unwrappedColorsForBabylon.length = 0;
            this._unwrappedNormalsForBabylon.length = 0;
            this._unwrappedUVForBabylon.length = 0;
            this._hasLineData = false;
        }
    }

    private _optimizeNormals(mesh: AbstractMesh): void {
        const positions = mesh.getVerticesData(VertexBuffer.PositionKind);
        const normals = mesh.getVerticesData(VertexBuffer.NormalKind);
        const mapVertices: { [key: string]: number[] } = {};

        if (!positions || !normals) {
            return;
        }

        for (let i = 0; i < positions.length / 3; i++) {
            const x = positions[i * 3 + 0];
            const y = positions[i * 3 + 1];
            const z = positions[i * 3 + 2];
            const key = x + "_" + y + "_" + z;

            let lst = mapVertices[key];
            if (!lst) {
                lst = [];
                mapVertices[key] = lst;
            }
            lst.push(i);
        }

        const normal = new Vector3();
        for (const key in mapVertices) {
            const lst = mapVertices[key];
            if (lst.length < 2) {
                continue;
            }

            const v0Idx = lst[0];
            for (let i = 1; i < lst.length; ++i) {
                const vIdx = lst[i];
                normals[v0Idx * 3 + 0] += normals[vIdx * 3 + 0];
                normals[v0Idx * 3 + 1] += normals[vIdx * 3 + 1];
                normals[v0Idx * 3 + 2] += normals[vIdx * 3 + 2];
            }

            normal.copyFromFloats(normals[v0Idx * 3 + 0], normals[v0Idx * 3 + 1], normals[v0Idx * 3 + 2]);
            normal.normalize();

            for (let i = 0; i < lst.length; ++i) {
                const vIdx = lst[i];
                normals[vIdx * 3 + 0] = normal.x;
                normals[vIdx * 3 + 1] = normal.y;
                normals[vIdx * 3 + 2] = normal.z;
            }
        }
        mesh.setVerticesData(VertexBuffer.NormalKind, normals);
    }

    private static _IsLineElement(line: string) {
        return line.startsWith("l");
    }

    private static _IsObjectElement(line: string) {
        return line.startsWith("o");
    }

    private static _IsGroupElement(line: string) {
        return line.startsWith("g");
    }

    /**
     * Function used to parse an OBJ string
     * @param meshesNames defines the list of meshes to load (all if not defined)
     * @param data defines the OBJ string
     * @param scene defines the hosting scene
     * @param assetContainer defines the asset container to load data in
     * @param onFileToLoadFound defines a callback that will be called if a MTL file is found
     */
    public parse(meshesNames: any, data: string, scene: Scene, assetContainer: Nullable<AssetContainer>, onFileToLoadFound: (fileToLoad: string) => void): void {
        if (this._loadingOptions.useLegacyBehavior) {
            this._pushTriangle = (faces, faceIndex) => this._triangles.push(faces[0], faces[faceIndex], faces[faceIndex + 1]);
            this._handednessSign = 1;
        } else if (scene.useRightHandedSystem) {
            this._pushTriangle = (faces, faceIndex) => this._triangles.push(faces[0], faces[faceIndex + 1], faces[faceIndex]);
            this._handednessSign = 1;
        } else {
            this._pushTriangle = (faces, faceIndex) => this._triangles.push(faces[0], faces[faceIndex], faces[faceIndex + 1]);
            this._handednessSign = -1;
        }

        // Split the file into lines
        // Preprocess line data
        const linesOBJ = data.split("\n");
<<<<<<< HEAD
        const lineLines: string[][] = [];
=======
        const lines: string[] = [];
        const lineLines: string[] = [];
>>>>>>> 8c11af2d

        lineLines.push([]);
        let currentGroup = lineLines[lineLines.length - 1];
        for (let i = 0; i < linesOBJ.length; i++) {
            const line = linesOBJ[i].trim().replace(/\s\s/g, " ");

            // Comment or newLine
            if (line.length === 0 || line.charAt(0) === "#") {
                continue;
            }

            if (SolidParser._IsGroupElement(line) || SolidParser._IsObjectElement(line)) {
                lineLines.push([]);
                currentGroup = lineLines[lineLines.length - 1];
            }

            if (SolidParser._IsLineElement(line)) {
                const lineValues = line.split(" ");
                // create line elements with two vertices only
                for (let i = 1; i < lineValues.length - 1; i++) {
                    currentGroup.push(`l ${lineValues[i]} ${lineValues[i + 1]}`);
                }
            } else {
                currentGroup.push(line);
            }
        }

        const lines = lineLines.flat();

        // Look at each line
        for (let i = 0; i < lines.length; i++) {
            const line = lines[i].trim().replace(/\s\s/g, " ");
            let result;

            // Comment or newLine
            if (line.length === 0 || line.charAt(0) === "#") {
                continue;
            } else if (SolidParser.VertexPattern.test(line)) {
                //Get information about one position possible for the vertices
                result = line.match(/[^ ]+/g)!; // match will return non-null due to passing regex pattern

                // Value of result with line: "v 1.0 2.0 3.0"
                // ["v", "1.0", "2.0", "3.0"]
                // Create a Vector3 with the position x, y, z
                this._positions.push(new Vector3(parseFloat(result[1]), parseFloat(result[2]), parseFloat(result[3])));

                if (this._loadingOptions.importVertexColors) {
                    if (result.length >= 7) {
                        const r = parseFloat(result[4]);
                        const g = parseFloat(result[5]);
                        const b = parseFloat(result[6]);

                        this._colors.push(
                            new Color4(r > 1 ? r / 255 : r, g > 1 ? g / 255 : g, b > 1 ? b / 255 : b, result.length === 7 || result[7] === undefined ? 1 : parseFloat(result[7]))
                        );
                    } else {
                        // TODO: maybe push NULL and if all are NULL to skip (and remove grayColor var).
                        this._colors.push(this._grayColor);
                    }
                }
            } else if ((result = SolidParser.NormalPattern.exec(line)) !== null) {
                //Create a Vector3 with the normals x, y, z
                //Value of result
                // ["vn 1.0 2.0 3.0", "1.0", "2.0", "3.0"]
                //Add the Vector in the list of normals
                this._normals.push(new Vector3(parseFloat(result[1]), parseFloat(result[2]), parseFloat(result[3])));
            } else if ((result = SolidParser.UVPattern.exec(line)) !== null) {
                //Create a Vector2 with the normals u, v
                //Value of result
                // ["vt 0.1 0.2 0.3", "0.1", "0.2"]
                //Add the Vector in the list of uvs
                this._uvs.push(new Vector2(parseFloat(result[1]) * this._loadingOptions.UVScaling.x, parseFloat(result[2]) * this._loadingOptions.UVScaling.y));

                //Identify patterns of faces
                //Face could be defined in different type of pattern
            } else if ((result = SolidParser.FacePattern3.exec(line)) !== null) {
                //Value of result:
                //["f 1/1/1 2/2/2 3/3/3", "1/1/1 2/2/2 3/3/3"...]

                //Set the data for this face
                this._setDataForCurrentFaceWithPattern3(
                    result[1].trim().split(" "), // ["1/1/1", "2/2/2", "3/3/3"]
                    1
                );
            } else if ((result = SolidParser.FacePattern4.exec(line)) !== null) {
                //Value of result:
                //["f 1//1 2//2 3//3", "1//1 2//2 3//3"...]

                //Set the data for this face
                this._setDataForCurrentFaceWithPattern4(
                    result[1].trim().split(" "), // ["1//1", "2//2", "3//3"]
                    1
                );
            } else if ((result = SolidParser.FacePattern5.exec(line)) !== null) {
                //Value of result:
                //["f -1/-1/-1 -2/-2/-2 -3/-3/-3", "-1/-1/-1 -2/-2/-2 -3/-3/-3"...]

                //Set the data for this face
                this._setDataForCurrentFaceWithPattern5(
                    result[1].trim().split(" "), // ["-1/-1/-1", "-2/-2/-2", "-3/-3/-3"]
                    1
                );
            } else if ((result = SolidParser.FacePattern2.exec(line)) !== null) {
                //Value of result:
                //["f 1/1 2/2 3/3", "1/1 2/2 3/3"...]

                //Set the data for this face
                this._setDataForCurrentFaceWithPattern2(
                    result[1].trim().split(" "), // ["1/1", "2/2", "3/3"]
                    1
                );
            } else if ((result = SolidParser.FacePattern1.exec(line)) !== null) {
                //Value of result
                //["f 1 2 3", "1 2 3"...]

                //Set the data for this face
                this._setDataForCurrentFaceWithPattern1(
                    result[1].trim().split(" "), // ["1", "2", "3"]
                    1
                );

                // Define a mesh or an object
                // Each time this keyword is analyzed, create a new Object with all data for creating a babylonMesh
            } else if ((result = SolidParser.LinePattern1.exec(line)) !== null) {
                //Value of result
                //["l 1 2"]

                //Set the data for this face
                this._setDataForCurrentFaceWithPattern1(
                    result[1].trim().split(" "), // ["1", "2"]
                    0
                );
                this._hasLineData = true;

                // Define a mesh or an object
                // Each time this keyword is analyzed, create a new Object with all data for creating a babylonMesh
            } else if ((result = SolidParser.LinePattern2.exec(line)) !== null) {
                //Value of result
                //["l 1/1 2/2"]

                //Set the data for this face
                this._setDataForCurrentFaceWithPattern2(
                    result[1].trim().split(" "), // ["1/1", "2/2"]
                    0
                );
                this._hasLineData = true;

                // Define a mesh or an object
                // Each time this keyword is analyzed, create a new Object with all data for creating a babylonMesh
            } else if ((result = SolidParser.LinePattern3.exec(line)) !== null) {
                //Value of result
                //["l 1/1/1 2/2/2"]

                //Set the data for this face
                this._setDataForCurrentFaceWithPattern3(
                    result[1].trim().split(" "), // ["1/1/1", "2/2/2"]
                    0
                );
                this._hasLineData = true;

                // Define a mesh or an object
                // Each time this keyword is analyzed, create a new Object with all data for creating a babylonMesh
            } else if (SolidParser.GroupDescriptor.test(line) || SolidParser.ObjectDescriptor.test(line)) {
                // Create a new mesh corresponding to the name of the group.
                // Definition of the mesh
                const objMesh: MeshObject = {
                    name: line.substring(2).trim(), //Set the name of the current obj mesh
                    indices: null,
                    positions: null,
                    normals: null,
                    uvs: null,
                    colors: null,
                    materialName: this._materialNameFromObj,
                    isObject: SolidParser.ObjectDescriptor.test(line),
                };
                this._addPreviousObjMesh();

                //Push the last mesh created with only the name
                this._meshesFromObj.push(objMesh);

                //Set this variable to indicate that now meshesFromObj has objects defined inside
                this._hasMeshes = true;
                this._isFirstMaterial = true;
                this._increment = 1;
                //Keyword for applying a material
            } else if (SolidParser.UseMtlDescriptor.test(line)) {
                //Get the name of the material
                this._materialNameFromObj = line.substring(7).trim();

                //If this new material is in the same mesh

                if (!this._isFirstMaterial || !this._hasMeshes) {
                    //Set the data for the previous mesh
                    this._addPreviousObjMesh();
                    //Create a new mesh
                    const objMesh: MeshObject =
                        //Set the name of the current obj mesh
                        {
                            name: (this._objMeshName || "mesh") + "_mm" + this._increment.toString(), //Set the name of the current obj mesh
                            indices: null,
                            positions: null,
                            normals: null,
                            uvs: null,
                            colors: null,
                            materialName: this._materialNameFromObj,
                            isObject: false,
                        };
                    this._increment++;
                    //If meshes are already defined
                    this._meshesFromObj.push(objMesh);
                    this._hasMeshes = true;
                }
                //Set the material name if the previous line define a mesh

                if (this._hasMeshes && this._isFirstMaterial) {
                    //Set the material name to the previous mesh (1 material per mesh)
                    this._meshesFromObj[this._meshesFromObj.length - 1].materialName = this._materialNameFromObj;
                    this._isFirstMaterial = false;
                }
                // Keyword for loading the mtl file
            } else if (SolidParser.MtlLibGroupDescriptor.test(line)) {
                // Get the name of mtl file
                onFileToLoadFound(line.substring(7).trim());

                // Apply smoothing
            } else if (SolidParser.SmoothDescriptor.test(line)) {
                // smooth shading => apply smoothing
                // Today I don't know it work with babylon and with obj.
                // With the obj file  an integer is set
            } else {
                //If there is another possibility
                Logger.Log("Unhandled expression at line : " + line);
            }
        }
        // At the end of the file, add the last mesh into the meshesFromObj array
        if (this._hasMeshes) {
            // Set the data for the last mesh
            this._handledMesh = this._meshesFromObj[this._meshesFromObj.length - 1];

            if (this._loadingOptions.useLegacyBehavior) {
                //Reverse indices for displaying faces in the good sense
                this._indicesForBabylon.reverse();
            }

            //Get the good array
            this._unwrapData();
            //Set array
            this._handledMesh.indices = this._indicesForBabylon;
            this._handledMesh.positions = this._unwrappedPositionsForBabylon;
            this._handledMesh.normals = this._unwrappedNormalsForBabylon;
            this._handledMesh.uvs = this._unwrappedUVForBabylon;
            this._handledMesh.hasLines = this._hasLineData;

            if (this._loadingOptions.importVertexColors) {
                this._handledMesh.colors = this._unwrappedColorsForBabylon;
            }
        }

        // If any o or g keyword not found, create a mesh with a random id
        if (!this._hasMeshes) {
            let newMaterial: Nullable<StandardMaterial> = null;
            if (this._indicesForBabylon.length) {
                if (this._loadingOptions.useLegacyBehavior) {
                    // reverse tab of indices
                    this._indicesForBabylon.reverse();
                }

                //Get positions normals uvs
                this._unwrapData();
            } else {
                // There is no indices in the file. We will have to switch to point cloud rendering
                for (const pos of this._positions) {
                    this._unwrappedPositionsForBabylon.push(pos.x, pos.y, pos.z);
                }

                if (this._normals.length) {
                    for (const normal of this._normals) {
                        this._unwrappedNormalsForBabylon.push(normal.x, normal.y, normal.z);
                    }
                }

                if (this._uvs.length) {
                    for (const uv of this._uvs) {
                        this._unwrappedUVForBabylon.push(uv.x, uv.y);
                    }
                }

                if (this._colors.length) {
                    for (const color of this._colors) {
                        this._unwrappedColorsForBabylon.push(color.r, color.g, color.b, color.a);
                    }
                }

                if (!this._materialNameFromObj) {
                    // Create a material with point cloud on
                    newMaterial = new StandardMaterial(Geometry.RandomId(), scene);

                    newMaterial.pointsCloud = true;

                    this._materialNameFromObj = newMaterial.name;

                    if (!this._normals.length) {
                        newMaterial.disableLighting = true;
                        newMaterial.emissiveColor = Color3.White();
                    }
                }
            }

            //Set data for one mesh
            this._meshesFromObj.push({
                name: Geometry.RandomId(),
                indices: this._indicesForBabylon,
                positions: this._unwrappedPositionsForBabylon,
                colors: this._unwrappedColorsForBabylon,
                normals: this._unwrappedNormalsForBabylon,
                uvs: this._unwrappedUVForBabylon,
                materialName: this._materialNameFromObj,
                directMaterial: newMaterial,
                isObject: true,
                hasLines: this._hasLineData,
            });
        }

        //Set data for each mesh
        for (let j = 0; j < this._meshesFromObj.length; j++) {
            //check meshesNames (stlFileLoader)
            if (meshesNames && this._meshesFromObj[j].name) {
                if (meshesNames instanceof Array) {
                    if (meshesNames.indexOf(this._meshesFromObj[j].name) === -1) {
                        continue;
                    }
                } else {
                    if (this._meshesFromObj[j].name !== meshesNames) {
                        continue;
                    }
                }
            }

            //Get the current mesh
            //Set the data with VertexBuffer for each mesh
            this._handledMesh = this._meshesFromObj[j];
            //Create a Mesh with the name of the obj mesh

            scene._blockEntityCollection = !!assetContainer;
            const babylonMesh = new Mesh(this._meshesFromObj[j].name, scene);
            babylonMesh._parentContainer = assetContainer;
            scene._blockEntityCollection = false;
            this._handledMesh._babylonMesh = babylonMesh;
            // If this is a group mesh, it should have an object mesh as a parent. So look for the first object mesh that appears before it.
            if (!this._handledMesh.isObject) {
                for (let k = j - 1; k >= 0; --k) {
                    if (this._meshesFromObj[k].isObject && this._meshesFromObj[k]._babylonMesh) {
                        babylonMesh.parent = this._meshesFromObj[k]._babylonMesh!;
                        break;
                    }
                }
            }

            //Push the name of the material to an array
            //This is indispensable for the importMesh function
            this._materialToUse.push(this._meshesFromObj[j].materialName);
            //If the mesh is a line mesh
            if (this._handledMesh.hasLines) {
                babylonMesh._internalMetadata ??= {};
                babylonMesh._internalMetadata["_isLine"] = true; //this is a line mesh
            }

            if (this._handledMesh.positions?.length === 0) {
                //Push the mesh into an array
                this._babylonMeshesArray.push(babylonMesh);
                continue;
            }

            const vertexData: VertexData = new VertexData(); //The container for the values
            //Set the data for the babylonMesh
            vertexData.uvs = this._handledMesh.uvs;
            vertexData.indices = this._handledMesh.indices;
            vertexData.positions = this._handledMesh.positions;
            if (this._loadingOptions.computeNormals) {
                const normals: Array<number> = new Array<number>();
                VertexData.ComputeNormals(this._handledMesh.positions, this._handledMesh.indices, normals);
                vertexData.normals = normals;
            } else {
                vertexData.normals = this._handledMesh.normals;
            }
            if (this._loadingOptions.importVertexColors) {
                vertexData.colors = this._handledMesh.colors;
            }
            //Set the data from the VertexBuffer to the current Mesh
            vertexData.applyToMesh(babylonMesh);
            if (this._loadingOptions.invertY) {
                babylonMesh.scaling.y *= -1;
            }
            if (this._loadingOptions.optimizeNormals) {
                this._optimizeNormals(babylonMesh);
            }

            //Push the mesh into an array
            this._babylonMeshesArray.push(babylonMesh);

            if (this._handledMesh.directMaterial) {
                babylonMesh.material = this._handledMesh.directMaterial;
            }
        }
    }
}
<|MERGE_RESOLUTION|>--- conflicted
+++ resolved
@@ -1,974 +1,969 @@
-import type { AssetContainer } from "core/assetContainer";
-import { VertexBuffer } from "core/Buffers/buffer";
-import type { Material } from "core/Materials/material";
-import { StandardMaterial } from "core/Materials/standardMaterial";
-import { Color3, Color4 } from "core/Maths/math.color";
-import { Vector2, Vector3 } from "core/Maths/math.vector";
-import type { AbstractMesh } from "core/Meshes/abstractMesh";
-import { Geometry } from "core/Meshes/geometry";
-import { Mesh } from "core/Meshes/mesh";
-import { VertexData } from "core/Meshes/mesh.vertexData";
-import type { Scene } from "core/scene";
-import type { Nullable } from "core/types";
-import type { OBJLoadingOptions } from "./objLoadingOptions";
-import { Logger } from "core/Misc/logger";
-
-type MeshObject = {
-    name: string;
-    indices: Nullable<Array<number>>;
-    positions: Nullable<Array<number>>;
-    normals: Nullable<Array<number>>;
-    colors: Nullable<Array<number>>;
-    uvs: Nullable<Array<number>>;
-    materialName: string;
-    directMaterial?: Nullable<Material>;
-    isObject: boolean; // If the entity is defined as an object ("o"), or group ("g")
-    _babylonMesh?: AbstractMesh; // The corresponding Babylon mesh
-    hasLines?: boolean; // If the mesh has lines
-};
-
-/**
- * Class used to load mesh data from OBJ content
- */
-export class SolidParser {
-    // Descriptor
-    /** Object descriptor */
-    public static ObjectDescriptor = /^o/;
-    /** Group descriptor */
-    public static GroupDescriptor = /^g/;
-    /** Material lib descriptor */
-    public static MtlLibGroupDescriptor = /^mtllib /;
-    /** Use a material descriptor */
-    public static UseMtlDescriptor = /^usemtl /;
-    /** Smooth descriptor */
-    public static SmoothDescriptor = /^s /;
-
-    // Patterns
-    /** Pattern used to detect a vertex */
-    public static VertexPattern = /^v(\s+[\d|.|+|\-|e|E]+){3,7}/;
-    /** Pattern used to detect a normal */
-    public static NormalPattern = /^vn(\s+[\d|.|+|\-|e|E]+)( +[\d|.|+|\-|e|E]+)( +[\d|.|+|\-|e|E]+)/;
-    /** Pattern used to detect a UV set */
-    public static UVPattern = /^vt(\s+[\d|.|+|\-|e|E]+)( +[\d|.|+|\-|e|E]+)/;
-    /** Pattern used to detect a first kind of face (f vertex vertex vertex) */
-    public static FacePattern1 = /^f\s+(([\d]{1,}[\s]?){3,})+/;
-    /** Pattern used to detect a second kind of face (f vertex/uvs vertex/uvs vertex/uvs) */
-    public static FacePattern2 = /^f\s+((([\d]{1,}\/[\d]{1,}[\s]?){3,})+)/;
-    /** Pattern used to detect a third kind of face (f vertex/uvs/normal vertex/uvs/normal vertex/uvs/normal) */
-    public static FacePattern3 = /^f\s+((([\d]{1,}\/[\d]{1,}\/[\d]{1,}[\s]?){3,})+)/;
-    /** Pattern used to detect a fourth kind of face (f vertex//normal vertex//normal vertex//normal)*/
-    public static FacePattern4 = /^f\s+((([\d]{1,}\/\/[\d]{1,}[\s]?){3,})+)/;
-    /** Pattern used to detect a fifth kind of face (f -vertex/-uvs/-normal -vertex/-uvs/-normal -vertex/-uvs/-normal) */
-    public static FacePattern5 = /^f\s+(((-[\d]{1,}\/-[\d]{1,}\/-[\d]{1,}[\s]?){3,})+)/;
-    /** Pattern used to detect a line(l vertex vertex) */
-    public static LinePattern1 = /^l\s+(([\d]{1,}[\s]?){2,})+/;
-    /** Pattern used to detect a second kind of line (l vertex/uvs vertex/uvs) */
-    public static LinePattern2 = /^l\s+((([\d]{1,}\/[\d]{1,}[\s]?){2,})+)/;
-    /** Pattern used to detect a third kind of line (l vertex/uvs/normal vertex/uvs/normal) */
-    public static LinePattern3 = /^l\s+((([\d]{1,}\/[\d]{1,}\/[\d]{1,}[\s]?){2,})+)/;
-
-    private _loadingOptions: OBJLoadingOptions;
-    private _positions: Array<Vector3> = []; //values for the positions of vertices
-    private _normals: Array<Vector3> = []; //Values for the normals
-    private _uvs: Array<Vector2> = []; //Values for the textures
-    private _colors: Array<Color4> = [];
-    private _meshesFromObj: Array<MeshObject> = []; //[mesh] Contains all the obj meshes
-    private _handledMesh: MeshObject; //The current mesh of meshes array
-    private _indicesForBabylon: Array<number> = []; //The list of indices for VertexData
-    private _wrappedPositionForBabylon: Array<Vector3> = []; //The list of position in vectors
-    private _wrappedUvsForBabylon: Array<Vector2> = []; //Array with all value of uvs to match with the indices
-    private _wrappedColorsForBabylon: Array<Color4> = []; // Array with all color values to match with the indices
-    private _wrappedNormalsForBabylon: Array<Vector3> = []; //Array with all value of normals to match with the indices
-    private _tuplePosNorm: Array<{ normals: Array<number>; idx: Array<number>; uv: Array<number> }> = []; //Create a tuple with indice of Position, Normal, UV  [pos, norm, uvs]
-    private _curPositionInIndices = 0;
-    private _hasMeshes: Boolean = false; //Meshes are defined in the file
-    private _unwrappedPositionsForBabylon: Array<number> = []; //Value of positionForBabylon w/o Vector3() [x,y,z]
-    private _unwrappedColorsForBabylon: Array<number> = []; // Value of colorForBabylon w/o Color4() [r,g,b,a]
-    private _unwrappedNormalsForBabylon: Array<number> = []; //Value of normalsForBabylon w/o Vector3()  [x,y,z]
-    private _unwrappedUVForBabylon: Array<number> = []; //Value of uvsForBabylon w/o Vector3()      [x,y,z]
-    private _triangles: Array<string> = []; //Indices from new triangles coming from polygons
-    private _materialNameFromObj: string = ""; //The name of the current material
-    private _objMeshName: string = ""; //The name of the current obj mesh
-    private _increment: number = 1; //Id for meshes created by the multimaterial
-    private _isFirstMaterial: boolean = true;
-    private _grayColor = new Color4(0.5, 0.5, 0.5, 1);
-    private _materialToUse: string[];
-    private _babylonMeshesArray: Array<Mesh>;
-    private _pushTriangle: (faces: Array<string>, faceIndex: number) => void;
-    private _handednessSign: number;
-    private _hasLineData: boolean = false; //If this mesh has line segment(l) data
-
-    /**
-     * Creates a new SolidParser
-     * @param materialToUse defines the array to fill with the list of materials to use (it will be filled by the parse function)
-     * @param babylonMeshesArray defines the array to fill with the list of loaded meshes (it will be filled by the parse function)
-     * @param loadingOptions defines the loading options to use
-     */
-    public constructor(materialToUse: string[], babylonMeshesArray: Array<Mesh>, loadingOptions: OBJLoadingOptions) {
-        this._materialToUse = materialToUse;
-        this._babylonMeshesArray = babylonMeshesArray;
-        this._loadingOptions = loadingOptions;
-    }
-
-    /**
-     * Search for obj in the given array.
-     * This function is called to check if a couple of data already exists in an array.
-     *
-     * If found, returns the index of the founded tuple index. Returns -1 if not found
-     * @param arr Array<{ normals: Array<number>, idx: Array<number> }>
-     * @param obj Array<number>
-     * @returns {boolean}
-     */
-    private _isInArray(arr: Array<{ normals: Array<number>; idx: Array<number> }>, obj: Array<number>) {
-        if (!arr[obj[0]]) {
-            arr[obj[0]] = { normals: [], idx: [] };
-        }
-        const idx = arr[obj[0]].normals.indexOf(obj[1]);
-
-        return idx === -1 ? -1 : arr[obj[0]].idx[idx];
-    }
-
-    private _isInArrayUV(arr: Array<{ normals: Array<number>; idx: Array<number>; uv: Array<number> }>, obj: Array<number>) {
-        if (!arr[obj[0]]) {
-            arr[obj[0]] = { normals: [], idx: [], uv: [] };
-        }
-        const idx = arr[obj[0]].normals.indexOf(obj[1]);
-
-        if (idx != 1 && obj[2] === arr[obj[0]].uv[idx]) {
-            return arr[obj[0]].idx[idx];
-        }
-        return -1;
-    }
-
-    /**
-     * This function set the data for each triangle.
-     * Data are position, normals and uvs
-     * If a tuple of (position, normal) is not set, add the data into the corresponding array
-     * If the tuple already exist, add only their indice
-     *
-     * @param indicePositionFromObj Integer The index in positions array
-     * @param indiceUvsFromObj Integer The index in uvs array
-     * @param indiceNormalFromObj Integer The index in normals array
-     * @param positionVectorFromOBJ Vector3 The value of position at index objIndice
-     * @param textureVectorFromOBJ Vector3 The value of uvs
-     * @param normalsVectorFromOBJ Vector3 The value of normals at index objNormale
-     * @param positionColorsFromOBJ
-     */
-    private _setData(
-        indicePositionFromObj: number,
-        indiceUvsFromObj: number,
-        indiceNormalFromObj: number,
-        positionVectorFromOBJ: Vector3,
-        textureVectorFromOBJ: Vector2,
-        normalsVectorFromOBJ: Vector3,
-        positionColorsFromOBJ?: Color4
-    ) {
-        //Check if this tuple already exists in the list of tuples
-        let _index: number;
-        if (this._loadingOptions.optimizeWithUV) {
-            _index = this._isInArrayUV(this._tuplePosNorm, [indicePositionFromObj, indiceNormalFromObj, indiceUvsFromObj]);
-        } else {
-            _index = this._isInArray(this._tuplePosNorm, [indicePositionFromObj, indiceNormalFromObj]);
-        }
-
-        //If it not exists
-        if (_index === -1) {
-            //Add an new indice.
-            //The array of indices is only an array with his length equal to the number of triangles - 1.
-            //We add vertices data in this order
-            this._indicesForBabylon.push(this._wrappedPositionForBabylon.length);
-            //Push the position of vertice for Babylon
-            //Each element is a Vector3(x,y,z)
-            this._wrappedPositionForBabylon.push(positionVectorFromOBJ);
-            //Push the uvs for Babylon
-            //Each element is a Vector2(u,v)
-            //If the UVs are missing, set (u,v)=(0,0)
-            textureVectorFromOBJ = textureVectorFromOBJ ?? new Vector2(0, 0);
-            this._wrappedUvsForBabylon.push(textureVectorFromOBJ);
-            //Push the normals for Babylon
-            //Each element is a Vector3(x,y,z)
-            this._wrappedNormalsForBabylon.push(normalsVectorFromOBJ);
-
-            if (positionColorsFromOBJ !== undefined) {
-                //Push the colors for Babylon
-                //Each element is a BABYLON.Color4(r,g,b,a)
-                this._wrappedColorsForBabylon.push(positionColorsFromOBJ);
-            }
-
-            //Add the tuple in the comparison list
-            this._tuplePosNorm[indicePositionFromObj].normals.push(indiceNormalFromObj);
-            this._tuplePosNorm[indicePositionFromObj].idx.push(this._curPositionInIndices++);
-            if (this._loadingOptions.optimizeWithUV) {
-                this._tuplePosNorm[indicePositionFromObj].uv.push(indiceUvsFromObj);
-            }
-        } else {
-            //The tuple already exists
-            //Add the index of the already existing tuple
-            //At this index we can get the value of position, normal, color and uvs of vertex
-            this._indicesForBabylon.push(_index);
-        }
-    }
-
-    /**
-     * Transform Vector() and BABYLON.Color() objects into numbers in an array
-     */
-    private _unwrapData() {
-        //Every array has the same length
-        for (let l = 0; l < this._wrappedPositionForBabylon.length; l++) {
-            //Push the x, y, z values of each element in the unwrapped array
-            this._unwrappedPositionsForBabylon.push(
-                this._wrappedPositionForBabylon[l].x * this._handednessSign,
-                this._wrappedPositionForBabylon[l].y,
-                this._wrappedPositionForBabylon[l].z
-            );
-            this._unwrappedNormalsForBabylon.push(
-                this._wrappedNormalsForBabylon[l].x * this._handednessSign,
-                this._wrappedNormalsForBabylon[l].y,
-                this._wrappedNormalsForBabylon[l].z
-            );
-
-            this._unwrappedUVForBabylon.push(this._wrappedUvsForBabylon[l].x, this._wrappedUvsForBabylon[l].y); //z is an optional value not supported by BABYLON
-            if (this._loadingOptions.importVertexColors) {
-                //Push the r, g, b, a values of each element in the unwrapped array
-                this._unwrappedColorsForBabylon.push(
-                    this._wrappedColorsForBabylon[l].r,
-                    this._wrappedColorsForBabylon[l].g,
-                    this._wrappedColorsForBabylon[l].b,
-                    this._wrappedColorsForBabylon[l].a
-                );
-            }
-        }
-        // Reset arrays for the next new meshes
-        this._wrappedPositionForBabylon.length = 0;
-        this._wrappedNormalsForBabylon.length = 0;
-        this._wrappedUvsForBabylon.length = 0;
-        this._wrappedColorsForBabylon.length = 0;
-        this._tuplePosNorm.length = 0;
-        this._curPositionInIndices = 0;
-    }
-
-    /**
-     * Create triangles from polygons
-     * It is important to notice that a triangle is a polygon
-     * We get 5 patterns of face defined in OBJ File :
-     * facePattern1 = ["1","2","3","4","5","6"]
-     * facePattern2 = ["1/1","2/2","3/3","4/4","5/5","6/6"]
-     * facePattern3 = ["1/1/1","2/2/2","3/3/3","4/4/4","5/5/5","6/6/6"]
-     * facePattern4 = ["1//1","2//2","3//3","4//4","5//5","6//6"]
-     * facePattern5 = ["-1/-1/-1","-2/-2/-2","-3/-3/-3","-4/-4/-4","-5/-5/-5","-6/-6/-6"]
-     * Each pattern is divided by the same method
-     * @param faces Array[String] The indices of elements
-     * @param v Integer The variable to increment
-     */
-    private _getTriangles(faces: Array<string>, v: number) {
-        //Work for each element of the array
-        for (let faceIndex = v; faceIndex < faces.length - 1; faceIndex++) {
-            //Add on the triangle variable the indexes to obtain triangles
-            this._pushTriangle(faces, faceIndex);
-        }
-
-        //Result obtained after 2 iterations:
-        //Pattern1 => triangle = ["1","2","3","1","3","4"];
-        //Pattern2 => triangle = ["1/1","2/2","3/3","1/1","3/3","4/4"];
-        //Pattern3 => triangle = ["1/1/1","2/2/2","3/3/3","1/1/1","3/3/3","4/4/4"];
-        //Pattern4 => triangle = ["1//1","2//2","3//3","1//1","3//3","4//4"];
-        //Pattern5 => triangle = ["-1/-1/-1","-2/-2/-2","-3/-3/-3","-1/-1/-1","-3/-3/-3","-4/-4/-4"];
-    }
-
-    /**
-     * Create triangles and push the data for each polygon for the pattern 1
-     * In this pattern we get vertice positions
-     * @param face
-     * @param v
-     */
-    private _setDataForCurrentFaceWithPattern1(face: Array<string>, v: number) {
-        //Get the indices of triangles for each polygon
-        this._getTriangles(face, v);
-        //For each element in the triangles array.
-        //This var could contains 1 to an infinity of triangles
-        for (let k = 0; k < this._triangles.length; k++) {
-            // Set position indice
-            const indicePositionFromObj = parseInt(this._triangles[k]) - 1;
-
-            this._setData(
-                indicePositionFromObj,
-                0,
-                0, // In the pattern 1, normals and uvs are not defined
-                this._positions[indicePositionFromObj], // Get the vectors data
-                Vector2.Zero(),
-                Vector3.Up(), // Create default vectors
-                this._loadingOptions.importVertexColors ? this._colors[indicePositionFromObj] : undefined
-            );
-        }
-        //Reset variable for the next line
-        this._triangles.length = 0;
-    }
-
-    /**
-     * Create triangles and push the data for each polygon for the pattern 2
-     * In this pattern we get vertice positions and uvs
-     * @param face
-     * @param v
-     */
-    private _setDataForCurrentFaceWithPattern2(face: Array<string>, v: number) {
-        //Get the indices of triangles for each polygon
-        this._getTriangles(face, v);
-        for (let k = 0; k < this._triangles.length; k++) {
-            //triangle[k] = "1/1"
-            //Split the data for getting position and uv
-            const point = this._triangles[k].split("/"); // ["1", "1"]
-            //Set position indice
-            const indicePositionFromObj = parseInt(point[0]) - 1;
-            //Set uv indice
-            const indiceUvsFromObj = parseInt(point[1]) - 1;
-
-            this._setData(
-                indicePositionFromObj,
-                indiceUvsFromObj,
-                0, //Default value for normals
-                this._positions[indicePositionFromObj], //Get the values for each element
-                this._uvs[indiceUvsFromObj] ?? Vector2.Zero(),
-                Vector3.Up(), //Default value for normals
-                this._loadingOptions.importVertexColors ? this._colors[indicePositionFromObj] : undefined
-            );
-        }
-
-        //Reset variable for the next line
-        this._triangles.length = 0;
-    }
-
-    /**
-     * Create triangles and push the data for each polygon for the pattern 3
-     * In this pattern we get vertice positions, uvs and normals
-     * @param face
-     * @param v
-     */
-    private _setDataForCurrentFaceWithPattern3(face: Array<string>, v: number) {
-        //Get the indices of triangles for each polygon
-        this._getTriangles(face, v);
-
-        for (let k = 0; k < this._triangles.length; k++) {
-            //triangle[k] = "1/1/1"
-            //Split the data for getting position, uv, and normals
-            const point = this._triangles[k].split("/"); // ["1", "1", "1"]
-            // Set position indice
-            const indicePositionFromObj = parseInt(point[0]) - 1;
-            // Set uv indice
-            const indiceUvsFromObj = parseInt(point[1]) - 1;
-            // Set normal indice
-            const indiceNormalFromObj = parseInt(point[2]) - 1;
-
-            this._setData(
-                indicePositionFromObj,
-                indiceUvsFromObj,
-                indiceNormalFromObj,
-                this._positions[indicePositionFromObj],
-                this._uvs[indiceUvsFromObj] ?? Vector2.Zero(),
-                this._normals[indiceNormalFromObj] ?? Vector3.Up() //Set the vector for each component
-            );
-        }
-        //Reset variable for the next line
-        this._triangles.length = 0;
-    }
-
-    /**
-     * Create triangles and push the data for each polygon for the pattern 4
-     * In this pattern we get vertice positions and normals
-     * @param face
-     * @param v
-     */
-    private _setDataForCurrentFaceWithPattern4(face: Array<string>, v: number) {
-        this._getTriangles(face, v);
-
-        for (let k = 0; k < this._triangles.length; k++) {
-            //triangle[k] = "1//1"
-            //Split the data for getting position and normals
-            const point = this._triangles[k].split("//"); // ["1", "1"]
-            // We check indices, and normals
-            const indicePositionFromObj = parseInt(point[0]) - 1;
-            const indiceNormalFromObj = parseInt(point[1]) - 1;
-
-            this._setData(
-                indicePositionFromObj,
-                1, //Default value for uv
-                indiceNormalFromObj,
-                this._positions[indicePositionFromObj], //Get each vector of data
-                Vector2.Zero(),
-                this._normals[indiceNormalFromObj],
-                this._loadingOptions.importVertexColors ? this._colors[indicePositionFromObj] : undefined
-            );
-        }
-        //Reset variable for the next line
-        this._triangles.length = 0;
-    }
-
-    /*
-     * Create triangles and push the data for each polygon for the pattern 3
-     * In this pattern we get vertice positions, uvs and normals
-     * @param face
-     * @param v
-     */
-    private _setDataForCurrentFaceWithPattern5(face: Array<string>, v: number) {
-        //Get the indices of triangles for each polygon
-        this._getTriangles(face, v);
-
-        for (let k = 0; k < this._triangles.length; k++) {
-            //triangle[k] = "-1/-1/-1"
-            //Split the data for getting position, uv, and normals
-            const point = this._triangles[k].split("/"); // ["-1", "-1", "-1"]
-            // Set position indice
-            const indicePositionFromObj = this._positions.length + parseInt(point[0]);
-            // Set uv indice
-            const indiceUvsFromObj = this._uvs.length + parseInt(point[1]);
-            // Set normal indice
-            const indiceNormalFromObj = this._normals.length + parseInt(point[2]);
-
-            this._setData(
-                indicePositionFromObj,
-                indiceUvsFromObj,
-                indiceNormalFromObj,
-                this._positions[indicePositionFromObj],
-                this._uvs[indiceUvsFromObj],
-                this._normals[indiceNormalFromObj], //Set the vector for each component
-                this._loadingOptions.importVertexColors ? this._colors[indicePositionFromObj] : undefined
-            );
-        }
-        //Reset variable for the next line
-        this._triangles.length = 0;
-    }
-
-    private _addPreviousObjMesh() {
-        //Check if it is not the first mesh. Otherwise we don't have data.
-        if (this._meshesFromObj.length > 0) {
-            //Get the previous mesh for applying the data about the faces
-            //=> in obj file, faces definition append after the name of the mesh
-            this._handledMesh = this._meshesFromObj[this._meshesFromObj.length - 1];
-
-            //Set the data into Array for the mesh
-            this._unwrapData();
-
-            if (this._loadingOptions.useLegacyBehavior) {
-                // Reverse tab. Otherwise face are displayed in the wrong sens
-                this._indicesForBabylon.reverse();
-            }
-
-            //Set the information for the mesh
-            //Slice the array to avoid rewriting because of the fact this is the same var which be rewrited
-            this._handledMesh.indices = this._indicesForBabylon.slice();
-            this._handledMesh.positions = this._unwrappedPositionsForBabylon.slice();
-            this._handledMesh.normals = this._unwrappedNormalsForBabylon.slice();
-            this._handledMesh.uvs = this._unwrappedUVForBabylon.slice();
-            this._handledMesh.hasLines = this._hasLineData;
-
-            if (this._loadingOptions.importVertexColors) {
-                this._handledMesh.colors = this._unwrappedColorsForBabylon.slice();
-            }
-
-            //Reset the array for the next mesh
-            this._indicesForBabylon.length = 0;
-            this._unwrappedPositionsForBabylon.length = 0;
-            this._unwrappedColorsForBabylon.length = 0;
-            this._unwrappedNormalsForBabylon.length = 0;
-            this._unwrappedUVForBabylon.length = 0;
-            this._hasLineData = false;
-        }
-    }
-
-    private _optimizeNormals(mesh: AbstractMesh): void {
-        const positions = mesh.getVerticesData(VertexBuffer.PositionKind);
-        const normals = mesh.getVerticesData(VertexBuffer.NormalKind);
-        const mapVertices: { [key: string]: number[] } = {};
-
-        if (!positions || !normals) {
-            return;
-        }
-
-        for (let i = 0; i < positions.length / 3; i++) {
-            const x = positions[i * 3 + 0];
-            const y = positions[i * 3 + 1];
-            const z = positions[i * 3 + 2];
-            const key = x + "_" + y + "_" + z;
-
-            let lst = mapVertices[key];
-            if (!lst) {
-                lst = [];
-                mapVertices[key] = lst;
-            }
-            lst.push(i);
-        }
-
-        const normal = new Vector3();
-        for (const key in mapVertices) {
-            const lst = mapVertices[key];
-            if (lst.length < 2) {
-                continue;
-            }
-
-            const v0Idx = lst[0];
-            for (let i = 1; i < lst.length; ++i) {
-                const vIdx = lst[i];
-                normals[v0Idx * 3 + 0] += normals[vIdx * 3 + 0];
-                normals[v0Idx * 3 + 1] += normals[vIdx * 3 + 1];
-                normals[v0Idx * 3 + 2] += normals[vIdx * 3 + 2];
-            }
-
-            normal.copyFromFloats(normals[v0Idx * 3 + 0], normals[v0Idx * 3 + 1], normals[v0Idx * 3 + 2]);
-            normal.normalize();
-
-            for (let i = 0; i < lst.length; ++i) {
-                const vIdx = lst[i];
-                normals[vIdx * 3 + 0] = normal.x;
-                normals[vIdx * 3 + 1] = normal.y;
-                normals[vIdx * 3 + 2] = normal.z;
-            }
-        }
-        mesh.setVerticesData(VertexBuffer.NormalKind, normals);
-    }
-
-    private static _IsLineElement(line: string) {
-        return line.startsWith("l");
-    }
-
-    private static _IsObjectElement(line: string) {
-        return line.startsWith("o");
-    }
-
-    private static _IsGroupElement(line: string) {
-        return line.startsWith("g");
-    }
-
-    /**
-     * Function used to parse an OBJ string
-     * @param meshesNames defines the list of meshes to load (all if not defined)
-     * @param data defines the OBJ string
-     * @param scene defines the hosting scene
-     * @param assetContainer defines the asset container to load data in
-     * @param onFileToLoadFound defines a callback that will be called if a MTL file is found
-     */
-    public parse(meshesNames: any, data: string, scene: Scene, assetContainer: Nullable<AssetContainer>, onFileToLoadFound: (fileToLoad: string) => void): void {
-        if (this._loadingOptions.useLegacyBehavior) {
-            this._pushTriangle = (faces, faceIndex) => this._triangles.push(faces[0], faces[faceIndex], faces[faceIndex + 1]);
-            this._handednessSign = 1;
-        } else if (scene.useRightHandedSystem) {
-            this._pushTriangle = (faces, faceIndex) => this._triangles.push(faces[0], faces[faceIndex + 1], faces[faceIndex]);
-            this._handednessSign = 1;
-        } else {
-            this._pushTriangle = (faces, faceIndex) => this._triangles.push(faces[0], faces[faceIndex], faces[faceIndex + 1]);
-            this._handednessSign = -1;
-        }
-
-        // Split the file into lines
-        // Preprocess line data
-        const linesOBJ = data.split("\n");
-<<<<<<< HEAD
-        const lineLines: string[][] = [];
-=======
-        const lines: string[] = [];
-        const lineLines: string[] = [];
->>>>>>> 8c11af2d
-
-        lineLines.push([]);
-        let currentGroup = lineLines[lineLines.length - 1];
-        for (let i = 0; i < linesOBJ.length; i++) {
-            const line = linesOBJ[i].trim().replace(/\s\s/g, " ");
-
-            // Comment or newLine
-            if (line.length === 0 || line.charAt(0) === "#") {
-                continue;
-            }
-
-            if (SolidParser._IsGroupElement(line) || SolidParser._IsObjectElement(line)) {
-                lineLines.push([]);
-                currentGroup = lineLines[lineLines.length - 1];
-            }
-
-            if (SolidParser._IsLineElement(line)) {
-                const lineValues = line.split(" ");
-                // create line elements with two vertices only
-                for (let i = 1; i < lineValues.length - 1; i++) {
-                    currentGroup.push(`l ${lineValues[i]} ${lineValues[i + 1]}`);
-                }
-            } else {
-                currentGroup.push(line);
-            }
-        }
-
-        const lines = lineLines.flat();
-
-        // Look at each line
-        for (let i = 0; i < lines.length; i++) {
-            const line = lines[i].trim().replace(/\s\s/g, " ");
-            let result;
-
-            // Comment or newLine
-            if (line.length === 0 || line.charAt(0) === "#") {
-                continue;
-            } else if (SolidParser.VertexPattern.test(line)) {
-                //Get information about one position possible for the vertices
-                result = line.match(/[^ ]+/g)!; // match will return non-null due to passing regex pattern
-
-                // Value of result with line: "v 1.0 2.0 3.0"
-                // ["v", "1.0", "2.0", "3.0"]
-                // Create a Vector3 with the position x, y, z
-                this._positions.push(new Vector3(parseFloat(result[1]), parseFloat(result[2]), parseFloat(result[3])));
-
-                if (this._loadingOptions.importVertexColors) {
-                    if (result.length >= 7) {
-                        const r = parseFloat(result[4]);
-                        const g = parseFloat(result[5]);
-                        const b = parseFloat(result[6]);
-
-                        this._colors.push(
-                            new Color4(r > 1 ? r / 255 : r, g > 1 ? g / 255 : g, b > 1 ? b / 255 : b, result.length === 7 || result[7] === undefined ? 1 : parseFloat(result[7]))
-                        );
-                    } else {
-                        // TODO: maybe push NULL and if all are NULL to skip (and remove grayColor var).
-                        this._colors.push(this._grayColor);
-                    }
-                }
-            } else if ((result = SolidParser.NormalPattern.exec(line)) !== null) {
-                //Create a Vector3 with the normals x, y, z
-                //Value of result
-                // ["vn 1.0 2.0 3.0", "1.0", "2.0", "3.0"]
-                //Add the Vector in the list of normals
-                this._normals.push(new Vector3(parseFloat(result[1]), parseFloat(result[2]), parseFloat(result[3])));
-            } else if ((result = SolidParser.UVPattern.exec(line)) !== null) {
-                //Create a Vector2 with the normals u, v
-                //Value of result
-                // ["vt 0.1 0.2 0.3", "0.1", "0.2"]
-                //Add the Vector in the list of uvs
-                this._uvs.push(new Vector2(parseFloat(result[1]) * this._loadingOptions.UVScaling.x, parseFloat(result[2]) * this._loadingOptions.UVScaling.y));
-
-                //Identify patterns of faces
-                //Face could be defined in different type of pattern
-            } else if ((result = SolidParser.FacePattern3.exec(line)) !== null) {
-                //Value of result:
-                //["f 1/1/1 2/2/2 3/3/3", "1/1/1 2/2/2 3/3/3"...]
-
-                //Set the data for this face
-                this._setDataForCurrentFaceWithPattern3(
-                    result[1].trim().split(" "), // ["1/1/1", "2/2/2", "3/3/3"]
-                    1
-                );
-            } else if ((result = SolidParser.FacePattern4.exec(line)) !== null) {
-                //Value of result:
-                //["f 1//1 2//2 3//3", "1//1 2//2 3//3"...]
-
-                //Set the data for this face
-                this._setDataForCurrentFaceWithPattern4(
-                    result[1].trim().split(" "), // ["1//1", "2//2", "3//3"]
-                    1
-                );
-            } else if ((result = SolidParser.FacePattern5.exec(line)) !== null) {
-                //Value of result:
-                //["f -1/-1/-1 -2/-2/-2 -3/-3/-3", "-1/-1/-1 -2/-2/-2 -3/-3/-3"...]
-
-                //Set the data for this face
-                this._setDataForCurrentFaceWithPattern5(
-                    result[1].trim().split(" "), // ["-1/-1/-1", "-2/-2/-2", "-3/-3/-3"]
-                    1
-                );
-            } else if ((result = SolidParser.FacePattern2.exec(line)) !== null) {
-                //Value of result:
-                //["f 1/1 2/2 3/3", "1/1 2/2 3/3"...]
-
-                //Set the data for this face
-                this._setDataForCurrentFaceWithPattern2(
-                    result[1].trim().split(" "), // ["1/1", "2/2", "3/3"]
-                    1
-                );
-            } else if ((result = SolidParser.FacePattern1.exec(line)) !== null) {
-                //Value of result
-                //["f 1 2 3", "1 2 3"...]
-
-                //Set the data for this face
-                this._setDataForCurrentFaceWithPattern1(
-                    result[1].trim().split(" "), // ["1", "2", "3"]
-                    1
-                );
-
-                // Define a mesh or an object
-                // Each time this keyword is analyzed, create a new Object with all data for creating a babylonMesh
-            } else if ((result = SolidParser.LinePattern1.exec(line)) !== null) {
-                //Value of result
-                //["l 1 2"]
-
-                //Set the data for this face
-                this._setDataForCurrentFaceWithPattern1(
-                    result[1].trim().split(" "), // ["1", "2"]
-                    0
-                );
-                this._hasLineData = true;
-
-                // Define a mesh or an object
-                // Each time this keyword is analyzed, create a new Object with all data for creating a babylonMesh
-            } else if ((result = SolidParser.LinePattern2.exec(line)) !== null) {
-                //Value of result
-                //["l 1/1 2/2"]
-
-                //Set the data for this face
-                this._setDataForCurrentFaceWithPattern2(
-                    result[1].trim().split(" "), // ["1/1", "2/2"]
-                    0
-                );
-                this._hasLineData = true;
-
-                // Define a mesh or an object
-                // Each time this keyword is analyzed, create a new Object with all data for creating a babylonMesh
-            } else if ((result = SolidParser.LinePattern3.exec(line)) !== null) {
-                //Value of result
-                //["l 1/1/1 2/2/2"]
-
-                //Set the data for this face
-                this._setDataForCurrentFaceWithPattern3(
-                    result[1].trim().split(" "), // ["1/1/1", "2/2/2"]
-                    0
-                );
-                this._hasLineData = true;
-
-                // Define a mesh or an object
-                // Each time this keyword is analyzed, create a new Object with all data for creating a babylonMesh
-            } else if (SolidParser.GroupDescriptor.test(line) || SolidParser.ObjectDescriptor.test(line)) {
-                // Create a new mesh corresponding to the name of the group.
-                // Definition of the mesh
-                const objMesh: MeshObject = {
-                    name: line.substring(2).trim(), //Set the name of the current obj mesh
-                    indices: null,
-                    positions: null,
-                    normals: null,
-                    uvs: null,
-                    colors: null,
-                    materialName: this._materialNameFromObj,
-                    isObject: SolidParser.ObjectDescriptor.test(line),
-                };
-                this._addPreviousObjMesh();
-
-                //Push the last mesh created with only the name
-                this._meshesFromObj.push(objMesh);
-
-                //Set this variable to indicate that now meshesFromObj has objects defined inside
-                this._hasMeshes = true;
-                this._isFirstMaterial = true;
-                this._increment = 1;
-                //Keyword for applying a material
-            } else if (SolidParser.UseMtlDescriptor.test(line)) {
-                //Get the name of the material
-                this._materialNameFromObj = line.substring(7).trim();
-
-                //If this new material is in the same mesh
-
-                if (!this._isFirstMaterial || !this._hasMeshes) {
-                    //Set the data for the previous mesh
-                    this._addPreviousObjMesh();
-                    //Create a new mesh
-                    const objMesh: MeshObject =
-                        //Set the name of the current obj mesh
-                        {
-                            name: (this._objMeshName || "mesh") + "_mm" + this._increment.toString(), //Set the name of the current obj mesh
-                            indices: null,
-                            positions: null,
-                            normals: null,
-                            uvs: null,
-                            colors: null,
-                            materialName: this._materialNameFromObj,
-                            isObject: false,
-                        };
-                    this._increment++;
-                    //If meshes are already defined
-                    this._meshesFromObj.push(objMesh);
-                    this._hasMeshes = true;
-                }
-                //Set the material name if the previous line define a mesh
-
-                if (this._hasMeshes && this._isFirstMaterial) {
-                    //Set the material name to the previous mesh (1 material per mesh)
-                    this._meshesFromObj[this._meshesFromObj.length - 1].materialName = this._materialNameFromObj;
-                    this._isFirstMaterial = false;
-                }
-                // Keyword for loading the mtl file
-            } else if (SolidParser.MtlLibGroupDescriptor.test(line)) {
-                // Get the name of mtl file
-                onFileToLoadFound(line.substring(7).trim());
-
-                // Apply smoothing
-            } else if (SolidParser.SmoothDescriptor.test(line)) {
-                // smooth shading => apply smoothing
-                // Today I don't know it work with babylon and with obj.
-                // With the obj file  an integer is set
-            } else {
-                //If there is another possibility
-                Logger.Log("Unhandled expression at line : " + line);
-            }
-        }
-        // At the end of the file, add the last mesh into the meshesFromObj array
-        if (this._hasMeshes) {
-            // Set the data for the last mesh
-            this._handledMesh = this._meshesFromObj[this._meshesFromObj.length - 1];
-
-            if (this._loadingOptions.useLegacyBehavior) {
-                //Reverse indices for displaying faces in the good sense
-                this._indicesForBabylon.reverse();
-            }
-
-            //Get the good array
-            this._unwrapData();
-            //Set array
-            this._handledMesh.indices = this._indicesForBabylon;
-            this._handledMesh.positions = this._unwrappedPositionsForBabylon;
-            this._handledMesh.normals = this._unwrappedNormalsForBabylon;
-            this._handledMesh.uvs = this._unwrappedUVForBabylon;
-            this._handledMesh.hasLines = this._hasLineData;
-
-            if (this._loadingOptions.importVertexColors) {
-                this._handledMesh.colors = this._unwrappedColorsForBabylon;
-            }
-        }
-
-        // If any o or g keyword not found, create a mesh with a random id
-        if (!this._hasMeshes) {
-            let newMaterial: Nullable<StandardMaterial> = null;
-            if (this._indicesForBabylon.length) {
-                if (this._loadingOptions.useLegacyBehavior) {
-                    // reverse tab of indices
-                    this._indicesForBabylon.reverse();
-                }
-
-                //Get positions normals uvs
-                this._unwrapData();
-            } else {
-                // There is no indices in the file. We will have to switch to point cloud rendering
-                for (const pos of this._positions) {
-                    this._unwrappedPositionsForBabylon.push(pos.x, pos.y, pos.z);
-                }
-
-                if (this._normals.length) {
-                    for (const normal of this._normals) {
-                        this._unwrappedNormalsForBabylon.push(normal.x, normal.y, normal.z);
-                    }
-                }
-
-                if (this._uvs.length) {
-                    for (const uv of this._uvs) {
-                        this._unwrappedUVForBabylon.push(uv.x, uv.y);
-                    }
-                }
-
-                if (this._colors.length) {
-                    for (const color of this._colors) {
-                        this._unwrappedColorsForBabylon.push(color.r, color.g, color.b, color.a);
-                    }
-                }
-
-                if (!this._materialNameFromObj) {
-                    // Create a material with point cloud on
-                    newMaterial = new StandardMaterial(Geometry.RandomId(), scene);
-
-                    newMaterial.pointsCloud = true;
-
-                    this._materialNameFromObj = newMaterial.name;
-
-                    if (!this._normals.length) {
-                        newMaterial.disableLighting = true;
-                        newMaterial.emissiveColor = Color3.White();
-                    }
-                }
-            }
-
-            //Set data for one mesh
-            this._meshesFromObj.push({
-                name: Geometry.RandomId(),
-                indices: this._indicesForBabylon,
-                positions: this._unwrappedPositionsForBabylon,
-                colors: this._unwrappedColorsForBabylon,
-                normals: this._unwrappedNormalsForBabylon,
-                uvs: this._unwrappedUVForBabylon,
-                materialName: this._materialNameFromObj,
-                directMaterial: newMaterial,
-                isObject: true,
-                hasLines: this._hasLineData,
-            });
-        }
-
-        //Set data for each mesh
-        for (let j = 0; j < this._meshesFromObj.length; j++) {
-            //check meshesNames (stlFileLoader)
-            if (meshesNames && this._meshesFromObj[j].name) {
-                if (meshesNames instanceof Array) {
-                    if (meshesNames.indexOf(this._meshesFromObj[j].name) === -1) {
-                        continue;
-                    }
-                } else {
-                    if (this._meshesFromObj[j].name !== meshesNames) {
-                        continue;
-                    }
-                }
-            }
-
-            //Get the current mesh
-            //Set the data with VertexBuffer for each mesh
-            this._handledMesh = this._meshesFromObj[j];
-            //Create a Mesh with the name of the obj mesh
-
-            scene._blockEntityCollection = !!assetContainer;
-            const babylonMesh = new Mesh(this._meshesFromObj[j].name, scene);
-            babylonMesh._parentContainer = assetContainer;
-            scene._blockEntityCollection = false;
-            this._handledMesh._babylonMesh = babylonMesh;
-            // If this is a group mesh, it should have an object mesh as a parent. So look for the first object mesh that appears before it.
-            if (!this._handledMesh.isObject) {
-                for (let k = j - 1; k >= 0; --k) {
-                    if (this._meshesFromObj[k].isObject && this._meshesFromObj[k]._babylonMesh) {
-                        babylonMesh.parent = this._meshesFromObj[k]._babylonMesh!;
-                        break;
-                    }
-                }
-            }
-
-            //Push the name of the material to an array
-            //This is indispensable for the importMesh function
-            this._materialToUse.push(this._meshesFromObj[j].materialName);
-            //If the mesh is a line mesh
-            if (this._handledMesh.hasLines) {
-                babylonMesh._internalMetadata ??= {};
-                babylonMesh._internalMetadata["_isLine"] = true; //this is a line mesh
-            }
-
-            if (this._handledMesh.positions?.length === 0) {
-                //Push the mesh into an array
-                this._babylonMeshesArray.push(babylonMesh);
-                continue;
-            }
-
-            const vertexData: VertexData = new VertexData(); //The container for the values
-            //Set the data for the babylonMesh
-            vertexData.uvs = this._handledMesh.uvs;
-            vertexData.indices = this._handledMesh.indices;
-            vertexData.positions = this._handledMesh.positions;
-            if (this._loadingOptions.computeNormals) {
-                const normals: Array<number> = new Array<number>();
-                VertexData.ComputeNormals(this._handledMesh.positions, this._handledMesh.indices, normals);
-                vertexData.normals = normals;
-            } else {
-                vertexData.normals = this._handledMesh.normals;
-            }
-            if (this._loadingOptions.importVertexColors) {
-                vertexData.colors = this._handledMesh.colors;
-            }
-            //Set the data from the VertexBuffer to the current Mesh
-            vertexData.applyToMesh(babylonMesh);
-            if (this._loadingOptions.invertY) {
-                babylonMesh.scaling.y *= -1;
-            }
-            if (this._loadingOptions.optimizeNormals) {
-                this._optimizeNormals(babylonMesh);
-            }
-
-            //Push the mesh into an array
-            this._babylonMeshesArray.push(babylonMesh);
-
-            if (this._handledMesh.directMaterial) {
-                babylonMesh.material = this._handledMesh.directMaterial;
-            }
-        }
-    }
-}
+import type { AssetContainer } from "core/assetContainer";
+import { VertexBuffer } from "core/Buffers/buffer";
+import type { Material } from "core/Materials/material";
+import { StandardMaterial } from "core/Materials/standardMaterial";
+import { Color3, Color4 } from "core/Maths/math.color";
+import { Vector2, Vector3 } from "core/Maths/math.vector";
+import type { AbstractMesh } from "core/Meshes/abstractMesh";
+import { Geometry } from "core/Meshes/geometry";
+import { Mesh } from "core/Meshes/mesh";
+import { VertexData } from "core/Meshes/mesh.vertexData";
+import type { Scene } from "core/scene";
+import type { Nullable } from "core/types";
+import type { OBJLoadingOptions } from "./objLoadingOptions";
+import { Logger } from "core/Misc/logger";
+
+type MeshObject = {
+    name: string;
+    indices: Nullable<Array<number>>;
+    positions: Nullable<Array<number>>;
+    normals: Nullable<Array<number>>;
+    colors: Nullable<Array<number>>;
+    uvs: Nullable<Array<number>>;
+    materialName: string;
+    directMaterial?: Nullable<Material>;
+    isObject: boolean; // If the entity is defined as an object ("o"), or group ("g")
+    _babylonMesh?: AbstractMesh; // The corresponding Babylon mesh
+    hasLines?: boolean; // If the mesh has lines
+};
+
+/**
+ * Class used to load mesh data from OBJ content
+ */
+export class SolidParser {
+    // Descriptor
+    /** Object descriptor */
+    public static ObjectDescriptor = /^o/;
+    /** Group descriptor */
+    public static GroupDescriptor = /^g/;
+    /** Material lib descriptor */
+    public static MtlLibGroupDescriptor = /^mtllib /;
+    /** Use a material descriptor */
+    public static UseMtlDescriptor = /^usemtl /;
+    /** Smooth descriptor */
+    public static SmoothDescriptor = /^s /;
+
+    // Patterns
+    /** Pattern used to detect a vertex */
+    public static VertexPattern = /^v(\s+[\d|.|+|\-|e|E]+){3,7}/;
+    /** Pattern used to detect a normal */
+    public static NormalPattern = /^vn(\s+[\d|.|+|\-|e|E]+)( +[\d|.|+|\-|e|E]+)( +[\d|.|+|\-|e|E]+)/;
+    /** Pattern used to detect a UV set */
+    public static UVPattern = /^vt(\s+[\d|.|+|\-|e|E]+)( +[\d|.|+|\-|e|E]+)/;
+    /** Pattern used to detect a first kind of face (f vertex vertex vertex) */
+    public static FacePattern1 = /^f\s+(([\d]{1,}[\s]?){3,})+/;
+    /** Pattern used to detect a second kind of face (f vertex/uvs vertex/uvs vertex/uvs) */
+    public static FacePattern2 = /^f\s+((([\d]{1,}\/[\d]{1,}[\s]?){3,})+)/;
+    /** Pattern used to detect a third kind of face (f vertex/uvs/normal vertex/uvs/normal vertex/uvs/normal) */
+    public static FacePattern3 = /^f\s+((([\d]{1,}\/[\d]{1,}\/[\d]{1,}[\s]?){3,})+)/;
+    /** Pattern used to detect a fourth kind of face (f vertex//normal vertex//normal vertex//normal)*/
+    public static FacePattern4 = /^f\s+((([\d]{1,}\/\/[\d]{1,}[\s]?){3,})+)/;
+    /** Pattern used to detect a fifth kind of face (f -vertex/-uvs/-normal -vertex/-uvs/-normal -vertex/-uvs/-normal) */
+    public static FacePattern5 = /^f\s+(((-[\d]{1,}\/-[\d]{1,}\/-[\d]{1,}[\s]?){3,})+)/;
+    /** Pattern used to detect a line(l vertex vertex) */
+    public static LinePattern1 = /^l\s+(([\d]{1,}[\s]?){2,})+/;
+    /** Pattern used to detect a second kind of line (l vertex/uvs vertex/uvs) */
+    public static LinePattern2 = /^l\s+((([\d]{1,}\/[\d]{1,}[\s]?){2,})+)/;
+    /** Pattern used to detect a third kind of line (l vertex/uvs/normal vertex/uvs/normal) */
+    public static LinePattern3 = /^l\s+((([\d]{1,}\/[\d]{1,}\/[\d]{1,}[\s]?){2,})+)/;
+
+    private _loadingOptions: OBJLoadingOptions;
+    private _positions: Array<Vector3> = []; //values for the positions of vertices
+    private _normals: Array<Vector3> = []; //Values for the normals
+    private _uvs: Array<Vector2> = []; //Values for the textures
+    private _colors: Array<Color4> = [];
+    private _meshesFromObj: Array<MeshObject> = []; //[mesh] Contains all the obj meshes
+    private _handledMesh: MeshObject; //The current mesh of meshes array
+    private _indicesForBabylon: Array<number> = []; //The list of indices for VertexData
+    private _wrappedPositionForBabylon: Array<Vector3> = []; //The list of position in vectors
+    private _wrappedUvsForBabylon: Array<Vector2> = []; //Array with all value of uvs to match with the indices
+    private _wrappedColorsForBabylon: Array<Color4> = []; // Array with all color values to match with the indices
+    private _wrappedNormalsForBabylon: Array<Vector3> = []; //Array with all value of normals to match with the indices
+    private _tuplePosNorm: Array<{ normals: Array<number>; idx: Array<number>; uv: Array<number> }> = []; //Create a tuple with indice of Position, Normal, UV  [pos, norm, uvs]
+    private _curPositionInIndices = 0;
+    private _hasMeshes: Boolean = false; //Meshes are defined in the file
+    private _unwrappedPositionsForBabylon: Array<number> = []; //Value of positionForBabylon w/o Vector3() [x,y,z]
+    private _unwrappedColorsForBabylon: Array<number> = []; // Value of colorForBabylon w/o Color4() [r,g,b,a]
+    private _unwrappedNormalsForBabylon: Array<number> = []; //Value of normalsForBabylon w/o Vector3()  [x,y,z]
+    private _unwrappedUVForBabylon: Array<number> = []; //Value of uvsForBabylon w/o Vector3()      [x,y,z]
+    private _triangles: Array<string> = []; //Indices from new triangles coming from polygons
+    private _materialNameFromObj: string = ""; //The name of the current material
+    private _objMeshName: string = ""; //The name of the current obj mesh
+    private _increment: number = 1; //Id for meshes created by the multimaterial
+    private _isFirstMaterial: boolean = true;
+    private _grayColor = new Color4(0.5, 0.5, 0.5, 1);
+    private _materialToUse: string[];
+    private _babylonMeshesArray: Array<Mesh>;
+    private _pushTriangle: (faces: Array<string>, faceIndex: number) => void;
+    private _handednessSign: number;
+    private _hasLineData: boolean = false; //If this mesh has line segment(l) data
+
+    /**
+     * Creates a new SolidParser
+     * @param materialToUse defines the array to fill with the list of materials to use (it will be filled by the parse function)
+     * @param babylonMeshesArray defines the array to fill with the list of loaded meshes (it will be filled by the parse function)
+     * @param loadingOptions defines the loading options to use
+     */
+    public constructor(materialToUse: string[], babylonMeshesArray: Array<Mesh>, loadingOptions: OBJLoadingOptions) {
+        this._materialToUse = materialToUse;
+        this._babylonMeshesArray = babylonMeshesArray;
+        this._loadingOptions = loadingOptions;
+    }
+
+    /**
+     * Search for obj in the given array.
+     * This function is called to check if a couple of data already exists in an array.
+     *
+     * If found, returns the index of the founded tuple index. Returns -1 if not found
+     * @param arr Array<{ normals: Array<number>, idx: Array<number> }>
+     * @param obj Array<number>
+     * @returns {boolean}
+     */
+    private _isInArray(arr: Array<{ normals: Array<number>; idx: Array<number> }>, obj: Array<number>) {
+        if (!arr[obj[0]]) {
+            arr[obj[0]] = { normals: [], idx: [] };
+        }
+        const idx = arr[obj[0]].normals.indexOf(obj[1]);
+
+        return idx === -1 ? -1 : arr[obj[0]].idx[idx];
+    }
+
+    private _isInArrayUV(arr: Array<{ normals: Array<number>; idx: Array<number>; uv: Array<number> }>, obj: Array<number>) {
+        if (!arr[obj[0]]) {
+            arr[obj[0]] = { normals: [], idx: [], uv: [] };
+        }
+        const idx = arr[obj[0]].normals.indexOf(obj[1]);
+
+        if (idx != 1 && obj[2] === arr[obj[0]].uv[idx]) {
+            return arr[obj[0]].idx[idx];
+        }
+        return -1;
+    }
+
+    /**
+     * This function set the data for each triangle.
+     * Data are position, normals and uvs
+     * If a tuple of (position, normal) is not set, add the data into the corresponding array
+     * If the tuple already exist, add only their indice
+     *
+     * @param indicePositionFromObj Integer The index in positions array
+     * @param indiceUvsFromObj Integer The index in uvs array
+     * @param indiceNormalFromObj Integer The index in normals array
+     * @param positionVectorFromOBJ Vector3 The value of position at index objIndice
+     * @param textureVectorFromOBJ Vector3 The value of uvs
+     * @param normalsVectorFromOBJ Vector3 The value of normals at index objNormale
+     * @param positionColorsFromOBJ
+     */
+    private _setData(
+        indicePositionFromObj: number,
+        indiceUvsFromObj: number,
+        indiceNormalFromObj: number,
+        positionVectorFromOBJ: Vector3,
+        textureVectorFromOBJ: Vector2,
+        normalsVectorFromOBJ: Vector3,
+        positionColorsFromOBJ?: Color4
+    ) {
+        //Check if this tuple already exists in the list of tuples
+        let _index: number;
+        if (this._loadingOptions.optimizeWithUV) {
+            _index = this._isInArrayUV(this._tuplePosNorm, [indicePositionFromObj, indiceNormalFromObj, indiceUvsFromObj]);
+        } else {
+            _index = this._isInArray(this._tuplePosNorm, [indicePositionFromObj, indiceNormalFromObj]);
+        }
+
+        //If it not exists
+        if (_index === -1) {
+            //Add an new indice.
+            //The array of indices is only an array with his length equal to the number of triangles - 1.
+            //We add vertices data in this order
+            this._indicesForBabylon.push(this._wrappedPositionForBabylon.length);
+            //Push the position of vertice for Babylon
+            //Each element is a Vector3(x,y,z)
+            this._wrappedPositionForBabylon.push(positionVectorFromOBJ);
+            //Push the uvs for Babylon
+            //Each element is a Vector2(u,v)
+            //If the UVs are missing, set (u,v)=(0,0)
+            textureVectorFromOBJ = textureVectorFromOBJ ?? new Vector2(0, 0);
+            this._wrappedUvsForBabylon.push(textureVectorFromOBJ);
+            //Push the normals for Babylon
+            //Each element is a Vector3(x,y,z)
+            this._wrappedNormalsForBabylon.push(normalsVectorFromOBJ);
+
+            if (positionColorsFromOBJ !== undefined) {
+                //Push the colors for Babylon
+                //Each element is a BABYLON.Color4(r,g,b,a)
+                this._wrappedColorsForBabylon.push(positionColorsFromOBJ);
+            }
+
+            //Add the tuple in the comparison list
+            this._tuplePosNorm[indicePositionFromObj].normals.push(indiceNormalFromObj);
+            this._tuplePosNorm[indicePositionFromObj].idx.push(this._curPositionInIndices++);
+            if (this._loadingOptions.optimizeWithUV) {
+                this._tuplePosNorm[indicePositionFromObj].uv.push(indiceUvsFromObj);
+            }
+        } else {
+            //The tuple already exists
+            //Add the index of the already existing tuple
+            //At this index we can get the value of position, normal, color and uvs of vertex
+            this._indicesForBabylon.push(_index);
+        }
+    }
+
+    /**
+     * Transform Vector() and BABYLON.Color() objects into numbers in an array
+     */
+    private _unwrapData() {
+        //Every array has the same length
+        for (let l = 0; l < this._wrappedPositionForBabylon.length; l++) {
+            //Push the x, y, z values of each element in the unwrapped array
+            this._unwrappedPositionsForBabylon.push(
+                this._wrappedPositionForBabylon[l].x * this._handednessSign,
+                this._wrappedPositionForBabylon[l].y,
+                this._wrappedPositionForBabylon[l].z
+            );
+            this._unwrappedNormalsForBabylon.push(
+                this._wrappedNormalsForBabylon[l].x * this._handednessSign,
+                this._wrappedNormalsForBabylon[l].y,
+                this._wrappedNormalsForBabylon[l].z
+            );
+
+            this._unwrappedUVForBabylon.push(this._wrappedUvsForBabylon[l].x, this._wrappedUvsForBabylon[l].y); //z is an optional value not supported by BABYLON
+            if (this._loadingOptions.importVertexColors) {
+                //Push the r, g, b, a values of each element in the unwrapped array
+                this._unwrappedColorsForBabylon.push(
+                    this._wrappedColorsForBabylon[l].r,
+                    this._wrappedColorsForBabylon[l].g,
+                    this._wrappedColorsForBabylon[l].b,
+                    this._wrappedColorsForBabylon[l].a
+                );
+            }
+        }
+        // Reset arrays for the next new meshes
+        this._wrappedPositionForBabylon.length = 0;
+        this._wrappedNormalsForBabylon.length = 0;
+        this._wrappedUvsForBabylon.length = 0;
+        this._wrappedColorsForBabylon.length = 0;
+        this._tuplePosNorm.length = 0;
+        this._curPositionInIndices = 0;
+    }
+
+    /**
+     * Create triangles from polygons
+     * It is important to notice that a triangle is a polygon
+     * We get 5 patterns of face defined in OBJ File :
+     * facePattern1 = ["1","2","3","4","5","6"]
+     * facePattern2 = ["1/1","2/2","3/3","4/4","5/5","6/6"]
+     * facePattern3 = ["1/1/1","2/2/2","3/3/3","4/4/4","5/5/5","6/6/6"]
+     * facePattern4 = ["1//1","2//2","3//3","4//4","5//5","6//6"]
+     * facePattern5 = ["-1/-1/-1","-2/-2/-2","-3/-3/-3","-4/-4/-4","-5/-5/-5","-6/-6/-6"]
+     * Each pattern is divided by the same method
+     * @param faces Array[String] The indices of elements
+     * @param v Integer The variable to increment
+     */
+    private _getTriangles(faces: Array<string>, v: number) {
+        //Work for each element of the array
+        for (let faceIndex = v; faceIndex < faces.length - 1; faceIndex++) {
+            //Add on the triangle variable the indexes to obtain triangles
+            this._pushTriangle(faces, faceIndex);
+        }
+
+        //Result obtained after 2 iterations:
+        //Pattern1 => triangle = ["1","2","3","1","3","4"];
+        //Pattern2 => triangle = ["1/1","2/2","3/3","1/1","3/3","4/4"];
+        //Pattern3 => triangle = ["1/1/1","2/2/2","3/3/3","1/1/1","3/3/3","4/4/4"];
+        //Pattern4 => triangle = ["1//1","2//2","3//3","1//1","3//3","4//4"];
+        //Pattern5 => triangle = ["-1/-1/-1","-2/-2/-2","-3/-3/-3","-1/-1/-1","-3/-3/-3","-4/-4/-4"];
+    }
+
+    /**
+     * Create triangles and push the data for each polygon for the pattern 1
+     * In this pattern we get vertice positions
+     * @param face
+     * @param v
+     */
+    private _setDataForCurrentFaceWithPattern1(face: Array<string>, v: number) {
+        //Get the indices of triangles for each polygon
+        this._getTriangles(face, v);
+        //For each element in the triangles array.
+        //This var could contains 1 to an infinity of triangles
+        for (let k = 0; k < this._triangles.length; k++) {
+            // Set position indice
+            const indicePositionFromObj = parseInt(this._triangles[k]) - 1;
+
+            this._setData(
+                indicePositionFromObj,
+                0,
+                0, // In the pattern 1, normals and uvs are not defined
+                this._positions[indicePositionFromObj], // Get the vectors data
+                Vector2.Zero(),
+                Vector3.Up(), // Create default vectors
+                this._loadingOptions.importVertexColors ? this._colors[indicePositionFromObj] : undefined
+            );
+        }
+        //Reset variable for the next line
+        this._triangles.length = 0;
+    }
+
+    /**
+     * Create triangles and push the data for each polygon for the pattern 2
+     * In this pattern we get vertice positions and uvs
+     * @param face
+     * @param v
+     */
+    private _setDataForCurrentFaceWithPattern2(face: Array<string>, v: number) {
+        //Get the indices of triangles for each polygon
+        this._getTriangles(face, v);
+        for (let k = 0; k < this._triangles.length; k++) {
+            //triangle[k] = "1/1"
+            //Split the data for getting position and uv
+            const point = this._triangles[k].split("/"); // ["1", "1"]
+            //Set position indice
+            const indicePositionFromObj = parseInt(point[0]) - 1;
+            //Set uv indice
+            const indiceUvsFromObj = parseInt(point[1]) - 1;
+
+            this._setData(
+                indicePositionFromObj,
+                indiceUvsFromObj,
+                0, //Default value for normals
+                this._positions[indicePositionFromObj], //Get the values for each element
+                this._uvs[indiceUvsFromObj] ?? Vector2.Zero(),
+                Vector3.Up(), //Default value for normals
+                this._loadingOptions.importVertexColors ? this._colors[indicePositionFromObj] : undefined
+            );
+        }
+
+        //Reset variable for the next line
+        this._triangles.length = 0;
+    }
+
+    /**
+     * Create triangles and push the data for each polygon for the pattern 3
+     * In this pattern we get vertice positions, uvs and normals
+     * @param face
+     * @param v
+     */
+    private _setDataForCurrentFaceWithPattern3(face: Array<string>, v: number) {
+        //Get the indices of triangles for each polygon
+        this._getTriangles(face, v);
+
+        for (let k = 0; k < this._triangles.length; k++) {
+            //triangle[k] = "1/1/1"
+            //Split the data for getting position, uv, and normals
+            const point = this._triangles[k].split("/"); // ["1", "1", "1"]
+            // Set position indice
+            const indicePositionFromObj = parseInt(point[0]) - 1;
+            // Set uv indice
+            const indiceUvsFromObj = parseInt(point[1]) - 1;
+            // Set normal indice
+            const indiceNormalFromObj = parseInt(point[2]) - 1;
+
+            this._setData(
+                indicePositionFromObj,
+                indiceUvsFromObj,
+                indiceNormalFromObj,
+                this._positions[indicePositionFromObj],
+                this._uvs[indiceUvsFromObj] ?? Vector2.Zero(),
+                this._normals[indiceNormalFromObj] ?? Vector3.Up() //Set the vector for each component
+            );
+        }
+        //Reset variable for the next line
+        this._triangles.length = 0;
+    }
+
+    /**
+     * Create triangles and push the data for each polygon for the pattern 4
+     * In this pattern we get vertice positions and normals
+     * @param face
+     * @param v
+     */
+    private _setDataForCurrentFaceWithPattern4(face: Array<string>, v: number) {
+        this._getTriangles(face, v);
+
+        for (let k = 0; k < this._triangles.length; k++) {
+            //triangle[k] = "1//1"
+            //Split the data for getting position and normals
+            const point = this._triangles[k].split("//"); // ["1", "1"]
+            // We check indices, and normals
+            const indicePositionFromObj = parseInt(point[0]) - 1;
+            const indiceNormalFromObj = parseInt(point[1]) - 1;
+
+            this._setData(
+                indicePositionFromObj,
+                1, //Default value for uv
+                indiceNormalFromObj,
+                this._positions[indicePositionFromObj], //Get each vector of data
+                Vector2.Zero(),
+                this._normals[indiceNormalFromObj],
+                this._loadingOptions.importVertexColors ? this._colors[indicePositionFromObj] : undefined
+            );
+        }
+        //Reset variable for the next line
+        this._triangles.length = 0;
+    }
+
+    /*
+     * Create triangles and push the data for each polygon for the pattern 3
+     * In this pattern we get vertice positions, uvs and normals
+     * @param face
+     * @param v
+     */
+    private _setDataForCurrentFaceWithPattern5(face: Array<string>, v: number) {
+        //Get the indices of triangles for each polygon
+        this._getTriangles(face, v);
+
+        for (let k = 0; k < this._triangles.length; k++) {
+            //triangle[k] = "-1/-1/-1"
+            //Split the data for getting position, uv, and normals
+            const point = this._triangles[k].split("/"); // ["-1", "-1", "-1"]
+            // Set position indice
+            const indicePositionFromObj = this._positions.length + parseInt(point[0]);
+            // Set uv indice
+            const indiceUvsFromObj = this._uvs.length + parseInt(point[1]);
+            // Set normal indice
+            const indiceNormalFromObj = this._normals.length + parseInt(point[2]);
+
+            this._setData(
+                indicePositionFromObj,
+                indiceUvsFromObj,
+                indiceNormalFromObj,
+                this._positions[indicePositionFromObj],
+                this._uvs[indiceUvsFromObj],
+                this._normals[indiceNormalFromObj], //Set the vector for each component
+                this._loadingOptions.importVertexColors ? this._colors[indicePositionFromObj] : undefined
+            );
+        }
+        //Reset variable for the next line
+        this._triangles.length = 0;
+    }
+
+    private _addPreviousObjMesh() {
+        //Check if it is not the first mesh. Otherwise we don't have data.
+        if (this._meshesFromObj.length > 0) {
+            //Get the previous mesh for applying the data about the faces
+            //=> in obj file, faces definition append after the name of the mesh
+            this._handledMesh = this._meshesFromObj[this._meshesFromObj.length - 1];
+
+            //Set the data into Array for the mesh
+            this._unwrapData();
+
+            if (this._loadingOptions.useLegacyBehavior) {
+                // Reverse tab. Otherwise face are displayed in the wrong sens
+                this._indicesForBabylon.reverse();
+            }
+
+            //Set the information for the mesh
+            //Slice the array to avoid rewriting because of the fact this is the same var which be rewrited
+            this._handledMesh.indices = this._indicesForBabylon.slice();
+            this._handledMesh.positions = this._unwrappedPositionsForBabylon.slice();
+            this._handledMesh.normals = this._unwrappedNormalsForBabylon.slice();
+            this._handledMesh.uvs = this._unwrappedUVForBabylon.slice();
+            this._handledMesh.hasLines = this._hasLineData;
+
+            if (this._loadingOptions.importVertexColors) {
+                this._handledMesh.colors = this._unwrappedColorsForBabylon.slice();
+            }
+
+            //Reset the array for the next mesh
+            this._indicesForBabylon.length = 0;
+            this._unwrappedPositionsForBabylon.length = 0;
+            this._unwrappedColorsForBabylon.length = 0;
+            this._unwrappedNormalsForBabylon.length = 0;
+            this._unwrappedUVForBabylon.length = 0;
+            this._hasLineData = false;
+        }
+    }
+
+    private _optimizeNormals(mesh: AbstractMesh): void {
+        const positions = mesh.getVerticesData(VertexBuffer.PositionKind);
+        const normals = mesh.getVerticesData(VertexBuffer.NormalKind);
+        const mapVertices: { [key: string]: number[] } = {};
+
+        if (!positions || !normals) {
+            return;
+        }
+
+        for (let i = 0; i < positions.length / 3; i++) {
+            const x = positions[i * 3 + 0];
+            const y = positions[i * 3 + 1];
+            const z = positions[i * 3 + 2];
+            const key = x + "_" + y + "_" + z;
+
+            let lst = mapVertices[key];
+            if (!lst) {
+                lst = [];
+                mapVertices[key] = lst;
+            }
+            lst.push(i);
+        }
+
+        const normal = new Vector3();
+        for (const key in mapVertices) {
+            const lst = mapVertices[key];
+            if (lst.length < 2) {
+                continue;
+            }
+
+            const v0Idx = lst[0];
+            for (let i = 1; i < lst.length; ++i) {
+                const vIdx = lst[i];
+                normals[v0Idx * 3 + 0] += normals[vIdx * 3 + 0];
+                normals[v0Idx * 3 + 1] += normals[vIdx * 3 + 1];
+                normals[v0Idx * 3 + 2] += normals[vIdx * 3 + 2];
+            }
+
+            normal.copyFromFloats(normals[v0Idx * 3 + 0], normals[v0Idx * 3 + 1], normals[v0Idx * 3 + 2]);
+            normal.normalize();
+
+            for (let i = 0; i < lst.length; ++i) {
+                const vIdx = lst[i];
+                normals[vIdx * 3 + 0] = normal.x;
+                normals[vIdx * 3 + 1] = normal.y;
+                normals[vIdx * 3 + 2] = normal.z;
+            }
+        }
+        mesh.setVerticesData(VertexBuffer.NormalKind, normals);
+    }
+
+    private static _IsLineElement(line: string) {
+        return line.startsWith("l");
+    }
+
+    private static _IsObjectElement(line: string) {
+        return line.startsWith("o");
+    }
+
+    private static _IsGroupElement(line: string) {
+        return line.startsWith("g");
+    }
+
+    /**
+     * Function used to parse an OBJ string
+     * @param meshesNames defines the list of meshes to load (all if not defined)
+     * @param data defines the OBJ string
+     * @param scene defines the hosting scene
+     * @param assetContainer defines the asset container to load data in
+     * @param onFileToLoadFound defines a callback that will be called if a MTL file is found
+     */
+    public parse(meshesNames: any, data: string, scene: Scene, assetContainer: Nullable<AssetContainer>, onFileToLoadFound: (fileToLoad: string) => void): void {
+        if (this._loadingOptions.useLegacyBehavior) {
+            this._pushTriangle = (faces, faceIndex) => this._triangles.push(faces[0], faces[faceIndex], faces[faceIndex + 1]);
+            this._handednessSign = 1;
+        } else if (scene.useRightHandedSystem) {
+            this._pushTriangle = (faces, faceIndex) => this._triangles.push(faces[0], faces[faceIndex + 1], faces[faceIndex]);
+            this._handednessSign = 1;
+        } else {
+            this._pushTriangle = (faces, faceIndex) => this._triangles.push(faces[0], faces[faceIndex], faces[faceIndex + 1]);
+            this._handednessSign = -1;
+        }
+
+        // Split the file into lines
+        // Preprocess line data
+        const linesOBJ = data.split("\n");
+        const lineLines: string[][] = [];
+
+        lineLines.push([]);
+        let currentGroup = lineLines[lineLines.length - 1];
+        for (let i = 0; i < linesOBJ.length; i++) {
+            const line = linesOBJ[i].trim().replace(/\s\s/g, " ");
+
+            // Comment or newLine
+            if (line.length === 0 || line.charAt(0) === "#") {
+                continue;
+            }
+
+            if (SolidParser._IsGroupElement(line) || SolidParser._IsObjectElement(line)) {
+                lineLines.push([]);
+                currentGroup = lineLines[lineLines.length - 1];
+            }
+
+            if (SolidParser._IsLineElement(line)) {
+                const lineValues = line.split(" ");
+                // create line elements with two vertices only
+                for (let i = 1; i < lineValues.length - 1; i++) {
+                    currentGroup.push(`l ${lineValues[i]} ${lineValues[i + 1]}`);
+                }
+            } else {
+                currentGroup.push(line);
+            }
+        }
+
+        const lines = lineLines.flat();
+
+        // Look at each line
+        for (let i = 0; i < lines.length; i++) {
+            const line = lines[i].trim().replace(/\s\s/g, " ");
+            let result;
+
+            // Comment or newLine
+            if (line.length === 0 || line.charAt(0) === "#") {
+                continue;
+            } else if (SolidParser.VertexPattern.test(line)) {
+                //Get information about one position possible for the vertices
+                result = line.match(/[^ ]+/g)!; // match will return non-null due to passing regex pattern
+
+                // Value of result with line: "v 1.0 2.0 3.0"
+                // ["v", "1.0", "2.0", "3.0"]
+                // Create a Vector3 with the position x, y, z
+                this._positions.push(new Vector3(parseFloat(result[1]), parseFloat(result[2]), parseFloat(result[3])));
+
+                if (this._loadingOptions.importVertexColors) {
+                    if (result.length >= 7) {
+                        const r = parseFloat(result[4]);
+                        const g = parseFloat(result[5]);
+                        const b = parseFloat(result[6]);
+
+                        this._colors.push(
+                            new Color4(r > 1 ? r / 255 : r, g > 1 ? g / 255 : g, b > 1 ? b / 255 : b, result.length === 7 || result[7] === undefined ? 1 : parseFloat(result[7]))
+                        );
+                    } else {
+                        // TODO: maybe push NULL and if all are NULL to skip (and remove grayColor var).
+                        this._colors.push(this._grayColor);
+                    }
+                }
+            } else if ((result = SolidParser.NormalPattern.exec(line)) !== null) {
+                //Create a Vector3 with the normals x, y, z
+                //Value of result
+                // ["vn 1.0 2.0 3.0", "1.0", "2.0", "3.0"]
+                //Add the Vector in the list of normals
+                this._normals.push(new Vector3(parseFloat(result[1]), parseFloat(result[2]), parseFloat(result[3])));
+            } else if ((result = SolidParser.UVPattern.exec(line)) !== null) {
+                //Create a Vector2 with the normals u, v
+                //Value of result
+                // ["vt 0.1 0.2 0.3", "0.1", "0.2"]
+                //Add the Vector in the list of uvs
+                this._uvs.push(new Vector2(parseFloat(result[1]) * this._loadingOptions.UVScaling.x, parseFloat(result[2]) * this._loadingOptions.UVScaling.y));
+
+                //Identify patterns of faces
+                //Face could be defined in different type of pattern
+            } else if ((result = SolidParser.FacePattern3.exec(line)) !== null) {
+                //Value of result:
+                //["f 1/1/1 2/2/2 3/3/3", "1/1/1 2/2/2 3/3/3"...]
+
+                //Set the data for this face
+                this._setDataForCurrentFaceWithPattern3(
+                    result[1].trim().split(" "), // ["1/1/1", "2/2/2", "3/3/3"]
+                    1
+                );
+            } else if ((result = SolidParser.FacePattern4.exec(line)) !== null) {
+                //Value of result:
+                //["f 1//1 2//2 3//3", "1//1 2//2 3//3"...]
+
+                //Set the data for this face
+                this._setDataForCurrentFaceWithPattern4(
+                    result[1].trim().split(" "), // ["1//1", "2//2", "3//3"]
+                    1
+                );
+            } else if ((result = SolidParser.FacePattern5.exec(line)) !== null) {
+                //Value of result:
+                //["f -1/-1/-1 -2/-2/-2 -3/-3/-3", "-1/-1/-1 -2/-2/-2 -3/-3/-3"...]
+
+                //Set the data for this face
+                this._setDataForCurrentFaceWithPattern5(
+                    result[1].trim().split(" "), // ["-1/-1/-1", "-2/-2/-2", "-3/-3/-3"]
+                    1
+                );
+            } else if ((result = SolidParser.FacePattern2.exec(line)) !== null) {
+                //Value of result:
+                //["f 1/1 2/2 3/3", "1/1 2/2 3/3"...]
+
+                //Set the data for this face
+                this._setDataForCurrentFaceWithPattern2(
+                    result[1].trim().split(" "), // ["1/1", "2/2", "3/3"]
+                    1
+                );
+            } else if ((result = SolidParser.FacePattern1.exec(line)) !== null) {
+                //Value of result
+                //["f 1 2 3", "1 2 3"...]
+
+                //Set the data for this face
+                this._setDataForCurrentFaceWithPattern1(
+                    result[1].trim().split(" "), // ["1", "2", "3"]
+                    1
+                );
+
+                // Define a mesh or an object
+                // Each time this keyword is analyzed, create a new Object with all data for creating a babylonMesh
+            } else if ((result = SolidParser.LinePattern1.exec(line)) !== null) {
+                //Value of result
+                //["l 1 2"]
+
+                //Set the data for this face
+                this._setDataForCurrentFaceWithPattern1(
+                    result[1].trim().split(" "), // ["1", "2"]
+                    0
+                );
+                this._hasLineData = true;
+
+                // Define a mesh or an object
+                // Each time this keyword is analyzed, create a new Object with all data for creating a babylonMesh
+            } else if ((result = SolidParser.LinePattern2.exec(line)) !== null) {
+                //Value of result
+                //["l 1/1 2/2"]
+
+                //Set the data for this face
+                this._setDataForCurrentFaceWithPattern2(
+                    result[1].trim().split(" "), // ["1/1", "2/2"]
+                    0
+                );
+                this._hasLineData = true;
+
+                // Define a mesh or an object
+                // Each time this keyword is analyzed, create a new Object with all data for creating a babylonMesh
+            } else if ((result = SolidParser.LinePattern3.exec(line)) !== null) {
+                //Value of result
+                //["l 1/1/1 2/2/2"]
+
+                //Set the data for this face
+                this._setDataForCurrentFaceWithPattern3(
+                    result[1].trim().split(" "), // ["1/1/1", "2/2/2"]
+                    0
+                );
+                this._hasLineData = true;
+
+                // Define a mesh or an object
+                // Each time this keyword is analyzed, create a new Object with all data for creating a babylonMesh
+            } else if (SolidParser.GroupDescriptor.test(line) || SolidParser.ObjectDescriptor.test(line)) {
+                // Create a new mesh corresponding to the name of the group.
+                // Definition of the mesh
+                const objMesh: MeshObject = {
+                    name: line.substring(2).trim(), //Set the name of the current obj mesh
+                    indices: null,
+                    positions: null,
+                    normals: null,
+                    uvs: null,
+                    colors: null,
+                    materialName: this._materialNameFromObj,
+                    isObject: SolidParser.ObjectDescriptor.test(line),
+                };
+                this._addPreviousObjMesh();
+
+                //Push the last mesh created with only the name
+                this._meshesFromObj.push(objMesh);
+
+                //Set this variable to indicate that now meshesFromObj has objects defined inside
+                this._hasMeshes = true;
+                this._isFirstMaterial = true;
+                this._increment = 1;
+                //Keyword for applying a material
+            } else if (SolidParser.UseMtlDescriptor.test(line)) {
+                //Get the name of the material
+                this._materialNameFromObj = line.substring(7).trim();
+
+                //If this new material is in the same mesh
+
+                if (!this._isFirstMaterial || !this._hasMeshes) {
+                    //Set the data for the previous mesh
+                    this._addPreviousObjMesh();
+                    //Create a new mesh
+                    const objMesh: MeshObject =
+                        //Set the name of the current obj mesh
+                        {
+                            name: (this._objMeshName || "mesh") + "_mm" + this._increment.toString(), //Set the name of the current obj mesh
+                            indices: null,
+                            positions: null,
+                            normals: null,
+                            uvs: null,
+                            colors: null,
+                            materialName: this._materialNameFromObj,
+                            isObject: false,
+                        };
+                    this._increment++;
+                    //If meshes are already defined
+                    this._meshesFromObj.push(objMesh);
+                    this._hasMeshes = true;
+                }
+                //Set the material name if the previous line define a mesh
+
+                if (this._hasMeshes && this._isFirstMaterial) {
+                    //Set the material name to the previous mesh (1 material per mesh)
+                    this._meshesFromObj[this._meshesFromObj.length - 1].materialName = this._materialNameFromObj;
+                    this._isFirstMaterial = false;
+                }
+                // Keyword for loading the mtl file
+            } else if (SolidParser.MtlLibGroupDescriptor.test(line)) {
+                // Get the name of mtl file
+                onFileToLoadFound(line.substring(7).trim());
+
+                // Apply smoothing
+            } else if (SolidParser.SmoothDescriptor.test(line)) {
+                // smooth shading => apply smoothing
+                // Today I don't know it work with babylon and with obj.
+                // With the obj file  an integer is set
+            } else {
+                //If there is another possibility
+                Logger.Log("Unhandled expression at line : " + line);
+            }
+        }
+        // At the end of the file, add the last mesh into the meshesFromObj array
+        if (this._hasMeshes) {
+            // Set the data for the last mesh
+            this._handledMesh = this._meshesFromObj[this._meshesFromObj.length - 1];
+
+            if (this._loadingOptions.useLegacyBehavior) {
+                //Reverse indices for displaying faces in the good sense
+                this._indicesForBabylon.reverse();
+            }
+
+            //Get the good array
+            this._unwrapData();
+            //Set array
+            this._handledMesh.indices = this._indicesForBabylon;
+            this._handledMesh.positions = this._unwrappedPositionsForBabylon;
+            this._handledMesh.normals = this._unwrappedNormalsForBabylon;
+            this._handledMesh.uvs = this._unwrappedUVForBabylon;
+            this._handledMesh.hasLines = this._hasLineData;
+
+            if (this._loadingOptions.importVertexColors) {
+                this._handledMesh.colors = this._unwrappedColorsForBabylon;
+            }
+        }
+
+        // If any o or g keyword not found, create a mesh with a random id
+        if (!this._hasMeshes) {
+            let newMaterial: Nullable<StandardMaterial> = null;
+            if (this._indicesForBabylon.length) {
+                if (this._loadingOptions.useLegacyBehavior) {
+                    // reverse tab of indices
+                    this._indicesForBabylon.reverse();
+                }
+
+                //Get positions normals uvs
+                this._unwrapData();
+            } else {
+                // There is no indices in the file. We will have to switch to point cloud rendering
+                for (const pos of this._positions) {
+                    this._unwrappedPositionsForBabylon.push(pos.x, pos.y, pos.z);
+                }
+
+                if (this._normals.length) {
+                    for (const normal of this._normals) {
+                        this._unwrappedNormalsForBabylon.push(normal.x, normal.y, normal.z);
+                    }
+                }
+
+                if (this._uvs.length) {
+                    for (const uv of this._uvs) {
+                        this._unwrappedUVForBabylon.push(uv.x, uv.y);
+                    }
+                }
+
+                if (this._colors.length) {
+                    for (const color of this._colors) {
+                        this._unwrappedColorsForBabylon.push(color.r, color.g, color.b, color.a);
+                    }
+                }
+
+                if (!this._materialNameFromObj) {
+                    // Create a material with point cloud on
+                    newMaterial = new StandardMaterial(Geometry.RandomId(), scene);
+
+                    newMaterial.pointsCloud = true;
+
+                    this._materialNameFromObj = newMaterial.name;
+
+                    if (!this._normals.length) {
+                        newMaterial.disableLighting = true;
+                        newMaterial.emissiveColor = Color3.White();
+                    }
+                }
+            }
+
+            //Set data for one mesh
+            this._meshesFromObj.push({
+                name: Geometry.RandomId(),
+                indices: this._indicesForBabylon,
+                positions: this._unwrappedPositionsForBabylon,
+                colors: this._unwrappedColorsForBabylon,
+                normals: this._unwrappedNormalsForBabylon,
+                uvs: this._unwrappedUVForBabylon,
+                materialName: this._materialNameFromObj,
+                directMaterial: newMaterial,
+                isObject: true,
+                hasLines: this._hasLineData,
+            });
+        }
+
+        //Set data for each mesh
+        for (let j = 0; j < this._meshesFromObj.length; j++) {
+            //check meshesNames (stlFileLoader)
+            if (meshesNames && this._meshesFromObj[j].name) {
+                if (meshesNames instanceof Array) {
+                    if (meshesNames.indexOf(this._meshesFromObj[j].name) === -1) {
+                        continue;
+                    }
+                } else {
+                    if (this._meshesFromObj[j].name !== meshesNames) {
+                        continue;
+                    }
+                }
+            }
+
+            //Get the current mesh
+            //Set the data with VertexBuffer for each mesh
+            this._handledMesh = this._meshesFromObj[j];
+            //Create a Mesh with the name of the obj mesh
+
+            scene._blockEntityCollection = !!assetContainer;
+            const babylonMesh = new Mesh(this._meshesFromObj[j].name, scene);
+            babylonMesh._parentContainer = assetContainer;
+            scene._blockEntityCollection = false;
+            this._handledMesh._babylonMesh = babylonMesh;
+            // If this is a group mesh, it should have an object mesh as a parent. So look for the first object mesh that appears before it.
+            if (!this._handledMesh.isObject) {
+                for (let k = j - 1; k >= 0; --k) {
+                    if (this._meshesFromObj[k].isObject && this._meshesFromObj[k]._babylonMesh) {
+                        babylonMesh.parent = this._meshesFromObj[k]._babylonMesh!;
+                        break;
+                    }
+                }
+            }
+
+            //Push the name of the material to an array
+            //This is indispensable for the importMesh function
+            this._materialToUse.push(this._meshesFromObj[j].materialName);
+            //If the mesh is a line mesh
+            if (this._handledMesh.hasLines) {
+                babylonMesh._internalMetadata ??= {};
+                babylonMesh._internalMetadata["_isLine"] = true; //this is a line mesh
+            }
+
+            if (this._handledMesh.positions?.length === 0) {
+                //Push the mesh into an array
+                this._babylonMeshesArray.push(babylonMesh);
+                continue;
+            }
+
+            const vertexData: VertexData = new VertexData(); //The container for the values
+            //Set the data for the babylonMesh
+            vertexData.uvs = this._handledMesh.uvs;
+            vertexData.indices = this._handledMesh.indices;
+            vertexData.positions = this._handledMesh.positions;
+            if (this._loadingOptions.computeNormals) {
+                const normals: Array<number> = new Array<number>();
+                VertexData.ComputeNormals(this._handledMesh.positions, this._handledMesh.indices, normals);
+                vertexData.normals = normals;
+            } else {
+                vertexData.normals = this._handledMesh.normals;
+            }
+            if (this._loadingOptions.importVertexColors) {
+                vertexData.colors = this._handledMesh.colors;
+            }
+            //Set the data from the VertexBuffer to the current Mesh
+            vertexData.applyToMesh(babylonMesh);
+            if (this._loadingOptions.invertY) {
+                babylonMesh.scaling.y *= -1;
+            }
+            if (this._loadingOptions.optimizeNormals) {
+                this._optimizeNormals(babylonMesh);
+            }
+
+            //Push the mesh into an array
+            this._babylonMeshesArray.push(babylonMesh);
+
+            if (this._handledMesh.directMaterial) {
+                babylonMesh.material = this._handledMesh.directMaterial;
+            }
+        }
+    }
+}