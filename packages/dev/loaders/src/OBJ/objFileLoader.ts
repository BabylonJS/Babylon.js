import { Nullable } from "core/types";
import { Vector2 } from "core/Maths/math.vector";
import { Tools } from "core/Misc/tools";
import { AbstractMesh } from "core/Meshes/abstractMesh";
import { SceneLoader, ISceneLoaderPluginAsync, ISceneLoaderPluginFactory, ISceneLoaderPlugin, ISceneLoaderAsyncResult } from "core/Loading/sceneLoader";
import { AssetContainer } from "core/assetContainer";
import { Scene } from "core/scene";
import { WebRequest } from "core/Misc/webRequest";
import { MTLFileLoader } from "./mtlFileLoader";
import { OBJLoadingOptions } from "./objLoadingOptions";
import { SolidParser } from "./solidParser";
import { Mesh } from "core/Meshes/mesh";

/**
 * OBJ file type loader.
 * This is a babylon scene loader plugin.
 */
export class OBJFileLoader implements ISceneLoaderPluginAsync, ISceneLoaderPluginFactory {
    /**
     * Defines if UVs are optimized by default during load.
     */
    public static OPTIMIZE_WITH_UV = true;
    /**
     * Invert model on y-axis (does a model scaling inversion)
     */
    public static INVERT_Y = false;
    /**
     * Invert Y-Axis of referenced textures on load
     */
    public static get INVERT_TEXTURE_Y() {
        return MTLFileLoader.INVERT_TEXTURE_Y;
    }

    public static set INVERT_TEXTURE_Y(value: boolean) {
        MTLFileLoader.INVERT_TEXTURE_Y = value;
    }

    /**
     * Include in meshes the vertex colors available in some OBJ files.  This is not part of OBJ standard.
     */
    public static IMPORT_VERTEX_COLORS = false;
    /**
     * Compute the normals for the model, even if normals are present in the file.
     */
    public static COMPUTE_NORMALS = false;
    /**
     * Optimize the normals for the model. Lighting can be uneven if you use OptimizeWithUV = true because new vertices can be created for the same location if they pertain to different faces.
     * Using OptimizehNormals = true will help smoothing the lighting by averaging the normals of those vertices.
     */
    public static OPTIMIZE_NORMALS = false;
    /**
     * Defines custom scaling of UV coordinates of loaded meshes.
     */
    public static UV_SCALING = new Vector2(1, 1);
    /**
     * Skip loading the materials even if defined in the OBJ file (materials are ignored).
     */
    public static SKIP_MATERIALS = false;

    /**
     * When a material fails to load OBJ loader will silently fail and onSuccess() callback will be triggered.
     *
     * Defaults to true for backwards compatibility.
     */
    public static MATERIAL_LOADING_FAILS_SILENTLY = true;
    /**
     * Defines the name of the plugin.
     */
    public name = "obj";
    /**
     * Defines the extension the plugin is able to load.
     */
    public extensions = ".obj";

    private _assetContainer: Nullable<AssetContainer> = null;

    private _loadingOptions: OBJLoadingOptions;

    /**
     * Creates loader for .OBJ files
     *
     * @param loadingOptions options for loading and parsing OBJ/MTL files.
     */
    constructor(loadingOptions?: OBJLoadingOptions) {
        this._loadingOptions = loadingOptions || OBJFileLoader._DefaultLoadingOptions;
    }

    private static get _DefaultLoadingOptions(): OBJLoadingOptions {
        return {
            computeNormals: OBJFileLoader.COMPUTE_NORMALS,
            optimizeNormals: OBJFileLoader.OPTIMIZE_NORMALS,
            importVertexColors: OBJFileLoader.IMPORT_VERTEX_COLORS,
            invertY: OBJFileLoader.INVERT_Y,
            invertTextureY: OBJFileLoader.INVERT_TEXTURE_Y,
            // eslint-disable-next-line @typescript-eslint/naming-convention
            UVScaling: OBJFileLoader.UV_SCALING,
            materialLoadingFailsSilently: OBJFileLoader.MATERIAL_LOADING_FAILS_SILENTLY,
            optimizeWithUV: OBJFileLoader.OPTIMIZE_WITH_UV,
            skipMaterials: OBJFileLoader.SKIP_MATERIALS,
        };
    }

    /**
     * Calls synchronously the MTL file attached to this obj.
     * Load function or importMesh function don't enable to load 2 files in the same time asynchronously.
     * Without this function materials are not displayed in the first frame (but displayed after).
     * In consequence it is impossible to get material information in your HTML file
     *
     * @param url The URL of the MTL file
     * @param rootUrl defines where to load data from
     * @param onSuccess Callback function to be called when the MTL file is loaded
     * @param onFailure
     */
    private _loadMTL(
        url: string,
        rootUrl: string,
        onSuccess: (response: string | ArrayBuffer, responseUrl?: string) => any,
        onFailure: (pathOfFile: string, exception?: any) => void
    ) {
        //The complete path to the mtl file
        const pathOfFile = rootUrl + url;

        // Loads through the babylon tools to allow fileInput search.
        Tools.LoadFile(pathOfFile, onSuccess, undefined, undefined, false, (request?: WebRequest | undefined, exception?: any) => {
            onFailure(pathOfFile, exception);
        });
    }

    /**
     * Instantiates a OBJ file loader plugin.
     * @returns the created plugin
     */
    createPlugin(): ISceneLoaderPluginAsync | ISceneLoaderPlugin {
        return new OBJFileLoader(OBJFileLoader._DefaultLoadingOptions);
    }

    /**
     * If the data string can be loaded directly.
     * @returns if the data can be loaded directly
     */
    public canDirectLoad(): boolean {
        return false;
    }

    /**
     * Imports one or more meshes from the loaded OBJ data and adds them to the scene
     * @param meshesNames a string or array of strings of the mesh names that should be loaded from the file
     * @param scene the scene the meshes should be added to
     * @param data the OBJ data to load
     * @param rootUrl root url to load from
<<<<<<< HEAD
     * @returns a promise containg the loaded meshes, particles, skeletons and animations
=======
     * @param onProgress event that fires when loading progress has occurred
     * @param fileName Defines the name of the file to load
     * @returns a promise containing the loaded meshes, particles, skeletons and animations
>>>>>>> 23ca5709
     */
    public importMeshAsync(meshesNames: any, scene: Scene, data: any, rootUrl: string): Promise<ISceneLoaderAsyncResult> {
        //get the meshes from OBJ file
        return this._parseSolid(meshesNames, scene, data, rootUrl).then((meshes) => {
            return {
                meshes: meshes,
                particleSystems: [],
                skeletons: [],
                animationGroups: [],
                transformNodes: [],
                geometries: [],
                lights: [],
            };
        });
    }

    /**
     * Imports all objects from the loaded OBJ data and adds them to the scene
     * @param scene the scene the objects should be added to
     * @param data the OBJ data to load
     * @param rootUrl root url to load from
<<<<<<< HEAD
=======
     * @param onProgress event that fires when loading progress has occurred
     * @param fileName Defines the name of the file to load
>>>>>>> 23ca5709
     * @returns a promise which completes when objects have been loaded to the scene
     */
    public loadAsync(scene: Scene, data: string, rootUrl: string): Promise<void> {
        //Get the 3D model
        return this.importMeshAsync(null, scene, data, rootUrl).then(() => {
            // return void
        });
    }

    /**
     * Load into an asset container.
     * @param scene The scene to load into
     * @param data The data to import
     * @param rootUrl The root url for scene and resources
     * @returns The loaded asset container
     */
    public loadAssetContainerAsync(scene: Scene, data: string, rootUrl: string): Promise<AssetContainer> {
        const container = new AssetContainer(scene);
        this._assetContainer = container;

        return this.importMeshAsync(null, scene, data, rootUrl)
            .then((result) => {
                result.meshes.forEach((mesh) => container.meshes.push(mesh));
                result.meshes.forEach((mesh) => {
                    const material = mesh.material;
                    if (material) {
                        // Materials
                        if (container.materials.indexOf(material) == -1) {
                            container.materials.push(material);

                            // Textures
                            const textures = material.getActiveTextures();
                            textures.forEach((t) => {
                                if (container.textures.indexOf(t) == -1) {
                                    container.textures.push(t);
                                }
                            });
                        }
                    }
                });
                this._assetContainer = null;
                return container;
            })
            .catch((ex) => {
                this._assetContainer = null;
                throw ex;
            });
    }

    /**
     * Read the OBJ file and create an Array of meshes.
     * Each mesh contains all information given by the OBJ and the MTL file.
     * i.e. vertices positions and indices, optional normals values, optional UV values, optional material
     * @param meshesNames defines a string or array of strings of the mesh names that should be loaded from the file
     * @param scene defines the scene where are displayed the data
     * @param data defines the content of the obj file
     * @param rootUrl defines the path to the folder
     * @returns the list of loaded meshes
     */
    private _parseSolid(meshesNames: any, scene: Scene, data: string, rootUrl: string): Promise<Array<AbstractMesh>> {
        let fileToLoad: string = ""; //The name of the mtlFile to load
        const materialsFromMTLFile: MTLFileLoader = new MTLFileLoader();
        const materialToUse = new Array<string>();
        const babylonMeshesArray: Array<Mesh> = []; //The mesh for babylon

        // Main function
        const solidParser = new SolidParser(materialToUse, babylonMeshesArray, this._loadingOptions);

        solidParser.parse(meshesNames, data, scene, this._assetContainer, (fileName: string) => {
            fileToLoad = fileName;
        });

        // load the materials
        const mtlPromises: Array<Promise<void>> = [];
        // Check if we have a file to load
        if (fileToLoad !== "" && !this._loadingOptions.skipMaterials) {
            //Load the file synchronously
            mtlPromises.push(
                new Promise((resolve, reject) => {
                    this._loadMTL(
                        fileToLoad,
                        rootUrl,
                        (dataLoaded) => {
                            try {
                                //Create materials thanks MTLLoader function
                                materialsFromMTLFile.parseMTL(scene, dataLoaded, rootUrl, this._assetContainer);
                                //Look at each material loaded in the mtl file
                                for (let n = 0; n < materialsFromMTLFile.materials.length; n++) {
                                    //Three variables to get all meshes with the same material
                                    let startIndex = 0;
                                    const _indices = [];
                                    let _index;

                                    //The material from MTL file is used in the meshes loaded
                                    //Push the indice in an array
                                    //Check if the material is not used for another mesh
                                    while ((_index = materialToUse.indexOf(materialsFromMTLFile.materials[n].name, startIndex)) > -1) {
                                        _indices.push(_index);
                                        startIndex = _index + 1;
                                    }
                                    //If the material is not used dispose it
                                    if (_index === -1 && _indices.length === 0) {
                                        //If the material is not needed, remove it
                                        materialsFromMTLFile.materials[n].dispose();
                                    } else {
                                        for (let o = 0; o < _indices.length; o++) {
                                            //Apply the material to the Mesh for each mesh with the material
                                            const mesh = babylonMeshesArray[_indices[o]];
                                            const material = materialsFromMTLFile.materials[n];
                                            mesh.material = material;

                                            if (!mesh.getTotalIndices()) {
                                                // No indices, we need to turn on point cloud
                                                material.pointsCloud = true;
                                            }
                                        }
                                    }
                                }
                                resolve();
                            } catch (e) {
                                Tools.Warn(`Error processing MTL file: '${fileToLoad}'`);
                                if (this._loadingOptions.materialLoadingFailsSilently) {
                                    resolve();
                                } else {
                                    reject(e);
                                }
                            }
                        },
                        (pathOfFile: string, exception?: any) => {
                            Tools.Warn(`Error downloading MTL file: '${fileToLoad}'`);
                            if (this._loadingOptions.materialLoadingFailsSilently) {
                                resolve();
                            } else {
                                reject(exception);
                            }
                        }
                    );
                })
            );
        }
        //Return an array with all Mesh
        return Promise.all(mtlPromises).then(() => {
            return babylonMeshesArray;
        });
    }
}

if (SceneLoader) {
    //Add this loader into the register plugin
    SceneLoader.RegisterPlugin(new OBJFileLoader());
}
<|MERGE_RESOLUTION|>--- conflicted
+++ resolved
@@ -1,334 +1,323 @@
-import { Nullable } from "core/types";
-import { Vector2 } from "core/Maths/math.vector";
-import { Tools } from "core/Misc/tools";
-import { AbstractMesh } from "core/Meshes/abstractMesh";
-import { SceneLoader, ISceneLoaderPluginAsync, ISceneLoaderPluginFactory, ISceneLoaderPlugin, ISceneLoaderAsyncResult } from "core/Loading/sceneLoader";
-import { AssetContainer } from "core/assetContainer";
-import { Scene } from "core/scene";
-import { WebRequest } from "core/Misc/webRequest";
-import { MTLFileLoader } from "./mtlFileLoader";
-import { OBJLoadingOptions } from "./objLoadingOptions";
-import { SolidParser } from "./solidParser";
-import { Mesh } from "core/Meshes/mesh";
-
-/**
- * OBJ file type loader.
- * This is a babylon scene loader plugin.
- */
-export class OBJFileLoader implements ISceneLoaderPluginAsync, ISceneLoaderPluginFactory {
-    /**
-     * Defines if UVs are optimized by default during load.
-     */
-    public static OPTIMIZE_WITH_UV = true;
-    /**
-     * Invert model on y-axis (does a model scaling inversion)
-     */
-    public static INVERT_Y = false;
-    /**
-     * Invert Y-Axis of referenced textures on load
-     */
-    public static get INVERT_TEXTURE_Y() {
-        return MTLFileLoader.INVERT_TEXTURE_Y;
-    }
-
-    public static set INVERT_TEXTURE_Y(value: boolean) {
-        MTLFileLoader.INVERT_TEXTURE_Y = value;
-    }
-
-    /**
-     * Include in meshes the vertex colors available in some OBJ files.  This is not part of OBJ standard.
-     */
-    public static IMPORT_VERTEX_COLORS = false;
-    /**
-     * Compute the normals for the model, even if normals are present in the file.
-     */
-    public static COMPUTE_NORMALS = false;
-    /**
-     * Optimize the normals for the model. Lighting can be uneven if you use OptimizeWithUV = true because new vertices can be created for the same location if they pertain to different faces.
-     * Using OptimizehNormals = true will help smoothing the lighting by averaging the normals of those vertices.
-     */
-    public static OPTIMIZE_NORMALS = false;
-    /**
-     * Defines custom scaling of UV coordinates of loaded meshes.
-     */
-    public static UV_SCALING = new Vector2(1, 1);
-    /**
-     * Skip loading the materials even if defined in the OBJ file (materials are ignored).
-     */
-    public static SKIP_MATERIALS = false;
-
-    /**
-     * When a material fails to load OBJ loader will silently fail and onSuccess() callback will be triggered.
-     *
-     * Defaults to true for backwards compatibility.
-     */
-    public static MATERIAL_LOADING_FAILS_SILENTLY = true;
-    /**
-     * Defines the name of the plugin.
-     */
-    public name = "obj";
-    /**
-     * Defines the extension the plugin is able to load.
-     */
-    public extensions = ".obj";
-
-    private _assetContainer: Nullable<AssetContainer> = null;
-
-    private _loadingOptions: OBJLoadingOptions;
-
-    /**
-     * Creates loader for .OBJ files
-     *
-     * @param loadingOptions options for loading and parsing OBJ/MTL files.
-     */
-    constructor(loadingOptions?: OBJLoadingOptions) {
-        this._loadingOptions = loadingOptions || OBJFileLoader._DefaultLoadingOptions;
-    }
-
-    private static get _DefaultLoadingOptions(): OBJLoadingOptions {
-        return {
-            computeNormals: OBJFileLoader.COMPUTE_NORMALS,
-            optimizeNormals: OBJFileLoader.OPTIMIZE_NORMALS,
-            importVertexColors: OBJFileLoader.IMPORT_VERTEX_COLORS,
-            invertY: OBJFileLoader.INVERT_Y,
-            invertTextureY: OBJFileLoader.INVERT_TEXTURE_Y,
-            // eslint-disable-next-line @typescript-eslint/naming-convention
-            UVScaling: OBJFileLoader.UV_SCALING,
-            materialLoadingFailsSilently: OBJFileLoader.MATERIAL_LOADING_FAILS_SILENTLY,
-            optimizeWithUV: OBJFileLoader.OPTIMIZE_WITH_UV,
-            skipMaterials: OBJFileLoader.SKIP_MATERIALS,
-        };
-    }
-
-    /**
-     * Calls synchronously the MTL file attached to this obj.
-     * Load function or importMesh function don't enable to load 2 files in the same time asynchronously.
-     * Without this function materials are not displayed in the first frame (but displayed after).
-     * In consequence it is impossible to get material information in your HTML file
-     *
-     * @param url The URL of the MTL file
-     * @param rootUrl defines where to load data from
-     * @param onSuccess Callback function to be called when the MTL file is loaded
-     * @param onFailure
-     */
-    private _loadMTL(
-        url: string,
-        rootUrl: string,
-        onSuccess: (response: string | ArrayBuffer, responseUrl?: string) => any,
-        onFailure: (pathOfFile: string, exception?: any) => void
-    ) {
-        //The complete path to the mtl file
-        const pathOfFile = rootUrl + url;
-
-        // Loads through the babylon tools to allow fileInput search.
-        Tools.LoadFile(pathOfFile, onSuccess, undefined, undefined, false, (request?: WebRequest | undefined, exception?: any) => {
-            onFailure(pathOfFile, exception);
-        });
-    }
-
-    /**
-     * Instantiates a OBJ file loader plugin.
-     * @returns the created plugin
-     */
-    createPlugin(): ISceneLoaderPluginAsync | ISceneLoaderPlugin {
-        return new OBJFileLoader(OBJFileLoader._DefaultLoadingOptions);
-    }
-
-    /**
-     * If the data string can be loaded directly.
-     * @returns if the data can be loaded directly
-     */
-    public canDirectLoad(): boolean {
-        return false;
-    }
-
-    /**
-     * Imports one or more meshes from the loaded OBJ data and adds them to the scene
-     * @param meshesNames a string or array of strings of the mesh names that should be loaded from the file
-     * @param scene the scene the meshes should be added to
-     * @param data the OBJ data to load
-     * @param rootUrl root url to load from
-<<<<<<< HEAD
-     * @returns a promise containg the loaded meshes, particles, skeletons and animations
-=======
-     * @param onProgress event that fires when loading progress has occurred
-     * @param fileName Defines the name of the file to load
-     * @returns a promise containing the loaded meshes, particles, skeletons and animations
->>>>>>> 23ca5709
-     */
-    public importMeshAsync(meshesNames: any, scene: Scene, data: any, rootUrl: string): Promise<ISceneLoaderAsyncResult> {
-        //get the meshes from OBJ file
-        return this._parseSolid(meshesNames, scene, data, rootUrl).then((meshes) => {
-            return {
-                meshes: meshes,
-                particleSystems: [],
-                skeletons: [],
-                animationGroups: [],
-                transformNodes: [],
-                geometries: [],
-                lights: [],
-            };
-        });
-    }
-
-    /**
-     * Imports all objects from the loaded OBJ data and adds them to the scene
-     * @param scene the scene the objects should be added to
-     * @param data the OBJ data to load
-     * @param rootUrl root url to load from
-<<<<<<< HEAD
-=======
-     * @param onProgress event that fires when loading progress has occurred
-     * @param fileName Defines the name of the file to load
->>>>>>> 23ca5709
-     * @returns a promise which completes when objects have been loaded to the scene
-     */
-    public loadAsync(scene: Scene, data: string, rootUrl: string): Promise<void> {
-        //Get the 3D model
-        return this.importMeshAsync(null, scene, data, rootUrl).then(() => {
-            // return void
-        });
-    }
-
-    /**
-     * Load into an asset container.
-     * @param scene The scene to load into
-     * @param data The data to import
-     * @param rootUrl The root url for scene and resources
-     * @returns The loaded asset container
-     */
-    public loadAssetContainerAsync(scene: Scene, data: string, rootUrl: string): Promise<AssetContainer> {
-        const container = new AssetContainer(scene);
-        this._assetContainer = container;
-
-        return this.importMeshAsync(null, scene, data, rootUrl)
-            .then((result) => {
-                result.meshes.forEach((mesh) => container.meshes.push(mesh));
-                result.meshes.forEach((mesh) => {
-                    const material = mesh.material;
-                    if (material) {
-                        // Materials
-                        if (container.materials.indexOf(material) == -1) {
-                            container.materials.push(material);
-
-                            // Textures
-                            const textures = material.getActiveTextures();
-                            textures.forEach((t) => {
-                                if (container.textures.indexOf(t) == -1) {
-                                    container.textures.push(t);
-                                }
-                            });
-                        }
-                    }
-                });
-                this._assetContainer = null;
-                return container;
-            })
-            .catch((ex) => {
-                this._assetContainer = null;
-                throw ex;
-            });
-    }
-
-    /**
-     * Read the OBJ file and create an Array of meshes.
-     * Each mesh contains all information given by the OBJ and the MTL file.
-     * i.e. vertices positions and indices, optional normals values, optional UV values, optional material
-     * @param meshesNames defines a string or array of strings of the mesh names that should be loaded from the file
-     * @param scene defines the scene where are displayed the data
-     * @param data defines the content of the obj file
-     * @param rootUrl defines the path to the folder
-     * @returns the list of loaded meshes
-     */
-    private _parseSolid(meshesNames: any, scene: Scene, data: string, rootUrl: string): Promise<Array<AbstractMesh>> {
-        let fileToLoad: string = ""; //The name of the mtlFile to load
-        const materialsFromMTLFile: MTLFileLoader = new MTLFileLoader();
-        const materialToUse = new Array<string>();
-        const babylonMeshesArray: Array<Mesh> = []; //The mesh for babylon
-
-        // Main function
-        const solidParser = new SolidParser(materialToUse, babylonMeshesArray, this._loadingOptions);
-
-        solidParser.parse(meshesNames, data, scene, this._assetContainer, (fileName: string) => {
-            fileToLoad = fileName;
-        });
-
-        // load the materials
-        const mtlPromises: Array<Promise<void>> = [];
-        // Check if we have a file to load
-        if (fileToLoad !== "" && !this._loadingOptions.skipMaterials) {
-            //Load the file synchronously
-            mtlPromises.push(
-                new Promise((resolve, reject) => {
-                    this._loadMTL(
-                        fileToLoad,
-                        rootUrl,
-                        (dataLoaded) => {
-                            try {
-                                //Create materials thanks MTLLoader function
-                                materialsFromMTLFile.parseMTL(scene, dataLoaded, rootUrl, this._assetContainer);
-                                //Look at each material loaded in the mtl file
-                                for (let n = 0; n < materialsFromMTLFile.materials.length; n++) {
-                                    //Three variables to get all meshes with the same material
-                                    let startIndex = 0;
-                                    const _indices = [];
-                                    let _index;
-
-                                    //The material from MTL file is used in the meshes loaded
-                                    //Push the indice in an array
-                                    //Check if the material is not used for another mesh
-                                    while ((_index = materialToUse.indexOf(materialsFromMTLFile.materials[n].name, startIndex)) > -1) {
-                                        _indices.push(_index);
-                                        startIndex = _index + 1;
-                                    }
-                                    //If the material is not used dispose it
-                                    if (_index === -1 && _indices.length === 0) {
-                                        //If the material is not needed, remove it
-                                        materialsFromMTLFile.materials[n].dispose();
-                                    } else {
-                                        for (let o = 0; o < _indices.length; o++) {
-                                            //Apply the material to the Mesh for each mesh with the material
-                                            const mesh = babylonMeshesArray[_indices[o]];
-                                            const material = materialsFromMTLFile.materials[n];
-                                            mesh.material = material;
-
-                                            if (!mesh.getTotalIndices()) {
-                                                // No indices, we need to turn on point cloud
-                                                material.pointsCloud = true;
-                                            }
-                                        }
-                                    }
-                                }
-                                resolve();
-                            } catch (e) {
-                                Tools.Warn(`Error processing MTL file: '${fileToLoad}'`);
-                                if (this._loadingOptions.materialLoadingFailsSilently) {
-                                    resolve();
-                                } else {
-                                    reject(e);
-                                }
-                            }
-                        },
-                        (pathOfFile: string, exception?: any) => {
-                            Tools.Warn(`Error downloading MTL file: '${fileToLoad}'`);
-                            if (this._loadingOptions.materialLoadingFailsSilently) {
-                                resolve();
-                            } else {
-                                reject(exception);
-                            }
-                        }
-                    );
-                })
-            );
-        }
-        //Return an array with all Mesh
-        return Promise.all(mtlPromises).then(() => {
-            return babylonMeshesArray;
-        });
-    }
-}
-
-if (SceneLoader) {
-    //Add this loader into the register plugin
-    SceneLoader.RegisterPlugin(new OBJFileLoader());
-}
+import { Nullable } from "core/types";
+import { Vector2 } from "core/Maths/math.vector";
+import { Tools } from "core/Misc/tools";
+import { AbstractMesh } from "core/Meshes/abstractMesh";
+import { SceneLoader, ISceneLoaderPluginAsync, ISceneLoaderPluginFactory, ISceneLoaderPlugin, ISceneLoaderAsyncResult } from "core/Loading/sceneLoader";
+import { AssetContainer } from "core/assetContainer";
+import { Scene } from "core/scene";
+import { WebRequest } from "core/Misc/webRequest";
+import { MTLFileLoader } from "./mtlFileLoader";
+import { OBJLoadingOptions } from "./objLoadingOptions";
+import { SolidParser } from "./solidParser";
+import { Mesh } from "core/Meshes/mesh";
+
+/**
+ * OBJ file type loader.
+ * This is a babylon scene loader plugin.
+ */
+export class OBJFileLoader implements ISceneLoaderPluginAsync, ISceneLoaderPluginFactory {
+    /**
+     * Defines if UVs are optimized by default during load.
+     */
+    public static OPTIMIZE_WITH_UV = true;
+    /**
+     * Invert model on y-axis (does a model scaling inversion)
+     */
+    public static INVERT_Y = false;
+    /**
+     * Invert Y-Axis of referenced textures on load
+     */
+    public static get INVERT_TEXTURE_Y() {
+        return MTLFileLoader.INVERT_TEXTURE_Y;
+    }
+
+    public static set INVERT_TEXTURE_Y(value: boolean) {
+        MTLFileLoader.INVERT_TEXTURE_Y = value;
+    }
+
+    /**
+     * Include in meshes the vertex colors available in some OBJ files.  This is not part of OBJ standard.
+     */
+    public static IMPORT_VERTEX_COLORS = false;
+    /**
+     * Compute the normals for the model, even if normals are present in the file.
+     */
+    public static COMPUTE_NORMALS = false;
+    /**
+     * Optimize the normals for the model. Lighting can be uneven if you use OptimizeWithUV = true because new vertices can be created for the same location if they pertain to different faces.
+     * Using OptimizehNormals = true will help smoothing the lighting by averaging the normals of those vertices.
+     */
+    public static OPTIMIZE_NORMALS = false;
+    /**
+     * Defines custom scaling of UV coordinates of loaded meshes.
+     */
+    public static UV_SCALING = new Vector2(1, 1);
+    /**
+     * Skip loading the materials even if defined in the OBJ file (materials are ignored).
+     */
+    public static SKIP_MATERIALS = false;
+
+    /**
+     * When a material fails to load OBJ loader will silently fail and onSuccess() callback will be triggered.
+     *
+     * Defaults to true for backwards compatibility.
+     */
+    public static MATERIAL_LOADING_FAILS_SILENTLY = true;
+    /**
+     * Defines the name of the plugin.
+     */
+    public name = "obj";
+    /**
+     * Defines the extension the plugin is able to load.
+     */
+    public extensions = ".obj";
+
+    private _assetContainer: Nullable<AssetContainer> = null;
+
+    private _loadingOptions: OBJLoadingOptions;
+
+    /**
+     * Creates loader for .OBJ files
+     *
+     * @param loadingOptions options for loading and parsing OBJ/MTL files.
+     */
+    constructor(loadingOptions?: OBJLoadingOptions) {
+        this._loadingOptions = loadingOptions || OBJFileLoader._DefaultLoadingOptions;
+    }
+
+    private static get _DefaultLoadingOptions(): OBJLoadingOptions {
+        return {
+            computeNormals: OBJFileLoader.COMPUTE_NORMALS,
+            optimizeNormals: OBJFileLoader.OPTIMIZE_NORMALS,
+            importVertexColors: OBJFileLoader.IMPORT_VERTEX_COLORS,
+            invertY: OBJFileLoader.INVERT_Y,
+            invertTextureY: OBJFileLoader.INVERT_TEXTURE_Y,
+            // eslint-disable-next-line @typescript-eslint/naming-convention
+            UVScaling: OBJFileLoader.UV_SCALING,
+            materialLoadingFailsSilently: OBJFileLoader.MATERIAL_LOADING_FAILS_SILENTLY,
+            optimizeWithUV: OBJFileLoader.OPTIMIZE_WITH_UV,
+            skipMaterials: OBJFileLoader.SKIP_MATERIALS,
+        };
+    }
+
+    /**
+     * Calls synchronously the MTL file attached to this obj.
+     * Load function or importMesh function don't enable to load 2 files in the same time asynchronously.
+     * Without this function materials are not displayed in the first frame (but displayed after).
+     * In consequence it is impossible to get material information in your HTML file
+     *
+     * @param url The URL of the MTL file
+     * @param rootUrl defines where to load data from
+     * @param onSuccess Callback function to be called when the MTL file is loaded
+     * @param onFailure
+     */
+    private _loadMTL(
+        url: string,
+        rootUrl: string,
+        onSuccess: (response: string | ArrayBuffer, responseUrl?: string) => any,
+        onFailure: (pathOfFile: string, exception?: any) => void
+    ) {
+        //The complete path to the mtl file
+        const pathOfFile = rootUrl + url;
+
+        // Loads through the babylon tools to allow fileInput search.
+        Tools.LoadFile(pathOfFile, onSuccess, undefined, undefined, false, (request?: WebRequest | undefined, exception?: any) => {
+            onFailure(pathOfFile, exception);
+        });
+    }
+
+    /**
+     * Instantiates a OBJ file loader plugin.
+     * @returns the created plugin
+     */
+    createPlugin(): ISceneLoaderPluginAsync | ISceneLoaderPlugin {
+        return new OBJFileLoader(OBJFileLoader._DefaultLoadingOptions);
+    }
+
+    /**
+     * If the data string can be loaded directly.
+     * @returns if the data can be loaded directly
+     */
+    public canDirectLoad(): boolean {
+        return false;
+    }
+
+    /**
+     * Imports one or more meshes from the loaded OBJ data and adds them to the scene
+     * @param meshesNames a string or array of strings of the mesh names that should be loaded from the file
+     * @param scene the scene the meshes should be added to
+     * @param data the OBJ data to load
+     * @param rootUrl root url to load from
+     * @returns a promise containing the loaded meshes, particles, skeletons and animations
+     */
+    public importMeshAsync(meshesNames: any, scene: Scene, data: any, rootUrl: string): Promise<ISceneLoaderAsyncResult> {
+        //get the meshes from OBJ file
+        return this._parseSolid(meshesNames, scene, data, rootUrl).then((meshes) => {
+            return {
+                meshes: meshes,
+                particleSystems: [],
+                skeletons: [],
+                animationGroups: [],
+                transformNodes: [],
+                geometries: [],
+                lights: [],
+            };
+        });
+    }
+
+    /**
+     * Imports all objects from the loaded OBJ data and adds them to the scene
+     * @param scene the scene the objects should be added to
+     * @param data the OBJ data to load
+     * @param rootUrl root url to load from
+     * @returns a promise which completes when objects have been loaded to the scene
+     */
+    public loadAsync(scene: Scene, data: string, rootUrl: string): Promise<void> {
+        //Get the 3D model
+        return this.importMeshAsync(null, scene, data, rootUrl).then(() => {
+            // return void
+        });
+    }
+
+    /**
+     * Load into an asset container.
+     * @param scene The scene to load into
+     * @param data The data to import
+     * @param rootUrl The root url for scene and resources
+     * @returns The loaded asset container
+     */
+    public loadAssetContainerAsync(scene: Scene, data: string, rootUrl: string): Promise<AssetContainer> {
+        const container = new AssetContainer(scene);
+        this._assetContainer = container;
+
+        return this.importMeshAsync(null, scene, data, rootUrl)
+            .then((result) => {
+                result.meshes.forEach((mesh) => container.meshes.push(mesh));
+                result.meshes.forEach((mesh) => {
+                    const material = mesh.material;
+                    if (material) {
+                        // Materials
+                        if (container.materials.indexOf(material) == -1) {
+                            container.materials.push(material);
+
+                            // Textures
+                            const textures = material.getActiveTextures();
+                            textures.forEach((t) => {
+                                if (container.textures.indexOf(t) == -1) {
+                                    container.textures.push(t);
+                                }
+                            });
+                        }
+                    }
+                });
+                this._assetContainer = null;
+                return container;
+            })
+            .catch((ex) => {
+                this._assetContainer = null;
+                throw ex;
+            });
+    }
+
+    /**
+     * Read the OBJ file and create an Array of meshes.
+     * Each mesh contains all information given by the OBJ and the MTL file.
+     * i.e. vertices positions and indices, optional normals values, optional UV values, optional material
+     * @param meshesNames defines a string or array of strings of the mesh names that should be loaded from the file
+     * @param scene defines the scene where are displayed the data
+     * @param data defines the content of the obj file
+     * @param rootUrl defines the path to the folder
+     * @returns the list of loaded meshes
+     */
+    private _parseSolid(meshesNames: any, scene: Scene, data: string, rootUrl: string): Promise<Array<AbstractMesh>> {
+        let fileToLoad: string = ""; //The name of the mtlFile to load
+        const materialsFromMTLFile: MTLFileLoader = new MTLFileLoader();
+        const materialToUse = new Array<string>();
+        const babylonMeshesArray: Array<Mesh> = []; //The mesh for babylon
+
+        // Main function
+        const solidParser = new SolidParser(materialToUse, babylonMeshesArray, this._loadingOptions);
+
+        solidParser.parse(meshesNames, data, scene, this._assetContainer, (fileName: string) => {
+            fileToLoad = fileName;
+        });
+
+        // load the materials
+        const mtlPromises: Array<Promise<void>> = [];
+        // Check if we have a file to load
+        if (fileToLoad !== "" && !this._loadingOptions.skipMaterials) {
+            //Load the file synchronously
+            mtlPromises.push(
+                new Promise((resolve, reject) => {
+                    this._loadMTL(
+                        fileToLoad,
+                        rootUrl,
+                        (dataLoaded) => {
+                            try {
+                                //Create materials thanks MTLLoader function
+                                materialsFromMTLFile.parseMTL(scene, dataLoaded, rootUrl, this._assetContainer);
+                                //Look at each material loaded in the mtl file
+                                for (let n = 0; n < materialsFromMTLFile.materials.length; n++) {
+                                    //Three variables to get all meshes with the same material
+                                    let startIndex = 0;
+                                    const _indices = [];
+                                    let _index;
+
+                                    //The material from MTL file is used in the meshes loaded
+                                    //Push the indice in an array
+                                    //Check if the material is not used for another mesh
+                                    while ((_index = materialToUse.indexOf(materialsFromMTLFile.materials[n].name, startIndex)) > -1) {
+                                        _indices.push(_index);
+                                        startIndex = _index + 1;
+                                    }
+                                    //If the material is not used dispose it
+                                    if (_index === -1 && _indices.length === 0) {
+                                        //If the material is not needed, remove it
+                                        materialsFromMTLFile.materials[n].dispose();
+                                    } else {
+                                        for (let o = 0; o < _indices.length; o++) {
+                                            //Apply the material to the Mesh for each mesh with the material
+                                            const mesh = babylonMeshesArray[_indices[o]];
+                                            const material = materialsFromMTLFile.materials[n];
+                                            mesh.material = material;
+
+                                            if (!mesh.getTotalIndices()) {
+                                                // No indices, we need to turn on point cloud
+                                                material.pointsCloud = true;
+                                            }
+                                        }
+                                    }
+                                }
+                                resolve();
+                            } catch (e) {
+                                Tools.Warn(`Error processing MTL file: '${fileToLoad}'`);
+                                if (this._loadingOptions.materialLoadingFailsSilently) {
+                                    resolve();
+                                } else {
+                                    reject(e);
+                                }
+                            }
+                        },
+                        (pathOfFile: string, exception?: any) => {
+                            Tools.Warn(`Error downloading MTL file: '${fileToLoad}'`);
+                            if (this._loadingOptions.materialLoadingFailsSilently) {
+                                resolve();
+                            } else {
+                                reject(exception);
+                            }
+                        }
+                    );
+                })
+            );
+        }
+        //Return an array with all Mesh
+        return Promise.all(mtlPromises).then(() => {
+            return babylonMeshesArray;
+        });
+    }
+}
+
+if (SceneLoader) {
+    //Add this loader into the register plugin
+    SceneLoader.RegisterPlugin(new OBJFileLoader());
+}