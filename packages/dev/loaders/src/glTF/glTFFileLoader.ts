import { AssetContainer } from "core/assetContainer";
import { Camera } from "core/Cameras/camera";
import { ISceneLoaderPluginExtensions, ISceneLoaderAsyncResult, ISceneLoaderPlugin, ISceneLoaderPluginAsync, SceneLoader } from "core/Loading/sceneLoader";
import { Material } from "core/Materials/material";
import { BaseTexture } from "core/Materials/Textures/baseTexture";
import { AbstractMesh } from "core/Meshes/abstractMesh";
import { DataReader } from "core/Misc/dataReader";
<<<<<<< HEAD
import { ErrorCodes, RuntimeError } from "core/Misc/error";
import { Observable } from "core/Misc/observable";
import { StringTools } from "core/Misc/stringTools";
import { GLTFValidation } from "./glTFValidation";
import { AbstractFileLoader, ILoader, ILoaderData } from "./abstractFileLoader";
=======
import { GLTFValidation } from "./glTFValidation";
import type { LoadFileError } from "core/Misc/fileTools";
import { DecodeBase64UrlToBinary } from "core/Misc/fileTools";
import { RuntimeError, ErrorCodes } from "core/Misc/error";
>>>>>>> 25d5dc07
import { TransformNode } from "core/Meshes/transformNode";

/**
 * Mode that determines the coordinate system to use.
 */
export enum GLTFLoaderCoordinateSystemMode {
    /**
     * Automatically convert the glTF right-handed data to the appropriate system based on the current coordinate system mode of the scene.
     */
    AUTO,

    /**
     * Sets the useRightHandedSystem flag on the scene.
     */
    FORCE_RIGHT_HANDED,
}

/**
 * Mode that determines what animations will start.
 */
export enum GLTFLoaderAnimationStartMode {
    /**
     * No animation will start.
     */
    NONE,

    /**
     * The first animation will start.
     */
    FIRST,

    /**
     * All animations will start.
     */
    ALL,
}

export class GLTFFileLoader extends AbstractFileLoader {
    /** @hidden */
    public static _CreateGLTF1Loader: (parent: AbstractFileLoader) => ILoader;

    /** @hidden */
    public static _CreateGLTF2Loader: (parent: AbstractFileLoader) => ILoader;
    private static _MagicBase64Encoded = "Z2xURg";
    private static _Binary = {
        magic: 0x46546c67,
    };
    private _materials: Array<Material> = [];
    private _textures: Array<BaseTexture> = [];
    private _cameras: Array<Camera> = [];

    // ----------
    // V1 options
    // ----------

    /**
     * Set this property to false to disable incremental loading which delays the loader from calling the success callback until after loading the meshes and shaders.
     * Textures always loads asynchronously. For example, the success callback can compute the bounding information of the loaded meshes when incremental loading is disabled.
     * Defaults to true.
     * @hidden
     */
    public static IncrementalLoading = true;

    /**
     * Set this property to true in order to work with homogeneous coordinates, available with some converters and exporters.
     * Defaults to false. See https://en.wikipedia.org/wiki/Homogeneous_coordinates.
     * @hidden
     */
    public static HomogeneousCoordinates = false;

    // ----------
    // V2 options
    // ----------

    /**
     * The coordinate system mode. Defaults to AUTO.
     */
    public coordinateSystemMode = GLTFLoaderCoordinateSystemMode.AUTO;

    /**
     * The animation start mode. Defaults to FIRST.
     */
    public animationStartMode = GLTFLoaderAnimationStartMode.FIRST;

    /**
     * Defines if the loader should compile materials before raising the success callback. Defaults to false.
     */
    public compileMaterials = false;

    /**
     * Defines if the loader should also compile materials with clip planes. Defaults to false.
     */
    public useClipPlane = false;

    /**
     * Defines if the loader should compile shadow generators before raising the success callback. Defaults to false.
     */
    public compileShadowGenerators = false;

    /**
     * Defines if the Alpha blended materials are only applied as coverage.
     * If false, (default) The luminance of each pixel will reduce its opacity to simulate the behaviour of most physical materials.
     * If true, no extra effects are applied to transparent pixels.
     */
    public transparencyAsCoverage = false;

    /**
     * Defines if the loader should create instances when multiple glTF nodes point to the same glTF mesh. Defaults to true.
     */
    public createInstances = true;

    /**
     * Defines if the loader should always compute the bounding boxes of meshes and not use the min/max values from the position accessor. Defaults to false.
     */
    public alwaysComputeBoundingBox = false;

    /**
     * If true, load all materials defined in the file, even if not used by any mesh. Defaults to false.
     */
    public loadAllMaterials = false;

    /**
     * If true, load only the materials defined in the file. Defaults to false.
     */
    public loadOnlyMaterials = false;

    /**
     * If true, do not load any materials defined in the file. Defaults to false.
     */
    public skipMaterials = false;

    /**
     * If true, load the color (gamma encoded) textures into sRGB buffers (if supported by the GPU), which will yield more accurate results when sampling the texture. Defaults to true.
     */
    public useSRGBBuffers = true;

    /**
     * When loading glTF animations, which are defined in seconds, target them to this FPS. Defaults to 60.
     */
    public targetFps = 60;

    /**
     * Defines if the loader should always compute the nearest common ancestor of the skeleton joints instead of using `skin.skeleton`. Defaults to false.
     * Set this to true if loading assets with invalid `skin.skeleton` values.
     */
    public alwaysComputeSkeletonRootNode = false;

    /**
     * Name of the loader ("gltf")
     */
    public name = "gltf";
    /** @hidden */
    public extensions: ISceneLoaderPluginExtensions = {
        // eslint-disable-next-line @typescript-eslint/naming-convention
        ".gltf": { isBinary: false },
        // eslint-disable-next-line @typescript-eslint/naming-convention
        ".glb": { isBinary: true },
    };

    /**
     * Callback raised when the loader creates a skin after parsing the glTF properties of the skin node.
     * @see https://doc.babylonjs.com/divingDeeper/importers/glTF/glTFSkinning#ignoring-the-transform-of-the-skinned-mesh
     * @param node - the transform node that corresponds to the original glTF skin node used for animations
     * @param skinnedNode - the transform node that is the skinned mesh itself or the parent of the skinned meshes
     */
    public readonly onSkinLoadedObservable = new Observable<{ node: TransformNode; skinnedNode: TransformNode }>();

    /**
     * Observable raised when the loader creates a texture after parsing the glTF properties of the texture.
     */
    public readonly onTextureLoadedObservable = new Observable<BaseTexture>();

    /**
     * Callback raised when the loader creates a texture after parsing the glTF properties of the texture.
     */
    public set onTextureLoaded(callback: (texture: BaseTexture) => void) {
        this.onTextureLoadedObservable.remove(this._observers.onTextureLoaded);
        this._observers.onTextureLoaded = this.onTextureLoadedObservable.add(callback);
    }

    /**
     * Observable raised when the loader creates a material after parsing the glTF properties of the material.
     */
    public readonly onMaterialLoadedObservable = new Observable<Material>();

    /**
     * Callback raised when the loader creates a material after parsing the glTF properties of the material.
     */
    public set onMaterialLoaded(callback: (material: Material) => void) {
        this.onMaterialLoadedObservable.remove(this._observers.onMaterialLoaded);
        this._observers.onMaterialLoaded = this.onMaterialLoadedObservable.add(callback);
    }

    /**
     * Observable raised when the loader creates a camera after parsing the glTF properties of the camera.
     */
    public readonly onCameraLoadedObservable = new Observable<Camera>();

    /**
     * Callback raised when the loader creates a camera after parsing the glTF properties of the camera.
     */
    public set onCameraLoaded(callback: (camera: Camera) => void) {
        this.onCameraLoadedObservable.remove(this._observers.onCameraLoaded);
        this._observers.onCameraLoaded = this.onCameraLoadedObservable.add(callback);
    }

    /**
     * Observable raised when the loader creates a mesh after parsing the glTF properties of the mesh.
     * Note that the observable is raised as soon as the mesh object is created, meaning some data may not have been setup yet for this mesh (vertex data, morph targets, material, ...)
     */
    public readonly onMeshLoadedObservable = new Observable<AbstractMesh>();

    /**
     * Callback raised when the loader creates a mesh after parsing the glTF properties of the mesh.
     * Note that the callback is called as soon as the mesh object is created, meaning some data may not have been setup yet for this mesh (vertex data, morph targets, material, ...)
     */
    public set onMeshLoaded(callback: (mesh: AbstractMesh) => void) {
        this.onMeshLoadedObservable.remove(this._observers.onMeshLoaded);
        this._observers.onMeshLoaded = this.onMeshLoadedObservable.add(callback);
    }

    protected _loadAssetContainer(_container: AssetContainer): void {
        // Get materials/textures when loading to add to container
        this._materials.length = 0;
        this.onMaterialLoadedObservable.add((material) => {
            this._materials.push(material);
        });
        this._textures.length = 0;
        this.onTextureLoadedObservable.add((texture) => {
            this._textures.push(texture);
        });
        this._cameras.length = 0;
        this.onCameraLoadedObservable.add((camera) => {
            this._cameras.push(camera);
        });
    }
    protected _importMeshAsyncDone(result: ISceneLoaderAsyncResult, container: AssetContainer): void {
        Array.prototype.push.apply(container.materials, this._materials);
        Array.prototype.push.apply(container.textures, this._textures);
        Array.prototype.push.apply(container.cameras, this._cameras);
    }
    public canDirectLoad(data: string): boolean {
        return (
            (data.indexOf("asset") !== -1 && data.indexOf("version") !== -1) ||
            data.startsWith("data:base64," + GLTFFileLoader._MagicBase64Encoded) || // this is technically incorrect, but will continue to support for backcompat.
            data.startsWith("data:;base64," + GLTFFileLoader._MagicBase64Encoded) ||
            data.startsWith("data:application/octet-stream;base64," + GLTFFileLoader._MagicBase64Encoded) ||
            data.startsWith("data:model/gltf-binary;base64," + GLTFFileLoader._MagicBase64Encoded)
        );
    }
<<<<<<< HEAD
=======

    /**
     * @param scene
     * @param data
     * @hidden
     */
    public directLoad(scene: Scene, data: string): Promise<any> {
        if (
            data.startsWith("base64," + GLTFFileLoader._MagicBase64Encoded) || // this is technically incorrect, but will continue to support for backcompat.
            data.startsWith(";base64," + GLTFFileLoader._MagicBase64Encoded) ||
            data.startsWith("application/octet-stream;base64," + GLTFFileLoader._MagicBase64Encoded) ||
            data.startsWith("model/gltf-binary;base64," + GLTFFileLoader._MagicBase64Encoded)
        ) {
            const arrayBuffer = DecodeBase64UrlToBinary(data);

            this._validate(scene, arrayBuffer);
            return this._unpackBinaryAsync(
                new DataReader({
                    readAsync: (byteOffset, byteLength) => readAsync(arrayBuffer, byteOffset, byteLength),
                    byteLength: arrayBuffer.byteLength,
                })
            );
        }

        this._validate(scene, data);
        return Promise.resolve({ json: this._parseJson(data) });
    }

    /**
     * The callback that allows custom handling of the root url based on the response url.
     * @param rootUrl the original root url
     * @param responseURL the response url if available
     * @returns the new root url
     */
    public rewriteRootURL?(rootUrl: string, responseURL?: string): string;

    /** @hidden */
>>>>>>> 25d5dc07
    public createPlugin(): ISceneLoaderPlugin | ISceneLoaderPluginAsync {
        return new GLTFFileLoader();
    }

    // TODO - make sure everything is cleared here correctly
    public dispose(): void {
        super.dispose();
        this.onMeshLoadedObservable.clear();
        this.onTextureLoadedObservable.clear();
        this.onMaterialLoadedObservable.clear();
        this.onCameraLoadedObservable.clear();
        this.onSkinLoadedObservable.clear();
    }
    protected _runValidationAsync(data: string | ArrayBuffer, rootUrl: string, fileName: string, getExternalResource: (uri: string) => Promise<ArrayBuffer>): Promise<any> {
        return GLTFValidation.ValidateAsync(data, rootUrl, fileName, getExternalResource);
    }
    protected _getLoaders(): { [key: number]: (parent: AbstractFileLoader) => ILoader } {
        return {
            // eslint-disable-next-line @typescript-eslint/naming-convention
            1: GLTFFileLoader._CreateGLTF1Loader,
            // eslint-disable-next-line @typescript-eslint/naming-convention
            2: GLTFFileLoader._CreateGLTF2Loader,
        };
    }
    protected _onBinaryDataUnpacked(dataReader: DataReader): Promise<ILoaderData> {
        const magic = dataReader.readUint32();
        if (magic !== GLTFFileLoader._Binary.magic) {
            throw new RuntimeError("Unexpected magic: " + magic, ErrorCodes.GLTFLoaderUnexpectedMagicError);
        }

        const version = dataReader.readUint32();

        if (this.loggingEnabled) {
            this._log(`Binary version: ${version}`);
        }

        const length = dataReader.readUint32();
        if (dataReader.buffer.byteLength !== 0 && length !== dataReader.buffer.byteLength) {
            throw new Error(`Length in header does not match actual data length: ${length} != ${dataReader.buffer.byteLength}`);
        }

        switch (version) {
            case 1: {
                return this._unpackBinaryV1Async(dataReader, length);
            }
            case 2: {
                return this._unpackBinaryV2Async(dataReader, length);
            }
            default: {
                throw new Error("Unsupported version: " + version);
            }
        }
    }

    private _unpackBinaryV1Async(dataReader: DataReader, length: number): Promise<ILoaderData> {
        const ContentFormat = {
            JSON: 0,
        };

        const contentLength = dataReader.readUint32();
        const contentFormat = dataReader.readUint32();

        if (contentFormat !== ContentFormat.JSON) {
            throw new Error(`Unexpected content format: ${contentFormat}`);
        }

        const bodyLength = length - dataReader.byteOffset;

        const data: ILoaderData = { json: this._parseJson(dataReader.readString(contentLength)), bin: null };
        if (bodyLength !== 0) {
            const startByteOffset = dataReader.byteOffset;
            data.bin = {
                readAsync: (byteOffset, byteLength) => dataReader.buffer.readAsync(startByteOffset + byteOffset, byteLength),
                byteLength: bodyLength,
            };
        }

        return Promise.resolve(data);
    }

    private _unpackBinaryV2Async(dataReader: DataReader, length: number): Promise<ILoaderData> {
        const ChunkFormat = {
            JSON: 0x4e4f534a,
            BIN: 0x004e4942,
        };

        // Read the JSON chunk header.
        const chunkLength = dataReader.readUint32();
        const chunkFormat = dataReader.readUint32();
        if (chunkFormat !== ChunkFormat.JSON) {
            throw new Error("First chunk format is not JSON");
        }

        // Bail if there are no other chunks.
        if (dataReader.byteOffset + chunkLength === length) {
            return dataReader.loadAsync(chunkLength).then(() => {
                return { json: this._parseJson(dataReader.readString(chunkLength)), bin: null };
            });
        }

        // Read the JSON chunk and the length and type of the next chunk.
        return dataReader.loadAsync(chunkLength + 8).then(() => {
            const data: ILoaderData = { json: this._parseJson(dataReader.readString(chunkLength)), bin: null };

            const readAsync = (): Promise<ILoaderData> => {
                const chunkLength = dataReader.readUint32();
                const chunkFormat = dataReader.readUint32();

                switch (chunkFormat) {
                    case ChunkFormat.JSON: {
                        throw new Error("Unexpected JSON chunk");
                    }
                    case ChunkFormat.BIN: {
                        const startByteOffset = dataReader.byteOffset;
                        data.bin = {
                            readAsync: (byteOffset, byteLength) => dataReader.buffer.readAsync(startByteOffset + byteOffset, byteLength),
                            byteLength: chunkLength,
                        };
                        dataReader.skipBytes(chunkLength);
                        break;
                    }
                    default: {
                        // ignore unrecognized chunkFormat
                        dataReader.skipBytes(chunkLength);
                        break;
                    }
                }

                if (dataReader.byteOffset !== length) {
                    return dataReader.loadAsync(8).then(readAsync);
                }

                return Promise.resolve(data);
            };

            return readAsync();
        });
    }
}

if (SceneLoader) {
    SceneLoader.RegisterPlugin(new GLTFFileLoader());
}
<|MERGE_RESOLUTION|>--- conflicted
+++ resolved
@@ -1,452 +1,443 @@
-import { AssetContainer } from "core/assetContainer";
-import { Camera } from "core/Cameras/camera";
-import { ISceneLoaderPluginExtensions, ISceneLoaderAsyncResult, ISceneLoaderPlugin, ISceneLoaderPluginAsync, SceneLoader } from "core/Loading/sceneLoader";
-import { Material } from "core/Materials/material";
-import { BaseTexture } from "core/Materials/Textures/baseTexture";
-import { AbstractMesh } from "core/Meshes/abstractMesh";
-import { DataReader } from "core/Misc/dataReader";
-<<<<<<< HEAD
-import { ErrorCodes, RuntimeError } from "core/Misc/error";
-import { Observable } from "core/Misc/observable";
-import { StringTools } from "core/Misc/stringTools";
-import { GLTFValidation } from "./glTFValidation";
-import { AbstractFileLoader, ILoader, ILoaderData } from "./abstractFileLoader";
-=======
-import { GLTFValidation } from "./glTFValidation";
-import type { LoadFileError } from "core/Misc/fileTools";
-import { DecodeBase64UrlToBinary } from "core/Misc/fileTools";
-import { RuntimeError, ErrorCodes } from "core/Misc/error";
->>>>>>> 25d5dc07
-import { TransformNode } from "core/Meshes/transformNode";
-
-/**
- * Mode that determines the coordinate system to use.
- */
-export enum GLTFLoaderCoordinateSystemMode {
-    /**
-     * Automatically convert the glTF right-handed data to the appropriate system based on the current coordinate system mode of the scene.
-     */
-    AUTO,
-
-    /**
-     * Sets the useRightHandedSystem flag on the scene.
-     */
-    FORCE_RIGHT_HANDED,
-}
-
-/**
- * Mode that determines what animations will start.
- */
-export enum GLTFLoaderAnimationStartMode {
-    /**
-     * No animation will start.
-     */
-    NONE,
-
-    /**
-     * The first animation will start.
-     */
-    FIRST,
-
-    /**
-     * All animations will start.
-     */
-    ALL,
-}
-
-export class GLTFFileLoader extends AbstractFileLoader {
-    /** @hidden */
-    public static _CreateGLTF1Loader: (parent: AbstractFileLoader) => ILoader;
-
-    /** @hidden */
-    public static _CreateGLTF2Loader: (parent: AbstractFileLoader) => ILoader;
-    private static _MagicBase64Encoded = "Z2xURg";
-    private static _Binary = {
-        magic: 0x46546c67,
-    };
-    private _materials: Array<Material> = [];
-    private _textures: Array<BaseTexture> = [];
-    private _cameras: Array<Camera> = [];
-
-    // ----------
-    // V1 options
-    // ----------
-
-    /**
-     * Set this property to false to disable incremental loading which delays the loader from calling the success callback until after loading the meshes and shaders.
-     * Textures always loads asynchronously. For example, the success callback can compute the bounding information of the loaded meshes when incremental loading is disabled.
-     * Defaults to true.
-     * @hidden
-     */
-    public static IncrementalLoading = true;
-
-    /**
-     * Set this property to true in order to work with homogeneous coordinates, available with some converters and exporters.
-     * Defaults to false. See https://en.wikipedia.org/wiki/Homogeneous_coordinates.
-     * @hidden
-     */
-    public static HomogeneousCoordinates = false;
-
-    // ----------
-    // V2 options
-    // ----------
-
-    /**
-     * The coordinate system mode. Defaults to AUTO.
-     */
-    public coordinateSystemMode = GLTFLoaderCoordinateSystemMode.AUTO;
-
-    /**
-     * The animation start mode. Defaults to FIRST.
-     */
-    public animationStartMode = GLTFLoaderAnimationStartMode.FIRST;
-
-    /**
-     * Defines if the loader should compile materials before raising the success callback. Defaults to false.
-     */
-    public compileMaterials = false;
-
-    /**
-     * Defines if the loader should also compile materials with clip planes. Defaults to false.
-     */
-    public useClipPlane = false;
-
-    /**
-     * Defines if the loader should compile shadow generators before raising the success callback. Defaults to false.
-     */
-    public compileShadowGenerators = false;
-
-    /**
-     * Defines if the Alpha blended materials are only applied as coverage.
-     * If false, (default) The luminance of each pixel will reduce its opacity to simulate the behaviour of most physical materials.
-     * If true, no extra effects are applied to transparent pixels.
-     */
-    public transparencyAsCoverage = false;
-
-    /**
-     * Defines if the loader should create instances when multiple glTF nodes point to the same glTF mesh. Defaults to true.
-     */
-    public createInstances = true;
-
-    /**
-     * Defines if the loader should always compute the bounding boxes of meshes and not use the min/max values from the position accessor. Defaults to false.
-     */
-    public alwaysComputeBoundingBox = false;
-
-    /**
-     * If true, load all materials defined in the file, even if not used by any mesh. Defaults to false.
-     */
-    public loadAllMaterials = false;
-
-    /**
-     * If true, load only the materials defined in the file. Defaults to false.
-     */
-    public loadOnlyMaterials = false;
-
-    /**
-     * If true, do not load any materials defined in the file. Defaults to false.
-     */
-    public skipMaterials = false;
-
-    /**
-     * If true, load the color (gamma encoded) textures into sRGB buffers (if supported by the GPU), which will yield more accurate results when sampling the texture. Defaults to true.
-     */
-    public useSRGBBuffers = true;
-
-    /**
-     * When loading glTF animations, which are defined in seconds, target them to this FPS. Defaults to 60.
-     */
-    public targetFps = 60;
-
-    /**
-     * Defines if the loader should always compute the nearest common ancestor of the skeleton joints instead of using `skin.skeleton`. Defaults to false.
-     * Set this to true if loading assets with invalid `skin.skeleton` values.
-     */
-    public alwaysComputeSkeletonRootNode = false;
-
-    /**
-     * Name of the loader ("gltf")
-     */
-    public name = "gltf";
-    /** @hidden */
-    public extensions: ISceneLoaderPluginExtensions = {
-        // eslint-disable-next-line @typescript-eslint/naming-convention
-        ".gltf": { isBinary: false },
-        // eslint-disable-next-line @typescript-eslint/naming-convention
-        ".glb": { isBinary: true },
-    };
-
-    /**
-     * Callback raised when the loader creates a skin after parsing the glTF properties of the skin node.
-     * @see https://doc.babylonjs.com/divingDeeper/importers/glTF/glTFSkinning#ignoring-the-transform-of-the-skinned-mesh
-     * @param node - the transform node that corresponds to the original glTF skin node used for animations
-     * @param skinnedNode - the transform node that is the skinned mesh itself or the parent of the skinned meshes
-     */
-    public readonly onSkinLoadedObservable = new Observable<{ node: TransformNode; skinnedNode: TransformNode }>();
-
-    /**
-     * Observable raised when the loader creates a texture after parsing the glTF properties of the texture.
-     */
-    public readonly onTextureLoadedObservable = new Observable<BaseTexture>();
-
-    /**
-     * Callback raised when the loader creates a texture after parsing the glTF properties of the texture.
-     */
-    public set onTextureLoaded(callback: (texture: BaseTexture) => void) {
-        this.onTextureLoadedObservable.remove(this._observers.onTextureLoaded);
-        this._observers.onTextureLoaded = this.onTextureLoadedObservable.add(callback);
-    }
-
-    /**
-     * Observable raised when the loader creates a material after parsing the glTF properties of the material.
-     */
-    public readonly onMaterialLoadedObservable = new Observable<Material>();
-
-    /**
-     * Callback raised when the loader creates a material after parsing the glTF properties of the material.
-     */
-    public set onMaterialLoaded(callback: (material: Material) => void) {
-        this.onMaterialLoadedObservable.remove(this._observers.onMaterialLoaded);
-        this._observers.onMaterialLoaded = this.onMaterialLoadedObservable.add(callback);
-    }
-
-    /**
-     * Observable raised when the loader creates a camera after parsing the glTF properties of the camera.
-     */
-    public readonly onCameraLoadedObservable = new Observable<Camera>();
-
-    /**
-     * Callback raised when the loader creates a camera after parsing the glTF properties of the camera.
-     */
-    public set onCameraLoaded(callback: (camera: Camera) => void) {
-        this.onCameraLoadedObservable.remove(this._observers.onCameraLoaded);
-        this._observers.onCameraLoaded = this.onCameraLoadedObservable.add(callback);
-    }
-
-    /**
-     * Observable raised when the loader creates a mesh after parsing the glTF properties of the mesh.
-     * Note that the observable is raised as soon as the mesh object is created, meaning some data may not have been setup yet for this mesh (vertex data, morph targets, material, ...)
-     */
-    public readonly onMeshLoadedObservable = new Observable<AbstractMesh>();
-
-    /**
-     * Callback raised when the loader creates a mesh after parsing the glTF properties of the mesh.
-     * Note that the callback is called as soon as the mesh object is created, meaning some data may not have been setup yet for this mesh (vertex data, morph targets, material, ...)
-     */
-    public set onMeshLoaded(callback: (mesh: AbstractMesh) => void) {
-        this.onMeshLoadedObservable.remove(this._observers.onMeshLoaded);
-        this._observers.onMeshLoaded = this.onMeshLoadedObservable.add(callback);
-    }
-
-    protected _loadAssetContainer(_container: AssetContainer): void {
-        // Get materials/textures when loading to add to container
-        this._materials.length = 0;
-        this.onMaterialLoadedObservable.add((material) => {
-            this._materials.push(material);
-        });
-        this._textures.length = 0;
-        this.onTextureLoadedObservable.add((texture) => {
-            this._textures.push(texture);
-        });
-        this._cameras.length = 0;
-        this.onCameraLoadedObservable.add((camera) => {
-            this._cameras.push(camera);
-        });
-    }
-    protected _importMeshAsyncDone(result: ISceneLoaderAsyncResult, container: AssetContainer): void {
-        Array.prototype.push.apply(container.materials, this._materials);
-        Array.prototype.push.apply(container.textures, this._textures);
-        Array.prototype.push.apply(container.cameras, this._cameras);
-    }
-    public canDirectLoad(data: string): boolean {
-        return (
-            (data.indexOf("asset") !== -1 && data.indexOf("version") !== -1) ||
-            data.startsWith("data:base64," + GLTFFileLoader._MagicBase64Encoded) || // this is technically incorrect, but will continue to support for backcompat.
-            data.startsWith("data:;base64," + GLTFFileLoader._MagicBase64Encoded) ||
-            data.startsWith("data:application/octet-stream;base64," + GLTFFileLoader._MagicBase64Encoded) ||
-            data.startsWith("data:model/gltf-binary;base64," + GLTFFileLoader._MagicBase64Encoded)
-        );
-    }
-<<<<<<< HEAD
-=======
-
-    /**
-     * @param scene
-     * @param data
-     * @hidden
-     */
-    public directLoad(scene: Scene, data: string): Promise<any> {
-        if (
-            data.startsWith("base64," + GLTFFileLoader._MagicBase64Encoded) || // this is technically incorrect, but will continue to support for backcompat.
-            data.startsWith(";base64," + GLTFFileLoader._MagicBase64Encoded) ||
-            data.startsWith("application/octet-stream;base64," + GLTFFileLoader._MagicBase64Encoded) ||
-            data.startsWith("model/gltf-binary;base64," + GLTFFileLoader._MagicBase64Encoded)
-        ) {
-            const arrayBuffer = DecodeBase64UrlToBinary(data);
-
-            this._validate(scene, arrayBuffer);
-            return this._unpackBinaryAsync(
-                new DataReader({
-                    readAsync: (byteOffset, byteLength) => readAsync(arrayBuffer, byteOffset, byteLength),
-                    byteLength: arrayBuffer.byteLength,
-                })
-            );
-        }
-
-        this._validate(scene, data);
-        return Promise.resolve({ json: this._parseJson(data) });
-    }
-
-    /**
-     * The callback that allows custom handling of the root url based on the response url.
-     * @param rootUrl the original root url
-     * @param responseURL the response url if available
-     * @returns the new root url
-     */
-    public rewriteRootURL?(rootUrl: string, responseURL?: string): string;
-
-    /** @hidden */
->>>>>>> 25d5dc07
-    public createPlugin(): ISceneLoaderPlugin | ISceneLoaderPluginAsync {
-        return new GLTFFileLoader();
-    }
-
-    // TODO - make sure everything is cleared here correctly
-    public dispose(): void {
-        super.dispose();
-        this.onMeshLoadedObservable.clear();
-        this.onTextureLoadedObservable.clear();
-        this.onMaterialLoadedObservable.clear();
-        this.onCameraLoadedObservable.clear();
-        this.onSkinLoadedObservable.clear();
-    }
-    protected _runValidationAsync(data: string | ArrayBuffer, rootUrl: string, fileName: string, getExternalResource: (uri: string) => Promise<ArrayBuffer>): Promise<any> {
-        return GLTFValidation.ValidateAsync(data, rootUrl, fileName, getExternalResource);
-    }
-    protected _getLoaders(): { [key: number]: (parent: AbstractFileLoader) => ILoader } {
-        return {
-            // eslint-disable-next-line @typescript-eslint/naming-convention
-            1: GLTFFileLoader._CreateGLTF1Loader,
-            // eslint-disable-next-line @typescript-eslint/naming-convention
-            2: GLTFFileLoader._CreateGLTF2Loader,
-        };
-    }
-    protected _onBinaryDataUnpacked(dataReader: DataReader): Promise<ILoaderData> {
-        const magic = dataReader.readUint32();
-        if (magic !== GLTFFileLoader._Binary.magic) {
-            throw new RuntimeError("Unexpected magic: " + magic, ErrorCodes.GLTFLoaderUnexpectedMagicError);
-        }
-
-        const version = dataReader.readUint32();
-
-        if (this.loggingEnabled) {
-            this._log(`Binary version: ${version}`);
-        }
-
-        const length = dataReader.readUint32();
-        if (dataReader.buffer.byteLength !== 0 && length !== dataReader.buffer.byteLength) {
-            throw new Error(`Length in header does not match actual data length: ${length} != ${dataReader.buffer.byteLength}`);
-        }
-
-        switch (version) {
-            case 1: {
-                return this._unpackBinaryV1Async(dataReader, length);
-            }
-            case 2: {
-                return this._unpackBinaryV2Async(dataReader, length);
-            }
-            default: {
-                throw new Error("Unsupported version: " + version);
-            }
-        }
-    }
-
-    private _unpackBinaryV1Async(dataReader: DataReader, length: number): Promise<ILoaderData> {
-        const ContentFormat = {
-            JSON: 0,
-        };
-
-        const contentLength = dataReader.readUint32();
-        const contentFormat = dataReader.readUint32();
-
-        if (contentFormat !== ContentFormat.JSON) {
-            throw new Error(`Unexpected content format: ${contentFormat}`);
-        }
-
-        const bodyLength = length - dataReader.byteOffset;
-
-        const data: ILoaderData = { json: this._parseJson(dataReader.readString(contentLength)), bin: null };
-        if (bodyLength !== 0) {
-            const startByteOffset = dataReader.byteOffset;
-            data.bin = {
-                readAsync: (byteOffset, byteLength) => dataReader.buffer.readAsync(startByteOffset + byteOffset, byteLength),
-                byteLength: bodyLength,
-            };
-        }
-
-        return Promise.resolve(data);
-    }
-
-    private _unpackBinaryV2Async(dataReader: DataReader, length: number): Promise<ILoaderData> {
-        const ChunkFormat = {
-            JSON: 0x4e4f534a,
-            BIN: 0x004e4942,
-        };
-
-        // Read the JSON chunk header.
-        const chunkLength = dataReader.readUint32();
-        const chunkFormat = dataReader.readUint32();
-        if (chunkFormat !== ChunkFormat.JSON) {
-            throw new Error("First chunk format is not JSON");
-        }
-
-        // Bail if there are no other chunks.
-        if (dataReader.byteOffset + chunkLength === length) {
-            return dataReader.loadAsync(chunkLength).then(() => {
-                return { json: this._parseJson(dataReader.readString(chunkLength)), bin: null };
-            });
-        }
-
-        // Read the JSON chunk and the length and type of the next chunk.
-        return dataReader.loadAsync(chunkLength + 8).then(() => {
-            const data: ILoaderData = { json: this._parseJson(dataReader.readString(chunkLength)), bin: null };
-
-            const readAsync = (): Promise<ILoaderData> => {
-                const chunkLength = dataReader.readUint32();
-                const chunkFormat = dataReader.readUint32();
-
-                switch (chunkFormat) {
-                    case ChunkFormat.JSON: {
-                        throw new Error("Unexpected JSON chunk");
-                    }
-                    case ChunkFormat.BIN: {
-                        const startByteOffset = dataReader.byteOffset;
-                        data.bin = {
-                            readAsync: (byteOffset, byteLength) => dataReader.buffer.readAsync(startByteOffset + byteOffset, byteLength),
-                            byteLength: chunkLength,
-                        };
-                        dataReader.skipBytes(chunkLength);
-                        break;
-                    }
-                    default: {
-                        // ignore unrecognized chunkFormat
-                        dataReader.skipBytes(chunkLength);
-                        break;
-                    }
-                }
-
-                if (dataReader.byteOffset !== length) {
-                    return dataReader.loadAsync(8).then(readAsync);
-                }
-
-                return Promise.resolve(data);
-            };
-
-            return readAsync();
-        });
-    }
-}
-
-if (SceneLoader) {
-    SceneLoader.RegisterPlugin(new GLTFFileLoader());
-}
+import { AssetContainer } from "core/assetContainer";
+import { Camera } from "core/Cameras/camera";
+import { ISceneLoaderPluginExtensions, ISceneLoaderAsyncResult, ISceneLoaderPlugin, ISceneLoaderPluginAsync, SceneLoader } from "core/Loading/sceneLoader";
+import { Material } from "core/Materials/material";
+import { BaseTexture } from "core/Materials/Textures/baseTexture";
+import { AbstractMesh } from "core/Meshes/abstractMesh";
+import { DataReader } from "core/Misc/dataReader";
+import { Observable } from "core/Misc/observable";
+import { GLTFValidation } from "./glTFValidation";
+import { AbstractFileLoader, ILoader, ILoaderData, readAsync } from "./abstractFileLoader";
+import { DecodeBase64UrlToBinary } from "core/Misc/fileTools";
+import { RuntimeError, ErrorCodes } from "core/Misc/error";
+import { TransformNode } from "core/Meshes/transformNode";
+import { Scene } from "core/scene";
+
+/**
+ * Mode that determines the coordinate system to use.
+ */
+export enum GLTFLoaderCoordinateSystemMode {
+    /**
+     * Automatically convert the glTF right-handed data to the appropriate system based on the current coordinate system mode of the scene.
+     */
+    AUTO,
+
+    /**
+     * Sets the useRightHandedSystem flag on the scene.
+     */
+    FORCE_RIGHT_HANDED,
+}
+
+/**
+ * Mode that determines what animations will start.
+ */
+export enum GLTFLoaderAnimationStartMode {
+    /**
+     * No animation will start.
+     */
+    NONE,
+
+    /**
+     * The first animation will start.
+     */
+    FIRST,
+
+    /**
+     * All animations will start.
+     */
+    ALL,
+}
+
+export class GLTFFileLoader extends AbstractFileLoader {
+    /** @hidden */
+    public static _CreateGLTF1Loader: (parent: AbstractFileLoader) => ILoader;
+
+    /** @hidden */
+    public static _CreateGLTF2Loader: (parent: AbstractFileLoader) => ILoader;
+    private static _MagicBase64Encoded = "Z2xURg";
+    private static _Binary = {
+        magic: 0x46546c67,
+    };
+    private _materials: Array<Material> = [];
+    private _textures: Array<BaseTexture> = [];
+    private _cameras: Array<Camera> = [];
+
+    // ----------
+    // V1 options
+    // ----------
+
+    /**
+     * Set this property to false to disable incremental loading which delays the loader from calling the success callback until after loading the meshes and shaders.
+     * Textures always loads asynchronously. For example, the success callback can compute the bounding information of the loaded meshes when incremental loading is disabled.
+     * Defaults to true.
+     * @hidden
+     */
+    public static IncrementalLoading = true;
+
+    /**
+     * Set this property to true in order to work with homogeneous coordinates, available with some converters and exporters.
+     * Defaults to false. See https://en.wikipedia.org/wiki/Homogeneous_coordinates.
+     * @hidden
+     */
+    public static HomogeneousCoordinates = false;
+
+    // ----------
+    // V2 options
+    // ----------
+
+    /**
+     * The coordinate system mode. Defaults to AUTO.
+     */
+    public coordinateSystemMode = GLTFLoaderCoordinateSystemMode.AUTO;
+
+    /**
+     * The animation start mode. Defaults to FIRST.
+     */
+    public animationStartMode = GLTFLoaderAnimationStartMode.FIRST;
+
+    /**
+     * Defines if the loader should compile materials before raising the success callback. Defaults to false.
+     */
+    public compileMaterials = false;
+
+    /**
+     * Defines if the loader should also compile materials with clip planes. Defaults to false.
+     */
+    public useClipPlane = false;
+
+    /**
+     * Defines if the loader should compile shadow generators before raising the success callback. Defaults to false.
+     */
+    public compileShadowGenerators = false;
+
+    /**
+     * Defines if the Alpha blended materials are only applied as coverage.
+     * If false, (default) The luminance of each pixel will reduce its opacity to simulate the behaviour of most physical materials.
+     * If true, no extra effects are applied to transparent pixels.
+     */
+    public transparencyAsCoverage = false;
+
+    /**
+     * Defines if the loader should create instances when multiple glTF nodes point to the same glTF mesh. Defaults to true.
+     */
+    public createInstances = true;
+
+    /**
+     * Defines if the loader should always compute the bounding boxes of meshes and not use the min/max values from the position accessor. Defaults to false.
+     */
+    public alwaysComputeBoundingBox = false;
+
+    /**
+     * If true, load all materials defined in the file, even if not used by any mesh. Defaults to false.
+     */
+    public loadAllMaterials = false;
+
+    /**
+     * If true, load only the materials defined in the file. Defaults to false.
+     */
+    public loadOnlyMaterials = false;
+
+    /**
+     * If true, do not load any materials defined in the file. Defaults to false.
+     */
+    public skipMaterials = false;
+
+    /**
+     * If true, load the color (gamma encoded) textures into sRGB buffers (if supported by the GPU), which will yield more accurate results when sampling the texture. Defaults to true.
+     */
+    public useSRGBBuffers = true;
+
+    /**
+     * When loading glTF animations, which are defined in seconds, target them to this FPS. Defaults to 60.
+     */
+    public targetFps = 60;
+
+    /**
+     * Defines if the loader should always compute the nearest common ancestor of the skeleton joints instead of using `skin.skeleton`. Defaults to false.
+     * Set this to true if loading assets with invalid `skin.skeleton` values.
+     */
+    public alwaysComputeSkeletonRootNode = false;
+
+    /**
+     * Name of the loader ("gltf")
+     */
+    public name = "gltf";
+    /** @hidden */
+    public extensions: ISceneLoaderPluginExtensions = {
+        // eslint-disable-next-line @typescript-eslint/naming-convention
+        ".gltf": { isBinary: false },
+        // eslint-disable-next-line @typescript-eslint/naming-convention
+        ".glb": { isBinary: true },
+    };
+
+    /**
+     * Callback raised when the loader creates a skin after parsing the glTF properties of the skin node.
+     * @see https://doc.babylonjs.com/divingDeeper/importers/glTF/glTFSkinning#ignoring-the-transform-of-the-skinned-mesh
+     * @param node - the transform node that corresponds to the original glTF skin node used for animations
+     * @param skinnedNode - the transform node that is the skinned mesh itself or the parent of the skinned meshes
+     */
+    public readonly onSkinLoadedObservable = new Observable<{ node: TransformNode; skinnedNode: TransformNode }>();
+
+    /**
+     * Observable raised when the loader creates a texture after parsing the glTF properties of the texture.
+     */
+    public readonly onTextureLoadedObservable = new Observable<BaseTexture>();
+
+    /**
+     * Callback raised when the loader creates a texture after parsing the glTF properties of the texture.
+     */
+    public set onTextureLoaded(callback: (texture: BaseTexture) => void) {
+        this.onTextureLoadedObservable.remove(this._observers.onTextureLoaded);
+        this._observers.onTextureLoaded = this.onTextureLoadedObservable.add(callback);
+    }
+
+    /**
+     * Observable raised when the loader creates a material after parsing the glTF properties of the material.
+     */
+    public readonly onMaterialLoadedObservable = new Observable<Material>();
+
+    /**
+     * Callback raised when the loader creates a material after parsing the glTF properties of the material.
+     */
+    public set onMaterialLoaded(callback: (material: Material) => void) {
+        this.onMaterialLoadedObservable.remove(this._observers.onMaterialLoaded);
+        this._observers.onMaterialLoaded = this.onMaterialLoadedObservable.add(callback);
+    }
+
+    /**
+     * Observable raised when the loader creates a camera after parsing the glTF properties of the camera.
+     */
+    public readonly onCameraLoadedObservable = new Observable<Camera>();
+
+    /**
+     * Callback raised when the loader creates a camera after parsing the glTF properties of the camera.
+     */
+    public set onCameraLoaded(callback: (camera: Camera) => void) {
+        this.onCameraLoadedObservable.remove(this._observers.onCameraLoaded);
+        this._observers.onCameraLoaded = this.onCameraLoadedObservable.add(callback);
+    }
+
+    /**
+     * Observable raised when the loader creates a mesh after parsing the glTF properties of the mesh.
+     * Note that the observable is raised as soon as the mesh object is created, meaning some data may not have been setup yet for this mesh (vertex data, morph targets, material, ...)
+     */
+    public readonly onMeshLoadedObservable = new Observable<AbstractMesh>();
+
+    /**
+     * Callback raised when the loader creates a mesh after parsing the glTF properties of the mesh.
+     * Note that the callback is called as soon as the mesh object is created, meaning some data may not have been setup yet for this mesh (vertex data, morph targets, material, ...)
+     */
+    public set onMeshLoaded(callback: (mesh: AbstractMesh) => void) {
+        this.onMeshLoadedObservable.remove(this._observers.onMeshLoaded);
+        this._observers.onMeshLoaded = this.onMeshLoadedObservable.add(callback);
+    }
+
+    protected _loadAssetContainer(_container: AssetContainer): void {
+        // Get materials/textures when loading to add to container
+        this._materials.length = 0;
+        this.onMaterialLoadedObservable.add((material) => {
+            this._materials.push(material);
+        });
+        this._textures.length = 0;
+        this.onTextureLoadedObservable.add((texture) => {
+            this._textures.push(texture);
+        });
+        this._cameras.length = 0;
+        this.onCameraLoadedObservable.add((camera) => {
+            this._cameras.push(camera);
+        });
+    }
+    protected _importMeshAsyncDone(result: ISceneLoaderAsyncResult, container: AssetContainer): void {
+        Array.prototype.push.apply(container.materials, this._materials);
+        Array.prototype.push.apply(container.textures, this._textures);
+        Array.prototype.push.apply(container.cameras, this._cameras);
+    }
+    public canDirectLoad(data: string): boolean {
+        return (
+            (data.indexOf("asset") !== -1 && data.indexOf("version") !== -1) ||
+            data.startsWith("data:base64," + GLTFFileLoader._MagicBase64Encoded) || // this is technically incorrect, but will continue to support for backcompat.
+            data.startsWith("data:;base64," + GLTFFileLoader._MagicBase64Encoded) ||
+            data.startsWith("data:application/octet-stream;base64," + GLTFFileLoader._MagicBase64Encoded) ||
+            data.startsWith("data:model/gltf-binary;base64," + GLTFFileLoader._MagicBase64Encoded)
+        );
+    }
+
+    /**
+     * @param scene
+     * @param data
+     * @hidden
+     */
+    public directLoad(scene: Scene, data: string): Promise<any> {
+        if (
+            data.startsWith("base64," + GLTFFileLoader._MagicBase64Encoded) || // this is technically incorrect, but will continue to support for backcompat.
+            data.startsWith(";base64," + GLTFFileLoader._MagicBase64Encoded) ||
+            data.startsWith("application/octet-stream;base64," + GLTFFileLoader._MagicBase64Encoded) ||
+            data.startsWith("model/gltf-binary;base64," + GLTFFileLoader._MagicBase64Encoded)
+        ) {
+            const arrayBuffer = DecodeBase64UrlToBinary(data);
+
+            this._validate(scene, arrayBuffer);
+            return this._unpackBinaryAsync(
+                new DataReader({
+                    readAsync: (byteOffset, byteLength) => readAsync(arrayBuffer, byteOffset, byteLength),
+                    byteLength: arrayBuffer.byteLength,
+                })
+            );
+        }
+
+        this._validate(scene, data);
+        return Promise.resolve({ json: this._parseJson(data) });
+    }
+
+    /**
+     * The callback that allows custom handling of the root url based on the response url.
+     * @param rootUrl the original root url
+     * @param responseURL the response url if available
+     * @returns the new root url
+     */
+    public rewriteRootURL?(rootUrl: string, responseURL?: string): string;
+
+    /** @hidden */
+    public createPlugin(): ISceneLoaderPlugin | ISceneLoaderPluginAsync {
+        return new GLTFFileLoader();
+    }
+
+    // TODO - make sure everything is cleared here correctly
+    public dispose(): void {
+        super.dispose();
+        this.onMeshLoadedObservable.clear();
+        this.onTextureLoadedObservable.clear();
+        this.onMaterialLoadedObservable.clear();
+        this.onCameraLoadedObservable.clear();
+        this.onSkinLoadedObservable.clear();
+    }
+    protected _runValidationAsync(data: string | ArrayBuffer, rootUrl: string, fileName: string, getExternalResource: (uri: string) => Promise<ArrayBuffer>): Promise<any> {
+        return GLTFValidation.ValidateAsync(data, rootUrl, fileName, getExternalResource);
+    }
+    protected _getLoaders(): { [key: number]: (parent: AbstractFileLoader) => ILoader } {
+        return {
+            // eslint-disable-next-line @typescript-eslint/naming-convention
+            1: GLTFFileLoader._CreateGLTF1Loader,
+            // eslint-disable-next-line @typescript-eslint/naming-convention
+            2: GLTFFileLoader._CreateGLTF2Loader,
+        };
+    }
+    protected _onBinaryDataUnpacked(dataReader: DataReader): Promise<ILoaderData> {
+        const magic = dataReader.readUint32();
+        if (magic !== GLTFFileLoader._Binary.magic) {
+            throw new RuntimeError("Unexpected magic: " + magic, ErrorCodes.GLTFLoaderUnexpectedMagicError);
+        }
+
+        const version = dataReader.readUint32();
+
+        if (this.loggingEnabled) {
+            this._log(`Binary version: ${version}`);
+        }
+
+        const length = dataReader.readUint32();
+        if (dataReader.buffer.byteLength !== 0 && length !== dataReader.buffer.byteLength) {
+            throw new Error(`Length in header does not match actual data length: ${length} != ${dataReader.buffer.byteLength}`);
+        }
+
+        switch (version) {
+            case 1: {
+                return this._unpackBinaryV1Async(dataReader, length);
+            }
+            case 2: {
+                return this._unpackBinaryV2Async(dataReader, length);
+            }
+            default: {
+                throw new Error("Unsupported version: " + version);
+            }
+        }
+    }
+
+    private _unpackBinaryV1Async(dataReader: DataReader, length: number): Promise<ILoaderData> {
+        const ContentFormat = {
+            JSON: 0,
+        };
+
+        const contentLength = dataReader.readUint32();
+        const contentFormat = dataReader.readUint32();
+
+        if (contentFormat !== ContentFormat.JSON) {
+            throw new Error(`Unexpected content format: ${contentFormat}`);
+        }
+
+        const bodyLength = length - dataReader.byteOffset;
+
+        const data: ILoaderData = { json: this._parseJson(dataReader.readString(contentLength)), bin: null };
+        if (bodyLength !== 0) {
+            const startByteOffset = dataReader.byteOffset;
+            data.bin = {
+                readAsync: (byteOffset, byteLength) => dataReader.buffer.readAsync(startByteOffset + byteOffset, byteLength),
+                byteLength: bodyLength,
+            };
+        }
+
+        return Promise.resolve(data);
+    }
+
+    private _unpackBinaryV2Async(dataReader: DataReader, length: number): Promise<ILoaderData> {
+        const ChunkFormat = {
+            JSON: 0x4e4f534a,
+            BIN: 0x004e4942,
+        };
+
+        // Read the JSON chunk header.
+        const chunkLength = dataReader.readUint32();
+        const chunkFormat = dataReader.readUint32();
+        if (chunkFormat !== ChunkFormat.JSON) {
+            throw new Error("First chunk format is not JSON");
+        }
+
+        // Bail if there are no other chunks.
+        if (dataReader.byteOffset + chunkLength === length) {
+            return dataReader.loadAsync(chunkLength).then(() => {
+                return { json: this._parseJson(dataReader.readString(chunkLength)), bin: null };
+            });
+        }
+
+        // Read the JSON chunk and the length and type of the next chunk.
+        return dataReader.loadAsync(chunkLength + 8).then(() => {
+            const data: ILoaderData = { json: this._parseJson(dataReader.readString(chunkLength)), bin: null };
+
+            const readAsync = (): Promise<ILoaderData> => {
+                const chunkLength = dataReader.readUint32();
+                const chunkFormat = dataReader.readUint32();
+
+                switch (chunkFormat) {
+                    case ChunkFormat.JSON: {
+                        throw new Error("Unexpected JSON chunk");
+                    }
+                    case ChunkFormat.BIN: {
+                        const startByteOffset = dataReader.byteOffset;
+                        data.bin = {
+                            readAsync: (byteOffset, byteLength) => dataReader.buffer.readAsync(startByteOffset + byteOffset, byteLength),
+                            byteLength: chunkLength,
+                        };
+                        dataReader.skipBytes(chunkLength);
+                        break;
+                    }
+                    default: {
+                        // ignore unrecognized chunkFormat
+                        dataReader.skipBytes(chunkLength);
+                        break;
+                    }
+                }
+
+                if (dataReader.byteOffset !== length) {
+                    return dataReader.loadAsync(8).then(readAsync);
+                }
+
+                return Promise.resolve(data);
+            };
+
+            return readAsync();
+        });
+    }
+}
+
+if (SceneLoader) {
+    SceneLoader.RegisterPlugin(new GLTFFileLoader());
+}