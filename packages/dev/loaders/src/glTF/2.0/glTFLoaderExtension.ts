--- conflicted
+++ resolved
@@ -1,220 +1,216 @@
-﻿import type { Nullable } from "core/types";
-import type { Animation } from "core/Animations/animation";
-import type { AnimationGroup } from "core/Animations/animationGroup";
-import type { Material } from "core/Materials/material";
-import type { Camera } from "core/Cameras/camera";
-import type { Geometry } from "core/Meshes/geometry";
-import type { TransformNode } from "core/Meshes/transformNode";
-import type { BaseTexture } from "core/Materials/Textures/baseTexture";
-import type { Mesh } from "core/Meshes/mesh";
-import type { AbstractMesh } from "core/Meshes/abstractMesh";
-import type { IDisposable } from "core/scene";
-import type {
-    IScene,
-    INode,
-    IMesh,
-    ISkin,
-    ICamera,
-    IMeshPrimitive,
-    IMaterial,
-    ITextureInfo,
-    IAnimation,
-    ITexture,
-    IBufferView,
-    IBuffer,
-    IAnimationChannel,
-} from "./glTFLoaderInterfaces";
-import type { IGLTFLoaderExtension as IGLTFBaseLoaderExtension } from "../glTFFileLoader";
-import type { IProperty } from "babylonjs-gltf2interface";
-import type { IAnimatable } from "core/Animations/animatable.interface";
-
-/**
- * Interface for a glTF loader extension.
- */
-export interface IGLTFLoaderExtension extends IGLTFBaseLoaderExtension, IDisposable {
-    /**
-     * Called after the loader state changes to LOADING.
-     */
-    onLoading?(): void;
-
-    /**
-     * Called after the loader state changes to READY.
-     */
-    onReady?(): void;
-
-    /**
-     * Define this method to modify the default behavior when loading scenes.
-     * @param context The context when loading the asset
-     * @param scene The glTF scene property
-     * @returns A promise that resolves when the load is complete or null if not handled
-     */
-    loadSceneAsync?(context: string, scene: IScene): Nullable<Promise<void>>;
-
-    /**
-     * Define this method to modify the default behavior when loading nodes.
-     * @param context The context when loading the asset
-     * @param node The glTF node property
-     * @param assign A function called synchronously after parsing the glTF properties
-     * @returns A promise that resolves with the loaded Babylon transform node when the load is complete or null if not handled
-     */
-    loadNodeAsync?(context: string, node: INode, assign: (babylonMesh: TransformNode) => void): Nullable<Promise<TransformNode>>;
-
-    /**
-     * Define this method to modify the default behavior when loading cameras.
-     * @param context The context when loading the asset
-     * @param camera The glTF camera property
-     * @param assign A function called synchronously after parsing the glTF properties
-     * @returns A promise that resolves with the loaded Babylon camera when the load is complete or null if not handled
-     */
-    loadCameraAsync?(context: string, camera: ICamera, assign: (babylonCamera: Camera) => void): Nullable<Promise<Camera>>;
-
-    /**
-     * @internal
-     * Define this method to modify the default behavior when loading vertex data for mesh primitives.
-     * @param context The context when loading the asset
-     * @param primitive The glTF mesh primitive property
-     * @returns A promise that resolves with the loaded geometry when the load is complete or null if not handled
-     */
-    _loadVertexDataAsync?(context: string, primitive: IMeshPrimitive, babylonMesh: Mesh): Nullable<Promise<Geometry>>;
-
-    /**
-     * @internal
-     * Define this method to modify the default behavior when loading data for mesh primitives.
-     * @param context The context when loading the asset
-     * @param name The mesh name when loading the asset
-     * @param node The glTF node when loading the asset
-     * @param mesh The glTF mesh when loading the asset
-     * @param primitive The glTF mesh primitive property
-     * @param assign A function called synchronously after parsing the glTF properties
-     * @returns A promise that resolves with the loaded mesh when the load is complete or null if not handled
-     */
-    _loadMeshPrimitiveAsync?(
-        context: string,
-        name: string,
-        node: INode,
-        mesh: IMesh,
-        primitive: IMeshPrimitive,
-        assign: (babylonMesh: AbstractMesh) => void
-    ): Nullable<Promise<AbstractMesh>>;
-
-    /**
-     * @internal
-     * Define this method to modify the default behavior when loading materials. Load material creates the material and then loads material properties.
-     * @param context The context when loading the asset
-     * @param material The glTF material property
-     * @param assign A function called synchronously after parsing the glTF properties
-     * @returns A promise that resolves with the loaded Babylon material when the load is complete or null if not handled
-     */
-    _loadMaterialAsync?(
-        context: string,
-        material: IMaterial,
-        babylonMesh: Nullable<Mesh>,
-        babylonDrawMode: number,
-        assign: (babylonMaterial: Material) => void
-    ): Nullable<Promise<Material>>;
-
-    /**
-     * Define this method to modify the default behavior when creating materials.
-     * @param context The context when loading the asset
-     * @param material The glTF material property
-     * @param babylonDrawMode The draw mode for the Babylon material
-     * @returns The Babylon material or null if not handled
-     */
-    createMaterial?(context: string, material: IMaterial, babylonDrawMode: number): Nullable<Material>;
-
-    /**
-     * Define this method to modify the default behavior when loading material properties.
-     * @param context The context when loading the asset
-     * @param material The glTF material property
-     * @param babylonMaterial The Babylon material
-     * @returns A promise that resolves when the load is complete or null if not handled
-     */
-    loadMaterialPropertiesAsync?(context: string, material: IMaterial, babylonMaterial: Material): Nullable<Promise<void>>;
-
-    /**
-     * Define this method to modify the default behavior when loading texture infos.
-     * @param context The context when loading the asset
-     * @param textureInfo The glTF texture info property
-     * @param assign A function called synchronously after parsing the glTF properties
-     * @returns A promise that resolves with the loaded Babylon texture when the load is complete or null if not handled
-     */
-    loadTextureInfoAsync?(context: string, textureInfo: ITextureInfo, assign: (babylonTexture: BaseTexture) => void): Nullable<Promise<BaseTexture>>;
-
-    /**
-     * @internal
-     * Define this method to modify the default behavior when loading textures.
-     * @param context The context when loading the asset
-     * @param texture The glTF texture property
-     * @param assign A function called synchronously after parsing the glTF properties
-     * @returns A promise that resolves with the loaded Babylon texture when the load is complete or null if not handled
-     */
-    _loadTextureAsync?(context: string, texture: ITexture, assign: (babylonTexture: BaseTexture) => void): Nullable<Promise<BaseTexture>>;
-
-    /**
-     * Define this method to modify the default behavior when loading animations.
-     * @param context The context when loading the asset
-     * @param animation The glTF animation property
-     * @returns A promise that resolves with the loaded Babylon animation group when the load is complete or null if not handled
-     */
-    loadAnimationAsync?(context: string, animation: IAnimation): Nullable<Promise<AnimationGroup>>;
-
-    /**
-<<<<<<< HEAD
-     * @hidden
-     * Define this method to modify the default behvaior when loading animation channels.
-     * @param context The context when loading the asset
-     * @param animationContext The context of the animation when loading the asset
-     * @param animation The glTF animation property
-     * @param channel The glTF animation channel property
-     * @param onLoad Called for each animation loaded
-     * @returns A void promise that resolves when the load is complete or null if not handled
-     */
-    _loadAnimationChannelAsync?(
-        context: string,
-        animationContext: string,
-        animation: IAnimation,
-        channel: IAnimationChannel,
-        onLoad: (babylonAnimatable: IAnimatable, babylonAnimation: Animation) => void
-    ): Nullable<Promise<void>>;
-
-    /**
-     * @hidden
-=======
-     * @internal
->>>>>>> 446e4360
-     * Define this method to modify the default behavior when loading skins.
-     * @param context The context when loading the asset
-     * @param node The glTF node property
-     * @param skin The glTF skin property
-     * @returns A promise that resolves when the load is complete or null if not handled
-     */
-    _loadSkinAsync?(context: string, node: INode, skin: ISkin): Nullable<Promise<void>>;
-
-    /**
-     * @internal
-     * Define this method to modify the default behavior when loading uris.
-     * @param context The context when loading the asset
-     * @param property The glTF property associated with the uri
-     * @param uri The uri to load
-     * @returns A promise that resolves with the loaded data when the load is complete or null if not handled
-     */
-    _loadUriAsync?(context: string, property: IProperty, uri: string): Nullable<Promise<ArrayBufferView>>;
-
-    /**
-     * Define this method to modify the default behavior when loading buffer views.
-     * @param context The context when loading the asset
-     * @param bufferView The glTF buffer view property
-     * @returns A promise that resolves with the loaded data when the load is complete or null if not handled
-     */
-    loadBufferViewAsync?(context: string, bufferView: IBufferView): Nullable<Promise<ArrayBufferView>>;
-
-    /**
-     * Define this method to modify the default behavior when loading buffers.
-     * @param context The context when loading the asset
-     * @param buffer The glTF buffer property
-     * @param byteOffset The byte offset to load
-     * @param byteLength The byte length to load
-     * @returns A promise that resolves with the loaded data when the load is complete or null if not handled
-     */
-    loadBufferAsync?(context: string, buffer: IBuffer, byteOffset: number, byteLength: number): Nullable<Promise<ArrayBufferView>>;
-}
+﻿import type { Nullable } from "core/types";
+import type { Animation } from "core/Animations/animation";
+import type { AnimationGroup } from "core/Animations/animationGroup";
+import type { Material } from "core/Materials/material";
+import type { Camera } from "core/Cameras/camera";
+import type { Geometry } from "core/Meshes/geometry";
+import type { TransformNode } from "core/Meshes/transformNode";
+import type { BaseTexture } from "core/Materials/Textures/baseTexture";
+import type { Mesh } from "core/Meshes/mesh";
+import type { AbstractMesh } from "core/Meshes/abstractMesh";
+import type { IDisposable } from "core/scene";
+import type {
+    IScene,
+    INode,
+    IMesh,
+    ISkin,
+    ICamera,
+    IMeshPrimitive,
+    IMaterial,
+    ITextureInfo,
+    IAnimation,
+    ITexture,
+    IBufferView,
+    IBuffer,
+    IAnimationChannel,
+} from "./glTFLoaderInterfaces";
+import type { IGLTFLoaderExtension as IGLTFBaseLoaderExtension } from "../glTFFileLoader";
+import type { IProperty } from "babylonjs-gltf2interface";
+import type { IAnimatable } from "core/Animations/animatable.interface";
+
+/**
+ * Interface for a glTF loader extension.
+ */
+export interface IGLTFLoaderExtension extends IGLTFBaseLoaderExtension, IDisposable {
+    /**
+     * Called after the loader state changes to LOADING.
+     */
+    onLoading?(): void;
+
+    /**
+     * Called after the loader state changes to READY.
+     */
+    onReady?(): void;
+
+    /**
+     * Define this method to modify the default behavior when loading scenes.
+     * @param context The context when loading the asset
+     * @param scene The glTF scene property
+     * @returns A promise that resolves when the load is complete or null if not handled
+     */
+    loadSceneAsync?(context: string, scene: IScene): Nullable<Promise<void>>;
+
+    /**
+     * Define this method to modify the default behavior when loading nodes.
+     * @param context The context when loading the asset
+     * @param node The glTF node property
+     * @param assign A function called synchronously after parsing the glTF properties
+     * @returns A promise that resolves with the loaded Babylon transform node when the load is complete or null if not handled
+     */
+    loadNodeAsync?(context: string, node: INode, assign: (babylonMesh: TransformNode) => void): Nullable<Promise<TransformNode>>;
+
+    /**
+     * Define this method to modify the default behavior when loading cameras.
+     * @param context The context when loading the asset
+     * @param camera The glTF camera property
+     * @param assign A function called synchronously after parsing the glTF properties
+     * @returns A promise that resolves with the loaded Babylon camera when the load is complete or null if not handled
+     */
+    loadCameraAsync?(context: string, camera: ICamera, assign: (babylonCamera: Camera) => void): Nullable<Promise<Camera>>;
+
+    /**
+     * @internal
+     * Define this method to modify the default behavior when loading vertex data for mesh primitives.
+     * @param context The context when loading the asset
+     * @param primitive The glTF mesh primitive property
+     * @returns A promise that resolves with the loaded geometry when the load is complete or null if not handled
+     */
+    _loadVertexDataAsync?(context: string, primitive: IMeshPrimitive, babylonMesh: Mesh): Nullable<Promise<Geometry>>;
+
+    /**
+     * @internal
+     * Define this method to modify the default behavior when loading data for mesh primitives.
+     * @param context The context when loading the asset
+     * @param name The mesh name when loading the asset
+     * @param node The glTF node when loading the asset
+     * @param mesh The glTF mesh when loading the asset
+     * @param primitive The glTF mesh primitive property
+     * @param assign A function called synchronously after parsing the glTF properties
+     * @returns A promise that resolves with the loaded mesh when the load is complete or null if not handled
+     */
+    _loadMeshPrimitiveAsync?(
+        context: string,
+        name: string,
+        node: INode,
+        mesh: IMesh,
+        primitive: IMeshPrimitive,
+        assign: (babylonMesh: AbstractMesh) => void
+    ): Nullable<Promise<AbstractMesh>>;
+
+    /**
+     * @internal
+     * Define this method to modify the default behavior when loading materials. Load material creates the material and then loads material properties.
+     * @param context The context when loading the asset
+     * @param material The glTF material property
+     * @param assign A function called synchronously after parsing the glTF properties
+     * @returns A promise that resolves with the loaded Babylon material when the load is complete or null if not handled
+     */
+    _loadMaterialAsync?(
+        context: string,
+        material: IMaterial,
+        babylonMesh: Nullable<Mesh>,
+        babylonDrawMode: number,
+        assign: (babylonMaterial: Material) => void
+    ): Nullable<Promise<Material>>;
+
+    /**
+     * Define this method to modify the default behavior when creating materials.
+     * @param context The context when loading the asset
+     * @param material The glTF material property
+     * @param babylonDrawMode The draw mode for the Babylon material
+     * @returns The Babylon material or null if not handled
+     */
+    createMaterial?(context: string, material: IMaterial, babylonDrawMode: number): Nullable<Material>;
+
+    /**
+     * Define this method to modify the default behavior when loading material properties.
+     * @param context The context when loading the asset
+     * @param material The glTF material property
+     * @param babylonMaterial The Babylon material
+     * @returns A promise that resolves when the load is complete or null if not handled
+     */
+    loadMaterialPropertiesAsync?(context: string, material: IMaterial, babylonMaterial: Material): Nullable<Promise<void>>;
+
+    /**
+     * Define this method to modify the default behavior when loading texture infos.
+     * @param context The context when loading the asset
+     * @param textureInfo The glTF texture info property
+     * @param assign A function called synchronously after parsing the glTF properties
+     * @returns A promise that resolves with the loaded Babylon texture when the load is complete or null if not handled
+     */
+    loadTextureInfoAsync?(context: string, textureInfo: ITextureInfo, assign: (babylonTexture: BaseTexture) => void): Nullable<Promise<BaseTexture>>;
+
+    /**
+     * @internal
+     * Define this method to modify the default behavior when loading textures.
+     * @param context The context when loading the asset
+     * @param texture The glTF texture property
+     * @param assign A function called synchronously after parsing the glTF properties
+     * @returns A promise that resolves with the loaded Babylon texture when the load is complete or null if not handled
+     */
+    _loadTextureAsync?(context: string, texture: ITexture, assign: (babylonTexture: BaseTexture) => void): Nullable<Promise<BaseTexture>>;
+
+    /**
+     * Define this method to modify the default behavior when loading animations.
+     * @param context The context when loading the asset
+     * @param animation The glTF animation property
+     * @returns A promise that resolves with the loaded Babylon animation group when the load is complete or null if not handled
+     */
+    loadAnimationAsync?(context: string, animation: IAnimation): Nullable<Promise<AnimationGroup>>;
+
+    /**
+     * @internal
+     * Define this method to modify the default behvaior when loading animation channels.
+     * @param context The context when loading the asset
+     * @param animationContext The context of the animation when loading the asset
+     * @param animation The glTF animation property
+     * @param channel The glTF animation channel property
+     * @param onLoad Called for each animation loaded
+     * @returns A void promise that resolves when the load is complete or null if not handled
+     */
+    _loadAnimationChannelAsync?(
+        context: string,
+        animationContext: string,
+        animation: IAnimation,
+        channel: IAnimationChannel,
+        onLoad: (babylonAnimatable: IAnimatable, babylonAnimation: Animation) => void
+    ): Nullable<Promise<void>>;
+
+    /**
+     * @internal
+     * Define this method to modify the default behavior when loading skins.
+     * @param context The context when loading the asset
+     * @param node The glTF node property
+     * @param skin The glTF skin property
+     * @returns A promise that resolves when the load is complete or null if not handled
+     */
+    _loadSkinAsync?(context: string, node: INode, skin: ISkin): Nullable<Promise<void>>;
+
+    /**
+     * @internal
+     * Define this method to modify the default behavior when loading uris.
+     * @param context The context when loading the asset
+     * @param property The glTF property associated with the uri
+     * @param uri The uri to load
+     * @returns A promise that resolves with the loaded data when the load is complete or null if not handled
+     */
+    _loadUriAsync?(context: string, property: IProperty, uri: string): Nullable<Promise<ArrayBufferView>>;
+
+    /**
+     * Define this method to modify the default behavior when loading buffer views.
+     * @param context The context when loading the asset
+     * @param bufferView The glTF buffer view property
+     * @returns A promise that resolves with the loaded data when the load is complete or null if not handled
+     */
+    loadBufferViewAsync?(context: string, bufferView: IBufferView): Nullable<Promise<ArrayBufferView>>;
+
+    /**
+     * Define this method to modify the default behavior when loading buffers.
+     * @param context The context when loading the asset
+     * @param buffer The glTF buffer property
+     * @param byteOffset The byte offset to load
+     * @param byteLength The byte length to load
+     * @returns A promise that resolves with the loaded data when the load is complete or null if not handled
+     */
+    loadBufferAsync?(context: string, buffer: IBuffer, byteOffset: number, byteLength: number): Nullable<Promise<ArrayBufferView>>;
+}