--- conflicted
+++ resolved
@@ -1,266 +1,252 @@
-﻿import type { AnimationGroup } from "core/Animations/animationGroup";
-import type { Skeleton } from "core/Bones/skeleton";
-import type { Material } from "core/Materials/material";
-import type { TransformNode } from "core/Meshes/transformNode";
-import type { Buffer, VertexBuffer } from "core/Buffers/buffer";
-import type { AbstractMesh } from "core/Meshes/abstractMesh";
-import type { Mesh } from "core/Meshes/mesh";
-import type { Camera } from "core/Cameras/camera";
-import type { Light } from "core/Lights/light";
-
-import type * as GLTF2 from "babylonjs-gltf2interface";
-
-/**
- * Loader interface with an index field.
- */
-export interface IArrayItem {
-    /**
-     * The index of this item in the array.
-     */
-    index: number;
-}
-
-/**
- * Loader interface with additional members.
- */
-export interface IAccessor extends GLTF2.IAccessor, IArrayItem {
-    /** @internal */
-    _data?: Promise<ArrayBufferView>;
-
-    /** @internal */
-    _babylonVertexBuffer?: { [kind: string]: Promise<VertexBuffer> };
-}
-
-/**
- * Loader interface with additional members.
- */
-export interface IAnimationChannel extends GLTF2.IAnimationChannel, IArrayItem {}
-
-/** @internal */
-// eslint-disable-next-line @typescript-eslint/naming-convention
-export interface _IAnimationSamplerData {
-    input: Float32Array;
-    interpolation: GLTF2.AnimationSamplerInterpolation;
-    output: Float32Array;
-}
-
-/**
- * Loader interface with additional members.
- */
-export interface IAnimationSampler extends GLTF2.IAnimationSampler, IArrayItem {
-    /** @internal */
-    _data?: Promise<_IAnimationSamplerData>;
-}
-
-/**
- * Loader interface with additional members.
- */
-export interface IAnimation extends GLTF2.IAnimation, IArrayItem {
-    channels: IAnimationChannel[];
-    samplers: IAnimationSampler[];
-
-    /** @internal */
-    _babylonAnimationGroup?: AnimationGroup;
-}
-
-/**
- * Loader interface with additional members.
- */
-export interface IBuffer extends GLTF2.IBuffer, IArrayItem {
-    /** @internal */
-    _data?: Promise<ArrayBufferView>;
-}
-
-/**
- * Loader interface with additional members.
- */
-export interface IBufferView extends GLTF2.IBufferView, IArrayItem {
-    /** @internal */
-    _data?: Promise<ArrayBufferView>;
-
-    /** @internal */
-    _babylonBuffer?: Promise<Buffer>;
-}
-
-/**
- * Loader interface with additional members.
- */
-<<<<<<< HEAD
-export interface ICamera extends GLTF2.ICamera, IArrayItem {
-    /** @hidden */
-    _babylonCamera?: Camera;
-=======
-export interface IKHRLight extends GLTF2.IKHRLightsPunctual_Light {
-    /** @internal */
-    _babylonLight: Light;
-}
-
-/**
- * Loader interface with additional members.
- */
-export interface ICamera extends GLTF2.ICamera, IArrayItem {
-    /** @internal */
-    _babylonCamera: Camera;
->>>>>>> 446e4360
-}
-
-/**
- * Loader interface with additional members.
- */
-export interface IImage extends GLTF2.IImage, IArrayItem {
-    /** @internal */
-    _data?: Promise<ArrayBufferView>;
-}
-
-/**
- * Loader interface with additional members.
- */
-export interface IMaterialNormalTextureInfo extends GLTF2.IMaterialNormalTextureInfo, ITextureInfo {}
-
-/**
- * Loader interface with additional members.
- */
-export interface IMaterialOcclusionTextureInfo extends GLTF2.IMaterialOcclusionTextureInfo, ITextureInfo {}
-
-/**
- * Loader interface with additional members.
- */
-export interface IMaterialPbrMetallicRoughness extends GLTF2.IMaterialPbrMetallicRoughness {
-    baseColorTexture?: ITextureInfo;
-    metallicRoughnessTexture?: ITextureInfo;
-}
-
-/**
- * Loader interface with additional members.
- */
-export interface IMaterial extends GLTF2.IMaterial, IArrayItem {
-    pbrMetallicRoughness?: IMaterialPbrMetallicRoughness;
-    normalTexture?: IMaterialNormalTextureInfo;
-    occlusionTexture?: IMaterialOcclusionTextureInfo;
-    emissiveTexture?: ITextureInfo;
-
-    /** @internal */
-    _data?: {
-        [babylonDrawMode: number]: {
-            babylonMaterial: Material;
-            babylonMeshes: AbstractMesh[];
-            promise: Promise<void>;
-        };
-    };
-}
-
-/**
- * Loader interface with additional members.
- */
-export interface IMesh extends GLTF2.IMesh, IArrayItem {
-    primitives: IMeshPrimitive[];
-}
-
-/**
- * Loader interface with additional members.
- */
-export interface IMeshPrimitive extends GLTF2.IMeshPrimitive, IArrayItem {
-    /** @internal */
-    _instanceData?: {
-        babylonSourceMesh: Mesh;
-        promise: Promise<any>;
-    };
-}
-
-/**
- * Loader interface with additional members.
- */
-export interface INode extends GLTF2.INode, IArrayItem {
-    /**
-     * The parent glTF node.
-     */
-    parent?: INode;
-
-    /** @internal */
-    _babylonTransformNode?: TransformNode;
-
-    /** @internal */
-    _babylonTransformNodeForSkin?: TransformNode;
-
-    /** @internal */
-    _primitiveBabylonMeshes?: AbstractMesh[];
-
-    /** @internal */
-    _numMorphTargets?: number;
-}
-
-/** @internal */
-// eslint-disable-next-line @typescript-eslint/naming-convention
-export interface _ISamplerData {
-    noMipMaps: boolean;
-    samplingMode: number;
-    wrapU: number;
-    wrapV: number;
-}
-
-/**
- * Loader interface with additional members.
- */
-export interface ISampler extends GLTF2.ISampler, IArrayItem {
-    /** @internal */
-    _data?: _ISamplerData;
-}
-
-/**
- * Loader interface with additional members.
- */
-export interface IScene extends GLTF2.IScene, IArrayItem {}
-
-/**
- * Loader interface with additional members.
- */
-export interface ISkin extends GLTF2.ISkin, IArrayItem {
-    /** @internal */
-    _data?: {
-        babylonSkeleton: Skeleton;
-        promise: Promise<void>;
-    };
-}
-
-/**
- * Loader interface with additional members.
- */
-export interface ITexture extends GLTF2.ITexture, IArrayItem {
-    /** @internal */
-    _textureInfo: ITextureInfo;
-}
-
-/**
- * Loader interface with additional members.
- */
-export interface ITextureInfo extends GLTF2.ITextureInfo {
-    /** false or undefined if the texture holds color data (true if data are roughness, normal, ...) */
-    nonColorData?: boolean;
-}
-
-/**
- * Loader interface with additional members.
- */
-export interface IGLTF extends GLTF2.IGLTF {
-    accessors?: IAccessor[];
-    animations?: IAnimation[];
-    buffers?: IBuffer[];
-    bufferViews?: IBufferView[];
-    cameras?: ICamera[];
-    images?: IImage[];
-    materials?: IMaterial[];
-    meshes?: IMesh[];
-    nodes?: INode[];
-    samplers?: ISampler[];
-    scenes?: IScene[];
-    skins?: ISkin[];
-    textures?: ITexture[];
-}
-
-/**
- * Loader interface with additional members.
- */
-export interface IKHRLightsPunctual_Light extends GLTF2.IKHRLightsPunctual_Light, IArrayItem {
-    /** @hidden */
-    _babylonLight?: Light;
-}
+﻿import type { AnimationGroup } from "core/Animations/animationGroup";
+import type { Skeleton } from "core/Bones/skeleton";
+import type { Material } from "core/Materials/material";
+import type { TransformNode } from "core/Meshes/transformNode";
+import type { Buffer, VertexBuffer } from "core/Buffers/buffer";
+import type { AbstractMesh } from "core/Meshes/abstractMesh";
+import type { Mesh } from "core/Meshes/mesh";
+import type { Camera } from "core/Cameras/camera";
+import type { Light } from "core/Lights/light";
+
+import type * as GLTF2 from "babylonjs-gltf2interface";
+
+/**
+ * Loader interface with an index field.
+ */
+export interface IArrayItem {
+    /**
+     * The index of this item in the array.
+     */
+    index: number;
+}
+
+/**
+ * Loader interface with additional members.
+ */
+export interface IAccessor extends GLTF2.IAccessor, IArrayItem {
+    /** @internal */
+    _data?: Promise<ArrayBufferView>;
+
+    /** @internal */
+    _babylonVertexBuffer?: { [kind: string]: Promise<VertexBuffer> };
+}
+
+/**
+ * Loader interface with additional members.
+ */
+export interface IAnimationChannel extends GLTF2.IAnimationChannel, IArrayItem {}
+
+/** @internal */
+// eslint-disable-next-line @typescript-eslint/naming-convention
+export interface _IAnimationSamplerData {
+    input: Float32Array;
+    interpolation: GLTF2.AnimationSamplerInterpolation;
+    output: Float32Array;
+}
+
+/**
+ * Loader interface with additional members.
+ */
+export interface IAnimationSampler extends GLTF2.IAnimationSampler, IArrayItem {
+    /** @internal */
+    _data?: Promise<_IAnimationSamplerData>;
+}
+
+/**
+ * Loader interface with additional members.
+ */
+export interface IAnimation extends GLTF2.IAnimation, IArrayItem {
+    channels: IAnimationChannel[];
+    samplers: IAnimationSampler[];
+
+    /** @internal */
+    _babylonAnimationGroup?: AnimationGroup;
+}
+
+/**
+ * Loader interface with additional members.
+ */
+export interface IBuffer extends GLTF2.IBuffer, IArrayItem {
+    /** @internal */
+    _data?: Promise<ArrayBufferView>;
+}
+
+/**
+ * Loader interface with additional members.
+ */
+export interface IBufferView extends GLTF2.IBufferView, IArrayItem {
+    /** @internal */
+    _data?: Promise<ArrayBufferView>;
+
+    /** @internal */
+    _babylonBuffer?: Promise<Buffer>;
+}
+
+/**
+ * Loader interface with additional members.
+ */
+export interface ICamera extends GLTF2.ICamera, IArrayItem {
+    /** @internal */
+    _babylonCamera?: Camera;
+}
+
+/**
+ * Loader interface with additional members.
+ */
+export interface IImage extends GLTF2.IImage, IArrayItem {
+    /** @internal */
+    _data?: Promise<ArrayBufferView>;
+}
+
+/**
+ * Loader interface with additional members.
+ */
+export interface IMaterialNormalTextureInfo extends GLTF2.IMaterialNormalTextureInfo, ITextureInfo {}
+
+/**
+ * Loader interface with additional members.
+ */
+export interface IMaterialOcclusionTextureInfo extends GLTF2.IMaterialOcclusionTextureInfo, ITextureInfo {}
+
+/**
+ * Loader interface with additional members.
+ */
+export interface IMaterialPbrMetallicRoughness extends GLTF2.IMaterialPbrMetallicRoughness {
+    baseColorTexture?: ITextureInfo;
+    metallicRoughnessTexture?: ITextureInfo;
+}
+
+/**
+ * Loader interface with additional members.
+ */
+export interface IMaterial extends GLTF2.IMaterial, IArrayItem {
+    pbrMetallicRoughness?: IMaterialPbrMetallicRoughness;
+    normalTexture?: IMaterialNormalTextureInfo;
+    occlusionTexture?: IMaterialOcclusionTextureInfo;
+    emissiveTexture?: ITextureInfo;
+
+    /** @internal */
+    _data?: {
+        [babylonDrawMode: number]: {
+            babylonMaterial: Material;
+            babylonMeshes: AbstractMesh[];
+            promise: Promise<void>;
+        };
+    };
+}
+
+/**
+ * Loader interface with additional members.
+ */
+export interface IMesh extends GLTF2.IMesh, IArrayItem {
+    primitives: IMeshPrimitive[];
+}
+
+/**
+ * Loader interface with additional members.
+ */
+export interface IMeshPrimitive extends GLTF2.IMeshPrimitive, IArrayItem {
+    /** @internal */
+    _instanceData?: {
+        babylonSourceMesh: Mesh;
+        promise: Promise<any>;
+    };
+}
+
+/**
+ * Loader interface with additional members.
+ */
+export interface INode extends GLTF2.INode, IArrayItem {
+    /**
+     * The parent glTF node.
+     */
+    parent?: INode;
+
+    /** @internal */
+    _babylonTransformNode?: TransformNode;
+
+    /** @internal */
+    _babylonTransformNodeForSkin?: TransformNode;
+
+    /** @internal */
+    _primitiveBabylonMeshes?: AbstractMesh[];
+
+    /** @internal */
+    _numMorphTargets?: number;
+}
+
+/** @internal */
+// eslint-disable-next-line @typescript-eslint/naming-convention
+export interface _ISamplerData {
+    noMipMaps: boolean;
+    samplingMode: number;
+    wrapU: number;
+    wrapV: number;
+}
+
+/**
+ * Loader interface with additional members.
+ */
+export interface ISampler extends GLTF2.ISampler, IArrayItem {
+    /** @internal */
+    _data?: _ISamplerData;
+}
+
+/**
+ * Loader interface with additional members.
+ */
+export interface IScene extends GLTF2.IScene, IArrayItem {}
+
+/**
+ * Loader interface with additional members.
+ */
+export interface ISkin extends GLTF2.ISkin, IArrayItem {
+    /** @internal */
+    _data?: {
+        babylonSkeleton: Skeleton;
+        promise: Promise<void>;
+    };
+}
+
+/**
+ * Loader interface with additional members.
+ */
+export interface ITexture extends GLTF2.ITexture, IArrayItem {
+    /** @internal */
+    _textureInfo: ITextureInfo;
+}
+
+/**
+ * Loader interface with additional members.
+ */
+export interface ITextureInfo extends GLTF2.ITextureInfo {
+    /** false or undefined if the texture holds color data (true if data are roughness, normal, ...) */
+    nonColorData?: boolean;
+}
+
+/**
+ * Loader interface with additional members.
+ */
+export interface IGLTF extends GLTF2.IGLTF {
+    accessors?: IAccessor[];
+    animations?: IAnimation[];
+    buffers?: IBuffer[];
+    bufferViews?: IBufferView[];
+    cameras?: ICamera[];
+    images?: IImage[];
+    materials?: IMaterial[];
+    meshes?: IMesh[];
+    nodes?: INode[];
+    samplers?: ISampler[];
+    scenes?: IScene[];
+    skins?: ISkin[];
+    textures?: ITexture[];
+}
+
+/**
+ * Loader interface with additional members.
+ */
+export interface IKHRLightsPunctual_Light extends GLTF2.IKHRLightsPunctual_Light, IArrayItem {
+    /** @hidden */
+    _babylonLight?: Light;
+}