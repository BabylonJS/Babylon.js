import type * as GLTF2 from "babylonjs-gltf2interface";
import { Tools } from "core/Misc/tools";

// eslint-disable-next-line @typescript-eslint/naming-convention
declare let GLTFValidator: GLTF2.IGLTFValidator;

// WorkerGlobalScope
declare function importScripts(...urls: string[]): void;
declare function postMessage(message: any, transfer?: any[]): void;

function validateAsync(
    data: string | ArrayBuffer,
    rootUrl: string,
    fileName: string,
    getExternalResource: (uri: string) => Promise<ArrayBuffer>
): Promise<GLTF2.IGLTFValidationResults> {
    const options: GLTF2.IGLTFValidationOptions = {
        externalResourceFunction: (uri) => getExternalResource(uri).then((value) => new Uint8Array(value)),
    };

    if (fileName) {
        options.uri = rootUrl === "file:" ? fileName : rootUrl + fileName;
    }

    return data instanceof ArrayBuffer ? GLTFValidator.validateBytes(new Uint8Array(data), options) : GLTFValidator.validateString(data, options);
}

/**
 * The worker function that gets converted to a blob url to pass into a worker.
 */
function workerFunc(): void {
    const pendingExternalResources: Array<{ resolve: (data: any) => void; reject: (reason: any) => void }> = [];

    onmessage = (message) => {
        const data = message.data;
        switch (data.id) {
            case "init": {
                importScripts(data.url);
                break;
            }
            case "validate": {
                validateAsync(
                    data.data,
                    data.rootUrl,
                    data.fileName,
                    (uri) =>
                        new Promise((resolve, reject) => {
                            const index = pendingExternalResources.length;
                            pendingExternalResources.push({ resolve, reject });
                            postMessage({ id: "getExternalResource", index: index, uri: uri });
                        })
                ).then(
                    (value) => {
                        postMessage({ id: "validate.resolve", value: value });
                    },
                    (reason) => {
                        postMessage({ id: "validate.reject", reason: reason });
                    }
                );
                break;
            }
            case "getExternalResource.resolve": {
                pendingExternalResources[data.index].resolve(data.value);
                break;
            }
            case "getExternalResource.reject": {
                pendingExternalResources[data.index].reject(data.reason);
                break;
            }
        }
    };
}

/**
 * Configuration for glTF validation
 */
export interface IGLTFValidationConfiguration {
    /**
     * The url of the glTF validator.
     */
    url: string;
}

/**
 * glTF validation
 */
export class GLTFValidation {
    /**
     * The configuration. Defaults to `{ url: "https://cdn.babylonjs.com/gltf_validator.js" }`.
     */
    public static Configuration: IGLTFValidationConfiguration = {
<<<<<<< HEAD
        url: `${Tools._DefaultCdnUrl}/gltf_validator.js`,
=======
        url: "https://cdn.babylonjs.com/gltf_validator.js",
>>>>>>> ac5bb823
    };

    private static _LoadScriptPromise: Promise<void>;

    /**
     * Validate a glTF asset using the glTF-Validator.
     * @param data The JSON of a glTF or the array buffer of a binary glTF
     * @param rootUrl The root url for the glTF
     * @param fileName The file name for the glTF
     * @param getExternalResource The callback to get external resources for the glTF validator
     * @returns A promise that resolves with the glTF validation results once complete
     */
    public static ValidateAsync(
        data: string | ArrayBufferView,
        rootUrl: string,
        fileName: string,
        getExternalResource: (uri: string) => Promise<ArrayBuffer>
    ): Promise<GLTF2.IGLTFValidationResults> {
        const dataCopy = ArrayBuffer.isView(data) ? (data as Uint8Array).slice().buffer : (data as string);

        if (typeof Worker === "function") {
            return new Promise((resolve, reject) => {
                const workerContent = `${validateAsync}(${workerFunc})()`;
                const workerBlobUrl = URL.createObjectURL(new Blob([workerContent], { type: "application/javascript" }));
                const worker = new Worker(workerBlobUrl);

                const onError = (error: ErrorEvent) => {
                    worker.removeEventListener("error", onError);
                    worker.removeEventListener("message", onMessage);
                    reject(error);
                };

                const onMessage = (message: MessageEvent) => {
                    const data = message.data;
                    switch (data.id) {
                        case "getExternalResource": {
                            getExternalResource(data.uri).then(
                                (value) => {
                                    worker.postMessage({ id: "getExternalResource.resolve", index: data.index, value: value }, [value]);
                                },
                                (reason) => {
                                    worker.postMessage({ id: "getExternalResource.reject", index: data.index, reason: reason });
                                }
                            );
                            break;
                        }
                        case "validate.resolve": {
                            worker.removeEventListener("error", onError);
                            worker.removeEventListener("message", onMessage);
                            resolve(data.value);
                            worker.terminate();
                            break;
                        }
                        case "validate.reject": {
                            worker.removeEventListener("error", onError);
                            worker.removeEventListener("message", onMessage);
                            reject(data.reason);
                            worker.terminate();
                        }
                    }
                };

                worker.addEventListener("error", onError);
                worker.addEventListener("message", onMessage);

                worker.postMessage({ id: "init", url: Tools.GetBabylonScriptURL(this.Configuration.url) });
                worker.postMessage({ id: "validate", data: dataCopy, rootUrl: rootUrl, fileName: fileName });
            });
        } else {
            if (!this._LoadScriptPromise) {
                this._LoadScriptPromise = Tools.LoadBabylonScriptAsync(this.Configuration.url);
            }

            return this._LoadScriptPromise.then(() => {
                return validateAsync(dataCopy, rootUrl, fileName, getExternalResource);
            });
        }
    }
}
<|MERGE_RESOLUTION|>--- conflicted
+++ resolved
@@ -1,175 +1,171 @@
-import type * as GLTF2 from "babylonjs-gltf2interface";
-import { Tools } from "core/Misc/tools";
-
-// eslint-disable-next-line @typescript-eslint/naming-convention
-declare let GLTFValidator: GLTF2.IGLTFValidator;
-
-// WorkerGlobalScope
-declare function importScripts(...urls: string[]): void;
-declare function postMessage(message: any, transfer?: any[]): void;
-
-function validateAsync(
-    data: string | ArrayBuffer,
-    rootUrl: string,
-    fileName: string,
-    getExternalResource: (uri: string) => Promise<ArrayBuffer>
-): Promise<GLTF2.IGLTFValidationResults> {
-    const options: GLTF2.IGLTFValidationOptions = {
-        externalResourceFunction: (uri) => getExternalResource(uri).then((value) => new Uint8Array(value)),
-    };
-
-    if (fileName) {
-        options.uri = rootUrl === "file:" ? fileName : rootUrl + fileName;
-    }
-
-    return data instanceof ArrayBuffer ? GLTFValidator.validateBytes(new Uint8Array(data), options) : GLTFValidator.validateString(data, options);
-}
-
-/**
- * The worker function that gets converted to a blob url to pass into a worker.
- */
-function workerFunc(): void {
-    const pendingExternalResources: Array<{ resolve: (data: any) => void; reject: (reason: any) => void }> = [];
-
-    onmessage = (message) => {
-        const data = message.data;
-        switch (data.id) {
-            case "init": {
-                importScripts(data.url);
-                break;
-            }
-            case "validate": {
-                validateAsync(
-                    data.data,
-                    data.rootUrl,
-                    data.fileName,
-                    (uri) =>
-                        new Promise((resolve, reject) => {
-                            const index = pendingExternalResources.length;
-                            pendingExternalResources.push({ resolve, reject });
-                            postMessage({ id: "getExternalResource", index: index, uri: uri });
-                        })
-                ).then(
-                    (value) => {
-                        postMessage({ id: "validate.resolve", value: value });
-                    },
-                    (reason) => {
-                        postMessage({ id: "validate.reject", reason: reason });
-                    }
-                );
-                break;
-            }
-            case "getExternalResource.resolve": {
-                pendingExternalResources[data.index].resolve(data.value);
-                break;
-            }
-            case "getExternalResource.reject": {
-                pendingExternalResources[data.index].reject(data.reason);
-                break;
-            }
-        }
-    };
-}
-
-/**
- * Configuration for glTF validation
- */
-export interface IGLTFValidationConfiguration {
-    /**
-     * The url of the glTF validator.
-     */
-    url: string;
-}
-
-/**
- * glTF validation
- */
-export class GLTFValidation {
-    /**
-     * The configuration. Defaults to `{ url: "https://cdn.babylonjs.com/gltf_validator.js" }`.
-     */
-    public static Configuration: IGLTFValidationConfiguration = {
-<<<<<<< HEAD
-        url: `${Tools._DefaultCdnUrl}/gltf_validator.js`,
-=======
-        url: "https://cdn.babylonjs.com/gltf_validator.js",
->>>>>>> ac5bb823
-    };
-
-    private static _LoadScriptPromise: Promise<void>;
-
-    /**
-     * Validate a glTF asset using the glTF-Validator.
-     * @param data The JSON of a glTF or the array buffer of a binary glTF
-     * @param rootUrl The root url for the glTF
-     * @param fileName The file name for the glTF
-     * @param getExternalResource The callback to get external resources for the glTF validator
-     * @returns A promise that resolves with the glTF validation results once complete
-     */
-    public static ValidateAsync(
-        data: string | ArrayBufferView,
-        rootUrl: string,
-        fileName: string,
-        getExternalResource: (uri: string) => Promise<ArrayBuffer>
-    ): Promise<GLTF2.IGLTFValidationResults> {
-        const dataCopy = ArrayBuffer.isView(data) ? (data as Uint8Array).slice().buffer : (data as string);
-
-        if (typeof Worker === "function") {
-            return new Promise((resolve, reject) => {
-                const workerContent = `${validateAsync}(${workerFunc})()`;
-                const workerBlobUrl = URL.createObjectURL(new Blob([workerContent], { type: "application/javascript" }));
-                const worker = new Worker(workerBlobUrl);
-
-                const onError = (error: ErrorEvent) => {
-                    worker.removeEventListener("error", onError);
-                    worker.removeEventListener("message", onMessage);
-                    reject(error);
-                };
-
-                const onMessage = (message: MessageEvent) => {
-                    const data = message.data;
-                    switch (data.id) {
-                        case "getExternalResource": {
-                            getExternalResource(data.uri).then(
-                                (value) => {
-                                    worker.postMessage({ id: "getExternalResource.resolve", index: data.index, value: value }, [value]);
-                                },
-                                (reason) => {
-                                    worker.postMessage({ id: "getExternalResource.reject", index: data.index, reason: reason });
-                                }
-                            );
-                            break;
-                        }
-                        case "validate.resolve": {
-                            worker.removeEventListener("error", onError);
-                            worker.removeEventListener("message", onMessage);
-                            resolve(data.value);
-                            worker.terminate();
-                            break;
-                        }
-                        case "validate.reject": {
-                            worker.removeEventListener("error", onError);
-                            worker.removeEventListener("message", onMessage);
-                            reject(data.reason);
-                            worker.terminate();
-                        }
-                    }
-                };
-
-                worker.addEventListener("error", onError);
-                worker.addEventListener("message", onMessage);
-
-                worker.postMessage({ id: "init", url: Tools.GetBabylonScriptURL(this.Configuration.url) });
-                worker.postMessage({ id: "validate", data: dataCopy, rootUrl: rootUrl, fileName: fileName });
-            });
-        } else {
-            if (!this._LoadScriptPromise) {
-                this._LoadScriptPromise = Tools.LoadBabylonScriptAsync(this.Configuration.url);
-            }
-
-            return this._LoadScriptPromise.then(() => {
-                return validateAsync(dataCopy, rootUrl, fileName, getExternalResource);
-            });
-        }
-    }
-}
+import type * as GLTF2 from "babylonjs-gltf2interface";
+import { Tools } from "core/Misc/tools";
+
+// eslint-disable-next-line @typescript-eslint/naming-convention
+declare let GLTFValidator: GLTF2.IGLTFValidator;
+
+// WorkerGlobalScope
+declare function importScripts(...urls: string[]): void;
+declare function postMessage(message: any, transfer?: any[]): void;
+
+function validateAsync(
+    data: string | ArrayBuffer,
+    rootUrl: string,
+    fileName: string,
+    getExternalResource: (uri: string) => Promise<ArrayBuffer>
+): Promise<GLTF2.IGLTFValidationResults> {
+    const options: GLTF2.IGLTFValidationOptions = {
+        externalResourceFunction: (uri) => getExternalResource(uri).then((value) => new Uint8Array(value)),
+    };
+
+    if (fileName) {
+        options.uri = rootUrl === "file:" ? fileName : rootUrl + fileName;
+    }
+
+    return data instanceof ArrayBuffer ? GLTFValidator.validateBytes(new Uint8Array(data), options) : GLTFValidator.validateString(data, options);
+}
+
+/**
+ * The worker function that gets converted to a blob url to pass into a worker.
+ */
+function workerFunc(): void {
+    const pendingExternalResources: Array<{ resolve: (data: any) => void; reject: (reason: any) => void }> = [];
+
+    onmessage = (message) => {
+        const data = message.data;
+        switch (data.id) {
+            case "init": {
+                importScripts(data.url);
+                break;
+            }
+            case "validate": {
+                validateAsync(
+                    data.data,
+                    data.rootUrl,
+                    data.fileName,
+                    (uri) =>
+                        new Promise((resolve, reject) => {
+                            const index = pendingExternalResources.length;
+                            pendingExternalResources.push({ resolve, reject });
+                            postMessage({ id: "getExternalResource", index: index, uri: uri });
+                        })
+                ).then(
+                    (value) => {
+                        postMessage({ id: "validate.resolve", value: value });
+                    },
+                    (reason) => {
+                        postMessage({ id: "validate.reject", reason: reason });
+                    }
+                );
+                break;
+            }
+            case "getExternalResource.resolve": {
+                pendingExternalResources[data.index].resolve(data.value);
+                break;
+            }
+            case "getExternalResource.reject": {
+                pendingExternalResources[data.index].reject(data.reason);
+                break;
+            }
+        }
+    };
+}
+
+/**
+ * Configuration for glTF validation
+ */
+export interface IGLTFValidationConfiguration {
+    /**
+     * The url of the glTF validator.
+     */
+    url: string;
+}
+
+/**
+ * glTF validation
+ */
+export class GLTFValidation {
+    /**
+     * The configuration. Defaults to `{ url: "https://cdn.babylonjs.com/gltf_validator.js" }`.
+     */
+    public static Configuration: IGLTFValidationConfiguration = {
+        url: `${Tools._DefaultCdnUrl}/gltf_validator.js`,
+    };
+
+    private static _LoadScriptPromise: Promise<void>;
+
+    /**
+     * Validate a glTF asset using the glTF-Validator.
+     * @param data The JSON of a glTF or the array buffer of a binary glTF
+     * @param rootUrl The root url for the glTF
+     * @param fileName The file name for the glTF
+     * @param getExternalResource The callback to get external resources for the glTF validator
+     * @returns A promise that resolves with the glTF validation results once complete
+     */
+    public static ValidateAsync(
+        data: string | ArrayBufferView,
+        rootUrl: string,
+        fileName: string,
+        getExternalResource: (uri: string) => Promise<ArrayBuffer>
+    ): Promise<GLTF2.IGLTFValidationResults> {
+        const dataCopy = ArrayBuffer.isView(data) ? (data as Uint8Array).slice().buffer : (data as string);
+
+        if (typeof Worker === "function") {
+            return new Promise((resolve, reject) => {
+                const workerContent = `${validateAsync}(${workerFunc})()`;
+                const workerBlobUrl = URL.createObjectURL(new Blob([workerContent], { type: "application/javascript" }));
+                const worker = new Worker(workerBlobUrl);
+
+                const onError = (error: ErrorEvent) => {
+                    worker.removeEventListener("error", onError);
+                    worker.removeEventListener("message", onMessage);
+                    reject(error);
+                };
+
+                const onMessage = (message: MessageEvent) => {
+                    const data = message.data;
+                    switch (data.id) {
+                        case "getExternalResource": {
+                            getExternalResource(data.uri).then(
+                                (value) => {
+                                    worker.postMessage({ id: "getExternalResource.resolve", index: data.index, value: value }, [value]);
+                                },
+                                (reason) => {
+                                    worker.postMessage({ id: "getExternalResource.reject", index: data.index, reason: reason });
+                                }
+                            );
+                            break;
+                        }
+                        case "validate.resolve": {
+                            worker.removeEventListener("error", onError);
+                            worker.removeEventListener("message", onMessage);
+                            resolve(data.value);
+                            worker.terminate();
+                            break;
+                        }
+                        case "validate.reject": {
+                            worker.removeEventListener("error", onError);
+                            worker.removeEventListener("message", onMessage);
+                            reject(data.reason);
+                            worker.terminate();
+                        }
+                    }
+                };
+
+                worker.addEventListener("error", onError);
+                worker.addEventListener("message", onMessage);
+
+                worker.postMessage({ id: "init", url: Tools.GetBabylonScriptURL(this.Configuration.url) });
+                worker.postMessage({ id: "validate", data: dataCopy, rootUrl: rootUrl, fileName: fileName });
+            });
+        } else {
+            if (!this._LoadScriptPromise) {
+                this._LoadScriptPromise = Tools.LoadBabylonScriptAsync(this.Configuration.url);
+            }
+
+            return this._LoadScriptPromise.then(() => {
+                return validateAsync(dataCopy, rootUrl, fileName, getExternalResource);
+            });
+        }
+    }
+}