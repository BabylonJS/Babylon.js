--- conflicted
+++ resolved
@@ -1,482 +1,467 @@
-<<<<<<< HEAD
-import type { ISceneLoaderPluginAsync, ISceneLoaderPluginFactory, ISceneLoaderPlugin, ISceneLoaderAsyncResult, ISceneLoaderProgressEvent } from "core/Loading/sceneLoader";
-=======
-import type {
-    ISceneLoaderPluginAsync,
-    ISceneLoaderPluginFactory,
-    ISceneLoaderAsyncResult,
-    ISceneLoaderPluginExtensions,
-    ISceneLoaderProgressEvent,
-    SceneLoaderPluginOptions,
-} from "core/Loading/sceneLoader";
->>>>>>> cf344cbe
-import { registerSceneLoaderPlugin } from "core/Loading/sceneLoader";
-import { SPLATFileLoaderMetadata } from "./splatFileLoader.metadata";
-import { GaussianSplattingMesh } from "core/Meshes/GaussianSplatting/gaussianSplattingMesh";
-import { AssetContainer } from "core/assetContainer";
-import type { Scene } from "core/scene";
-import type { Nullable } from "core/types";
-import type { AbstractMesh } from "core/Meshes/abstractMesh";
-import { Mesh } from "core/Meshes/mesh";
-import { Logger } from "core/Misc/logger";
-import { Quaternion, Vector3 } from "core/Maths/math.vector";
-import { PointsCloudSystem } from "core/Particles/pointsCloudSystem";
-import { Color4 } from "core/Maths/math.color";
-import { VertexData } from "core/Meshes/mesh.vertexData";
-import type { SPLATLoadingOptions } from "./splatLoadingOptions";
-
-declare module "core/Loading/sceneLoader" {
-    // eslint-disable-next-line jsdoc/require-jsdoc
-    export interface SceneLoaderPluginOptions {
-        /**
-         * Defines options for the splat loader.
-         */
-<<<<<<< HEAD
-        [SPLATFileLoaderMetadata.name]: {};
-=======
-        [PLUGIN_SPLAT]: Partial<SPLATLoadingOptions>;
->>>>>>> cf344cbe
-    }
-}
-
-/**
- * Indicator of the parsed ply buffer. A standard ready to use splat or an array of positions for a point cloud
- */
-const enum Mode {
-    Splat = 0,
-    PointCloud = 1,
-    Mesh = 2,
-}
-
-/**
- * A parsed buffer and how to use it
- */
-interface ParsedPLY {
-    data: ArrayBuffer;
-    mode: Mode;
-    faces?: number[];
-    hasVertexColors?: boolean;
-}
-
-/**
- * @experimental
- * SPLAT file type loader.
- * This is a babylon scene loader plugin.
- */
-export class SPLATFileLoader implements ISceneLoaderPluginAsync, ISceneLoaderPluginFactory {
-    /**
-     * Defines the name of the plugin.
-     */
-    public readonly name = SPLATFileLoaderMetadata.name;
-
-    private _assetContainer: Nullable<AssetContainer> = null;
-
-    private readonly _loadingOptions: Readonly<SPLATLoadingOptions>;
-    /**
-     * Defines the extensions the splat loader is able to load.
-     * force data to come in as an ArrayBuffer
-     */
-    public readonly extensions = SPLATFileLoaderMetadata.extensions;
-
-    /**
-     * Creates loader for gaussian splatting files
-     * @param loadingOptions options for loading and parsing splat and PLY files.
-     */
-    constructor(loadingOptions: Partial<Readonly<SPLATLoadingOptions>> = SPLATFileLoader._DefaultLoadingOptions) {
-        this._loadingOptions = loadingOptions;
-    }
-
-    private static readonly _DefaultLoadingOptions = {
-        keepInRam: false,
-    } as const satisfies SPLATLoadingOptions;
-
-    /** @internal */
-    createPlugin(options: SceneLoaderPluginOptions): ISceneLoaderPluginAsync {
-        return new SPLATFileLoader(options[PLUGIN_SPLAT]);
-    }
-
-    /**
-     * Imports  from the loaded gaussian splatting data and adds them to the scene
-     * @param meshesNames a string or array of strings of the mesh names that should be loaded from the file
-     * @param scene the scene the meshes should be added to
-     * @param data the gaussian splatting data to load
-     * @param rootUrl root url to load from
-     * @param onProgress callback called while file is loading
-     * @param fileName Defines the name of the file to load
-     * @returns a promise containing the loaded meshes, particles, skeletons and animations
-     */
-    public async importMeshAsync(
-        meshesNames: any,
-        scene: Scene,
-        data: any,
-        rootUrl: string,
-        onProgress?: (event: ISceneLoaderProgressEvent) => void,
-        fileName?: string
-    ): Promise<ISceneLoaderAsyncResult> {
-        return this._parse(meshesNames, scene, data, rootUrl).then((meshes) => {
-            return {
-                meshes: meshes,
-                particleSystems: [],
-                skeletons: [],
-                animationGroups: [],
-                transformNodes: [],
-                geometries: [],
-                lights: [],
-                spriteManagers: [],
-            };
-        });
-    }
-
-    private static _BuildPointCloud(pointcloud: PointsCloudSystem, data: ArrayBuffer): boolean {
-        if (!data.byteLength) {
-            return false;
-        }
-        const uBuffer = new Uint8Array(data);
-        const fBuffer = new Float32Array(data);
-
-        // parsed array contains room for position(3floats), normal(3floats), color (4b), quantized quaternion (4b)
-        const rowLength = 3 * 4 + 3 * 4 + 4 + 4;
-        const vertexCount = uBuffer.length / rowLength;
-
-        const pointcloudfunc = function (particle: any, i: number) {
-            const x = fBuffer[8 * i + 0];
-            const y = fBuffer[8 * i + 1];
-            const z = fBuffer[8 * i + 2];
-            particle.position = new Vector3(x, y, z);
-
-            const r = uBuffer[rowLength * i + 24 + 0] / 255;
-            const g = uBuffer[rowLength * i + 24 + 1] / 255;
-            const b = uBuffer[rowLength * i + 24 + 2] / 255;
-            particle.color = new Color4(r, g, b, 1);
-        };
-
-        pointcloud.addPoints(vertexCount, pointcloudfunc);
-        return true;
-    }
-
-    private static _BuildMesh(scene: Scene, parsedPLY: ParsedPLY): Mesh {
-        const mesh = new Mesh("PLYMesh", scene);
-
-        const uBuffer = new Uint8Array(parsedPLY.data);
-        const fBuffer = new Float32Array(parsedPLY.data);
-
-        const rowLength = 3 * 4 + 3 * 4 + 4 + 4;
-        const vertexCount = uBuffer.length / rowLength;
-
-        const positions = [];
-
-        const vertexData = new VertexData();
-        for (let i = 0; i < vertexCount; i++) {
-            const x = fBuffer[8 * i + 0];
-            const y = fBuffer[8 * i + 1];
-            const z = fBuffer[8 * i + 2];
-            positions.push(x, y, z);
-        }
-
-        if (parsedPLY.hasVertexColors) {
-            const colors = new Float32Array(vertexCount * 4);
-            for (let i = 0; i < vertexCount; i++) {
-                const r = uBuffer[rowLength * i + 24 + 0] / 255;
-                const g = uBuffer[rowLength * i + 24 + 1] / 255;
-                const b = uBuffer[rowLength * i + 24 + 2] / 255;
-                colors[i * 4 + 0] = r;
-                colors[i * 4 + 1] = g;
-                colors[i * 4 + 2] = b;
-                colors[i * 4 + 3] = 1;
-            }
-            vertexData.colors = colors;
-        }
-
-        vertexData.positions = positions;
-        vertexData.indices = parsedPLY.faces!;
-
-        vertexData.applyToMesh(mesh);
-        return mesh;
-    }
-
-    private _parse(meshesNames: any, scene: Scene, data: any, rootUrl: string): Promise<Array<AbstractMesh>> {
-        const babylonMeshesArray: Array<Mesh> = []; //The mesh for babylon
-        const parsedPLY = SPLATFileLoader._ConvertPLYToSplat(data as ArrayBuffer);
-        switch (parsedPLY.mode) {
-            case Mode.Splat:
-                {
-                    const gaussianSplatting = new GaussianSplattingMesh("GaussianSplatting", null, scene, this._loadingOptions.keepInRam);
-                    gaussianSplatting._parentContainer = this._assetContainer;
-                    babylonMeshesArray.push(gaussianSplatting);
-                    gaussianSplatting.loadDataAsync(parsedPLY.data);
-                }
-                break;
-            case Mode.PointCloud:
-                {
-                    const pointcloud = new PointsCloudSystem("PointCloud", 1, scene);
-                    if (SPLATFileLoader._BuildPointCloud(pointcloud, parsedPLY.data)) {
-                        return Promise.all([pointcloud.buildMeshAsync()]).then((mesh) => {
-                            babylonMeshesArray.push(mesh[0]);
-                            return babylonMeshesArray;
-                        });
-                    } else {
-                        pointcloud.dispose();
-                    }
-                }
-                break;
-            case Mode.Mesh:
-                {
-                    if (parsedPLY.faces) {
-                        babylonMeshesArray.push(SPLATFileLoader._BuildMesh(scene, parsedPLY));
-                    } else {
-                        throw new Error("PLY mesh doesn't contain face informations.");
-                    }
-                }
-                break;
-            default:
-                throw new Error("Unsupported Splat mode");
-        }
-        return Promise.resolve(babylonMeshesArray);
-    }
-
-    /**
-     * Load into an asset container.
-     * @param scene The scene to load into
-     * @param data The data to import
-     * @param rootUrl The root url for scene and resources
-     * @returns The loaded asset container
-     */
-    public loadAssetContainerAsync(scene: Scene, data: string, rootUrl: string): Promise<AssetContainer> {
-        const container = new AssetContainer(scene);
-        this._assetContainer = container;
-
-        return this.importMeshAsync(null, scene, data, rootUrl)
-            .then((result) => {
-                result.meshes.forEach((mesh) => container.meshes.push(mesh));
-                // mesh material will be null before 1st rendered frame.
-                this._assetContainer = null;
-                return container;
-            })
-            .catch((ex) => {
-                this._assetContainer = null;
-                throw ex;
-            });
-    }
-
-    /**
-     * Imports all objects from the loaded OBJ data and adds them to the scene
-     * @param scene the scene the objects should be added to
-     * @param data the OBJ data to load
-     * @param rootUrl root url to load from
-     * @returns a promise which completes when objects have been loaded to the scene
-     */
-    public loadAsync(scene: Scene, data: string, rootUrl: string): Promise<void> {
-        //Get the 3D model
-        return this.importMeshAsync(null, scene, data, rootUrl).then(() => {
-            // return void
-        });
-    }
-
-    /**
-     * Code from https://github.com/dylanebert/gsplat.js/blob/main/src/loaders/PLYLoader.ts Under MIT license
-     * Converts a .ply data array buffer to splat
-     * if data array buffer is not ply, returns the original buffer
-     * @param data the .ply data to load
-     * @returns the loaded splat buffer
-     */
-    private static _ConvertPLYToSplat(data: ArrayBuffer): ParsedPLY {
-        const ubuf = new Uint8Array(data);
-        const header = new TextDecoder().decode(ubuf.slice(0, 1024 * 10));
-        const headerEnd = "end_header\n";
-        const headerEndIndex = header.indexOf(headerEnd);
-        if (headerEndIndex < 0 || !header) {
-            // standard splat
-            return { mode: Mode.Splat, data: data };
-        }
-        const vertexCount = parseInt(/element vertex (\d+)\n/.exec(header)![1]);
-        const faceElement = /element face (\d+)\n/.exec(header);
-        let faceCount = 0;
-        if (faceElement) {
-            faceCount = parseInt(faceElement[1]);
-        }
-        let rowOffset = 0;
-        const offsets: Record<string, number> = {
-            double: 8,
-            int: 4,
-            uint: 4,
-            float: 4,
-            short: 2,
-            ushort: 2,
-            uchar: 1,
-            list: 0,
-        };
-
-        type PlyProperty = {
-            name: string;
-            type: string;
-            offset: number;
-        };
-        const properties: PlyProperty[] = [];
-        const filtered = header
-            .slice(0, headerEndIndex)
-            .split("\n")
-            .filter((k) => k.startsWith("property "));
-        for (const prop of filtered) {
-            const [, type, name] = prop.split(" ");
-            properties.push({ name, type, offset: rowOffset });
-            if (offsets[type]) {
-                rowOffset += offsets[type];
-            } else {
-                Logger.Warn(`Unsupported property type: ${type}.`);
-            }
-        }
-
-        const rowLength = 3 * 4 + 3 * 4 + 4 + 4;
-        const SH_C0 = 0.28209479177387814;
-
-        const dataView = new DataView(data, headerEndIndex + headerEnd.length);
-        const buffer = new ArrayBuffer(rowLength * vertexCount);
-        const q = new Quaternion();
-
-        for (let i = 0; i < vertexCount; i++) {
-            const position = new Float32Array(buffer, i * rowLength, 3);
-            const scale = new Float32Array(buffer, i * rowLength + 12, 3);
-            const rgba = new Uint8ClampedArray(buffer, i * rowLength + 24, 4);
-            const rot = new Uint8ClampedArray(buffer, i * rowLength + 28, 4);
-
-            let r0: number = 255;
-            let r1: number = 0;
-            let r2: number = 0;
-            let r3: number = 0;
-
-            for (let propertyIndex = 0; propertyIndex < properties.length; propertyIndex++) {
-                const property = properties[propertyIndex];
-                let value;
-                switch (property.type) {
-                    case "float":
-                        value = dataView.getFloat32(property.offset + i * rowOffset, true);
-                        break;
-                    case "int":
-                        value = dataView.getInt32(property.offset + i * rowOffset, true);
-                        break;
-                    case "uint":
-                        value = dataView.getUint32(property.offset + i * rowOffset, true);
-                        break;
-                    case "double":
-                        value = dataView.getFloat64(property.offset + i * rowOffset, true);
-                        break;
-                    case "uchar":
-                        value = dataView.getUint8(property.offset + i * rowOffset);
-                        break;
-                    default:
-                        //throw new Error(`Unsupported property type: ${property.type}`);
-                        continue;
-                }
-
-                switch (property.name) {
-                    case "x":
-                        position[0] = value;
-                        break;
-                    case "y":
-                        position[1] = value;
-                        break;
-                    case "z":
-                        position[2] = value;
-                        break;
-                    case "scale_0":
-                        scale[0] = Math.exp(value);
-                        break;
-                    case "scale_1":
-                        scale[1] = Math.exp(value);
-                        break;
-                    case "scale_2":
-                        scale[2] = Math.exp(value);
-                        break;
-                    case "diffuse_red":
-                    case "red":
-                        rgba[0] = value;
-                        break;
-                    case "diffuse_green":
-                    case "green":
-                        rgba[1] = value;
-                        break;
-                    case "diffuse_blue":
-                    case "blue":
-                        rgba[2] = value;
-                        break;
-                    case "f_dc_0":
-                        rgba[0] = (0.5 + SH_C0 * value) * 255;
-                        break;
-                    case "f_dc_1":
-                        rgba[1] = (0.5 + SH_C0 * value) * 255;
-                        break;
-                    case "f_dc_2":
-                        rgba[2] = (0.5 + SH_C0 * value) * 255;
-                        break;
-                    case "f_dc_3":
-                        rgba[3] = (0.5 + SH_C0 * value) * 255;
-                        break;
-                    case "opacity":
-                        rgba[3] = (1 / (1 + Math.exp(-value))) * 255;
-                        break;
-                    case "rot_0":
-                        r0 = value;
-                        break;
-                    case "rot_1":
-                        r1 = value;
-                        break;
-                    case "rot_2":
-                        r2 = value;
-                        break;
-                    case "rot_3":
-                        r3 = value;
-                        break;
-                }
-            }
-
-            q.set(r1, r2, r3, r0);
-            q.normalize();
-            rot[0] = q.w * 128 + 128;
-            rot[1] = q.x * 128 + 128;
-            rot[2] = q.y * 128 + 128;
-            rot[3] = q.z * 128 + 128;
-        }
-
-        // faces
-        const faces = [];
-        if (faceCount) {
-            let offset = rowOffset * vertexCount;
-            for (let i = 0; i < faceCount; i++) {
-                const faceVertexCount = dataView.getUint8(offset);
-                if (faceVertexCount != 3) {
-                    continue; // only support triangles
-                }
-                offset += 1;
-
-                for (let j = 0; j < faceVertexCount; j++) {
-                    const vertexIndex = dataView.getUint32(offset + (2 - j) * 4, true); // change face winding
-                    faces.push(vertexIndex);
-                }
-                offset += 12;
-            }
-        }
-
-        // count available properties. if all necessary are present then it's a splat. Otherwise, it's a point cloud
-        // if faces are found, then it's a standard mesh
-        let propertyCount = 0;
-        let propertyColorCount = 0;
-        const splatProperties = ["x", "y", "z", "scale_0", "scale_1", "scale_2", "opacity", "rot_0", "rot_1", "rot_2", "rot_3"];
-        const splatColorProperties = ["red", "green", "blue", "f_dc_0", "f_dc_1", "f_dc_2"];
-        for (let propertyIndex = 0; propertyIndex < properties.length; propertyIndex++) {
-            const property = properties[propertyIndex];
-            if (splatProperties.includes(property.name)) {
-                propertyCount++;
-            }
-            if (splatColorProperties.includes(property.name)) {
-                propertyColorCount++;
-            }
-        }
-        const hasMandatoryProperties = propertyCount == splatProperties.length && propertyColorCount == 3;
-        const currentMode = faceCount ? Mode.Mesh : hasMandatoryProperties ? Mode.Splat : Mode.PointCloud;
-        // parsed ready ready to be used as a splat
-        return { mode: currentMode, data: buffer, faces: faces, hasVertexColors: !!propertyColorCount };
-    }
-}
-
-// Add this loader into the register plugin
-registerSceneLoaderPlugin(new SPLATFileLoader());
+import type { ISceneLoaderPluginAsync, ISceneLoaderPluginFactory, ISceneLoaderAsyncResult, ISceneLoaderProgressEvent, SceneLoaderPluginOptions } from "core/Loading/sceneLoader";
+import { registerSceneLoaderPlugin } from "core/Loading/sceneLoader";
+import { SPLATFileLoaderMetadata } from "./splatFileLoader.metadata";
+import { GaussianSplattingMesh } from "core/Meshes/GaussianSplatting/gaussianSplattingMesh";
+import { AssetContainer } from "core/assetContainer";
+import type { Scene } from "core/scene";
+import type { Nullable } from "core/types";
+import type { AbstractMesh } from "core/Meshes/abstractMesh";
+import { Mesh } from "core/Meshes/mesh";
+import { Logger } from "core/Misc/logger";
+import { Quaternion, Vector3 } from "core/Maths/math.vector";
+import { PointsCloudSystem } from "core/Particles/pointsCloudSystem";
+import { Color4 } from "core/Maths/math.color";
+import { VertexData } from "core/Meshes/mesh.vertexData";
+import type { SPLATLoadingOptions } from "./splatLoadingOptions";
+
+declare module "core/Loading/sceneLoader" {
+    // eslint-disable-next-line jsdoc/require-jsdoc
+    export interface SceneLoaderPluginOptions {
+        /**
+         * Defines options for the splat loader.
+         */
+        [SPLATFileLoaderMetadata.name]: Partial<SPLATLoadingOptions>;
+    }
+}
+
+/**
+ * Indicator of the parsed ply buffer. A standard ready to use splat or an array of positions for a point cloud
+ */
+const enum Mode {
+    Splat = 0,
+    PointCloud = 1,
+    Mesh = 2,
+}
+
+/**
+ * A parsed buffer and how to use it
+ */
+interface ParsedPLY {
+    data: ArrayBuffer;
+    mode: Mode;
+    faces?: number[];
+    hasVertexColors?: boolean;
+}
+
+/**
+ * @experimental
+ * SPLAT file type loader.
+ * This is a babylon scene loader plugin.
+ */
+export class SPLATFileLoader implements ISceneLoaderPluginAsync, ISceneLoaderPluginFactory {
+    /**
+     * Defines the name of the plugin.
+     */
+    public readonly name = SPLATFileLoaderMetadata.name;
+
+    private _assetContainer: Nullable<AssetContainer> = null;
+
+    private readonly _loadingOptions: Readonly<SPLATLoadingOptions>;
+    /**
+     * Defines the extensions the splat loader is able to load.
+     * force data to come in as an ArrayBuffer
+     */
+    public readonly extensions = SPLATFileLoaderMetadata.extensions;
+
+    /**
+     * Creates loader for gaussian splatting files
+     * @param loadingOptions options for loading and parsing splat and PLY files.
+     */
+    constructor(loadingOptions: Partial<Readonly<SPLATLoadingOptions>> = SPLATFileLoader._DefaultLoadingOptions) {
+        this._loadingOptions = loadingOptions;
+    }
+
+    private static readonly _DefaultLoadingOptions = {
+        keepInRam: false,
+    } as const satisfies SPLATLoadingOptions;
+
+    /** @internal */
+    createPlugin(options: SceneLoaderPluginOptions): ISceneLoaderPluginAsync {
+        return new SPLATFileLoader(options[SPLATFileLoaderMetadata.name]);
+    }
+
+    /**
+     * Imports  from the loaded gaussian splatting data and adds them to the scene
+     * @param meshesNames a string or array of strings of the mesh names that should be loaded from the file
+     * @param scene the scene the meshes should be added to
+     * @param data the gaussian splatting data to load
+     * @param rootUrl root url to load from
+     * @param onProgress callback called while file is loading
+     * @param fileName Defines the name of the file to load
+     * @returns a promise containing the loaded meshes, particles, skeletons and animations
+     */
+    public async importMeshAsync(
+        meshesNames: any,
+        scene: Scene,
+        data: any,
+        rootUrl: string,
+        onProgress?: (event: ISceneLoaderProgressEvent) => void,
+        fileName?: string
+    ): Promise<ISceneLoaderAsyncResult> {
+        return this._parse(meshesNames, scene, data, rootUrl).then((meshes) => {
+            return {
+                meshes: meshes,
+                particleSystems: [],
+                skeletons: [],
+                animationGroups: [],
+                transformNodes: [],
+                geometries: [],
+                lights: [],
+                spriteManagers: [],
+            };
+        });
+    }
+
+    private static _BuildPointCloud(pointcloud: PointsCloudSystem, data: ArrayBuffer): boolean {
+        if (!data.byteLength) {
+            return false;
+        }
+        const uBuffer = new Uint8Array(data);
+        const fBuffer = new Float32Array(data);
+
+        // parsed array contains room for position(3floats), normal(3floats), color (4b), quantized quaternion (4b)
+        const rowLength = 3 * 4 + 3 * 4 + 4 + 4;
+        const vertexCount = uBuffer.length / rowLength;
+
+        const pointcloudfunc = function (particle: any, i: number) {
+            const x = fBuffer[8 * i + 0];
+            const y = fBuffer[8 * i + 1];
+            const z = fBuffer[8 * i + 2];
+            particle.position = new Vector3(x, y, z);
+
+            const r = uBuffer[rowLength * i + 24 + 0] / 255;
+            const g = uBuffer[rowLength * i + 24 + 1] / 255;
+            const b = uBuffer[rowLength * i + 24 + 2] / 255;
+            particle.color = new Color4(r, g, b, 1);
+        };
+
+        pointcloud.addPoints(vertexCount, pointcloudfunc);
+        return true;
+    }
+
+    private static _BuildMesh(scene: Scene, parsedPLY: ParsedPLY): Mesh {
+        const mesh = new Mesh("PLYMesh", scene);
+
+        const uBuffer = new Uint8Array(parsedPLY.data);
+        const fBuffer = new Float32Array(parsedPLY.data);
+
+        const rowLength = 3 * 4 + 3 * 4 + 4 + 4;
+        const vertexCount = uBuffer.length / rowLength;
+
+        const positions = [];
+
+        const vertexData = new VertexData();
+        for (let i = 0; i < vertexCount; i++) {
+            const x = fBuffer[8 * i + 0];
+            const y = fBuffer[8 * i + 1];
+            const z = fBuffer[8 * i + 2];
+            positions.push(x, y, z);
+        }
+
+        if (parsedPLY.hasVertexColors) {
+            const colors = new Float32Array(vertexCount * 4);
+            for (let i = 0; i < vertexCount; i++) {
+                const r = uBuffer[rowLength * i + 24 + 0] / 255;
+                const g = uBuffer[rowLength * i + 24 + 1] / 255;
+                const b = uBuffer[rowLength * i + 24 + 2] / 255;
+                colors[i * 4 + 0] = r;
+                colors[i * 4 + 1] = g;
+                colors[i * 4 + 2] = b;
+                colors[i * 4 + 3] = 1;
+            }
+            vertexData.colors = colors;
+        }
+
+        vertexData.positions = positions;
+        vertexData.indices = parsedPLY.faces!;
+
+        vertexData.applyToMesh(mesh);
+        return mesh;
+    }
+
+    private _parse(meshesNames: any, scene: Scene, data: any, rootUrl: string): Promise<Array<AbstractMesh>> {
+        const babylonMeshesArray: Array<Mesh> = []; //The mesh for babylon
+        const parsedPLY = SPLATFileLoader._ConvertPLYToSplat(data as ArrayBuffer);
+        switch (parsedPLY.mode) {
+            case Mode.Splat:
+                {
+                    const gaussianSplatting = new GaussianSplattingMesh("GaussianSplatting", null, scene, this._loadingOptions.keepInRam);
+                    gaussianSplatting._parentContainer = this._assetContainer;
+                    babylonMeshesArray.push(gaussianSplatting);
+                    gaussianSplatting.loadDataAsync(parsedPLY.data);
+                }
+                break;
+            case Mode.PointCloud:
+                {
+                    const pointcloud = new PointsCloudSystem("PointCloud", 1, scene);
+                    if (SPLATFileLoader._BuildPointCloud(pointcloud, parsedPLY.data)) {
+                        return Promise.all([pointcloud.buildMeshAsync()]).then((mesh) => {
+                            babylonMeshesArray.push(mesh[0]);
+                            return babylonMeshesArray;
+                        });
+                    } else {
+                        pointcloud.dispose();
+                    }
+                }
+                break;
+            case Mode.Mesh:
+                {
+                    if (parsedPLY.faces) {
+                        babylonMeshesArray.push(SPLATFileLoader._BuildMesh(scene, parsedPLY));
+                    } else {
+                        throw new Error("PLY mesh doesn't contain face informations.");
+                    }
+                }
+                break;
+            default:
+                throw new Error("Unsupported Splat mode");
+        }
+        return Promise.resolve(babylonMeshesArray);
+    }
+
+    /**
+     * Load into an asset container.
+     * @param scene The scene to load into
+     * @param data The data to import
+     * @param rootUrl The root url for scene and resources
+     * @returns The loaded asset container
+     */
+    public loadAssetContainerAsync(scene: Scene, data: string, rootUrl: string): Promise<AssetContainer> {
+        const container = new AssetContainer(scene);
+        this._assetContainer = container;
+
+        return this.importMeshAsync(null, scene, data, rootUrl)
+            .then((result) => {
+                result.meshes.forEach((mesh) => container.meshes.push(mesh));
+                // mesh material will be null before 1st rendered frame.
+                this._assetContainer = null;
+                return container;
+            })
+            .catch((ex) => {
+                this._assetContainer = null;
+                throw ex;
+            });
+    }
+
+    /**
+     * Imports all objects from the loaded OBJ data and adds them to the scene
+     * @param scene the scene the objects should be added to
+     * @param data the OBJ data to load
+     * @param rootUrl root url to load from
+     * @returns a promise which completes when objects have been loaded to the scene
+     */
+    public loadAsync(scene: Scene, data: string, rootUrl: string): Promise<void> {
+        //Get the 3D model
+        return this.importMeshAsync(null, scene, data, rootUrl).then(() => {
+            // return void
+        });
+    }
+
+    /**
+     * Code from https://github.com/dylanebert/gsplat.js/blob/main/src/loaders/PLYLoader.ts Under MIT license
+     * Converts a .ply data array buffer to splat
+     * if data array buffer is not ply, returns the original buffer
+     * @param data the .ply data to load
+     * @returns the loaded splat buffer
+     */
+    private static _ConvertPLYToSplat(data: ArrayBuffer): ParsedPLY {
+        const ubuf = new Uint8Array(data);
+        const header = new TextDecoder().decode(ubuf.slice(0, 1024 * 10));
+        const headerEnd = "end_header\n";
+        const headerEndIndex = header.indexOf(headerEnd);
+        if (headerEndIndex < 0 || !header) {
+            // standard splat
+            return { mode: Mode.Splat, data: data };
+        }
+        const vertexCount = parseInt(/element vertex (\d+)\n/.exec(header)![1]);
+        const faceElement = /element face (\d+)\n/.exec(header);
+        let faceCount = 0;
+        if (faceElement) {
+            faceCount = parseInt(faceElement[1]);
+        }
+        let rowOffset = 0;
+        const offsets: Record<string, number> = {
+            double: 8,
+            int: 4,
+            uint: 4,
+            float: 4,
+            short: 2,
+            ushort: 2,
+            uchar: 1,
+            list: 0,
+        };
+
+        type PlyProperty = {
+            name: string;
+            type: string;
+            offset: number;
+        };
+        const properties: PlyProperty[] = [];
+        const filtered = header
+            .slice(0, headerEndIndex)
+            .split("\n")
+            .filter((k) => k.startsWith("property "));
+        for (const prop of filtered) {
+            const [, type, name] = prop.split(" ");
+            properties.push({ name, type, offset: rowOffset });
+            if (offsets[type]) {
+                rowOffset += offsets[type];
+            } else {
+                Logger.Warn(`Unsupported property type: ${type}.`);
+            }
+        }
+
+        const rowLength = 3 * 4 + 3 * 4 + 4 + 4;
+        const SH_C0 = 0.28209479177387814;
+
+        const dataView = new DataView(data, headerEndIndex + headerEnd.length);
+        const buffer = new ArrayBuffer(rowLength * vertexCount);
+        const q = new Quaternion();
+
+        for (let i = 0; i < vertexCount; i++) {
+            const position = new Float32Array(buffer, i * rowLength, 3);
+            const scale = new Float32Array(buffer, i * rowLength + 12, 3);
+            const rgba = new Uint8ClampedArray(buffer, i * rowLength + 24, 4);
+            const rot = new Uint8ClampedArray(buffer, i * rowLength + 28, 4);
+
+            let r0: number = 255;
+            let r1: number = 0;
+            let r2: number = 0;
+            let r3: number = 0;
+
+            for (let propertyIndex = 0; propertyIndex < properties.length; propertyIndex++) {
+                const property = properties[propertyIndex];
+                let value;
+                switch (property.type) {
+                    case "float":
+                        value = dataView.getFloat32(property.offset + i * rowOffset, true);
+                        break;
+                    case "int":
+                        value = dataView.getInt32(property.offset + i * rowOffset, true);
+                        break;
+                    case "uint":
+                        value = dataView.getUint32(property.offset + i * rowOffset, true);
+                        break;
+                    case "double":
+                        value = dataView.getFloat64(property.offset + i * rowOffset, true);
+                        break;
+                    case "uchar":
+                        value = dataView.getUint8(property.offset + i * rowOffset);
+                        break;
+                    default:
+                        //throw new Error(`Unsupported property type: ${property.type}`);
+                        continue;
+                }
+
+                switch (property.name) {
+                    case "x":
+                        position[0] = value;
+                        break;
+                    case "y":
+                        position[1] = value;
+                        break;
+                    case "z":
+                        position[2] = value;
+                        break;
+                    case "scale_0":
+                        scale[0] = Math.exp(value);
+                        break;
+                    case "scale_1":
+                        scale[1] = Math.exp(value);
+                        break;
+                    case "scale_2":
+                        scale[2] = Math.exp(value);
+                        break;
+                    case "diffuse_red":
+                    case "red":
+                        rgba[0] = value;
+                        break;
+                    case "diffuse_green":
+                    case "green":
+                        rgba[1] = value;
+                        break;
+                    case "diffuse_blue":
+                    case "blue":
+                        rgba[2] = value;
+                        break;
+                    case "f_dc_0":
+                        rgba[0] = (0.5 + SH_C0 * value) * 255;
+                        break;
+                    case "f_dc_1":
+                        rgba[1] = (0.5 + SH_C0 * value) * 255;
+                        break;
+                    case "f_dc_2":
+                        rgba[2] = (0.5 + SH_C0 * value) * 255;
+                        break;
+                    case "f_dc_3":
+                        rgba[3] = (0.5 + SH_C0 * value) * 255;
+                        break;
+                    case "opacity":
+                        rgba[3] = (1 / (1 + Math.exp(-value))) * 255;
+                        break;
+                    case "rot_0":
+                        r0 = value;
+                        break;
+                    case "rot_1":
+                        r1 = value;
+                        break;
+                    case "rot_2":
+                        r2 = value;
+                        break;
+                    case "rot_3":
+                        r3 = value;
+                        break;
+                }
+            }
+
+            q.set(r1, r2, r3, r0);
+            q.normalize();
+            rot[0] = q.w * 128 + 128;
+            rot[1] = q.x * 128 + 128;
+            rot[2] = q.y * 128 + 128;
+            rot[3] = q.z * 128 + 128;
+        }
+
+        // faces
+        const faces = [];
+        if (faceCount) {
+            let offset = rowOffset * vertexCount;
+            for (let i = 0; i < faceCount; i++) {
+                const faceVertexCount = dataView.getUint8(offset);
+                if (faceVertexCount != 3) {
+                    continue; // only support triangles
+                }
+                offset += 1;
+
+                for (let j = 0; j < faceVertexCount; j++) {
+                    const vertexIndex = dataView.getUint32(offset + (2 - j) * 4, true); // change face winding
+                    faces.push(vertexIndex);
+                }
+                offset += 12;
+            }
+        }
+
+        // count available properties. if all necessary are present then it's a splat. Otherwise, it's a point cloud
+        // if faces are found, then it's a standard mesh
+        let propertyCount = 0;
+        let propertyColorCount = 0;
+        const splatProperties = ["x", "y", "z", "scale_0", "scale_1", "scale_2", "opacity", "rot_0", "rot_1", "rot_2", "rot_3"];
+        const splatColorProperties = ["red", "green", "blue", "f_dc_0", "f_dc_1", "f_dc_2"];
+        for (let propertyIndex = 0; propertyIndex < properties.length; propertyIndex++) {
+            const property = properties[propertyIndex];
+            if (splatProperties.includes(property.name)) {
+                propertyCount++;
+            }
+            if (splatColorProperties.includes(property.name)) {
+                propertyColorCount++;
+            }
+        }
+        const hasMandatoryProperties = propertyCount == splatProperties.length && propertyColorCount == 3;
+        const currentMode = faceCount ? Mode.Mesh : hasMandatoryProperties ? Mode.Splat : Mode.PointCloud;
+        // parsed ready ready to be used as a splat
+        return { mode: currentMode, data: buffer, faces: faces, hasVertexColors: !!propertyColorCount };
+    }
+}
+
+// Add this loader into the register plugin
+registerSceneLoaderPlugin(new SPLATFileLoader());