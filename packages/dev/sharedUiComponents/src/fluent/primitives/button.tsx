import { Button as FluentButton } from "@fluentui/react-components";
import type { FunctionComponent } from "react";
import type { FluentIcon } from "@fluentui/react-icons";
import type { BasePrimitiveProps } from "./primitive";

export type ButtonProps = BasePrimitiveProps & {
    onClick: () => void;
    icon?: FluentIcon;
    appearance?: "subtle" | "transparent";
    label?: string;
};

export const Button: FunctionComponent<ButtonProps> = (props) => {
<<<<<<< HEAD
    Button.displayName = "Button";
    const classes = useButtonLineStyles();
=======
>>>>>>> ee027d30
    // eslint-disable-next-line @typescript-eslint/naming-convention
    const { icon: Icon, label, ...buttonProps } = props;

    return (
        <FluentButton iconPosition="after" {...buttonProps} icon={Icon && <Icon />}>
            {label && props.label}
        </FluentButton>
    );
};
<|MERGE_RESOLUTION|>--- conflicted
+++ resolved
@@ -1,27 +1,22 @@
-import { Button as FluentButton } from "@fluentui/react-components";
-import type { FunctionComponent } from "react";
-import type { FluentIcon } from "@fluentui/react-icons";
-import type { BasePrimitiveProps } from "./primitive";
-
-export type ButtonProps = BasePrimitiveProps & {
-    onClick: () => void;
-    icon?: FluentIcon;
-    appearance?: "subtle" | "transparent";
-    label?: string;
-};
-
-export const Button: FunctionComponent<ButtonProps> = (props) => {
-<<<<<<< HEAD
-    Button.displayName = "Button";
-    const classes = useButtonLineStyles();
-=======
->>>>>>> ee027d30
-    // eslint-disable-next-line @typescript-eslint/naming-convention
-    const { icon: Icon, label, ...buttonProps } = props;
-
-    return (
-        <FluentButton iconPosition="after" {...buttonProps} icon={Icon && <Icon />}>
-            {label && props.label}
-        </FluentButton>
-    );
-};
+import { Button as FluentButton } from "@fluentui/react-components";
+import type { FunctionComponent } from "react";
+import type { FluentIcon } from "@fluentui/react-icons";
+import type { BasePrimitiveProps } from "./primitive";
+
+export type ButtonProps = BasePrimitiveProps & {
+    onClick: () => void;
+    icon?: FluentIcon;
+    appearance?: "subtle" | "transparent";
+    label?: string;
+};
+
+export const Button: FunctionComponent<ButtonProps> = (props) => {
+    Button.displayName = "Button";
+    // eslint-disable-next-line @typescript-eslint/naming-convention
+    const { icon: Icon, label, ...buttonProps } = props;
+    return (
+        <FluentButton iconPosition="after" {...buttonProps} icon={Icon && <Icon />}>
+            {label && props.label}
+        </FluentButton>
+    );
+};