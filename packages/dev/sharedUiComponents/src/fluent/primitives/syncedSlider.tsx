import type { SliderOnChangeData } from "@fluentui/react-components";
import { makeStyles, Slider, tokens } from "@fluentui/react-components";
import { Input } from "./input";
import type { ChangeEvent, FunctionComponent } from "react";
import { useEffect, useState } from "react";
import type { BaseComponentProps } from "../hoc/propertyLine";
import { Tools } from "core/Misc/tools";

const useSyncedSliderStyles = makeStyles({
    syncedSlider: {
        display: "flex",
        alignItems: "center",
        gap: tokens.spacingHorizontalXXS, // 2px
        width: "100%", // Only fill available space
    },
    slider: {
        flexGrow: 1, // Let slider grow
        minWidth: 0, // Allow shrink if needed
    },
    input: {
        width: "80px", // Fixed width for number input
        flexShrink: 0,
    },
});

export type SyncedSliderProps = BaseComponentProps<number> & {
    min?: number;
    max?: number;
    step?: number;
    useDegrees?: boolean; // Optional prop to use degrees instead of radians
};

/**
 * Component which synchronizes a slider and an input field, allowing the user to change a value using either control
 * @param props
 * @returns SyncedSlider component
 */
export const SyncedSliderInput: FunctionComponent<SyncedSliderProps> = (props) => {
    const classes = useSyncedSliderStyles();
    const [value, setValue] = useState<number>(props.value);

    useEffect(() => {
        setValue(props.value ?? ""); // Update local state when props.value changes
    }, [props.value]);

    const handleSliderChange = (_: ChangeEvent<HTMLInputElement>, data: SliderOnChangeData) => {
        let value = data.value;
        if (props.useDegrees) {
            // Convert degrees to radians if necessary
            value = Tools.ToRadians(value);
        }
        setValue(value);
        props.onChange(value); // Notify parent
    };

    const handleInputChange = (value: string | number) => {
        let newValue = Number(value);
        if (!isNaN(newValue)) {
            if (props.useDegrees) {
                // Convert degrees to radians if necessary
                newValue = Tools.ToRadians(newValue);
            }

            setValue(newValue);
            props.onChange(newValue); // Notify parent
        }
    };

    const min = props.min ?? (props.useDegrees ? 0 : undefined);
    const max = props.max ?? (props.useDegrees ? 360 : undefined);

    const convertedValue = props.useDegrees ? Tools.ToDegrees(value) : value;

    return (
        <div className={classes.syncedSlider}>
<<<<<<< HEAD
            {props.min != undefined && props.max != undefined && (
                <Slider {...props} size="small" className={classes.slider} value={value} onChange={handleSliderChange} step={props.step} />
=======
            {min !== undefined && max !== undefined && (
                <Slider {...props} min={min} max={max} size="small" className={classes.slider} value={convertedValue} onChange={handleSliderChange} step={undefined} />
>>>>>>> 8b35682e
            )}
            <Input {...props} className={classes.input} value={convertedValue} onChange={handleInputChange} step={props.step} />
        </div>
    );
};
<|MERGE_RESOLUTION|>--- conflicted
+++ resolved
@@ -1,87 +1,82 @@
-import type { SliderOnChangeData } from "@fluentui/react-components";
-import { makeStyles, Slider, tokens } from "@fluentui/react-components";
-import { Input } from "./input";
-import type { ChangeEvent, FunctionComponent } from "react";
-import { useEffect, useState } from "react";
-import type { BaseComponentProps } from "../hoc/propertyLine";
-import { Tools } from "core/Misc/tools";
-
-const useSyncedSliderStyles = makeStyles({
-    syncedSlider: {
-        display: "flex",
-        alignItems: "center",
-        gap: tokens.spacingHorizontalXXS, // 2px
-        width: "100%", // Only fill available space
-    },
-    slider: {
-        flexGrow: 1, // Let slider grow
-        minWidth: 0, // Allow shrink if needed
-    },
-    input: {
-        width: "80px", // Fixed width for number input
-        flexShrink: 0,
-    },
-});
-
-export type SyncedSliderProps = BaseComponentProps<number> & {
-    min?: number;
-    max?: number;
-    step?: number;
-    useDegrees?: boolean; // Optional prop to use degrees instead of radians
-};
-
-/**
- * Component which synchronizes a slider and an input field, allowing the user to change a value using either control
- * @param props
- * @returns SyncedSlider component
- */
-export const SyncedSliderInput: FunctionComponent<SyncedSliderProps> = (props) => {
-    const classes = useSyncedSliderStyles();
-    const [value, setValue] = useState<number>(props.value);
-
-    useEffect(() => {
-        setValue(props.value ?? ""); // Update local state when props.value changes
-    }, [props.value]);
-
-    const handleSliderChange = (_: ChangeEvent<HTMLInputElement>, data: SliderOnChangeData) => {
-        let value = data.value;
-        if (props.useDegrees) {
-            // Convert degrees to radians if necessary
-            value = Tools.ToRadians(value);
-        }
-        setValue(value);
-        props.onChange(value); // Notify parent
-    };
-
-    const handleInputChange = (value: string | number) => {
-        let newValue = Number(value);
-        if (!isNaN(newValue)) {
-            if (props.useDegrees) {
-                // Convert degrees to radians if necessary
-                newValue = Tools.ToRadians(newValue);
-            }
-
-            setValue(newValue);
-            props.onChange(newValue); // Notify parent
-        }
-    };
-
-    const min = props.min ?? (props.useDegrees ? 0 : undefined);
-    const max = props.max ?? (props.useDegrees ? 360 : undefined);
-
-    const convertedValue = props.useDegrees ? Tools.ToDegrees(value) : value;
-
-    return (
-        <div className={classes.syncedSlider}>
-<<<<<<< HEAD
-            {props.min != undefined && props.max != undefined && (
-                <Slider {...props} size="small" className={classes.slider} value={value} onChange={handleSliderChange} step={props.step} />
-=======
-            {min !== undefined && max !== undefined && (
-                <Slider {...props} min={min} max={max} size="small" className={classes.slider} value={convertedValue} onChange={handleSliderChange} step={undefined} />
->>>>>>> 8b35682e
-            )}
-            <Input {...props} className={classes.input} value={convertedValue} onChange={handleInputChange} step={props.step} />
-        </div>
-    );
-};
+import type { SliderOnChangeData } from "@fluentui/react-components";
+import { makeStyles, Slider, tokens } from "@fluentui/react-components";
+import { Input } from "./input";
+import type { ChangeEvent, FunctionComponent } from "react";
+import { useEffect, useState } from "react";
+import type { BaseComponentProps } from "../hoc/propertyLine";
+import { Tools } from "core/Misc/tools";
+
+const useSyncedSliderStyles = makeStyles({
+    syncedSlider: {
+        display: "flex",
+        alignItems: "center",
+        gap: tokens.spacingHorizontalXXS, // 2px
+        width: "100%", // Only fill available space
+    },
+    slider: {
+        flexGrow: 1, // Let slider grow
+        minWidth: 0, // Allow shrink if needed
+    },
+    input: {
+        width: "80px", // Fixed width for number input
+        flexShrink: 0,
+    },
+});
+
+export type SyncedSliderProps = BaseComponentProps<number> & {
+    min?: number;
+    max?: number;
+    step?: number;
+    useDegrees?: boolean; // Optional prop to use degrees instead of radians
+};
+
+/**
+ * Component which synchronizes a slider and an input field, allowing the user to change a value using either control
+ * @param props
+ * @returns SyncedSlider component
+ */
+export const SyncedSliderInput: FunctionComponent<SyncedSliderProps> = (props) => {
+    const classes = useSyncedSliderStyles();
+    const [value, setValue] = useState<number>(props.value);
+
+    useEffect(() => {
+        setValue(props.value ?? ""); // Update local state when props.value changes
+    }, [props.value]);
+
+    const handleSliderChange = (_: ChangeEvent<HTMLInputElement>, data: SliderOnChangeData) => {
+        let value = data.value;
+        if (props.useDegrees) {
+            // Convert degrees to radians if necessary
+            value = Tools.ToRadians(value);
+        }
+        setValue(value);
+        props.onChange(value); // Notify parent
+    };
+
+    const handleInputChange = (value: string | number) => {
+        let newValue = Number(value);
+        if (!isNaN(newValue)) {
+            if (props.useDegrees) {
+                // Convert degrees to radians if necessary
+                newValue = Tools.ToRadians(newValue);
+            }
+
+            setValue(newValue);
+            props.onChange(newValue); // Notify parent
+        }
+    };
+
+    const min = props.min ?? (props.useDegrees ? 0 : undefined);
+    const max = props.max ?? (props.useDegrees ? 360 : undefined);
+
+    const convertedValue = props.useDegrees ? Tools.ToDegrees(value) : value;
+
+    return (
+        <div className={classes.syncedSlider}>
+            {min !== undefined && max !== undefined && (
+                <Slider {...props} min={min} max={max} size="small" className={classes.slider} value={convertedValue} onChange={handleSliderChange} step={props.step} />
+            )}
+            <Input {...props} className={classes.input} value={convertedValue} onChange={handleInputChange} step={props.step} />
+        </div>
+    );
+};