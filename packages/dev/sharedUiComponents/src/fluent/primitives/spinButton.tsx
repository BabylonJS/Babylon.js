import { SpinButton as FluentSpinButton, useId } from "@fluentui/react-components";
import type { SpinButtonOnChangeData, SpinButtonChangeEvent } from "@fluentui/react-components";
import type { FunctionComponent, KeyboardEvent } from "react";
import { useEffect, useState, useRef } from "react";
import type { PrimitiveProps } from "./primitive";
import { InfoLabel } from "./infoLabel";
import { HandleKeyDown, HandleOnBlur, useInputStyles } from "./utils";

export type SpinButtonProps = PrimitiveProps<number> & {
    min?: number;
    max?: number;
    /** Determines how much the spinbutton increments with the arrow keys. Note this also determines the precision value (# of decimals in display value)
     * i.e. if step = 1, precision = 0. step = 0.0089, precision = 4. step = 300, precision = 2. step = 23.00, precision = 2. */
    step?: number;
    unit?: string;
    forceInt?: boolean;
    validator?: (value: number) => boolean;
};

export const SpinButton: FunctionComponent<SpinButtonProps> = (props) => {
<<<<<<< HEAD
    SpinButton.displayName = "SpinButton";

    const classes = useSpinStyles();
=======
    const classes = useInputStyles();

>>>>>>> ee027d30
    const { min, max } = props;

    const [value, setValue] = useState(props.value);
    const lastCommittedValue = useRef(props.value);
    // step and forceInt are not mutually exclusive since there could be cases where you want to forceInt but have spinButton jump >1 int per spin
    const step = props.step != undefined ? props.step : props.forceInt ? 1 : undefined;

    useEffect(() => {
        if (props.value !== lastCommittedValue.current) {
            lastCommittedValue.current = props.value;
            setValue(props.value); // Update local state when props.value changes
        }
    }, [props.value]);

    const validateValue = (numericValue: number): boolean => {
        const outOfBounds = (min !== undefined && numericValue < min) || (max !== undefined && numericValue > max);
        const failsValidator = props.validator && !props.validator(numericValue);
        const failsIntCheck = props.forceInt ? !Number.isInteger(numericValue) : false;
        const invalid = !!outOfBounds || !!failsValidator || isNaN(numericValue) || !!failsIntCheck;
        return !invalid;
    };

    const tryCommitValue = (currVal: number) => {
        // Only commit if valid and different from last committed value
        if (validateValue(currVal) && currVal !== lastCommittedValue.current) {
            lastCommittedValue.current = currVal;
            props.onChange(currVal);
        }
    };

    const handleChange = (event: SpinButtonChangeEvent, data: SpinButtonOnChangeData) => {
        event.stopPropagation(); // Prevent event propagation
        if (data.value != null && !Number.isNaN(data.value)) {
            setValue(data.value);
            tryCommitValue(data.value);
        }
    };

    const handleKeyUp = (event: KeyboardEvent<HTMLInputElement>) => {
        event.stopPropagation(); // Prevent event propagation

        if (event.key !== "Enter") {
            const currVal = parseFloat((event.target as any).value); // Cannot use currentTarget.value as it won't have the most recently typed value
            setValue(currVal);
            tryCommitValue(currVal);
        }
    };

    const id = useId("spin-button");
    return (
        <div>
            {props.infoLabel && <InfoLabel {...props.infoLabel} htmlFor={id} />}
            <FluentSpinButton
                {...props}
                step={step}
                id={id}
                size="medium"
                precision={CalculatePrecision(step ?? 1.01)}
                displayValue={props.unit ? `${PrecisionRound(value, CalculatePrecision(step ?? 1.01))} ${props.unit}` : undefined}
                value={value}
                onChange={handleChange}
                onKeyUp={handleKeyUp}
                onKeyDown={HandleKeyDown}
                onBlur={HandleOnBlur}
                className={`${!validateValue(value) ? classes.invalid : classes.valid}`}
            />
        </div>
    );
};

/**
 * Fluent's CalculatePrecision function
 * https://github.com/microsoft/fluentui/blob/dcbf775d37938eacffa37922fc0b43a3cdd5753f/packages/utilities/src/math.ts#L91C1
 *
 * Calculates a number's precision based on the number of trailing
 * zeros if the number does not have a decimal indicated by a negative
 * precision. Otherwise, it calculates the number of digits after
 * the decimal point indicated by a positive precision.
 *
 * @param value - the value to determine the precision of
 * @returns the calculated precision
 */
export function CalculatePrecision(value: number) {
    /**
     * Group 1:
     * [1-9]([0]+$) matches trailing zeros
     * Group 2:
     * \.([0-9]*) matches all digits after a decimal point.
     */ const groups = /[1-9]([0]+$)|\.([0-9]*)/.exec(String(value));
    if (!groups) {
        return 0;
    }
    if (groups[1]) {
        return -groups[1].length;
    }
    if (groups[2]) {
        return groups[2].length;
    }
    return 0;
}
/**
 * Fluent's PrecisionRound function
 * https://github.com/microsoft/fluentui/blob/dcbf775d37938eacffa37922fc0b43a3cdd5753f/packages/utilities/src/math.ts#L116
 *
 * Rounds a number to a certain level of precision. Accepts negative precision.
 * @param value - The value that is being rounded.
 * @param precision - The number of decimal places to round the number to
 * @returns The rounded number.
 */
function PrecisionRound(value: number, precision: number) {
    const exp = Math.pow(10, precision);
    return Math.round(value * exp) / exp;
}
<|MERGE_RESOLUTION|>--- conflicted
+++ resolved
@@ -1,141 +1,136 @@
-import { SpinButton as FluentSpinButton, useId } from "@fluentui/react-components";
-import type { SpinButtonOnChangeData, SpinButtonChangeEvent } from "@fluentui/react-components";
-import type { FunctionComponent, KeyboardEvent } from "react";
-import { useEffect, useState, useRef } from "react";
-import type { PrimitiveProps } from "./primitive";
-import { InfoLabel } from "./infoLabel";
-import { HandleKeyDown, HandleOnBlur, useInputStyles } from "./utils";
-
-export type SpinButtonProps = PrimitiveProps<number> & {
-    min?: number;
-    max?: number;
-    /** Determines how much the spinbutton increments with the arrow keys. Note this also determines the precision value (# of decimals in display value)
-     * i.e. if step = 1, precision = 0. step = 0.0089, precision = 4. step = 300, precision = 2. step = 23.00, precision = 2. */
-    step?: number;
-    unit?: string;
-    forceInt?: boolean;
-    validator?: (value: number) => boolean;
-};
-
-export const SpinButton: FunctionComponent<SpinButtonProps> = (props) => {
-<<<<<<< HEAD
-    SpinButton.displayName = "SpinButton";
-
-    const classes = useSpinStyles();
-=======
-    const classes = useInputStyles();
-
->>>>>>> ee027d30
-    const { min, max } = props;
-
-    const [value, setValue] = useState(props.value);
-    const lastCommittedValue = useRef(props.value);
-    // step and forceInt are not mutually exclusive since there could be cases where you want to forceInt but have spinButton jump >1 int per spin
-    const step = props.step != undefined ? props.step : props.forceInt ? 1 : undefined;
-
-    useEffect(() => {
-        if (props.value !== lastCommittedValue.current) {
-            lastCommittedValue.current = props.value;
-            setValue(props.value); // Update local state when props.value changes
-        }
-    }, [props.value]);
-
-    const validateValue = (numericValue: number): boolean => {
-        const outOfBounds = (min !== undefined && numericValue < min) || (max !== undefined && numericValue > max);
-        const failsValidator = props.validator && !props.validator(numericValue);
-        const failsIntCheck = props.forceInt ? !Number.isInteger(numericValue) : false;
-        const invalid = !!outOfBounds || !!failsValidator || isNaN(numericValue) || !!failsIntCheck;
-        return !invalid;
-    };
-
-    const tryCommitValue = (currVal: number) => {
-        // Only commit if valid and different from last committed value
-        if (validateValue(currVal) && currVal !== lastCommittedValue.current) {
-            lastCommittedValue.current = currVal;
-            props.onChange(currVal);
-        }
-    };
-
-    const handleChange = (event: SpinButtonChangeEvent, data: SpinButtonOnChangeData) => {
-        event.stopPropagation(); // Prevent event propagation
-        if (data.value != null && !Number.isNaN(data.value)) {
-            setValue(data.value);
-            tryCommitValue(data.value);
-        }
-    };
-
-    const handleKeyUp = (event: KeyboardEvent<HTMLInputElement>) => {
-        event.stopPropagation(); // Prevent event propagation
-
-        if (event.key !== "Enter") {
-            const currVal = parseFloat((event.target as any).value); // Cannot use currentTarget.value as it won't have the most recently typed value
-            setValue(currVal);
-            tryCommitValue(currVal);
-        }
-    };
-
-    const id = useId("spin-button");
-    return (
-        <div>
-            {props.infoLabel && <InfoLabel {...props.infoLabel} htmlFor={id} />}
-            <FluentSpinButton
-                {...props}
-                step={step}
-                id={id}
-                size="medium"
-                precision={CalculatePrecision(step ?? 1.01)}
-                displayValue={props.unit ? `${PrecisionRound(value, CalculatePrecision(step ?? 1.01))} ${props.unit}` : undefined}
-                value={value}
-                onChange={handleChange}
-                onKeyUp={handleKeyUp}
-                onKeyDown={HandleKeyDown}
-                onBlur={HandleOnBlur}
-                className={`${!validateValue(value) ? classes.invalid : classes.valid}`}
-            />
-        </div>
-    );
-};
-
-/**
- * Fluent's CalculatePrecision function
- * https://github.com/microsoft/fluentui/blob/dcbf775d37938eacffa37922fc0b43a3cdd5753f/packages/utilities/src/math.ts#L91C1
- *
- * Calculates a number's precision based on the number of trailing
- * zeros if the number does not have a decimal indicated by a negative
- * precision. Otherwise, it calculates the number of digits after
- * the decimal point indicated by a positive precision.
- *
- * @param value - the value to determine the precision of
- * @returns the calculated precision
- */
-export function CalculatePrecision(value: number) {
-    /**
-     * Group 1:
-     * [1-9]([0]+$) matches trailing zeros
-     * Group 2:
-     * \.([0-9]*) matches all digits after a decimal point.
-     */ const groups = /[1-9]([0]+$)|\.([0-9]*)/.exec(String(value));
-    if (!groups) {
-        return 0;
-    }
-    if (groups[1]) {
-        return -groups[1].length;
-    }
-    if (groups[2]) {
-        return groups[2].length;
-    }
-    return 0;
-}
-/**
- * Fluent's PrecisionRound function
- * https://github.com/microsoft/fluentui/blob/dcbf775d37938eacffa37922fc0b43a3cdd5753f/packages/utilities/src/math.ts#L116
- *
- * Rounds a number to a certain level of precision. Accepts negative precision.
- * @param value - The value that is being rounded.
- * @param precision - The number of decimal places to round the number to
- * @returns The rounded number.
- */
-function PrecisionRound(value: number, precision: number) {
-    const exp = Math.pow(10, precision);
-    return Math.round(value * exp) / exp;
-}
+import { SpinButton as FluentSpinButton, useId } from "@fluentui/react-components";
+import type { SpinButtonOnChangeData, SpinButtonChangeEvent } from "@fluentui/react-components";
+import type { FunctionComponent, KeyboardEvent } from "react";
+import { useEffect, useState, useRef } from "react";
+import type { PrimitiveProps } from "./primitive";
+import { InfoLabel } from "./infoLabel";
+import { HandleKeyDown, HandleOnBlur, useInputStyles } from "./utils";
+
+export type SpinButtonProps = PrimitiveProps<number> & {
+    min?: number;
+    max?: number;
+    /** Determines how much the spinbutton increments with the arrow keys. Note this also determines the precision value (# of decimals in display value)
+     * i.e. if step = 1, precision = 0. step = 0.0089, precision = 4. step = 300, precision = 2. step = 23.00, precision = 2. */
+    step?: number;
+    unit?: string;
+    forceInt?: boolean;
+    validator?: (value: number) => boolean;
+};
+
+export const SpinButton: FunctionComponent<SpinButtonProps> = (props) => {
+    SpinButton.displayName = "SpinButton";
+    const classes = useInputStyles();
+
+    const { min, max } = props;
+
+    const [value, setValue] = useState(props.value);
+    const lastCommittedValue = useRef(props.value);
+    // step and forceInt are not mutually exclusive since there could be cases where you want to forceInt but have spinButton jump >1 int per spin
+    const step = props.step != undefined ? props.step : props.forceInt ? 1 : undefined;
+
+    useEffect(() => {
+        if (props.value !== lastCommittedValue.current) {
+            lastCommittedValue.current = props.value;
+            setValue(props.value); // Update local state when props.value changes
+        }
+    }, [props.value]);
+
+    const validateValue = (numericValue: number): boolean => {
+        const outOfBounds = (min !== undefined && numericValue < min) || (max !== undefined && numericValue > max);
+        const failsValidator = props.validator && !props.validator(numericValue);
+        const failsIntCheck = props.forceInt ? !Number.isInteger(numericValue) : false;
+        const invalid = !!outOfBounds || !!failsValidator || isNaN(numericValue) || !!failsIntCheck;
+        return !invalid;
+    };
+
+    const tryCommitValue = (currVal: number) => {
+        // Only commit if valid and different from last committed value
+        if (validateValue(currVal) && currVal !== lastCommittedValue.current) {
+            lastCommittedValue.current = currVal;
+            props.onChange(currVal);
+        }
+    };
+
+    const handleChange = (event: SpinButtonChangeEvent, data: SpinButtonOnChangeData) => {
+        event.stopPropagation(); // Prevent event propagation
+        if (data.value != null && !Number.isNaN(data.value)) {
+            setValue(data.value);
+            tryCommitValue(data.value);
+        }
+    };
+
+    const handleKeyUp = (event: KeyboardEvent<HTMLInputElement>) => {
+        event.stopPropagation(); // Prevent event propagation
+
+        if (event.key !== "Enter") {
+            const currVal = parseFloat((event.target as any).value); // Cannot use currentTarget.value as it won't have the most recently typed value
+            setValue(currVal);
+            tryCommitValue(currVal);
+        }
+    };
+
+    const id = useId("spin-button");
+    return (
+        <div>
+            {props.infoLabel && <InfoLabel {...props.infoLabel} htmlFor={id} />}
+            <FluentSpinButton
+                {...props}
+                step={step}
+                id={id}
+                size="medium"
+                precision={CalculatePrecision(step ?? 1.01)}
+                displayValue={props.unit ? `${PrecisionRound(value, CalculatePrecision(step ?? 1.01))} ${props.unit}` : undefined}
+                value={value}
+                onChange={handleChange}
+                onKeyUp={handleKeyUp}
+                onKeyDown={HandleKeyDown}
+                onBlur={HandleOnBlur}
+                className={`${!validateValue(value) ? classes.invalid : classes.valid}`}
+            />
+        </div>
+    );
+};
+
+/**
+ * Fluent's CalculatePrecision function
+ * https://github.com/microsoft/fluentui/blob/dcbf775d37938eacffa37922fc0b43a3cdd5753f/packages/utilities/src/math.ts#L91C1
+ *
+ * Calculates a number's precision based on the number of trailing
+ * zeros if the number does not have a decimal indicated by a negative
+ * precision. Otherwise, it calculates the number of digits after
+ * the decimal point indicated by a positive precision.
+ *
+ * @param value - the value to determine the precision of
+ * @returns the calculated precision
+ */
+export function CalculatePrecision(value: number) {
+    /**
+     * Group 1:
+     * [1-9]([0]+$) matches trailing zeros
+     * Group 2:
+     * \.([0-9]*) matches all digits after a decimal point.
+     */ const groups = /[1-9]([0]+$)|\.([0-9]*)/.exec(String(value));
+    if (!groups) {
+        return 0;
+    }
+    if (groups[1]) {
+        return -groups[1].length;
+    }
+    if (groups[2]) {
+        return groups[2].length;
+    }
+    return 0;
+}
+/**
+ * Fluent's PrecisionRound function
+ * https://github.com/microsoft/fluentui/blob/dcbf775d37938eacffa37922fc0b43a3cdd5753f/packages/utilities/src/math.ts#L116
+ *
+ * Rounds a number to a certain level of precision. Accepts negative precision.
+ * @param value - The value that is being rounded.
+ * @param precision - The number of decimal places to round the number to
+ * @returns The rounded number.
+ */
+function PrecisionRound(value: number, precision: number) {
+    const exp = Math.pow(10, precision);
+    return Math.round(value * exp) / exp;
+}