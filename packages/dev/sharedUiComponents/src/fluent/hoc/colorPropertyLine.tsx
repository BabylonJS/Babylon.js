--- conflicted
+++ resolved
@@ -1,71 +1,61 @@
-import type { FunctionComponent } from "react";
-import { forwardRef, useState } from "react";
-
-import type { PropertyLineProps } from "./propertyLine";
-import { PropertyLine } from "./propertyLine";
-import { SyncedSliderLine } from "./syncedSliderLine";
-
-import type { Color3 } from "core/Maths/math.color";
-import { Color4 } from "core/Maths/math.color";
-import { ColorPickerPopup } from "../primitives/colorPicker";
-import type { ColorPickerProps } from "../primitives/colorPicker";
-
-export type ColorPropertyLineProps = ColorPickerProps<Color3 | Color4> & PropertyLineProps;
-
-/**
- * Reusable component which renders a color property line containing a label, colorPicker popout, and expandable RGBA values
- * The expandable RGBA values are synced sliders that allow the user to modify the color's RGBA values directly
- * @param props - PropertyLine props, replacing children with a color object so that we can properly display the color
- * @returns Component wrapping a colorPicker component with a property line
- */
-const ColorPropertyLine = forwardRef<HTMLDivElement, ColorPropertyLineProps>((props, ref) => {
-    const [color, setColor] = useState(props.value);
-
-    const onSliderChange = (value: number, key: "r" | "g" | "b" | "a") => {
-<<<<<<< HEAD
-        let newColor;
-=======
-        let newColor: Color3 | Color4;
->>>>>>> e5ae1763
-        if (key === "a") {
-            newColor = Color4.FromColor3(color, value);
-        } else {
-            newColor = color.clone();
-            newColor[key] = value / 255;
-        }
-
-        setColor(newColor); // Create a new object to trigger re-render
-        props.onChange(newColor);
-    };
-
-    const onColorPickerChange = (newColor: Color3 | Color4) => {
-        setColor(newColor);
-        props.onChange(newColor);
-    };
-
-    return (
-        <PropertyLine
-            ref={ref}
-            {...props}
-            expandedContent={
-                <>
-<<<<<<< HEAD
-                    <SyncedSliderLine label="R" value={color.r * 255.0} min={0} max={255} step={1} onChange={(value) => onSliderChange(value, "r")} />
-                    <SyncedSliderLine label="G" value={color.g * 255.0} min={0} max={255} step={1} onChange={(value) => onSliderChange(value, "g")} />
-                    <SyncedSliderLine label="B" value={color.b * 255.0} min={0} max={255} step={1} onChange={(value) => onSliderChange(value, "b")} />
-=======
-                    <SyncedSliderLine label="R" value={color.r * 255} min={0} max={255} onChange={(value) => onSliderChange(value, "r")} />
-                    <SyncedSliderLine label="G" value={color.g * 255} min={0} max={255} onChange={(value) => onSliderChange(value, "g")} />
-                    <SyncedSliderLine label="B" value={color.b * 255} min={0} max={255} onChange={(value) => onSliderChange(value, "b")} />
->>>>>>> e5ae1763
-                    {color instanceof Color4 && <SyncedSliderLine label="A" value={color.a} min={0} max={1} step={0.01} onChange={(value) => onSliderChange(value, "a")} />}
-                </>
-            }
-        >
-            <ColorPickerPopup {...props} onChange={onColorPickerChange} value={color} />
-        </PropertyLine>
-    );
-});
-
-export const Color3PropertyLine = ColorPropertyLine as FunctionComponent<ColorPickerProps<Color3> & PropertyLineProps>;
-export const Color4PropertyLine = ColorPropertyLine as FunctionComponent<ColorPickerProps<Color4> & PropertyLineProps>;
+import type { FunctionComponent } from "react";
+import { forwardRef, useState } from "react";
+
+import type { PropertyLineProps } from "./propertyLine";
+import { PropertyLine } from "./propertyLine";
+import { SyncedSliderLine } from "./syncedSliderLine";
+
+import type { Color3 } from "core/Maths/math.color";
+import { Color4 } from "core/Maths/math.color";
+import { ColorPickerPopup } from "../primitives/colorPicker";
+import type { ColorPickerProps } from "../primitives/colorPicker";
+
+export type ColorPropertyLineProps = ColorPickerProps<Color3 | Color4> & PropertyLineProps;
+
+/**
+ * Reusable component which renders a color property line containing a label, colorPicker popout, and expandable RGBA values
+ * The expandable RGBA values are synced sliders that allow the user to modify the color's RGBA values directly
+ * @param props - PropertyLine props, replacing children with a color object so that we can properly display the color
+ * @returns Component wrapping a colorPicker component with a property line
+ */
+const ColorPropertyLine = forwardRef<HTMLDivElement, ColorPropertyLineProps>((props, ref) => {
+    const [color, setColor] = useState(props.value);
+
+    const onSliderChange = (value: number, key: "r" | "g" | "b" | "a") => {
+        let newColor: Color3 | Color4;
+        if (key === "a") {
+            newColor = Color4.FromColor3(color, value);
+        } else {
+            newColor = color.clone();
+            newColor[key] = value / 255;
+        }
+
+        setColor(newColor); // Create a new object to trigger re-render
+        props.onChange(newColor);
+    };
+
+    const onColorPickerChange = (newColor: Color3 | Color4) => {
+        setColor(newColor);
+        props.onChange(newColor);
+    };
+
+    return (
+        <PropertyLine
+            ref={ref}
+            {...props}
+            expandedContent={
+                <>
+                    <SyncedSliderLine label="R" value={color.r * 255} min={0} max={255} onChange={(value) => onSliderChange(value, "r")} />
+                    <SyncedSliderLine label="G" value={color.g * 255} min={0} max={255} onChange={(value) => onSliderChange(value, "g")} />
+                    <SyncedSliderLine label="B" value={color.b * 255} min={0} max={255} onChange={(value) => onSliderChange(value, "b")} />
+                    {color instanceof Color4 && <SyncedSliderLine label="A" value={color.a} min={0} max={1} step={0.01} onChange={(value) => onSliderChange(value, "a")} />}
+                </>
+            }
+        >
+            <ColorPickerPopup {...props} onChange={onColorPickerChange} value={color} />
+        </PropertyLine>
+    );
+});
+
+export const Color3PropertyLine = ColorPropertyLine as FunctionComponent<ColorPickerProps<Color3> & PropertyLineProps>;
+export const Color4PropertyLine = ColorPropertyLine as FunctionComponent<ColorPickerProps<Color4> & PropertyLineProps>;