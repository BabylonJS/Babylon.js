--- conflicted
+++ resolved
@@ -1,347 +1,315 @@
-<<<<<<< HEAD
-import { Component } from "react";
-import type { ReactNode, KeyboardEvent } from "react";
-=======
-import type { ReactNode, KeyboardEvent } from "react";
-import { Component } from "react";
->>>>>>> 80376055
-import type { Observable } from "core/Misc/observable";
-import type { PropertyChangedEvent } from "../propertyChangedEvent";
-import type { LockObject } from "../tabs/propertyGrids/lockObject";
-import { conflictingValuesPlaceholder } from "./targetsProxy";
-import { InputArrowsComponent } from "./inputArrowsComponent";
-<<<<<<< HEAD
-import { PropertyLine } from "shared-ui-components/fluent/hoc/propertyLine";
-import { Textarea } from "shared-ui-components/fluent/primitives/textarea";
-import { Input } from "shared-ui-components/fluent/primitives/input";
-import { ToolContext } from "shared-ui-components/fluent/hoc/fluentToolWrapper";
-=======
-import { PropertyLine } from "../fluent/hoc/propertyLine";
-import { Textarea } from "../fluent/primitives/textarea";
-import { Input } from "../fluent/primitives/input";
-import { ConditionallyUseFluent } from "../fluent/hoc/fluentToolWrapper";
->>>>>>> 80376055
-
-export interface ITextInputLineComponentProps {
-    label?: string;
-    lockObject?: LockObject;
-    target?: any;
-    propertyName?: string;
-    value?: string;
-    onChange?: (value: string) => void;
-    onPropertyChangedObservable?: Observable<PropertyChangedEvent>;
-    icon?: string;
-    iconLabel?: string;
-    noUnderline?: boolean;
-    numbersOnly?: boolean;
-    delayInput?: boolean;
-    arrows?: boolean;
-    arrowsIncrement?: (amount: number) => void;
-    step?: number;
-    numeric?: boolean;
-    roundValues?: boolean;
-    min?: number;
-    max?: number;
-    placeholder?: string;
-    unit?: ReactNode;
-    validator?: (value: string) => boolean;
-    multilines?: boolean;
-    throttlePropertyChangedNotification?: boolean;
-    throttlePropertyChangedNotificationDelay?: number;
-    disabled?: boolean;
-}
-
-let ThrottleTimerId = -1;
-
-export class TextInputLineComponent extends Component<ITextInputLineComponentProps, { value: string; dragging: boolean }> {
-    private _localChange = false;
-
-    constructor(props: ITextInputLineComponentProps) {
-        super(props);
-
-        const emptyValue = this.props.numeric ? "0" : "";
-
-        this.state = {
-            value: (this.props.value !== undefined ? this.props.value : this.props.target[this.props.propertyName!]) || emptyValue,
-            dragging: false,
-        };
-    }
-
-    override componentWillUnmount() {
-        if (this.props.lockObject) {
-            this.props.lockObject.lock = false;
-        }
-    }
-
-    override shouldComponentUpdate(nextProps: ITextInputLineComponentProps, nextState: { value: string; dragging: boolean }) {
-        if (this._localChange) {
-            this._localChange = false;
-            return true;
-        }
-
-        const newValue = nextProps.value !== undefined ? nextProps.value : nextProps.target[nextProps.propertyName!];
-        if (newValue !== nextState.value) {
-            nextState.value = newValue || "";
-            return true;
-        }
-
-        if (nextState.dragging != this.state.dragging || nextProps.unit !== this.props.unit) {
-            return true;
-        }
-
-        return false;
-    }
-
-    raiseOnPropertyChanged(newValue: string, previousValue: string) {
-        if (this.props.onChange) {
-            this.props.onChange(newValue);
-            return;
-        }
-
-        if (!this.props.onPropertyChangedObservable) {
-            return;
-        }
-
-        this.props.onPropertyChangedObservable.notifyObservers({
-            object: this.props.target,
-            property: this.props.propertyName!,
-            value: newValue,
-            initialValue: previousValue,
-        });
-    }
-
-    getCurrentNumericValue(value: string) {
-        const numeric = parseFloat(value);
-        if (!isNaN(numeric)) {
-            return numeric;
-        }
-        if (this.props.placeholder !== undefined) {
-            const placeholderNumeric = parseFloat(this.props.placeholder);
-            if (!isNaN(placeholderNumeric)) {
-                return placeholderNumeric;
-            }
-        }
-        return 0;
-    }
-
-    updateValue(value: string, valueToValidate?: string) {
-        if (this.props.disabled) {
-            return;
-        }
-        if (this.props.numbersOnly) {
-            if (/[^0-9.px%-]/g.test(value)) {
-                return;
-            }
-            if (!value) {
-                value = "0";
-            }
-
-            //Removing starting zero if there is a number of a minus after it.
-            if (value.search(/0+[0-9-]/g) === 0) {
-                value = value.substring(1);
-            }
-        }
-
-        if (this.props.numeric) {
-            let numericValue = this.getCurrentNumericValue(value);
-            if (this.props.roundValues) {
-                numericValue = Math.round(numericValue);
-            }
-            if (this.props.min !== undefined) {
-                numericValue = Math.max(this.props.min, numericValue);
-            }
-            if (this.props.max !== undefined) {
-                numericValue = Math.min(this.props.max, numericValue);
-            }
-            value = numericValue.toString();
-        }
-
-        this._localChange = true;
-        const store = this.props.value !== undefined ? this.props.value : this.props.target[this.props.propertyName!];
-
-        if (this.props.validator && valueToValidate) {
-            if (this.props.validator(valueToValidate) == false) {
-                value = store;
-            }
-        }
-
-        this.setState({ value: value });
-
-        if (this.props.propertyName && !this.props.delayInput) {
-            this.props.target[this.props.propertyName] = value;
-        }
-
-        if (this.props.throttlePropertyChangedNotification) {
-            if (ThrottleTimerId >= 0) {
-                window.clearTimeout(ThrottleTimerId);
-            }
-            ThrottleTimerId = window.setTimeout(() => {
-                this.raiseOnPropertyChanged(value, store);
-            }, this.props.throttlePropertyChangedNotificationDelay ?? 200);
-        } else {
-            this.raiseOnPropertyChanged(value, store);
-        }
-    }
-
-    incrementValue(amount: number) {
-        if (this.props.step) {
-            amount *= this.props.step;
-        }
-        if (this.props.arrowsIncrement) {
-            this.props.arrowsIncrement(amount);
-            return;
-        }
-        const currentValue = this.getCurrentNumericValue(this.state.value);
-        this.updateValue((currentValue + amount).toFixed(2));
-    }
-
-    onKeyDown(event: KeyboardEvent) {
-        if (!this.props.disabled && this.props.arrows) {
-            if (event.key === "ArrowUp") {
-                this.incrementValue(1);
-                event.preventDefault();
-            }
-            if (event.key === "ArrowDown") {
-                this.incrementValue(-1);
-                event.preventDefault();
-            }
-        }
-    }
-
-<<<<<<< HEAD
-    renderFluent(value: string, placeholder: string, step: number) {
-=======
-    renderFluent() {
-        const value = this.state.value === conflictingValuesPlaceholder ? "" : this.state.value;
-        const placeholder = this.state.value === conflictingValuesPlaceholder ? conflictingValuesPlaceholder : this.props.placeholder || "";
-        const step = this.props.step || (this.props.roundValues ? 1 : 0.01);
->>>>>>> 80376055
-        return (
-            <PropertyLine label={this.props.label || ""}>
-                {this.props.multilines ? (
-                    <Textarea
-                        value={this.state.value}
-                        onChange={(evt) => this.updateValue(evt.target.value)}
-                        onKeyDown={(evt) => {
-                            if (evt.keyCode !== 13) {
-                                return;
-                            }
-                            this.updateValue(this.state.value);
-                        }}
-                        onBlur={(evt) => {
-                            this.updateValue(evt.target.value, evt.target.value);
-                        }}
-                        disabled={this.props.disabled}
-                    />
-                ) : (
-                    <Input
-                        value={value}
-                        onBlur={(evt) => {
-                            this.updateValue((this.props.value !== undefined ? this.props.value : this.props.target[this.props.propertyName!]) || "", evt.target.value);
-                        }}
-                        onChange={(evt) => this.updateValue(evt.target.value)}
-                        onKeyDown={(evt) => this.onKeyDown(evt)}
-                        placeholder={placeholder}
-                        type={this.props.numeric ? "number" : "text"}
-                        step={step}
-                        disabled={this.props.disabled}
-                    />
-                )}
-            </PropertyLine>
-        );
-    }
-
-<<<<<<< HEAD
-    renderOriginal(value: string, placeholder: string, step: number) {
-=======
-    renderOriginal() {
-        const value = this.state.value === conflictingValuesPlaceholder ? "" : this.state.value;
-        const placeholder = this.state.value === conflictingValuesPlaceholder ? conflictingValuesPlaceholder : this.props.placeholder || "";
-        const step = this.props.step || (this.props.roundValues ? 1 : 0.01);
->>>>>>> 80376055
-        const className = this.props.multilines ? "textInputArea" : this.props.unit !== undefined ? "textInputLine withUnits" : "textInputLine";
-        return (
-            <div className={className}>
-                {this.props.icon && <img src={this.props.icon} title={this.props.iconLabel} alt={this.props.iconLabel} color="black" className="icon" />}
-                {this.props.label !== undefined && (
-                    <div className="label" title={this.props.label}>
-                        {this.props.label}
-                    </div>
-                )}
-                {this.props.multilines && (
-                    <>
-                        <textarea
-                            className={this.props.disabled ? "disabled" : ""}
-                            value={this.state.value}
-                            onFocus={() => {
-                                if (this.props.lockObject) {
-                                    this.props.lockObject.lock = true;
-                                }
-                            }}
-                            onChange={(evt) => this.updateValue(evt.target.value)}
-                            onKeyDown={(evt) => {
-                                if (evt.keyCode !== 13) {
-                                    return;
-                                }
-                                this.updateValue(this.state.value);
-                            }}
-                            onBlur={(evt) => {
-                                this.updateValue(evt.target.value, evt.target.value);
-                                if (this.props.lockObject) {
-                                    this.props.lockObject.lock = false;
-                                }
-                            }}
-                            disabled={this.props.disabled}
-                        />
-                    </>
-                )}
-                {!this.props.multilines && (
-                    <div
-                        className={`value${this.props.noUnderline === true ? " noUnderline" : ""}${this.props.arrows ? " hasArrows" : ""}${this.state.dragging ? " dragging" : ""}`}
-                    >
-                        <input
-                            className={this.props.disabled ? "disabled" : ""}
-                            value={value}
-                            onBlur={(evt) => {
-                                if (this.props.lockObject) {
-                                    this.props.lockObject.lock = false;
-                                }
-                                this.updateValue((this.props.value !== undefined ? this.props.value : this.props.target[this.props.propertyName!]) || "", evt.target.value);
-                            }}
-                            onFocus={() => {
-                                if (this.props.lockObject) {
-                                    this.props.lockObject.lock = true;
-                                }
-                            }}
-                            onChange={(evt) => this.updateValue(evt.target.value)}
-                            onKeyDown={(evt) => this.onKeyDown(evt)}
-                            placeholder={placeholder}
-                            type={this.props.numeric ? "number" : "text"}
-                            step={step}
-                            disabled={this.props.disabled}
-                        />
-                        {this.props.arrows && (
-                            <InputArrowsComponent incrementValue={(amount) => this.incrementValue(amount)} setDragging={(dragging) => this.setState({ dragging })} />
-                        )}
-                    </div>
-                )}
-                {this.props.unit}
-            </div>
-        );
-    }
-    override render() {
-<<<<<<< HEAD
-        const value = this.state.value === conflictingValuesPlaceholder ? "" : this.state.value;
-        const placeholder = this.state.value === conflictingValuesPlaceholder ? conflictingValuesPlaceholder : this.props.placeholder || "";
-        const step = this.props.step || (this.props.roundValues ? 1 : 0.01);
-
-        return (
-            <ToolContext.Consumer>
-                {({ useFluent }) => (useFluent ? this.renderFluent(value, placeholder, step) : this.renderOriginal(value, placeholder, step))}
-            </ToolContext.Consumer>
-        );
-=======
-        return <ConditionallyUseFluent fluent={() => this.renderFluent()} original={() => this.renderOriginal()} />;
->>>>>>> 80376055
-    }
-}
+import type { ReactNode, KeyboardEvent } from "react";
+import { Component } from "react";
+import type { Observable } from "core/Misc/observable";
+import type { PropertyChangedEvent } from "../propertyChangedEvent";
+import type { LockObject } from "../tabs/propertyGrids/lockObject";
+import { conflictingValuesPlaceholder } from "./targetsProxy";
+import { InputArrowsComponent } from "./inputArrowsComponent";
+import { PropertyLine } from "../fluent/hoc/propertyLine";
+import { Textarea } from "../fluent/primitives/textarea";
+import { Input } from "../fluent/primitives/input";
+import { ConditionallyUseFluent } from "../fluent/hoc/fluentToolWrapper";
+
+export interface ITextInputLineComponentProps {
+    label?: string;
+    lockObject?: LockObject;
+    target?: any;
+    propertyName?: string;
+    value?: string;
+    onChange?: (value: string) => void;
+    onPropertyChangedObservable?: Observable<PropertyChangedEvent>;
+    icon?: string;
+    iconLabel?: string;
+    noUnderline?: boolean;
+    numbersOnly?: boolean;
+    delayInput?: boolean;
+    arrows?: boolean;
+    arrowsIncrement?: (amount: number) => void;
+    step?: number;
+    numeric?: boolean;
+    roundValues?: boolean;
+    min?: number;
+    max?: number;
+    placeholder?: string;
+    unit?: ReactNode;
+    validator?: (value: string) => boolean;
+    multilines?: boolean;
+    throttlePropertyChangedNotification?: boolean;
+    throttlePropertyChangedNotificationDelay?: number;
+    disabled?: boolean;
+}
+
+let ThrottleTimerId = -1;
+
+export class TextInputLineComponent extends Component<ITextInputLineComponentProps, { value: string; dragging: boolean }> {
+    private _localChange = false;
+
+    constructor(props: ITextInputLineComponentProps) {
+        super(props);
+
+        const emptyValue = this.props.numeric ? "0" : "";
+
+        this.state = {
+            value: (this.props.value !== undefined ? this.props.value : this.props.target[this.props.propertyName!]) || emptyValue,
+            dragging: false,
+        };
+    }
+
+    override componentWillUnmount() {
+        if (this.props.lockObject) {
+            this.props.lockObject.lock = false;
+        }
+    }
+
+    override shouldComponentUpdate(nextProps: ITextInputLineComponentProps, nextState: { value: string; dragging: boolean }) {
+        if (this._localChange) {
+            this._localChange = false;
+            return true;
+        }
+
+        const newValue = nextProps.value !== undefined ? nextProps.value : nextProps.target[nextProps.propertyName!];
+        if (newValue !== nextState.value) {
+            nextState.value = newValue || "";
+            return true;
+        }
+
+        if (nextState.dragging != this.state.dragging || nextProps.unit !== this.props.unit) {
+            return true;
+        }
+
+        return false;
+    }
+
+    raiseOnPropertyChanged(newValue: string, previousValue: string) {
+        if (this.props.onChange) {
+            this.props.onChange(newValue);
+            return;
+        }
+
+        if (!this.props.onPropertyChangedObservable) {
+            return;
+        }
+
+        this.props.onPropertyChangedObservable.notifyObservers({
+            object: this.props.target,
+            property: this.props.propertyName!,
+            value: newValue,
+            initialValue: previousValue,
+        });
+    }
+
+    getCurrentNumericValue(value: string) {
+        const numeric = parseFloat(value);
+        if (!isNaN(numeric)) {
+            return numeric;
+        }
+        if (this.props.placeholder !== undefined) {
+            const placeholderNumeric = parseFloat(this.props.placeholder);
+            if (!isNaN(placeholderNumeric)) {
+                return placeholderNumeric;
+            }
+        }
+        return 0;
+    }
+
+    updateValue(value: string, valueToValidate?: string) {
+        if (this.props.disabled) {
+            return;
+        }
+        if (this.props.numbersOnly) {
+            if (/[^0-9.px%-]/g.test(value)) {
+                return;
+            }
+            if (!value) {
+                value = "0";
+            }
+
+            //Removing starting zero if there is a number of a minus after it.
+            if (value.search(/0+[0-9-]/g) === 0) {
+                value = value.substring(1);
+            }
+        }
+
+        if (this.props.numeric) {
+            let numericValue = this.getCurrentNumericValue(value);
+            if (this.props.roundValues) {
+                numericValue = Math.round(numericValue);
+            }
+            if (this.props.min !== undefined) {
+                numericValue = Math.max(this.props.min, numericValue);
+            }
+            if (this.props.max !== undefined) {
+                numericValue = Math.min(this.props.max, numericValue);
+            }
+            value = numericValue.toString();
+        }
+
+        this._localChange = true;
+        const store = this.props.value !== undefined ? this.props.value : this.props.target[this.props.propertyName!];
+
+        if (this.props.validator && valueToValidate) {
+            if (this.props.validator(valueToValidate) == false) {
+                value = store;
+            }
+        }
+
+        this.setState({ value: value });
+
+        if (this.props.propertyName && !this.props.delayInput) {
+            this.props.target[this.props.propertyName] = value;
+        }
+
+        if (this.props.throttlePropertyChangedNotification) {
+            if (ThrottleTimerId >= 0) {
+                window.clearTimeout(ThrottleTimerId);
+            }
+            ThrottleTimerId = window.setTimeout(() => {
+                this.raiseOnPropertyChanged(value, store);
+            }, this.props.throttlePropertyChangedNotificationDelay ?? 200);
+        } else {
+            this.raiseOnPropertyChanged(value, store);
+        }
+    }
+
+    incrementValue(amount: number) {
+        if (this.props.step) {
+            amount *= this.props.step;
+        }
+        if (this.props.arrowsIncrement) {
+            this.props.arrowsIncrement(amount);
+            return;
+        }
+        const currentValue = this.getCurrentNumericValue(this.state.value);
+        this.updateValue((currentValue + amount).toFixed(2));
+    }
+
+    onKeyDown(event: KeyboardEvent) {
+        if (!this.props.disabled && this.props.arrows) {
+            if (event.key === "ArrowUp") {
+                this.incrementValue(1);
+                event.preventDefault();
+            }
+            if (event.key === "ArrowDown") {
+                this.incrementValue(-1);
+                event.preventDefault();
+            }
+        }
+    }
+
+    renderFluent() {
+        const value = this.state.value === conflictingValuesPlaceholder ? "" : this.state.value;
+        const placeholder = this.state.value === conflictingValuesPlaceholder ? conflictingValuesPlaceholder : this.props.placeholder || "";
+        const step = this.props.step || (this.props.roundValues ? 1 : 0.01);
+        return (
+            <PropertyLine label={this.props.label || ""}>
+                {this.props.multilines ? (
+                    <Textarea
+                        value={this.state.value}
+                        onChange={(evt) => this.updateValue(evt.target.value)}
+                        onKeyDown={(evt) => {
+                            if (evt.keyCode !== 13) {
+                                return;
+                            }
+                            this.updateValue(this.state.value);
+                        }}
+                        onBlur={(evt) => {
+                            this.updateValue(evt.target.value, evt.target.value);
+                        }}
+                        disabled={this.props.disabled}
+                    />
+                ) : (
+                    <Input
+                        value={value}
+                        onBlur={(evt) => {
+                            this.updateValue((this.props.value !== undefined ? this.props.value : this.props.target[this.props.propertyName!]) || "", evt.target.value);
+                        }}
+                        onChange={(evt) => this.updateValue(evt.target.value)}
+                        onKeyDown={(evt) => this.onKeyDown(evt)}
+                        placeholder={placeholder}
+                        type={this.props.numeric ? "number" : "text"}
+                        step={step}
+                        disabled={this.props.disabled}
+                    />
+                )}
+            </PropertyLine>
+        );
+    }
+
+    renderOriginal() {
+        const value = this.state.value === conflictingValuesPlaceholder ? "" : this.state.value;
+        const placeholder = this.state.value === conflictingValuesPlaceholder ? conflictingValuesPlaceholder : this.props.placeholder || "";
+        const step = this.props.step || (this.props.roundValues ? 1 : 0.01);
+        const className = this.props.multilines ? "textInputArea" : this.props.unit !== undefined ? "textInputLine withUnits" : "textInputLine";
+        return (
+            <div className={className}>
+                {this.props.icon && <img src={this.props.icon} title={this.props.iconLabel} alt={this.props.iconLabel} color="black" className="icon" />}
+                {this.props.label !== undefined && (
+                    <div className="label" title={this.props.label}>
+                        {this.props.label}
+                    </div>
+                )}
+                {this.props.multilines && (
+                    <>
+                        <textarea
+                            className={this.props.disabled ? "disabled" : ""}
+                            value={this.state.value}
+                            onFocus={() => {
+                                if (this.props.lockObject) {
+                                    this.props.lockObject.lock = true;
+                                }
+                            }}
+                            onChange={(evt) => this.updateValue(evt.target.value)}
+                            onKeyDown={(evt) => {
+                                if (evt.keyCode !== 13) {
+                                    return;
+                                }
+                                this.updateValue(this.state.value);
+                            }}
+                            onBlur={(evt) => {
+                                this.updateValue(evt.target.value, evt.target.value);
+                                if (this.props.lockObject) {
+                                    this.props.lockObject.lock = false;
+                                }
+                            }}
+                            disabled={this.props.disabled}
+                        />
+                    </>
+                )}
+                {!this.props.multilines && (
+                    <div
+                        className={`value${this.props.noUnderline === true ? " noUnderline" : ""}${this.props.arrows ? " hasArrows" : ""}${this.state.dragging ? " dragging" : ""}`}
+                    >
+                        <input
+                            className={this.props.disabled ? "disabled" : ""}
+                            value={value}
+                            onBlur={(evt) => {
+                                if (this.props.lockObject) {
+                                    this.props.lockObject.lock = false;
+                                }
+                                this.updateValue((this.props.value !== undefined ? this.props.value : this.props.target[this.props.propertyName!]) || "", evt.target.value);
+                            }}
+                            onFocus={() => {
+                                if (this.props.lockObject) {
+                                    this.props.lockObject.lock = true;
+                                }
+                            }}
+                            onChange={(evt) => this.updateValue(evt.target.value)}
+                            onKeyDown={(evt) => this.onKeyDown(evt)}
+                            placeholder={placeholder}
+                            type={this.props.numeric ? "number" : "text"}
+                            step={step}
+                            disabled={this.props.disabled}
+                        />
+                        {this.props.arrows && (
+                            <InputArrowsComponent incrementValue={(amount) => this.incrementValue(amount)} setDragging={(dragging) => this.setState({ dragging })} />
+                        )}
+                    </div>
+                )}
+                {this.props.unit}
+            </div>
+        );
+    }
+    override render() {
+        return <ConditionallyUseFluent fluent={() => this.renderFluent()} original={() => this.renderOriginal()} />;
+    }
+}