--- conflicted
+++ resolved
@@ -1,170 +1,165 @@
-import * as React from "react";
-import type { Observable } from "core/Misc/observable";
-import type { PropertyChangedEvent } from "../propertyChangedEvent";
-import { copyCommandToClipboard, getClassNameWithNamespace } from "../copyCommandToClipboard";
-import type { IInspectableOptions } from "core/Misc/iInspectable";
-import copyIcon from "../imgs/copy.svg";
-import { PropertyLine } from "../fluent/hoc/propertyLine";
-import { Dropdown } from "../fluent/primitives/dropdown";
-import type { AcceptedDropdownValue } from "../fluent/primitives/dropdown";
-import { ToolContext } from "../fluent/hoc/fluentToolWrapper";
-
-// eslint-disable-next-line @typescript-eslint/naming-convention
-export const Null_Value = Number.MAX_SAFE_INTEGER;
-
-export interface IOptionsLineProps {
-    label: string;
-    target: any;
-    propertyName: string;
-    options: IInspectableOptions[];
-    noDirectUpdate?: boolean;
-    onSelect?: (value: number | string) => void;
-    extractValue?: (target: any) => number | string;
-    onPropertyChangedObservable?: Observable<PropertyChangedEvent>;
-    allowNullValue?: boolean;
-    icon?: string;
-    iconLabel?: string;
-    className?: string;
-    valuesAreStrings?: boolean;
-    defaultIfNull?: number;
-}
-
-export class OptionsLine extends React.Component<IOptionsLineProps, { value: number | string }> {
-    private _localChange = false;
-
-    private _remapValueIn(value: number | null): number {
-        return this.props.allowNullValue && value === null ? Null_Value : value!;
-    }
-
-    private _remapValueOut(value: number): number | null {
-        return this.props.allowNullValue && value === Null_Value ? null : value;
-    }
-
-    private _getValue(props: IOptionsLineProps) {
-        if (props.extractValue) {
-            return props.extractValue(props.target);
-        }
-        return props.target && props.propertyName ? props.target[props.propertyName] : props.options[props.defaultIfNull || 0];
-    }
-
-    constructor(props: IOptionsLineProps) {
-        super(props);
-
-        this.state = { value: this._remapValueIn(this._getValue(props)) };
-    }
-
-    override shouldComponentUpdate(nextProps: IOptionsLineProps, nextState: { value: number }) {
-        if (this._localChange) {
-            this._localChange = false;
-            return true;
-        }
-
-        const newValue = this._remapValueIn(nextProps.extractValue ? nextProps.extractValue(this.props.target) : nextProps.target[nextProps.propertyName]);
-        if (newValue != null && newValue !== nextState.value) {
-            nextState.value = newValue;
-            return true;
-        }
-        return false;
-    }
-
-    raiseOnPropertyChanged(newValue: number, previousValue: number) {
-        if (!this.props.onPropertyChangedObservable) {
-            return;
-        }
-
-        this.props.onPropertyChangedObservable.notifyObservers({
-            object: this.props.target,
-            property: this.props.propertyName,
-            value: newValue,
-            initialValue: previousValue,
-            allowNullValue: this.props.allowNullValue,
-        });
-    }
-
-    setValue(value: string | number) {
-        this.setState({ value: value });
-    }
-
-    updateValue(valueString: string) {
-        const value = this.props.valuesAreStrings ? valueString : parseInt(valueString);
-        this._localChange = true;
-
-        const store = this.props.extractValue ? this.props.extractValue(this.props.target) : this.props.target[this.props.propertyName];
-
-        if (!this.props.noDirectUpdate) {
-            this.props.target[this.props.propertyName] = this._remapValueOut(value as number);
-        }
-        this.setState({ value: value });
-
-        if (this.props.onSelect) {
-            this.props.onSelect(value);
-        }
-
-        const newValue = this.props.extractValue ? this.props.extractValue(this.props.target) : this.props.target[this.props.propertyName];
-
-        this.raiseOnPropertyChanged(newValue, store);
-    }
-
-    // Copy to clipboard the code this option actually does
-    // Example : material.sideOrientation = 1;
-    onCopyClickStr() {
-        if (this.props && this.props.target) {
-            const { className, babylonNamespace } = getClassNameWithNamespace(this.props.target);
-            const targetName = "globalThis.debugNode";
-            const targetProperty = this.props.propertyName;
-            const value = this.props.extractValue ? this.props.extractValue(this.props.target) : this.props.target[this.props.propertyName];
-            const strCommand = targetName + "." + targetProperty + " = " + value + ";// (debugNode as " + babylonNamespace + className + ")";
-            return strCommand;
-        } else {
-            return "undefined";
-        }
-    }
-
-    private _renderFluent() {
-        return (
-            <PropertyLine label={this.props.label} onCopy={() => this.onCopyClickStr()}>
-                <Dropdown
-                    options={this.props.options}
-<<<<<<< HEAD
-                    onChange={(val: AcceptedDropdownValue | undefined) => {
-                        val !== undefined && this.updateValue(val.toString());
-=======
-                    onChange={(val: AcceptedDropdownValue) => {
-                        // val != null captures both null and undefined cases
-                        val != null && this.updateValue(val.toString());
->>>>>>> e5ae1763
-                    }}
-                    value={this.state.value}
-                />
-            </PropertyLine>
-        );
-    }
-
-    private _renderOriginal() {
-        return (
-            <div className={"listLine" + (this.props.className ? " " + this.props.className : "")}>
-                {this.props.icon && <img src={this.props.icon} title={this.props.iconLabel} alt={this.props.iconLabel} color="black" className="icon" />}
-                <div className="label" title={this.props.label}>
-                    {this.props.label}
-                </div>
-                <div className="options">
-                    <select onChange={(evt) => this.updateValue(evt.target.value)} value={this.state.value ?? ""}>
-                        {this.props.options.map((option, i) => {
-                            return (
-                                <option selected={option.selected} key={option.label + i} value={option.value} title={option.label}>
-                                    {option.label}
-                                </option>
-                            );
-                        })}
-                    </select>
-                </div>
-                <div className="copy hoverIcon" onClick={() => copyCommandToClipboard(this.onCopyClickStr())} title="Copy to clipboard">
-                    <img src={copyIcon} alt="Copy" />
-                </div>
-            </div>
-        );
-    }
-    override render() {
-        return <ToolContext.Consumer>{({ useFluent }) => (useFluent ? this._renderFluent() : this._renderOriginal())}</ToolContext.Consumer>;
-    }
-}
+import * as React from "react";
+import type { Observable } from "core/Misc/observable";
+import type { PropertyChangedEvent } from "../propertyChangedEvent";
+import { copyCommandToClipboard, getClassNameWithNamespace } from "../copyCommandToClipboard";
+import type { IInspectableOptions } from "core/Misc/iInspectable";
+import copyIcon from "../imgs/copy.svg";
+import { PropertyLine } from "../fluent/hoc/propertyLine";
+import { Dropdown } from "../fluent/primitives/dropdown";
+import type { AcceptedDropdownValue } from "../fluent/primitives/dropdown";
+import { ToolContext } from "../fluent/hoc/fluentToolWrapper";
+
+// eslint-disable-next-line @typescript-eslint/naming-convention
+export const Null_Value = Number.MAX_SAFE_INTEGER;
+
+export interface IOptionsLineProps {
+    label: string;
+    target: any;
+    propertyName: string;
+    options: IInspectableOptions[];
+    noDirectUpdate?: boolean;
+    onSelect?: (value: number | string) => void;
+    extractValue?: (target: any) => number | string;
+    onPropertyChangedObservable?: Observable<PropertyChangedEvent>;
+    allowNullValue?: boolean;
+    icon?: string;
+    iconLabel?: string;
+    className?: string;
+    valuesAreStrings?: boolean;
+    defaultIfNull?: number;
+}
+
+export class OptionsLine extends React.Component<IOptionsLineProps, { value: number | string }> {
+    private _localChange = false;
+
+    private _remapValueIn(value: number | null): number {
+        return this.props.allowNullValue && value === null ? Null_Value : value!;
+    }
+
+    private _remapValueOut(value: number): number | null {
+        return this.props.allowNullValue && value === Null_Value ? null : value;
+    }
+
+    private _getValue(props: IOptionsLineProps) {
+        if (props.extractValue) {
+            return props.extractValue(props.target);
+        }
+        return props.target && props.propertyName ? props.target[props.propertyName] : props.options[props.defaultIfNull || 0];
+    }
+
+    constructor(props: IOptionsLineProps) {
+        super(props);
+
+        this.state = { value: this._remapValueIn(this._getValue(props)) };
+    }
+
+    override shouldComponentUpdate(nextProps: IOptionsLineProps, nextState: { value: number }) {
+        if (this._localChange) {
+            this._localChange = false;
+            return true;
+        }
+
+        const newValue = this._remapValueIn(nextProps.extractValue ? nextProps.extractValue(this.props.target) : nextProps.target[nextProps.propertyName]);
+        if (newValue != null && newValue !== nextState.value) {
+            nextState.value = newValue;
+            return true;
+        }
+        return false;
+    }
+
+    raiseOnPropertyChanged(newValue: number, previousValue: number) {
+        if (!this.props.onPropertyChangedObservable) {
+            return;
+        }
+
+        this.props.onPropertyChangedObservable.notifyObservers({
+            object: this.props.target,
+            property: this.props.propertyName,
+            value: newValue,
+            initialValue: previousValue,
+            allowNullValue: this.props.allowNullValue,
+        });
+    }
+
+    setValue(value: string | number) {
+        this.setState({ value: value });
+    }
+
+    updateValue(valueString: string) {
+        const value = this.props.valuesAreStrings ? valueString : parseInt(valueString);
+        this._localChange = true;
+
+        const store = this.props.extractValue ? this.props.extractValue(this.props.target) : this.props.target[this.props.propertyName];
+
+        if (!this.props.noDirectUpdate) {
+            this.props.target[this.props.propertyName] = this._remapValueOut(value as number);
+        }
+        this.setState({ value: value });
+
+        if (this.props.onSelect) {
+            this.props.onSelect(value);
+        }
+
+        const newValue = this.props.extractValue ? this.props.extractValue(this.props.target) : this.props.target[this.props.propertyName];
+
+        this.raiseOnPropertyChanged(newValue, store);
+    }
+
+    // Copy to clipboard the code this option actually does
+    // Example : material.sideOrientation = 1;
+    onCopyClickStr() {
+        if (this.props && this.props.target) {
+            const { className, babylonNamespace } = getClassNameWithNamespace(this.props.target);
+            const targetName = "globalThis.debugNode";
+            const targetProperty = this.props.propertyName;
+            const value = this.props.extractValue ? this.props.extractValue(this.props.target) : this.props.target[this.props.propertyName];
+            const strCommand = targetName + "." + targetProperty + " = " + value + ";// (debugNode as " + babylonNamespace + className + ")";
+            return strCommand;
+        } else {
+            return "undefined";
+        }
+    }
+
+    private _renderFluent() {
+        return (
+            <PropertyLine label={this.props.label} onCopy={() => this.onCopyClickStr()}>
+                <Dropdown
+                    options={this.props.options}
+                    onChange={(val: AcceptedDropdownValue) => {
+                        // val != null captures both null and undefined cases
+                        val != null && this.updateValue(val.toString());
+                    }}
+                    value={this.state.value}
+                />
+            </PropertyLine>
+        );
+    }
+
+    private _renderOriginal() {
+        return (
+            <div className={"listLine" + (this.props.className ? " " + this.props.className : "")}>
+                {this.props.icon && <img src={this.props.icon} title={this.props.iconLabel} alt={this.props.iconLabel} color="black" className="icon" />}
+                <div className="label" title={this.props.label}>
+                    {this.props.label}
+                </div>
+                <div className="options">
+                    <select onChange={(evt) => this.updateValue(evt.target.value)} value={this.state.value ?? ""}>
+                        {this.props.options.map((option, i) => {
+                            return (
+                                <option selected={option.selected} key={option.label + i} value={option.value} title={option.label}>
+                                    {option.label}
+                                </option>
+                            );
+                        })}
+                    </select>
+                </div>
+                <div className="copy hoverIcon" onClick={() => copyCommandToClipboard(this.onCopyClickStr())} title="Copy to clipboard">
+                    <img src={copyIcon} alt="Copy" />
+                </div>
+            </div>
+        );
+    }
+    override render() {
+        return <ToolContext.Consumer>{({ useFluent }) => (useFluent ? this._renderFluent() : this._renderOriginal())}</ToolContext.Consumer>;
+    }
+}