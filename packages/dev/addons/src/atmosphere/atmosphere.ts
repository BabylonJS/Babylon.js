--- conflicted
+++ resolved
@@ -1,1835 +1,1710 @@
-// Copyright (c) Microsoft Corporation.
-// MIT License
-
-import type { AbstractEngine } from "core/Engines/abstractEngine";
-import { AtmospherePBRMaterialPlugin } from "./atmospherePBRMaterialPlugin";
-import { AtmospherePerCameraVariables } from "./atmospherePerCameraVariables";
-import { AtmospherePhysicalProperties } from "./atmospherePhysicalProperties";
-import type { BaseTexture } from "core/Materials/Textures/baseTexture";
-import type { Camera } from "core/Cameras/camera";
-import { Color3 } from "core/Maths/math.color";
-import { Constants } from "core/Engines/constants";
-import type { DeepImmutable, Nullable } from "core/types";
-import { DiffuseSkyIrradianceLut } from "./diffuseSkyIrradianceLut";
-import type { DirectionalLight } from "core/Lights/directionalLight";
-import type { Effect } from "core/Materials/effect";
-import { EffectRenderer, EffectWrapper } from "core/Materials/effectRenderer";
-import type { IAtmosphereOptions } from "./atmosphereOptions";
-import type { IColor3Like, IVector3Like } from "core/Maths/math.like";
-import type { IDisposable, Scene } from "core/scene";
-import { Observable, type Observer } from "core/Misc/observable";
-import { RegisterMaterialPlugin, UnregisterMaterialPlugin } from "core/Materials/materialPluginManager";
-import type { RenderingGroupInfo } from "core/Rendering/renderingManager";
-import { RenderTargetTexture, type RenderTargetTextureOptions } from "core/Materials/Textures/renderTargetTexture";
-import type { RenderTargetWrapper } from "core/Engines/renderTargetWrapper";
-import { TransmittanceLut } from "./transmittanceLut";
-import { UniformBuffer } from "core/Materials/uniformBuffer";
-import { Vector3 } from "core/Maths/math.vector";
-import "./Shaders/compositeAerialPerspective.fragment";
-import "./Shaders/compositeSky.fragment";
-import "./Shaders/compositeGlobeAtmosphere.fragment";
-import "./Shaders/fullscreenTriangle.vertex";
-import "./Shaders/multiScattering.fragment";
-import "./Shaders/skyView.fragment";
-import "./Shaders/aerialPerspective.fragment";
-import "./Shaders/ShadersInclude/atmosphereFragmentDeclaration";
-import "./Shaders/ShadersInclude/atmosphereFunctions";
-import "./Shaders/ShadersInclude/atmosphereUboDeclaration";
-import "./Shaders/ShadersInclude/atmosphereVertexDeclaration";
-import "./Shaders/ShadersInclude/depthFunctions";
-
-const MaterialPlugin = "atmo-pbr";
-
-/**
- * Renders a physically based atmosphere.
- * Use {@link IsSupported} to check if the atmosphere is supported before creating an instance.
- * @experimental
- */
-export class Atmosphere implements IDisposable {
-    private readonly _directionToLight = Vector3.Zero();
-    private readonly _tempSceneAmbient = new Color3();
-    private readonly _engine: AbstractEngine;
-    private _physicalProperties: AtmospherePhysicalProperties;
-    private _transmittanceLut: Nullable<TransmittanceLut>;
-    private _diffuseSkyIrradianceLut: Nullable<DiffuseSkyIrradianceLut>;
-    private _isSkyViewLutEnabled: boolean;
-    private _isAerialPerspectiveLutEnabled: boolean;
-    private _aerialPerspectiveTransmittanceScale: number;
-    private _aerialPerspectiveSaturation: number;
-    private _aerialPerspectiveIntensity: number;
-    private _aerialPerspectiveRadianceBias: number;
-    private _diffuseSkyIrradianceDesaturationFactor: number;
-    private _additionalDiffuseSkyIrradianceIntensity: number;
-    private _additionalDiffuseSkyIrradianceColor: Color3;
-    private _additionalDiffuseSkyIrradiance = new Color3();
-    private _diffuseSkyIrradianceIntensity: number;
-    private _multiScatteringIntensity: number;
-    private _groundAlbedo: Color3;
-    private _minimumMultiScatteringColor: Color3;
-    private _minimumMultiScatteringIntensity: number;
-    private _lights: DirectionalLight[];
-    private _atmosphereUbo: Nullable<UniformBuffer> = null;
-    private _minimumMultiScattering = new Vector3();
-    private _cameraAtmosphereVariables = new AtmospherePerCameraVariables();
-    private _isLinearSpaceComposition: boolean;
-    private _isLinearSpaceLight: boolean;
-    private _lightRadianceAtCamera = new Vector3();
-    private _linearLightColor = new Color3();
-    private _originHeight: number;
-    private _applyApproximateTransmittance: boolean;
-    private _exposure: number;
-    private _atmosphereUniformBufferAsArray: UniformBuffer[] = [];
-    private _effectRenderer: Nullable<EffectRenderer> = null;
-    private _skyRenderingGroup: number;
-    private _aerialPerspectiveRenderingGroup: number;
-    private _globeAtmosphereRenderingGroup: number;
-    private _isEnabled = true;
-
-    private _hasRenderedMultiScatteringLut = false;
-    private _multiScatteringEffectWrapper: Nullable<EffectWrapper> = null;
-    private _multiScatteringLutRenderTarget: Nullable<RenderTargetTexture> = null;
-
-    private _aerialPerspectiveLutEffectWrapper: Nullable<EffectWrapper> = null;
-    private _aerialPerspectiveLutEffectRenderer: Nullable<EffectRenderer> = null;
-    private _aerialPerspectiveLutRenderTarget: Nullable<RenderTargetTexture> = null;
-
-    private _skyViewLutEffectWrapper: Nullable<EffectWrapper> = null;
-    private _skyViewLutEffectRenderer: Nullable<EffectRenderer> = null;
-    private _skyViewLutRenderTarget: Nullable<RenderTargetTexture> = null;
-
-    private _aerialPerspectiveCompositorEffectWrapper: Nullable<EffectWrapper> = null;
-    private _skyCompositorEffectWrapper: Nullable<EffectWrapper> = null;
-    private _globeAtmosphereCompositorEffectWrapper: Nullable<EffectWrapper> = null;
-
-    private _onBeforeCameraRenderObserver: Nullable<Observer<Camera>> = null;
-    private _onBeforeDrawPhaseObserver: Nullable<Observer<Scene>> = null;
-    private _onAfterRenderingGroupObserver: Nullable<Observer<RenderingGroupInfo>> = null;
-
-    /**
-     * Checks if the {@link Atmosphere} is supported.
-     * @param engine - The engine to check.
-     * @returns True if the atmosphere is supported, false otherwise.
-     */
-    public static IsSupported(engine: AbstractEngine): boolean {
-        return !engine._badOS && !engine.isWebGPU && engine.version >= 2;
-    }
-
-    /**
-     * Called after the atmosphere variables have been updated for the specified camera.
-     */
-    public readonly onAfterUpdateVariablesForCameraObservable = new Observable<Camera>();
-
-    /**
-     * Called immediately before the light variables are finalized.
-     */
-    public readonly onBeforeLightVariablesUpdateObservable = new Observable<void>();
-
-    /**
-     * Called before the LUTs are rendered for this camera. This happens after the per-camera UBO update.
-     */
-    public readonly onBeforeRenderLutsForCameraObservable = new Observable<void>();
-
-    /**
-     * Called after the LUTs were rendered.
-     */
-    public readonly onAfterRenderLutsForCameraObservable = new Observable<void>();
-
-    /**
-     * If provided, this is the depth texture used for composition passes.
-     * Expects an infinite far plane on the camera (camera.maxZ = 0) and the non-linear depth accessible in red channel.
-     * @internal
-     */
-    public readonly depthTexture: Nullable<BaseTexture> = null;
-
-    /**
-     * Controls the overall brightness of the atmosphere rendering.
-     */
-    public get exposure(): number {
-        return this._exposure;
-    }
-
-    public set exposure(value: number) {
-        this._exposure = Math.max(0, value);
-    }
-
-    /**
-     * Affects the overall intensity of the multiple scattering.
-     */
-    public get multiScatteringIntensity(): number {
-        return this._multiScatteringIntensity;
-    }
-
-    public set multiScatteringIntensity(value: number) {
-        const newValue = Math.max(0.0, value);
-        if (newValue !== this._multiScatteringIntensity) {
-            this._multiScatteringIntensity = value;
-            this._diffuseSkyIrradianceLut?.markDirty();
-        }
-    }
-
-    /**
-     * Affects the multiply scattered light contribution in the atmosphere by describing the average light color reflected off the ground.
-     */
-    public get groundAlbedo(): DeepImmutable<IColor3Like> {
-        return this._groundAlbedo;
-    }
-
-    public set groundAlbedo(value: DeepImmutable<IColor3Like>) {
-        if (!this._groundAlbedo.equals(value)) {
-            this._groundAlbedo.copyFrom(value);
-            this._multiScatteringEffectWrapper?.dispose();
-            this._multiScatteringEffectWrapper = null;
-            this._hasRenderedMultiScatteringLut = false;
-        }
-    }
-
-    /**
-     * Can be used to clamp the multiple scattering to a minimum value.
-     */
-    public get minimumMultiScatteringColor(): DeepImmutable<IColor3Like> {
-        return this._minimumMultiScatteringColor;
-    }
-
-    public set minimumMultiScatteringColor(value: DeepImmutable<IColor3Like>) {
-        if (!this._minimumMultiScatteringColor.equals(value)) {
-            const minimumScatteringColor = this._minimumMultiScatteringColor.copyFrom(value);
-            this._minimumMultiScattering.x = minimumScatteringColor.r * this._minimumMultiScatteringIntensity;
-            this._minimumMultiScattering.y = minimumScatteringColor.g * this._minimumMultiScatteringIntensity;
-            this._minimumMultiScattering.z = minimumScatteringColor.b * this._minimumMultiScatteringIntensity;
-            this._diffuseSkyIrradianceLut?.markDirty();
-        }
-    }
-
-    /**
-     * This is an additional scaling factor applied to the {@link minimumMultiScatteringColor}.
-     */
-    public get minimumMultiScatteringIntensity(): number {
-        return this._minimumMultiScatteringIntensity;
-    }
-
-    public set minimumMultiScatteringIntensity(value: number) {
-        const newValue = Math.max(0.0, value);
-        if (newValue !== this._minimumMultiScatteringIntensity) {
-            this._minimumMultiScatteringIntensity = value;
-            this._minimumMultiScattering.x = this._minimumMultiScatteringColor.r * value;
-            this._minimumMultiScattering.y = this._minimumMultiScatteringColor.g * value;
-            this._minimumMultiScattering.z = this._minimumMultiScatteringColor.b * value;
-            this._diffuseSkyIrradianceLut?.markDirty();
-        }
-    }
-
-    /**
-     * Can be used to force the diffuse irradiance towards a gray color.
-     */
-    public get diffuseSkyIrradianceDesaturationFactor(): number {
-        return this._diffuseSkyIrradianceDesaturationFactor;
-    }
-
-    public set diffuseSkyIrradianceDesaturationFactor(value: number) {
-        const newValue = Math.max(value, 0.0);
-        if (newValue !== this._diffuseSkyIrradianceDesaturationFactor) {
-            this._diffuseSkyIrradianceDesaturationFactor = newValue;
-            this._diffuseSkyIrradianceLut?.markDirty();
-        }
-    }
-
-    /**
-     * This is an additional amount of irradiance added to the diffuse irradiance.
-     */
-    public get additionalDiffuseSkyIrradianceIntensity(): number {
-        return this._additionalDiffuseSkyIrradianceIntensity;
-    }
-
-    public set additionalDiffuseSkyIrradianceIntensity(value: number) {
-        value = Math.max(0.0, value);
-        if (value !== this._additionalDiffuseSkyIrradianceIntensity) {
-            this._additionalDiffuseSkyIrradianceIntensity = value;
-            this._additionalDiffuseSkyIrradianceColor.scaleToRef(value, this._additionalDiffuseSkyIrradiance);
-        }
-    }
-
-    /**
-     * This is the color for the additional amount of irradiance added to the diffuse irradiance.
-     */
-    public get additionalDiffuseSkyIrradianceColor(): DeepImmutable<IColor3Like> {
-        return this._additionalDiffuseSkyIrradianceColor;
-    }
-
-    public set additionalDiffuseSkyIrradianceColor(value: DeepImmutable<IColor3Like>) {
-        if (!this._additionalDiffuseSkyIrradianceColor.equals(value)) {
-            this._additionalDiffuseSkyIrradianceColor.copyFrom(value).scaleToRef(this._additionalDiffuseSkyIrradianceIntensity, this._additionalDiffuseSkyIrradiance);
-        }
-    }
-
-    /**
-     * The final additional diffuse irradiance, taking into account the intensity and color.
-     */
-    public get additionalDiffuseSkyIrradiance(): DeepImmutable<IColor3Like> {
-        return this._additionalDiffuseSkyIrradiance;
-    }
-
-    /**
-     * The intensity of the diffuse irradiance.
-     */
-    public get diffuseSkyIrradianceIntensity(): number {
-        return this._diffuseSkyIrradianceIntensity;
-    }
-
-    public set diffuseSkyIrradianceIntensity(value: number) {
-        this._diffuseSkyIrradianceIntensity = Math.max(value, 0.0);
-    }
-
-    /**
-     * True if the sky view LUT should be used for compositing the sky instead of a per-pixel ray march.
-     */
-    public get isSkyViewLutEnabled(): boolean {
-        return this._isSkyViewLutEnabled;
-    }
-
-    public set isSkyViewLutEnabled(value: boolean) {
-        this._isSkyViewLutEnabled = value;
-        this._disposeSkyCompositor();
-        this._disposeGlobeAtmosphereCompositor();
-    }
-
-    /**
-     * Gets the sky view LUT render target or null if not enabled.
-     * @returns The render target.
-     */
-    public get skyViewLutRenderTarget(): Nullable<RenderTargetTexture> {
-        if (!this._isSkyViewLutEnabled) {
-            return null;
-        }
-
-        if (this._skyViewLutRenderTarget !== null) {
-            return this._skyViewLutRenderTarget;
-        }
-
-        const renderTarget = (this._skyViewLutRenderTarget = CreateRenderTargetTexture("atmo-skyView", { width: 128, height: 128 }, this.scene));
-        renderTarget.coordinatesMode = Constants.TEXTURE_EQUIRECTANGULAR_MODE;
-
-        this._skyViewLutEffectWrapper = CreateSkyViewEffectWrapper(this._engine, this.uniformBuffer);
-
-        return renderTarget;
-    }
-    /**
-     * True if the aerial perspective LUT should be used.
-     * If false, full ray marching would be used instead.
-     */
-    public get isAerialPerspectiveLutEnabled(): boolean {
-        return this._isAerialPerspectiveLutEnabled;
-    }
-
-    public set isAerialPerspectiveLutEnabled(value: boolean) {
-        this._isAerialPerspectiveLutEnabled = value;
-        this._disposeAerialPerspectiveCompositor();
-    }
-
-    /**
-     * Gets the aerial perspective LUT render target or null if not enabled.
-     * @returns The render target.
-     */
-    public get aerialPerspectiveLutRenderTarget(): Nullable<RenderTargetTexture> {
-        if (!this._isAerialPerspectiveLutEnabled) {
-            return null;
-        }
-
-        if (this._aerialPerspectiveLutRenderTarget !== null) {
-            return this._aerialPerspectiveLutRenderTarget;
-        }
-
-        const scene = this.scene;
-        const name = "atmo-aerialPerspective";
-        const renderTarget = (this._aerialPerspectiveLutRenderTarget = CreateRenderTargetTexture(name, { width: 16, height: 64, layers: 32 }, scene, {}));
-        this._aerialPerspectiveLutEffectWrapper = CreateAerialPerspectiveEffectWrapper(this._engine, this.uniformBuffer);
-
-        return renderTarget;
-    }
-
-    /**
-     * The intensity of the aerial perspective.
-     */
-    public get aerialPerspectiveIntensity(): number {
-        return this._aerialPerspectiveIntensity;
-    }
-
-    public set aerialPerspectiveIntensity(value: number) {
-        value = Math.max(0.001, value);
-        if (value !== this._aerialPerspectiveIntensity) {
-            // Define only needs to change if the value is changing between 1 and not 1.
-            const hasDefineChanged = (value === 1) !== (this._aerialPerspectiveIntensity === 1);
-            this._aerialPerspectiveIntensity = value;
-            if (hasDefineChanged) {
-                this._disposeAerialPerspectiveCompositor();
-                this._disposeGlobeAtmosphereCompositor();
-            }
-        }
-    }
-
-    /**
-     * The amount of light transmitted into aerial perspective.
-     * A scale of 1 is physically correct.
-     */
-    public get aerialPerspectiveTransmittanceScale(): number {
-        return this._aerialPerspectiveTransmittanceScale;
-    }
-
-    public set aerialPerspectiveTransmittanceScale(value: number) {
-        value = Math.max(0, value);
-        if (value !== this._aerialPerspectiveTransmittanceScale) {
-            this._aerialPerspectiveTransmittanceScale = value;
-        }
-    }
-
-    /**
-     * The amount of saturation applied to the aerial perspective.
-     * Reducing to zero desaturates the aerial perspective completely.
-     * A value of 1 has no effect.
-     */
-    public get aerialPerspectiveSaturation(): number {
-        return this._aerialPerspectiveSaturation;
-    }
-
-    public set aerialPerspectiveSaturation(value: number) {
-        value = Math.max(0.0, value);
-        if (value !== this._aerialPerspectiveSaturation) {
-            this._aerialPerspectiveSaturation = value;
-        }
-    }
-
-    /**
-     * A radiance bias applied to aerial perspective.
-     */
-    public get aerialPerspectiveRadianceBias(): number {
-        return this._aerialPerspectiveRadianceBias;
-    }
-
-    public set aerialPerspectiveRadianceBias(value: number) {
-        if (value !== this._aerialPerspectiveRadianceBias) {
-            // Define only needs to change if the value is changing between 0 and not 0.
-            const hasDefineChanged = (value === 0) !== (this._aerialPerspectiveRadianceBias === 0);
-            this._aerialPerspectiveRadianceBias = value;
-            if (hasDefineChanged) {
-                this._disposeAerialPerspectiveCompositor();
-                this._disposeGlobeAtmosphereCompositor();
-            }
-        }
-    }
-
-    /**
-     * True if the composition should be in linear space (e.g. for HDR rendering).
-     * Typically linear space is expected when ImageProcessing is enabled via PostProcesses.
-     * False for non-linear output.
-     */
-    public get isLinearSpaceComposition(): boolean {
-        return this._isLinearSpaceComposition;
-    }
-
-    public set isLinearSpaceComposition(value: boolean) {
-        if (value !== this._isLinearSpaceComposition) {
-            this._isLinearSpaceComposition = value;
-            // Note, LUTs will remain in linear space. Up to compositors to apply gamma if needed.
-            this._disposeSkyCompositor();
-            this._disposeAerialPerspectiveCompositor();
-            this._disposeGlobeAtmosphereCompositor();
-        }
-    }
-
-    /**
-     * True if the {@link light} value should be specified in linear space.
-     * If using PBRMaterials, light value is expected to be linear.
-     */
-    public get isLinearSpaceLight(): boolean {
-        return this._isLinearSpaceLight;
-    }
-
-    public set isLinearSpaceLight(value: boolean) {
-        this._isLinearSpaceLight = value;
-    }
-
-    /**
-     * The lookup table for transmittance.
-     */
-    public get transmittanceLut(): Nullable<TransmittanceLut> {
-        return this._transmittanceLut;
-    }
-
-    /**
-     * Gets the multiple scattering LUT render target.
-     * @returns The render target.
-     */
-    public get multiScatteringLutRenderTarget(): Nullable<RenderTargetTexture> {
-        return this._multiScatteringLutRenderTarget;
-    }
-
-    /**
-     * The lookup table for diffuse sky irradiance, or null if not enabled.
-     */
-    public get diffuseSkyIrradianceLut(): Nullable<DiffuseSkyIrradianceLut> {
-        return this._diffuseSkyIrradianceLut;
-    }
-
-    /**
-     * The properties used to describe the size and optical parameters of the atmosphere.
-     */
-    public get physicalProperties(): AtmospherePhysicalProperties {
-        return this._physicalProperties;
-    }
-
-    /**
-     * The height in kilometers of the scene's origin.
-     */
-    public get originHeight(): number {
-        return this._originHeight;
-    }
-
-    public set originHeight(value: number) {
-        this._originHeight = value;
-    }
-
-    /**
-     * When atmospheric scattering is applied to surfaces, if this value is set to true,
-     * a grayscale approximation of the transmittance is used to dim surfaces.
-     *
-     * When set to false, the atmospheric composition does not dim the surfaces behind it.
-     * It is up to the client application to apply transmittance manually.
-     */
-    public get applyApproximateTransmittance(): boolean {
-        return this._applyApproximateTransmittance;
-    }
-
-    public set applyApproximateTransmittance(value: boolean) {
-        if (this._applyApproximateTransmittance !== value) {
-            this._applyApproximateTransmittance = value;
-            this._disposeSkyCompositor();
-            this._disposeAerialPerspectiveCompositor();
-            this._disposeGlobeAtmosphereCompositor();
-        }
-    }
-
-    /**
-     * The directional lights in the scene which represent the suns illuminating the atmosphere.
-     * Each frame, the color and intensity of the lights are updated based on the camera position and the light's direction.
-     */
-    public get lights(): ReadonlyArray<DirectionalLight> {
-        return this._lights;
-    }
-
-    /**
-     * The rendering group ID for the sky compositor.
-     * The sky will only be rendered for this group.
-     */
-    public get skyRenderingGroup(): number {
-        return this._skyRenderingGroup;
-    }
-
-    public set skyRenderingGroup(value: number) {
-        this._skyRenderingGroup = value;
-        this.scene.renderingManager.getRenderingGroup(value);
-    }
-
-    /**
-     * The rendering group ID for the aerial perspective compositor.
-     * Aerial perspective will only be rendered for this group.
-     */
-    public get aerialPerspectiveRenderingGroup(): number {
-        return this._aerialPerspectiveRenderingGroup;
-    }
-
-    public set aerialPerspectiveRenderingGroup(value: number) {
-        this._aerialPerspectiveRenderingGroup = value;
-        this.scene.renderingManager.getRenderingGroup(value);
-    }
-
-    /**
-     * The rendering group ID for the globe atmosphere compositor.
-     * The globe atmosphere will only be rendered for this group.
-     */
-    public get globeAtmosphereRenderingGroup(): number {
-        return this._globeAtmosphereRenderingGroup;
-    }
-
-    public set globeAtmosphereRenderingGroup(value: number) {
-        this._globeAtmosphereRenderingGroup = value;
-        this.scene.renderingManager.getRenderingGroup(value);
-    }
-
-    /**
-     * Gets the uniform buffer used to store the atmosphere's physical properties.
-     */
-    public get uniformBuffer(): UniformBuffer {
-        if (this._atmosphereUbo === null) {
-            const atmosphereUbo = (this._atmosphereUbo = new UniformBuffer(this._engine, undefined, true, "Atmosphere"));
-            atmosphereUbo.addUniform("peakRayleighScattering", 3);
-            atmosphereUbo.addUniform("planetRadius", 1);
-            // 16-byte boundary
-            atmosphereUbo.addUniform("peakMieScattering", 3);
-            atmosphereUbo.addUniform("atmosphereThickness", 1);
-            // 16-byte boundary
-            atmosphereUbo.addUniform("peakMieAbsorption", 3);
-            atmosphereUbo.addUniform("planetRadiusSquared", 1);
-            // 16-byte boundary
-            atmosphereUbo.addUniform("peakMieExtinction", 3);
-            atmosphereUbo.addUniform("atmosphereRadius", 1);
-            // 16-byte boundary
-            atmosphereUbo.addUniform("peakOzoneAbsorption", 3);
-            atmosphereUbo.addUniform("atmosphereRadiusSquared", 1);
-            // 16-byte boundary
-            atmosphereUbo.addUniform("horizonDistanceToAtmosphereEdge", 1);
-            atmosphereUbo.addUniform("horizonDistanceToAtmosphereEdgeSquared", 1);
-            atmosphereUbo.addUniform("planetRadiusWithOffset", 1);
-            atmosphereUbo.addUniform("planetRadiusOffset", 1);
-            // 16-byte boundary
-            atmosphereUbo.addUniform("atmosphereExposure", 1);
-            atmosphereUbo.addUniform("aerialPerspectiveRadianceBias", 1);
-            atmosphereUbo.addUniform("inverseAtmosphereThickness", 1);
-            atmosphereUbo.addUniform("aerialPerspectiveTransmittanceScale", 1);
-            // 16-byte boundary
-            atmosphereUbo.addUniform("inverseViewProjectionWithoutTranslation", 16);
-            // 16-byte boundary
-            atmosphereUbo.addUniform("directionToLight", 3);
-            atmosphereUbo.addUniform("multiScatteringIntensity", 1);
-            // 16-byte boundary
-            atmosphereUbo.addUniform("directionToLightRelativeToCameraGeocentricNormal", 3);
-            atmosphereUbo.addUniform("cameraRadius", 1);
-            // 16-byte boundary
-            atmosphereUbo.addUniform("lightRadianceAtCamera", 3);
-            atmosphereUbo.addUniform("diffuseSkyIrradianceDesaturationFactor", 1);
-            // 16-byte boundary
-            atmosphereUbo.addUniform("groundAlbedo", 3);
-            atmosphereUbo.addUniform("aerialPerspectiveSaturation", 1);
-            // 16-byte boundary
-            atmosphereUbo.addUniform("minMultiScattering", 3);
-            atmosphereUbo.addUniform("diffuseSkyIrradianceIntensity", 1);
-            // 16-byte boundary
-            atmosphereUbo.addUniform("cameraPositionGlobal", 3);
-            atmosphereUbo.addUniform("lightIntensity", 1);
-            // 16-byte boundary
-            atmosphereUbo.addUniform("clampedCameraPositionGlobal", 3);
-            atmosphereUbo.addUniform("aerialPerspectiveIntensity", 1);
-            // 16-byte boundary
-            atmosphereUbo.addUniform("cameraGeocentricNormal", 3);
-            atmosphereUbo.addUniform("clampedCameraRadius", 1);
-            // 16-byte boundary
-            atmosphereUbo.addUniform("cameraForward", 3);
-            atmosphereUbo.addUniform("clampedCameraHeight", 1);
-            // 16-byte boundary
-            atmosphereUbo.addUniform("cameraPosition", 3);
-            atmosphereUbo.addUniform("cosCameraHorizonAngleFromZenith", 1);
-            // 16-byte boundary
-            atmosphereUbo.addUniform("viewport", 4);
-            // 16-byte boundary
-            atmosphereUbo.addUniform("additionalDiffuseSkyIrradiance", 3);
-            atmosphereUbo.addUniform("cameraHeight", 1);
-            // 16-byte boundary
-            atmosphereUbo.addUniform("cameraNearPlane", 1);
-            atmosphereUbo.addUniform("originHeight", 1);
-            atmosphereUbo.addUniform("sinCameraAtmosphereHorizonAngleFromNadir", 1);
-            atmosphereUbo.create();
-        }
-        return this._atmosphereUbo;
-    }
-
-    /**
-     * Gets the camera-related variables for this atmosphere. Updated each frame.
-     */
-    public get cameraAtmosphereVariables(): AtmospherePerCameraVariables {
-        return this._cameraAtmosphereVariables;
-    }
-
-<<<<<<< HEAD
-=======
-    // These fields and properties are used to interop with the inspector and not meant to be part of the API.
-
-    private _peakRayleighScatteringMmInternal = new Vector3();
-    private _peakRayleighScatteringKm = new Vector3();
-    private _peakMieScatteringMmInternal = new Vector3();
-    private _peakMieScatteringKm = new Vector3();
-    private _peakMieAbsorptionMmInternal = new Vector3();
-    private _peakMieAbsorptionKm = new Vector3();
-    private _peakOzoneAbsorptionMmInternal = new Vector3();
-    private _peakOzoneAbsorptionKm = new Vector3();
-
-    // eslint-disable-next-line @typescript-eslint/ban-ts-comment
-    // @ts-ignore
-    private get _planetRadius(): number {
-        return this._physicalProperties.planetRadius;
-    }
-    private set _planetRadius(value: number) {
-        this._physicalProperties.planetRadius = value;
-    }
-
-    // eslint-disable-next-line @typescript-eslint/ban-ts-comment
-    // @ts-ignore
-    private get _planetRadiusOffset(): number {
-        return this._physicalProperties.planetRadiusOffset;
-    }
-    private set _planetRadiusOffset(value: number) {
-        this._physicalProperties.planetRadiusOffset = value;
-    }
-
-    // eslint-disable-next-line @typescript-eslint/ban-ts-comment
-    // @ts-ignore
-    private get _atmosphereThickness(): number {
-        return this._physicalProperties.atmosphereThickness;
-    }
-    private set _atmosphereThickness(value: number) {
-        this._physicalProperties.atmosphereThickness = value;
-    }
-
-    // eslint-disable-next-line @typescript-eslint/ban-ts-comment
-    // @ts-ignore
-    private get _rayleighScatteringScale(): number {
-        return this._physicalProperties.rayleighScatteringScale;
-    }
-    private set _rayleighScatteringScale(value: number) {
-        this._physicalProperties.rayleighScatteringScale = value;
-    }
-
-    // eslint-disable-next-line @typescript-eslint/ban-ts-comment
-    // @ts-ignore
-    private get _peakRayleighScatteringMm(): Vector3 {
-        this._physicalProperties.peakRayleighScattering.scaleToRef(1000.0, this._peakRayleighScatteringMmInternal);
-        return this._peakRayleighScatteringMmInternal;
-    }
-    private set _peakRayleighScatteringMm(value: Vector3) {
-        this._peakRayleighScatteringMmInternal.copyFrom(value);
-        this._peakRayleighScatteringMmInternal.scaleToRef(0.001, this._peakRayleighScatteringKm);
-        this._physicalProperties.peakRayleighScattering = this._peakRayleighScatteringKm;
-    }
-
-    // eslint-disable-next-line @typescript-eslint/ban-ts-comment
-    // @ts-ignore
-    private get _mieScatteringScale(): number {
-        return this._physicalProperties.mieScatteringScale;
-    }
-    private set _mieScatteringScale(value: number) {
-        this._physicalProperties.mieScatteringScale = value;
-    }
-
-    // eslint-disable-next-line @typescript-eslint/ban-ts-comment
-    // @ts-ignore
-    private get _peakMieScatteringMm(): Vector3 {
-        this._physicalProperties.peakMieScattering.scaleToRef(1000.0, this._peakMieScatteringMmInternal);
-        return this._peakMieScatteringMmInternal;
-    }
-    private set _peakMieScatteringMm(value: Vector3) {
-        this._peakMieScatteringMmInternal.copyFrom(value);
-        this._peakMieScatteringMmInternal.scaleToRef(0.001, this._peakMieScatteringKm);
-        this._physicalProperties.peakMieScattering = this._peakMieScatteringKm;
-    }
-
-    // eslint-disable-next-line @typescript-eslint/ban-ts-comment
-    // @ts-ignore
-    private get _mieAbsorptionScale(): number {
-        return this._physicalProperties.mieAbsorptionScale;
-    }
-    private set _mieAbsorptionScale(value: number) {
-        this._physicalProperties.mieAbsorptionScale = value;
-    }
-
-    // eslint-disable-next-line @typescript-eslint/ban-ts-comment
-    // @ts-ignore
-    private get _peakMieAbsorptionMm(): Vector3 {
-        this._physicalProperties.peakMieAbsorption.scaleToRef(1000.0, this._peakMieAbsorptionMmInternal);
-        return this._peakMieAbsorptionMmInternal;
-    }
-    private set _peakMieAbsorptionMm(value: Vector3) {
-        this._peakMieAbsorptionMmInternal.copyFrom(value);
-        this._peakMieAbsorptionMmInternal.scaleToRef(0.001, this._peakMieAbsorptionKm);
-        this._physicalProperties.peakMieAbsorption = this._peakMieAbsorptionKm;
-    }
-
-    // eslint-disable-next-line @typescript-eslint/ban-ts-comment
-    // @ts-ignore
-    private get _ozoneAbsorptionScale(): number {
-        return this._physicalProperties.ozoneAbsorptionScale;
-    }
-    private set _ozoneAbsorptionScale(value: number) {
-        this._physicalProperties.ozoneAbsorptionScale = value;
-    }
-
-    // eslint-disable-next-line @typescript-eslint/ban-ts-comment
-    // @ts-ignore
-    private get _peakOzoneAbsorptionMm(): Vector3 {
-        this._physicalProperties.peakOzoneAbsorption.scaleToRef(1000.0, this._peakOzoneAbsorptionMmInternal);
-        return this._peakOzoneAbsorptionMmInternal;
-    }
-    private set _peakOzoneAbsorptionMm(value: Vector3) {
-        this._peakOzoneAbsorptionMmInternal.copyFrom(value);
-        this._peakOzoneAbsorptionMmInternal.scaleToRef(0.001, this._peakOzoneAbsorptionKm);
-        this._physicalProperties.peakOzoneAbsorption = this._peakOzoneAbsorptionKm;
-    }
-
-    public uniqueId: number;
-
->>>>>>> 176e6615
-    /**
-     * Constructs the {@link Atmosphere}.
-     * @param name - The name of this instance.
-     * @param scene - The scene to which the atmosphere will be added.
-     * @param lights - The light sources that illuminate the atmosphere. Currently only supports one light, and that light should be the first light in the scene.
-     * @param options - The options used to create the atmosphere.
-     */
-    public constructor(
-        public readonly name: string,
-        public readonly scene: Scene,
-        lights: DirectionalLight[],
-        options?: IAtmosphereOptions
-    ) {
-        const engine = (this._engine = scene.getEngine());
-        this.uniqueId = this.scene.getUniqueId();
-
-        if (engine.isWebGPU) {
-            throw new Error("Atmosphere is not supported on WebGPU.");
-        }
-        if (engine.version < 2) {
-            throw new Error(`Atmosphere is not supported on WebGL ${engine.version}.`);
-        }
-
-        this._physicalProperties = options?.physicalProperties ?? new AtmospherePhysicalProperties();
-        this._physicalProperties.onChangedObservable.add(() => {
-            this._transmittanceLut?.markDirty();
-        });
-
-        if (lights.length !== 1) {
-            throw new Error("Atmosphere only supports one light source currently.");
-        }
-        this._lights = lights;
-
-        this.depthTexture = options?.depthTexture ?? null;
-        this._exposure = options?.exposure ?? 1.0;
-        this._isLinearSpaceLight = options?.isLinearSpaceLight ?? false;
-        this._isLinearSpaceComposition = options?.isLinearSpaceComposition ?? false;
-        this._applyApproximateTransmittance = options?.applyApproximateTransmittance ?? true;
-        this._aerialPerspectiveRadianceBias = options?.aerialPerspectiveRadianceBias ?? 0.0;
-        this._aerialPerspectiveTransmittanceScale = options?.aerialPerspectiveTransmittanceScale ?? 1.0;
-        this._aerialPerspectiveSaturation = options?.aerialPerspectiveSaturation ?? 1.0;
-        this._aerialPerspectiveIntensity = options?.aerialPerspectiveIntensity ?? 1.0;
-        this._diffuseSkyIrradianceDesaturationFactor = options?.diffuseSkyIrradianceDesaturationFactor ?? 0.5;
-        this._diffuseSkyIrradianceIntensity = options?.diffuseSkyIrradianceIntensity ?? 1.0;
-        this._additionalDiffuseSkyIrradianceIntensity = options?.additionalDiffuseSkyIrradianceIntensity ?? 0.01;
-        this._multiScatteringIntensity = options?.multiScatteringIntensity ?? 1.0;
-        this._minimumMultiScatteringIntensity = options?.minimumMultiScatteringIntensity ?? 0.000618;
-        this._isSkyViewLutEnabled = options?.isSkyViewLutEnabled ?? true;
-        this._isAerialPerspectiveLutEnabled = options?.isAerialPerspectiveLutEnabled ?? true;
-        this._originHeight = options?.originHeight ?? 0;
-        this._additionalDiffuseSkyIrradianceColor = options?.additionalDiffuseSkyIrradianceColor
-            ? new Color3().copyFrom(options.additionalDiffuseSkyIrradianceColor)
-            : new Color3(163 / 255.0, 199 / 255.0, 1.0);
-        this._groundAlbedo = options?.groundAlbedo ? new Color3().copyFrom(options.groundAlbedo) : new Color3().set(124.0 / 255.0, 165.0 / 255.0, 1.0);
-        const minimumMultiScatteringColor = (this._minimumMultiScatteringColor = options?.minimumMultiScatteringColor
-            ? new Color3().copyFrom(options.minimumMultiScatteringColor)
-            : new Color3(30.0 / 255.0, 40.0 / 255.0, 77.0 / 255.0));
-
-        this._skyRenderingGroup = options?.skyRenderingGroup ?? 0;
-        this._aerialPerspectiveRenderingGroup = options?.aerialPerspectiveRenderingGroup ?? 0;
-        this._globeAtmosphereRenderingGroup = options?.globeAtmosphereRenderingGroup ?? 0;
-
-        this._additionalDiffuseSkyIrradianceColor.scaleToRef(this._additionalDiffuseSkyIrradianceIntensity, this._additionalDiffuseSkyIrradiance);
-        this._minimumMultiScattering.x = minimumMultiScatteringColor.r * this._minimumMultiScatteringIntensity;
-        this._minimumMultiScattering.y = minimumMultiScatteringColor.g * this._minimumMultiScatteringIntensity;
-        this._minimumMultiScattering.z = minimumMultiScatteringColor.b * this._minimumMultiScatteringIntensity;
-
-        this._effectRenderer = new EffectRenderer(engine, {
-            // Full screen triangle.
-            indices: [0, 2, 1],
-            positions: [-1, -1, -1, 3, 3, -1],
-        });
-
-        this._transmittanceLut = new TransmittanceLut(this);
-        this._multiScatteringLutRenderTarget = CreateRenderTargetTexture("atmo-multiScattering", { width: 32, height: 32 }, scene);
-        if (options?.isDiffuseSkyIrradianceLutEnabled ?? true) {
-            this._diffuseSkyIrradianceLut = new DiffuseSkyIrradianceLut(this);
-        }
-        if (this._isSkyViewLutEnabled) {
-            this.skyViewLutRenderTarget!;
-        }
-        if (this._isAerialPerspectiveLutEnabled) {
-            this.aerialPerspectiveLutRenderTarget!;
-        }
-
-        // Before rendering, make sure the per-camera variables have been updated.
-        this._onBeforeCameraRenderObserver = scene.onBeforeCameraRenderObservable.add((x) => {
-            this._updatePerCameraVariables(x);
-            this._renderLutsForCamera();
-        });
-
-        {
-            const renderingManager = scene.renderingManager;
-            if (this._skyRenderingGroup >= 0) {
-                renderingManager.getRenderingGroup(this._skyRenderingGroup);
-            }
-            if (this._aerialPerspectiveRenderingGroup >= 0) {
-                renderingManager.getRenderingGroup(this._aerialPerspectiveRenderingGroup);
-            }
-            if (this._globeAtmosphereRenderingGroup >= 0) {
-                renderingManager.getRenderingGroup(this._globeAtmosphereRenderingGroup);
-            }
-
-            // Mark all rendering groups as being "not empty" before rendering the corresponding targets.
-            // This ensures onAfterRenderTargetsRenderObservable is called for empty groups,
-            // which allows the atmosphere to be rendered even when the groups are otherwise empty e.g.,
-            // a scene with only the atmosphere in it, and no other Meshes.
-            this._onBeforeDrawPhaseObserver = scene.onBeforeDrawPhaseObservable.add(() => {
-                if (this._skyRenderingGroup >= 0) {
-                    renderingManager.getRenderingGroup(this._skyRenderingGroup)._empty = false;
-                }
-                if (this._aerialPerspectiveRenderingGroup >= 0) {
-                    renderingManager.getRenderingGroup(this._aerialPerspectiveRenderingGroup)._empty = false;
-                }
-                if (this._globeAtmosphereRenderingGroup >= 0) {
-                    renderingManager.getRenderingGroup(this._globeAtmosphereRenderingGroup)._empty = false;
-                }
-            });
-
-            // Draw compositors after the respective rendering group.
-            this._onAfterRenderingGroupObserver = scene.onAfterRenderingGroupObservable.add((group) => {
-                if (group.renderingManager !== scene.renderingManager) {
-                    return;
-                }
-
-                const groupId = group.renderingGroupId;
-
-                if (this._skyRenderingGroup === groupId) {
-                    this.drawSkyCompositor();
-                }
-
-                if (this._aerialPerspectiveRenderingGroup === groupId) {
-                    this.drawAerialPerspectiveCompositor();
-                }
-
-                if (this._globeAtmosphereRenderingGroup === groupId) {
-                    this.drawGlobeAtmosphereCompositor();
-                }
-            });
-        }
-
-        // Ensure the atmosphere is disposed when the scene is disposed.
-        scene.onDisposeObservable.addOnce(() => {
-            scene.removeExternalData("atmosphere");
-            this.dispose();
-        });
-        scene.addExternalData("atmosphere", this);
-
-        // Registers a material plugin which will allow common materials to sample the atmosphere environment maps e.g.,
-        // sky view LUT for glossy reflections and diffuse sky illiminance LUT for irradiance.
-        // It also handles aerial perspective application when Atmosphere is not provided with a depth texture.
-        UnregisterMaterialPlugin(MaterialPlugin);
-        RegisterMaterialPlugin(MaterialPlugin, (material) => {
-            if (material.getClassName() === "PBRMaterial") {
-                return new AtmospherePBRMaterialPlugin(material, this, this.depthTexture === null);
-            }
-            return null;
-        });
-    }
-
-    /**
-     * @override
-     */
-    public dispose(): void {
-        this._onBeforeCameraRenderObserver?.remove();
-        this._onBeforeCameraRenderObserver = null;
-        this._onBeforeDrawPhaseObserver?.remove();
-        this._onBeforeDrawPhaseObserver = null;
-        this._onAfterRenderingGroupObserver?.remove();
-        this._onAfterRenderingGroupObserver = null;
-        this._globeAtmosphereCompositorEffectWrapper?.dispose();
-        this._globeAtmosphereCompositorEffectWrapper = null;
-        this._skyCompositorEffectWrapper?.dispose();
-        this._skyCompositorEffectWrapper = null;
-        this._aerialPerspectiveCompositorEffectWrapper?.dispose();
-        this._aerialPerspectiveCompositorEffectWrapper = null;
-        this._skyViewLutRenderTarget?.dispose();
-        this._skyViewLutRenderTarget = null;
-        this._skyViewLutEffectWrapper?.dispose();
-        this._skyViewLutEffectWrapper = null;
-        this._skyViewLutEffectRenderer?.dispose();
-        this._skyViewLutEffectRenderer = null;
-        this._aerialPerspectiveLutRenderTarget?.dispose();
-        this._aerialPerspectiveLutRenderTarget = null;
-        this._aerialPerspectiveLutEffectWrapper?.dispose();
-        this._aerialPerspectiveLutEffectWrapper = null;
-        this._aerialPerspectiveLutEffectRenderer?.dispose();
-        this._aerialPerspectiveLutEffectRenderer = null;
-        this._multiScatteringEffectWrapper?.dispose();
-        this._multiScatteringEffectWrapper = null;
-        this._multiScatteringLutRenderTarget?.dispose();
-        this._multiScatteringLutRenderTarget = null;
-        this._transmittanceLut?.dispose();
-        this._transmittanceLut = null;
-        this._diffuseSkyIrradianceLut?.dispose();
-        this._diffuseSkyIrradianceLut = null;
-        this._atmosphereUbo?.dispose();
-        this._atmosphereUbo = null;
-        this._effectRenderer?.dispose();
-        this._effectRenderer = null;
-        this._atmosphereUniformBufferAsArray.length = 0;
-
-        UnregisterMaterialPlugin(MaterialPlugin);
-    }
-
-    /**
-     * True if the atmosphere is enabled.
-     * @returns - True if the atmosphere is enabled.
-     */
-    public isEnabled() {
-        return this._isEnabled;
-    }
-
-    /**
-     * Sets the enabled state of the atmosphere.
-     * @param enabled - True to enable the atmosphere, false to disable it.
-     */
-    public setEnabled(enabled: boolean) {
-        this._isEnabled = enabled;
-    }
-
-    /**
-     * The class name of the {@link Atmosphere}.
-     * @returns - The class name of the atmosphere.
-     */
-    public getClassName(): string {
-        return "Atmosphere";
-    }
-
-    /**
-     * Gets the color of a light after being transmitted through the atmosphere to a point specified by its distance to the planet center and its geocentric normal.
-     * NOTE, the result is always a linear space color.
-     * @param directionToLight - The direction of the light.
-     * @param pointRadius - The distance from the planet center to the point in kilometers.
-     * @param pointGeocentricNormal - The geocentric normal at the point i.e., normalize(point - planet center).
-     * @param result - The color to store the result in.
-     * @returns The result color.
-     */
-    public getTransmittedColorToRef = <T extends IColor3Like>(directionToLight: IVector3Like, pointRadius: number, pointGeocentricNormal: IVector3Like, result: T): T =>
-        this._transmittanceLut!.getTransmittedColorToRef(directionToLight, pointRadius, pointGeocentricNormal, result);
-
-    /**
-     * Gets the diffuse sky irradiance. Result is always in linear space.
-     * @param directionToLight - The direction of the point to the light.
-     * @param pointRadius - The distance from the planet center to the point in kilometers.
-     * @param pointGeocentricNormal - The geocentric normal at the point: normalize(point - planet center).
-     * @param lightIrradiance - The irradiance of the light.
-     * @param result - The color to store the result in.
-     * @returns The result color.
-     */
-    public getDiffuseSkyIrradianceToRef = <T extends IColor3Like>(
-        directionToLight: IVector3Like,
-        pointRadius: number,
-        pointGeocentricNormal: IVector3Like,
-        lightIrradiance: number,
-        result: T
-    ): T =>
-        this._diffuseSkyIrradianceLut?.getDiffuseSkyIrradianceToRef(directionToLight, pointRadius, pointGeocentricNormal, lightIrradiance, result) ??
-        ((result.r = 0), (result.g = 0), (result.b = 0), result);
-
-    /**
-     * Creates a new {@link EffectWrapper} for the multiple scattering LUT
-     * @returns The newly created {@link EffectWrapper}.
-     */
-    private _createMultiScatteringEffectWrapper(): EffectWrapper {
-        const engine = this._engine;
-        const name = "atmo-multiScattering";
-        const ubo = this.uniformBuffer;
-        const useUbo = ubo.useUbo;
-
-        const defines: string[] = ["#define POSITION_VEC2"];
-        if (!this._groundAlbedo.equals(Color3.BlackReadOnly)) {
-            defines.push("#define USE_GROUND_ALBEDO");
-        }
-
-        return new EffectWrapper({
-            engine,
-            name,
-            vertexShader: "fullscreenTriangle",
-            fragmentShader: "multiScattering",
-            attributeNames: ["position"],
-            uniformNames: ["depth", ...(useUbo ? [] : this.uniformBuffer.getUniformNames())],
-            uniformBuffers: useUbo ? [this.uniformBuffer.name] : [],
-            samplerNames: ["transmittanceLut"],
-            defines,
-            useShaderStore: true,
-        });
-    }
-
-    /**
-     * Draws the multiple scattering LUT using {@link EffectWrapper} and {@link EffectRenderer}.
-     */
-    private _drawMultiScatteringLut(): void {
-        const transmittanceLut = this._transmittanceLut!.renderTarget;
-        DrawEffect(
-            this._engine,
-            this._effectRenderer!,
-            this._multiScatteringEffectWrapper,
-            this._multiScatteringLutRenderTarget,
-            (effectRenderer, renderTarget, effect, engine) => {
-                this.bindUniformBufferToEffect(effect);
-                engine.bindFramebuffer(renderTarget!, undefined, undefined, undefined, true);
-                effectRenderer.bindBuffers(effect);
-                effect.setTexture("transmittanceLut", transmittanceLut);
-                effectRenderer.draw();
-            }
-        );
-    }
-
-    /**
-     * Draws the aerial perspective compositor using {@link EffectWrapper} and {@link EffectRenderer}.
-     */
-    public drawAerialPerspectiveCompositor(): void {
-        // Only works if we have a depth texture.
-        if (this.depthTexture === null) {
-            return;
-        }
-
-        const isEnabled = this.isEnabled();
-        if (!isEnabled) {
-            return;
-        }
-
-        // Aerial perspective compositor only renders when inside the atmosphere.
-        const isOutsideAtmosphere = this._cameraAtmosphereVariables.clampedCameraRadius > this._physicalProperties.atmosphereRadius;
-        if (isOutsideAtmosphere) {
-            return;
-        }
-
-        const engine = this._engine;
-        this._aerialPerspectiveCompositorEffectWrapper ??= CreateAerialPerspectiveCompositorEffectWrapper(
-            engine,
-            this.uniformBuffer,
-            this._isAerialPerspectiveLutEnabled,
-            this._isSkyViewLutEnabled,
-            this._isLinearSpaceComposition,
-            this._applyApproximateTransmittance,
-            this._aerialPerspectiveIntensity,
-            this._aerialPerspectiveRadianceBias
-        );
-
-        const skyViewLut = this._isSkyViewLutEnabled ? this.skyViewLutRenderTarget : null;
-        const multiScatteringLut = this._multiScatteringLutRenderTarget!;
-        const transmittanceLut = this._transmittanceLut!.renderTarget;
-        const aerialPerspectiveLut = this._isAerialPerspectiveLutEnabled ? this.aerialPerspectiveLutRenderTarget : null;
-        if (
-            !this._aerialPerspectiveCompositorEffectWrapper.isReady() ||
-            !(skyViewLut?.isReady() ?? true) ||
-            !multiScatteringLut.isReady() ||
-            !transmittanceLut.isReady() ||
-            !(aerialPerspectiveLut?.isReady() ?? true) ||
-            !this.depthTexture.isReady()
-        ) {
-            return;
-        }
-
-        DrawEffect(
-            engine,
-            this._effectRenderer!,
-            this._aerialPerspectiveCompositorEffectWrapper,
-            null, // No render target, it will render to the current buffer.
-            (effectRenderer, _, effect) => {
-                if (this.depthTexture === null) {
-                    throw new Error("Depth texture is required for aerial perspective compositor.");
-                }
-                this.bindUniformBufferToEffect(effect);
-                effectRenderer.bindBuffers(effect);
-                effect.setTexture("transmittanceLut", transmittanceLut);
-                effect.setTexture("multiScatteringLut", multiScatteringLut);
-                if (this._isSkyViewLutEnabled) {
-                    effect.setTexture("skyViewLut", skyViewLut);
-                }
-                if (this._isAerialPerspectiveLutEnabled) {
-                    effect.setTexture("aerialPerspectiveLut", aerialPerspectiveLut);
-                }
-                effect.setTexture("depthTexture", this.depthTexture);
-                effectRenderer.draw();
-            },
-            1, // depth to use in the compositor.
-            this.applyApproximateTransmittance ? Constants.ALPHA_PREMULTIPLIED_PORTERDUFF : Constants.ALPHA_ONEONE,
-            true, // depthTest
-            false, // depthWrite
-            Constants.ALWAYS, // depthFunction
-            false // restoreDefaultFramebuffer
-        );
-    }
-
-    /**
-     * Draws the sky compositor using {@link EffectWrapper} and {@link EffectRenderer}.
-     */
-    public drawSkyCompositor(): void {
-        const isEnabled = this.isEnabled();
-        if (!isEnabled) {
-            return;
-        }
-
-        // The sky compositor only renders when inside the atmosphere.
-        const isOutsideAtmosphere = this._cameraAtmosphereVariables.clampedCameraRadius > this._physicalProperties.atmosphereRadius;
-        if (isOutsideAtmosphere) {
-            return;
-        }
-
-        if (this.depthTexture !== null && !this.depthTexture.isReady()) {
-            return;
-        }
-
-        const engine = this._engine;
-        this._skyCompositorEffectWrapper ??= CreateSkyCompositorEffectWrapper(
-            engine,
-            this.uniformBuffer,
-            this._isSkyViewLutEnabled,
-            this._isLinearSpaceComposition,
-            this._applyApproximateTransmittance
-        );
-
-        const skyViewLut = this._isSkyViewLutEnabled ? this.skyViewLutRenderTarget : null;
-        const multiScatteringLut = this._multiScatteringLutRenderTarget!;
-        const transmittanceLut = this._transmittanceLut!.renderTarget;
-        if (!this._skyCompositorEffectWrapper.isReady() || !(skyViewLut?.isReady() ?? true) || !multiScatteringLut.isReady() || !transmittanceLut.isReady()) {
-            return;
-        }
-
-        DrawEffect(
-            engine,
-            this._effectRenderer!,
-            this._skyCompositorEffectWrapper,
-            null, // No render target, it will render to the current buffer.
-            (effectRenderer, _, effect) => {
-                this.bindUniformBufferToEffect(effect);
-                effectRenderer.bindBuffers(effect);
-                effect.setTexture("multiScatteringLut", multiScatteringLut);
-                effect.setTexture("transmittanceLut", transmittanceLut);
-                if (this._isSkyViewLutEnabled) {
-                    effect.setTexture("skyViewLut", skyViewLut);
-                }
-                effectRenderer.draw();
-            },
-            1, // depth to use in the compositor.
-            this._applyApproximateTransmittance ? Constants.ALPHA_PREMULTIPLIED_PORTERDUFF : Constants.ALPHA_ONEONE,
-            true, // depthTest
-            false, // depthWrite
-            Constants.EQUAL, // depthFunction
-            false // restoreDefaultFramebuffer
-        );
-    }
-
-    /**
-     * Draws the globe atmosphere compositor using {@link EffectWrapper} and {@link EffectRenderer}.
-     */
-    public drawGlobeAtmosphereCompositor(): void {
-        const isEnabled = this.isEnabled();
-        if (!isEnabled) {
-            return;
-        }
-
-        // Globe atmosphere compositor only renders when outside the atmosphere.
-        const isOutsideAtmosphere = this._cameraAtmosphereVariables.clampedCameraRadius > this._physicalProperties.atmosphereRadius;
-        if (!isOutsideAtmosphere) {
-            return;
-        }
-
-        const engine = this._engine;
-        this._globeAtmosphereCompositorEffectWrapper ??= CreateGlobeAtmosphereCompositorEffectWrapper(
-            engine,
-            this.uniformBuffer,
-            this._isSkyViewLutEnabled,
-            this._isLinearSpaceComposition,
-            this._applyApproximateTransmittance,
-            this._aerialPerspectiveIntensity,
-            this._aerialPerspectiveRadianceBias,
-            this.depthTexture !== null
-        );
-
-        const skyViewLut = this._isSkyViewLutEnabled ? this.skyViewLutRenderTarget : null;
-        const multiScatteringLut = this._multiScatteringLutRenderTarget!;
-        const transmittanceLut = this._transmittanceLut!.renderTarget;
-        if (!this._globeAtmosphereCompositorEffectWrapper.isReady() || !(skyViewLut?.isReady() ?? true) || !multiScatteringLut.isReady() || !transmittanceLut.isReady()) {
-            return;
-        }
-
-        if (this.depthTexture !== null && !this.depthTexture.isReady()) {
-            return;
-        }
-
-        DrawEffect(
-            engine,
-            this._effectRenderer!,
-            this._globeAtmosphereCompositorEffectWrapper,
-            null, // No render target, it will render to the current buffer.
-            (effectRenderer, _, effect) => {
-                this.bindUniformBufferToEffect(effect);
-                effectRenderer.bindBuffers(effect);
-                effect.setTexture("transmittanceLut", transmittanceLut);
-                effect.setTexture("multiScatteringLut", multiScatteringLut);
-                if (this._isSkyViewLutEnabled) {
-                    effect.setTexture("skyViewLut", skyViewLut);
-                }
-                if (this.depthTexture !== null) {
-                    effect.setTexture("depthTexture", this.depthTexture);
-                }
-                effectRenderer.draw();
-            },
-            1, // depth to use in the compositor.
-            this._applyApproximateTransmittance ? Constants.ALPHA_PREMULTIPLIED_PORTERDUFF : Constants.ALPHA_ONEONE,
-            true, // depthTest
-            false, // depthWrite
-            Constants.ALWAYS, // depthFunction
-            false // restoreDefaultFramebuffer
-        );
-    }
-
-    private _disposeSkyCompositor(): void {
-        this._skyCompositorEffectWrapper?.dispose();
-        this._skyCompositorEffectWrapper = null;
-    }
-
-    private _disposeAerialPerspectiveCompositor(): void {
-        this._aerialPerspectiveCompositorEffectWrapper?.dispose();
-        this._aerialPerspectiveCompositorEffectWrapper = null;
-    }
-
-    private _disposeGlobeAtmosphereCompositor(): void {
-        this._globeAtmosphereCompositorEffectWrapper?.dispose();
-        this._globeAtmosphereCompositorEffectWrapper = null;
-    }
-
-    /**
-     * Updates the camera variables that are specific to the atmosphere.
-     * @param camera - The camera to update the variables for.
-     */
-    private _updatePerCameraVariables(camera: Camera): void {
-        const light = this._lights[0];
-        this._directionToLight.copyFrom(light.direction);
-        this._directionToLight.scaleInPlace(-1);
-
-        const properties = this._physicalProperties;
-        const cameraAtmosphereVariables = this._cameraAtmosphereVariables;
-        cameraAtmosphereVariables.update(
-            camera,
-            properties.planetRadius,
-            properties.planetRadiusWithOffset,
-            properties.atmosphereRadius,
-            this._directionToLight,
-            this.originHeight
-        );
-
-        this._transmittanceLut!.updateLightParameters(light, cameraAtmosphereVariables.clampedCameraRadius, cameraAtmosphereVariables.cameraGeocentricNormal);
-        this._linearLightColor.copyFrom(light.diffuse);
-
-        this.getDiffuseSkyIrradianceToRef(this._directionToLight, 0, cameraAtmosphereVariables.cameraGeocentricNormal, this.lights[0].intensity, this._tempSceneAmbient);
-        if (!this.isLinearSpaceLight) {
-            this._tempSceneAmbient.toGammaSpaceToRef(this._tempSceneAmbient);
-        }
-        this.scene.ambientColor = this._tempSceneAmbient;
-
-        this.onAfterUpdateVariablesForCameraObservable.notifyObservers(camera);
-    }
-
-    /**
-     * Renders the lookup tables, some of which can vary per-camera.
-     * It is expected that updatePerCameraVariables was previously called.
-     */
-    private _renderLutsForCamera(): void {
-        {
-            this.onBeforeLightVariablesUpdateObservable.notifyObservers();
-
-            const light = this.lights[0];
-            if (!this.isLinearSpaceLight) {
-                light.diffuse = light.diffuse.toGammaSpaceToRef(light.diffuse);
-                light.specular = light.specular.toGammaSpaceToRef(light.specular);
-            }
-            const intensity = light.intensity;
-            this._lightRadianceAtCamera.set(intensity * this._linearLightColor.r, intensity * this._linearLightColor.g, intensity * this._linearLightColor.b);
-        }
-
-        if (this.uniformBuffer.useUbo) {
-            this.updateUniformBuffer();
-        }
-
-        // Render the LUTs.
-        const isEnabled = this.isEnabled();
-        {
-            this.onBeforeRenderLutsForCameraObservable.notifyObservers();
-
-            // After UBO update we can render the global LUTs which use some of these values on the GPU.
-            // TODO: Could break out update and UBOs to global vs. per-camera.
-            this.renderGlobalLuts();
-
-            // If atmosphere is enabled, render the per-camera LUTs (sky view and aerial perspective).
-            if (isEnabled && !this._transmittanceLut!.isDirty && this._hasRenderedMultiScatteringLut) {
-                if (this._isSkyViewLutEnabled) {
-                    this._drawSkyViewLut();
-                }
-
-                // Only need to render aerial perspective LUT when inside the atmosphere.
-                if (this._isAerialPerspectiveLutEnabled && this._cameraAtmosphereVariables.clampedCameraRadius <= this._physicalProperties.atmosphereRadius) {
-                    this._drawAerialPerspectiveLut();
-                }
-            }
-
-            this.onAfterRenderLutsForCameraObservable.notifyObservers();
-        }
-    }
-
-    /**
-     * Renders the lookup tables that do not depend on a camera position.
-     */
-    public renderGlobalLuts(): void {
-        const hasNewTransmittanceLut = this._transmittanceLut!.render();
-        if (hasNewTransmittanceLut) {
-            this._hasRenderedMultiScatteringLut = false;
-            this._diffuseSkyIrradianceLut?.markDirty();
-        }
-
-        if (!this._transmittanceLut!.isDirty && !this._hasRenderedMultiScatteringLut) {
-            this._multiScatteringEffectWrapper ??= this._createMultiScatteringEffectWrapper();
-            if (this._multiScatteringEffectWrapper?.isReady() && this._multiScatteringLutRenderTarget?.isReady()) {
-                this._drawMultiScatteringLut();
-                this._hasRenderedMultiScatteringLut = true;
-            }
-        }
-
-        if (!this._transmittanceLut!.isDirty && this._hasRenderedMultiScatteringLut) {
-            this._diffuseSkyIrradianceLut?.render(); // Will only render if needed.
-        }
-    }
-
-    /**
-     * Binds the atmosphere's uniform buffer to an {@link Effect}.
-     * @param effect - The {@link Effect} to bind the uniform buffer to.
-     */
-    public bindUniformBufferToEffect(effect: Effect): void {
-        const uniformBuffer = this.uniformBuffer;
-        const name = uniformBuffer.name;
-        uniformBuffer.bindToEffect(effect, name);
-        if (uniformBuffer.useUbo) {
-            uniformBuffer.bindUniformBuffer();
-        } else {
-            this.updateUniformBuffer();
-        }
-    }
-
-    /**
-     * Updates the atmosphere's uniform buffer.
-     */
-    public updateUniformBuffer(): void {
-        const physicalProperties = this._physicalProperties;
-        const cameraAtmosphereVariables = this._cameraAtmosphereVariables;
-        const ubo = this.uniformBuffer;
-
-        ubo.updateVector3("peakRayleighScattering", physicalProperties.rayleighScattering);
-        ubo.updateFloat("planetRadius", physicalProperties.planetRadius);
-        ubo.updateVector3("peakMieScattering", physicalProperties.mieScattering);
-        ubo.updateFloat("atmosphereThickness", physicalProperties.atmosphereThickness);
-        ubo.updateVector3("peakMieAbsorption", physicalProperties.mieAbsorption);
-        ubo.updateFloat("planetRadiusSquared", physicalProperties.planetRadiusSquared);
-        ubo.updateVector3("peakMieExtinction", physicalProperties.mieExtinction);
-        ubo.updateFloat("atmosphereRadius", physicalProperties.atmosphereRadius);
-        ubo.updateVector3("peakOzoneAbsorption", physicalProperties.ozoneAbsorption);
-        ubo.updateFloat("atmosphereRadiusSquared", physicalProperties.atmosphereRadiusSquared);
-        ubo.updateFloat("horizonDistanceToAtmosphereEdge", physicalProperties.horizonDistanceToAtmosphereEdge);
-        ubo.updateFloat("horizonDistanceToAtmosphereEdgeSquared", physicalProperties.horizonDistanceToAtmosphereEdgeSquared);
-        ubo.updateFloat("planetRadiusWithOffset", physicalProperties.planetRadiusWithOffset);
-        ubo.updateFloat("planetRadiusOffset", physicalProperties.planetRadiusOffset);
-        ubo.updateFloat("aerialPerspectiveRadianceBias", this._aerialPerspectiveRadianceBias);
-        ubo.updateFloat("inverseAtmosphereThickness", 1 / physicalProperties.atmosphereThickness);
-        ubo.updateFloat("aerialPerspectiveTransmittanceScale", this._aerialPerspectiveTransmittanceScale);
-        ubo.updateMatrix("inverseViewProjectionWithoutTranslation", cameraAtmosphereVariables.inverseViewProjectionMatrixWithoutTranslation);
-        ubo.updateVector3("directionToLight", this._directionToLight);
-        ubo.updateFloat("multiScatteringIntensity", this.multiScatteringIntensity);
-        ubo.updateVector3("directionToLightRelativeToCameraGeocentricNormal", cameraAtmosphereVariables.directionToLightRelativeToCameraGeocentricNormal);
-        ubo.updateFloat("cameraRadius", cameraAtmosphereVariables.cameraRadius);
-        ubo.updateVector3("lightRadianceAtCamera", this._lightRadianceAtCamera);
-        ubo.updateFloat("diffuseSkyIrradianceDesaturationFactor", this._diffuseSkyIrradianceDesaturationFactor);
-        ubo.updateColor3("groundAlbedo", this._groundAlbedo);
-        ubo.updateFloat("aerialPerspectiveSaturation", this._aerialPerspectiveSaturation);
-        ubo.updateVector3("minMultiScattering", this._minimumMultiScattering);
-        ubo.updateFloat("diffuseSkyIrradianceIntensity", this._diffuseSkyIrradianceIntensity);
-        ubo.updateVector3("cameraPositionGlobal", cameraAtmosphereVariables.cameraPositionGlobal);
-        ubo.updateFloat("lightIntensity", this.lights[0].intensity);
-        ubo.updateVector3("clampedCameraPositionGlobal", cameraAtmosphereVariables.clampedCameraPositionGlobal);
-        ubo.updateFloat("aerialPerspectiveIntensity", this._aerialPerspectiveIntensity);
-        ubo.updateVector3("cameraGeocentricNormal", cameraAtmosphereVariables.cameraGeocentricNormal);
-        ubo.updateFloat("clampedCameraRadius", cameraAtmosphereVariables.clampedCameraRadius);
-        ubo.updateVector3("cameraForward", cameraAtmosphereVariables.cameraForward);
-        ubo.updateFloat("clampedCameraHeight", cameraAtmosphereVariables.clampedCameraHeight);
-        ubo.updateVector3("cameraPosition", cameraAtmosphereVariables.cameraPosition);
-        ubo.updateFloat("cosCameraHorizonAngleFromZenith", cameraAtmosphereVariables.cosCameraHorizonAngleFromZenith);
-        ubo.updateVector4("viewport", cameraAtmosphereVariables.viewport);
-        ubo.updateColor3("additionalDiffuseSkyIrradiance", this._additionalDiffuseSkyIrradiance);
-        ubo.updateFloat("cameraHeight", cameraAtmosphereVariables.cameraHeight);
-        ubo.updateFloat("cameraNearPlane", cameraAtmosphereVariables.cameraNearPlane);
-        ubo.updateFloat("originHeight", this._originHeight);
-        ubo.updateFloat("sinCameraAtmosphereHorizonAngleFromNadir", cameraAtmosphereVariables.sinCameraAtmosphereHorizonAngleFromNadir);
-        ubo.updateFloat("atmosphereExposure", this._exposure);
-        ubo.update();
-    }
-
-    /**
-     * Draws the aerial perspective LUT using {@link EffectWrapper} and {@link EffectRenderer}.
-     */
-    private _drawAerialPerspectiveLut(): void {
-        const transmittanceLut = this._transmittanceLut!.renderTarget;
-        const multiScatteringLut = this._multiScatteringLutRenderTarget;
-        DrawEffect(
-            this._engine,
-            this._effectRenderer!,
-            this._aerialPerspectiveLutEffectWrapper,
-            this._aerialPerspectiveLutRenderTarget,
-            (effectRenderer, renderTarget, effect, engine) => {
-                this.bindUniformBufferToEffect(effect);
-                const layers = 32;
-                effect.setTexture("transmittanceLut", transmittanceLut);
-                effect.setTexture("multiScatteringLut", multiScatteringLut);
-                for (let layer = 0; layer < layers; layer++) {
-                    engine.bindFramebuffer(renderTarget!, undefined, undefined, undefined, true, undefined, layer);
-                    effectRenderer.bindBuffers(effect);
-                    effect.setFloat("layerIdx", layer);
-                    effectRenderer.draw();
-                }
-            }
-        );
-    }
-
-    /**
-     * Draws the sky view LUT using {@link EffectWrapper} and {@link EffectRenderer}.
-     */
-    private _drawSkyViewLut(): void {
-        const transmittanceLut = this._transmittanceLut!.renderTarget;
-        const multiScatteringLut = this._multiScatteringLutRenderTarget!;
-        DrawEffect(this._engine, this._effectRenderer!, this._skyViewLutEffectWrapper, this._skyViewLutRenderTarget, (effectRenderer, renderTarget, effect, engine) => {
-            this.bindUniformBufferToEffect(effect);
-            engine.bindFramebuffer(renderTarget!, undefined, undefined, undefined, true);
-            effectRenderer.bindBuffers(effect);
-            effect.setTexture("transmittanceLut", transmittanceLut);
-            effect.setTexture("multiScatteringLut", multiScatteringLut);
-            effectRenderer.draw();
-        });
-    }
-}
-
-/**
- * Creates an {@link EffectWrapper} with the given parameters.
- * @param engine - The engine to use.
- * @param name - The name of the effect wrapper.
- * @param fragmentShader - The fragment shader source.
- * @param uniformNames - The uniform names to use.
- * @param samplerNames - The sampler names to use.
- * @param uniformBuffers - The uniform buffers to use.
- * @param defineNames - Array of define names to prepend with "#define ".
- * @returns The effect wrapper.
- */
-const CreateEffectWrapper = (
-    engine: AbstractEngine,
-    name: string,
-    fragmentShader: string,
-    uniformNames?: string[],
-    samplerNames?: string[],
-    uniformBuffers?: string[],
-    defineNames?: string[]
-): EffectWrapper => {
-    const defines = defineNames?.map((defineName) => `#define ${defineName}`) ?? [];
-
-    return new EffectWrapper({
-        engine,
-        name,
-        vertexShader: "fullscreenTriangle",
-        fragmentShader,
-        attributeNames: ["position"],
-        uniformNames,
-        uniformBuffers,
-        samplerNames,
-        defines,
-        useShaderStore: true,
-    });
-};
-
-const CreateRenderTargetTexture = (
-    name: string,
-    size: number | { width: number; height: number; layers?: number },
-    scene: Scene,
-    options?: RenderTargetTextureOptions
-): RenderTargetTexture => {
-    const rtOptions: RenderTargetTextureOptions = {
-        generateMipMaps: false,
-        generateDepthBuffer: false,
-        generateStencilBuffer: false,
-        gammaSpace: false,
-        samplingMode: Constants.TEXTURE_BILINEAR_SAMPLINGMODE,
-        type: Constants.TEXTURETYPE_HALF_FLOAT,
-        format: Constants.TEXTUREFORMAT_RGBA,
-        ...options,
-    };
-    const renderTarget = new RenderTargetTexture(name, size, scene, rtOptions);
-
-    renderTarget.wrapU = Constants.TEXTURE_CLAMP_ADDRESSMODE;
-    renderTarget.wrapV = Constants.TEXTURE_CLAMP_ADDRESSMODE;
-    renderTarget.anisotropicFilteringLevel = 1;
-    renderTarget.skipInitialClear = true;
-    return renderTarget;
-};
-
-/**
- * Common setup and teardown for drawing LUTs or composition passes.
- * @param engine - The engine to use.
- * @param effectRenderer - The effect renderer to use.
- * @param effectWrapper - The effect wrapper to use.
- * @param renderTarget - The render target.
- * @param drawCallback - Callback function that performs the drawing.
- * @param depth - The depth value to set in the effect.
- * @param alphaMode - The alpha mode to set before drawing.
- * @param depthTest - Whether to enable depth testing.
- * @param depthWrite - Optional depth write state to set before drawing.
- * @param depthFunction - The depth function to set before drawing.
- * @param restoreDefaultFramebuffer - Whether to restore the default framebuffer after drawing.
- */
-const DrawEffect = (
-    engine: AbstractEngine,
-    effectRenderer: EffectRenderer,
-    effectWrapper: Nullable<EffectWrapper>,
-    renderTarget: Nullable<RenderTargetTexture>,
-    drawCallback: (effectRenderer: EffectRenderer, renderTarget: Nullable<RenderTargetWrapper>, effect: Effect, engine: AbstractEngine) => void,
-    depth = 0,
-    alphaMode = Constants.ALPHA_DISABLE,
-    depthTest = true,
-    depthWrite?: boolean,
-    depthFunction = Constants.LEQUAL,
-    restoreDefaultFramebuffer = true
-): void => {
-    if ((renderTarget !== null && !renderTarget.isReady()) || !effectWrapper?.isReady()) {
-        return;
-    }
-
-    // Set additional depth/stencil states before calling applyEffectWrapper.
-    const currentDepthWrite = engine.getDepthWrite();
-    if (depthWrite !== undefined) {
-        engine.setDepthWrite(depthWrite);
-    }
-    const currentDepthFunction = engine.getDepthFunction();
-    engine.setDepthFunction(depthFunction);
-
-    // Likewise with the alpha mode, which can affect depth state too.
-    const currentAlphaMode = engine.getAlphaMode();
-    if (alphaMode !== Constants.ALPHA_DISABLE) {
-        engine.setAlphaMode(alphaMode);
-    }
-
-    effectRenderer.saveStates();
-    effectRenderer.setViewport();
-    effectRenderer.applyEffectWrapper(effectWrapper, depthTest); // Note, stencil is false by default.
-
-    const effect = effectWrapper.effect;
-
-    effect.setFloat("depth", depth);
-
-    // Call the specific drawing logic.
-    drawCallback(effectRenderer, renderTarget?.renderTarget!, effect, engine);
-
-    // Restore state (order matters!)
-    engine.setAlphaMode(currentAlphaMode);
-    if (currentDepthWrite !== undefined) {
-        engine.setDepthWrite(currentDepthWrite);
-    }
-    if (currentDepthFunction) {
-        engine.setDepthFunction(currentDepthFunction);
-    }
-    effectRenderer.restoreStates();
-
-    // And restore the default framebuffer.
-    if (restoreDefaultFramebuffer) {
-        engine.restoreDefaultFramebuffer();
-    }
-};
-
-/**
- * Creates an EffectWrapper for the sky compositor.
- * @param engine - The engine to use.
- * @param uniformBuffer - The uniform buffer to use.
- * @param isSkyViewLutEnabled - Whether the sky view LUT is enabled.
- * @param isLinearSpaceComposition - Whether composition is in linear space.
- * @param applyApproximateTransmittance - Whether to apply approximate transmittance.
- * @returns The created EffectWrapper.
- */
-const CreateSkyCompositorEffectWrapper = (
-    engine: AbstractEngine,
-    uniformBuffer: UniformBuffer,
-    isSkyViewLutEnabled: boolean,
-    isLinearSpaceComposition: boolean,
-    applyApproximateTransmittance: boolean
-): EffectWrapper => {
-    const useUbo = uniformBuffer.useUbo;
-    const defines = ["COMPUTE_WORLD_RAY"];
-    if (isSkyViewLutEnabled) {
-        defines.push("USE_SKY_VIEW_LUT");
-    }
-    if (!isLinearSpaceComposition) {
-        defines.push("OUTPUT_TO_SRGB");
-    }
-    if (applyApproximateTransmittance) {
-        defines.push("APPLY_TRANSMITTANCE_BLENDING");
-    }
-    const textures = isSkyViewLutEnabled ? ["skyViewLut"] : ["transmittanceLut", "multiScatteringLut"];
-    return CreateEffectWrapper(
-        engine,
-        "atmo-skyCompositor",
-        "compositeSky",
-        ["depth", ...(useUbo ? [] : uniformBuffer.getUniformNames())],
-        textures,
-        useUbo ? [uniformBuffer.name] : [],
-        defines
-    );
-};
-
-/**
- * Creates an EffectWrapper for the aerial perspective LUT.
- * @param engine - The engine to use.
- * @param uniformBuffer - The uniform buffer to use.
- * @returns The created EffectWrapper.
- */
-const CreateAerialPerspectiveEffectWrapper = (engine: AbstractEngine, uniformBuffer: UniformBuffer): EffectWrapper =>
-    CreateEffectWrapper(
-        engine,
-        "atmo-aerialPerspective",
-        "aerialPerspective",
-        ["layerIdx", "depth", ...(uniformBuffer.useUbo ? [] : uniformBuffer.getUniformNames())],
-        ["transmittanceLut", "multiScatteringLut"],
-        uniformBuffer.useUbo ? [uniformBuffer.name] : [],
-        ["COMPUTE_WORLD_RAY"]
-    );
-
-/**
- * Creates an EffectWrapper for the aerial perspective compositor.
- * @param engine - The engine to use.
- * @param uniformBuffer - The uniform buffer.
- * @param isAerialPerspectiveLutEnabled - Whether the aerial perspective LUT is enabled.
- * @param isSkyViewLutEnabled - Whether the sky view LUT is enabled.
- * @param isLinearSpaceComposition - Whether composition is in linear space.
- * @param applyApproximateTransmittance - Whether to apply approximate transmittance.
- * @param aerialPerspectiveIntensity - The aerial perspective intensity.
- * @param aerialPerspectiveRadianceBias - The aerial perspective radiance bias.
- * @returns The created EffectWrapper.
- */
-const CreateAerialPerspectiveCompositorEffectWrapper = (
-    engine: AbstractEngine,
-    uniformBuffer: UniformBuffer,
-    isAerialPerspectiveLutEnabled: boolean,
-    isSkyViewLutEnabled: boolean,
-    isLinearSpaceComposition: boolean,
-    applyApproximateTransmittance: boolean,
-    aerialPerspectiveIntensity: number,
-    aerialPerspectiveRadianceBias: number
-): EffectWrapper => {
-    const useUbo = uniformBuffer.useUbo;
-    const defines = ["COMPUTE_WORLD_RAY"];
-    if (isAerialPerspectiveLutEnabled) {
-        defines.push("USE_AERIAL_PERSPECTIVE_LUT");
-    }
-    if (isSkyViewLutEnabled) {
-        defines.push("USE_SKY_VIEW_LUT");
-    }
-    if (aerialPerspectiveIntensity !== 1) {
-        defines.push("APPLY_AERIAL_PERSPECTIVE_INTENSITY");
-    }
-    if (!isLinearSpaceComposition) {
-        defines.push("OUTPUT_TO_SRGB");
-    }
-    if (applyApproximateTransmittance) {
-        defines.push("APPLY_TRANSMITTANCE_BLENDING");
-    }
-    if (aerialPerspectiveRadianceBias !== 0.0) {
-        defines.push("APPLY_AERIAL_PERSPECTIVE_RADIANCE_BIAS");
-    }
-
-    const samplers = ["transmittanceLut", "multiScatteringLut", "depthTexture"];
-    if (isSkyViewLutEnabled) {
-        samplers.push("skyViewLut");
-    }
-    if (isAerialPerspectiveLutEnabled) {
-        samplers.push("aerialPerspectiveLut");
-    }
-
-    return CreateEffectWrapper(
-        engine,
-        "atmo-aerialPerspectiveCompositor",
-        "compositeAerialPerspective",
-        ["depth", ...(useUbo ? [] : uniformBuffer.getUniformNames())],
-        samplers,
-        useUbo ? [uniformBuffer.name] : [],
-        defines
-    );
-};
-
-/**
- * Creates an EffectWrapper for the globe atmosphere compositor.
- * @param engine - The engine to use.
- * @param uniformBuffer - The uniform buffer to use.
- * @param isSkyViewLutEnabled - Whether the sky view LUT is enabled.
- * @param isLinearSpaceComposition - Whether composition is in linear space.
- * @param applyApproximateTransmittance - Whether to apply approximate transmittance.
- * @param aerialPerspectiveIntensity - The aerial perspective intensity.
- * @param aerialPerspectiveRadianceBias - The aerial perspective radiance bias.
- * @param hasDepthTexture - Whether a depth texture is available.
- * @returns The created EffectWrapper.
- */
-const CreateGlobeAtmosphereCompositorEffectWrapper = (
-    engine: AbstractEngine,
-    uniformBuffer: UniformBuffer,
-    isSkyViewLutEnabled: boolean,
-    isLinearSpaceComposition: boolean,
-    applyApproximateTransmittance: boolean,
-    aerialPerspectiveIntensity: number,
-    aerialPerspectiveRadianceBias: number,
-    hasDepthTexture: boolean
-): EffectWrapper => {
-    const useUbo = uniformBuffer.useUbo;
-    const defines = ["COMPUTE_WORLD_RAY"];
-    if (isSkyViewLutEnabled) {
-        defines.push("USE_SKY_VIEW_LUT");
-    }
-    if (aerialPerspectiveIntensity !== 1) {
-        defines.push("APPLY_AERIAL_PERSPECTIVE_INTENSITY");
-    }
-    if (!isLinearSpaceComposition) {
-        defines.push("OUTPUT_TO_SRGB");
-    }
-    if (hasDepthTexture) {
-        defines.push("HAS_DEPTH_TEXTURE");
-    }
-    if (applyApproximateTransmittance) {
-        defines.push("APPLY_TRANSMITTANCE_BLENDING");
-    }
-    if (aerialPerspectiveRadianceBias !== 0.0) {
-        defines.push("APPLY_AERIAL_PERSPECTIVE_RADIANCE_BIAS");
-    }
-
-    const samplers = ["transmittanceLut", "multiScatteringLut"];
-    if (isSkyViewLutEnabled) {
-        samplers.push("skyViewLut");
-    }
-    if (hasDepthTexture) {
-        samplers.push("depthTexture");
-    }
-
-    return CreateEffectWrapper(
-        engine,
-        "atmo-globeAtmosphereCompositor",
-        "compositeGlobeAtmosphere",
-        ["depth", ...(useUbo ? [] : uniformBuffer.getUniformNames())],
-        samplers,
-        useUbo ? [uniformBuffer.name] : [],
-        defines
-    );
-};
-
-/**
- * Creates an EffectWrapper for the sky view LUT.
- * @param engine - The engine to use.
- * @param uniformBuffer - The uniform buffer to use.
- * @returns The created EffectWrapper.
- */
-const CreateSkyViewEffectWrapper = (engine: AbstractEngine, uniformBuffer: UniformBuffer): EffectWrapper =>
-    CreateEffectWrapper(
-        engine,
-        "atmo-skyView",
-        "skyView",
-        ["depth", ...(uniformBuffer.useUbo ? [] : uniformBuffer.getUniformNames())],
-        ["transmittanceLut", "multiScatteringLut"],
-        uniformBuffer.useUbo ? [uniformBuffer.name] : []
-    );
+// Copyright (c) Microsoft Corporation.
+// MIT License
+
+import type { AbstractEngine } from "core/Engines/abstractEngine";
+import { AtmospherePBRMaterialPlugin } from "./atmospherePBRMaterialPlugin";
+import { AtmospherePerCameraVariables } from "./atmospherePerCameraVariables";
+import { AtmospherePhysicalProperties } from "./atmospherePhysicalProperties";
+import type { BaseTexture } from "core/Materials/Textures/baseTexture";
+import type { Camera } from "core/Cameras/camera";
+import { Color3 } from "core/Maths/math.color";
+import { Constants } from "core/Engines/constants";
+import type { DeepImmutable, Nullable } from "core/types";
+import { DiffuseSkyIrradianceLut } from "./diffuseSkyIrradianceLut";
+import type { DirectionalLight } from "core/Lights/directionalLight";
+import type { Effect } from "core/Materials/effect";
+import { EffectRenderer, EffectWrapper } from "core/Materials/effectRenderer";
+import type { IAtmosphereOptions } from "./atmosphereOptions";
+import type { IColor3Like, IVector3Like } from "core/Maths/math.like";
+import type { IDisposable, Scene } from "core/scene";
+import { Observable, type Observer } from "core/Misc/observable";
+import { RegisterMaterialPlugin, UnregisterMaterialPlugin } from "core/Materials/materialPluginManager";
+import type { RenderingGroupInfo } from "core/Rendering/renderingManager";
+import { RenderTargetTexture, type RenderTargetTextureOptions } from "core/Materials/Textures/renderTargetTexture";
+import type { RenderTargetWrapper } from "core/Engines/renderTargetWrapper";
+import { TransmittanceLut } from "./transmittanceLut";
+import { UniformBuffer } from "core/Materials/uniformBuffer";
+import { Vector3 } from "core/Maths/math.vector";
+import "./Shaders/compositeAerialPerspective.fragment";
+import "./Shaders/compositeSky.fragment";
+import "./Shaders/compositeGlobeAtmosphere.fragment";
+import "./Shaders/fullscreenTriangle.vertex";
+import "./Shaders/multiScattering.fragment";
+import "./Shaders/skyView.fragment";
+import "./Shaders/aerialPerspective.fragment";
+import "./Shaders/ShadersInclude/atmosphereFragmentDeclaration";
+import "./Shaders/ShadersInclude/atmosphereFunctions";
+import "./Shaders/ShadersInclude/atmosphereUboDeclaration";
+import "./Shaders/ShadersInclude/atmosphereVertexDeclaration";
+import "./Shaders/ShadersInclude/depthFunctions";
+
+const MaterialPlugin = "atmo-pbr";
+
+/**
+ * Renders a physically based atmosphere.
+ * Use {@link IsSupported} to check if the atmosphere is supported before creating an instance.
+ * @experimental
+ */
+export class Atmosphere implements IDisposable {
+    private readonly _directionToLight = Vector3.Zero();
+    private readonly _tempSceneAmbient = new Color3();
+    private readonly _engine: AbstractEngine;
+    private _physicalProperties: AtmospherePhysicalProperties;
+    private _transmittanceLut: Nullable<TransmittanceLut>;
+    private _diffuseSkyIrradianceLut: Nullable<DiffuseSkyIrradianceLut>;
+    private _isSkyViewLutEnabled: boolean;
+    private _isAerialPerspectiveLutEnabled: boolean;
+    private _aerialPerspectiveTransmittanceScale: number;
+    private _aerialPerspectiveSaturation: number;
+    private _aerialPerspectiveIntensity: number;
+    private _aerialPerspectiveRadianceBias: number;
+    private _diffuseSkyIrradianceDesaturationFactor: number;
+    private _additionalDiffuseSkyIrradianceIntensity: number;
+    private _additionalDiffuseSkyIrradianceColor: Color3;
+    private _additionalDiffuseSkyIrradiance = new Color3();
+    private _diffuseSkyIrradianceIntensity: number;
+    private _multiScatteringIntensity: number;
+    private _groundAlbedo: Color3;
+    private _minimumMultiScatteringColor: Color3;
+    private _minimumMultiScatteringIntensity: number;
+    private _lights: DirectionalLight[];
+    private _atmosphereUbo: Nullable<UniformBuffer> = null;
+    private _minimumMultiScattering = new Vector3();
+    private _cameraAtmosphereVariables = new AtmospherePerCameraVariables();
+    private _isLinearSpaceComposition: boolean;
+    private _isLinearSpaceLight: boolean;
+    private _lightRadianceAtCamera = new Vector3();
+    private _linearLightColor = new Color3();
+    private _originHeight: number;
+    private _applyApproximateTransmittance: boolean;
+    private _exposure: number;
+    private _atmosphereUniformBufferAsArray: UniformBuffer[] = [];
+    private _effectRenderer: Nullable<EffectRenderer> = null;
+    private _skyRenderingGroup: number;
+    private _aerialPerspectiveRenderingGroup: number;
+    private _globeAtmosphereRenderingGroup: number;
+    private _isEnabled = true;
+
+    private _hasRenderedMultiScatteringLut = false;
+    private _multiScatteringEffectWrapper: Nullable<EffectWrapper> = null;
+    private _multiScatteringLutRenderTarget: Nullable<RenderTargetTexture> = null;
+
+    private _aerialPerspectiveLutEffectWrapper: Nullable<EffectWrapper> = null;
+    private _aerialPerspectiveLutEffectRenderer: Nullable<EffectRenderer> = null;
+    private _aerialPerspectiveLutRenderTarget: Nullable<RenderTargetTexture> = null;
+
+    private _skyViewLutEffectWrapper: Nullable<EffectWrapper> = null;
+    private _skyViewLutEffectRenderer: Nullable<EffectRenderer> = null;
+    private _skyViewLutRenderTarget: Nullable<RenderTargetTexture> = null;
+
+    private _aerialPerspectiveCompositorEffectWrapper: Nullable<EffectWrapper> = null;
+    private _skyCompositorEffectWrapper: Nullable<EffectWrapper> = null;
+    private _globeAtmosphereCompositorEffectWrapper: Nullable<EffectWrapper> = null;
+
+    private _onBeforeCameraRenderObserver: Nullable<Observer<Camera>> = null;
+    private _onBeforeDrawPhaseObserver: Nullable<Observer<Scene>> = null;
+    private _onAfterRenderingGroupObserver: Nullable<Observer<RenderingGroupInfo>> = null;
+
+    /**
+     * Checks if the {@link Atmosphere} is supported.
+     * @param engine - The engine to check.
+     * @returns True if the atmosphere is supported, false otherwise.
+     */
+    public static IsSupported(engine: AbstractEngine): boolean {
+        return !engine._badOS && !engine.isWebGPU && engine.version >= 2;
+    }
+
+    /**
+     * Called after the atmosphere variables have been updated for the specified camera.
+     */
+    public readonly onAfterUpdateVariablesForCameraObservable = new Observable<Camera>();
+
+    /**
+     * Called immediately before the light variables are finalized.
+     */
+    public readonly onBeforeLightVariablesUpdateObservable = new Observable<void>();
+
+    /**
+     * Called before the LUTs are rendered for this camera. This happens after the per-camera UBO update.
+     */
+    public readonly onBeforeRenderLutsForCameraObservable = new Observable<void>();
+
+    /**
+     * Called after the LUTs were rendered.
+     */
+    public readonly onAfterRenderLutsForCameraObservable = new Observable<void>();
+
+    /**
+     * If provided, this is the depth texture used for composition passes.
+     * Expects an infinite far plane on the camera (camera.maxZ = 0) and the non-linear depth accessible in red channel.
+     * @internal
+     */
+    public readonly depthTexture: Nullable<BaseTexture> = null;
+
+    /**
+     * Controls the overall brightness of the atmosphere rendering.
+     */
+    public get exposure(): number {
+        return this._exposure;
+    }
+
+    public set exposure(value: number) {
+        this._exposure = Math.max(0, value);
+    }
+
+    /**
+     * Affects the overall intensity of the multiple scattering.
+     */
+    public get multiScatteringIntensity(): number {
+        return this._multiScatteringIntensity;
+    }
+
+    public set multiScatteringIntensity(value: number) {
+        const newValue = Math.max(0.0, value);
+        if (newValue !== this._multiScatteringIntensity) {
+            this._multiScatteringIntensity = value;
+            this._diffuseSkyIrradianceLut?.markDirty();
+        }
+    }
+
+    /**
+     * Affects the multiply scattered light contribution in the atmosphere by describing the average light color reflected off the ground.
+     */
+    public get groundAlbedo(): DeepImmutable<IColor3Like> {
+        return this._groundAlbedo;
+    }
+
+    public set groundAlbedo(value: DeepImmutable<IColor3Like>) {
+        if (!this._groundAlbedo.equals(value)) {
+            this._groundAlbedo.copyFrom(value);
+            this._multiScatteringEffectWrapper?.dispose();
+            this._multiScatteringEffectWrapper = null;
+            this._hasRenderedMultiScatteringLut = false;
+        }
+    }
+
+    /**
+     * Can be used to clamp the multiple scattering to a minimum value.
+     */
+    public get minimumMultiScatteringColor(): DeepImmutable<IColor3Like> {
+        return this._minimumMultiScatteringColor;
+    }
+
+    public set minimumMultiScatteringColor(value: DeepImmutable<IColor3Like>) {
+        if (!this._minimumMultiScatteringColor.equals(value)) {
+            const minimumScatteringColor = this._minimumMultiScatteringColor.copyFrom(value);
+            this._minimumMultiScattering.x = minimumScatteringColor.r * this._minimumMultiScatteringIntensity;
+            this._minimumMultiScattering.y = minimumScatteringColor.g * this._minimumMultiScatteringIntensity;
+            this._minimumMultiScattering.z = minimumScatteringColor.b * this._minimumMultiScatteringIntensity;
+            this._diffuseSkyIrradianceLut?.markDirty();
+        }
+    }
+
+    /**
+     * This is an additional scaling factor applied to the {@link minimumMultiScatteringColor}.
+     */
+    public get minimumMultiScatteringIntensity(): number {
+        return this._minimumMultiScatteringIntensity;
+    }
+
+    public set minimumMultiScatteringIntensity(value: number) {
+        const newValue = Math.max(0.0, value);
+        if (newValue !== this._minimumMultiScatteringIntensity) {
+            this._minimumMultiScatteringIntensity = value;
+            this._minimumMultiScattering.x = this._minimumMultiScatteringColor.r * value;
+            this._minimumMultiScattering.y = this._minimumMultiScatteringColor.g * value;
+            this._minimumMultiScattering.z = this._minimumMultiScatteringColor.b * value;
+            this._diffuseSkyIrradianceLut?.markDirty();
+        }
+    }
+
+    /**
+     * Can be used to force the diffuse irradiance towards a gray color.
+     */
+    public get diffuseSkyIrradianceDesaturationFactor(): number {
+        return this._diffuseSkyIrradianceDesaturationFactor;
+    }
+
+    public set diffuseSkyIrradianceDesaturationFactor(value: number) {
+        const newValue = Math.max(value, 0.0);
+        if (newValue !== this._diffuseSkyIrradianceDesaturationFactor) {
+            this._diffuseSkyIrradianceDesaturationFactor = newValue;
+            this._diffuseSkyIrradianceLut?.markDirty();
+        }
+    }
+
+    /**
+     * This is an additional amount of irradiance added to the diffuse irradiance.
+     */
+    public get additionalDiffuseSkyIrradianceIntensity(): number {
+        return this._additionalDiffuseSkyIrradianceIntensity;
+    }
+
+    public set additionalDiffuseSkyIrradianceIntensity(value: number) {
+        value = Math.max(0.0, value);
+        if (value !== this._additionalDiffuseSkyIrradianceIntensity) {
+            this._additionalDiffuseSkyIrradianceIntensity = value;
+            this._additionalDiffuseSkyIrradianceColor.scaleToRef(value, this._additionalDiffuseSkyIrradiance);
+        }
+    }
+
+    /**
+     * This is the color for the additional amount of irradiance added to the diffuse irradiance.
+     */
+    public get additionalDiffuseSkyIrradianceColor(): DeepImmutable<IColor3Like> {
+        return this._additionalDiffuseSkyIrradianceColor;
+    }
+
+    public set additionalDiffuseSkyIrradianceColor(value: DeepImmutable<IColor3Like>) {
+        if (!this._additionalDiffuseSkyIrradianceColor.equals(value)) {
+            this._additionalDiffuseSkyIrradianceColor.copyFrom(value).scaleToRef(this._additionalDiffuseSkyIrradianceIntensity, this._additionalDiffuseSkyIrradiance);
+        }
+    }
+
+    /**
+     * The final additional diffuse irradiance, taking into account the intensity and color.
+     */
+    public get additionalDiffuseSkyIrradiance(): DeepImmutable<IColor3Like> {
+        return this._additionalDiffuseSkyIrradiance;
+    }
+
+    /**
+     * The intensity of the diffuse irradiance.
+     */
+    public get diffuseSkyIrradianceIntensity(): number {
+        return this._diffuseSkyIrradianceIntensity;
+    }
+
+    public set diffuseSkyIrradianceIntensity(value: number) {
+        this._diffuseSkyIrradianceIntensity = Math.max(value, 0.0);
+    }
+
+    /**
+     * True if the sky view LUT should be used for compositing the sky instead of a per-pixel ray march.
+     */
+    public get isSkyViewLutEnabled(): boolean {
+        return this._isSkyViewLutEnabled;
+    }
+
+    public set isSkyViewLutEnabled(value: boolean) {
+        this._isSkyViewLutEnabled = value;
+        this._disposeSkyCompositor();
+        this._disposeGlobeAtmosphereCompositor();
+    }
+
+    /**
+     * Gets the sky view LUT render target or null if not enabled.
+     * @returns The render target.
+     */
+    public get skyViewLutRenderTarget(): Nullable<RenderTargetTexture> {
+        if (!this._isSkyViewLutEnabled) {
+            return null;
+        }
+
+        if (this._skyViewLutRenderTarget !== null) {
+            return this._skyViewLutRenderTarget;
+        }
+
+        const renderTarget = (this._skyViewLutRenderTarget = CreateRenderTargetTexture("atmo-skyView", { width: 128, height: 128 }, this.scene));
+        renderTarget.coordinatesMode = Constants.TEXTURE_EQUIRECTANGULAR_MODE;
+
+        this._skyViewLutEffectWrapper = CreateSkyViewEffectWrapper(this._engine, this.uniformBuffer);
+
+        return renderTarget;
+    }
+    /**
+     * True if the aerial perspective LUT should be used.
+     * If false, full ray marching would be used instead.
+     */
+    public get isAerialPerspectiveLutEnabled(): boolean {
+        return this._isAerialPerspectiveLutEnabled;
+    }
+
+    public set isAerialPerspectiveLutEnabled(value: boolean) {
+        this._isAerialPerspectiveLutEnabled = value;
+        this._disposeAerialPerspectiveCompositor();
+    }
+
+    /**
+     * Gets the aerial perspective LUT render target or null if not enabled.
+     * @returns The render target.
+     */
+    public get aerialPerspectiveLutRenderTarget(): Nullable<RenderTargetTexture> {
+        if (!this._isAerialPerspectiveLutEnabled) {
+            return null;
+        }
+
+        if (this._aerialPerspectiveLutRenderTarget !== null) {
+            return this._aerialPerspectiveLutRenderTarget;
+        }
+
+        const scene = this.scene;
+        const name = "atmo-aerialPerspective";
+        const renderTarget = (this._aerialPerspectiveLutRenderTarget = CreateRenderTargetTexture(name, { width: 16, height: 64, layers: 32 }, scene, {}));
+        this._aerialPerspectiveLutEffectWrapper = CreateAerialPerspectiveEffectWrapper(this._engine, this.uniformBuffer);
+
+        return renderTarget;
+    }
+
+    /**
+     * The intensity of the aerial perspective.
+     */
+    public get aerialPerspectiveIntensity(): number {
+        return this._aerialPerspectiveIntensity;
+    }
+
+    public set aerialPerspectiveIntensity(value: number) {
+        value = Math.max(0.001, value);
+        if (value !== this._aerialPerspectiveIntensity) {
+            // Define only needs to change if the value is changing between 1 and not 1.
+            const hasDefineChanged = (value === 1) !== (this._aerialPerspectiveIntensity === 1);
+            this._aerialPerspectiveIntensity = value;
+            if (hasDefineChanged) {
+                this._disposeAerialPerspectiveCompositor();
+                this._disposeGlobeAtmosphereCompositor();
+            }
+        }
+    }
+
+    /**
+     * The amount of light transmitted into aerial perspective.
+     * A scale of 1 is physically correct.
+     */
+    public get aerialPerspectiveTransmittanceScale(): number {
+        return this._aerialPerspectiveTransmittanceScale;
+    }
+
+    public set aerialPerspectiveTransmittanceScale(value: number) {
+        value = Math.max(0, value);
+        if (value !== this._aerialPerspectiveTransmittanceScale) {
+            this._aerialPerspectiveTransmittanceScale = value;
+        }
+    }
+
+    /**
+     * The amount of saturation applied to the aerial perspective.
+     * Reducing to zero desaturates the aerial perspective completely.
+     * A value of 1 has no effect.
+     */
+    public get aerialPerspectiveSaturation(): number {
+        return this._aerialPerspectiveSaturation;
+    }
+
+    public set aerialPerspectiveSaturation(value: number) {
+        value = Math.max(0.0, value);
+        if (value !== this._aerialPerspectiveSaturation) {
+            this._aerialPerspectiveSaturation = value;
+        }
+    }
+
+    /**
+     * A radiance bias applied to aerial perspective.
+     */
+    public get aerialPerspectiveRadianceBias(): number {
+        return this._aerialPerspectiveRadianceBias;
+    }
+
+    public set aerialPerspectiveRadianceBias(value: number) {
+        if (value !== this._aerialPerspectiveRadianceBias) {
+            // Define only needs to change if the value is changing between 0 and not 0.
+            const hasDefineChanged = (value === 0) !== (this._aerialPerspectiveRadianceBias === 0);
+            this._aerialPerspectiveRadianceBias = value;
+            if (hasDefineChanged) {
+                this._disposeAerialPerspectiveCompositor();
+                this._disposeGlobeAtmosphereCompositor();
+            }
+        }
+    }
+
+    /**
+     * True if the composition should be in linear space (e.g. for HDR rendering).
+     * Typically linear space is expected when ImageProcessing is enabled via PostProcesses.
+     * False for non-linear output.
+     */
+    public get isLinearSpaceComposition(): boolean {
+        return this._isLinearSpaceComposition;
+    }
+
+    public set isLinearSpaceComposition(value: boolean) {
+        if (value !== this._isLinearSpaceComposition) {
+            this._isLinearSpaceComposition = value;
+            // Note, LUTs will remain in linear space. Up to compositors to apply gamma if needed.
+            this._disposeSkyCompositor();
+            this._disposeAerialPerspectiveCompositor();
+            this._disposeGlobeAtmosphereCompositor();
+        }
+    }
+
+    /**
+     * True if the {@link light} value should be specified in linear space.
+     * If using PBRMaterials, light value is expected to be linear.
+     */
+    public get isLinearSpaceLight(): boolean {
+        return this._isLinearSpaceLight;
+    }
+
+    public set isLinearSpaceLight(value: boolean) {
+        this._isLinearSpaceLight = value;
+    }
+
+    /**
+     * The lookup table for transmittance.
+     */
+    public get transmittanceLut(): Nullable<TransmittanceLut> {
+        return this._transmittanceLut;
+    }
+
+    /**
+     * Gets the multiple scattering LUT render target.
+     * @returns The render target.
+     */
+    public get multiScatteringLutRenderTarget(): Nullable<RenderTargetTexture> {
+        return this._multiScatteringLutRenderTarget;
+    }
+
+    /**
+     * The lookup table for diffuse sky irradiance, or null if not enabled.
+     */
+    public get diffuseSkyIrradianceLut(): Nullable<DiffuseSkyIrradianceLut> {
+        return this._diffuseSkyIrradianceLut;
+    }
+
+    /**
+     * The properties used to describe the size and optical parameters of the atmosphere.
+     */
+    public get physicalProperties(): AtmospherePhysicalProperties {
+        return this._physicalProperties;
+    }
+
+    /**
+     * The height in kilometers of the scene's origin.
+     */
+    public get originHeight(): number {
+        return this._originHeight;
+    }
+
+    public set originHeight(value: number) {
+        this._originHeight = value;
+    }
+
+    /**
+     * When atmospheric scattering is applied to surfaces, if this value is set to true,
+     * a grayscale approximation of the transmittance is used to dim surfaces.
+     *
+     * When set to false, the atmospheric composition does not dim the surfaces behind it.
+     * It is up to the client application to apply transmittance manually.
+     */
+    public get applyApproximateTransmittance(): boolean {
+        return this._applyApproximateTransmittance;
+    }
+
+    public set applyApproximateTransmittance(value: boolean) {
+        if (this._applyApproximateTransmittance !== value) {
+            this._applyApproximateTransmittance = value;
+            this._disposeSkyCompositor();
+            this._disposeAerialPerspectiveCompositor();
+            this._disposeGlobeAtmosphereCompositor();
+        }
+    }
+
+    /**
+     * The directional lights in the scene which represent the suns illuminating the atmosphere.
+     * Each frame, the color and intensity of the lights are updated based on the camera position and the light's direction.
+     */
+    public get lights(): ReadonlyArray<DirectionalLight> {
+        return this._lights;
+    }
+
+    /**
+     * The rendering group ID for the sky compositor.
+     * The sky will only be rendered for this group.
+     */
+    public get skyRenderingGroup(): number {
+        return this._skyRenderingGroup;
+    }
+
+    public set skyRenderingGroup(value: number) {
+        this._skyRenderingGroup = value;
+        this.scene.renderingManager.getRenderingGroup(value);
+    }
+
+    /**
+     * The rendering group ID for the aerial perspective compositor.
+     * Aerial perspective will only be rendered for this group.
+     */
+    public get aerialPerspectiveRenderingGroup(): number {
+        return this._aerialPerspectiveRenderingGroup;
+    }
+
+    public set aerialPerspectiveRenderingGroup(value: number) {
+        this._aerialPerspectiveRenderingGroup = value;
+        this.scene.renderingManager.getRenderingGroup(value);
+    }
+
+    /**
+     * The rendering group ID for the globe atmosphere compositor.
+     * The globe atmosphere will only be rendered for this group.
+     */
+    public get globeAtmosphereRenderingGroup(): number {
+        return this._globeAtmosphereRenderingGroup;
+    }
+
+    public set globeAtmosphereRenderingGroup(value: number) {
+        this._globeAtmosphereRenderingGroup = value;
+        this.scene.renderingManager.getRenderingGroup(value);
+    }
+
+    /**
+     * Gets the uniform buffer used to store the atmosphere's physical properties.
+     */
+    public get uniformBuffer(): UniformBuffer {
+        if (this._atmosphereUbo === null) {
+            const atmosphereUbo = (this._atmosphereUbo = new UniformBuffer(this._engine, undefined, true, "Atmosphere"));
+            atmosphereUbo.addUniform("peakRayleighScattering", 3);
+            atmosphereUbo.addUniform("planetRadius", 1);
+            // 16-byte boundary
+            atmosphereUbo.addUniform("peakMieScattering", 3);
+            atmosphereUbo.addUniform("atmosphereThickness", 1);
+            // 16-byte boundary
+            atmosphereUbo.addUniform("peakMieAbsorption", 3);
+            atmosphereUbo.addUniform("planetRadiusSquared", 1);
+            // 16-byte boundary
+            atmosphereUbo.addUniform("peakMieExtinction", 3);
+            atmosphereUbo.addUniform("atmosphereRadius", 1);
+            // 16-byte boundary
+            atmosphereUbo.addUniform("peakOzoneAbsorption", 3);
+            atmosphereUbo.addUniform("atmosphereRadiusSquared", 1);
+            // 16-byte boundary
+            atmosphereUbo.addUniform("horizonDistanceToAtmosphereEdge", 1);
+            atmosphereUbo.addUniform("horizonDistanceToAtmosphereEdgeSquared", 1);
+            atmosphereUbo.addUniform("planetRadiusWithOffset", 1);
+            atmosphereUbo.addUniform("planetRadiusOffset", 1);
+            // 16-byte boundary
+            atmosphereUbo.addUniform("atmosphereExposure", 1);
+            atmosphereUbo.addUniform("aerialPerspectiveRadianceBias", 1);
+            atmosphereUbo.addUniform("inverseAtmosphereThickness", 1);
+            atmosphereUbo.addUniform("aerialPerspectiveTransmittanceScale", 1);
+            // 16-byte boundary
+            atmosphereUbo.addUniform("inverseViewProjectionWithoutTranslation", 16);
+            // 16-byte boundary
+            atmosphereUbo.addUniform("directionToLight", 3);
+            atmosphereUbo.addUniform("multiScatteringIntensity", 1);
+            // 16-byte boundary
+            atmosphereUbo.addUniform("directionToLightRelativeToCameraGeocentricNormal", 3);
+            atmosphereUbo.addUniform("cameraRadius", 1);
+            // 16-byte boundary
+            atmosphereUbo.addUniform("lightRadianceAtCamera", 3);
+            atmosphereUbo.addUniform("diffuseSkyIrradianceDesaturationFactor", 1);
+            // 16-byte boundary
+            atmosphereUbo.addUniform("groundAlbedo", 3);
+            atmosphereUbo.addUniform("aerialPerspectiveSaturation", 1);
+            // 16-byte boundary
+            atmosphereUbo.addUniform("minMultiScattering", 3);
+            atmosphereUbo.addUniform("diffuseSkyIrradianceIntensity", 1);
+            // 16-byte boundary
+            atmosphereUbo.addUniform("cameraPositionGlobal", 3);
+            atmosphereUbo.addUniform("lightIntensity", 1);
+            // 16-byte boundary
+            atmosphereUbo.addUniform("clampedCameraPositionGlobal", 3);
+            atmosphereUbo.addUniform("aerialPerspectiveIntensity", 1);
+            // 16-byte boundary
+            atmosphereUbo.addUniform("cameraGeocentricNormal", 3);
+            atmosphereUbo.addUniform("clampedCameraRadius", 1);
+            // 16-byte boundary
+            atmosphereUbo.addUniform("cameraForward", 3);
+            atmosphereUbo.addUniform("clampedCameraHeight", 1);
+            // 16-byte boundary
+            atmosphereUbo.addUniform("cameraPosition", 3);
+            atmosphereUbo.addUniform("cosCameraHorizonAngleFromZenith", 1);
+            // 16-byte boundary
+            atmosphereUbo.addUniform("viewport", 4);
+            // 16-byte boundary
+            atmosphereUbo.addUniform("additionalDiffuseSkyIrradiance", 3);
+            atmosphereUbo.addUniform("cameraHeight", 1);
+            // 16-byte boundary
+            atmosphereUbo.addUniform("cameraNearPlane", 1);
+            atmosphereUbo.addUniform("originHeight", 1);
+            atmosphereUbo.addUniform("sinCameraAtmosphereHorizonAngleFromNadir", 1);
+            atmosphereUbo.create();
+        }
+        return this._atmosphereUbo;
+    }
+
+    /**
+     * Gets the camera-related variables for this atmosphere. Updated each frame.
+     */
+    public get cameraAtmosphereVariables(): AtmospherePerCameraVariables {
+        return this._cameraAtmosphereVariables;
+    }
+
+    public uniqueId: number;
+
+    /**
+     * Constructs the {@link Atmosphere}.
+     * @param name - The name of this instance.
+     * @param scene - The scene to which the atmosphere will be added.
+     * @param lights - The light sources that illuminate the atmosphere. Currently only supports one light, and that light should be the first light in the scene.
+     * @param options - The options used to create the atmosphere.
+     */
+    public constructor(
+        public readonly name: string,
+        public readonly scene: Scene,
+        lights: DirectionalLight[],
+        options?: IAtmosphereOptions
+    ) {
+        const engine = (this._engine = scene.getEngine());
+        this.uniqueId = this.scene.getUniqueId();
+
+        if (engine.isWebGPU) {
+            throw new Error("Atmosphere is not supported on WebGPU.");
+        }
+        if (engine.version < 2) {
+            throw new Error(`Atmosphere is not supported on WebGL ${engine.version}.`);
+        }
+
+        this._physicalProperties = options?.physicalProperties ?? new AtmospherePhysicalProperties();
+        this._physicalProperties.onChangedObservable.add(() => {
+            this._transmittanceLut?.markDirty();
+        });
+
+        if (lights.length !== 1) {
+            throw new Error("Atmosphere only supports one light source currently.");
+        }
+        this._lights = lights;
+
+        this.depthTexture = options?.depthTexture ?? null;
+        this._exposure = options?.exposure ?? 1.0;
+        this._isLinearSpaceLight = options?.isLinearSpaceLight ?? false;
+        this._isLinearSpaceComposition = options?.isLinearSpaceComposition ?? false;
+        this._applyApproximateTransmittance = options?.applyApproximateTransmittance ?? true;
+        this._aerialPerspectiveRadianceBias = options?.aerialPerspectiveRadianceBias ?? 0.0;
+        this._aerialPerspectiveTransmittanceScale = options?.aerialPerspectiveTransmittanceScale ?? 1.0;
+        this._aerialPerspectiveSaturation = options?.aerialPerspectiveSaturation ?? 1.0;
+        this._aerialPerspectiveIntensity = options?.aerialPerspectiveIntensity ?? 1.0;
+        this._diffuseSkyIrradianceDesaturationFactor = options?.diffuseSkyIrradianceDesaturationFactor ?? 0.5;
+        this._diffuseSkyIrradianceIntensity = options?.diffuseSkyIrradianceIntensity ?? 1.0;
+        this._additionalDiffuseSkyIrradianceIntensity = options?.additionalDiffuseSkyIrradianceIntensity ?? 0.01;
+        this._multiScatteringIntensity = options?.multiScatteringIntensity ?? 1.0;
+        this._minimumMultiScatteringIntensity = options?.minimumMultiScatteringIntensity ?? 0.000618;
+        this._isSkyViewLutEnabled = options?.isSkyViewLutEnabled ?? true;
+        this._isAerialPerspectiveLutEnabled = options?.isAerialPerspectiveLutEnabled ?? true;
+        this._originHeight = options?.originHeight ?? 0;
+        this._additionalDiffuseSkyIrradianceColor = options?.additionalDiffuseSkyIrradianceColor
+            ? new Color3().copyFrom(options.additionalDiffuseSkyIrradianceColor)
+            : new Color3(163 / 255.0, 199 / 255.0, 1.0);
+        this._groundAlbedo = options?.groundAlbedo ? new Color3().copyFrom(options.groundAlbedo) : new Color3().set(124.0 / 255.0, 165.0 / 255.0, 1.0);
+        const minimumMultiScatteringColor = (this._minimumMultiScatteringColor = options?.minimumMultiScatteringColor
+            ? new Color3().copyFrom(options.minimumMultiScatteringColor)
+            : new Color3(30.0 / 255.0, 40.0 / 255.0, 77.0 / 255.0));
+
+        this._skyRenderingGroup = options?.skyRenderingGroup ?? 0;
+        this._aerialPerspectiveRenderingGroup = options?.aerialPerspectiveRenderingGroup ?? 0;
+        this._globeAtmosphereRenderingGroup = options?.globeAtmosphereRenderingGroup ?? 0;
+
+        this._additionalDiffuseSkyIrradianceColor.scaleToRef(this._additionalDiffuseSkyIrradianceIntensity, this._additionalDiffuseSkyIrradiance);
+        this._minimumMultiScattering.x = minimumMultiScatteringColor.r * this._minimumMultiScatteringIntensity;
+        this._minimumMultiScattering.y = minimumMultiScatteringColor.g * this._minimumMultiScatteringIntensity;
+        this._minimumMultiScattering.z = minimumMultiScatteringColor.b * this._minimumMultiScatteringIntensity;
+
+        this._effectRenderer = new EffectRenderer(engine, {
+            // Full screen triangle.
+            indices: [0, 2, 1],
+            positions: [-1, -1, -1, 3, 3, -1],
+        });
+
+        this._transmittanceLut = new TransmittanceLut(this);
+        this._multiScatteringLutRenderTarget = CreateRenderTargetTexture("atmo-multiScattering", { width: 32, height: 32 }, scene);
+        if (options?.isDiffuseSkyIrradianceLutEnabled ?? true) {
+            this._diffuseSkyIrradianceLut = new DiffuseSkyIrradianceLut(this);
+        }
+        if (this._isSkyViewLutEnabled) {
+            this.skyViewLutRenderTarget!;
+        }
+        if (this._isAerialPerspectiveLutEnabled) {
+            this.aerialPerspectiveLutRenderTarget!;
+        }
+
+        // Before rendering, make sure the per-camera variables have been updated.
+        this._onBeforeCameraRenderObserver = scene.onBeforeCameraRenderObservable.add((x) => {
+            this._updatePerCameraVariables(x);
+            this._renderLutsForCamera();
+        });
+
+        {
+            const renderingManager = scene.renderingManager;
+            if (this._skyRenderingGroup >= 0) {
+                renderingManager.getRenderingGroup(this._skyRenderingGroup);
+            }
+            if (this._aerialPerspectiveRenderingGroup >= 0) {
+                renderingManager.getRenderingGroup(this._aerialPerspectiveRenderingGroup);
+            }
+            if (this._globeAtmosphereRenderingGroup >= 0) {
+                renderingManager.getRenderingGroup(this._globeAtmosphereRenderingGroup);
+            }
+
+            // Mark all rendering groups as being "not empty" before rendering the corresponding targets.
+            // This ensures onAfterRenderTargetsRenderObservable is called for empty groups,
+            // which allows the atmosphere to be rendered even when the groups are otherwise empty e.g.,
+            // a scene with only the atmosphere in it, and no other Meshes.
+            this._onBeforeDrawPhaseObserver = scene.onBeforeDrawPhaseObservable.add(() => {
+                if (this._skyRenderingGroup >= 0) {
+                    renderingManager.getRenderingGroup(this._skyRenderingGroup)._empty = false;
+                }
+                if (this._aerialPerspectiveRenderingGroup >= 0) {
+                    renderingManager.getRenderingGroup(this._aerialPerspectiveRenderingGroup)._empty = false;
+                }
+                if (this._globeAtmosphereRenderingGroup >= 0) {
+                    renderingManager.getRenderingGroup(this._globeAtmosphereRenderingGroup)._empty = false;
+                }
+            });
+
+            // Draw compositors after the respective rendering group.
+            this._onAfterRenderingGroupObserver = scene.onAfterRenderingGroupObservable.add((group) => {
+                if (group.renderingManager !== scene.renderingManager) {
+                    return;
+                }
+
+                const groupId = group.renderingGroupId;
+
+                if (this._skyRenderingGroup === groupId) {
+                    this.drawSkyCompositor();
+                }
+
+                if (this._aerialPerspectiveRenderingGroup === groupId) {
+                    this.drawAerialPerspectiveCompositor();
+                }
+
+                if (this._globeAtmosphereRenderingGroup === groupId) {
+                    this.drawGlobeAtmosphereCompositor();
+                }
+            });
+        }
+
+        // Ensure the atmosphere is disposed when the scene is disposed.
+        scene.onDisposeObservable.addOnce(() => {
+            scene.removeExternalData("atmosphere");
+            this.dispose();
+        });
+        scene.addExternalData("atmosphere", this);
+
+        // Registers a material plugin which will allow common materials to sample the atmosphere environment maps e.g.,
+        // sky view LUT for glossy reflections and diffuse sky illiminance LUT for irradiance.
+        // It also handles aerial perspective application when Atmosphere is not provided with a depth texture.
+        UnregisterMaterialPlugin(MaterialPlugin);
+        RegisterMaterialPlugin(MaterialPlugin, (material) => {
+            if (material.getClassName() === "PBRMaterial") {
+                return new AtmospherePBRMaterialPlugin(material, this, this.depthTexture === null);
+            }
+            return null;
+        });
+    }
+
+    /**
+     * @override
+     */
+    public dispose(): void {
+        this._onBeforeCameraRenderObserver?.remove();
+        this._onBeforeCameraRenderObserver = null;
+        this._onBeforeDrawPhaseObserver?.remove();
+        this._onBeforeDrawPhaseObserver = null;
+        this._onAfterRenderingGroupObserver?.remove();
+        this._onAfterRenderingGroupObserver = null;
+        this._globeAtmosphereCompositorEffectWrapper?.dispose();
+        this._globeAtmosphereCompositorEffectWrapper = null;
+        this._skyCompositorEffectWrapper?.dispose();
+        this._skyCompositorEffectWrapper = null;
+        this._aerialPerspectiveCompositorEffectWrapper?.dispose();
+        this._aerialPerspectiveCompositorEffectWrapper = null;
+        this._skyViewLutRenderTarget?.dispose();
+        this._skyViewLutRenderTarget = null;
+        this._skyViewLutEffectWrapper?.dispose();
+        this._skyViewLutEffectWrapper = null;
+        this._skyViewLutEffectRenderer?.dispose();
+        this._skyViewLutEffectRenderer = null;
+        this._aerialPerspectiveLutRenderTarget?.dispose();
+        this._aerialPerspectiveLutRenderTarget = null;
+        this._aerialPerspectiveLutEffectWrapper?.dispose();
+        this._aerialPerspectiveLutEffectWrapper = null;
+        this._aerialPerspectiveLutEffectRenderer?.dispose();
+        this._aerialPerspectiveLutEffectRenderer = null;
+        this._multiScatteringEffectWrapper?.dispose();
+        this._multiScatteringEffectWrapper = null;
+        this._multiScatteringLutRenderTarget?.dispose();
+        this._multiScatteringLutRenderTarget = null;
+        this._transmittanceLut?.dispose();
+        this._transmittanceLut = null;
+        this._diffuseSkyIrradianceLut?.dispose();
+        this._diffuseSkyIrradianceLut = null;
+        this._atmosphereUbo?.dispose();
+        this._atmosphereUbo = null;
+        this._effectRenderer?.dispose();
+        this._effectRenderer = null;
+        this._atmosphereUniformBufferAsArray.length = 0;
+
+        UnregisterMaterialPlugin(MaterialPlugin);
+    }
+
+    /**
+     * True if the atmosphere is enabled.
+     * @returns - True if the atmosphere is enabled.
+     */
+    public isEnabled() {
+        return this._isEnabled;
+    }
+
+    /**
+     * Sets the enabled state of the atmosphere.
+     * @param enabled - True to enable the atmosphere, false to disable it.
+     */
+    public setEnabled(enabled: boolean) {
+        this._isEnabled = enabled;
+    }
+
+    /**
+     * The class name of the {@link Atmosphere}.
+     * @returns - The class name of the atmosphere.
+     */
+    public getClassName(): string {
+        return "Atmosphere";
+    }
+
+    /**
+     * Gets the color of a light after being transmitted through the atmosphere to a point specified by its distance to the planet center and its geocentric normal.
+     * NOTE, the result is always a linear space color.
+     * @param directionToLight - The direction of the light.
+     * @param pointRadius - The distance from the planet center to the point in kilometers.
+     * @param pointGeocentricNormal - The geocentric normal at the point i.e., normalize(point - planet center).
+     * @param result - The color to store the result in.
+     * @returns The result color.
+     */
+    public getTransmittedColorToRef = <T extends IColor3Like>(directionToLight: IVector3Like, pointRadius: number, pointGeocentricNormal: IVector3Like, result: T): T =>
+        this._transmittanceLut!.getTransmittedColorToRef(directionToLight, pointRadius, pointGeocentricNormal, result);
+
+    /**
+     * Gets the diffuse sky irradiance. Result is always in linear space.
+     * @param directionToLight - The direction of the point to the light.
+     * @param pointRadius - The distance from the planet center to the point in kilometers.
+     * @param pointGeocentricNormal - The geocentric normal at the point: normalize(point - planet center).
+     * @param lightIrradiance - The irradiance of the light.
+     * @param result - The color to store the result in.
+     * @returns The result color.
+     */
+    public getDiffuseSkyIrradianceToRef = <T extends IColor3Like>(
+        directionToLight: IVector3Like,
+        pointRadius: number,
+        pointGeocentricNormal: IVector3Like,
+        lightIrradiance: number,
+        result: T
+    ): T =>
+        this._diffuseSkyIrradianceLut?.getDiffuseSkyIrradianceToRef(directionToLight, pointRadius, pointGeocentricNormal, lightIrradiance, result) ??
+        ((result.r = 0), (result.g = 0), (result.b = 0), result);
+
+    /**
+     * Creates a new {@link EffectWrapper} for the multiple scattering LUT
+     * @returns The newly created {@link EffectWrapper}.
+     */
+    private _createMultiScatteringEffectWrapper(): EffectWrapper {
+        const engine = this._engine;
+        const name = "atmo-multiScattering";
+        const ubo = this.uniformBuffer;
+        const useUbo = ubo.useUbo;
+
+        const defines: string[] = ["#define POSITION_VEC2"];
+        if (!this._groundAlbedo.equals(Color3.BlackReadOnly)) {
+            defines.push("#define USE_GROUND_ALBEDO");
+        }
+
+        return new EffectWrapper({
+            engine,
+            name,
+            vertexShader: "fullscreenTriangle",
+            fragmentShader: "multiScattering",
+            attributeNames: ["position"],
+            uniformNames: ["depth", ...(useUbo ? [] : this.uniformBuffer.getUniformNames())],
+            uniformBuffers: useUbo ? [this.uniformBuffer.name] : [],
+            samplerNames: ["transmittanceLut"],
+            defines,
+            useShaderStore: true,
+        });
+    }
+
+    /**
+     * Draws the multiple scattering LUT using {@link EffectWrapper} and {@link EffectRenderer}.
+     */
+    private _drawMultiScatteringLut(): void {
+        const transmittanceLut = this._transmittanceLut!.renderTarget;
+        DrawEffect(
+            this._engine,
+            this._effectRenderer!,
+            this._multiScatteringEffectWrapper,
+            this._multiScatteringLutRenderTarget,
+            (effectRenderer, renderTarget, effect, engine) => {
+                this.bindUniformBufferToEffect(effect);
+                engine.bindFramebuffer(renderTarget!, undefined, undefined, undefined, true);
+                effectRenderer.bindBuffers(effect);
+                effect.setTexture("transmittanceLut", transmittanceLut);
+                effectRenderer.draw();
+            }
+        );
+    }
+
+    /**
+     * Draws the aerial perspective compositor using {@link EffectWrapper} and {@link EffectRenderer}.
+     */
+    public drawAerialPerspectiveCompositor(): void {
+        // Only works if we have a depth texture.
+        if (this.depthTexture === null) {
+            return;
+        }
+
+        const isEnabled = this.isEnabled();
+        if (!isEnabled) {
+            return;
+        }
+
+        // Aerial perspective compositor only renders when inside the atmosphere.
+        const isOutsideAtmosphere = this._cameraAtmosphereVariables.clampedCameraRadius > this._physicalProperties.atmosphereRadius;
+        if (isOutsideAtmosphere) {
+            return;
+        }
+
+        const engine = this._engine;
+        this._aerialPerspectiveCompositorEffectWrapper ??= CreateAerialPerspectiveCompositorEffectWrapper(
+            engine,
+            this.uniformBuffer,
+            this._isAerialPerspectiveLutEnabled,
+            this._isSkyViewLutEnabled,
+            this._isLinearSpaceComposition,
+            this._applyApproximateTransmittance,
+            this._aerialPerspectiveIntensity,
+            this._aerialPerspectiveRadianceBias
+        );
+
+        const skyViewLut = this._isSkyViewLutEnabled ? this.skyViewLutRenderTarget : null;
+        const multiScatteringLut = this._multiScatteringLutRenderTarget!;
+        const transmittanceLut = this._transmittanceLut!.renderTarget;
+        const aerialPerspectiveLut = this._isAerialPerspectiveLutEnabled ? this.aerialPerspectiveLutRenderTarget : null;
+        if (
+            !this._aerialPerspectiveCompositorEffectWrapper.isReady() ||
+            !(skyViewLut?.isReady() ?? true) ||
+            !multiScatteringLut.isReady() ||
+            !transmittanceLut.isReady() ||
+            !(aerialPerspectiveLut?.isReady() ?? true) ||
+            !this.depthTexture.isReady()
+        ) {
+            return;
+        }
+
+        DrawEffect(
+            engine,
+            this._effectRenderer!,
+            this._aerialPerspectiveCompositorEffectWrapper,
+            null, // No render target, it will render to the current buffer.
+            (effectRenderer, _, effect) => {
+                if (this.depthTexture === null) {
+                    throw new Error("Depth texture is required for aerial perspective compositor.");
+                }
+                this.bindUniformBufferToEffect(effect);
+                effectRenderer.bindBuffers(effect);
+                effect.setTexture("transmittanceLut", transmittanceLut);
+                effect.setTexture("multiScatteringLut", multiScatteringLut);
+                if (this._isSkyViewLutEnabled) {
+                    effect.setTexture("skyViewLut", skyViewLut);
+                }
+                if (this._isAerialPerspectiveLutEnabled) {
+                    effect.setTexture("aerialPerspectiveLut", aerialPerspectiveLut);
+                }
+                effect.setTexture("depthTexture", this.depthTexture);
+                effectRenderer.draw();
+            },
+            1, // depth to use in the compositor.
+            this.applyApproximateTransmittance ? Constants.ALPHA_PREMULTIPLIED_PORTERDUFF : Constants.ALPHA_ONEONE,
+            true, // depthTest
+            false, // depthWrite
+            Constants.ALWAYS, // depthFunction
+            false // restoreDefaultFramebuffer
+        );
+    }
+
+    /**
+     * Draws the sky compositor using {@link EffectWrapper} and {@link EffectRenderer}.
+     */
+    public drawSkyCompositor(): void {
+        const isEnabled = this.isEnabled();
+        if (!isEnabled) {
+            return;
+        }
+
+        // The sky compositor only renders when inside the atmosphere.
+        const isOutsideAtmosphere = this._cameraAtmosphereVariables.clampedCameraRadius > this._physicalProperties.atmosphereRadius;
+        if (isOutsideAtmosphere) {
+            return;
+        }
+
+        if (this.depthTexture !== null && !this.depthTexture.isReady()) {
+            return;
+        }
+
+        const engine = this._engine;
+        this._skyCompositorEffectWrapper ??= CreateSkyCompositorEffectWrapper(
+            engine,
+            this.uniformBuffer,
+            this._isSkyViewLutEnabled,
+            this._isLinearSpaceComposition,
+            this._applyApproximateTransmittance
+        );
+
+        const skyViewLut = this._isSkyViewLutEnabled ? this.skyViewLutRenderTarget : null;
+        const multiScatteringLut = this._multiScatteringLutRenderTarget!;
+        const transmittanceLut = this._transmittanceLut!.renderTarget;
+        if (!this._skyCompositorEffectWrapper.isReady() || !(skyViewLut?.isReady() ?? true) || !multiScatteringLut.isReady() || !transmittanceLut.isReady()) {
+            return;
+        }
+
+        DrawEffect(
+            engine,
+            this._effectRenderer!,
+            this._skyCompositorEffectWrapper,
+            null, // No render target, it will render to the current buffer.
+            (effectRenderer, _, effect) => {
+                this.bindUniformBufferToEffect(effect);
+                effectRenderer.bindBuffers(effect);
+                effect.setTexture("multiScatteringLut", multiScatteringLut);
+                effect.setTexture("transmittanceLut", transmittanceLut);
+                if (this._isSkyViewLutEnabled) {
+                    effect.setTexture("skyViewLut", skyViewLut);
+                }
+                effectRenderer.draw();
+            },
+            1, // depth to use in the compositor.
+            this._applyApproximateTransmittance ? Constants.ALPHA_PREMULTIPLIED_PORTERDUFF : Constants.ALPHA_ONEONE,
+            true, // depthTest
+            false, // depthWrite
+            Constants.EQUAL, // depthFunction
+            false // restoreDefaultFramebuffer
+        );
+    }
+
+    /**
+     * Draws the globe atmosphere compositor using {@link EffectWrapper} and {@link EffectRenderer}.
+     */
+    public drawGlobeAtmosphereCompositor(): void {
+        const isEnabled = this.isEnabled();
+        if (!isEnabled) {
+            return;
+        }
+
+        // Globe atmosphere compositor only renders when outside the atmosphere.
+        const isOutsideAtmosphere = this._cameraAtmosphereVariables.clampedCameraRadius > this._physicalProperties.atmosphereRadius;
+        if (!isOutsideAtmosphere) {
+            return;
+        }
+
+        const engine = this._engine;
+        this._globeAtmosphereCompositorEffectWrapper ??= CreateGlobeAtmosphereCompositorEffectWrapper(
+            engine,
+            this.uniformBuffer,
+            this._isSkyViewLutEnabled,
+            this._isLinearSpaceComposition,
+            this._applyApproximateTransmittance,
+            this._aerialPerspectiveIntensity,
+            this._aerialPerspectiveRadianceBias,
+            this.depthTexture !== null
+        );
+
+        const skyViewLut = this._isSkyViewLutEnabled ? this.skyViewLutRenderTarget : null;
+        const multiScatteringLut = this._multiScatteringLutRenderTarget!;
+        const transmittanceLut = this._transmittanceLut!.renderTarget;
+        if (!this._globeAtmosphereCompositorEffectWrapper.isReady() || !(skyViewLut?.isReady() ?? true) || !multiScatteringLut.isReady() || !transmittanceLut.isReady()) {
+            return;
+        }
+
+        if (this.depthTexture !== null && !this.depthTexture.isReady()) {
+            return;
+        }
+
+        DrawEffect(
+            engine,
+            this._effectRenderer!,
+            this._globeAtmosphereCompositorEffectWrapper,
+            null, // No render target, it will render to the current buffer.
+            (effectRenderer, _, effect) => {
+                this.bindUniformBufferToEffect(effect);
+                effectRenderer.bindBuffers(effect);
+                effect.setTexture("transmittanceLut", transmittanceLut);
+                effect.setTexture("multiScatteringLut", multiScatteringLut);
+                if (this._isSkyViewLutEnabled) {
+                    effect.setTexture("skyViewLut", skyViewLut);
+                }
+                if (this.depthTexture !== null) {
+                    effect.setTexture("depthTexture", this.depthTexture);
+                }
+                effectRenderer.draw();
+            },
+            1, // depth to use in the compositor.
+            this._applyApproximateTransmittance ? Constants.ALPHA_PREMULTIPLIED_PORTERDUFF : Constants.ALPHA_ONEONE,
+            true, // depthTest
+            false, // depthWrite
+            Constants.ALWAYS, // depthFunction
+            false // restoreDefaultFramebuffer
+        );
+    }
+
+    private _disposeSkyCompositor(): void {
+        this._skyCompositorEffectWrapper?.dispose();
+        this._skyCompositorEffectWrapper = null;
+    }
+
+    private _disposeAerialPerspectiveCompositor(): void {
+        this._aerialPerspectiveCompositorEffectWrapper?.dispose();
+        this._aerialPerspectiveCompositorEffectWrapper = null;
+    }
+
+    private _disposeGlobeAtmosphereCompositor(): void {
+        this._globeAtmosphereCompositorEffectWrapper?.dispose();
+        this._globeAtmosphereCompositorEffectWrapper = null;
+    }
+
+    /**
+     * Updates the camera variables that are specific to the atmosphere.
+     * @param camera - The camera to update the variables for.
+     */
+    private _updatePerCameraVariables(camera: Camera): void {
+        const light = this._lights[0];
+        this._directionToLight.copyFrom(light.direction);
+        this._directionToLight.scaleInPlace(-1);
+
+        const properties = this._physicalProperties;
+        const cameraAtmosphereVariables = this._cameraAtmosphereVariables;
+        cameraAtmosphereVariables.update(
+            camera,
+            properties.planetRadius,
+            properties.planetRadiusWithOffset,
+            properties.atmosphereRadius,
+            this._directionToLight,
+            this.originHeight
+        );
+
+        this._transmittanceLut!.updateLightParameters(light, cameraAtmosphereVariables.clampedCameraRadius, cameraAtmosphereVariables.cameraGeocentricNormal);
+        this._linearLightColor.copyFrom(light.diffuse);
+
+        this.getDiffuseSkyIrradianceToRef(this._directionToLight, 0, cameraAtmosphereVariables.cameraGeocentricNormal, this.lights[0].intensity, this._tempSceneAmbient);
+        if (!this.isLinearSpaceLight) {
+            this._tempSceneAmbient.toGammaSpaceToRef(this._tempSceneAmbient);
+        }
+        this.scene.ambientColor = this._tempSceneAmbient;
+
+        this.onAfterUpdateVariablesForCameraObservable.notifyObservers(camera);
+    }
+
+    /**
+     * Renders the lookup tables, some of which can vary per-camera.
+     * It is expected that updatePerCameraVariables was previously called.
+     */
+    private _renderLutsForCamera(): void {
+        {
+            this.onBeforeLightVariablesUpdateObservable.notifyObservers();
+
+            const light = this.lights[0];
+            if (!this.isLinearSpaceLight) {
+                light.diffuse = light.diffuse.toGammaSpaceToRef(light.diffuse);
+                light.specular = light.specular.toGammaSpaceToRef(light.specular);
+            }
+            const intensity = light.intensity;
+            this._lightRadianceAtCamera.set(intensity * this._linearLightColor.r, intensity * this._linearLightColor.g, intensity * this._linearLightColor.b);
+        }
+
+        if (this.uniformBuffer.useUbo) {
+            this.updateUniformBuffer();
+        }
+
+        // Render the LUTs.
+        const isEnabled = this.isEnabled();
+        {
+            this.onBeforeRenderLutsForCameraObservable.notifyObservers();
+
+            // After UBO update we can render the global LUTs which use some of these values on the GPU.
+            // TODO: Could break out update and UBOs to global vs. per-camera.
+            this.renderGlobalLuts();
+
+            // If atmosphere is enabled, render the per-camera LUTs (sky view and aerial perspective).
+            if (isEnabled && !this._transmittanceLut!.isDirty && this._hasRenderedMultiScatteringLut) {
+                if (this._isSkyViewLutEnabled) {
+                    this._drawSkyViewLut();
+                }
+
+                // Only need to render aerial perspective LUT when inside the atmosphere.
+                if (this._isAerialPerspectiveLutEnabled && this._cameraAtmosphereVariables.clampedCameraRadius <= this._physicalProperties.atmosphereRadius) {
+                    this._drawAerialPerspectiveLut();
+                }
+            }
+
+            this.onAfterRenderLutsForCameraObservable.notifyObservers();
+        }
+    }
+
+    /**
+     * Renders the lookup tables that do not depend on a camera position.
+     */
+    public renderGlobalLuts(): void {
+        const hasNewTransmittanceLut = this._transmittanceLut!.render();
+        if (hasNewTransmittanceLut) {
+            this._hasRenderedMultiScatteringLut = false;
+            this._diffuseSkyIrradianceLut?.markDirty();
+        }
+
+        if (!this._transmittanceLut!.isDirty && !this._hasRenderedMultiScatteringLut) {
+            this._multiScatteringEffectWrapper ??= this._createMultiScatteringEffectWrapper();
+            if (this._multiScatteringEffectWrapper?.isReady() && this._multiScatteringLutRenderTarget?.isReady()) {
+                this._drawMultiScatteringLut();
+                this._hasRenderedMultiScatteringLut = true;
+            }
+        }
+
+        if (!this._transmittanceLut!.isDirty && this._hasRenderedMultiScatteringLut) {
+            this._diffuseSkyIrradianceLut?.render(); // Will only render if needed.
+        }
+    }
+
+    /**
+     * Binds the atmosphere's uniform buffer to an {@link Effect}.
+     * @param effect - The {@link Effect} to bind the uniform buffer to.
+     */
+    public bindUniformBufferToEffect(effect: Effect): void {
+        const uniformBuffer = this.uniformBuffer;
+        const name = uniformBuffer.name;
+        uniformBuffer.bindToEffect(effect, name);
+        if (uniformBuffer.useUbo) {
+            uniformBuffer.bindUniformBuffer();
+        } else {
+            this.updateUniformBuffer();
+        }
+    }
+
+    /**
+     * Updates the atmosphere's uniform buffer.
+     */
+    public updateUniformBuffer(): void {
+        const physicalProperties = this._physicalProperties;
+        const cameraAtmosphereVariables = this._cameraAtmosphereVariables;
+        const ubo = this.uniformBuffer;
+
+        ubo.updateVector3("peakRayleighScattering", physicalProperties.rayleighScattering);
+        ubo.updateFloat("planetRadius", physicalProperties.planetRadius);
+        ubo.updateVector3("peakMieScattering", physicalProperties.mieScattering);
+        ubo.updateFloat("atmosphereThickness", physicalProperties.atmosphereThickness);
+        ubo.updateVector3("peakMieAbsorption", physicalProperties.mieAbsorption);
+        ubo.updateFloat("planetRadiusSquared", physicalProperties.planetRadiusSquared);
+        ubo.updateVector3("peakMieExtinction", physicalProperties.mieExtinction);
+        ubo.updateFloat("atmosphereRadius", physicalProperties.atmosphereRadius);
+        ubo.updateVector3("peakOzoneAbsorption", physicalProperties.ozoneAbsorption);
+        ubo.updateFloat("atmosphereRadiusSquared", physicalProperties.atmosphereRadiusSquared);
+        ubo.updateFloat("horizonDistanceToAtmosphereEdge", physicalProperties.horizonDistanceToAtmosphereEdge);
+        ubo.updateFloat("horizonDistanceToAtmosphereEdgeSquared", physicalProperties.horizonDistanceToAtmosphereEdgeSquared);
+        ubo.updateFloat("planetRadiusWithOffset", physicalProperties.planetRadiusWithOffset);
+        ubo.updateFloat("planetRadiusOffset", physicalProperties.planetRadiusOffset);
+        ubo.updateFloat("aerialPerspectiveRadianceBias", this._aerialPerspectiveRadianceBias);
+        ubo.updateFloat("inverseAtmosphereThickness", 1 / physicalProperties.atmosphereThickness);
+        ubo.updateFloat("aerialPerspectiveTransmittanceScale", this._aerialPerspectiveTransmittanceScale);
+        ubo.updateMatrix("inverseViewProjectionWithoutTranslation", cameraAtmosphereVariables.inverseViewProjectionMatrixWithoutTranslation);
+        ubo.updateVector3("directionToLight", this._directionToLight);
+        ubo.updateFloat("multiScatteringIntensity", this.multiScatteringIntensity);
+        ubo.updateVector3("directionToLightRelativeToCameraGeocentricNormal", cameraAtmosphereVariables.directionToLightRelativeToCameraGeocentricNormal);
+        ubo.updateFloat("cameraRadius", cameraAtmosphereVariables.cameraRadius);
+        ubo.updateVector3("lightRadianceAtCamera", this._lightRadianceAtCamera);
+        ubo.updateFloat("diffuseSkyIrradianceDesaturationFactor", this._diffuseSkyIrradianceDesaturationFactor);
+        ubo.updateColor3("groundAlbedo", this._groundAlbedo);
+        ubo.updateFloat("aerialPerspectiveSaturation", this._aerialPerspectiveSaturation);
+        ubo.updateVector3("minMultiScattering", this._minimumMultiScattering);
+        ubo.updateFloat("diffuseSkyIrradianceIntensity", this._diffuseSkyIrradianceIntensity);
+        ubo.updateVector3("cameraPositionGlobal", cameraAtmosphereVariables.cameraPositionGlobal);
+        ubo.updateFloat("lightIntensity", this.lights[0].intensity);
+        ubo.updateVector3("clampedCameraPositionGlobal", cameraAtmosphereVariables.clampedCameraPositionGlobal);
+        ubo.updateFloat("aerialPerspectiveIntensity", this._aerialPerspectiveIntensity);
+        ubo.updateVector3("cameraGeocentricNormal", cameraAtmosphereVariables.cameraGeocentricNormal);
+        ubo.updateFloat("clampedCameraRadius", cameraAtmosphereVariables.clampedCameraRadius);
+        ubo.updateVector3("cameraForward", cameraAtmosphereVariables.cameraForward);
+        ubo.updateFloat("clampedCameraHeight", cameraAtmosphereVariables.clampedCameraHeight);
+        ubo.updateVector3("cameraPosition", cameraAtmosphereVariables.cameraPosition);
+        ubo.updateFloat("cosCameraHorizonAngleFromZenith", cameraAtmosphereVariables.cosCameraHorizonAngleFromZenith);
+        ubo.updateVector4("viewport", cameraAtmosphereVariables.viewport);
+        ubo.updateColor3("additionalDiffuseSkyIrradiance", this._additionalDiffuseSkyIrradiance);
+        ubo.updateFloat("cameraHeight", cameraAtmosphereVariables.cameraHeight);
+        ubo.updateFloat("cameraNearPlane", cameraAtmosphereVariables.cameraNearPlane);
+        ubo.updateFloat("originHeight", this._originHeight);
+        ubo.updateFloat("sinCameraAtmosphereHorizonAngleFromNadir", cameraAtmosphereVariables.sinCameraAtmosphereHorizonAngleFromNadir);
+        ubo.updateFloat("atmosphereExposure", this._exposure);
+        ubo.update();
+    }
+
+    /**
+     * Draws the aerial perspective LUT using {@link EffectWrapper} and {@link EffectRenderer}.
+     */
+    private _drawAerialPerspectiveLut(): void {
+        const transmittanceLut = this._transmittanceLut!.renderTarget;
+        const multiScatteringLut = this._multiScatteringLutRenderTarget;
+        DrawEffect(
+            this._engine,
+            this._effectRenderer!,
+            this._aerialPerspectiveLutEffectWrapper,
+            this._aerialPerspectiveLutRenderTarget,
+            (effectRenderer, renderTarget, effect, engine) => {
+                this.bindUniformBufferToEffect(effect);
+                const layers = 32;
+                effect.setTexture("transmittanceLut", transmittanceLut);
+                effect.setTexture("multiScatteringLut", multiScatteringLut);
+                for (let layer = 0; layer < layers; layer++) {
+                    engine.bindFramebuffer(renderTarget!, undefined, undefined, undefined, true, undefined, layer);
+                    effectRenderer.bindBuffers(effect);
+                    effect.setFloat("layerIdx", layer);
+                    effectRenderer.draw();
+                }
+            }
+        );
+    }
+
+    /**
+     * Draws the sky view LUT using {@link EffectWrapper} and {@link EffectRenderer}.
+     */
+    private _drawSkyViewLut(): void {
+        const transmittanceLut = this._transmittanceLut!.renderTarget;
+        const multiScatteringLut = this._multiScatteringLutRenderTarget!;
+        DrawEffect(this._engine, this._effectRenderer!, this._skyViewLutEffectWrapper, this._skyViewLutRenderTarget, (effectRenderer, renderTarget, effect, engine) => {
+            this.bindUniformBufferToEffect(effect);
+            engine.bindFramebuffer(renderTarget!, undefined, undefined, undefined, true);
+            effectRenderer.bindBuffers(effect);
+            effect.setTexture("transmittanceLut", transmittanceLut);
+            effect.setTexture("multiScatteringLut", multiScatteringLut);
+            effectRenderer.draw();
+        });
+    }
+}
+
+/**
+ * Creates an {@link EffectWrapper} with the given parameters.
+ * @param engine - The engine to use.
+ * @param name - The name of the effect wrapper.
+ * @param fragmentShader - The fragment shader source.
+ * @param uniformNames - The uniform names to use.
+ * @param samplerNames - The sampler names to use.
+ * @param uniformBuffers - The uniform buffers to use.
+ * @param defineNames - Array of define names to prepend with "#define ".
+ * @returns The effect wrapper.
+ */
+const CreateEffectWrapper = (
+    engine: AbstractEngine,
+    name: string,
+    fragmentShader: string,
+    uniformNames?: string[],
+    samplerNames?: string[],
+    uniformBuffers?: string[],
+    defineNames?: string[]
+): EffectWrapper => {
+    const defines = defineNames?.map((defineName) => `#define ${defineName}`) ?? [];
+
+    return new EffectWrapper({
+        engine,
+        name,
+        vertexShader: "fullscreenTriangle",
+        fragmentShader,
+        attributeNames: ["position"],
+        uniformNames,
+        uniformBuffers,
+        samplerNames,
+        defines,
+        useShaderStore: true,
+    });
+};
+
+const CreateRenderTargetTexture = (
+    name: string,
+    size: number | { width: number; height: number; layers?: number },
+    scene: Scene,
+    options?: RenderTargetTextureOptions
+): RenderTargetTexture => {
+    const rtOptions: RenderTargetTextureOptions = {
+        generateMipMaps: false,
+        generateDepthBuffer: false,
+        generateStencilBuffer: false,
+        gammaSpace: false,
+        samplingMode: Constants.TEXTURE_BILINEAR_SAMPLINGMODE,
+        type: Constants.TEXTURETYPE_HALF_FLOAT,
+        format: Constants.TEXTUREFORMAT_RGBA,
+        ...options,
+    };
+    const renderTarget = new RenderTargetTexture(name, size, scene, rtOptions);
+
+    renderTarget.wrapU = Constants.TEXTURE_CLAMP_ADDRESSMODE;
+    renderTarget.wrapV = Constants.TEXTURE_CLAMP_ADDRESSMODE;
+    renderTarget.anisotropicFilteringLevel = 1;
+    renderTarget.skipInitialClear = true;
+    return renderTarget;
+};
+
+/**
+ * Common setup and teardown for drawing LUTs or composition passes.
+ * @param engine - The engine to use.
+ * @param effectRenderer - The effect renderer to use.
+ * @param effectWrapper - The effect wrapper to use.
+ * @param renderTarget - The render target.
+ * @param drawCallback - Callback function that performs the drawing.
+ * @param depth - The depth value to set in the effect.
+ * @param alphaMode - The alpha mode to set before drawing.
+ * @param depthTest - Whether to enable depth testing.
+ * @param depthWrite - Optional depth write state to set before drawing.
+ * @param depthFunction - The depth function to set before drawing.
+ * @param restoreDefaultFramebuffer - Whether to restore the default framebuffer after drawing.
+ */
+const DrawEffect = (
+    engine: AbstractEngine,
+    effectRenderer: EffectRenderer,
+    effectWrapper: Nullable<EffectWrapper>,
+    renderTarget: Nullable<RenderTargetTexture>,
+    drawCallback: (effectRenderer: EffectRenderer, renderTarget: Nullable<RenderTargetWrapper>, effect: Effect, engine: AbstractEngine) => void,
+    depth = 0,
+    alphaMode = Constants.ALPHA_DISABLE,
+    depthTest = true,
+    depthWrite?: boolean,
+    depthFunction = Constants.LEQUAL,
+    restoreDefaultFramebuffer = true
+): void => {
+    if ((renderTarget !== null && !renderTarget.isReady()) || !effectWrapper?.isReady()) {
+        return;
+    }
+
+    // Set additional depth/stencil states before calling applyEffectWrapper.
+    const currentDepthWrite = engine.getDepthWrite();
+    if (depthWrite !== undefined) {
+        engine.setDepthWrite(depthWrite);
+    }
+    const currentDepthFunction = engine.getDepthFunction();
+    engine.setDepthFunction(depthFunction);
+
+    // Likewise with the alpha mode, which can affect depth state too.
+    const currentAlphaMode = engine.getAlphaMode();
+    if (alphaMode !== Constants.ALPHA_DISABLE) {
+        engine.setAlphaMode(alphaMode);
+    }
+
+    effectRenderer.saveStates();
+    effectRenderer.setViewport();
+    effectRenderer.applyEffectWrapper(effectWrapper, depthTest); // Note, stencil is false by default.
+
+    const effect = effectWrapper.effect;
+
+    effect.setFloat("depth", depth);
+
+    // Call the specific drawing logic.
+    drawCallback(effectRenderer, renderTarget?.renderTarget!, effect, engine);
+
+    // Restore state (order matters!)
+    engine.setAlphaMode(currentAlphaMode);
+    if (currentDepthWrite !== undefined) {
+        engine.setDepthWrite(currentDepthWrite);
+    }
+    if (currentDepthFunction) {
+        engine.setDepthFunction(currentDepthFunction);
+    }
+    effectRenderer.restoreStates();
+
+    // And restore the default framebuffer.
+    if (restoreDefaultFramebuffer) {
+        engine.restoreDefaultFramebuffer();
+    }
+};
+
+/**
+ * Creates an EffectWrapper for the sky compositor.
+ * @param engine - The engine to use.
+ * @param uniformBuffer - The uniform buffer to use.
+ * @param isSkyViewLutEnabled - Whether the sky view LUT is enabled.
+ * @param isLinearSpaceComposition - Whether composition is in linear space.
+ * @param applyApproximateTransmittance - Whether to apply approximate transmittance.
+ * @returns The created EffectWrapper.
+ */
+const CreateSkyCompositorEffectWrapper = (
+    engine: AbstractEngine,
+    uniformBuffer: UniformBuffer,
+    isSkyViewLutEnabled: boolean,
+    isLinearSpaceComposition: boolean,
+    applyApproximateTransmittance: boolean
+): EffectWrapper => {
+    const useUbo = uniformBuffer.useUbo;
+    const defines = ["COMPUTE_WORLD_RAY"];
+    if (isSkyViewLutEnabled) {
+        defines.push("USE_SKY_VIEW_LUT");
+    }
+    if (!isLinearSpaceComposition) {
+        defines.push("OUTPUT_TO_SRGB");
+    }
+    if (applyApproximateTransmittance) {
+        defines.push("APPLY_TRANSMITTANCE_BLENDING");
+    }
+    const textures = isSkyViewLutEnabled ? ["skyViewLut"] : ["transmittanceLut", "multiScatteringLut"];
+    return CreateEffectWrapper(
+        engine,
+        "atmo-skyCompositor",
+        "compositeSky",
+        ["depth", ...(useUbo ? [] : uniformBuffer.getUniformNames())],
+        textures,
+        useUbo ? [uniformBuffer.name] : [],
+        defines
+    );
+};
+
+/**
+ * Creates an EffectWrapper for the aerial perspective LUT.
+ * @param engine - The engine to use.
+ * @param uniformBuffer - The uniform buffer to use.
+ * @returns The created EffectWrapper.
+ */
+const CreateAerialPerspectiveEffectWrapper = (engine: AbstractEngine, uniformBuffer: UniformBuffer): EffectWrapper =>
+    CreateEffectWrapper(
+        engine,
+        "atmo-aerialPerspective",
+        "aerialPerspective",
+        ["layerIdx", "depth", ...(uniformBuffer.useUbo ? [] : uniformBuffer.getUniformNames())],
+        ["transmittanceLut", "multiScatteringLut"],
+        uniformBuffer.useUbo ? [uniformBuffer.name] : [],
+        ["COMPUTE_WORLD_RAY"]
+    );
+
+/**
+ * Creates an EffectWrapper for the aerial perspective compositor.
+ * @param engine - The engine to use.
+ * @param uniformBuffer - The uniform buffer.
+ * @param isAerialPerspectiveLutEnabled - Whether the aerial perspective LUT is enabled.
+ * @param isSkyViewLutEnabled - Whether the sky view LUT is enabled.
+ * @param isLinearSpaceComposition - Whether composition is in linear space.
+ * @param applyApproximateTransmittance - Whether to apply approximate transmittance.
+ * @param aerialPerspectiveIntensity - The aerial perspective intensity.
+ * @param aerialPerspectiveRadianceBias - The aerial perspective radiance bias.
+ * @returns The created EffectWrapper.
+ */
+const CreateAerialPerspectiveCompositorEffectWrapper = (
+    engine: AbstractEngine,
+    uniformBuffer: UniformBuffer,
+    isAerialPerspectiveLutEnabled: boolean,
+    isSkyViewLutEnabled: boolean,
+    isLinearSpaceComposition: boolean,
+    applyApproximateTransmittance: boolean,
+    aerialPerspectiveIntensity: number,
+    aerialPerspectiveRadianceBias: number
+): EffectWrapper => {
+    const useUbo = uniformBuffer.useUbo;
+    const defines = ["COMPUTE_WORLD_RAY"];
+    if (isAerialPerspectiveLutEnabled) {
+        defines.push("USE_AERIAL_PERSPECTIVE_LUT");
+    }
+    if (isSkyViewLutEnabled) {
+        defines.push("USE_SKY_VIEW_LUT");
+    }
+    if (aerialPerspectiveIntensity !== 1) {
+        defines.push("APPLY_AERIAL_PERSPECTIVE_INTENSITY");
+    }
+    if (!isLinearSpaceComposition) {
+        defines.push("OUTPUT_TO_SRGB");
+    }
+    if (applyApproximateTransmittance) {
+        defines.push("APPLY_TRANSMITTANCE_BLENDING");
+    }
+    if (aerialPerspectiveRadianceBias !== 0.0) {
+        defines.push("APPLY_AERIAL_PERSPECTIVE_RADIANCE_BIAS");
+    }
+
+    const samplers = ["transmittanceLut", "multiScatteringLut", "depthTexture"];
+    if (isSkyViewLutEnabled) {
+        samplers.push("skyViewLut");
+    }
+    if (isAerialPerspectiveLutEnabled) {
+        samplers.push("aerialPerspectiveLut");
+    }
+
+    return CreateEffectWrapper(
+        engine,
+        "atmo-aerialPerspectiveCompositor",
+        "compositeAerialPerspective",
+        ["depth", ...(useUbo ? [] : uniformBuffer.getUniformNames())],
+        samplers,
+        useUbo ? [uniformBuffer.name] : [],
+        defines
+    );
+};
+
+/**
+ * Creates an EffectWrapper for the globe atmosphere compositor.
+ * @param engine - The engine to use.
+ * @param uniformBuffer - The uniform buffer to use.
+ * @param isSkyViewLutEnabled - Whether the sky view LUT is enabled.
+ * @param isLinearSpaceComposition - Whether composition is in linear space.
+ * @param applyApproximateTransmittance - Whether to apply approximate transmittance.
+ * @param aerialPerspectiveIntensity - The aerial perspective intensity.
+ * @param aerialPerspectiveRadianceBias - The aerial perspective radiance bias.
+ * @param hasDepthTexture - Whether a depth texture is available.
+ * @returns The created EffectWrapper.
+ */
+const CreateGlobeAtmosphereCompositorEffectWrapper = (
+    engine: AbstractEngine,
+    uniformBuffer: UniformBuffer,
+    isSkyViewLutEnabled: boolean,
+    isLinearSpaceComposition: boolean,
+    applyApproximateTransmittance: boolean,
+    aerialPerspectiveIntensity: number,
+    aerialPerspectiveRadianceBias: number,
+    hasDepthTexture: boolean
+): EffectWrapper => {
+    const useUbo = uniformBuffer.useUbo;
+    const defines = ["COMPUTE_WORLD_RAY"];
+    if (isSkyViewLutEnabled) {
+        defines.push("USE_SKY_VIEW_LUT");
+    }
+    if (aerialPerspectiveIntensity !== 1) {
+        defines.push("APPLY_AERIAL_PERSPECTIVE_INTENSITY");
+    }
+    if (!isLinearSpaceComposition) {
+        defines.push("OUTPUT_TO_SRGB");
+    }
+    if (hasDepthTexture) {
+        defines.push("HAS_DEPTH_TEXTURE");
+    }
+    if (applyApproximateTransmittance) {
+        defines.push("APPLY_TRANSMITTANCE_BLENDING");
+    }
+    if (aerialPerspectiveRadianceBias !== 0.0) {
+        defines.push("APPLY_AERIAL_PERSPECTIVE_RADIANCE_BIAS");
+    }
+
+    const samplers = ["transmittanceLut", "multiScatteringLut"];
+    if (isSkyViewLutEnabled) {
+        samplers.push("skyViewLut");
+    }
+    if (hasDepthTexture) {
+        samplers.push("depthTexture");
+    }
+
+    return CreateEffectWrapper(
+        engine,
+        "atmo-globeAtmosphereCompositor",
+        "compositeGlobeAtmosphere",
+        ["depth", ...(useUbo ? [] : uniformBuffer.getUniformNames())],
+        samplers,
+        useUbo ? [uniformBuffer.name] : [],
+        defines
+    );
+};
+
+/**
+ * Creates an EffectWrapper for the sky view LUT.
+ * @param engine - The engine to use.
+ * @param uniformBuffer - The uniform buffer to use.
+ * @returns The created EffectWrapper.
+ */
+const CreateSkyViewEffectWrapper = (engine: AbstractEngine, uniformBuffer: UniformBuffer): EffectWrapper =>
+    CreateEffectWrapper(
+        engine,
+        "atmo-skyView",
+        "skyView",
+        ["depth", ...(uniformBuffer.useUbo ? [] : uniformBuffer.getUniformNames())],
+        ["transmittanceLut", "multiScatteringLut"],
+        uniformBuffer.useUbo ? [uniformBuffer.name] : []
+    );