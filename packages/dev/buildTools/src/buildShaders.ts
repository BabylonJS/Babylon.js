/* eslint-disable no-console */
import * as fs from "fs";
import * as path from "path";
import { checkDirectorySync, checkArgs, getHashOfFile, getHashOfContent } from "./utils.js";
// import * as glob from "glob";
// import * as chokidar from "chokidar";
// import { DevPackageName } from "./packageMapping";
/**
 * This module is used to build shaders.
 * Arguments:
 * * --isCore - defines that the shaders are part of the core library
 * * --package Package name - from which package should the core shaders be loaded. Defaults to @dev/core
 */

/**
 * Template creating hidden ts file containing the shaders.
 * When moving to pure es6 we will need to remove the Shader assignment
 */
const tsShaderTemplate = `// Do not edit.
import { ShaderStore } from "##SHADERSTORELOCATION_PLACEHOLDER##";
##INCLUDES_PLACEHOLDER##
const name = "##NAME_PLACEHOLDER##";
const shader = \`##SHADER_PLACEHOLDER##\`;
// Sideeffect
ShaderStore.##SHADERSTORE_PLACEHOLDER##[name] = shader;
##EXPORT_PLACEHOLDER##
`;

/**
 * Get the shaders name from their path.
 * @param filename
 * @returns the shader name
 */
function getShaderName(filename: string) {
    const parts = filename.split(".");
    if (parts[1] !== "fx") {
        return parts[0] + (parts[1] === "fragment" ? "Pixel" : parts[1] === "compute" ? "Compute" : "Vertex") + "Shader";
    } else {
        return parts[0];
    }
}

/**
 * Get the shaders included in the current one to generate to proper imports.
 * @param sourceCode
 * @returns the includes
 */
function getIncludes(sourceCode: string) {
    const regex = /#include<(.+)>(\((.*)\))*(\[(.*)\])*/g;
    let match = regex.exec(sourceCode);

    const includes = new Set();

    while (match != null) {
        let includeFile = match[1];

        // Uniform declaration
        if (includeFile.indexOf("__decl__") !== -1) {
            includeFile = includeFile.replace(/__decl__/, "");

            // Add non UBO import
            const noUBOFile = includeFile + "Declaration";
            includes.add(noUBOFile);

            includeFile = includeFile.replace(/Vertex/, "Ubo");
            includeFile = includeFile.replace(/Fragment/, "Ubo");
            const uBOFile = includeFile + "Declaration";
            includes.add(uBOFile);
        } else {
            includes.add(includeFile);
        }

        match = regex.exec(sourceCode);
    }

    return includes;
}

/**
 * Generate a ts file per shader file.
 * @param filePath
 * @param basePackageName
 * @param isCore
 */
export function buildShader(filePath: string, basePackageName: string = "core", isCore?: boolean | string) {
    const isVerbose = checkArgs("--verbose", true);
    isVerbose && console.log("Generating shaders for " + filePath);
    const content = fs.readFileSync(filePath, "utf8");
    const filename = path.basename(filePath);
    const normalized = path.normalize(filePath);
    const directory = path.dirname(normalized);
    const tsFilename = filename.replace(".fx", ".ts").replace(".wgsl", ".ts");
    const isWGSL = directory.indexOf("ShadersWGSL") > -1;
    const shaderName = getShaderName(filename);
    const appendDirName = isWGSL ? "WGSL" : "";
    let fxData = content.toString();

    if (checkArgs("--global", true)) {
        isCore = filePath.includes(path.sep + "core" + path.sep) || filePath.includes("/core/");
    }

    // Remove Trailing whitespace...
    fxData = fxData
        .replace(/^\uFEFF/, "")
        .replace(/\r\n/g, "\n")
        .replace(/(\/\/)+.*$/gm, "")
        .replace(/\t+/gm, " ")
        .replace(/^\s+/gm, "")
        // eslint-disable-next-line no-useless-escape
        .replace(/ ([\*\/\=\+\-\>\<]+) /g, "$1")
        .replace(/,[ ]/g, ",")
        .replace(/ {1,}/g, " ")
        // .replace(/;\s*/g, ";")
        .replace(/^#(.*)/gm, "#$1\n")
        .replace(/\{\n([^#])/g, "{$1")
        .replace(/\n\}/g, "}")
        .replace(/^(?:[\t ]*(?:\r?\n|\r))+/gm, "")
        .replace(/;\n([^#])/g, ";$1");

    // Generate imports for includes.
    let includeText = "";
    const includes = getIncludes(fxData);
    includes.forEach((entry) => {
        if (isCore) {
            includeText =
                includeText +
                `import "./ShadersInclude/${entry}";
`;
        } else {
            includeText =
                includeText +
                `import "${basePackageName}/Shaders/ShadersInclude/${entry}";
`;
        }
    });

    // Chose shader store.
    const isInclude = directory.indexOf("ShadersInclude") > -1;
    const shaderStore = isInclude ? `IncludesShadersStore${appendDirName}` : `ShadersStore${appendDirName}`;
    let shaderStoreLocation;
    if (isCore) {
        if (isInclude) {
            shaderStoreLocation = "../../Engines/shaderStore";
            includeText = includeText.replace(/ShadersInclude\//g, "");
        } else {
            shaderStoreLocation = "../Engines/shaderStore";
        }
    } else {
        shaderStoreLocation = basePackageName + "/Engines/shaderStore";
    }

    // Fill template in.
    let tsContent = tsShaderTemplate.replace("##SHADERSTORELOCATION_PLACEHOLDER##", shaderStoreLocation);
<<<<<<< HEAD
    tsContent = tsContent.replace("##INCLUDES_PLACEHOLDER##", includeText);
    tsContent = tsContent.replace("##NAME_PLACEHOLDER##", shaderName);
    tsContent = tsContent.replace("##SHADER_PLACEHOLDER##", fxData);
    tsContent = tsContent.replace("##SHADERSTORE_PLACEHOLDER##", shaderStore);
    tsContent = tsContent.replace(
        "##EXPORT_PLACEHOLDER##",
        `/** @internal */
export const ${shaderName + (isWGSL ? "WGSL" : "")} = { name, shader };`
    );
=======
    tsContent = tsContent
        .replace("##INCLUDES_PLACEHOLDER##", includeText)
        .replace("##NAME_PLACEHOLDER##", shaderName)
        .replace("##SHADER_PLACEHOLDER##", fxData)
        .replace("##SHADERSTORE_PLACEHOLDER##", shaderStore)
        .replace(
            "##EXPORT_PLACEHOLDER##",
            `/** @internal */
export const ${shaderName} = { name, shader };`
        );
>>>>>>> 2d75c297

    // Go to disk.
    const tsShaderFilename = path.join(directory, tsFilename);
    checkDirectorySync(path.dirname(tsShaderFilename));
    // check hash
    if (fs.existsSync(tsShaderFilename)) {
        const hash = getHashOfFile(tsShaderFilename);
        const newHash = getHashOfContent(tsContent);
        if (hash === newHash) {
            return;
        }
    }
    fs.writeFileSync(tsShaderFilename, tsContent);
    isVerbose && console.log("Generated " + tsShaderFilename);
}
<|MERGE_RESOLUTION|>--- conflicted
+++ resolved
@@ -1,190 +1,178 @@
-/* eslint-disable no-console */
-import * as fs from "fs";
-import * as path from "path";
-import { checkDirectorySync, checkArgs, getHashOfFile, getHashOfContent } from "./utils.js";
-// import * as glob from "glob";
-// import * as chokidar from "chokidar";
-// import { DevPackageName } from "./packageMapping";
-/**
- * This module is used to build shaders.
- * Arguments:
- * * --isCore - defines that the shaders are part of the core library
- * * --package Package name - from which package should the core shaders be loaded. Defaults to @dev/core
- */
-
-/**
- * Template creating hidden ts file containing the shaders.
- * When moving to pure es6 we will need to remove the Shader assignment
- */
-const tsShaderTemplate = `// Do not edit.
-import { ShaderStore } from "##SHADERSTORELOCATION_PLACEHOLDER##";
-##INCLUDES_PLACEHOLDER##
-const name = "##NAME_PLACEHOLDER##";
-const shader = \`##SHADER_PLACEHOLDER##\`;
-// Sideeffect
-ShaderStore.##SHADERSTORE_PLACEHOLDER##[name] = shader;
-##EXPORT_PLACEHOLDER##
-`;
-
-/**
- * Get the shaders name from their path.
- * @param filename
- * @returns the shader name
- */
-function getShaderName(filename: string) {
-    const parts = filename.split(".");
-    if (parts[1] !== "fx") {
-        return parts[0] + (parts[1] === "fragment" ? "Pixel" : parts[1] === "compute" ? "Compute" : "Vertex") + "Shader";
-    } else {
-        return parts[0];
-    }
-}
-
-/**
- * Get the shaders included in the current one to generate to proper imports.
- * @param sourceCode
- * @returns the includes
- */
-function getIncludes(sourceCode: string) {
-    const regex = /#include<(.+)>(\((.*)\))*(\[(.*)\])*/g;
-    let match = regex.exec(sourceCode);
-
-    const includes = new Set();
-
-    while (match != null) {
-        let includeFile = match[1];
-
-        // Uniform declaration
-        if (includeFile.indexOf("__decl__") !== -1) {
-            includeFile = includeFile.replace(/__decl__/, "");
-
-            // Add non UBO import
-            const noUBOFile = includeFile + "Declaration";
-            includes.add(noUBOFile);
-
-            includeFile = includeFile.replace(/Vertex/, "Ubo");
-            includeFile = includeFile.replace(/Fragment/, "Ubo");
-            const uBOFile = includeFile + "Declaration";
-            includes.add(uBOFile);
-        } else {
-            includes.add(includeFile);
-        }
-
-        match = regex.exec(sourceCode);
-    }
-
-    return includes;
-}
-
-/**
- * Generate a ts file per shader file.
- * @param filePath
- * @param basePackageName
- * @param isCore
- */
-export function buildShader(filePath: string, basePackageName: string = "core", isCore?: boolean | string) {
-    const isVerbose = checkArgs("--verbose", true);
-    isVerbose && console.log("Generating shaders for " + filePath);
-    const content = fs.readFileSync(filePath, "utf8");
-    const filename = path.basename(filePath);
-    const normalized = path.normalize(filePath);
-    const directory = path.dirname(normalized);
-    const tsFilename = filename.replace(".fx", ".ts").replace(".wgsl", ".ts");
-    const isWGSL = directory.indexOf("ShadersWGSL") > -1;
-    const shaderName = getShaderName(filename);
-    const appendDirName = isWGSL ? "WGSL" : "";
-    let fxData = content.toString();
-
-    if (checkArgs("--global", true)) {
-        isCore = filePath.includes(path.sep + "core" + path.sep) || filePath.includes("/core/");
-    }
-
-    // Remove Trailing whitespace...
-    fxData = fxData
-        .replace(/^\uFEFF/, "")
-        .replace(/\r\n/g, "\n")
-        .replace(/(\/\/)+.*$/gm, "")
-        .replace(/\t+/gm, " ")
-        .replace(/^\s+/gm, "")
-        // eslint-disable-next-line no-useless-escape
-        .replace(/ ([\*\/\=\+\-\>\<]+) /g, "$1")
-        .replace(/,[ ]/g, ",")
-        .replace(/ {1,}/g, " ")
-        // .replace(/;\s*/g, ";")
-        .replace(/^#(.*)/gm, "#$1\n")
-        .replace(/\{\n([^#])/g, "{$1")
-        .replace(/\n\}/g, "}")
-        .replace(/^(?:[\t ]*(?:\r?\n|\r))+/gm, "")
-        .replace(/;\n([^#])/g, ";$1");
-
-    // Generate imports for includes.
-    let includeText = "";
-    const includes = getIncludes(fxData);
-    includes.forEach((entry) => {
-        if (isCore) {
-            includeText =
-                includeText +
-                `import "./ShadersInclude/${entry}";
-`;
-        } else {
-            includeText =
-                includeText +
-                `import "${basePackageName}/Shaders/ShadersInclude/${entry}";
-`;
-        }
-    });
-
-    // Chose shader store.
-    const isInclude = directory.indexOf("ShadersInclude") > -1;
-    const shaderStore = isInclude ? `IncludesShadersStore${appendDirName}` : `ShadersStore${appendDirName}`;
-    let shaderStoreLocation;
-    if (isCore) {
-        if (isInclude) {
-            shaderStoreLocation = "../../Engines/shaderStore";
-            includeText = includeText.replace(/ShadersInclude\//g, "");
-        } else {
-            shaderStoreLocation = "../Engines/shaderStore";
-        }
-    } else {
-        shaderStoreLocation = basePackageName + "/Engines/shaderStore";
-    }
-
-    // Fill template in.
-    let tsContent = tsShaderTemplate.replace("##SHADERSTORELOCATION_PLACEHOLDER##", shaderStoreLocation);
-<<<<<<< HEAD
-    tsContent = tsContent.replace("##INCLUDES_PLACEHOLDER##", includeText);
-    tsContent = tsContent.replace("##NAME_PLACEHOLDER##", shaderName);
-    tsContent = tsContent.replace("##SHADER_PLACEHOLDER##", fxData);
-    tsContent = tsContent.replace("##SHADERSTORE_PLACEHOLDER##", shaderStore);
-    tsContent = tsContent.replace(
-        "##EXPORT_PLACEHOLDER##",
-        `/** @internal */
-export const ${shaderName + (isWGSL ? "WGSL" : "")} = { name, shader };`
-    );
-=======
-    tsContent = tsContent
-        .replace("##INCLUDES_PLACEHOLDER##", includeText)
-        .replace("##NAME_PLACEHOLDER##", shaderName)
-        .replace("##SHADER_PLACEHOLDER##", fxData)
-        .replace("##SHADERSTORE_PLACEHOLDER##", shaderStore)
-        .replace(
-            "##EXPORT_PLACEHOLDER##",
-            `/** @internal */
-export const ${shaderName} = { name, shader };`
-        );
->>>>>>> 2d75c297
-
-    // Go to disk.
-    const tsShaderFilename = path.join(directory, tsFilename);
-    checkDirectorySync(path.dirname(tsShaderFilename));
-    // check hash
-    if (fs.existsSync(tsShaderFilename)) {
-        const hash = getHashOfFile(tsShaderFilename);
-        const newHash = getHashOfContent(tsContent);
-        if (hash === newHash) {
-            return;
-        }
-    }
-    fs.writeFileSync(tsShaderFilename, tsContent);
-    isVerbose && console.log("Generated " + tsShaderFilename);
-}
+/* eslint-disable no-console */
+import * as fs from "fs";
+import * as path from "path";
+import { checkDirectorySync, checkArgs, getHashOfFile, getHashOfContent } from "./utils.js";
+// import * as glob from "glob";
+// import * as chokidar from "chokidar";
+// import { DevPackageName } from "./packageMapping";
+/**
+ * This module is used to build shaders.
+ * Arguments:
+ * * --isCore - defines that the shaders are part of the core library
+ * * --package Package name - from which package should the core shaders be loaded. Defaults to @dev/core
+ */
+
+/**
+ * Template creating hidden ts file containing the shaders.
+ * When moving to pure es6 we will need to remove the Shader assignment
+ */
+const tsShaderTemplate = `// Do not edit.
+import { ShaderStore } from "##SHADERSTORELOCATION_PLACEHOLDER##";
+##INCLUDES_PLACEHOLDER##
+const name = "##NAME_PLACEHOLDER##";
+const shader = \`##SHADER_PLACEHOLDER##\`;
+// Sideeffect
+ShaderStore.##SHADERSTORE_PLACEHOLDER##[name] = shader;
+##EXPORT_PLACEHOLDER##
+`;
+
+/**
+ * Get the shaders name from their path.
+ * @param filename
+ * @returns the shader name
+ */
+function getShaderName(filename: string) {
+    const parts = filename.split(".");
+    if (parts[1] !== "fx") {
+        return parts[0] + (parts[1] === "fragment" ? "Pixel" : parts[1] === "compute" ? "Compute" : "Vertex") + "Shader";
+    } else {
+        return parts[0];
+    }
+}
+
+/**
+ * Get the shaders included in the current one to generate to proper imports.
+ * @param sourceCode
+ * @returns the includes
+ */
+function getIncludes(sourceCode: string) {
+    const regex = /#include<(.+)>(\((.*)\))*(\[(.*)\])*/g;
+    let match = regex.exec(sourceCode);
+
+    const includes = new Set();
+
+    while (match != null) {
+        let includeFile = match[1];
+
+        // Uniform declaration
+        if (includeFile.indexOf("__decl__") !== -1) {
+            includeFile = includeFile.replace(/__decl__/, "");
+
+            // Add non UBO import
+            const noUBOFile = includeFile + "Declaration";
+            includes.add(noUBOFile);
+
+            includeFile = includeFile.replace(/Vertex/, "Ubo");
+            includeFile = includeFile.replace(/Fragment/, "Ubo");
+            const uBOFile = includeFile + "Declaration";
+            includes.add(uBOFile);
+        } else {
+            includes.add(includeFile);
+        }
+
+        match = regex.exec(sourceCode);
+    }
+
+    return includes;
+}
+
+/**
+ * Generate a ts file per shader file.
+ * @param filePath
+ * @param basePackageName
+ * @param isCore
+ */
+export function buildShader(filePath: string, basePackageName: string = "core", isCore?: boolean | string) {
+    const isVerbose = checkArgs("--verbose", true);
+    isVerbose && console.log("Generating shaders for " + filePath);
+    const content = fs.readFileSync(filePath, "utf8");
+    const filename = path.basename(filePath);
+    const normalized = path.normalize(filePath);
+    const directory = path.dirname(normalized);
+    const tsFilename = filename.replace(".fx", ".ts").replace(".wgsl", ".ts");
+    const isWGSL = directory.indexOf("ShadersWGSL") > -1;
+    const shaderName = getShaderName(filename);
+    const appendDirName = isWGSL ? "WGSL" : "";
+    let fxData = content.toString();
+
+    if (checkArgs("--global", true)) {
+        isCore = filePath.includes(path.sep + "core" + path.sep) || filePath.includes("/core/");
+    }
+
+    // Remove Trailing whitespace...
+    fxData = fxData
+        .replace(/^\uFEFF/, "")
+        .replace(/\r\n/g, "\n")
+        .replace(/(\/\/)+.*$/gm, "")
+        .replace(/\t+/gm, " ")
+        .replace(/^\s+/gm, "")
+        // eslint-disable-next-line no-useless-escape
+        .replace(/ ([\*\/\=\+\-\>\<]+) /g, "$1")
+        .replace(/,[ ]/g, ",")
+        .replace(/ {1,}/g, " ")
+        // .replace(/;\s*/g, ";")
+        .replace(/^#(.*)/gm, "#$1\n")
+        .replace(/\{\n([^#])/g, "{$1")
+        .replace(/\n\}/g, "}")
+        .replace(/^(?:[\t ]*(?:\r?\n|\r))+/gm, "")
+        .replace(/;\n([^#])/g, ";$1");
+
+    // Generate imports for includes.
+    let includeText = "";
+    const includes = getIncludes(fxData);
+    includes.forEach((entry) => {
+        if (isCore) {
+            includeText =
+                includeText +
+                `import "./ShadersInclude/${entry}";
+`;
+        } else {
+            includeText =
+                includeText +
+                `import "${basePackageName}/Shaders/ShadersInclude/${entry}";
+`;
+        }
+    });
+
+    // Chose shader store.
+    const isInclude = directory.indexOf("ShadersInclude") > -1;
+    const shaderStore = isInclude ? `IncludesShadersStore${appendDirName}` : `ShadersStore${appendDirName}`;
+    let shaderStoreLocation;
+    if (isCore) {
+        if (isInclude) {
+            shaderStoreLocation = "../../Engines/shaderStore";
+            includeText = includeText.replace(/ShadersInclude\//g, "");
+        } else {
+            shaderStoreLocation = "../Engines/shaderStore";
+        }
+    } else {
+        shaderStoreLocation = basePackageName + "/Engines/shaderStore";
+    }
+
+    // Fill template in.
+    let tsContent = tsShaderTemplate.replace("##SHADERSTORELOCATION_PLACEHOLDER##", shaderStoreLocation);
+    tsContent = tsContent
+        .replace("##INCLUDES_PLACEHOLDER##", includeText)
+        .replace("##NAME_PLACEHOLDER##", shaderName)
+        .replace("##SHADER_PLACEHOLDER##", fxData)
+        .replace("##SHADERSTORE_PLACEHOLDER##", shaderStore)
+        .replace(
+            "##EXPORT_PLACEHOLDER##",
+            `/** @internal */
+export const ${shaderName + (isWGSL ? "WGSL" : "")} = { name, shader };`
+        );
+
+    // Go to disk.
+    const tsShaderFilename = path.join(directory, tsFilename);
+    checkDirectorySync(path.dirname(tsShaderFilename));
+    // check hash
+    if (fs.existsSync(tsShaderFilename)) {
+        const hash = getHashOfFile(tsShaderFilename);
+        const newHash = getHashOfContent(tsContent);
+        if (hash === newHash) {
+            return;
+        }
+    }
+    fs.writeFileSync(tsShaderFilename, tsContent);
+    isVerbose && console.log("Generated " + tsShaderFilename);
+}