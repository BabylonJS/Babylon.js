--- conflicted
+++ resolved
@@ -1,1161 +1,1158 @@
-import type {
-    AbstractEngine,
-    AbstractMesh,
-    AnimationGroup,
-    AssetContainer,
-    AutoRotationBehavior,
-    Camera,
-    FramingBehavior,
-    HotSpotQuery,
-    IDisposable,
-    IMeshDataCache,
-    ISceneLoaderProgressEvent,
-    LoadAssetContainerOptions,
-    Mesh,
-    Nullable,
-    Observer,
-    PickingInfo,
-    // eslint-disable-next-line import/no-internal-modules
-} from "core/index";
-
-import type { MaterialVariantsController } from "loaders/glTF/2.0/Extensions/KHR_materials_variants";
-
-import { ArcRotateCamera } from "core/Cameras/arcRotateCamera";
-import { PointerEventTypes } from "core/Events/pointerEvents";
-import { HemisphericLight } from "core/Lights/hemisphericLight";
-import { loadAssetContainerAsync } from "core/Loading/sceneLoader";
-import { ImageProcessingConfiguration } from "core/Materials/imageProcessingConfiguration";
-import { PBRMaterial } from "core/Materials/PBR/pbrMaterial";
-import { CubeTexture } from "core/Materials/Textures/cubeTexture";
-import { Texture } from "core/Materials/Textures/texture";
-import { Clamp } from "core/Maths/math.scalar.functions";
-import { Matrix, Vector3 } from "core/Maths/math.vector";
-import { CreateBox } from "core/Meshes/Builders/boxBuilder";
-import { computeMaxExtents } from "core/Meshes/meshUtils";
-import { AsyncLock } from "core/Misc/asyncLock";
-import { Observable } from "core/Misc/observable";
-import { Scene } from "core/scene";
-import { registerBuiltInLoaders } from "loaders/dynamic";
-import { Viewport } from "core/Maths/math.viewport";
-import { GetHotSpotToRef } from "core/Meshes/abstractMesh.hotSpot";
-import { SnapshotRenderingHelper } from "core/Misc/snapshotRenderingHelper";
-import { BuildTuple } from "core/Misc/arrayTools";
-
-const toneMappingOptions = ["none", "standard", "aces", "neutral"] as const;
-export type ToneMapping = (typeof toneMappingOptions)[number];
-
-export type LoadModelOptions = LoadAssetContainerOptions & {
-    /**
-     * The default animation index.
-     */
-    defaultAnimation?: number;
-};
-
-export type CameraAutoOrbit = {
-    /**
-     * Whether the camera should automatically orbit around the model when idle.
-     */
-    enabled: boolean;
-
-    /**
-     * The speed at which the camera orbits around the model when idle.
-     */
-    speed: number;
-
-    /**
-     * The delay in milliseconds before the camera starts orbiting around the model when idle.
-     */
-    delay: number;
-};
-
-export type PostProcessing = {
-    /**
-     * The tone mapping to use for rendering the scene.
-     */
-    toneMapping: ToneMapping;
-
-    /**
-     * The contrast applied to the scene.
-     */
-    contrast: number;
-
-    /**
-     * The exposure applied to the scene.
-     */
-    exposure: number;
-};
-
-/**
- * Checks if the given value is a valid tone mapping option.
- * @param value The value to check.
- * @returns True if the value is a valid tone mapping option, otherwise false.
- */
-export function isToneMapping(value: string): value is ToneMapping {
-    return toneMappingOptions.includes(value as ToneMapping);
-}
-
-function throwIfAborted(...abortSignals: (Nullable<AbortSignal> | undefined)[]): void {
-    for (const signal of abortSignals) {
-        signal?.throwIfAborted();
-    }
-}
-
-function createSkybox(scene: Scene, camera: Camera, environmentTexture: CubeTexture, blur: number): Mesh {
-    const hdrSkybox = CreateBox("hdrSkyBox", undefined, scene);
-    const hdrSkyboxMaterial = new PBRMaterial("skyBox", scene);
-    // Use the default image processing configuration on the skybox (e.g. don't apply tone mapping, contrast, or exposure).
-    hdrSkyboxMaterial.imageProcessingConfiguration = new ImageProcessingConfiguration();
-    hdrSkyboxMaterial.backFaceCulling = false;
-    hdrSkyboxMaterial.reflectionTexture = environmentTexture.clone();
-    if (hdrSkyboxMaterial.reflectionTexture) {
-        hdrSkyboxMaterial.reflectionTexture.coordinatesMode = Texture.SKYBOX_MODE;
-    }
-    hdrSkyboxMaterial.microSurface = 1.0 - blur;
-    hdrSkyboxMaterial.disableLighting = true;
-    hdrSkyboxMaterial.twoSidedLighting = true;
-    hdrSkybox.material = hdrSkyboxMaterial;
-    hdrSkybox.isPickable = false;
-    hdrSkybox.infiniteDistance = true;
-
-    updateSkybox(hdrSkybox, camera);
-
-    return hdrSkybox;
-}
-
-function updateSkybox(skybox: Nullable<Mesh>, camera: Camera): void {
-    skybox?.scaling.setAll((camera.maxZ - camera.minZ) / 2);
-}
-
-export type ViewerDetails = {
-    /**
-     * Gets the Viewer instance.
-     */
-    viewer: Viewer;
-
-    /**
-     * Provides access to the Scene managed by the Viewer.
-     */
-    scene: Scene;
-
-    /**
-     * Provides access to the Camera managed by the Viewer.
-     */
-    camera: ArcRotateCamera;
-
-    /**
-     * Provides access to the currently loaded model.
-     */
-    model: Nullable<AssetContainer>;
-
-    /**
-     * Suspends the render loop.
-     * @returns A token that should be disposed when the request for suspending rendering is no longer needed.
-     */
-    suspendRendering(): IDisposable;
-
-    /**
-     * Picks the object at the given screen coordinates.
-     * @param screenX The x coordinate in screen space.
-     * @param screenY The y coordinate in screen space.
-     * @returns A PickingInfo if an object was picked, otherwise null.
-     */
-    pick(screenX: number, screenY: number): Nullable<PickingInfo>;
-};
-
-export type ViewerOptions = Partial<
-    Readonly<{
-        /**
-         * Called once when the viewer is initialized and provides viewer details that can be used for advanced customization.
-         */
-        onInitialized: (details: Readonly<ViewerDetails>) => void;
-    }>
->;
-
-export type EnvironmentOptions = Partial<Readonly<{}>>;
-
-export type ViewerHotSpotQuery =
-    | ({
-          /**
-           * The type of the hot spot.
-           */
-          type: "surface";
-
-          /**
-           * The index of the mesh within the loaded model.
-           */
-          meshIndex: number;
-      } & HotSpotQuery)
-    | {
-          /**
-           * The type of the hot spot.
-           */
-          type: "world";
-
-          /**
-           * The fixed world space position of the hot spot.
-           */
-          position: [x: number, y: number, z: number];
-
-          /**
-           * The fixed world space normal of the hot spot.
-           */
-          normal: [x: number, y: number, z: number];
-      };
-
-/**
- * Provides the result of a hot spot query.
- */
-export class ViewerHotSpotResult {
-    /**
-     * 2D canvas position in pixels
-     */
-    public readonly screenPosition: [x: number, y: number] = [NaN, NaN];
-
-    /**
-     * 3D world coordinates
-     */
-    public readonly worldPosition: [x: number, y: number, z: number] = [NaN, NaN, NaN];
-
-    /**
-     * visibility range is [-1..1]. A value of 0 means camera eye is on the plane.
-     */
-    public visibility: number = NaN;
-}
-
-/**
- * @experimental
- * Provides an experience for viewing a single 3D model.
- * @remarks
- * The Viewer is not tied to a specific UI framework and can be used with Babylon.js in a browser or with Babylon Native.
- * Includes (or will include) support for common model viewing requirements such as:
- * - Loading different model formats.
- * - Setting up a camera and providing default behaviors like auto orbit and pose interpolation.
- * - Framing the loaded model in the camera's view.
- * - Setting up the environment, lighting, and tone mapping.
- * - Enumerating and playing (or auto playing) animations.
- * - Enumerating and switching between material variants.
- * - Full screen and XR modes.
- */
-export class Viewer implements IDisposable {
-    static {
-        registerBuiltInLoaders();
-    }
-
-    /**
-     * Fired when the environment has changed.
-     */
-    public readonly onEnvironmentChanged = new Observable<void>();
-
-    /**
-     * Fired when an error occurs while loading the environment.
-     */
-    public readonly onEnvironmentError = new Observable<unknown>();
-
-    /**
-     * Fired when the skybox blur changes.
-     */
-    public readonly onSkyboxBlurChanged = new Observable<void>();
-
-    /**
-     * Fired when the post processing state changes.
-     */
-    public readonly onPostProcessingChanged = new Observable<void>();
-
-    /**
-     * Fired when a model is loaded into the viewer (or unloaded from the viewer).
-     */
-    public readonly onModelChanged = new Observable<void>();
-
-    /**
-     * Fired when an error occurs while loading a model.
-     */
-    public readonly onModelError = new Observable<unknown>();
-
-    /**
-     * Fired when progress changes on loading activity.
-     */
-    public readonly onLoadingProgressChanged = new Observable<void>();
-
-    /**
-     * Fired when the camera auto orbit state changes.
-     */
-    public readonly onCameraAutoOrbitChanged = new Observable<void>();
-
-    /**
-     * Fired when the selected animation changes.
-     */
-    public readonly onSelectedAnimationChanged = new Observable<void>();
-
-    /**
-     * Fired when the animation speed changes.
-     */
-    public readonly onAnimationSpeedChanged = new Observable<void>();
-
-    /**
-     * Fired when the selected animation is playing or paused.
-     */
-    public readonly onIsAnimationPlayingChanged = new Observable<void>();
-
-    /**
-     * Fired when the current point on the selected animation timeline changes.
-     */
-    public readonly onAnimationProgressChanged = new Observable<void>();
-
-    /**
-     * Fired when the selected material variant changes.
-     */
-    public readonly onSelectedMaterialVariantChanged = new Observable<void>();
-
-    private readonly _tempVectors = BuildTuple(4, Vector3.Zero);
-    private readonly _details: ViewerDetails;
-    private readonly _meshDataCache = new Map<AbstractMesh, IMeshDataCache>();
-    private readonly _snapshotHelper: SnapshotRenderingHelper;
-    private readonly _autoRotationBehavior: AutoRotationBehavior;
-    private readonly _imageProcessingConfigurationObserver: Observer<ImageProcessingConfiguration>;
-    private _renderLoopController: Nullable<IDisposable> = null;
-    private _materialVariantsController: Nullable<MaterialVariantsController> = null;
-    private _skybox: Nullable<Mesh> = null;
-    private _skyboxBlur: number = 0.3;
-    private _light: Nullable<HemisphericLight> = null;
-    private _toneMappingEnabled: boolean;
-    private _toneMappingType: number;
-    private _contrast: number;
-    private _exposure: number;
-
-    private _suspendRenderCount = 0;
-    private _isDisposed = false;
-
-    private readonly _loadModelLock = new AsyncLock();
-    private _loadModelAbortController: Nullable<AbortController> = null;
-
-    private readonly _loadEnvironmentLock = new AsyncLock();
-    private _environment: Nullable<IDisposable> = null;
-    private _loadEnvironmentAbortController: Nullable<AbortController> = null;
-
-    private _isLoadingModel = false;
-    private _modelLoadingProgress: Nullable<number> = null;
-
-    private _selectedAnimation = -1;
-    private _activeAnimationObservers: Observer<AnimationGroup>[] = [];
-    private _animationSpeed = 1;
-
-    public constructor(
-        private readonly _engine: AbstractEngine,
-        options?: ViewerOptions
-    ) {
-        {
-            const scene = new Scene(this._engine);
-
-            // Deduce tone mapping, contrast, and exposure from the scene (so the viewer stays in sync if anything mutates these values directly on the scene).
-            this._toneMappingEnabled = scene.imageProcessingConfiguration.toneMappingEnabled;
-            this._toneMappingType = scene.imageProcessingConfiguration.toneMappingType;
-            this._contrast = scene.imageProcessingConfiguration.contrast;
-            this._exposure = scene.imageProcessingConfiguration.exposure;
-
-            this._imageProcessingConfigurationObserver = scene.imageProcessingConfiguration.onUpdateParameters.add(() => {
-                let hasChanged = false;
-
-                if (this._toneMappingEnabled !== scene.imageProcessingConfiguration.toneMappingEnabled) {
-                    this._toneMappingEnabled = scene.imageProcessingConfiguration.toneMappingEnabled;
-                    hasChanged = true;
-                }
-
-                if (this._toneMappingType !== scene.imageProcessingConfiguration.toneMappingType) {
-                    this._toneMappingType = scene.imageProcessingConfiguration.toneMappingType;
-                    hasChanged = true;
-                }
-
-                if (this._contrast !== scene.imageProcessingConfiguration.contrast) {
-                    this._contrast = scene.imageProcessingConfiguration.contrast;
-                    hasChanged = true;
-                }
-
-                if (this._exposure !== scene.imageProcessingConfiguration.exposure) {
-                    this._exposure = scene.imageProcessingConfiguration.exposure;
-                    hasChanged = true;
-                }
-
-                if (hasChanged) {
-                    this.onPostProcessingChanged.notifyObservers();
-                }
-            });
-
-            const camera = new ArcRotateCamera("Viewer Default Camera", 0, 0, 1, Vector3.Zero(), scene);
-            camera.useInputToRestoreState = false;
-
-            scene.onPointerObservable.add((pointerInfo) => {
-                if (pointerInfo.type === PointerEventTypes.POINTERDOUBLETAP) {
-                    const pickingInfo = this._pick(pointerInfo.event.offsetX, pointerInfo.event.offsetY);
-                    if (pickingInfo?.pickedPoint) {
-                        const distance = pickingInfo.pickedPoint.subtract(camera.position).dot(camera.getForwardRay().direction);
-                        // Immediately reset the target and the radius based on the distance to the picked point.
-                        // This eliminates unnecessary camera movement on the local z-axis when interpolating.
-                        camera.target = camera.position.add(camera.getForwardRay().direction.scale(distance));
-                        camera.radius = distance;
-                        camera.interpolateTo(undefined, undefined, undefined, pickingInfo.pickedPoint);
-                    } else {
-                        camera.restoreState();
-                    }
-                }
-            });
-
-            this._details = {
-                viewer: this,
-                scene,
-                camera,
-                model: null,
-                suspendRendering: () => this._suspendRendering(),
-                pick: (screenX: number, screenY: number) => this._pick(screenX, screenY),
-            };
-        }
-        this._details.scene.skipFrustumClipping = true;
-        this._details.scene.skipPointerMovePicking = true;
-        this._snapshotHelper = new SnapshotRenderingHelper(this._details.scene, { morphTargetsNumMaxInfluences: 30 });
-        this._details.camera.attachControl();
-        this._updateCamera(); // set default camera values
-        this._autoRotationBehavior = this._details.camera.getBehaviorByName("AutoRotation") as AutoRotationBehavior;
-
-        // Default to KHR PBR Neutral tone mapping.
-        this.postProcessing = {
-            toneMapping: "neutral",
-        };
-
-        // Load a default light, but ignore errors as the user might be immediately loading their own environment.
-        this.resetEnvironment().catch(() => {});
-
-        this._beginRendering();
-
-        options?.onInitialized?.(this._details);
-    }
-
-    /**
-     * The camera auto orbit configuration.
-     */
-    public get cameraAutoOrbit(): Readonly<CameraAutoOrbit> {
-        return {
-            enabled: this._details.camera.behaviors.includes(this._autoRotationBehavior),
-            speed: this._autoRotationBehavior.idleRotationSpeed,
-            delay: this._autoRotationBehavior.idleRotationWaitTime,
-        };
-    }
-
-    public set cameraAutoOrbit(value: Partial<Readonly<CameraAutoOrbit>>) {
-        if (value.enabled !== undefined && value.enabled !== this.cameraAutoOrbit.enabled) {
-            if (value.enabled) {
-                this._details.camera.addBehavior(this._autoRotationBehavior);
-            } else {
-                this._details.camera.removeBehavior(this._autoRotationBehavior);
-            }
-        }
-
-        if (value.delay !== undefined) {
-            this._autoRotationBehavior.idleRotationWaitTime = value.delay;
-        }
-
-        if (value.speed !== undefined) {
-            this._autoRotationBehavior.idleRotationSpeed = value.speed;
-        }
-
-        this.onCameraAutoOrbitChanged.notifyObservers();
-    }
-
-    /**
-     * A value between 0 and 1 that specifies how much to blur the skybox.
-     */
-    public get skyboxBlur(): number {
-        return this._skyboxBlur;
-    }
-
-    public set skyboxBlur(value: number) {
-        if (value !== this._skyboxBlur) {
-            this._skyboxBlur = value;
-            if (this._skybox) {
-                const material = this._skybox.material;
-                if (material instanceof PBRMaterial) {
-                    this._snapshotHelper.disableSnapshotRendering();
-                    material.microSurface = 1.0 - value;
-                    this._snapshotHelper.enableSnapshotRendering();
-                }
-            }
-            this.onSkyboxBlurChanged.notifyObservers();
-        }
-    }
-
-    /**
-     * The post processing configuration.
-     */
-    public get postProcessing(): PostProcessing {
-        let toneMapping: ToneMapping;
-        switch (this._toneMappingType) {
-            case ImageProcessingConfiguration.TONEMAPPING_STANDARD:
-                toneMapping = "standard";
-                break;
-            case ImageProcessingConfiguration.TONEMAPPING_ACES:
-                toneMapping = "aces";
-                break;
-            case ImageProcessingConfiguration.TONEMAPPING_KHR_PBR_NEUTRAL:
-                toneMapping = "neutral";
-                break;
-            default:
-                toneMapping = "none";
-                break;
-        }
-
-        return {
-            toneMapping,
-            contrast: this._contrast,
-            exposure: this._exposure,
-        };
-    }
-
-    public set postProcessing(value: Partial<Readonly<PostProcessing>>) {
-        this._snapshotHelper.disableSnapshotRendering();
-
-        if (value.toneMapping !== undefined) {
-            if (value.toneMapping === "none") {
-                this._details.scene.imageProcessingConfiguration.toneMappingEnabled = false;
-            } else {
-                switch (value.toneMapping) {
-                    case "standard":
-                        this._details.scene.imageProcessingConfiguration.toneMappingType = ImageProcessingConfiguration.TONEMAPPING_STANDARD;
-                        break;
-                    case "aces":
-                        this._details.scene.imageProcessingConfiguration.toneMappingType = ImageProcessingConfiguration.TONEMAPPING_ACES;
-                        break;
-                    case "neutral":
-                        this._details.scene.imageProcessingConfiguration.toneMappingType = ImageProcessingConfiguration.TONEMAPPING_KHR_PBR_NEUTRAL;
-                        break;
-                }
-                this._details.scene.imageProcessingConfiguration.toneMappingEnabled = true;
-            }
-        }
-
-        if (value.contrast !== undefined) {
-            this._details.scene.imageProcessingConfiguration.contrast = value.contrast;
-        }
-
-        if (value.exposure !== undefined) {
-            this._details.scene.imageProcessingConfiguration.exposure = value.exposure;
-        }
-
-        this._details.scene.imageProcessingConfiguration.isEnabled = this._toneMappingEnabled || this._contrast !== 1 || this._exposure !== 1;
-
-        this._snapshotHelper.enableSnapshotRendering();
-    }
-
-    /**
-     * Gets information about loading activity.
-     * @remarks
-     * false indicates no loading activity.
-     * true indicates loading activity with no progress information.
-     * A number between 0 and 1 indicates loading activity with progress information.
-     */
-    public get loadingProgress(): boolean | number {
-        if (this._isLoadingModel) {
-            return this._modelLoadingProgress ?? true;
-        }
-
-        return false;
-    }
-
-    /**
-     * The list of animation names for the currently loaded model.
-     */
-    public get animations(): readonly string[] {
-        return this._details.model?.animationGroups.map((group) => group.name) ?? [];
-    }
-
-    /**
-     * The currently selected animation index.
-     */
-    public get selectedAnimation(): number {
-        return this._selectedAnimation;
-    }
-
-    public set selectedAnimation(value: number) {
-        value = Math.round(Clamp(value, -1, this.animations.length - 1));
-        if (value !== this._selectedAnimation) {
-            const startAnimation = this.isAnimationPlaying;
-            if (this._activeAnimation) {
-                this._activeAnimationObservers.forEach((observer) => observer.remove());
-                this._activeAnimationObservers = [];
-                this._activeAnimation.pause();
-                this._activeAnimation.goToFrame(0);
-            }
-
-            this._selectedAnimation = value;
-
-            if (this._activeAnimation) {
-                this._activeAnimation.goToFrame(0);
-                this._activeAnimation.play(true);
-
-                if (!startAnimation) {
-                    this.pauseAnimation();
-                }
-
-                this._activeAnimationObservers = [
-                    this._activeAnimation.onAnimationGroupPlayObservable.add(() => {
-                        this.onIsAnimationPlayingChanged.notifyObservers();
-                    }),
-                    this._activeAnimation.onAnimationGroupPauseObservable.add(() => {
-                        this.onIsAnimationPlayingChanged.notifyObservers();
-                    }),
-                    this._activeAnimation.onAnimationGroupEndObservable.add(() => {
-                        this.onIsAnimationPlayingChanged.notifyObservers();
-                        this.onAnimationProgressChanged.notifyObservers();
-                    }),
-                ];
-
-                this._updateCamera(!this._isLoadingModel);
-            }
-
-            this.onSelectedAnimationChanged.notifyObservers();
-            this.onAnimationProgressChanged.notifyObservers();
-        }
-    }
-
-    /**
-     * True if an animation is currently playing.
-     */
-    public get isAnimationPlaying(): boolean {
-        return this._activeAnimation?.isPlaying ?? false;
-    }
-
-    /**
-     * The speed scale at which animations are played.
-     */
-    public get animationSpeed(): number {
-        return this._animationSpeed;
-    }
-
-    public set animationSpeed(value: number) {
-        this._animationSpeed = value;
-        this._applyAnimationSpeed();
-        this.onAnimationSpeedChanged.notifyObservers();
-    }
-
-    /**
-     * The current point on the selected animation timeline, normalized between 0 and 1.
-     */
-    public get animationProgress(): number {
-        if (this._activeAnimation) {
-            return this._activeAnimation.getCurrentFrame() / (this._activeAnimation.to - this._activeAnimation.from);
-        }
-        return 0;
-    }
-
-    public set animationProgress(value: number) {
-        if (this._activeAnimation) {
-            this._activeAnimation.goToFrame(value * (this._activeAnimation.to - this._activeAnimation.from));
-            this.onAnimationProgressChanged.notifyObservers();
-            this._autoRotationBehavior.resetLastInteractionTime();
-        }
-    }
-
-    private get _activeAnimation(): Nullable<AnimationGroup> {
-        return this._details.model?.animationGroups[this._selectedAnimation] ?? null;
-    }
-
-    /**
-     * The list of material variant names for the currently loaded model.
-     */
-    public get materialVariants(): readonly string[] {
-        return this._materialVariantsController?.variants ?? [];
-    }
-
-    /**
-     * The currently selected material variant.
-     */
-    public get selectedMaterialVariant(): Nullable<string> {
-        return this._materialVariantsController?.selectedVariant ?? null;
-    }
-
-    public set selectedMaterialVariant(value: string) {
-        if (value !== this.selectedMaterialVariant && this._materialVariantsController?.variants.includes(value)) {
-            this._snapshotHelper.disableSnapshotRendering();
-            this._materialVariantsController.selectedVariant = value;
-            this._snapshotHelper.enableSnapshotRendering();
-            this.onSelectedMaterialVariantChanged.notifyObservers();
-        }
-    }
-
-    /**
-     * Loads a 3D model from the specified URL.
-     * @remarks
-     * If a model is already loaded, it will be unloaded before loading the new model.
-     * @param source A url or File or ArrayBufferView that points to the model to load.
-     * @param options The options to use when loading the model.
-     * @param abortSignal An optional signal that can be used to abort the loading process.
-     */
-    public async loadModel(source: string | File | ArrayBufferView, options?: LoadModelOptions, abortSignal?: AbortSignal): Promise<void> {
-        await this._updateModel(source, options, abortSignal);
-    }
-
-    /**
-     * Unloads the current 3D model if one is loaded.
-     * @param abortSignal An optional signal that can be used to abort the reset.
-     */
-    public async resetModel(abortSignal?: AbortSignal): Promise<void> {
-        await this._updateModel(undefined, undefined, abortSignal);
-    }
-
-    private async _updateModel(source: string | File | ArrayBufferView | undefined, options?: LoadModelOptions, abortSignal?: AbortSignal): Promise<void> {
-        this._throwIfDisposedOrAborted(abortSignal);
-
-        const originalOnProgress = options?.onProgress;
-        const onProgress = (event: ISceneLoaderProgressEvent) => {
-            originalOnProgress?.(event);
-            if (this._isLoadingModel) {
-                this._modelLoadingProgress = event.lengthComputable ? event.loaded / event.total : null;
-                this.onLoadingProgressChanged.notifyObservers();
-            }
-        };
-
-        const originalOnMaterialVariantsLoaded = options?.pluginOptions?.gltf?.extensionOptions?.KHR_materials_variants?.onLoaded;
-        const onMaterialVariantsLoaded: typeof originalOnMaterialVariantsLoaded = (controller) => {
-            originalOnMaterialVariantsLoaded?.(controller);
-            this._materialVariantsController = controller;
-        };
-
-        options = {
-            ...options,
-            pluginOptions: {
-                ...options?.pluginOptions,
-                gltf: {
-                    // Enable transparency as coverage by default to be 3D Commerce compliant by default.
-                    // https://doc.babylonjs.com/setup/support/3D_commerce_certif
-                    transparencyAsCoverage: true,
-                    ...options?.pluginOptions?.gltf,
-                    extensionOptions: {
-                        ...options?.pluginOptions?.gltf?.extensionOptions,
-                        // eslint-disable-next-line @typescript-eslint/naming-convention
-                        KHR_materials_variants: {
-                            ...options?.pluginOptions?.gltf?.extensionOptions?.KHR_materials_variants,
-                            // Capture the material variants controller when it is loaded.
-                            onLoaded: onMaterialVariantsLoaded,
-                        },
-                    },
-                },
-            },
-            // Pass a progress callback to update the loading progress.
-            onProgress,
-        };
-
-        this._loadModelAbortController?.abort("New model is being loaded before previous model finished loading.");
-        const abortController = (this._loadModelAbortController = new AbortController());
-
-        await this._loadModelLock.lockAsync(async () => {
-            throwIfAborted(abortSignal, abortController.signal);
-            this._snapshotHelper.disableSnapshotRendering();
-            this._details.model?.dispose();
-            this._details.model = null;
-<<<<<<< HEAD
-            this._meshDataCache.clear();
-=======
-            this._materialVariantsController = null;
-            this.onSelectedMaterialVariantChanged.notifyObservers();
->>>>>>> 587b99df
-            this.selectedAnimation = -1;
-
-            try {
-                if (source) {
-                    this._isLoadingModel = true;
-                    this._modelLoadingProgress = 0;
-                    this.onLoadingProgressChanged.notifyObservers();
-                    this._details.model = await loadAssetContainerAsync(source, this._details.scene, options);
-                    this.onSelectedMaterialVariantChanged.notifyObservers();
-                    this._details.model.animationGroups.forEach((group) => {
-                        group.start(true, this.animationSpeed);
-                        group.pause();
-                    });
-                    this.selectedAnimation = options?.defaultAnimation ?? 0;
-                    this._snapshotHelper.fixMeshes(this._details.model.meshes);
-                    this._details.model.addAllToScene();
-                }
-
-                this._updateCamera();
-                this._updateLight();
-                this._applyAnimationSpeed();
-                this.onModelChanged.notifyObservers();
-            } catch (e) {
-                this.onModelError.notifyObservers(e);
-                throw e;
-            } finally {
-                this._isLoadingModel = false;
-                this.onLoadingProgressChanged.notifyObservers();
-                this._snapshotHelper.enableSnapshotRendering();
-            }
-        });
-    }
-
-    /**
-     * Loads an environment texture from the specified url and sets up a corresponding skybox.
-     * @remarks
-     * If an environment is already loaded, it will be unloaded before loading the new environment.
-     * @param url The url of the environment texture to load.
-     * @param options The options to use when loading the environment.
-     * @param abortSignal An optional signal that can be used to abort the loading process.
-     */
-    public async loadEnvironment(url: string, options?: EnvironmentOptions, abortSignal?: AbortSignal): Promise<void> {
-        await this._updateEnvironment(url, options, abortSignal);
-    }
-
-    /**
-     * Unloads the current environment if one is loaded.
-     * @param abortSignal An optional signal that can be used to abort the reset.
-     */
-    public async resetEnvironment(abortSignal?: AbortSignal): Promise<void> {
-        await this._updateEnvironment(undefined, undefined, abortSignal);
-    }
-
-    private async _updateEnvironment(url: Nullable<string | undefined>, options?: EnvironmentOptions, abortSignal?: AbortSignal): Promise<void> {
-        this._throwIfDisposedOrAborted(abortSignal);
-
-        this._loadEnvironmentAbortController?.abort("New environment is being loaded before previous environment finished loading.");
-        const abortController = (this._loadEnvironmentAbortController = new AbortController());
-
-        await this._loadEnvironmentLock.lockAsync(async () => {
-            throwIfAborted(abortSignal, abortController.signal);
-            this._snapshotHelper.disableSnapshotRendering();
-            this._environment?.dispose();
-            this._environment = null;
-            this._details.scene.autoClear = true;
-
-            const disposeActions: (() => void)[] = [];
-            try {
-                if (url) {
-                    const cubeTexture = CubeTexture.CreateFromPrefilteredData(url, this._details.scene);
-                    disposeActions.push(() => cubeTexture.dispose());
-
-                    const skybox = createSkybox(this._details.scene, this._details.camera, cubeTexture, this.skyboxBlur);
-                    disposeActions.push(() => skybox.dispose());
-                    this._snapshotHelper.fixMeshes([skybox]);
-
-                    this._details.scene.environmentTexture = cubeTexture;
-                    disposeActions.push(() => (this._details.scene.environmentTexture = null));
-                    this._skybox = skybox;
-                    disposeActions.push(() => (this._skybox = null));
-
-                    this._details.scene.autoClear = false;
-                    disposeActions.push(() => (this._details.scene.autoClear = true));
-
-                    const dispose = () => disposeActions.forEach((dispose) => dispose());
-
-                    this._environment = await new Promise<IDisposable>((resolve, reject) => {
-                        const successObserver = cubeTexture.onLoadObservable.addOnce(() => {
-                            successObserver.remove();
-                            errorObserver.remove();
-                            resolve({
-                                dispose,
-                            });
-                        });
-
-                        const errorObserver = Texture.OnTextureLoadErrorObservable.add((texture) => {
-                            if (texture === cubeTexture) {
-                                successObserver.remove();
-                                errorObserver.remove();
-                                dispose();
-                                reject(new Error("Failed to load environment texture."));
-                            }
-                        });
-                    });
-                }
-
-                this._updateLight();
-                this.onEnvironmentChanged.notifyObservers();
-            } catch (e) {
-                disposeActions.forEach((dispose) => dispose());
-                this.onEnvironmentError.notifyObservers(e);
-                throw e;
-            } finally {
-                this._snapshotHelper.enableSnapshotRendering();
-            }
-        });
-    }
-
-    /**
-     * Toggles the play/pause animation state if there is a selected animation.
-     */
-    public toggleAnimation() {
-        if (this.isAnimationPlaying) {
-            this.pauseAnimation();
-        } else {
-            this.playAnimation();
-        }
-    }
-
-    /**
-     * Plays the selected animation if there is one.
-     */
-    public playAnimation() {
-        this._activeAnimation?.play(true);
-    }
-
-    /**
-     * Pauses the selected animation if there is one.
-     */
-    public async pauseAnimation() {
-        this._activeAnimation?.pause();
-    }
-
-    /**
-     * Disposes of the resources held by the Viewer.
-     */
-    public dispose(): void {
-        this.selectedAnimation = -1;
-        this.animationProgress = 0;
-
-        this._loadEnvironmentAbortController?.abort("Thew viewer is being disposed.");
-        this._loadModelAbortController?.abort("Thew viewer is being disposed.");
-
-        this._renderLoopController?.dispose();
-        this._details.scene.dispose();
-
-        this.onEnvironmentChanged.clear();
-        this.onEnvironmentError.clear();
-        this.onSkyboxBlurChanged.clear();
-        this.onPostProcessingChanged.clear();
-        this.onModelChanged.clear();
-        this.onModelError.clear();
-        this.onCameraAutoOrbitChanged.clear();
-        this.onSelectedAnimationChanged.clear();
-        this.onAnimationSpeedChanged.clear();
-        this.onIsAnimationPlayingChanged.clear();
-        this.onAnimationProgressChanged.clear();
-        this.onLoadingProgressChanged.clear();
-
-        this._imageProcessingConfigurationObserver.remove();
-
-        this._isDisposed = true;
-    }
-
-    /**
-     * retrun world and canvas coordinates of an hot spot
-     * @param query mesh index and surface information to query the hot spot positions
-     * @param result Query a Hot Spot and does the conversion for Babylon Hot spot to a more generic HotSpotPositions, without Vector types
-     * @returns true if hotspot found
-     */
-    public getHotSpotToRef(query: Readonly<ViewerHotSpotQuery>, result: ViewerHotSpotResult): boolean {
-        if (!this._details.model) {
-            return false;
-        }
-
-        const worldNormal = this._tempVectors[2];
-        const worldPos = this._tempVectors[1];
-        const screenPos = this._tempVectors[0];
-
-        if (query.type === "surface") {
-            const mesh = this._details.model.meshes[query.meshIndex];
-            if (!mesh) {
-                return false;
-            }
-
-            if (!GetHotSpotToRef(mesh, query, worldPos, worldNormal)) {
-                return false;
-            }
-        } else {
-            worldPos.copyFromFloats(query.position[0], query.position[1], query.position[2]);
-            worldNormal.copyFromFloats(query.normal[0], query.normal[1], query.normal[2]);
-        }
-
-        const renderWidth = this._engine.getRenderWidth(); // Get the canvas width
-        const renderHeight = this._engine.getRenderHeight(); // Get the canvas height
-
-        const viewportWidth = this._details.camera.viewport.width * renderWidth;
-        const viewportHeight = this._details.camera.viewport.height * renderHeight;
-        const scene = this._details.scene;
-
-        Vector3.ProjectToRef(worldPos, Matrix.IdentityReadOnly, scene.getTransformMatrix(), new Viewport(0, 0, viewportWidth, viewportHeight), screenPos);
-        result.screenPosition[0] = screenPos.x;
-        result.screenPosition[1] = screenPos.y;
-        result.worldPosition[0] = worldPos.x;
-        result.worldPosition[1] = worldPos.y;
-        result.worldPosition[2] = worldPos.z;
-
-        // visibility
-        const eyeToSurface = this._tempVectors[3];
-        eyeToSurface.copyFrom(this._details.camera.globalPosition);
-        eyeToSurface.subtractInPlace(worldPos);
-        eyeToSurface.normalize();
-        result.visibility = Vector3.Dot(eyeToSurface, worldNormal);
-
-        return true;
-    }
-
-    private _suspendRendering(): IDisposable {
-        this._renderLoopController?.dispose();
-        this._suspendRenderCount++;
-        let disposed = false;
-        return {
-            dispose: () => {
-                if (!disposed) {
-                    disposed = true;
-                    this._suspendRenderCount--;
-                    if (this._suspendRenderCount === 0) {
-                        this._beginRendering();
-                    }
-                }
-            },
-        };
-    }
-
-    private _beginRendering(): void {
-        if (!this._renderLoopController) {
-            const render = () => {
-                this._details.scene.render();
-
-                // Update the camera panning sensitivity related properties based on the camera's distance from the target.
-                this._details.camera.panningSensibility = 5000 / this._details.camera.radius;
-                this._details.camera.speed = this._details.camera.radius * 0.2;
-
-                if (this.isAnimationPlaying) {
-                    this.onAnimationProgressChanged.notifyObservers();
-                    this._autoRotationBehavior.resetLastInteractionTime();
-                }
-            };
-
-            this._engine.runRenderLoop(render);
-
-            let disposed = false;
-            this._renderLoopController = {
-                dispose: () => {
-                    if (!disposed) {
-                        disposed = true;
-                        this._engine.stopRenderLoop(render);
-                        this._renderLoopController = null;
-                    }
-                },
-            };
-        }
-    }
-
-    private _updateCamera(interpolate = false): void {
-        this._details.camera.useFramingBehavior = true;
-        const framingBehavior = this._details.camera.getBehaviorByName("Framing") as FramingBehavior;
-        framingBehavior.framingTime = 0;
-        framingBehavior.elevationReturnTime = -1;
-
-        this._details.camera.useAutoRotationBehavior = true;
-
-        const currentAlpha = this._details.camera.alpha;
-        const currentBeta = this._details.camera.beta;
-        const currentRadius = this._details.camera.radius;
-        const currentTarget = this._details.camera.target;
-
-        const goalAlpha = Math.PI / 2;
-        const goalBeta = Math.PI / 2.4;
-        let goalRadius = 1;
-        let goalTarget = currentTarget;
-
-        if (this._details.model?.meshes.length) {
-            // get bounds and prepare framing/camera radius from its values
-            this._details.camera.lowerRadiusLimit = null;
-
-            const maxExtents = computeMaxExtents(this._details.model.meshes, this._activeAnimation);
-            const worldExtents = {
-                min: new Vector3(Math.min(...maxExtents.map((e) => e.minimum.x)), Math.min(...maxExtents.map((e) => e.minimum.y)), Math.min(...maxExtents.map((e) => e.minimum.z))),
-                max: new Vector3(Math.max(...maxExtents.map((e) => e.maximum.x)), Math.max(...maxExtents.map((e) => e.maximum.y)), Math.max(...maxExtents.map((e) => e.maximum.z))),
-            };
-            framingBehavior.zoomOnBoundingInfo(worldExtents.min, worldExtents.max);
-
-            const worldSize = worldExtents.max.subtract(worldExtents.min);
-            const worldCenter = worldExtents.min.add(worldSize.scale(0.5));
-
-            goalRadius = worldSize.length() * 1.1;
-
-            if (!isFinite(goalRadius)) {
-                goalRadius = 1;
-                worldCenter.copyFromFloats(0, 0, 0);
-            }
-
-            goalTarget = worldCenter;
-        }
-        this._details.camera.alpha = Math.PI / 2;
-        this._details.camera.beta = Math.PI / 2.4;
-        this._details.camera.radius = goalRadius;
-        this._details.camera.target = goalTarget;
-        this._details.camera.lowerRadiusLimit = goalRadius * 0.001;
-        this._details.camera.upperRadiusLimit = goalRadius * 5;
-        this._details.camera.minZ = goalRadius * 0.001;
-        this._details.camera.maxZ = goalRadius * 1000;
-        this._details.camera.wheelDeltaPercentage = 0.01;
-        this._details.camera.useNaturalPinchZoom = true;
-        this._details.camera.restoreStateInterpolationFactor = 0.1;
-        this._details.camera.storeState();
-
-        if (interpolate) {
-            this._details.camera.alpha = currentAlpha;
-            this._details.camera.beta = currentBeta;
-            this._details.camera.radius = currentRadius;
-            this._details.camera.target = currentTarget;
-            this._details.camera.interpolateTo(goalAlpha, goalBeta, goalRadius, goalTarget);
-        }
-
-        updateSkybox(this._skybox, this._details.camera);
-    }
-
-    private _updateLight() {
-        let shouldHaveDefaultLight: boolean;
-        if (!this._details.model) {
-            shouldHaveDefaultLight = false;
-        } else {
-            const hasModelProvidedLights = this._details.model.lights.length > 0;
-            const hasImageBasedLighting = !!this._environment;
-            const hasMaterials = this._details.model.materials.length > 0;
-            const hasNonPBRMaterials = this._details.model.materials.some((material) => !(material instanceof PBRMaterial));
-
-            if (hasModelProvidedLights) {
-                shouldHaveDefaultLight = false;
-            } else {
-                shouldHaveDefaultLight = !hasImageBasedLighting || !hasMaterials || hasNonPBRMaterials;
-            }
-        }
-
-        if (shouldHaveDefaultLight) {
-            if (!this._light) {
-                this._light = new HemisphericLight("defaultLight", Vector3.Up(), this._details.scene);
-            }
-        } else {
-            this._light?.dispose();
-            this._light = null;
-        }
-    }
-
-    private _applyAnimationSpeed() {
-        this._details.model?.animationGroups.forEach((group) => (group.speedRatio = this._animationSpeed));
-    }
-
-    private _pick(screenX: number, screenY: number): Nullable<PickingInfo> {
-        if (this._details.model) {
-            const model = this._details.model;
-            // Refresh bounding info to ensure morph target and skeletal animations are taken into account.
-            model.meshes.forEach((mesh) => {
-                let cache = this._meshDataCache.get(mesh);
-                if (!cache) {
-                    cache = {};
-                    this._meshDataCache.set(mesh, cache);
-                }
-                mesh.refreshBoundingInfo({ applyMorph: true, applySkeleton: true, cache });
-            });
-
-            const pickingInfo = this._details.scene.pick(screenX, screenY, (mesh) => model.meshes.includes(mesh));
-            if (pickingInfo.hit) {
-                return pickingInfo;
-            }
-        }
-
-        return null;
-    }
-
-    /**
-     * Check for disposed or aborted state (basically everything that can interrupt an async operation).
-     * @param abortSignals A set of optional AbortSignals to also check.
-     */
-    private _throwIfDisposedOrAborted(...abortSignals: (Nullable<AbortSignal> | undefined)[]): void {
-        if (this._isDisposed) {
-            throw new Error("Viewer is disposed.");
-        }
-
-        throwIfAborted(...abortSignals);
-    }
-}
+import type {
+    AbstractEngine,
+    AbstractMesh,
+    AnimationGroup,
+    AssetContainer,
+    AutoRotationBehavior,
+    Camera,
+    FramingBehavior,
+    HotSpotQuery,
+    IDisposable,
+    IMeshDataCache,
+    ISceneLoaderProgressEvent,
+    LoadAssetContainerOptions,
+    Mesh,
+    Nullable,
+    Observer,
+    PickingInfo,
+    // eslint-disable-next-line import/no-internal-modules
+} from "core/index";
+
+import type { MaterialVariantsController } from "loaders/glTF/2.0/Extensions/KHR_materials_variants";
+
+import { ArcRotateCamera } from "core/Cameras/arcRotateCamera";
+import { PointerEventTypes } from "core/Events/pointerEvents";
+import { HemisphericLight } from "core/Lights/hemisphericLight";
+import { loadAssetContainerAsync } from "core/Loading/sceneLoader";
+import { ImageProcessingConfiguration } from "core/Materials/imageProcessingConfiguration";
+import { PBRMaterial } from "core/Materials/PBR/pbrMaterial";
+import { CubeTexture } from "core/Materials/Textures/cubeTexture";
+import { Texture } from "core/Materials/Textures/texture";
+import { Clamp } from "core/Maths/math.scalar.functions";
+import { Matrix, Vector3 } from "core/Maths/math.vector";
+import { CreateBox } from "core/Meshes/Builders/boxBuilder";
+import { computeMaxExtents } from "core/Meshes/meshUtils";
+import { AsyncLock } from "core/Misc/asyncLock";
+import { Observable } from "core/Misc/observable";
+import { Scene } from "core/scene";
+import { registerBuiltInLoaders } from "loaders/dynamic";
+import { Viewport } from "core/Maths/math.viewport";
+import { GetHotSpotToRef } from "core/Meshes/abstractMesh.hotSpot";
+import { SnapshotRenderingHelper } from "core/Misc/snapshotRenderingHelper";
+import { BuildTuple } from "core/Misc/arrayTools";
+
+const toneMappingOptions = ["none", "standard", "aces", "neutral"] as const;
+export type ToneMapping = (typeof toneMappingOptions)[number];
+
+export type LoadModelOptions = LoadAssetContainerOptions & {
+    /**
+     * The default animation index.
+     */
+    defaultAnimation?: number;
+};
+
+export type CameraAutoOrbit = {
+    /**
+     * Whether the camera should automatically orbit around the model when idle.
+     */
+    enabled: boolean;
+
+    /**
+     * The speed at which the camera orbits around the model when idle.
+     */
+    speed: number;
+
+    /**
+     * The delay in milliseconds before the camera starts orbiting around the model when idle.
+     */
+    delay: number;
+};
+
+export type PostProcessing = {
+    /**
+     * The tone mapping to use for rendering the scene.
+     */
+    toneMapping: ToneMapping;
+
+    /**
+     * The contrast applied to the scene.
+     */
+    contrast: number;
+
+    /**
+     * The exposure applied to the scene.
+     */
+    exposure: number;
+};
+
+/**
+ * Checks if the given value is a valid tone mapping option.
+ * @param value The value to check.
+ * @returns True if the value is a valid tone mapping option, otherwise false.
+ */
+export function isToneMapping(value: string): value is ToneMapping {
+    return toneMappingOptions.includes(value as ToneMapping);
+}
+
+function throwIfAborted(...abortSignals: (Nullable<AbortSignal> | undefined)[]): void {
+    for (const signal of abortSignals) {
+        signal?.throwIfAborted();
+    }
+}
+
+function createSkybox(scene: Scene, camera: Camera, environmentTexture: CubeTexture, blur: number): Mesh {
+    const hdrSkybox = CreateBox("hdrSkyBox", undefined, scene);
+    const hdrSkyboxMaterial = new PBRMaterial("skyBox", scene);
+    // Use the default image processing configuration on the skybox (e.g. don't apply tone mapping, contrast, or exposure).
+    hdrSkyboxMaterial.imageProcessingConfiguration = new ImageProcessingConfiguration();
+    hdrSkyboxMaterial.backFaceCulling = false;
+    hdrSkyboxMaterial.reflectionTexture = environmentTexture.clone();
+    if (hdrSkyboxMaterial.reflectionTexture) {
+        hdrSkyboxMaterial.reflectionTexture.coordinatesMode = Texture.SKYBOX_MODE;
+    }
+    hdrSkyboxMaterial.microSurface = 1.0 - blur;
+    hdrSkyboxMaterial.disableLighting = true;
+    hdrSkyboxMaterial.twoSidedLighting = true;
+    hdrSkybox.material = hdrSkyboxMaterial;
+    hdrSkybox.isPickable = false;
+    hdrSkybox.infiniteDistance = true;
+
+    updateSkybox(hdrSkybox, camera);
+
+    return hdrSkybox;
+}
+
+function updateSkybox(skybox: Nullable<Mesh>, camera: Camera): void {
+    skybox?.scaling.setAll((camera.maxZ - camera.minZ) / 2);
+}
+
+export type ViewerDetails = {
+    /**
+     * Gets the Viewer instance.
+     */
+    viewer: Viewer;
+
+    /**
+     * Provides access to the Scene managed by the Viewer.
+     */
+    scene: Scene;
+
+    /**
+     * Provides access to the Camera managed by the Viewer.
+     */
+    camera: ArcRotateCamera;
+
+    /**
+     * Provides access to the currently loaded model.
+     */
+    model: Nullable<AssetContainer>;
+
+    /**
+     * Suspends the render loop.
+     * @returns A token that should be disposed when the request for suspending rendering is no longer needed.
+     */
+    suspendRendering(): IDisposable;
+
+    /**
+     * Picks the object at the given screen coordinates.
+     * @param screenX The x coordinate in screen space.
+     * @param screenY The y coordinate in screen space.
+     * @returns A PickingInfo if an object was picked, otherwise null.
+     */
+    pick(screenX: number, screenY: number): Nullable<PickingInfo>;
+};
+
+export type ViewerOptions = Partial<
+    Readonly<{
+        /**
+         * Called once when the viewer is initialized and provides viewer details that can be used for advanced customization.
+         */
+        onInitialized: (details: Readonly<ViewerDetails>) => void;
+    }>
+>;
+
+export type EnvironmentOptions = Partial<Readonly<{}>>;
+
+export type ViewerHotSpotQuery =
+    | ({
+          /**
+           * The type of the hot spot.
+           */
+          type: "surface";
+
+          /**
+           * The index of the mesh within the loaded model.
+           */
+          meshIndex: number;
+      } & HotSpotQuery)
+    | {
+          /**
+           * The type of the hot spot.
+           */
+          type: "world";
+
+          /**
+           * The fixed world space position of the hot spot.
+           */
+          position: [x: number, y: number, z: number];
+
+          /**
+           * The fixed world space normal of the hot spot.
+           */
+          normal: [x: number, y: number, z: number];
+      };
+
+/**
+ * Provides the result of a hot spot query.
+ */
+export class ViewerHotSpotResult {
+    /**
+     * 2D canvas position in pixels
+     */
+    public readonly screenPosition: [x: number, y: number] = [NaN, NaN];
+
+    /**
+     * 3D world coordinates
+     */
+    public readonly worldPosition: [x: number, y: number, z: number] = [NaN, NaN, NaN];
+
+    /**
+     * visibility range is [-1..1]. A value of 0 means camera eye is on the plane.
+     */
+    public visibility: number = NaN;
+}
+
+/**
+ * @experimental
+ * Provides an experience for viewing a single 3D model.
+ * @remarks
+ * The Viewer is not tied to a specific UI framework and can be used with Babylon.js in a browser or with Babylon Native.
+ * Includes (or will include) support for common model viewing requirements such as:
+ * - Loading different model formats.
+ * - Setting up a camera and providing default behaviors like auto orbit and pose interpolation.
+ * - Framing the loaded model in the camera's view.
+ * - Setting up the environment, lighting, and tone mapping.
+ * - Enumerating and playing (or auto playing) animations.
+ * - Enumerating and switching between material variants.
+ * - Full screen and XR modes.
+ */
+export class Viewer implements IDisposable {
+    static {
+        registerBuiltInLoaders();
+    }
+
+    /**
+     * Fired when the environment has changed.
+     */
+    public readonly onEnvironmentChanged = new Observable<void>();
+
+    /**
+     * Fired when an error occurs while loading the environment.
+     */
+    public readonly onEnvironmentError = new Observable<unknown>();
+
+    /**
+     * Fired when the skybox blur changes.
+     */
+    public readonly onSkyboxBlurChanged = new Observable<void>();
+
+    /**
+     * Fired when the post processing state changes.
+     */
+    public readonly onPostProcessingChanged = new Observable<void>();
+
+    /**
+     * Fired when a model is loaded into the viewer (or unloaded from the viewer).
+     */
+    public readonly onModelChanged = new Observable<void>();
+
+    /**
+     * Fired when an error occurs while loading a model.
+     */
+    public readonly onModelError = new Observable<unknown>();
+
+    /**
+     * Fired when progress changes on loading activity.
+     */
+    public readonly onLoadingProgressChanged = new Observable<void>();
+
+    /**
+     * Fired when the camera auto orbit state changes.
+     */
+    public readonly onCameraAutoOrbitChanged = new Observable<void>();
+
+    /**
+     * Fired when the selected animation changes.
+     */
+    public readonly onSelectedAnimationChanged = new Observable<void>();
+
+    /**
+     * Fired when the animation speed changes.
+     */
+    public readonly onAnimationSpeedChanged = new Observable<void>();
+
+    /**
+     * Fired when the selected animation is playing or paused.
+     */
+    public readonly onIsAnimationPlayingChanged = new Observable<void>();
+
+    /**
+     * Fired when the current point on the selected animation timeline changes.
+     */
+    public readonly onAnimationProgressChanged = new Observable<void>();
+
+    /**
+     * Fired when the selected material variant changes.
+     */
+    public readonly onSelectedMaterialVariantChanged = new Observable<void>();
+
+    private readonly _tempVectors = BuildTuple(4, Vector3.Zero);
+    private readonly _details: ViewerDetails;
+    private readonly _meshDataCache = new Map<AbstractMesh, IMeshDataCache>();
+    private readonly _snapshotHelper: SnapshotRenderingHelper;
+    private readonly _autoRotationBehavior: AutoRotationBehavior;
+    private readonly _imageProcessingConfigurationObserver: Observer<ImageProcessingConfiguration>;
+    private _renderLoopController: Nullable<IDisposable> = null;
+    private _materialVariantsController: Nullable<MaterialVariantsController> = null;
+    private _skybox: Nullable<Mesh> = null;
+    private _skyboxBlur: number = 0.3;
+    private _light: Nullable<HemisphericLight> = null;
+    private _toneMappingEnabled: boolean;
+    private _toneMappingType: number;
+    private _contrast: number;
+    private _exposure: number;
+
+    private _suspendRenderCount = 0;
+    private _isDisposed = false;
+
+    private readonly _loadModelLock = new AsyncLock();
+    private _loadModelAbortController: Nullable<AbortController> = null;
+
+    private readonly _loadEnvironmentLock = new AsyncLock();
+    private _environment: Nullable<IDisposable> = null;
+    private _loadEnvironmentAbortController: Nullable<AbortController> = null;
+
+    private _isLoadingModel = false;
+    private _modelLoadingProgress: Nullable<number> = null;
+
+    private _selectedAnimation = -1;
+    private _activeAnimationObservers: Observer<AnimationGroup>[] = [];
+    private _animationSpeed = 1;
+
+    public constructor(
+        private readonly _engine: AbstractEngine,
+        options?: ViewerOptions
+    ) {
+        {
+            const scene = new Scene(this._engine);
+
+            // Deduce tone mapping, contrast, and exposure from the scene (so the viewer stays in sync if anything mutates these values directly on the scene).
+            this._toneMappingEnabled = scene.imageProcessingConfiguration.toneMappingEnabled;
+            this._toneMappingType = scene.imageProcessingConfiguration.toneMappingType;
+            this._contrast = scene.imageProcessingConfiguration.contrast;
+            this._exposure = scene.imageProcessingConfiguration.exposure;
+
+            this._imageProcessingConfigurationObserver = scene.imageProcessingConfiguration.onUpdateParameters.add(() => {
+                let hasChanged = false;
+
+                if (this._toneMappingEnabled !== scene.imageProcessingConfiguration.toneMappingEnabled) {
+                    this._toneMappingEnabled = scene.imageProcessingConfiguration.toneMappingEnabled;
+                    hasChanged = true;
+                }
+
+                if (this._toneMappingType !== scene.imageProcessingConfiguration.toneMappingType) {
+                    this._toneMappingType = scene.imageProcessingConfiguration.toneMappingType;
+                    hasChanged = true;
+                }
+
+                if (this._contrast !== scene.imageProcessingConfiguration.contrast) {
+                    this._contrast = scene.imageProcessingConfiguration.contrast;
+                    hasChanged = true;
+                }
+
+                if (this._exposure !== scene.imageProcessingConfiguration.exposure) {
+                    this._exposure = scene.imageProcessingConfiguration.exposure;
+                    hasChanged = true;
+                }
+
+                if (hasChanged) {
+                    this.onPostProcessingChanged.notifyObservers();
+                }
+            });
+
+            const camera = new ArcRotateCamera("Viewer Default Camera", 0, 0, 1, Vector3.Zero(), scene);
+            camera.useInputToRestoreState = false;
+
+            scene.onPointerObservable.add((pointerInfo) => {
+                if (pointerInfo.type === PointerEventTypes.POINTERDOUBLETAP) {
+                    const pickingInfo = this._pick(pointerInfo.event.offsetX, pointerInfo.event.offsetY);
+                    if (pickingInfo?.pickedPoint) {
+                        const distance = pickingInfo.pickedPoint.subtract(camera.position).dot(camera.getForwardRay().direction);
+                        // Immediately reset the target and the radius based on the distance to the picked point.
+                        // This eliminates unnecessary camera movement on the local z-axis when interpolating.
+                        camera.target = camera.position.add(camera.getForwardRay().direction.scale(distance));
+                        camera.radius = distance;
+                        camera.interpolateTo(undefined, undefined, undefined, pickingInfo.pickedPoint);
+                    } else {
+                        camera.restoreState();
+                    }
+                }
+            });
+
+            this._details = {
+                viewer: this,
+                scene,
+                camera,
+                model: null,
+                suspendRendering: () => this._suspendRendering(),
+                pick: (screenX: number, screenY: number) => this._pick(screenX, screenY),
+            };
+        }
+        this._details.scene.skipFrustumClipping = true;
+        this._details.scene.skipPointerMovePicking = true;
+        this._snapshotHelper = new SnapshotRenderingHelper(this._details.scene, { morphTargetsNumMaxInfluences: 30 });
+        this._details.camera.attachControl();
+        this._updateCamera(); // set default camera values
+        this._autoRotationBehavior = this._details.camera.getBehaviorByName("AutoRotation") as AutoRotationBehavior;
+
+        // Default to KHR PBR Neutral tone mapping.
+        this.postProcessing = {
+            toneMapping: "neutral",
+        };
+
+        // Load a default light, but ignore errors as the user might be immediately loading their own environment.
+        this.resetEnvironment().catch(() => {});
+
+        this._beginRendering();
+
+        options?.onInitialized?.(this._details);
+    }
+
+    /**
+     * The camera auto orbit configuration.
+     */
+    public get cameraAutoOrbit(): Readonly<CameraAutoOrbit> {
+        return {
+            enabled: this._details.camera.behaviors.includes(this._autoRotationBehavior),
+            speed: this._autoRotationBehavior.idleRotationSpeed,
+            delay: this._autoRotationBehavior.idleRotationWaitTime,
+        };
+    }
+
+    public set cameraAutoOrbit(value: Partial<Readonly<CameraAutoOrbit>>) {
+        if (value.enabled !== undefined && value.enabled !== this.cameraAutoOrbit.enabled) {
+            if (value.enabled) {
+                this._details.camera.addBehavior(this._autoRotationBehavior);
+            } else {
+                this._details.camera.removeBehavior(this._autoRotationBehavior);
+            }
+        }
+
+        if (value.delay !== undefined) {
+            this._autoRotationBehavior.idleRotationWaitTime = value.delay;
+        }
+
+        if (value.speed !== undefined) {
+            this._autoRotationBehavior.idleRotationSpeed = value.speed;
+        }
+
+        this.onCameraAutoOrbitChanged.notifyObservers();
+    }
+
+    /**
+     * A value between 0 and 1 that specifies how much to blur the skybox.
+     */
+    public get skyboxBlur(): number {
+        return this._skyboxBlur;
+    }
+
+    public set skyboxBlur(value: number) {
+        if (value !== this._skyboxBlur) {
+            this._skyboxBlur = value;
+            if (this._skybox) {
+                const material = this._skybox.material;
+                if (material instanceof PBRMaterial) {
+                    this._snapshotHelper.disableSnapshotRendering();
+                    material.microSurface = 1.0 - value;
+                    this._snapshotHelper.enableSnapshotRendering();
+                }
+            }
+            this.onSkyboxBlurChanged.notifyObservers();
+        }
+    }
+
+    /**
+     * The post processing configuration.
+     */
+    public get postProcessing(): PostProcessing {
+        let toneMapping: ToneMapping;
+        switch (this._toneMappingType) {
+            case ImageProcessingConfiguration.TONEMAPPING_STANDARD:
+                toneMapping = "standard";
+                break;
+            case ImageProcessingConfiguration.TONEMAPPING_ACES:
+                toneMapping = "aces";
+                break;
+            case ImageProcessingConfiguration.TONEMAPPING_KHR_PBR_NEUTRAL:
+                toneMapping = "neutral";
+                break;
+            default:
+                toneMapping = "none";
+                break;
+        }
+
+        return {
+            toneMapping,
+            contrast: this._contrast,
+            exposure: this._exposure,
+        };
+    }
+
+    public set postProcessing(value: Partial<Readonly<PostProcessing>>) {
+        this._snapshotHelper.disableSnapshotRendering();
+
+        if (value.toneMapping !== undefined) {
+            if (value.toneMapping === "none") {
+                this._details.scene.imageProcessingConfiguration.toneMappingEnabled = false;
+            } else {
+                switch (value.toneMapping) {
+                    case "standard":
+                        this._details.scene.imageProcessingConfiguration.toneMappingType = ImageProcessingConfiguration.TONEMAPPING_STANDARD;
+                        break;
+                    case "aces":
+                        this._details.scene.imageProcessingConfiguration.toneMappingType = ImageProcessingConfiguration.TONEMAPPING_ACES;
+                        break;
+                    case "neutral":
+                        this._details.scene.imageProcessingConfiguration.toneMappingType = ImageProcessingConfiguration.TONEMAPPING_KHR_PBR_NEUTRAL;
+                        break;
+                }
+                this._details.scene.imageProcessingConfiguration.toneMappingEnabled = true;
+            }
+        }
+
+        if (value.contrast !== undefined) {
+            this._details.scene.imageProcessingConfiguration.contrast = value.contrast;
+        }
+
+        if (value.exposure !== undefined) {
+            this._details.scene.imageProcessingConfiguration.exposure = value.exposure;
+        }
+
+        this._details.scene.imageProcessingConfiguration.isEnabled = this._toneMappingEnabled || this._contrast !== 1 || this._exposure !== 1;
+
+        this._snapshotHelper.enableSnapshotRendering();
+    }
+
+    /**
+     * Gets information about loading activity.
+     * @remarks
+     * false indicates no loading activity.
+     * true indicates loading activity with no progress information.
+     * A number between 0 and 1 indicates loading activity with progress information.
+     */
+    public get loadingProgress(): boolean | number {
+        if (this._isLoadingModel) {
+            return this._modelLoadingProgress ?? true;
+        }
+
+        return false;
+    }
+
+    /**
+     * The list of animation names for the currently loaded model.
+     */
+    public get animations(): readonly string[] {
+        return this._details.model?.animationGroups.map((group) => group.name) ?? [];
+    }
+
+    /**
+     * The currently selected animation index.
+     */
+    public get selectedAnimation(): number {
+        return this._selectedAnimation;
+    }
+
+    public set selectedAnimation(value: number) {
+        value = Math.round(Clamp(value, -1, this.animations.length - 1));
+        if (value !== this._selectedAnimation) {
+            const startAnimation = this.isAnimationPlaying;
+            if (this._activeAnimation) {
+                this._activeAnimationObservers.forEach((observer) => observer.remove());
+                this._activeAnimationObservers = [];
+                this._activeAnimation.pause();
+                this._activeAnimation.goToFrame(0);
+            }
+
+            this._selectedAnimation = value;
+
+            if (this._activeAnimation) {
+                this._activeAnimation.goToFrame(0);
+                this._activeAnimation.play(true);
+
+                if (!startAnimation) {
+                    this.pauseAnimation();
+                }
+
+                this._activeAnimationObservers = [
+                    this._activeAnimation.onAnimationGroupPlayObservable.add(() => {
+                        this.onIsAnimationPlayingChanged.notifyObservers();
+                    }),
+                    this._activeAnimation.onAnimationGroupPauseObservable.add(() => {
+                        this.onIsAnimationPlayingChanged.notifyObservers();
+                    }),
+                    this._activeAnimation.onAnimationGroupEndObservable.add(() => {
+                        this.onIsAnimationPlayingChanged.notifyObservers();
+                        this.onAnimationProgressChanged.notifyObservers();
+                    }),
+                ];
+
+                this._updateCamera(!this._isLoadingModel);
+            }
+
+            this.onSelectedAnimationChanged.notifyObservers();
+            this.onAnimationProgressChanged.notifyObservers();
+        }
+    }
+
+    /**
+     * True if an animation is currently playing.
+     */
+    public get isAnimationPlaying(): boolean {
+        return this._activeAnimation?.isPlaying ?? false;
+    }
+
+    /**
+     * The speed scale at which animations are played.
+     */
+    public get animationSpeed(): number {
+        return this._animationSpeed;
+    }
+
+    public set animationSpeed(value: number) {
+        this._animationSpeed = value;
+        this._applyAnimationSpeed();
+        this.onAnimationSpeedChanged.notifyObservers();
+    }
+
+    /**
+     * The current point on the selected animation timeline, normalized between 0 and 1.
+     */
+    public get animationProgress(): number {
+        if (this._activeAnimation) {
+            return this._activeAnimation.getCurrentFrame() / (this._activeAnimation.to - this._activeAnimation.from);
+        }
+        return 0;
+    }
+
+    public set animationProgress(value: number) {
+        if (this._activeAnimation) {
+            this._activeAnimation.goToFrame(value * (this._activeAnimation.to - this._activeAnimation.from));
+            this.onAnimationProgressChanged.notifyObservers();
+            this._autoRotationBehavior.resetLastInteractionTime();
+        }
+    }
+
+    private get _activeAnimation(): Nullable<AnimationGroup> {
+        return this._details.model?.animationGroups[this._selectedAnimation] ?? null;
+    }
+
+    /**
+     * The list of material variant names for the currently loaded model.
+     */
+    public get materialVariants(): readonly string[] {
+        return this._materialVariantsController?.variants ?? [];
+    }
+
+    /**
+     * The currently selected material variant.
+     */
+    public get selectedMaterialVariant(): Nullable<string> {
+        return this._materialVariantsController?.selectedVariant ?? null;
+    }
+
+    public set selectedMaterialVariant(value: string) {
+        if (value !== this.selectedMaterialVariant && this._materialVariantsController?.variants.includes(value)) {
+            this._snapshotHelper.disableSnapshotRendering();
+            this._materialVariantsController.selectedVariant = value;
+            this._snapshotHelper.enableSnapshotRendering();
+            this.onSelectedMaterialVariantChanged.notifyObservers();
+        }
+    }
+
+    /**
+     * Loads a 3D model from the specified URL.
+     * @remarks
+     * If a model is already loaded, it will be unloaded before loading the new model.
+     * @param source A url or File or ArrayBufferView that points to the model to load.
+     * @param options The options to use when loading the model.
+     * @param abortSignal An optional signal that can be used to abort the loading process.
+     */
+    public async loadModel(source: string | File | ArrayBufferView, options?: LoadModelOptions, abortSignal?: AbortSignal): Promise<void> {
+        await this._updateModel(source, options, abortSignal);
+    }
+
+    /**
+     * Unloads the current 3D model if one is loaded.
+     * @param abortSignal An optional signal that can be used to abort the reset.
+     */
+    public async resetModel(abortSignal?: AbortSignal): Promise<void> {
+        await this._updateModel(undefined, undefined, abortSignal);
+    }
+
+    private async _updateModel(source: string | File | ArrayBufferView | undefined, options?: LoadModelOptions, abortSignal?: AbortSignal): Promise<void> {
+        this._throwIfDisposedOrAborted(abortSignal);
+
+        const originalOnProgress = options?.onProgress;
+        const onProgress = (event: ISceneLoaderProgressEvent) => {
+            originalOnProgress?.(event);
+            if (this._isLoadingModel) {
+                this._modelLoadingProgress = event.lengthComputable ? event.loaded / event.total : null;
+                this.onLoadingProgressChanged.notifyObservers();
+            }
+        };
+
+        const originalOnMaterialVariantsLoaded = options?.pluginOptions?.gltf?.extensionOptions?.KHR_materials_variants?.onLoaded;
+        const onMaterialVariantsLoaded: typeof originalOnMaterialVariantsLoaded = (controller) => {
+            originalOnMaterialVariantsLoaded?.(controller);
+            this._materialVariantsController = controller;
+        };
+
+        options = {
+            ...options,
+            pluginOptions: {
+                ...options?.pluginOptions,
+                gltf: {
+                    // Enable transparency as coverage by default to be 3D Commerce compliant by default.
+                    // https://doc.babylonjs.com/setup/support/3D_commerce_certif
+                    transparencyAsCoverage: true,
+                    ...options?.pluginOptions?.gltf,
+                    extensionOptions: {
+                        ...options?.pluginOptions?.gltf?.extensionOptions,
+                        // eslint-disable-next-line @typescript-eslint/naming-convention
+                        KHR_materials_variants: {
+                            ...options?.pluginOptions?.gltf?.extensionOptions?.KHR_materials_variants,
+                            // Capture the material variants controller when it is loaded.
+                            onLoaded: onMaterialVariantsLoaded,
+                        },
+                    },
+                },
+            },
+            // Pass a progress callback to update the loading progress.
+            onProgress,
+        };
+
+        this._loadModelAbortController?.abort("New model is being loaded before previous model finished loading.");
+        const abortController = (this._loadModelAbortController = new AbortController());
+
+        await this._loadModelLock.lockAsync(async () => {
+            throwIfAborted(abortSignal, abortController.signal);
+            this._snapshotHelper.disableSnapshotRendering();
+            this._details.model?.dispose();
+            this._details.model = null;
+            this._meshDataCache.clear();
+            this._materialVariantsController = null;
+            this.onSelectedMaterialVariantChanged.notifyObservers();
+            this.selectedAnimation = -1;
+
+            try {
+                if (source) {
+                    this._isLoadingModel = true;
+                    this._modelLoadingProgress = 0;
+                    this.onLoadingProgressChanged.notifyObservers();
+                    this._details.model = await loadAssetContainerAsync(source, this._details.scene, options);
+                    this.onSelectedMaterialVariantChanged.notifyObservers();
+                    this._details.model.animationGroups.forEach((group) => {
+                        group.start(true, this.animationSpeed);
+                        group.pause();
+                    });
+                    this.selectedAnimation = options?.defaultAnimation ?? 0;
+                    this._snapshotHelper.fixMeshes(this._details.model.meshes);
+                    this._details.model.addAllToScene();
+                }
+
+                this._updateCamera();
+                this._updateLight();
+                this._applyAnimationSpeed();
+                this.onModelChanged.notifyObservers();
+            } catch (e) {
+                this.onModelError.notifyObservers(e);
+                throw e;
+            } finally {
+                this._isLoadingModel = false;
+                this.onLoadingProgressChanged.notifyObservers();
+                this._snapshotHelper.enableSnapshotRendering();
+            }
+        });
+    }
+
+    /**
+     * Loads an environment texture from the specified url and sets up a corresponding skybox.
+     * @remarks
+     * If an environment is already loaded, it will be unloaded before loading the new environment.
+     * @param url The url of the environment texture to load.
+     * @param options The options to use when loading the environment.
+     * @param abortSignal An optional signal that can be used to abort the loading process.
+     */
+    public async loadEnvironment(url: string, options?: EnvironmentOptions, abortSignal?: AbortSignal): Promise<void> {
+        await this._updateEnvironment(url, options, abortSignal);
+    }
+
+    /**
+     * Unloads the current environment if one is loaded.
+     * @param abortSignal An optional signal that can be used to abort the reset.
+     */
+    public async resetEnvironment(abortSignal?: AbortSignal): Promise<void> {
+        await this._updateEnvironment(undefined, undefined, abortSignal);
+    }
+
+    private async _updateEnvironment(url: Nullable<string | undefined>, options?: EnvironmentOptions, abortSignal?: AbortSignal): Promise<void> {
+        this._throwIfDisposedOrAborted(abortSignal);
+
+        this._loadEnvironmentAbortController?.abort("New environment is being loaded before previous environment finished loading.");
+        const abortController = (this._loadEnvironmentAbortController = new AbortController());
+
+        await this._loadEnvironmentLock.lockAsync(async () => {
+            throwIfAborted(abortSignal, abortController.signal);
+            this._snapshotHelper.disableSnapshotRendering();
+            this._environment?.dispose();
+            this._environment = null;
+            this._details.scene.autoClear = true;
+
+            const disposeActions: (() => void)[] = [];
+            try {
+                if (url) {
+                    const cubeTexture = CubeTexture.CreateFromPrefilteredData(url, this._details.scene);
+                    disposeActions.push(() => cubeTexture.dispose());
+
+                    const skybox = createSkybox(this._details.scene, this._details.camera, cubeTexture, this.skyboxBlur);
+                    disposeActions.push(() => skybox.dispose());
+                    this._snapshotHelper.fixMeshes([skybox]);
+
+                    this._details.scene.environmentTexture = cubeTexture;
+                    disposeActions.push(() => (this._details.scene.environmentTexture = null));
+                    this._skybox = skybox;
+                    disposeActions.push(() => (this._skybox = null));
+
+                    this._details.scene.autoClear = false;
+                    disposeActions.push(() => (this._details.scene.autoClear = true));
+
+                    const dispose = () => disposeActions.forEach((dispose) => dispose());
+
+                    this._environment = await new Promise<IDisposable>((resolve, reject) => {
+                        const successObserver = cubeTexture.onLoadObservable.addOnce(() => {
+                            successObserver.remove();
+                            errorObserver.remove();
+                            resolve({
+                                dispose,
+                            });
+                        });
+
+                        const errorObserver = Texture.OnTextureLoadErrorObservable.add((texture) => {
+                            if (texture === cubeTexture) {
+                                successObserver.remove();
+                                errorObserver.remove();
+                                dispose();
+                                reject(new Error("Failed to load environment texture."));
+                            }
+                        });
+                    });
+                }
+
+                this._updateLight();
+                this.onEnvironmentChanged.notifyObservers();
+            } catch (e) {
+                disposeActions.forEach((dispose) => dispose());
+                this.onEnvironmentError.notifyObservers(e);
+                throw e;
+            } finally {
+                this._snapshotHelper.enableSnapshotRendering();
+            }
+        });
+    }
+
+    /**
+     * Toggles the play/pause animation state if there is a selected animation.
+     */
+    public toggleAnimation() {
+        if (this.isAnimationPlaying) {
+            this.pauseAnimation();
+        } else {
+            this.playAnimation();
+        }
+    }
+
+    /**
+     * Plays the selected animation if there is one.
+     */
+    public playAnimation() {
+        this._activeAnimation?.play(true);
+    }
+
+    /**
+     * Pauses the selected animation if there is one.
+     */
+    public async pauseAnimation() {
+        this._activeAnimation?.pause();
+    }
+
+    /**
+     * Disposes of the resources held by the Viewer.
+     */
+    public dispose(): void {
+        this.selectedAnimation = -1;
+        this.animationProgress = 0;
+
+        this._loadEnvironmentAbortController?.abort("Thew viewer is being disposed.");
+        this._loadModelAbortController?.abort("Thew viewer is being disposed.");
+
+        this._renderLoopController?.dispose();
+        this._details.scene.dispose();
+
+        this.onEnvironmentChanged.clear();
+        this.onEnvironmentError.clear();
+        this.onSkyboxBlurChanged.clear();
+        this.onPostProcessingChanged.clear();
+        this.onModelChanged.clear();
+        this.onModelError.clear();
+        this.onCameraAutoOrbitChanged.clear();
+        this.onSelectedAnimationChanged.clear();
+        this.onAnimationSpeedChanged.clear();
+        this.onIsAnimationPlayingChanged.clear();
+        this.onAnimationProgressChanged.clear();
+        this.onLoadingProgressChanged.clear();
+
+        this._imageProcessingConfigurationObserver.remove();
+
+        this._isDisposed = true;
+    }
+
+    /**
+     * retrun world and canvas coordinates of an hot spot
+     * @param query mesh index and surface information to query the hot spot positions
+     * @param result Query a Hot Spot and does the conversion for Babylon Hot spot to a more generic HotSpotPositions, without Vector types
+     * @returns true if hotspot found
+     */
+    public getHotSpotToRef(query: Readonly<ViewerHotSpotQuery>, result: ViewerHotSpotResult): boolean {
+        if (!this._details.model) {
+            return false;
+        }
+
+        const worldNormal = this._tempVectors[2];
+        const worldPos = this._tempVectors[1];
+        const screenPos = this._tempVectors[0];
+
+        if (query.type === "surface") {
+            const mesh = this._details.model.meshes[query.meshIndex];
+            if (!mesh) {
+                return false;
+            }
+
+            if (!GetHotSpotToRef(mesh, query, worldPos, worldNormal)) {
+                return false;
+            }
+        } else {
+            worldPos.copyFromFloats(query.position[0], query.position[1], query.position[2]);
+            worldNormal.copyFromFloats(query.normal[0], query.normal[1], query.normal[2]);
+        }
+
+        const renderWidth = this._engine.getRenderWidth(); // Get the canvas width
+        const renderHeight = this._engine.getRenderHeight(); // Get the canvas height
+
+        const viewportWidth = this._details.camera.viewport.width * renderWidth;
+        const viewportHeight = this._details.camera.viewport.height * renderHeight;
+        const scene = this._details.scene;
+
+        Vector3.ProjectToRef(worldPos, Matrix.IdentityReadOnly, scene.getTransformMatrix(), new Viewport(0, 0, viewportWidth, viewportHeight), screenPos);
+        result.screenPosition[0] = screenPos.x;
+        result.screenPosition[1] = screenPos.y;
+        result.worldPosition[0] = worldPos.x;
+        result.worldPosition[1] = worldPos.y;
+        result.worldPosition[2] = worldPos.z;
+
+        // visibility
+        const eyeToSurface = this._tempVectors[3];
+        eyeToSurface.copyFrom(this._details.camera.globalPosition);
+        eyeToSurface.subtractInPlace(worldPos);
+        eyeToSurface.normalize();
+        result.visibility = Vector3.Dot(eyeToSurface, worldNormal);
+
+        return true;
+    }
+
+    private _suspendRendering(): IDisposable {
+        this._renderLoopController?.dispose();
+        this._suspendRenderCount++;
+        let disposed = false;
+        return {
+            dispose: () => {
+                if (!disposed) {
+                    disposed = true;
+                    this._suspendRenderCount--;
+                    if (this._suspendRenderCount === 0) {
+                        this._beginRendering();
+                    }
+                }
+            },
+        };
+    }
+
+    private _beginRendering(): void {
+        if (!this._renderLoopController) {
+            const render = () => {
+                this._details.scene.render();
+
+                // Update the camera panning sensitivity related properties based on the camera's distance from the target.
+                this._details.camera.panningSensibility = 5000 / this._details.camera.radius;
+                this._details.camera.speed = this._details.camera.radius * 0.2;
+
+                if (this.isAnimationPlaying) {
+                    this.onAnimationProgressChanged.notifyObservers();
+                    this._autoRotationBehavior.resetLastInteractionTime();
+                }
+            };
+
+            this._engine.runRenderLoop(render);
+
+            let disposed = false;
+            this._renderLoopController = {
+                dispose: () => {
+                    if (!disposed) {
+                        disposed = true;
+                        this._engine.stopRenderLoop(render);
+                        this._renderLoopController = null;
+                    }
+                },
+            };
+        }
+    }
+
+    private _updateCamera(interpolate = false): void {
+        this._details.camera.useFramingBehavior = true;
+        const framingBehavior = this._details.camera.getBehaviorByName("Framing") as FramingBehavior;
+        framingBehavior.framingTime = 0;
+        framingBehavior.elevationReturnTime = -1;
+
+        this._details.camera.useAutoRotationBehavior = true;
+
+        const currentAlpha = this._details.camera.alpha;
+        const currentBeta = this._details.camera.beta;
+        const currentRadius = this._details.camera.radius;
+        const currentTarget = this._details.camera.target;
+
+        const goalAlpha = Math.PI / 2;
+        const goalBeta = Math.PI / 2.4;
+        let goalRadius = 1;
+        let goalTarget = currentTarget;
+
+        if (this._details.model?.meshes.length) {
+            // get bounds and prepare framing/camera radius from its values
+            this._details.camera.lowerRadiusLimit = null;
+
+            const maxExtents = computeMaxExtents(this._details.model.meshes, this._activeAnimation);
+            const worldExtents = {
+                min: new Vector3(Math.min(...maxExtents.map((e) => e.minimum.x)), Math.min(...maxExtents.map((e) => e.minimum.y)), Math.min(...maxExtents.map((e) => e.minimum.z))),
+                max: new Vector3(Math.max(...maxExtents.map((e) => e.maximum.x)), Math.max(...maxExtents.map((e) => e.maximum.y)), Math.max(...maxExtents.map((e) => e.maximum.z))),
+            };
+            framingBehavior.zoomOnBoundingInfo(worldExtents.min, worldExtents.max);
+
+            const worldSize = worldExtents.max.subtract(worldExtents.min);
+            const worldCenter = worldExtents.min.add(worldSize.scale(0.5));
+
+            goalRadius = worldSize.length() * 1.1;
+
+            if (!isFinite(goalRadius)) {
+                goalRadius = 1;
+                worldCenter.copyFromFloats(0, 0, 0);
+            }
+
+            goalTarget = worldCenter;
+        }
+        this._details.camera.alpha = Math.PI / 2;
+        this._details.camera.beta = Math.PI / 2.4;
+        this._details.camera.radius = goalRadius;
+        this._details.camera.target = goalTarget;
+        this._details.camera.lowerRadiusLimit = goalRadius * 0.001;
+        this._details.camera.upperRadiusLimit = goalRadius * 5;
+        this._details.camera.minZ = goalRadius * 0.001;
+        this._details.camera.maxZ = goalRadius * 1000;
+        this._details.camera.wheelDeltaPercentage = 0.01;
+        this._details.camera.useNaturalPinchZoom = true;
+        this._details.camera.restoreStateInterpolationFactor = 0.1;
+        this._details.camera.storeState();
+
+        if (interpolate) {
+            this._details.camera.alpha = currentAlpha;
+            this._details.camera.beta = currentBeta;
+            this._details.camera.radius = currentRadius;
+            this._details.camera.target = currentTarget;
+            this._details.camera.interpolateTo(goalAlpha, goalBeta, goalRadius, goalTarget);
+        }
+
+        updateSkybox(this._skybox, this._details.camera);
+    }
+
+    private _updateLight() {
+        let shouldHaveDefaultLight: boolean;
+        if (!this._details.model) {
+            shouldHaveDefaultLight = false;
+        } else {
+            const hasModelProvidedLights = this._details.model.lights.length > 0;
+            const hasImageBasedLighting = !!this._environment;
+            const hasMaterials = this._details.model.materials.length > 0;
+            const hasNonPBRMaterials = this._details.model.materials.some((material) => !(material instanceof PBRMaterial));
+
+            if (hasModelProvidedLights) {
+                shouldHaveDefaultLight = false;
+            } else {
+                shouldHaveDefaultLight = !hasImageBasedLighting || !hasMaterials || hasNonPBRMaterials;
+            }
+        }
+
+        if (shouldHaveDefaultLight) {
+            if (!this._light) {
+                this._light = new HemisphericLight("defaultLight", Vector3.Up(), this._details.scene);
+            }
+        } else {
+            this._light?.dispose();
+            this._light = null;
+        }
+    }
+
+    private _applyAnimationSpeed() {
+        this._details.model?.animationGroups.forEach((group) => (group.speedRatio = this._animationSpeed));
+    }
+
+    private _pick(screenX: number, screenY: number): Nullable<PickingInfo> {
+        if (this._details.model) {
+            const model = this._details.model;
+            // Refresh bounding info to ensure morph target and skeletal animations are taken into account.
+            model.meshes.forEach((mesh) => {
+                let cache = this._meshDataCache.get(mesh);
+                if (!cache) {
+                    cache = {};
+                    this._meshDataCache.set(mesh, cache);
+                }
+                mesh.refreshBoundingInfo({ applyMorph: true, applySkeleton: true, cache });
+            });
+
+            const pickingInfo = this._details.scene.pick(screenX, screenY, (mesh) => model.meshes.includes(mesh));
+            if (pickingInfo.hit) {
+                return pickingInfo;
+            }
+        }
+
+        return null;
+    }
+
+    /**
+     * Check for disposed or aborted state (basically everything that can interrupt an async operation).
+     * @param abortSignals A set of optional AbortSignals to also check.
+     */
+    private _throwIfDisposedOrAborted(...abortSignals: (Nullable<AbortSignal> | undefined)[]): void {
+        if (this._isDisposed) {
+            throw new Error("Viewer is disposed.");
+        }
+
+        throwIfAborted(...abortSignals);
+    }
+}