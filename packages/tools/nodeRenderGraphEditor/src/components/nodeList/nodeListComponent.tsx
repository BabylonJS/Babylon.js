/* eslint-disable @typescript-eslint/naming-convention */
import * as React from "react";
import type { GlobalState } from "../../globalState";
import { LineContainerComponent } from "../../sharedComponents/lineContainerComponent";
import { DraggableLineComponent } from "../../sharedComponents/draggableLineComponent";
import type { Observer } from "core/Misc/observable";
import type { Nullable } from "core/types";
import { DraggableLineWithButtonComponent } from "../../sharedComponents/draggableLineWithButtonComponent";
import { LineWithFileButtonComponent } from "../../sharedComponents/lineWithFileButtonComponent";
import { Tools } from "core/Misc/tools";
import addButton from "../../imgs/add.svg";
import deleteButton from "../../imgs/delete.svg";
import { NodeLedger } from "shared-ui-components/nodeGraphSystem/nodeLedger";

import "./nodeList.scss";

interface INodeListComponentProps {
    globalState: GlobalState;
}

export class NodeListComponent extends React.Component<INodeListComponentProps, { filter: string }> {
    private _onResetRequiredObserver: Nullable<Observer<boolean>>;

    private static _Tooltips: { [key: string]: string } = {
        TextureBlock: "Input block set to a texture value",
        TextureBackBufferBlock: "Input block corresponding to the back buffer color texture",
        TextureBackBufferDepthStencilBlock: "Input block corresponding to the back buffer depth/stencil texture",
        TextureDepthStencilBlock: "Input block corresponding to a depth/stencil texture",
        ElbowBlock: "Passthrough block mostly used to organize your graph",
        TeleportInBlock: "Passthrough block mostly used to organize your graph (but without visible lines). It works like a teleportation point for the graph.",
        TeleportOutBlock: "Endpoint for a TeleportInBlock.",
        OutputBlock: "Output block used to gather the final render graph",
        ClearBlock: "Clears a texture",
        CopyTextureBlock: "Copies a texture to another texture",
        GenerateMipmapsBlock: "Generates mipmaps for a texture",
        BlackAndWhiteBlock: "Applies a black and white post process",
        BloomBlock: "Applies a bloom post process",
        BlurBlock: "Applies a blur post process",
        CircleOfConfusionBlock: "Applies a circle of confusion post process",
        DepthOfFieldBlock: "Applies a depth of field post process",
        ExtractHighlightsBlock: "Applies an extract highlights post process",
        PassBlock: "Applies a pass post process",
        PassCubeBlock: "Applies a pass cube post process",
        GUIBlock: "Used to render a GUI",
        ObjectRendererBlock: "Renders objects to a render target",
        TAAObjectRendererBlock: "Renders objects with Temporal Anti-Aliasing to a render target",
        GeometryRendererBlock: "Generates geometry buffers for a list of objects",
        ObjectListBlock: "List of objects (meshes, particle systems, sprites)",
        CullBlock: "Culls a list of objects",
        CameraBlock: "Camera",
        ResourceContainerBlock: "Container of resources (textures, buffers, shadow generators)",
        ShadowLightBlock: "Shadow light (used by the shadow generator block)",
        ShadowGeneratorBlock: "Generates shadows through a shadow generator",
        CascadedShadowGeneratorBlock: "Generates shadows through a cascaded shadow generator",
        ExecuteBlock: "Block used to execute a custom function",
        GlowLayerBlock: "Adds a glow effect to a texture",
        HighlightLayerBlock: "Adds a highlight effect to a texture",
        UtilityLayerRendererBlock: "Renders an utility layer",
        SSRBlock: "Applies a Screen Space Reflection post process",
        AnaglyphBlock: "Applies an anaglyph post process",
        ChromaticAberrationBlock: "Applies a chromatic aberration post process",
        ImageProcessingBlock: "Applies an image processing post process",
        FXAABlock: "Applies a FXAA post process",
        GrainBlock: "Applies a grain post process",
        MotionBlurBlock: "Applies a motion blur post process",
        ConvolutionBlock: "Applies a convolution post process",
<<<<<<< HEAD
        SharpenBlock: "Applies a sharpen post process",
=======
        ScreenSpaceCurvatureBlock: "Applies a screen space curvature post process",
>>>>>>> 9b60ab44
    };

    private _customFrameList: { [key: string]: string };

    constructor(props: INodeListComponentProps) {
        super(props);

        this.state = { filter: "" };

        const frameJson = localStorage.getItem("Custom-Frame-List");
        if (frameJson) {
            this._customFrameList = JSON.parse(frameJson);
        }

        this._onResetRequiredObserver = this.props.globalState.onResetRequiredObservable.add(() => {
            this.forceUpdate();
        });
    }

    override componentWillUnmount() {
        this.props.globalState.onResetRequiredObservable.remove(this._onResetRequiredObserver);
    }

    filterContent(filter: string) {
        this.setState({ filter: filter });
    }

    loadCustomFrame(file: File) {
        Tools.ReadFile(
            file,
            async (data) => {
                // get Frame Data from file
                const decoder = new TextDecoder("utf-8");
                const frameData = JSON.parse(decoder.decode(data));
                const frameName = frameData.editorData.frames[0].name + "Custom";
                const frameToolTip = frameData.editorData.frames[0].comments || "";

                try {
                    localStorage.setItem(frameName, JSON.stringify(frameData));
                } catch (error) {
                    this.props.globalState.stateManager.onErrorMessageDialogRequiredObservable.notifyObservers("Error Saving Frame");
                    return;
                }

                const frameJson = localStorage.getItem("Custom-Frame-List");
                let frameList: { [key: string]: string } = {};
                if (frameJson) {
                    frameList = JSON.parse(frameJson);
                }
                frameList[frameName] = frameToolTip;
                localStorage.setItem("Custom-Frame-List", JSON.stringify(frameList));
                this._customFrameList = frameList;
                this.forceUpdate();
            },
            undefined,
            true
        );
    }

    removeItem(value: string): void {
        const frameJson = localStorage.getItem("Custom-Frame-List");
        if (frameJson) {
            const registeredIdx = NodeLedger.RegisteredNodeNames.indexOf(value);
            if (registeredIdx !== -1) {
                NodeLedger.RegisteredNodeNames.splice(registeredIdx, 1);
            }
            const frameList = JSON.parse(frameJson);
            delete frameList[value];
            localStorage.removeItem(value);
            localStorage.setItem("Custom-Frame-List", JSON.stringify(frameList));
            this._customFrameList = frameList;
            this.forceUpdate();
        }
    }

    override render() {
        const customFrameNames: string[] = [];
        for (const frame in this._customFrameList) {
            customFrameNames.push(frame);
        }

        // Block types used to create the menu from
        const allBlocks: any = {
            Custom_Frames: customFrameNames,
            Inputs: [
                "TextureBlock",
                "TextureBackBufferBlock",
                "TextureBackBufferDepthStencilBlock",
                "TextureDepthStencilBlock",
                "ObjectListBlock",
                "CameraBlock",
                "ShadowLightBlock",
            ],
            Layers: ["GlowLayerBlock", "HighlightLayerBlock"],
            Misc: ["ElbowBlock", "TeleportInBlock", "TeleportOutBlock", "GUIBlock", "ResourceContainerBlock", "CullBlock", "ExecuteBlock"],
            Post_Processes: [
                "AnaglyphBlock",
                "BlackAndWhiteBlock",
                "BloomBlock",
                "BlurBlock",
                "ChromaticAberrationBlock",
                "CircleOfConfusionBlock",
                "ConvolutionBlock",
                "DepthOfFieldBlock",
                "ExtractHighlightsBlock",
                "FXAABlock",
                "GrainBlock",
                "ImageProcessingBlock",
                "MotionBlurBlock",
                "PassBlock",
                "PassCubeBlock",
<<<<<<< HEAD
                "SharpenBlock",
=======
                "ScreenSpaceCurvatureBlock",
>>>>>>> 9b60ab44
                "SSRBlock",
            ],
            Output_Nodes: ["OutputBlock"],
            Rendering: [
                "ObjectRendererBlock",
                "GeometryRendererBlock",
                "TAAObjectRendererBlock",
                "ShadowGeneratorBlock",
                "CascadedShadowGeneratorBlock",
                "UtilityLayerRendererBlock",
            ],
            Textures: ["ClearBlock", "CopyTextureBlock", "GenerateMipmapsBlock"],
        };

        // Create node menu
        const blockMenu = [];
        for (const key in allBlocks) {
            const blockList = allBlocks[key]
                .filter((b: string) => !this.state.filter || b.toLowerCase().indexOf(this.state.filter.toLowerCase()) !== -1)
                .sort((a: string, b: string) => a.localeCompare(b))
                .map((block: any) => {
                    if (key === "Custom_Frames") {
                        return (
                            <DraggableLineWithButtonComponent
                                key={block}
                                data={block}
                                tooltip={this._customFrameList[block] || ""}
                                iconImage={deleteButton}
                                iconTitle="Delete"
                                onIconClick={(value) => this.removeItem(value)}
                            />
                        );
                    }
                    return <DraggableLineComponent key={block} data={block} tooltip={NodeListComponent._Tooltips[block] || ""} />;
                });

            if (key === "Custom_Frames") {
                const line = (
                    <LineWithFileButtonComponent
                        key="add..."
                        title={"Add Custom Frame"}
                        closed={false}
                        label="Add..."
                        uploadName={"custom-frame-upload"}
                        iconImage={addButton}
                        accept=".json"
                        onIconClick={(file) => {
                            this.loadCustomFrame(file);
                        }}
                    />
                );
                blockList.push(line);
            }
            if (blockList.length) {
                blockMenu.push(
                    <LineContainerComponent key={key + " blocks"} title={key.replace("__", ": ").replace("_", " ")} closed={false}>
                        {blockList}
                    </LineContainerComponent>
                );
            }

            // Register blocks
            const ledger = NodeLedger.RegisteredNodeNames;
            for (const key in allBlocks) {
                const blocks = allBlocks[key] as string[];
                if (blocks.length) {
                    for (const block of blocks) {
                        if (!ledger.includes(block)) {
                            ledger.push(block);
                        }
                    }
                }
            }
            NodeLedger.NameFormatter = (name) => {
                let finalName = name;
                // custom frame
                if (name.endsWith("Custom")) {
                    const nameIndex = name.lastIndexOf("Custom");
                    finalName = name.substring(0, nameIndex);
                    finalName += " [custom]";
                } else {
                    finalName = name.replace("Block", "");
                }
                return finalName;
            };
        }

        return (
            <div id="nrgeNodeList">
                <div className="panes">
                    <div className="pane">
                        <div className="filter">
                            <input
                                type="text"
                                placeholder="Filter"
                                onFocus={() => (this.props.globalState.lockObject.lock = true)}
                                onBlur={() => {
                                    this.props.globalState.lockObject.lock = false;
                                }}
                                onChange={(evt) => this.filterContent(evt.target.value)}
                            />
                        </div>
                        <div className="list-container">{blockMenu}</div>
                    </div>
                </div>
            </div>
        );
    }
}
<|MERGE_RESOLUTION|>--- conflicted
+++ resolved
@@ -1,296 +1,290 @@
-/* eslint-disable @typescript-eslint/naming-convention */
-import * as React from "react";
-import type { GlobalState } from "../../globalState";
-import { LineContainerComponent } from "../../sharedComponents/lineContainerComponent";
-import { DraggableLineComponent } from "../../sharedComponents/draggableLineComponent";
-import type { Observer } from "core/Misc/observable";
-import type { Nullable } from "core/types";
-import { DraggableLineWithButtonComponent } from "../../sharedComponents/draggableLineWithButtonComponent";
-import { LineWithFileButtonComponent } from "../../sharedComponents/lineWithFileButtonComponent";
-import { Tools } from "core/Misc/tools";
-import addButton from "../../imgs/add.svg";
-import deleteButton from "../../imgs/delete.svg";
-import { NodeLedger } from "shared-ui-components/nodeGraphSystem/nodeLedger";
-
-import "./nodeList.scss";
-
-interface INodeListComponentProps {
-    globalState: GlobalState;
-}
-
-export class NodeListComponent extends React.Component<INodeListComponentProps, { filter: string }> {
-    private _onResetRequiredObserver: Nullable<Observer<boolean>>;
-
-    private static _Tooltips: { [key: string]: string } = {
-        TextureBlock: "Input block set to a texture value",
-        TextureBackBufferBlock: "Input block corresponding to the back buffer color texture",
-        TextureBackBufferDepthStencilBlock: "Input block corresponding to the back buffer depth/stencil texture",
-        TextureDepthStencilBlock: "Input block corresponding to a depth/stencil texture",
-        ElbowBlock: "Passthrough block mostly used to organize your graph",
-        TeleportInBlock: "Passthrough block mostly used to organize your graph (but without visible lines). It works like a teleportation point for the graph.",
-        TeleportOutBlock: "Endpoint for a TeleportInBlock.",
-        OutputBlock: "Output block used to gather the final render graph",
-        ClearBlock: "Clears a texture",
-        CopyTextureBlock: "Copies a texture to another texture",
-        GenerateMipmapsBlock: "Generates mipmaps for a texture",
-        BlackAndWhiteBlock: "Applies a black and white post process",
-        BloomBlock: "Applies a bloom post process",
-        BlurBlock: "Applies a blur post process",
-        CircleOfConfusionBlock: "Applies a circle of confusion post process",
-        DepthOfFieldBlock: "Applies a depth of field post process",
-        ExtractHighlightsBlock: "Applies an extract highlights post process",
-        PassBlock: "Applies a pass post process",
-        PassCubeBlock: "Applies a pass cube post process",
-        GUIBlock: "Used to render a GUI",
-        ObjectRendererBlock: "Renders objects to a render target",
-        TAAObjectRendererBlock: "Renders objects with Temporal Anti-Aliasing to a render target",
-        GeometryRendererBlock: "Generates geometry buffers for a list of objects",
-        ObjectListBlock: "List of objects (meshes, particle systems, sprites)",
-        CullBlock: "Culls a list of objects",
-        CameraBlock: "Camera",
-        ResourceContainerBlock: "Container of resources (textures, buffers, shadow generators)",
-        ShadowLightBlock: "Shadow light (used by the shadow generator block)",
-        ShadowGeneratorBlock: "Generates shadows through a shadow generator",
-        CascadedShadowGeneratorBlock: "Generates shadows through a cascaded shadow generator",
-        ExecuteBlock: "Block used to execute a custom function",
-        GlowLayerBlock: "Adds a glow effect to a texture",
-        HighlightLayerBlock: "Adds a highlight effect to a texture",
-        UtilityLayerRendererBlock: "Renders an utility layer",
-        SSRBlock: "Applies a Screen Space Reflection post process",
-        AnaglyphBlock: "Applies an anaglyph post process",
-        ChromaticAberrationBlock: "Applies a chromatic aberration post process",
-        ImageProcessingBlock: "Applies an image processing post process",
-        FXAABlock: "Applies a FXAA post process",
-        GrainBlock: "Applies a grain post process",
-        MotionBlurBlock: "Applies a motion blur post process",
-        ConvolutionBlock: "Applies a convolution post process",
-<<<<<<< HEAD
-        SharpenBlock: "Applies a sharpen post process",
-=======
-        ScreenSpaceCurvatureBlock: "Applies a screen space curvature post process",
->>>>>>> 9b60ab44
-    };
-
-    private _customFrameList: { [key: string]: string };
-
-    constructor(props: INodeListComponentProps) {
-        super(props);
-
-        this.state = { filter: "" };
-
-        const frameJson = localStorage.getItem("Custom-Frame-List");
-        if (frameJson) {
-            this._customFrameList = JSON.parse(frameJson);
-        }
-
-        this._onResetRequiredObserver = this.props.globalState.onResetRequiredObservable.add(() => {
-            this.forceUpdate();
-        });
-    }
-
-    override componentWillUnmount() {
-        this.props.globalState.onResetRequiredObservable.remove(this._onResetRequiredObserver);
-    }
-
-    filterContent(filter: string) {
-        this.setState({ filter: filter });
-    }
-
-    loadCustomFrame(file: File) {
-        Tools.ReadFile(
-            file,
-            async (data) => {
-                // get Frame Data from file
-                const decoder = new TextDecoder("utf-8");
-                const frameData = JSON.parse(decoder.decode(data));
-                const frameName = frameData.editorData.frames[0].name + "Custom";
-                const frameToolTip = frameData.editorData.frames[0].comments || "";
-
-                try {
-                    localStorage.setItem(frameName, JSON.stringify(frameData));
-                } catch (error) {
-                    this.props.globalState.stateManager.onErrorMessageDialogRequiredObservable.notifyObservers("Error Saving Frame");
-                    return;
-                }
-
-                const frameJson = localStorage.getItem("Custom-Frame-List");
-                let frameList: { [key: string]: string } = {};
-                if (frameJson) {
-                    frameList = JSON.parse(frameJson);
-                }
-                frameList[frameName] = frameToolTip;
-                localStorage.setItem("Custom-Frame-List", JSON.stringify(frameList));
-                this._customFrameList = frameList;
-                this.forceUpdate();
-            },
-            undefined,
-            true
-        );
-    }
-
-    removeItem(value: string): void {
-        const frameJson = localStorage.getItem("Custom-Frame-List");
-        if (frameJson) {
-            const registeredIdx = NodeLedger.RegisteredNodeNames.indexOf(value);
-            if (registeredIdx !== -1) {
-                NodeLedger.RegisteredNodeNames.splice(registeredIdx, 1);
-            }
-            const frameList = JSON.parse(frameJson);
-            delete frameList[value];
-            localStorage.removeItem(value);
-            localStorage.setItem("Custom-Frame-List", JSON.stringify(frameList));
-            this._customFrameList = frameList;
-            this.forceUpdate();
-        }
-    }
-
-    override render() {
-        const customFrameNames: string[] = [];
-        for (const frame in this._customFrameList) {
-            customFrameNames.push(frame);
-        }
-
-        // Block types used to create the menu from
-        const allBlocks: any = {
-            Custom_Frames: customFrameNames,
-            Inputs: [
-                "TextureBlock",
-                "TextureBackBufferBlock",
-                "TextureBackBufferDepthStencilBlock",
-                "TextureDepthStencilBlock",
-                "ObjectListBlock",
-                "CameraBlock",
-                "ShadowLightBlock",
-            ],
-            Layers: ["GlowLayerBlock", "HighlightLayerBlock"],
-            Misc: ["ElbowBlock", "TeleportInBlock", "TeleportOutBlock", "GUIBlock", "ResourceContainerBlock", "CullBlock", "ExecuteBlock"],
-            Post_Processes: [
-                "AnaglyphBlock",
-                "BlackAndWhiteBlock",
-                "BloomBlock",
-                "BlurBlock",
-                "ChromaticAberrationBlock",
-                "CircleOfConfusionBlock",
-                "ConvolutionBlock",
-                "DepthOfFieldBlock",
-                "ExtractHighlightsBlock",
-                "FXAABlock",
-                "GrainBlock",
-                "ImageProcessingBlock",
-                "MotionBlurBlock",
-                "PassBlock",
-                "PassCubeBlock",
-<<<<<<< HEAD
-                "SharpenBlock",
-=======
-                "ScreenSpaceCurvatureBlock",
->>>>>>> 9b60ab44
-                "SSRBlock",
-            ],
-            Output_Nodes: ["OutputBlock"],
-            Rendering: [
-                "ObjectRendererBlock",
-                "GeometryRendererBlock",
-                "TAAObjectRendererBlock",
-                "ShadowGeneratorBlock",
-                "CascadedShadowGeneratorBlock",
-                "UtilityLayerRendererBlock",
-            ],
-            Textures: ["ClearBlock", "CopyTextureBlock", "GenerateMipmapsBlock"],
-        };
-
-        // Create node menu
-        const blockMenu = [];
-        for (const key in allBlocks) {
-            const blockList = allBlocks[key]
-                .filter((b: string) => !this.state.filter || b.toLowerCase().indexOf(this.state.filter.toLowerCase()) !== -1)
-                .sort((a: string, b: string) => a.localeCompare(b))
-                .map((block: any) => {
-                    if (key === "Custom_Frames") {
-                        return (
-                            <DraggableLineWithButtonComponent
-                                key={block}
-                                data={block}
-                                tooltip={this._customFrameList[block] || ""}
-                                iconImage={deleteButton}
-                                iconTitle="Delete"
-                                onIconClick={(value) => this.removeItem(value)}
-                            />
-                        );
-                    }
-                    return <DraggableLineComponent key={block} data={block} tooltip={NodeListComponent._Tooltips[block] || ""} />;
-                });
-
-            if (key === "Custom_Frames") {
-                const line = (
-                    <LineWithFileButtonComponent
-                        key="add..."
-                        title={"Add Custom Frame"}
-                        closed={false}
-                        label="Add..."
-                        uploadName={"custom-frame-upload"}
-                        iconImage={addButton}
-                        accept=".json"
-                        onIconClick={(file) => {
-                            this.loadCustomFrame(file);
-                        }}
-                    />
-                );
-                blockList.push(line);
-            }
-            if (blockList.length) {
-                blockMenu.push(
-                    <LineContainerComponent key={key + " blocks"} title={key.replace("__", ": ").replace("_", " ")} closed={false}>
-                        {blockList}
-                    </LineContainerComponent>
-                );
-            }
-
-            // Register blocks
-            const ledger = NodeLedger.RegisteredNodeNames;
-            for (const key in allBlocks) {
-                const blocks = allBlocks[key] as string[];
-                if (blocks.length) {
-                    for (const block of blocks) {
-                        if (!ledger.includes(block)) {
-                            ledger.push(block);
-                        }
-                    }
-                }
-            }
-            NodeLedger.NameFormatter = (name) => {
-                let finalName = name;
-                // custom frame
-                if (name.endsWith("Custom")) {
-                    const nameIndex = name.lastIndexOf("Custom");
-                    finalName = name.substring(0, nameIndex);
-                    finalName += " [custom]";
-                } else {
-                    finalName = name.replace("Block", "");
-                }
-                return finalName;
-            };
-        }
-
-        return (
-            <div id="nrgeNodeList">
-                <div className="panes">
-                    <div className="pane">
-                        <div className="filter">
-                            <input
-                                type="text"
-                                placeholder="Filter"
-                                onFocus={() => (this.props.globalState.lockObject.lock = true)}
-                                onBlur={() => {
-                                    this.props.globalState.lockObject.lock = false;
-                                }}
-                                onChange={(evt) => this.filterContent(evt.target.value)}
-                            />
-                        </div>
-                        <div className="list-container">{blockMenu}</div>
-                    </div>
-                </div>
-            </div>
-        );
-    }
-}
+/* eslint-disable @typescript-eslint/naming-convention */
+import * as React from "react";
+import type { GlobalState } from "../../globalState";
+import { LineContainerComponent } from "../../sharedComponents/lineContainerComponent";
+import { DraggableLineComponent } from "../../sharedComponents/draggableLineComponent";
+import type { Observer } from "core/Misc/observable";
+import type { Nullable } from "core/types";
+import { DraggableLineWithButtonComponent } from "../../sharedComponents/draggableLineWithButtonComponent";
+import { LineWithFileButtonComponent } from "../../sharedComponents/lineWithFileButtonComponent";
+import { Tools } from "core/Misc/tools";
+import addButton from "../../imgs/add.svg";
+import deleteButton from "../../imgs/delete.svg";
+import { NodeLedger } from "shared-ui-components/nodeGraphSystem/nodeLedger";
+
+import "./nodeList.scss";
+
+interface INodeListComponentProps {
+    globalState: GlobalState;
+}
+
+export class NodeListComponent extends React.Component<INodeListComponentProps, { filter: string }> {
+    private _onResetRequiredObserver: Nullable<Observer<boolean>>;
+
+    private static _Tooltips: { [key: string]: string } = {
+        TextureBlock: "Input block set to a texture value",
+        TextureBackBufferBlock: "Input block corresponding to the back buffer color texture",
+        TextureBackBufferDepthStencilBlock: "Input block corresponding to the back buffer depth/stencil texture",
+        TextureDepthStencilBlock: "Input block corresponding to a depth/stencil texture",
+        ElbowBlock: "Passthrough block mostly used to organize your graph",
+        TeleportInBlock: "Passthrough block mostly used to organize your graph (but without visible lines). It works like a teleportation point for the graph.",
+        TeleportOutBlock: "Endpoint for a TeleportInBlock.",
+        OutputBlock: "Output block used to gather the final render graph",
+        ClearBlock: "Clears a texture",
+        CopyTextureBlock: "Copies a texture to another texture",
+        GenerateMipmapsBlock: "Generates mipmaps for a texture",
+        BlackAndWhiteBlock: "Applies a black and white post process",
+        BloomBlock: "Applies a bloom post process",
+        BlurBlock: "Applies a blur post process",
+        CircleOfConfusionBlock: "Applies a circle of confusion post process",
+        DepthOfFieldBlock: "Applies a depth of field post process",
+        ExtractHighlightsBlock: "Applies an extract highlights post process",
+        PassBlock: "Applies a pass post process",
+        PassCubeBlock: "Applies a pass cube post process",
+        GUIBlock: "Used to render a GUI",
+        ObjectRendererBlock: "Renders objects to a render target",
+        TAAObjectRendererBlock: "Renders objects with Temporal Anti-Aliasing to a render target",
+        GeometryRendererBlock: "Generates geometry buffers for a list of objects",
+        ObjectListBlock: "List of objects (meshes, particle systems, sprites)",
+        CullBlock: "Culls a list of objects",
+        CameraBlock: "Camera",
+        ResourceContainerBlock: "Container of resources (textures, buffers, shadow generators)",
+        ShadowLightBlock: "Shadow light (used by the shadow generator block)",
+        ShadowGeneratorBlock: "Generates shadows through a shadow generator",
+        CascadedShadowGeneratorBlock: "Generates shadows through a cascaded shadow generator",
+        ExecuteBlock: "Block used to execute a custom function",
+        GlowLayerBlock: "Adds a glow effect to a texture",
+        HighlightLayerBlock: "Adds a highlight effect to a texture",
+        UtilityLayerRendererBlock: "Renders an utility layer",
+        SSRBlock: "Applies a Screen Space Reflection post process",
+        AnaglyphBlock: "Applies an anaglyph post process",
+        ChromaticAberrationBlock: "Applies a chromatic aberration post process",
+        ImageProcessingBlock: "Applies an image processing post process",
+        FXAABlock: "Applies a FXAA post process",
+        GrainBlock: "Applies a grain post process",
+        MotionBlurBlock: "Applies a motion blur post process",
+        ConvolutionBlock: "Applies a convolution post process",
+        ScreenSpaceCurvatureBlock: "Applies a screen space curvature post process",
+        SharpenBlock: "Applies a sharpen post process",
+    };
+
+    private _customFrameList: { [key: string]: string };
+
+    constructor(props: INodeListComponentProps) {
+        super(props);
+
+        this.state = { filter: "" };
+
+        const frameJson = localStorage.getItem("Custom-Frame-List");
+        if (frameJson) {
+            this._customFrameList = JSON.parse(frameJson);
+        }
+
+        this._onResetRequiredObserver = this.props.globalState.onResetRequiredObservable.add(() => {
+            this.forceUpdate();
+        });
+    }
+
+    override componentWillUnmount() {
+        this.props.globalState.onResetRequiredObservable.remove(this._onResetRequiredObserver);
+    }
+
+    filterContent(filter: string) {
+        this.setState({ filter: filter });
+    }
+
+    loadCustomFrame(file: File) {
+        Tools.ReadFile(
+            file,
+            async (data) => {
+                // get Frame Data from file
+                const decoder = new TextDecoder("utf-8");
+                const frameData = JSON.parse(decoder.decode(data));
+                const frameName = frameData.editorData.frames[0].name + "Custom";
+                const frameToolTip = frameData.editorData.frames[0].comments || "";
+
+                try {
+                    localStorage.setItem(frameName, JSON.stringify(frameData));
+                } catch (error) {
+                    this.props.globalState.stateManager.onErrorMessageDialogRequiredObservable.notifyObservers("Error Saving Frame");
+                    return;
+                }
+
+                const frameJson = localStorage.getItem("Custom-Frame-List");
+                let frameList: { [key: string]: string } = {};
+                if (frameJson) {
+                    frameList = JSON.parse(frameJson);
+                }
+                frameList[frameName] = frameToolTip;
+                localStorage.setItem("Custom-Frame-List", JSON.stringify(frameList));
+                this._customFrameList = frameList;
+                this.forceUpdate();
+            },
+            undefined,
+            true
+        );
+    }
+
+    removeItem(value: string): void {
+        const frameJson = localStorage.getItem("Custom-Frame-List");
+        if (frameJson) {
+            const registeredIdx = NodeLedger.RegisteredNodeNames.indexOf(value);
+            if (registeredIdx !== -1) {
+                NodeLedger.RegisteredNodeNames.splice(registeredIdx, 1);
+            }
+            const frameList = JSON.parse(frameJson);
+            delete frameList[value];
+            localStorage.removeItem(value);
+            localStorage.setItem("Custom-Frame-List", JSON.stringify(frameList));
+            this._customFrameList = frameList;
+            this.forceUpdate();
+        }
+    }
+
+    override render() {
+        const customFrameNames: string[] = [];
+        for (const frame in this._customFrameList) {
+            customFrameNames.push(frame);
+        }
+
+        // Block types used to create the menu from
+        const allBlocks: any = {
+            Custom_Frames: customFrameNames,
+            Inputs: [
+                "TextureBlock",
+                "TextureBackBufferBlock",
+                "TextureBackBufferDepthStencilBlock",
+                "TextureDepthStencilBlock",
+                "ObjectListBlock",
+                "CameraBlock",
+                "ShadowLightBlock",
+            ],
+            Layers: ["GlowLayerBlock", "HighlightLayerBlock"],
+            Misc: ["ElbowBlock", "TeleportInBlock", "TeleportOutBlock", "GUIBlock", "ResourceContainerBlock", "CullBlock", "ExecuteBlock"],
+            Post_Processes: [
+                "AnaglyphBlock",
+                "BlackAndWhiteBlock",
+                "BloomBlock",
+                "BlurBlock",
+                "ChromaticAberrationBlock",
+                "CircleOfConfusionBlock",
+                "ConvolutionBlock",
+                "DepthOfFieldBlock",
+                "ExtractHighlightsBlock",
+                "FXAABlock",
+                "GrainBlock",
+                "ImageProcessingBlock",
+                "MotionBlurBlock",
+                "PassBlock",
+                "PassCubeBlock",
+                "ScreenSpaceCurvatureBlock",
+                "SharpenBlock",
+                "SSRBlock",
+            ],
+            Output_Nodes: ["OutputBlock"],
+            Rendering: [
+                "ObjectRendererBlock",
+                "GeometryRendererBlock",
+                "TAAObjectRendererBlock",
+                "ShadowGeneratorBlock",
+                "CascadedShadowGeneratorBlock",
+                "UtilityLayerRendererBlock",
+            ],
+            Textures: ["ClearBlock", "CopyTextureBlock", "GenerateMipmapsBlock"],
+        };
+
+        // Create node menu
+        const blockMenu = [];
+        for (const key in allBlocks) {
+            const blockList = allBlocks[key]
+                .filter((b: string) => !this.state.filter || b.toLowerCase().indexOf(this.state.filter.toLowerCase()) !== -1)
+                .sort((a: string, b: string) => a.localeCompare(b))
+                .map((block: any) => {
+                    if (key === "Custom_Frames") {
+                        return (
+                            <DraggableLineWithButtonComponent
+                                key={block}
+                                data={block}
+                                tooltip={this._customFrameList[block] || ""}
+                                iconImage={deleteButton}
+                                iconTitle="Delete"
+                                onIconClick={(value) => this.removeItem(value)}
+                            />
+                        );
+                    }
+                    return <DraggableLineComponent key={block} data={block} tooltip={NodeListComponent._Tooltips[block] || ""} />;
+                });
+
+            if (key === "Custom_Frames") {
+                const line = (
+                    <LineWithFileButtonComponent
+                        key="add..."
+                        title={"Add Custom Frame"}
+                        closed={false}
+                        label="Add..."
+                        uploadName={"custom-frame-upload"}
+                        iconImage={addButton}
+                        accept=".json"
+                        onIconClick={(file) => {
+                            this.loadCustomFrame(file);
+                        }}
+                    />
+                );
+                blockList.push(line);
+            }
+            if (blockList.length) {
+                blockMenu.push(
+                    <LineContainerComponent key={key + " blocks"} title={key.replace("__", ": ").replace("_", " ")} closed={false}>
+                        {blockList}
+                    </LineContainerComponent>
+                );
+            }
+
+            // Register blocks
+            const ledger = NodeLedger.RegisteredNodeNames;
+            for (const key in allBlocks) {
+                const blocks = allBlocks[key] as string[];
+                if (blocks.length) {
+                    for (const block of blocks) {
+                        if (!ledger.includes(block)) {
+                            ledger.push(block);
+                        }
+                    }
+                }
+            }
+            NodeLedger.NameFormatter = (name) => {
+                let finalName = name;
+                // custom frame
+                if (name.endsWith("Custom")) {
+                    const nameIndex = name.lastIndexOf("Custom");
+                    finalName = name.substring(0, nameIndex);
+                    finalName += " [custom]";
+                } else {
+                    finalName = name.replace("Block", "");
+                }
+                return finalName;
+            };
+        }
+
+        return (
+            <div id="nrgeNodeList">
+                <div className="panes">
+                    <div className="pane">
+                        <div className="filter">
+                            <input
+                                type="text"
+                                placeholder="Filter"
+                                onFocus={() => (this.props.globalState.lockObject.lock = true)}
+                                onBlur={() => {
+                                    this.props.globalState.lockObject.lock = false;
+                                }}
+                                onChange={(evt) => this.filterContent(evt.target.value)}
+                            />
+                        </div>
+                        <div className="list-container">{blockMenu}</div>
+                    </div>
+                </div>
+            </div>
+        );
+    }
+}