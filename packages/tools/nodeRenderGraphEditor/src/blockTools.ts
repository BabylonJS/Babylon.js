--- conflicted
+++ resolved
@@ -1,358 +1,353 @@
-import type { Scene } from "core/scene";
-import type { FrameGraph } from "core/FrameGraph/frameGraph";
-import { NodeRenderGraphBlockConnectionPointTypes } from "core/FrameGraph/Node/Types/nodeRenderGraphTypes";
-import { NodeRenderGraphOutputBlock } from "core/FrameGraph/Node/Blocks/outputBlock";
-import { NodeRenderGraphInputBlock } from "core/FrameGraph/Node/Blocks/inputBlock";
-import { NodeRenderGraphElbowBlock } from "core/FrameGraph/Node/Blocks/elbowBlock";
-import { NodeRenderGraphTeleportInBlock } from "core/FrameGraph/Node/Blocks/Teleport/teleportInBlock";
-import { NodeRenderGraphTeleportOutBlock } from "core/FrameGraph/Node/Blocks/Teleport/teleportOutBlock";
-import { NodeRenderGraphBlackAndWhitePostProcessBlock } from "core/FrameGraph/Node/Blocks/PostProcesses/blackAndWhitePostProcessBlock";
-import { NodeRenderGraphBloomPostProcessBlock } from "core/FrameGraph/Node/Blocks/PostProcesses/bloomPostProcessBlock";
-import { NodeRenderGraphBlurPostProcessBlock } from "core/FrameGraph/Node/Blocks/PostProcesses/blurPostProcessBlock";
-import { NodeRenderGraphCircleOfConfusionPostProcessBlock } from "core/FrameGraph/Node/Blocks/PostProcesses/circleOfConfusionPostProcessBlock";
-import { NodeRenderGraphDepthOfFieldPostProcessBlock } from "core/FrameGraph/Node/Blocks/PostProcesses/depthOfFieldPostProcessBlock";
-import { NodeRenderGraphExtractHighlightsPostProcessBlock } from "core/FrameGraph/Node/Blocks/PostProcesses/extractHighlightsPostProcessBlock";
-import { NodeRenderGraphClearBlock } from "core/FrameGraph/Node/Blocks/Textures/clearBlock";
-import { NodeRenderGraphCopyTextureBlock } from "core/FrameGraph/Node/Blocks/Textures/copyTextureBlock";
-import { NodeRenderGraphGenerateMipmapsBlock } from "core/FrameGraph/Node/Blocks/Textures/generateMipmapsBlock";
-import { NodeRenderGraphObjectRendererBlock } from "core/FrameGraph/Node/Blocks/Rendering/objectRendererBlock";
-import { NodeRenderGraphGeometryRendererBlock } from "core/FrameGraph/Node/Blocks/Rendering/geometryRendererBlock";
-import { NodeRenderGraphCullObjectsBlock } from "core/FrameGraph/Node/Blocks/cullObjectsBlock";
-import { NodeRenderGraphGUIBlock } from "gui/2D/FrameGraph/renderGraphGUIBlock";
-import { NodeRenderGraphTAAObjectRendererBlock } from "core/FrameGraph/Node/Blocks/Rendering/taaObjectRendererBlock";
-import { NodeRenderGraphResourceContainerBlock } from "core/FrameGraph/Node/Blocks/resourceContainerBlock";
-import { NodeRenderGraphShadowGeneratorBlock } from "core/FrameGraph/Node/Blocks/Rendering/shadowGeneratorBlock";
-import { NodeRenderGraphCascadedShadowGeneratorBlock } from "core/FrameGraph/Node/Blocks/Rendering/csmShadowGeneratorBlock";
-import { NodeRenderGraphExecuteBlock } from "core/FrameGraph/Node/Blocks/executeBlock";
-import { NodeRenderGraphGlowLayerBlock } from "core/FrameGraph/Node/Blocks/Layers/glowLayerBlock";
-import { NodeRenderGraphHighlightLayerBlock } from "core/FrameGraph/Node/Blocks/Layers/highlightLayerBlock";
-import { NodeRenderGraphPassCubePostProcessBlock, NodeRenderGraphPassPostProcessBlock } from "core/FrameGraph/Node/Blocks/PostProcesses/passPostProcessBlock";
-import { NodeRenderGraphUtilityLayerRendererBlock } from "core/FrameGraph/Node/Blocks/Rendering/utilityLayerRendererBlock";
-import { NodeRenderGraphSSRPostProcessBlock } from "core/FrameGraph/Node/Blocks/PostProcesses/ssrPostProcessBlock";
-import { NodeRenderGraphAnaglyphPostProcessBlock } from "core/FrameGraph/Node/Blocks/PostProcesses/anaglyphPostProcessBlock";
-import { NodeRenderGraphChromaticAberrationPostProcessBlock } from "core/FrameGraph/Node/Blocks/PostProcesses/chromaticAberrationPostProcessBlock";
-import { NodeRenderGraphImageProcessingPostProcessBlock } from "core/FrameGraph/Node/Blocks/PostProcesses/imageProcessingPostProcessBlock";
-import { NodeRenderGraphFXAAPostProcessBlock } from "core/FrameGraph/Node/Blocks/PostProcesses/fxaaPostProcessBlock";
-import { NodeRenderGraphGrainPostProcessBlock } from "core/FrameGraph/Node/Blocks/PostProcesses/grainPostProcessBlock";
-import { NodeRenderGraphMotionBlurPostProcessBlock } from "core/FrameGraph/Node/Blocks/PostProcesses/motionBlurPostProcessBlock";
-import { NodeRenderGraphConvolutionPostProcessBlock } from "core/FrameGraph/Node/Blocks/PostProcesses/convolutionPostProcessBlock";
-<<<<<<< HEAD
-import { NodeRenderGraphSharpenPostProcessBlock } from "core/FrameGraph/Node/Blocks/PostProcesses/sharpenPostProcessBlock";
-=======
-import { NodeRenderGraphScreenSpaceCurvaturePostProcessBlock } from "core/FrameGraph/Node/Blocks/PostProcesses/screenSpaceCurvaturePostProcessBlock";
->>>>>>> 9b60ab44
-
-/**
- * Static class for BlockTools
- */
-export class BlockTools {
-    public static GetBlockFromString(data: string, frameGraph: FrameGraph, scene: Scene) {
-        switch (data) {
-            case "TeleportInBlock":
-                return new NodeRenderGraphTeleportInBlock("Teleport In", frameGraph, scene);
-            case "TeleportOutBlock":
-                return new NodeRenderGraphTeleportOutBlock("Teleport Out", frameGraph, scene);
-            case "OutputBlock":
-                return new NodeRenderGraphOutputBlock("Output", frameGraph, scene);
-            case "ElbowBlock":
-                return new NodeRenderGraphElbowBlock("", frameGraph, scene);
-            case "ResourceContainerBlock":
-                return new NodeRenderGraphResourceContainerBlock("Resources", frameGraph, scene);
-            case "ExecuteBlock":
-                return new NodeRenderGraphExecuteBlock("Execute", frameGraph, scene);
-            case "UtilityLayerRendererBlock":
-                return new NodeRenderGraphUtilityLayerRendererBlock("Utility Layer", frameGraph, scene);
-            case "TextureBlock": {
-                return new NodeRenderGraphInputBlock("Texture", frameGraph, scene, NodeRenderGraphBlockConnectionPointTypes.Texture);
-            }
-            case "TextureBackBufferBlock": {
-                return new NodeRenderGraphInputBlock("Backbuffer color", frameGraph, scene, NodeRenderGraphBlockConnectionPointTypes.TextureBackBuffer);
-            }
-            case "TextureBackBufferDepthStencilBlock": {
-                return new NodeRenderGraphInputBlock(
-                    "Backbuffer depth/stencil",
-                    frameGraph,
-                    scene,
-                    NodeRenderGraphBlockConnectionPointTypes.TextureBackBufferDepthStencilAttachment
-                );
-            }
-            case "TextureDepthStencilBlock": {
-                return new NodeRenderGraphInputBlock("Depth/stencil texture", frameGraph, scene, NodeRenderGraphBlockConnectionPointTypes.TextureDepthStencilAttachment);
-            }
-            case "CameraBlock": {
-                return new NodeRenderGraphInputBlock("Camera", frameGraph, scene, NodeRenderGraphBlockConnectionPointTypes.Camera);
-            }
-            case "ObjectListBlock": {
-                return new NodeRenderGraphInputBlock("Object list", frameGraph, scene, NodeRenderGraphBlockConnectionPointTypes.ObjectList);
-            }
-            case "ShadowLightBlock": {
-                return new NodeRenderGraphInputBlock("Shadow light", frameGraph, scene, NodeRenderGraphBlockConnectionPointTypes.ShadowLight);
-            }
-            case "ClearBlock": {
-                return new NodeRenderGraphClearBlock("Clear", frameGraph, scene);
-            }
-            case "CopyTextureBlock": {
-                return new NodeRenderGraphCopyTextureBlock("Copy texture", frameGraph, scene);
-            }
-            case "GenerateMipmapsBlock": {
-                return new NodeRenderGraphGenerateMipmapsBlock("Generate mipmaps", frameGraph, scene);
-            }
-            case "BlackAndWhiteBlock": {
-                return new NodeRenderGraphBlackAndWhitePostProcessBlock("Black and White", frameGraph, scene);
-            }
-            case "BloomBlock": {
-                return new NodeRenderGraphBloomPostProcessBlock("Bloom", frameGraph, scene);
-            }
-            case "BlurBlock": {
-                return new NodeRenderGraphBlurPostProcessBlock("Blur", frameGraph, scene);
-            }
-            case "PassBlock": {
-                return new NodeRenderGraphPassPostProcessBlock("Pass", frameGraph, scene);
-            }
-            case "PassCubeBlock": {
-                return new NodeRenderGraphPassCubePostProcessBlock("Pass cube", frameGraph, scene);
-            }
-            case "GUIBlock": {
-                return new NodeRenderGraphGUIBlock("GUI", frameGraph, scene);
-            }
-            case "ObjectRendererBlock": {
-                return new NodeRenderGraphObjectRendererBlock("Object renderer", frameGraph, scene);
-            }
-            case "GeometryRendererBlock": {
-                return new NodeRenderGraphGeometryRendererBlock("Geometry renderer", frameGraph, scene);
-            }
-            case "TAAObjectRendererBlock": {
-                return new NodeRenderGraphTAAObjectRendererBlock("TAA Object renderer", frameGraph, scene);
-            }
-            case "CullBlock": {
-                return new NodeRenderGraphCullObjectsBlock("Cull", frameGraph, scene);
-            }
-            case "CircleOfConfusionBlock": {
-                return new NodeRenderGraphCircleOfConfusionPostProcessBlock("Circle of Confusion", frameGraph, scene);
-            }
-            case "DepthOfFieldBlock": {
-                return new NodeRenderGraphDepthOfFieldPostProcessBlock("Depth of Field", frameGraph, scene);
-            }
-            case "ExtractHighlightsBlock": {
-                return new NodeRenderGraphExtractHighlightsPostProcessBlock("Extract Highlights", frameGraph, scene);
-            }
-            case "ShadowGeneratorBlock": {
-                return new NodeRenderGraphShadowGeneratorBlock("Shadow Generator", frameGraph, scene);
-            }
-            case "CascadedShadowGeneratorBlock": {
-                return new NodeRenderGraphCascadedShadowGeneratorBlock("Cascaded Shadow Generator", frameGraph, scene);
-            }
-            case "GlowLayerBlock": {
-                return new NodeRenderGraphGlowLayerBlock("Glow Layer", frameGraph, scene);
-            }
-            case "HighlightLayerBlock": {
-                return new NodeRenderGraphHighlightLayerBlock("Highlight Layer", frameGraph, scene);
-            }
-            case "SSRBlock": {
-                return new NodeRenderGraphSSRPostProcessBlock("SSR", frameGraph, scene);
-            }
-            case "AnaglyphBlock": {
-                return new NodeRenderGraphAnaglyphPostProcessBlock("Anaglyph", frameGraph, scene);
-            }
-            case "ChromaticAberrationBlock": {
-                return new NodeRenderGraphChromaticAberrationPostProcessBlock("Chromatic Aberration", frameGraph, scene);
-            }
-            case "ImageProcessingBlock": {
-                return new NodeRenderGraphImageProcessingPostProcessBlock("Image Processing", frameGraph, scene);
-            }
-            case "FXAABlock": {
-                return new NodeRenderGraphFXAAPostProcessBlock("FXAA", frameGraph, scene);
-            }
-            case "GrainBlock": {
-                return new NodeRenderGraphGrainPostProcessBlock("Grain", frameGraph, scene);
-            }
-            case "MotionBlurBlock": {
-                return new NodeRenderGraphMotionBlurPostProcessBlock("Motion Blur", frameGraph, scene);
-            }
-            case "ConvolutionBlock": {
-                return new NodeRenderGraphConvolutionPostProcessBlock("Convolution", frameGraph, scene);
-            }
-<<<<<<< HEAD
-            case "SharpenBlock": {
-                return new NodeRenderGraphSharpenPostProcessBlock("Sharpen", frameGraph, scene);
-=======
-            case "ScreenSpaceCurvatureBlock": {
-                return new NodeRenderGraphScreenSpaceCurvaturePostProcessBlock("Screen Space Curvature", frameGraph, scene);
->>>>>>> 9b60ab44
-            }
-        }
-
-        return null;
-    }
-
-    public static GetColorFromConnectionNodeType(type: NodeRenderGraphBlockConnectionPointTypes) {
-        let color = "#964848";
-        switch (type) {
-            case NodeRenderGraphBlockConnectionPointTypes.ObjectList:
-                color = "#84995c";
-                break;
-            case NodeRenderGraphBlockConnectionPointTypes.Camera:
-                color = "#e24975";
-                break;
-            case NodeRenderGraphBlockConnectionPointTypes.Texture:
-                color = "#f28e0a";
-                break;
-            case NodeRenderGraphBlockConnectionPointTypes.TextureBackBuffer:
-                color = "#51dcc5";
-                break;
-            case NodeRenderGraphBlockConnectionPointTypes.TextureBackBufferDepthStencilAttachment:
-                color = "#51e5c4";
-                break;
-            case NodeRenderGraphBlockConnectionPointTypes.TextureDepthStencilAttachment:
-                color = "#51e593";
-                break;
-            case NodeRenderGraphBlockConnectionPointTypes.TextureViewDepth:
-            case NodeRenderGraphBlockConnectionPointTypes.TextureNormalizedViewDepth:
-                color = "#51e566";
-                break;
-            case NodeRenderGraphBlockConnectionPointTypes.TextureViewNormal:
-                color = "#7ee551";
-                break;
-            case NodeRenderGraphBlockConnectionPointTypes.TextureAlbedo:
-                color = "#b9e551";
-                break;
-            case NodeRenderGraphBlockConnectionPointTypes.TextureReflectivity:
-                color = "#e5af51";
-                break;
-            case NodeRenderGraphBlockConnectionPointTypes.TextureWorldPosition:
-                color = "#e58551";
-                break;
-            case NodeRenderGraphBlockConnectionPointTypes.TextureVelocity:
-                color = "#e55151";
-                break;
-            case NodeRenderGraphBlockConnectionPointTypes.TextureScreenDepth:
-                color = "#e55185";
-                break;
-            case NodeRenderGraphBlockConnectionPointTypes.TextureLocalPosition:
-                color = "#e551a8";
-                break;
-            case NodeRenderGraphBlockConnectionPointTypes.TextureWorldNormal:
-                color = "#e551d5";
-                break;
-            case NodeRenderGraphBlockConnectionPointTypes.TextureLinearVelocity:
-                color = "#c451e5";
-                break;
-            case NodeRenderGraphBlockConnectionPointTypes.ResourceContainer:
-                color = "#adad92";
-                break;
-            case NodeRenderGraphBlockConnectionPointTypes.ShadowGenerator:
-                color = "#495e77";
-                break;
-            case NodeRenderGraphBlockConnectionPointTypes.ShadowLight:
-                color = "#e08e4b";
-                break;
-            case NodeRenderGraphBlockConnectionPointTypes.BasedOnInput:
-                color = "#f28e0a"; // Used by the teleport blocks
-                break;
-            case NodeRenderGraphBlockConnectionPointTypes.AutoDetect: // Used by the elbow block
-                color = "#880000";
-                break;
-            case NodeRenderGraphBlockConnectionPointTypes.Object:
-                color = "#6174FA";
-                break;
-            default:
-                throw new Error("Unknown connection point type: " + type);
-        }
-
-        return color;
-    }
-
-    public static GetConnectionNodeTypeFromString(type: string) {
-        switch (type) {
-            case "Texture":
-                return NodeRenderGraphBlockConnectionPointTypes.Texture;
-            case "TextureBackBuffer":
-                return NodeRenderGraphBlockConnectionPointTypes.TextureBackBuffer;
-            case "TextureBackBufferDepthStencilAttachment":
-                return NodeRenderGraphBlockConnectionPointTypes.TextureBackBufferDepthStencilAttachment;
-            case "TextureDepthStencilAttachment":
-                return NodeRenderGraphBlockConnectionPointTypes.TextureDepthStencilAttachment;
-            case "Camera":
-                return NodeRenderGraphBlockConnectionPointTypes.Camera;
-            case "ObjectList":
-                return NodeRenderGraphBlockConnectionPointTypes.ObjectList;
-            case "TextureViewDepth":
-                return NodeRenderGraphBlockConnectionPointTypes.TextureViewDepth;
-            case "TextureNormalizedViewDepth":
-                return NodeRenderGraphBlockConnectionPointTypes.TextureNormalizedViewDepth;
-            case "TextureNormal":
-                return NodeRenderGraphBlockConnectionPointTypes.TextureViewNormal;
-            case "TextureAlbedo":
-                return NodeRenderGraphBlockConnectionPointTypes.TextureAlbedo;
-            case "TextureReflectivity":
-                return NodeRenderGraphBlockConnectionPointTypes.TextureReflectivity;
-            case "TexturePosition":
-                return NodeRenderGraphBlockConnectionPointTypes.TextureWorldPosition;
-            case "TextureVelocity":
-                return NodeRenderGraphBlockConnectionPointTypes.TextureVelocity;
-            case "TextureScreenDepth":
-                return NodeRenderGraphBlockConnectionPointTypes.TextureScreenDepth;
-            case "TextureLocalPosition":
-                return NodeRenderGraphBlockConnectionPointTypes.TextureLocalPosition;
-            case "TextureWorldNormal":
-                return NodeRenderGraphBlockConnectionPointTypes.TextureWorldNormal;
-            case "TextureLinearVelocity":
-                return NodeRenderGraphBlockConnectionPointTypes.TextureLinearVelocity;
-            case "ResourceContainer":
-                return NodeRenderGraphBlockConnectionPointTypes.ResourceContainer;
-            case "ShadowGenerator":
-                return NodeRenderGraphBlockConnectionPointTypes.ShadowGenerator;
-            case "ShadowLight":
-                return NodeRenderGraphBlockConnectionPointTypes.ShadowLight;
-        }
-
-        return NodeRenderGraphBlockConnectionPointTypes.AutoDetect;
-    }
-
-    public static GetStringFromConnectionNodeType(type: NodeRenderGraphBlockConnectionPointTypes) {
-        switch (type) {
-            case NodeRenderGraphBlockConnectionPointTypes.Texture:
-                return "Texture";
-            case NodeRenderGraphBlockConnectionPointTypes.TextureBackBuffer:
-                return "TextureBackBuffer";
-            case NodeRenderGraphBlockConnectionPointTypes.TextureBackBufferDepthStencilAttachment:
-                return "TextureBackBufferDepthStencilAttachment";
-            case NodeRenderGraphBlockConnectionPointTypes.TextureDepthStencilAttachment:
-                return "TextureDepthStencilAttachment";
-            case NodeRenderGraphBlockConnectionPointTypes.Camera:
-                return "Camera";
-            case NodeRenderGraphBlockConnectionPointTypes.ObjectList:
-                return "ObjectList";
-            case NodeRenderGraphBlockConnectionPointTypes.TextureViewDepth:
-                return "TextureViewDepth";
-            case NodeRenderGraphBlockConnectionPointTypes.TextureNormalizedViewDepth:
-                return "TextureNormalizedViewDepth";
-            case NodeRenderGraphBlockConnectionPointTypes.TextureViewNormal:
-                return "TextureNormal";
-            case NodeRenderGraphBlockConnectionPointTypes.TextureAlbedo:
-                return "TextureAlbedo";
-            case NodeRenderGraphBlockConnectionPointTypes.TextureReflectivity:
-                return "TextureReflectivity";
-            case NodeRenderGraphBlockConnectionPointTypes.TextureWorldPosition:
-                return "TexturePosition";
-            case NodeRenderGraphBlockConnectionPointTypes.TextureVelocity:
-                return "TextureVelocity";
-            case NodeRenderGraphBlockConnectionPointTypes.TextureScreenDepth:
-                return "TextureScreenDepth";
-            case NodeRenderGraphBlockConnectionPointTypes.TextureLocalPosition:
-                return "TextureLocalPosition";
-            case NodeRenderGraphBlockConnectionPointTypes.TextureWorldNormal:
-                return "TextureWorldNormal";
-            case NodeRenderGraphBlockConnectionPointTypes.TextureLinearVelocity:
-                return "TextureLinearVelocity";
-            case NodeRenderGraphBlockConnectionPointTypes.ResourceContainer:
-                return "ResourceContainer";
-            case NodeRenderGraphBlockConnectionPointTypes.ShadowGenerator:
-                return "ShadowGenerator";
-            case NodeRenderGraphBlockConnectionPointTypes.ShadowLight:
-                return "ShadowLight";
-        }
-
-        return "";
-    }
-}
+import type { Scene } from "core/scene";
+import type { FrameGraph } from "core/FrameGraph/frameGraph";
+import { NodeRenderGraphBlockConnectionPointTypes } from "core/FrameGraph/Node/Types/nodeRenderGraphTypes";
+import { NodeRenderGraphOutputBlock } from "core/FrameGraph/Node/Blocks/outputBlock";
+import { NodeRenderGraphInputBlock } from "core/FrameGraph/Node/Blocks/inputBlock";
+import { NodeRenderGraphElbowBlock } from "core/FrameGraph/Node/Blocks/elbowBlock";
+import { NodeRenderGraphTeleportInBlock } from "core/FrameGraph/Node/Blocks/Teleport/teleportInBlock";
+import { NodeRenderGraphTeleportOutBlock } from "core/FrameGraph/Node/Blocks/Teleport/teleportOutBlock";
+import { NodeRenderGraphBlackAndWhitePostProcessBlock } from "core/FrameGraph/Node/Blocks/PostProcesses/blackAndWhitePostProcessBlock";
+import { NodeRenderGraphBloomPostProcessBlock } from "core/FrameGraph/Node/Blocks/PostProcesses/bloomPostProcessBlock";
+import { NodeRenderGraphBlurPostProcessBlock } from "core/FrameGraph/Node/Blocks/PostProcesses/blurPostProcessBlock";
+import { NodeRenderGraphCircleOfConfusionPostProcessBlock } from "core/FrameGraph/Node/Blocks/PostProcesses/circleOfConfusionPostProcessBlock";
+import { NodeRenderGraphDepthOfFieldPostProcessBlock } from "core/FrameGraph/Node/Blocks/PostProcesses/depthOfFieldPostProcessBlock";
+import { NodeRenderGraphExtractHighlightsPostProcessBlock } from "core/FrameGraph/Node/Blocks/PostProcesses/extractHighlightsPostProcessBlock";
+import { NodeRenderGraphClearBlock } from "core/FrameGraph/Node/Blocks/Textures/clearBlock";
+import { NodeRenderGraphCopyTextureBlock } from "core/FrameGraph/Node/Blocks/Textures/copyTextureBlock";
+import { NodeRenderGraphGenerateMipmapsBlock } from "core/FrameGraph/Node/Blocks/Textures/generateMipmapsBlock";
+import { NodeRenderGraphObjectRendererBlock } from "core/FrameGraph/Node/Blocks/Rendering/objectRendererBlock";
+import { NodeRenderGraphGeometryRendererBlock } from "core/FrameGraph/Node/Blocks/Rendering/geometryRendererBlock";
+import { NodeRenderGraphCullObjectsBlock } from "core/FrameGraph/Node/Blocks/cullObjectsBlock";
+import { NodeRenderGraphGUIBlock } from "gui/2D/FrameGraph/renderGraphGUIBlock";
+import { NodeRenderGraphTAAObjectRendererBlock } from "core/FrameGraph/Node/Blocks/Rendering/taaObjectRendererBlock";
+import { NodeRenderGraphResourceContainerBlock } from "core/FrameGraph/Node/Blocks/resourceContainerBlock";
+import { NodeRenderGraphShadowGeneratorBlock } from "core/FrameGraph/Node/Blocks/Rendering/shadowGeneratorBlock";
+import { NodeRenderGraphCascadedShadowGeneratorBlock } from "core/FrameGraph/Node/Blocks/Rendering/csmShadowGeneratorBlock";
+import { NodeRenderGraphExecuteBlock } from "core/FrameGraph/Node/Blocks/executeBlock";
+import { NodeRenderGraphGlowLayerBlock } from "core/FrameGraph/Node/Blocks/Layers/glowLayerBlock";
+import { NodeRenderGraphHighlightLayerBlock } from "core/FrameGraph/Node/Blocks/Layers/highlightLayerBlock";
+import { NodeRenderGraphPassCubePostProcessBlock, NodeRenderGraphPassPostProcessBlock } from "core/FrameGraph/Node/Blocks/PostProcesses/passPostProcessBlock";
+import { NodeRenderGraphUtilityLayerRendererBlock } from "core/FrameGraph/Node/Blocks/Rendering/utilityLayerRendererBlock";
+import { NodeRenderGraphSSRPostProcessBlock } from "core/FrameGraph/Node/Blocks/PostProcesses/ssrPostProcessBlock";
+import { NodeRenderGraphAnaglyphPostProcessBlock } from "core/FrameGraph/Node/Blocks/PostProcesses/anaglyphPostProcessBlock";
+import { NodeRenderGraphChromaticAberrationPostProcessBlock } from "core/FrameGraph/Node/Blocks/PostProcesses/chromaticAberrationPostProcessBlock";
+import { NodeRenderGraphImageProcessingPostProcessBlock } from "core/FrameGraph/Node/Blocks/PostProcesses/imageProcessingPostProcessBlock";
+import { NodeRenderGraphFXAAPostProcessBlock } from "core/FrameGraph/Node/Blocks/PostProcesses/fxaaPostProcessBlock";
+import { NodeRenderGraphGrainPostProcessBlock } from "core/FrameGraph/Node/Blocks/PostProcesses/grainPostProcessBlock";
+import { NodeRenderGraphMotionBlurPostProcessBlock } from "core/FrameGraph/Node/Blocks/PostProcesses/motionBlurPostProcessBlock";
+import { NodeRenderGraphConvolutionPostProcessBlock } from "core/FrameGraph/Node/Blocks/PostProcesses/convolutionPostProcessBlock";
+import { NodeRenderGraphSharpenPostProcessBlock } from "core/FrameGraph/Node/Blocks/PostProcesses/sharpenPostProcessBlock";
+import { NodeRenderGraphScreenSpaceCurvaturePostProcessBlock } from "core/FrameGraph/Node/Blocks/PostProcesses/screenSpaceCurvaturePostProcessBlock";
+
+/**
+ * Static class for BlockTools
+ */
+export class BlockTools {
+    public static GetBlockFromString(data: string, frameGraph: FrameGraph, scene: Scene) {
+        switch (data) {
+            case "TeleportInBlock":
+                return new NodeRenderGraphTeleportInBlock("Teleport In", frameGraph, scene);
+            case "TeleportOutBlock":
+                return new NodeRenderGraphTeleportOutBlock("Teleport Out", frameGraph, scene);
+            case "OutputBlock":
+                return new NodeRenderGraphOutputBlock("Output", frameGraph, scene);
+            case "ElbowBlock":
+                return new NodeRenderGraphElbowBlock("", frameGraph, scene);
+            case "ResourceContainerBlock":
+                return new NodeRenderGraphResourceContainerBlock("Resources", frameGraph, scene);
+            case "ExecuteBlock":
+                return new NodeRenderGraphExecuteBlock("Execute", frameGraph, scene);
+            case "UtilityLayerRendererBlock":
+                return new NodeRenderGraphUtilityLayerRendererBlock("Utility Layer", frameGraph, scene);
+            case "TextureBlock": {
+                return new NodeRenderGraphInputBlock("Texture", frameGraph, scene, NodeRenderGraphBlockConnectionPointTypes.Texture);
+            }
+            case "TextureBackBufferBlock": {
+                return new NodeRenderGraphInputBlock("Backbuffer color", frameGraph, scene, NodeRenderGraphBlockConnectionPointTypes.TextureBackBuffer);
+            }
+            case "TextureBackBufferDepthStencilBlock": {
+                return new NodeRenderGraphInputBlock(
+                    "Backbuffer depth/stencil",
+                    frameGraph,
+                    scene,
+                    NodeRenderGraphBlockConnectionPointTypes.TextureBackBufferDepthStencilAttachment
+                );
+            }
+            case "TextureDepthStencilBlock": {
+                return new NodeRenderGraphInputBlock("Depth/stencil texture", frameGraph, scene, NodeRenderGraphBlockConnectionPointTypes.TextureDepthStencilAttachment);
+            }
+            case "CameraBlock": {
+                return new NodeRenderGraphInputBlock("Camera", frameGraph, scene, NodeRenderGraphBlockConnectionPointTypes.Camera);
+            }
+            case "ObjectListBlock": {
+                return new NodeRenderGraphInputBlock("Object list", frameGraph, scene, NodeRenderGraphBlockConnectionPointTypes.ObjectList);
+            }
+            case "ShadowLightBlock": {
+                return new NodeRenderGraphInputBlock("Shadow light", frameGraph, scene, NodeRenderGraphBlockConnectionPointTypes.ShadowLight);
+            }
+            case "ClearBlock": {
+                return new NodeRenderGraphClearBlock("Clear", frameGraph, scene);
+            }
+            case "CopyTextureBlock": {
+                return new NodeRenderGraphCopyTextureBlock("Copy texture", frameGraph, scene);
+            }
+            case "GenerateMipmapsBlock": {
+                return new NodeRenderGraphGenerateMipmapsBlock("Generate mipmaps", frameGraph, scene);
+            }
+            case "BlackAndWhiteBlock": {
+                return new NodeRenderGraphBlackAndWhitePostProcessBlock("Black and White", frameGraph, scene);
+            }
+            case "BloomBlock": {
+                return new NodeRenderGraphBloomPostProcessBlock("Bloom", frameGraph, scene);
+            }
+            case "BlurBlock": {
+                return new NodeRenderGraphBlurPostProcessBlock("Blur", frameGraph, scene);
+            }
+            case "PassBlock": {
+                return new NodeRenderGraphPassPostProcessBlock("Pass", frameGraph, scene);
+            }
+            case "PassCubeBlock": {
+                return new NodeRenderGraphPassCubePostProcessBlock("Pass cube", frameGraph, scene);
+            }
+            case "GUIBlock": {
+                return new NodeRenderGraphGUIBlock("GUI", frameGraph, scene);
+            }
+            case "ObjectRendererBlock": {
+                return new NodeRenderGraphObjectRendererBlock("Object renderer", frameGraph, scene);
+            }
+            case "GeometryRendererBlock": {
+                return new NodeRenderGraphGeometryRendererBlock("Geometry renderer", frameGraph, scene);
+            }
+            case "TAAObjectRendererBlock": {
+                return new NodeRenderGraphTAAObjectRendererBlock("TAA Object renderer", frameGraph, scene);
+            }
+            case "CullBlock": {
+                return new NodeRenderGraphCullObjectsBlock("Cull", frameGraph, scene);
+            }
+            case "CircleOfConfusionBlock": {
+                return new NodeRenderGraphCircleOfConfusionPostProcessBlock("Circle of Confusion", frameGraph, scene);
+            }
+            case "DepthOfFieldBlock": {
+                return new NodeRenderGraphDepthOfFieldPostProcessBlock("Depth of Field", frameGraph, scene);
+            }
+            case "ExtractHighlightsBlock": {
+                return new NodeRenderGraphExtractHighlightsPostProcessBlock("Extract Highlights", frameGraph, scene);
+            }
+            case "ShadowGeneratorBlock": {
+                return new NodeRenderGraphShadowGeneratorBlock("Shadow Generator", frameGraph, scene);
+            }
+            case "CascadedShadowGeneratorBlock": {
+                return new NodeRenderGraphCascadedShadowGeneratorBlock("Cascaded Shadow Generator", frameGraph, scene);
+            }
+            case "GlowLayerBlock": {
+                return new NodeRenderGraphGlowLayerBlock("Glow Layer", frameGraph, scene);
+            }
+            case "HighlightLayerBlock": {
+                return new NodeRenderGraphHighlightLayerBlock("Highlight Layer", frameGraph, scene);
+            }
+            case "SSRBlock": {
+                return new NodeRenderGraphSSRPostProcessBlock("SSR", frameGraph, scene);
+            }
+            case "AnaglyphBlock": {
+                return new NodeRenderGraphAnaglyphPostProcessBlock("Anaglyph", frameGraph, scene);
+            }
+            case "ChromaticAberrationBlock": {
+                return new NodeRenderGraphChromaticAberrationPostProcessBlock("Chromatic Aberration", frameGraph, scene);
+            }
+            case "ImageProcessingBlock": {
+                return new NodeRenderGraphImageProcessingPostProcessBlock("Image Processing", frameGraph, scene);
+            }
+            case "FXAABlock": {
+                return new NodeRenderGraphFXAAPostProcessBlock("FXAA", frameGraph, scene);
+            }
+            case "GrainBlock": {
+                return new NodeRenderGraphGrainPostProcessBlock("Grain", frameGraph, scene);
+            }
+            case "MotionBlurBlock": {
+                return new NodeRenderGraphMotionBlurPostProcessBlock("Motion Blur", frameGraph, scene);
+            }
+            case "ConvolutionBlock": {
+                return new NodeRenderGraphConvolutionPostProcessBlock("Convolution", frameGraph, scene);
+            }
+            case "SharpenBlock": {
+                return new NodeRenderGraphSharpenPostProcessBlock("Sharpen", frameGraph, scene);
+            }
+            case "ScreenSpaceCurvatureBlock": {
+                return new NodeRenderGraphScreenSpaceCurvaturePostProcessBlock("Screen Space Curvature", frameGraph, scene);
+            }
+        }
+
+        return null;
+    }
+
+    public static GetColorFromConnectionNodeType(type: NodeRenderGraphBlockConnectionPointTypes) {
+        let color = "#964848";
+        switch (type) {
+            case NodeRenderGraphBlockConnectionPointTypes.ObjectList:
+                color = "#84995c";
+                break;
+            case NodeRenderGraphBlockConnectionPointTypes.Camera:
+                color = "#e24975";
+                break;
+            case NodeRenderGraphBlockConnectionPointTypes.Texture:
+                color = "#f28e0a";
+                break;
+            case NodeRenderGraphBlockConnectionPointTypes.TextureBackBuffer:
+                color = "#51dcc5";
+                break;
+            case NodeRenderGraphBlockConnectionPointTypes.TextureBackBufferDepthStencilAttachment:
+                color = "#51e5c4";
+                break;
+            case NodeRenderGraphBlockConnectionPointTypes.TextureDepthStencilAttachment:
+                color = "#51e593";
+                break;
+            case NodeRenderGraphBlockConnectionPointTypes.TextureViewDepth:
+            case NodeRenderGraphBlockConnectionPointTypes.TextureNormalizedViewDepth:
+                color = "#51e566";
+                break;
+            case NodeRenderGraphBlockConnectionPointTypes.TextureViewNormal:
+                color = "#7ee551";
+                break;
+            case NodeRenderGraphBlockConnectionPointTypes.TextureAlbedo:
+                color = "#b9e551";
+                break;
+            case NodeRenderGraphBlockConnectionPointTypes.TextureReflectivity:
+                color = "#e5af51";
+                break;
+            case NodeRenderGraphBlockConnectionPointTypes.TextureWorldPosition:
+                color = "#e58551";
+                break;
+            case NodeRenderGraphBlockConnectionPointTypes.TextureVelocity:
+                color = "#e55151";
+                break;
+            case NodeRenderGraphBlockConnectionPointTypes.TextureScreenDepth:
+                color = "#e55185";
+                break;
+            case NodeRenderGraphBlockConnectionPointTypes.TextureLocalPosition:
+                color = "#e551a8";
+                break;
+            case NodeRenderGraphBlockConnectionPointTypes.TextureWorldNormal:
+                color = "#e551d5";
+                break;
+            case NodeRenderGraphBlockConnectionPointTypes.TextureLinearVelocity:
+                color = "#c451e5";
+                break;
+            case NodeRenderGraphBlockConnectionPointTypes.ResourceContainer:
+                color = "#adad92";
+                break;
+            case NodeRenderGraphBlockConnectionPointTypes.ShadowGenerator:
+                color = "#495e77";
+                break;
+            case NodeRenderGraphBlockConnectionPointTypes.ShadowLight:
+                color = "#e08e4b";
+                break;
+            case NodeRenderGraphBlockConnectionPointTypes.BasedOnInput:
+                color = "#f28e0a"; // Used by the teleport blocks
+                break;
+            case NodeRenderGraphBlockConnectionPointTypes.AutoDetect: // Used by the elbow block
+                color = "#880000";
+                break;
+            case NodeRenderGraphBlockConnectionPointTypes.Object:
+                color = "#6174FA";
+                break;
+            default:
+                throw new Error("Unknown connection point type: " + type);
+        }
+
+        return color;
+    }
+
+    public static GetConnectionNodeTypeFromString(type: string) {
+        switch (type) {
+            case "Texture":
+                return NodeRenderGraphBlockConnectionPointTypes.Texture;
+            case "TextureBackBuffer":
+                return NodeRenderGraphBlockConnectionPointTypes.TextureBackBuffer;
+            case "TextureBackBufferDepthStencilAttachment":
+                return NodeRenderGraphBlockConnectionPointTypes.TextureBackBufferDepthStencilAttachment;
+            case "TextureDepthStencilAttachment":
+                return NodeRenderGraphBlockConnectionPointTypes.TextureDepthStencilAttachment;
+            case "Camera":
+                return NodeRenderGraphBlockConnectionPointTypes.Camera;
+            case "ObjectList":
+                return NodeRenderGraphBlockConnectionPointTypes.ObjectList;
+            case "TextureViewDepth":
+                return NodeRenderGraphBlockConnectionPointTypes.TextureViewDepth;
+            case "TextureNormalizedViewDepth":
+                return NodeRenderGraphBlockConnectionPointTypes.TextureNormalizedViewDepth;
+            case "TextureNormal":
+                return NodeRenderGraphBlockConnectionPointTypes.TextureViewNormal;
+            case "TextureAlbedo":
+                return NodeRenderGraphBlockConnectionPointTypes.TextureAlbedo;
+            case "TextureReflectivity":
+                return NodeRenderGraphBlockConnectionPointTypes.TextureReflectivity;
+            case "TexturePosition":
+                return NodeRenderGraphBlockConnectionPointTypes.TextureWorldPosition;
+            case "TextureVelocity":
+                return NodeRenderGraphBlockConnectionPointTypes.TextureVelocity;
+            case "TextureScreenDepth":
+                return NodeRenderGraphBlockConnectionPointTypes.TextureScreenDepth;
+            case "TextureLocalPosition":
+                return NodeRenderGraphBlockConnectionPointTypes.TextureLocalPosition;
+            case "TextureWorldNormal":
+                return NodeRenderGraphBlockConnectionPointTypes.TextureWorldNormal;
+            case "TextureLinearVelocity":
+                return NodeRenderGraphBlockConnectionPointTypes.TextureLinearVelocity;
+            case "ResourceContainer":
+                return NodeRenderGraphBlockConnectionPointTypes.ResourceContainer;
+            case "ShadowGenerator":
+                return NodeRenderGraphBlockConnectionPointTypes.ShadowGenerator;
+            case "ShadowLight":
+                return NodeRenderGraphBlockConnectionPointTypes.ShadowLight;
+        }
+
+        return NodeRenderGraphBlockConnectionPointTypes.AutoDetect;
+    }
+
+    public static GetStringFromConnectionNodeType(type: NodeRenderGraphBlockConnectionPointTypes) {
+        switch (type) {
+            case NodeRenderGraphBlockConnectionPointTypes.Texture:
+                return "Texture";
+            case NodeRenderGraphBlockConnectionPointTypes.TextureBackBuffer:
+                return "TextureBackBuffer";
+            case NodeRenderGraphBlockConnectionPointTypes.TextureBackBufferDepthStencilAttachment:
+                return "TextureBackBufferDepthStencilAttachment";
+            case NodeRenderGraphBlockConnectionPointTypes.TextureDepthStencilAttachment:
+                return "TextureDepthStencilAttachment";
+            case NodeRenderGraphBlockConnectionPointTypes.Camera:
+                return "Camera";
+            case NodeRenderGraphBlockConnectionPointTypes.ObjectList:
+                return "ObjectList";
+            case NodeRenderGraphBlockConnectionPointTypes.TextureViewDepth:
+                return "TextureViewDepth";
+            case NodeRenderGraphBlockConnectionPointTypes.TextureNormalizedViewDepth:
+                return "TextureNormalizedViewDepth";
+            case NodeRenderGraphBlockConnectionPointTypes.TextureViewNormal:
+                return "TextureNormal";
+            case NodeRenderGraphBlockConnectionPointTypes.TextureAlbedo:
+                return "TextureAlbedo";
+            case NodeRenderGraphBlockConnectionPointTypes.TextureReflectivity:
+                return "TextureReflectivity";
+            case NodeRenderGraphBlockConnectionPointTypes.TextureWorldPosition:
+                return "TexturePosition";
+            case NodeRenderGraphBlockConnectionPointTypes.TextureVelocity:
+                return "TextureVelocity";
+            case NodeRenderGraphBlockConnectionPointTypes.TextureScreenDepth:
+                return "TextureScreenDepth";
+            case NodeRenderGraphBlockConnectionPointTypes.TextureLocalPosition:
+                return "TextureLocalPosition";
+            case NodeRenderGraphBlockConnectionPointTypes.TextureWorldNormal:
+                return "TextureWorldNormal";
+            case NodeRenderGraphBlockConnectionPointTypes.TextureLinearVelocity:
+                return "TextureLinearVelocity";
+            case NodeRenderGraphBlockConnectionPointTypes.ResourceContainer:
+                return "ResourceContainer";
+            case NodeRenderGraphBlockConnectionPointTypes.ShadowGenerator:
+                return "ShadowGenerator";
+            case NodeRenderGraphBlockConnectionPointTypes.ShadowLight:
+                return "ShadowLight";
+        }
+
+        return "";
+    }
+}