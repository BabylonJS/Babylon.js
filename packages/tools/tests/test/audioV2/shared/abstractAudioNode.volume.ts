import { EvaluateAbstractAudioNodeTestAsync } from "../utils/abstractAudioNode.utils";
import type { AudioNodeType } from "../utils/audioV2.utils";
import { Channel, EvaluateAudioContextType, EvaluateErrorMessageAsync, EvaluateVolumesAtTimeAsync, VolumePrecision } from "../utils/audioV2.utils";

import { expect, test } from "@playwright/test";

export const AddSharedAbstractAudioNodeVolumeTests = (audioNodeType: AudioNodeType) => {
    test.describe(`${audioNodeType} volume`, () => {
        test("Volume should default to 1 and play sound at 1x volume", async ({ page }) => {
            await EvaluateAbstractAudioNodeTestAsync(page, audioNodeType, async ({ audioNodeType }) => {
                await AudioV2Test.CreateAudioEngineAsync(audioNodeType);
                const { sound } = await AudioV2Test.CreateAbstractSoundAndOutputNodeAsync(audioNodeType, audioTestConfig.pulseTrainSoundFile);

                sound.play();
                await AudioV2Test.WaitAsync(1, () => {
                    sound.stop();
                });
            });

            const volumes = await EvaluateVolumesAtTimeAsync(page, 0.5);

            expect(volumes[Channel.L]).toBeCloseTo(1, VolumePrecision);
        });

        test("Setting `volume` to 0.5 should play sound at 0.5x volume", async ({ page }) => {
            await EvaluateAbstractAudioNodeTestAsync(page, audioNodeType, async ({ audioNodeType }) => {
                await AudioV2Test.CreateAudioEngineAsync(audioNodeType);
                const { sound, outputNode } = await AudioV2Test.CreateAbstractSoundAndOutputNodeAsync(audioNodeType, audioTestConfig.pulseTrainSoundFile);

                outputNode.volume = 0.5;
                sound.play();
                await AudioV2Test.WaitAsync(1, () => {
                    sound.stop();
                });
            });

            const volumes = await EvaluateVolumesAtTimeAsync(page, 0.5);

            expect(volumes[Channel.L]).toBeCloseTo(0.5, VolumePrecision);
        });

        test("Setting `volume` to 2 should play sound at 2x volume", async ({ page }) => {
            await EvaluateAbstractAudioNodeTestAsync(page, audioNodeType, async ({ audioNodeType }) => {
                await AudioV2Test.CreateAudioEngineAsync(audioNodeType);
                const { sound, outputNode } = await AudioV2Test.CreateAbstractSoundAndOutputNodeAsync(audioNodeType, audioTestConfig.pulseTrainSoundFile);

                outputNode.volume = 2;
                sound.play();
                await AudioV2Test.WaitAsync(1, () => {
                    sound.stop();
                });
            });

            const volumes = await EvaluateVolumesAtTimeAsync(page, 0.5);

            expect(volumes[Channel.L]).toBeCloseTo(2, 0);
        });

        test("Calling `setVolume` with value 0.5 should play sound at 0.5x volume", async ({ page }) => {
            await EvaluateAbstractAudioNodeTestAsync(page, audioNodeType, async ({ audioNodeType }) => {
                await AudioV2Test.CreateAudioEngineAsync(audioNodeType);
                const { sound, outputNode } = await AudioV2Test.CreateAbstractSoundAndOutputNodeAsync(audioNodeType, audioTestConfig.pulseTrainSoundFile);

                outputNode.setVolume(0.5);
                sound.play();
                await AudioV2Test.WaitAsync(1, () => {
                    sound.stop();
                });
            });

            const volumes = await EvaluateVolumesAtTimeAsync(page, 0.5);

            expect(volumes[Channel.L]).toBeCloseTo(0.5, VolumePrecision);
        });

        test("Calling `setVolume` with value 2 should play sound at 2x volume", async ({ page }) => {
            await EvaluateAbstractAudioNodeTestAsync(page, audioNodeType, async ({ audioNodeType }) => {
                await AudioV2Test.CreateAudioEngineAsync(audioNodeType);
                const { sound, outputNode } = await AudioV2Test.CreateAbstractSoundAndOutputNodeAsync(audioNodeType, audioTestConfig.pulseTrainSoundFile);

                outputNode.setVolume(2);
                sound.play();
                await AudioV2Test.WaitAsync(1, () => {
                    sound.stop();
                });
            });

            const volumes = await EvaluateVolumesAtTimeAsync(page, 0.5);

            if ((await EvaluateAudioContextType(page)) === "Offline") {
                expect(volumes[Channel.L]).toBeCloseTo(2, VolumePrecision);
            } else {
                // Expect larger range due to timing variations.
                expect(volumes[Channel.L]).toBeGreaterThanOrEqual(1.9);
                expect(volumes[Channel.L]).toBeLessThanOrEqual(2.1);
            }
        });

        test.describe("Default ramp", () => {
            test("Ramping volume from 0 to 1 over 1 second should play sound at 0.1x volume at 0.1 seconds with default linear shape", async ({ page }) => {
                await EvaluateAbstractAudioNodeTestAsync(page, audioNodeType, async ({ audioNodeType }) => {
                    await AudioV2Test.CreateAudioEngineAsync(audioNodeType, undefined, { volume: audioNodeType === "AudioEngineV2" ? 0 : 1 });
                    const { sound, outputNode } = await AudioV2Test.CreateAbstractSoundAndOutputNodeAsync(audioNodeType, audioTestConfig.pulseTrainSoundFile, {
                        volume: audioNodeType !== "AudioEngineV2" ? 0 : 1,
                    });

                    outputNode.setVolume(1, { duration: 1 });
                    sound.play();
                    await AudioV2Test.WaitAsync(1, () => {
                        sound.stop();
                    });
                });

                const volumes = await EvaluateVolumesAtTimeAsync(page, 0.1);

                expect(volumes[Channel.L]).toBeCloseTo(0.1, VolumePrecision);
            });

            test("Ramping volume from 0 to 1 over 1 second should play sound at 0.5x volume at 0.5 seconds with default linear shape", async ({ page }) => {
                await EvaluateAbstractAudioNodeTestAsync(page, audioNodeType, async ({ audioNodeType }) => {
                    await AudioV2Test.CreateAudioEngineAsync(audioNodeType, undefined, { volume: audioNodeType === "AudioEngineV2" ? 0 : 1 });
                    const { sound, outputNode } = await AudioV2Test.CreateAbstractSoundAndOutputNodeAsync(audioNodeType, audioTestConfig.pulseTrainSoundFile, {
                        volume: audioNodeType !== "AudioEngineV2" ? 0 : 1,
                    });

                    outputNode.setVolume(1, { duration: 1 });
                    sound.play();
                    await AudioV2Test.WaitAsync(1, () => {
                        sound.stop();
                    });
                });

                const volumes = await EvaluateVolumesAtTimeAsync(page, 0.5);

                expect(volumes[Channel.L]).toBeCloseTo(0.5, VolumePrecision);
            });

            test("Ramping volume from 0 to 1 over 1 second should play sound at 0.9x volume at 0.9 seconds with default linear shape", async ({ page }) => {
                await EvaluateAbstractAudioNodeTestAsync(page, audioNodeType, async ({ audioNodeType }) => {
                    await AudioV2Test.CreateAudioEngineAsync(audioNodeType, undefined, { volume: audioNodeType === "AudioEngineV2" ? 0 : 1 });
                    const { sound, outputNode } = await AudioV2Test.CreateAbstractSoundAndOutputNodeAsync(audioNodeType, audioTestConfig.pulseTrainSoundFile, {
                        volume: audioNodeType !== "AudioEngineV2" ? 0 : 1,
                    });

                    outputNode.setVolume(1, { duration: 1 });
                    sound.play();
                    await AudioV2Test.WaitAsync(1, () => {
                        sound.stop();
                    });
                });

                const volumes = await EvaluateVolumesAtTimeAsync(page, 0.9);

                expect(volumes[Channel.L]).toBeCloseTo(0.9, VolumePrecision);
            });

            test("Ramping volume from 1 to 0 over 1 second should play sound at 0.9x volume at 0.1 seconds with default linear shape", async ({ page }) => {
                await EvaluateAbstractAudioNodeTestAsync(page, audioNodeType, async ({ audioNodeType }) => {
                    await AudioV2Test.CreateAudioEngineAsync(audioNodeType, undefined, { volume: 1 });
                    const { sound, outputNode } = await AudioV2Test.CreateAbstractSoundAndOutputNodeAsync(audioNodeType, audioTestConfig.pulseTrainSoundFile, {
                        volume: 1,
                    });

                    outputNode.setVolume(0, { duration: 1 });
                    sound.play();
                    await AudioV2Test.WaitAsync(1, () => {
                        sound.stop();
                    });
                });

                const volumes = await EvaluateVolumesAtTimeAsync(page, 0.1);

                expect(volumes[Channel.L]).toBeCloseTo(0.9, VolumePrecision);
            });

            test("Ramping volume from 1 to 0 over 1 second should play sound at 0.5x volume at 0.5 seconds with default linear shape", async ({ page }) => {
                await EvaluateAbstractAudioNodeTestAsync(page, audioNodeType, async ({ audioNodeType }) => {
                    await AudioV2Test.CreateAudioEngineAsync(audioNodeType, undefined, { volume: 1 });
                    const { sound, outputNode } = await AudioV2Test.CreateAbstractSoundAndOutputNodeAsync(audioNodeType, audioTestConfig.pulseTrainSoundFile, {
                        volume: 1,
                    });

                    outputNode.setVolume(0, { duration: 1 });
                    sound.play();
                    await AudioV2Test.WaitAsync(1, () => {
                        sound.stop();
                    });
                });

                const volumes = await EvaluateVolumesAtTimeAsync(page, 0.5);

                expect(volumes[Channel.L]).toBeCloseTo(0.5, VolumePrecision);
            });

            test("Ramping volume from 1 to 0 over 1 second should play sound at 0.1x volume at 0.9 seconds with default linear shape", async ({ page }) => {
                await EvaluateAbstractAudioNodeTestAsync(page, audioNodeType, async ({ audioNodeType }) => {
                    await AudioV2Test.CreateAudioEngineAsync(audioNodeType, undefined, { volume: 1 });
                    const { sound, outputNode } = await AudioV2Test.CreateAbstractSoundAndOutputNodeAsync(audioNodeType, audioTestConfig.pulseTrainSoundFile, {
                        volume: 1,
                    });

                    outputNode.setVolume(0, { duration: 1 });
                    sound.play();
                    await AudioV2Test.WaitAsync(1, () => {
                        sound.stop();
                    });
                });

                const volumes = await EvaluateVolumesAtTimeAsync(page, 0.9);

                expect(volumes[Channel.L]).toBeCloseTo(0.1, VolumePrecision);
            });
        });

        test.describe("Linear ramp", () => {
            test("Ramping volume from 0 to 1 over 1 second should play sound at 0.1x volume at 0.1 seconds shape set to linear", async ({ page }) => {
                await EvaluateAbstractAudioNodeTestAsync(page, audioNodeType, async ({ audioNodeType }) => {
                    await AudioV2Test.CreateAudioEngineAsync(audioNodeType, undefined, { volume: audioNodeType === "AudioEngineV2" ? 0 : 1 });
                    const { sound, outputNode } = await AudioV2Test.CreateAbstractSoundAndOutputNodeAsync(audioNodeType, audioTestConfig.pulseTrainSoundFile, {
                        volume: audioNodeType !== "AudioEngineV2" ? 0 : 1,
                    });

                    outputNode.setVolume(1, { duration: 1, shape: BABYLON.AudioParameterRampShape.Linear });
                    sound.play();
                    await AudioV2Test.WaitAsync(1, () => {
                        sound.stop();
                    });
                });

                const volumes = await EvaluateVolumesAtTimeAsync(page, 0.1);

                expect(volumes[Channel.L]).toBeCloseTo(0.1, VolumePrecision);
            });

            test("Ramping volume from 0 to 1 over 1 second should play sound at 0.5x volume at 0.5 seconds with shape set to linear", async ({ page }) => {
                await EvaluateAbstractAudioNodeTestAsync(page, audioNodeType, async ({ audioNodeType }) => {
                    await AudioV2Test.CreateAudioEngineAsync(audioNodeType, undefined, { volume: audioNodeType === "AudioEngineV2" ? 0 : 1 });
                    const { sound, outputNode } = await AudioV2Test.CreateAbstractSoundAndOutputNodeAsync(audioNodeType, audioTestConfig.pulseTrainSoundFile, {
                        volume: audioNodeType !== "AudioEngineV2" ? 0 : 1,
                    });

                    outputNode.setVolume(1, { duration: 1, shape: BABYLON.AudioParameterRampShape.Linear });
                    sound.play();
                    await AudioV2Test.WaitAsync(1, () => {
                        sound.stop();
                    });
                });

                const volumes = await EvaluateVolumesAtTimeAsync(page, 0.5);

                expect(volumes[Channel.L]).toBeCloseTo(0.5, VolumePrecision);
            });

            test("Ramping volume from 0 to 1 over 1 second should play sound at 0.9x volume at 0.9 seconds with shape set to linear", async ({ page }) => {
                await EvaluateAbstractAudioNodeTestAsync(page, audioNodeType, async ({ audioNodeType }) => {
                    await AudioV2Test.CreateAudioEngineAsync(audioNodeType, undefined, { volume: audioNodeType === "AudioEngineV2" ? 0 : 1 });
                    const { sound, outputNode } = await AudioV2Test.CreateAbstractSoundAndOutputNodeAsync(audioNodeType, audioTestConfig.pulseTrainSoundFile, {
                        volume: audioNodeType !== "AudioEngineV2" ? 0 : 1,
                    });

                    outputNode.setVolume(1, { duration: 1, shape: BABYLON.AudioParameterRampShape.Linear });
                    sound.play();
                    await AudioV2Test.WaitAsync(1, () => {
                        sound.stop();
                    });
                });

                const volumes = await EvaluateVolumesAtTimeAsync(page, 0.9);

                expect(volumes[Channel.L]).toBeCloseTo(0.9, VolumePrecision);
            });

            test("Ramping volume from 1 to 0 over 1 second should play sound at 0.9x volume at 0.1 seconds with shape set to linear", async ({ page }) => {
                await EvaluateAbstractAudioNodeTestAsync(page, audioNodeType, async ({ audioNodeType }) => {
                    await AudioV2Test.CreateAudioEngineAsync(audioNodeType, undefined, { volume: 1 });
                    const { sound, outputNode } = await AudioV2Test.CreateAbstractSoundAndOutputNodeAsync(audioNodeType, audioTestConfig.pulseTrainSoundFile, {
                        volume: 1,
                    });

                    outputNode.setVolume(0, { duration: 1, shape: BABYLON.AudioParameterRampShape.Linear });
                    sound.play();
                    await AudioV2Test.WaitAsync(1, () => {
                        sound.stop();
                    });
                });

<<<<<<< HEAD
                const volumes = await EvaluateVolumesAtTimeAsync(page, 0.25);

                expect(volumes[Channel.L]).toBeCloseTo(0.75, VolumePrecision);
=======
                const volumes = await EvaluateVolumesAtTimeAsync(page, 0.1);

                expect(volumes[Channel.L]).toBeCloseTo(0.9, VolumePrecision);
>>>>>>> e5ae1763
            });

            test("Ramping volume from 1 to 0 over 1 second should play sound at 0.5x volume at 0.5 seconds with shape set to linear", async ({ page }) => {
                await EvaluateAbstractAudioNodeTestAsync(page, audioNodeType, async ({ audioNodeType }) => {
                    await AudioV2Test.CreateAudioEngineAsync(audioNodeType, undefined, { volume: 1 });
                    const { sound, outputNode } = await AudioV2Test.CreateAbstractSoundAndOutputNodeAsync(audioNodeType, audioTestConfig.pulseTrainSoundFile, {
                        volume: 1,
                    });

                    outputNode.setVolume(0, { duration: 1, shape: BABYLON.AudioParameterRampShape.Linear });
                    sound.play();
                    await AudioV2Test.WaitAsync(1, () => {
                        sound.stop();
                    });
                });

                const volumes = await EvaluateVolumesAtTimeAsync(page, 0.5);

                expect(volumes[Channel.L]).toBeCloseTo(0.5, VolumePrecision);
            });

            test("Ramping volume from 1 to 0 over 1 second should play sound at 0.1x volume at 0.9 seconds with shape set to linear", async ({ page }) => {
                await EvaluateAbstractAudioNodeTestAsync(page, audioNodeType, async ({ audioNodeType }) => {
                    await AudioV2Test.CreateAudioEngineAsync(audioNodeType, undefined, { volume: 1 });
                    const { sound, outputNode } = await AudioV2Test.CreateAbstractSoundAndOutputNodeAsync(audioNodeType, audioTestConfig.pulseTrainSoundFile, {
                        volume: 1,
                    });

                    outputNode.setVolume(0, { duration: 1, shape: BABYLON.AudioParameterRampShape.Linear });
                    sound.play();
                    await AudioV2Test.WaitAsync(1, () => {
                        sound.stop();
                    });
                });

                const volumes = await EvaluateVolumesAtTimeAsync(page, 0.9);

                expect(volumes[Channel.L]).toBeCloseTo(0.1, VolumePrecision);
            });
        });

        test.describe("Exponential ramp", () => {
            test("Ramping volume from 0 to 1 over 1 second should play sound at 0 volume at 0.1 seconds shape set to exponential", async ({ page }) => {
                await EvaluateAbstractAudioNodeTestAsync(page, audioNodeType, async ({ audioNodeType }) => {
                    await AudioV2Test.CreateAudioEngineAsync(audioNodeType, undefined, { volume: audioNodeType === "AudioEngineV2" ? 0 : 1 });
                    const { sound, outputNode } = await AudioV2Test.CreateAbstractSoundAndOutputNodeAsync(audioNodeType, audioTestConfig.pulseTrainSoundFile, {
                        volume: audioNodeType !== "AudioEngineV2" ? 0 : 1,
                    });

                    outputNode.setVolume(1, { duration: 1, shape: BABYLON.AudioParameterRampShape.Exponential });
                    sound.play();
                    await AudioV2Test.WaitAsync(1, () => {
                        sound.stop();
                    });
                });

                const volumes = await EvaluateVolumesAtTimeAsync(page, 0.1);

<<<<<<< HEAD
                expect(volumes[Channel.L]).toBeCloseTo(0.0, VolumePrecision);
=======
                expect(volumes[Channel.L]).toBeCloseTo(0, VolumePrecision);
>>>>>>> e5ae1763
            });

            test("Ramping volume from 0 to 1 over 1 second should play sound at 0 volume at 0.5 seconds with shape set to exponential", async ({ page }) => {
                await EvaluateAbstractAudioNodeTestAsync(page, audioNodeType, async ({ audioNodeType }) => {
                    await AudioV2Test.CreateAudioEngineAsync(audioNodeType, undefined, { volume: audioNodeType === "AudioEngineV2" ? 0 : 1 });
                    const { sound, outputNode } = await AudioV2Test.CreateAbstractSoundAndOutputNodeAsync(audioNodeType, audioTestConfig.pulseTrainSoundFile, {
                        volume: audioNodeType !== "AudioEngineV2" ? 0 : 1,
                    });

                    outputNode.setVolume(1, { duration: 1, shape: BABYLON.AudioParameterRampShape.Exponential });
                    sound.play();
                    await AudioV2Test.WaitAsync(1, () => {
                        sound.stop();
                    });
                });

                const volumes = await EvaluateVolumesAtTimeAsync(page, 0.5);

                expect(volumes[Channel.L]).toBeCloseTo(0, VolumePrecision);
            });

            test("Ramping volume from 0 to 1 over 1 second should play sound at 0.3x volume at 0.9 seconds with shape set to exponential", async ({ page }) => {
                await EvaluateAbstractAudioNodeTestAsync(page, audioNodeType, async ({ audioNodeType }) => {
                    await AudioV2Test.CreateAudioEngineAsync(audioNodeType, undefined, { volume: audioNodeType === "AudioEngineV2" ? 0 : 1 });
                    const { sound, outputNode } = await AudioV2Test.CreateAbstractSoundAndOutputNodeAsync(audioNodeType, audioTestConfig.pulseTrainSoundFile, {
                        volume: audioNodeType !== "AudioEngineV2" ? 0 : 1,
                    });

                    outputNode.setVolume(1, { duration: 1, shape: BABYLON.AudioParameterRampShape.Exponential });
                    sound.play();
                    await AudioV2Test.WaitAsync(1, () => {
                        sound.stop();
                    });
                });

                const volumes = await EvaluateVolumesAtTimeAsync(page, 0.9);

                expect(volumes[Channel.L]).toBeCloseTo(0.3, VolumePrecision);
            });

<<<<<<< HEAD
            test("Ramping volume from 1 to 0 over 1 second should play sound at 1x volume at 0.1 seconds with shape set to exponential", async ({ page }) => {
=======
            test("Ramping volume from 1 to 0 over 1 second should play sound at 0.3x volume at 0.1 seconds with shape set to exponential", async ({ page }) => {
>>>>>>> e5ae1763
                await EvaluateAbstractAudioNodeTestAsync(page, audioNodeType, async ({ audioNodeType }) => {
                    await AudioV2Test.CreateAudioEngineAsync(audioNodeType, undefined, { volume: 1 });
                    const { sound, outputNode } = await AudioV2Test.CreateAbstractSoundAndOutputNodeAsync(audioNodeType, audioTestConfig.pulseTrainSoundFile, {
                        volume: 1,
                    });

                    outputNode.setVolume(0, { duration: 1, shape: BABYLON.AudioParameterRampShape.Exponential });
                    sound.play();
                    await AudioV2Test.WaitAsync(1, () => {
                        sound.stop();
                    });
                });

                const volumes = await EvaluateVolumesAtTimeAsync(page, 0.1);

<<<<<<< HEAD
                expect(volumes[Channel.L]).toBeCloseTo(1, VolumePrecision);
            });

            test("Ramping volume from 1 to 0 over 1 second should play sound at 1x volume at 0.5 seconds with shape set to exponential", async ({ page }) => {
=======
                if ((await EvaluateAudioContextType(page)) === "Offline") {
                    expect(volumes[Channel.L]).toBeCloseTo(0.3, VolumePrecision);
                } else {
                    // Expect larger range due to timing variations.
                    expect(volumes[Channel.L]).toBeGreaterThan(0.25);
                    expect(volumes[Channel.L]).toBeLessThan(0.36);
                }
            });

            test("Ramping volume from 1 to 0 over 1 second should play sound at close to 0 volume at 0.5 seconds with shape set to exponential", async ({ page }) => {
>>>>>>> e5ae1763
                await EvaluateAbstractAudioNodeTestAsync(page, audioNodeType, async ({ audioNodeType }) => {
                    await AudioV2Test.CreateAudioEngineAsync(audioNodeType, undefined, { volume: 1 });
                    const { sound, outputNode } = await AudioV2Test.CreateAbstractSoundAndOutputNodeAsync(audioNodeType, audioTestConfig.pulseTrainSoundFile, {
                        volume: 1,
                    });

                    outputNode.setVolume(0, { duration: 1, shape: BABYLON.AudioParameterRampShape.Exponential });
                    sound.play();
                    await AudioV2Test.WaitAsync(1, () => {
                        sound.stop();
                    });
                });

                const volumes = await EvaluateVolumesAtTimeAsync(page, 0.5);

<<<<<<< HEAD
                expect(volumes[Channel.L]).toBeCloseTo(1, VolumePrecision);
            });

            test("Ramping volume from 1 to 0 over 1 second should play sound at 0.7x volume at 0.9 seconds with shape set to exponential", async ({ page }) => {
=======
                expect(volumes[Channel.L]).toBeCloseTo(0, VolumePrecision);
            });

            test("Ramping volume from 1 to 0 over 1 second should play sound at close to 0 volume at 0.9 seconds with shape set to exponential", async ({ page }) => {
>>>>>>> e5ae1763
                await EvaluateAbstractAudioNodeTestAsync(page, audioNodeType, async ({ audioNodeType }) => {
                    await AudioV2Test.CreateAudioEngineAsync(audioNodeType, undefined, { volume: 1 });
                    const { sound, outputNode } = await AudioV2Test.CreateAbstractSoundAndOutputNodeAsync(audioNodeType, audioTestConfig.pulseTrainSoundFile, {
                        volume: 1,
                    });

                    outputNode.setVolume(0, { duration: 1, shape: BABYLON.AudioParameterRampShape.Exponential });
                    sound.play();
                    await AudioV2Test.WaitAsync(1, () => {
                        sound.stop();
                    });
                });

                const volumes = await EvaluateVolumesAtTimeAsync(page, 0.9);

<<<<<<< HEAD
                if ((await EvaluateAudioContextType(page)) === "Offline") {
                    expect(volumes[Channel.L]).toBeCloseTo(0.7, VolumePrecision);
                } else {
                    // Expect larger range due to timing variations.
                    expect(volumes[Channel.L]).toBeGreaterThan(0.65);
                    expect(volumes[Channel.L]).toBeLessThan(0.76);
                }
=======
                expect(volumes[Channel.L]).toBeCloseTo(0, VolumePrecision);
>>>>>>> e5ae1763
            });
        });

        test.describe("Logarithmic ramp", () => {
<<<<<<< HEAD
            test("Ramping volume from 0 to 1 over 1 second should play sound at 0 volume at 0.1 seconds shape set to logarithmic", async ({ page }) => {
=======
            test("Ramping volume from 0 to 1 over 1 second should play sound at 0.5x volume at 0.1 seconds shape set to logarithmic", async ({ page }) => {
>>>>>>> e5ae1763
                await EvaluateAbstractAudioNodeTestAsync(page, audioNodeType, async ({ audioNodeType }) => {
                    await AudioV2Test.CreateAudioEngineAsync(audioNodeType, undefined, { volume: audioNodeType === "AudioEngineV2" ? 0 : 1 });
                    const { sound, outputNode } = await AudioV2Test.CreateAbstractSoundAndOutputNodeAsync(audioNodeType, audioTestConfig.pulseTrainSoundFile, {
                        volume: audioNodeType !== "AudioEngineV2" ? 0 : 1,
                    });

                    outputNode.setVolume(1, { duration: 1, shape: BABYLON.AudioParameterRampShape.Logarithmic });
                    sound.play();
                    await AudioV2Test.WaitAsync(1, () => {
                        sound.stop();
                    });
                });

                const volumes = await EvaluateVolumesAtTimeAsync(page, 0.1);

                expect(volumes[Channel.L]).toBeCloseTo(0.5, VolumePrecision);
            });

<<<<<<< HEAD
            test("Ramping volume from 0 to 1 over 1 second should play sound at 0 volume at 0.5 seconds with shape set to logarithmic", async ({ page }) => {
=======
            test("Ramping volume from 0 to 1 over 1 second should play sound at 0.85x volume at 0.5 seconds with shape set to logarithmic", async ({ page }) => {
>>>>>>> e5ae1763
                await EvaluateAbstractAudioNodeTestAsync(page, audioNodeType, async ({ audioNodeType }) => {
                    await AudioV2Test.CreateAudioEngineAsync(audioNodeType, undefined, { volume: audioNodeType === "AudioEngineV2" ? 0 : 1 });
                    const { sound, outputNode } = await AudioV2Test.CreateAbstractSoundAndOutputNodeAsync(audioNodeType, audioTestConfig.pulseTrainSoundFile, {
                        volume: audioNodeType !== "AudioEngineV2" ? 0 : 1,
                    });

                    outputNode.setVolume(1, { duration: 1, shape: BABYLON.AudioParameterRampShape.Logarithmic });
                    sound.play();
                    await AudioV2Test.WaitAsync(1, () => {
                        sound.stop();
                    });
                });

                const volumes = await EvaluateVolumesAtTimeAsync(page, 0.5);

                expect(volumes[Channel.L]).toBeCloseTo(0.85, VolumePrecision);
            });

<<<<<<< HEAD
            test("Ramping volume from 0 to 1 over 1 second should play sound at 0.3x volume at 0.9 seconds with shape set to logarithmic", async ({ page }) => {
=======
            test("Ramping volume from 0 to 1 over 1 second should play sound at 1x volume at 0.9 seconds with shape set to logarithmic", async ({ page }) => {
>>>>>>> e5ae1763
                await EvaluateAbstractAudioNodeTestAsync(page, audioNodeType, async ({ audioNodeType }) => {
                    await AudioV2Test.CreateAudioEngineAsync(audioNodeType, undefined, { volume: audioNodeType === "AudioEngineV2" ? 0 : 1 });
                    const { sound, outputNode } = await AudioV2Test.CreateAbstractSoundAndOutputNodeAsync(audioNodeType, audioTestConfig.pulseTrainSoundFile, {
                        volume: audioNodeType !== "AudioEngineV2" ? 0 : 1,
                    });

                    outputNode.setVolume(1, { duration: 1, shape: BABYLON.AudioParameterRampShape.Logarithmic });
                    sound.play();
                    await AudioV2Test.WaitAsync(1, () => {
                        sound.stop();
                    });
                });

                const volumes = await EvaluateVolumesAtTimeAsync(page, 0.9);

                expect(volumes[Channel.L]).toBeCloseTo(1, VolumePrecision);
            });

            test("Ramping volume from 1 to 0 over 1 second should play sound at 1x volume at 0.1 seconds with shape set to logarithmic", async ({ page }) => {
                await EvaluateAbstractAudioNodeTestAsync(page, audioNodeType, async ({ audioNodeType }) => {
                    await AudioV2Test.CreateAudioEngineAsync(audioNodeType, undefined, { volume: 1 });
                    const { sound, outputNode } = await AudioV2Test.CreateAbstractSoundAndOutputNodeAsync(audioNodeType, audioTestConfig.pulseTrainSoundFile, {
                        volume: 1,
                    });

                    outputNode.setVolume(0, { duration: 1, shape: BABYLON.AudioParameterRampShape.Logarithmic });
                    sound.play();
                    await AudioV2Test.WaitAsync(1, () => {
                        sound.stop();
                    });
                });

                const volumes = await EvaluateVolumesAtTimeAsync(page, 0.1);

<<<<<<< HEAD
                expect(volumes[Channel.L]).toBeCloseTo(0.5, VolumePrecision);
            });

            test("Ramping volume from 1 to 0 over 1 second should play sound at 1x volume at 0.5 seconds with shape set to logarithmic", async ({ page }) => {
=======
                expect(volumes[Channel.L]).toBeCloseTo(1, VolumePrecision);
            });

            test("Ramping volume from 1 to 0 over 1 second should play sound at 0.85x volume at 0.5 seconds with shape set to logarithmic", async ({ page }) => {
>>>>>>> e5ae1763
                await EvaluateAbstractAudioNodeTestAsync(page, audioNodeType, async ({ audioNodeType }) => {
                    await AudioV2Test.CreateAudioEngineAsync(audioNodeType, undefined, { volume: 1 });
                    const { sound, outputNode } = await AudioV2Test.CreateAbstractSoundAndOutputNodeAsync(audioNodeType, audioTestConfig.pulseTrainSoundFile, {
                        volume: 1,
                    });

                    outputNode.setVolume(0, { duration: 1, shape: BABYLON.AudioParameterRampShape.Logarithmic });
                    sound.play();
                    await AudioV2Test.WaitAsync(1, () => {
                        sound.stop();
                    });
                });

                const volumes = await EvaluateVolumesAtTimeAsync(page, 0.5);

<<<<<<< HEAD
                expect(volumes[Channel.L]).toBeCloseTo(0.15, VolumePrecision);
            });

            test("Ramping volume from 1 to 0 over 1 second should play sound at 0.7x volume at 0.9 seconds with shape set to logarithmic", async ({ page }) => {
=======
                expect(volumes[Channel.L]).toBeCloseTo(0.85, VolumePrecision);
            });

            test("Ramping volume from 1 to 0 over 1 second should play sound at 0.5x volume at 0.9 seconds with shape set to logarithmic", async ({ page }) => {
>>>>>>> e5ae1763
                await EvaluateAbstractAudioNodeTestAsync(page, audioNodeType, async ({ audioNodeType }) => {
                    await AudioV2Test.CreateAudioEngineAsync(audioNodeType, undefined, { volume: 1 });
                    const { sound, outputNode } = await AudioV2Test.CreateAbstractSoundAndOutputNodeAsync(audioNodeType, audioTestConfig.pulseTrainSoundFile, {
                        volume: 1,
                    });

                    outputNode.setVolume(0, { duration: 1, shape: BABYLON.AudioParameterRampShape.Logarithmic });
                    sound.play();
                    await AudioV2Test.WaitAsync(1, () => {
                        sound.stop();
                    });
                });

                const volumes = await EvaluateVolumesAtTimeAsync(page, 0.9);

<<<<<<< HEAD
                expect(volumes[Channel.L]).toBeCloseTo(0, VolumePrecision);
=======
                expect(volumes[Channel.L]).toBeCloseTo(0.5, VolumePrecision);
>>>>>>> e5ae1763
            });
        });

        test.describe("Overlapping ramps", () => {
            test('Overlapping ramps should throw error "Audio parameter not set. Wait for current ramp to finish."', async ({ page }) => {
                await EvaluateAbstractAudioNodeTestAsync(page, audioNodeType, async ({ audioNodeType }) => {
                    await AudioV2Test.CreateAudioEngineAsync(audioNodeType, undefined, { volume: 1 });
                    const { sound, outputNode } = await AudioV2Test.CreateAbstractSoundAndOutputNodeAsync(audioNodeType, audioTestConfig.pulseTrainSoundFile, {
                        volume: 1,
                    });

                    outputNode.setVolume(0, { duration: 1 });
                    sound.play();

                    await AudioV2Test.WaitAsync(0.5, () => {
                        try {
                            outputNode.setVolume(1, { duration: 1 });
                        } catch (e) {
                            errorMessage = e.message;
                        }
                        sound.stop();
                    });
                });

                const message = await EvaluateErrorMessageAsync(page);

                expect(message).toBe("Audio parameter not set. Wait for current ramp to finish.");
            });

            test("Non-overlapping ramps should not throw an error", async ({ page }) => {
                await EvaluateAbstractAudioNodeTestAsync(page, audioNodeType, async ({ audioNodeType }) => {
                    await AudioV2Test.CreateAudioEngineAsync(audioNodeType, undefined, { volume: 1 });
                    const { sound, outputNode } = await AudioV2Test.CreateAbstractSoundAndOutputNodeAsync(audioNodeType, audioTestConfig.pulseTrainSoundFile, {
                        volume: 1,
                    });

                    outputNode.setVolume(0, { duration: 1 });
                    sound.play();

                    await AudioV2Test.WaitAsync(1.5, () => {
                        try {
                            outputNode.setVolume(1, { duration: 1 });
                        } catch (e) {
                            errorMessage = e.message;
                        }
                        sound.stop();
                    });
                });

                const message = await EvaluateErrorMessageAsync(page);

                expect(message).toBe("No error");
            });
        });
    });
};<|MERGE_RESOLUTION|>--- conflicted
+++ resolved
@@ -1,689 +1,621 @@
-import { EvaluateAbstractAudioNodeTestAsync } from "../utils/abstractAudioNode.utils";
-import type { AudioNodeType } from "../utils/audioV2.utils";
-import { Channel, EvaluateAudioContextType, EvaluateErrorMessageAsync, EvaluateVolumesAtTimeAsync, VolumePrecision } from "../utils/audioV2.utils";
-
-import { expect, test } from "@playwright/test";
-
-export const AddSharedAbstractAudioNodeVolumeTests = (audioNodeType: AudioNodeType) => {
-    test.describe(`${audioNodeType} volume`, () => {
-        test("Volume should default to 1 and play sound at 1x volume", async ({ page }) => {
-            await EvaluateAbstractAudioNodeTestAsync(page, audioNodeType, async ({ audioNodeType }) => {
-                await AudioV2Test.CreateAudioEngineAsync(audioNodeType);
-                const { sound } = await AudioV2Test.CreateAbstractSoundAndOutputNodeAsync(audioNodeType, audioTestConfig.pulseTrainSoundFile);
-
-                sound.play();
-                await AudioV2Test.WaitAsync(1, () => {
-                    sound.stop();
-                });
-            });
-
-            const volumes = await EvaluateVolumesAtTimeAsync(page, 0.5);
-
-            expect(volumes[Channel.L]).toBeCloseTo(1, VolumePrecision);
-        });
-
-        test("Setting `volume` to 0.5 should play sound at 0.5x volume", async ({ page }) => {
-            await EvaluateAbstractAudioNodeTestAsync(page, audioNodeType, async ({ audioNodeType }) => {
-                await AudioV2Test.CreateAudioEngineAsync(audioNodeType);
-                const { sound, outputNode } = await AudioV2Test.CreateAbstractSoundAndOutputNodeAsync(audioNodeType, audioTestConfig.pulseTrainSoundFile);
-
-                outputNode.volume = 0.5;
-                sound.play();
-                await AudioV2Test.WaitAsync(1, () => {
-                    sound.stop();
-                });
-            });
-
-            const volumes = await EvaluateVolumesAtTimeAsync(page, 0.5);
-
-            expect(volumes[Channel.L]).toBeCloseTo(0.5, VolumePrecision);
-        });
-
-        test("Setting `volume` to 2 should play sound at 2x volume", async ({ page }) => {
-            await EvaluateAbstractAudioNodeTestAsync(page, audioNodeType, async ({ audioNodeType }) => {
-                await AudioV2Test.CreateAudioEngineAsync(audioNodeType);
-                const { sound, outputNode } = await AudioV2Test.CreateAbstractSoundAndOutputNodeAsync(audioNodeType, audioTestConfig.pulseTrainSoundFile);
-
-                outputNode.volume = 2;
-                sound.play();
-                await AudioV2Test.WaitAsync(1, () => {
-                    sound.stop();
-                });
-            });
-
-            const volumes = await EvaluateVolumesAtTimeAsync(page, 0.5);
-
-            expect(volumes[Channel.L]).toBeCloseTo(2, 0);
-        });
-
-        test("Calling `setVolume` with value 0.5 should play sound at 0.5x volume", async ({ page }) => {
-            await EvaluateAbstractAudioNodeTestAsync(page, audioNodeType, async ({ audioNodeType }) => {
-                await AudioV2Test.CreateAudioEngineAsync(audioNodeType);
-                const { sound, outputNode } = await AudioV2Test.CreateAbstractSoundAndOutputNodeAsync(audioNodeType, audioTestConfig.pulseTrainSoundFile);
-
-                outputNode.setVolume(0.5);
-                sound.play();
-                await AudioV2Test.WaitAsync(1, () => {
-                    sound.stop();
-                });
-            });
-
-            const volumes = await EvaluateVolumesAtTimeAsync(page, 0.5);
-
-            expect(volumes[Channel.L]).toBeCloseTo(0.5, VolumePrecision);
-        });
-
-        test("Calling `setVolume` with value 2 should play sound at 2x volume", async ({ page }) => {
-            await EvaluateAbstractAudioNodeTestAsync(page, audioNodeType, async ({ audioNodeType }) => {
-                await AudioV2Test.CreateAudioEngineAsync(audioNodeType);
-                const { sound, outputNode } = await AudioV2Test.CreateAbstractSoundAndOutputNodeAsync(audioNodeType, audioTestConfig.pulseTrainSoundFile);
-
-                outputNode.setVolume(2);
-                sound.play();
-                await AudioV2Test.WaitAsync(1, () => {
-                    sound.stop();
-                });
-            });
-
-            const volumes = await EvaluateVolumesAtTimeAsync(page, 0.5);
-
-            if ((await EvaluateAudioContextType(page)) === "Offline") {
-                expect(volumes[Channel.L]).toBeCloseTo(2, VolumePrecision);
-            } else {
-                // Expect larger range due to timing variations.
-                expect(volumes[Channel.L]).toBeGreaterThanOrEqual(1.9);
-                expect(volumes[Channel.L]).toBeLessThanOrEqual(2.1);
-            }
-        });
-
-        test.describe("Default ramp", () => {
-            test("Ramping volume from 0 to 1 over 1 second should play sound at 0.1x volume at 0.1 seconds with default linear shape", async ({ page }) => {
-                await EvaluateAbstractAudioNodeTestAsync(page, audioNodeType, async ({ audioNodeType }) => {
-                    await AudioV2Test.CreateAudioEngineAsync(audioNodeType, undefined, { volume: audioNodeType === "AudioEngineV2" ? 0 : 1 });
-                    const { sound, outputNode } = await AudioV2Test.CreateAbstractSoundAndOutputNodeAsync(audioNodeType, audioTestConfig.pulseTrainSoundFile, {
-                        volume: audioNodeType !== "AudioEngineV2" ? 0 : 1,
-                    });
-
-                    outputNode.setVolume(1, { duration: 1 });
-                    sound.play();
-                    await AudioV2Test.WaitAsync(1, () => {
-                        sound.stop();
-                    });
-                });
-
-                const volumes = await EvaluateVolumesAtTimeAsync(page, 0.1);
-
-                expect(volumes[Channel.L]).toBeCloseTo(0.1, VolumePrecision);
-            });
-
-            test("Ramping volume from 0 to 1 over 1 second should play sound at 0.5x volume at 0.5 seconds with default linear shape", async ({ page }) => {
-                await EvaluateAbstractAudioNodeTestAsync(page, audioNodeType, async ({ audioNodeType }) => {
-                    await AudioV2Test.CreateAudioEngineAsync(audioNodeType, undefined, { volume: audioNodeType === "AudioEngineV2" ? 0 : 1 });
-                    const { sound, outputNode } = await AudioV2Test.CreateAbstractSoundAndOutputNodeAsync(audioNodeType, audioTestConfig.pulseTrainSoundFile, {
-                        volume: audioNodeType !== "AudioEngineV2" ? 0 : 1,
-                    });
-
-                    outputNode.setVolume(1, { duration: 1 });
-                    sound.play();
-                    await AudioV2Test.WaitAsync(1, () => {
-                        sound.stop();
-                    });
-                });
-
-                const volumes = await EvaluateVolumesAtTimeAsync(page, 0.5);
-
-                expect(volumes[Channel.L]).toBeCloseTo(0.5, VolumePrecision);
-            });
-
-            test("Ramping volume from 0 to 1 over 1 second should play sound at 0.9x volume at 0.9 seconds with default linear shape", async ({ page }) => {
-                await EvaluateAbstractAudioNodeTestAsync(page, audioNodeType, async ({ audioNodeType }) => {
-                    await AudioV2Test.CreateAudioEngineAsync(audioNodeType, undefined, { volume: audioNodeType === "AudioEngineV2" ? 0 : 1 });
-                    const { sound, outputNode } = await AudioV2Test.CreateAbstractSoundAndOutputNodeAsync(audioNodeType, audioTestConfig.pulseTrainSoundFile, {
-                        volume: audioNodeType !== "AudioEngineV2" ? 0 : 1,
-                    });
-
-                    outputNode.setVolume(1, { duration: 1 });
-                    sound.play();
-                    await AudioV2Test.WaitAsync(1, () => {
-                        sound.stop();
-                    });
-                });
-
-                const volumes = await EvaluateVolumesAtTimeAsync(page, 0.9);
-
-                expect(volumes[Channel.L]).toBeCloseTo(0.9, VolumePrecision);
-            });
-
-            test("Ramping volume from 1 to 0 over 1 second should play sound at 0.9x volume at 0.1 seconds with default linear shape", async ({ page }) => {
-                await EvaluateAbstractAudioNodeTestAsync(page, audioNodeType, async ({ audioNodeType }) => {
-                    await AudioV2Test.CreateAudioEngineAsync(audioNodeType, undefined, { volume: 1 });
-                    const { sound, outputNode } = await AudioV2Test.CreateAbstractSoundAndOutputNodeAsync(audioNodeType, audioTestConfig.pulseTrainSoundFile, {
-                        volume: 1,
-                    });
-
-                    outputNode.setVolume(0, { duration: 1 });
-                    sound.play();
-                    await AudioV2Test.WaitAsync(1, () => {
-                        sound.stop();
-                    });
-                });
-
-                const volumes = await EvaluateVolumesAtTimeAsync(page, 0.1);
-
-                expect(volumes[Channel.L]).toBeCloseTo(0.9, VolumePrecision);
-            });
-
-            test("Ramping volume from 1 to 0 over 1 second should play sound at 0.5x volume at 0.5 seconds with default linear shape", async ({ page }) => {
-                await EvaluateAbstractAudioNodeTestAsync(page, audioNodeType, async ({ audioNodeType }) => {
-                    await AudioV2Test.CreateAudioEngineAsync(audioNodeType, undefined, { volume: 1 });
-                    const { sound, outputNode } = await AudioV2Test.CreateAbstractSoundAndOutputNodeAsync(audioNodeType, audioTestConfig.pulseTrainSoundFile, {
-                        volume: 1,
-                    });
-
-                    outputNode.setVolume(0, { duration: 1 });
-                    sound.play();
-                    await AudioV2Test.WaitAsync(1, () => {
-                        sound.stop();
-                    });
-                });
-
-                const volumes = await EvaluateVolumesAtTimeAsync(page, 0.5);
-
-                expect(volumes[Channel.L]).toBeCloseTo(0.5, VolumePrecision);
-            });
-
-            test("Ramping volume from 1 to 0 over 1 second should play sound at 0.1x volume at 0.9 seconds with default linear shape", async ({ page }) => {
-                await EvaluateAbstractAudioNodeTestAsync(page, audioNodeType, async ({ audioNodeType }) => {
-                    await AudioV2Test.CreateAudioEngineAsync(audioNodeType, undefined, { volume: 1 });
-                    const { sound, outputNode } = await AudioV2Test.CreateAbstractSoundAndOutputNodeAsync(audioNodeType, audioTestConfig.pulseTrainSoundFile, {
-                        volume: 1,
-                    });
-
-                    outputNode.setVolume(0, { duration: 1 });
-                    sound.play();
-                    await AudioV2Test.WaitAsync(1, () => {
-                        sound.stop();
-                    });
-                });
-
-                const volumes = await EvaluateVolumesAtTimeAsync(page, 0.9);
-
-                expect(volumes[Channel.L]).toBeCloseTo(0.1, VolumePrecision);
-            });
-        });
-
-        test.describe("Linear ramp", () => {
-            test("Ramping volume from 0 to 1 over 1 second should play sound at 0.1x volume at 0.1 seconds shape set to linear", async ({ page }) => {
-                await EvaluateAbstractAudioNodeTestAsync(page, audioNodeType, async ({ audioNodeType }) => {
-                    await AudioV2Test.CreateAudioEngineAsync(audioNodeType, undefined, { volume: audioNodeType === "AudioEngineV2" ? 0 : 1 });
-                    const { sound, outputNode } = await AudioV2Test.CreateAbstractSoundAndOutputNodeAsync(audioNodeType, audioTestConfig.pulseTrainSoundFile, {
-                        volume: audioNodeType !== "AudioEngineV2" ? 0 : 1,
-                    });
-
-                    outputNode.setVolume(1, { duration: 1, shape: BABYLON.AudioParameterRampShape.Linear });
-                    sound.play();
-                    await AudioV2Test.WaitAsync(1, () => {
-                        sound.stop();
-                    });
-                });
-
-                const volumes = await EvaluateVolumesAtTimeAsync(page, 0.1);
-
-                expect(volumes[Channel.L]).toBeCloseTo(0.1, VolumePrecision);
-            });
-
-            test("Ramping volume from 0 to 1 over 1 second should play sound at 0.5x volume at 0.5 seconds with shape set to linear", async ({ page }) => {
-                await EvaluateAbstractAudioNodeTestAsync(page, audioNodeType, async ({ audioNodeType }) => {
-                    await AudioV2Test.CreateAudioEngineAsync(audioNodeType, undefined, { volume: audioNodeType === "AudioEngineV2" ? 0 : 1 });
-                    const { sound, outputNode } = await AudioV2Test.CreateAbstractSoundAndOutputNodeAsync(audioNodeType, audioTestConfig.pulseTrainSoundFile, {
-                        volume: audioNodeType !== "AudioEngineV2" ? 0 : 1,
-                    });
-
-                    outputNode.setVolume(1, { duration: 1, shape: BABYLON.AudioParameterRampShape.Linear });
-                    sound.play();
-                    await AudioV2Test.WaitAsync(1, () => {
-                        sound.stop();
-                    });
-                });
-
-                const volumes = await EvaluateVolumesAtTimeAsync(page, 0.5);
-
-                expect(volumes[Channel.L]).toBeCloseTo(0.5, VolumePrecision);
-            });
-
-            test("Ramping volume from 0 to 1 over 1 second should play sound at 0.9x volume at 0.9 seconds with shape set to linear", async ({ page }) => {
-                await EvaluateAbstractAudioNodeTestAsync(page, audioNodeType, async ({ audioNodeType }) => {
-                    await AudioV2Test.CreateAudioEngineAsync(audioNodeType, undefined, { volume: audioNodeType === "AudioEngineV2" ? 0 : 1 });
-                    const { sound, outputNode } = await AudioV2Test.CreateAbstractSoundAndOutputNodeAsync(audioNodeType, audioTestConfig.pulseTrainSoundFile, {
-                        volume: audioNodeType !== "AudioEngineV2" ? 0 : 1,
-                    });
-
-                    outputNode.setVolume(1, { duration: 1, shape: BABYLON.AudioParameterRampShape.Linear });
-                    sound.play();
-                    await AudioV2Test.WaitAsync(1, () => {
-                        sound.stop();
-                    });
-                });
-
-                const volumes = await EvaluateVolumesAtTimeAsync(page, 0.9);
-
-                expect(volumes[Channel.L]).toBeCloseTo(0.9, VolumePrecision);
-            });
-
-            test("Ramping volume from 1 to 0 over 1 second should play sound at 0.9x volume at 0.1 seconds with shape set to linear", async ({ page }) => {
-                await EvaluateAbstractAudioNodeTestAsync(page, audioNodeType, async ({ audioNodeType }) => {
-                    await AudioV2Test.CreateAudioEngineAsync(audioNodeType, undefined, { volume: 1 });
-                    const { sound, outputNode } = await AudioV2Test.CreateAbstractSoundAndOutputNodeAsync(audioNodeType, audioTestConfig.pulseTrainSoundFile, {
-                        volume: 1,
-                    });
-
-                    outputNode.setVolume(0, { duration: 1, shape: BABYLON.AudioParameterRampShape.Linear });
-                    sound.play();
-                    await AudioV2Test.WaitAsync(1, () => {
-                        sound.stop();
-                    });
-                });
-
-<<<<<<< HEAD
-                const volumes = await EvaluateVolumesAtTimeAsync(page, 0.25);
-
-                expect(volumes[Channel.L]).toBeCloseTo(0.75, VolumePrecision);
-=======
-                const volumes = await EvaluateVolumesAtTimeAsync(page, 0.1);
-
-                expect(volumes[Channel.L]).toBeCloseTo(0.9, VolumePrecision);
->>>>>>> e5ae1763
-            });
-
-            test("Ramping volume from 1 to 0 over 1 second should play sound at 0.5x volume at 0.5 seconds with shape set to linear", async ({ page }) => {
-                await EvaluateAbstractAudioNodeTestAsync(page, audioNodeType, async ({ audioNodeType }) => {
-                    await AudioV2Test.CreateAudioEngineAsync(audioNodeType, undefined, { volume: 1 });
-                    const { sound, outputNode } = await AudioV2Test.CreateAbstractSoundAndOutputNodeAsync(audioNodeType, audioTestConfig.pulseTrainSoundFile, {
-                        volume: 1,
-                    });
-
-                    outputNode.setVolume(0, { duration: 1, shape: BABYLON.AudioParameterRampShape.Linear });
-                    sound.play();
-                    await AudioV2Test.WaitAsync(1, () => {
-                        sound.stop();
-                    });
-                });
-
-                const volumes = await EvaluateVolumesAtTimeAsync(page, 0.5);
-
-                expect(volumes[Channel.L]).toBeCloseTo(0.5, VolumePrecision);
-            });
-
-            test("Ramping volume from 1 to 0 over 1 second should play sound at 0.1x volume at 0.9 seconds with shape set to linear", async ({ page }) => {
-                await EvaluateAbstractAudioNodeTestAsync(page, audioNodeType, async ({ audioNodeType }) => {
-                    await AudioV2Test.CreateAudioEngineAsync(audioNodeType, undefined, { volume: 1 });
-                    const { sound, outputNode } = await AudioV2Test.CreateAbstractSoundAndOutputNodeAsync(audioNodeType, audioTestConfig.pulseTrainSoundFile, {
-                        volume: 1,
-                    });
-
-                    outputNode.setVolume(0, { duration: 1, shape: BABYLON.AudioParameterRampShape.Linear });
-                    sound.play();
-                    await AudioV2Test.WaitAsync(1, () => {
-                        sound.stop();
-                    });
-                });
-
-                const volumes = await EvaluateVolumesAtTimeAsync(page, 0.9);
-
-                expect(volumes[Channel.L]).toBeCloseTo(0.1, VolumePrecision);
-            });
-        });
-
-        test.describe("Exponential ramp", () => {
-            test("Ramping volume from 0 to 1 over 1 second should play sound at 0 volume at 0.1 seconds shape set to exponential", async ({ page }) => {
-                await EvaluateAbstractAudioNodeTestAsync(page, audioNodeType, async ({ audioNodeType }) => {
-                    await AudioV2Test.CreateAudioEngineAsync(audioNodeType, undefined, { volume: audioNodeType === "AudioEngineV2" ? 0 : 1 });
-                    const { sound, outputNode } = await AudioV2Test.CreateAbstractSoundAndOutputNodeAsync(audioNodeType, audioTestConfig.pulseTrainSoundFile, {
-                        volume: audioNodeType !== "AudioEngineV2" ? 0 : 1,
-                    });
-
-                    outputNode.setVolume(1, { duration: 1, shape: BABYLON.AudioParameterRampShape.Exponential });
-                    sound.play();
-                    await AudioV2Test.WaitAsync(1, () => {
-                        sound.stop();
-                    });
-                });
-
-                const volumes = await EvaluateVolumesAtTimeAsync(page, 0.1);
-
-<<<<<<< HEAD
-                expect(volumes[Channel.L]).toBeCloseTo(0.0, VolumePrecision);
-=======
-                expect(volumes[Channel.L]).toBeCloseTo(0, VolumePrecision);
->>>>>>> e5ae1763
-            });
-
-            test("Ramping volume from 0 to 1 over 1 second should play sound at 0 volume at 0.5 seconds with shape set to exponential", async ({ page }) => {
-                await EvaluateAbstractAudioNodeTestAsync(page, audioNodeType, async ({ audioNodeType }) => {
-                    await AudioV2Test.CreateAudioEngineAsync(audioNodeType, undefined, { volume: audioNodeType === "AudioEngineV2" ? 0 : 1 });
-                    const { sound, outputNode } = await AudioV2Test.CreateAbstractSoundAndOutputNodeAsync(audioNodeType, audioTestConfig.pulseTrainSoundFile, {
-                        volume: audioNodeType !== "AudioEngineV2" ? 0 : 1,
-                    });
-
-                    outputNode.setVolume(1, { duration: 1, shape: BABYLON.AudioParameterRampShape.Exponential });
-                    sound.play();
-                    await AudioV2Test.WaitAsync(1, () => {
-                        sound.stop();
-                    });
-                });
-
-                const volumes = await EvaluateVolumesAtTimeAsync(page, 0.5);
-
-                expect(volumes[Channel.L]).toBeCloseTo(0, VolumePrecision);
-            });
-
-            test("Ramping volume from 0 to 1 over 1 second should play sound at 0.3x volume at 0.9 seconds with shape set to exponential", async ({ page }) => {
-                await EvaluateAbstractAudioNodeTestAsync(page, audioNodeType, async ({ audioNodeType }) => {
-                    await AudioV2Test.CreateAudioEngineAsync(audioNodeType, undefined, { volume: audioNodeType === "AudioEngineV2" ? 0 : 1 });
-                    const { sound, outputNode } = await AudioV2Test.CreateAbstractSoundAndOutputNodeAsync(audioNodeType, audioTestConfig.pulseTrainSoundFile, {
-                        volume: audioNodeType !== "AudioEngineV2" ? 0 : 1,
-                    });
-
-                    outputNode.setVolume(1, { duration: 1, shape: BABYLON.AudioParameterRampShape.Exponential });
-                    sound.play();
-                    await AudioV2Test.WaitAsync(1, () => {
-                        sound.stop();
-                    });
-                });
-
-                const volumes = await EvaluateVolumesAtTimeAsync(page, 0.9);
-
-                expect(volumes[Channel.L]).toBeCloseTo(0.3, VolumePrecision);
-            });
-
-<<<<<<< HEAD
-            test("Ramping volume from 1 to 0 over 1 second should play sound at 1x volume at 0.1 seconds with shape set to exponential", async ({ page }) => {
-=======
-            test("Ramping volume from 1 to 0 over 1 second should play sound at 0.3x volume at 0.1 seconds with shape set to exponential", async ({ page }) => {
->>>>>>> e5ae1763
-                await EvaluateAbstractAudioNodeTestAsync(page, audioNodeType, async ({ audioNodeType }) => {
-                    await AudioV2Test.CreateAudioEngineAsync(audioNodeType, undefined, { volume: 1 });
-                    const { sound, outputNode } = await AudioV2Test.CreateAbstractSoundAndOutputNodeAsync(audioNodeType, audioTestConfig.pulseTrainSoundFile, {
-                        volume: 1,
-                    });
-
-                    outputNode.setVolume(0, { duration: 1, shape: BABYLON.AudioParameterRampShape.Exponential });
-                    sound.play();
-                    await AudioV2Test.WaitAsync(1, () => {
-                        sound.stop();
-                    });
-                });
-
-                const volumes = await EvaluateVolumesAtTimeAsync(page, 0.1);
-
-<<<<<<< HEAD
-                expect(volumes[Channel.L]).toBeCloseTo(1, VolumePrecision);
-            });
-
-            test("Ramping volume from 1 to 0 over 1 second should play sound at 1x volume at 0.5 seconds with shape set to exponential", async ({ page }) => {
-=======
-                if ((await EvaluateAudioContextType(page)) === "Offline") {
-                    expect(volumes[Channel.L]).toBeCloseTo(0.3, VolumePrecision);
-                } else {
-                    // Expect larger range due to timing variations.
-                    expect(volumes[Channel.L]).toBeGreaterThan(0.25);
-                    expect(volumes[Channel.L]).toBeLessThan(0.36);
-                }
-            });
-
-            test("Ramping volume from 1 to 0 over 1 second should play sound at close to 0 volume at 0.5 seconds with shape set to exponential", async ({ page }) => {
->>>>>>> e5ae1763
-                await EvaluateAbstractAudioNodeTestAsync(page, audioNodeType, async ({ audioNodeType }) => {
-                    await AudioV2Test.CreateAudioEngineAsync(audioNodeType, undefined, { volume: 1 });
-                    const { sound, outputNode } = await AudioV2Test.CreateAbstractSoundAndOutputNodeAsync(audioNodeType, audioTestConfig.pulseTrainSoundFile, {
-                        volume: 1,
-                    });
-
-                    outputNode.setVolume(0, { duration: 1, shape: BABYLON.AudioParameterRampShape.Exponential });
-                    sound.play();
-                    await AudioV2Test.WaitAsync(1, () => {
-                        sound.stop();
-                    });
-                });
-
-                const volumes = await EvaluateVolumesAtTimeAsync(page, 0.5);
-
-<<<<<<< HEAD
-                expect(volumes[Channel.L]).toBeCloseTo(1, VolumePrecision);
-            });
-
-            test("Ramping volume from 1 to 0 over 1 second should play sound at 0.7x volume at 0.9 seconds with shape set to exponential", async ({ page }) => {
-=======
-                expect(volumes[Channel.L]).toBeCloseTo(0, VolumePrecision);
-            });
-
-            test("Ramping volume from 1 to 0 over 1 second should play sound at close to 0 volume at 0.9 seconds with shape set to exponential", async ({ page }) => {
->>>>>>> e5ae1763
-                await EvaluateAbstractAudioNodeTestAsync(page, audioNodeType, async ({ audioNodeType }) => {
-                    await AudioV2Test.CreateAudioEngineAsync(audioNodeType, undefined, { volume: 1 });
-                    const { sound, outputNode } = await AudioV2Test.CreateAbstractSoundAndOutputNodeAsync(audioNodeType, audioTestConfig.pulseTrainSoundFile, {
-                        volume: 1,
-                    });
-
-                    outputNode.setVolume(0, { duration: 1, shape: BABYLON.AudioParameterRampShape.Exponential });
-                    sound.play();
-                    await AudioV2Test.WaitAsync(1, () => {
-                        sound.stop();
-                    });
-                });
-
-                const volumes = await EvaluateVolumesAtTimeAsync(page, 0.9);
-
-<<<<<<< HEAD
-                if ((await EvaluateAudioContextType(page)) === "Offline") {
-                    expect(volumes[Channel.L]).toBeCloseTo(0.7, VolumePrecision);
-                } else {
-                    // Expect larger range due to timing variations.
-                    expect(volumes[Channel.L]).toBeGreaterThan(0.65);
-                    expect(volumes[Channel.L]).toBeLessThan(0.76);
-                }
-=======
-                expect(volumes[Channel.L]).toBeCloseTo(0, VolumePrecision);
->>>>>>> e5ae1763
-            });
-        });
-
-        test.describe("Logarithmic ramp", () => {
-<<<<<<< HEAD
-            test("Ramping volume from 0 to 1 over 1 second should play sound at 0 volume at 0.1 seconds shape set to logarithmic", async ({ page }) => {
-=======
-            test("Ramping volume from 0 to 1 over 1 second should play sound at 0.5x volume at 0.1 seconds shape set to logarithmic", async ({ page }) => {
->>>>>>> e5ae1763
-                await EvaluateAbstractAudioNodeTestAsync(page, audioNodeType, async ({ audioNodeType }) => {
-                    await AudioV2Test.CreateAudioEngineAsync(audioNodeType, undefined, { volume: audioNodeType === "AudioEngineV2" ? 0 : 1 });
-                    const { sound, outputNode } = await AudioV2Test.CreateAbstractSoundAndOutputNodeAsync(audioNodeType, audioTestConfig.pulseTrainSoundFile, {
-                        volume: audioNodeType !== "AudioEngineV2" ? 0 : 1,
-                    });
-
-                    outputNode.setVolume(1, { duration: 1, shape: BABYLON.AudioParameterRampShape.Logarithmic });
-                    sound.play();
-                    await AudioV2Test.WaitAsync(1, () => {
-                        sound.stop();
-                    });
-                });
-
-                const volumes = await EvaluateVolumesAtTimeAsync(page, 0.1);
-
-                expect(volumes[Channel.L]).toBeCloseTo(0.5, VolumePrecision);
-            });
-
-<<<<<<< HEAD
-            test("Ramping volume from 0 to 1 over 1 second should play sound at 0 volume at 0.5 seconds with shape set to logarithmic", async ({ page }) => {
-=======
-            test("Ramping volume from 0 to 1 over 1 second should play sound at 0.85x volume at 0.5 seconds with shape set to logarithmic", async ({ page }) => {
->>>>>>> e5ae1763
-                await EvaluateAbstractAudioNodeTestAsync(page, audioNodeType, async ({ audioNodeType }) => {
-                    await AudioV2Test.CreateAudioEngineAsync(audioNodeType, undefined, { volume: audioNodeType === "AudioEngineV2" ? 0 : 1 });
-                    const { sound, outputNode } = await AudioV2Test.CreateAbstractSoundAndOutputNodeAsync(audioNodeType, audioTestConfig.pulseTrainSoundFile, {
-                        volume: audioNodeType !== "AudioEngineV2" ? 0 : 1,
-                    });
-
-                    outputNode.setVolume(1, { duration: 1, shape: BABYLON.AudioParameterRampShape.Logarithmic });
-                    sound.play();
-                    await AudioV2Test.WaitAsync(1, () => {
-                        sound.stop();
-                    });
-                });
-
-                const volumes = await EvaluateVolumesAtTimeAsync(page, 0.5);
-
-                expect(volumes[Channel.L]).toBeCloseTo(0.85, VolumePrecision);
-            });
-
-<<<<<<< HEAD
-            test("Ramping volume from 0 to 1 over 1 second should play sound at 0.3x volume at 0.9 seconds with shape set to logarithmic", async ({ page }) => {
-=======
-            test("Ramping volume from 0 to 1 over 1 second should play sound at 1x volume at 0.9 seconds with shape set to logarithmic", async ({ page }) => {
->>>>>>> e5ae1763
-                await EvaluateAbstractAudioNodeTestAsync(page, audioNodeType, async ({ audioNodeType }) => {
-                    await AudioV2Test.CreateAudioEngineAsync(audioNodeType, undefined, { volume: audioNodeType === "AudioEngineV2" ? 0 : 1 });
-                    const { sound, outputNode } = await AudioV2Test.CreateAbstractSoundAndOutputNodeAsync(audioNodeType, audioTestConfig.pulseTrainSoundFile, {
-                        volume: audioNodeType !== "AudioEngineV2" ? 0 : 1,
-                    });
-
-                    outputNode.setVolume(1, { duration: 1, shape: BABYLON.AudioParameterRampShape.Logarithmic });
-                    sound.play();
-                    await AudioV2Test.WaitAsync(1, () => {
-                        sound.stop();
-                    });
-                });
-
-                const volumes = await EvaluateVolumesAtTimeAsync(page, 0.9);
-
-                expect(volumes[Channel.L]).toBeCloseTo(1, VolumePrecision);
-            });
-
-            test("Ramping volume from 1 to 0 over 1 second should play sound at 1x volume at 0.1 seconds with shape set to logarithmic", async ({ page }) => {
-                await EvaluateAbstractAudioNodeTestAsync(page, audioNodeType, async ({ audioNodeType }) => {
-                    await AudioV2Test.CreateAudioEngineAsync(audioNodeType, undefined, { volume: 1 });
-                    const { sound, outputNode } = await AudioV2Test.CreateAbstractSoundAndOutputNodeAsync(audioNodeType, audioTestConfig.pulseTrainSoundFile, {
-                        volume: 1,
-                    });
-
-                    outputNode.setVolume(0, { duration: 1, shape: BABYLON.AudioParameterRampShape.Logarithmic });
-                    sound.play();
-                    await AudioV2Test.WaitAsync(1, () => {
-                        sound.stop();
-                    });
-                });
-
-                const volumes = await EvaluateVolumesAtTimeAsync(page, 0.1);
-
-<<<<<<< HEAD
-                expect(volumes[Channel.L]).toBeCloseTo(0.5, VolumePrecision);
-            });
-
-            test("Ramping volume from 1 to 0 over 1 second should play sound at 1x volume at 0.5 seconds with shape set to logarithmic", async ({ page }) => {
-=======
-                expect(volumes[Channel.L]).toBeCloseTo(1, VolumePrecision);
-            });
-
-            test("Ramping volume from 1 to 0 over 1 second should play sound at 0.85x volume at 0.5 seconds with shape set to logarithmic", async ({ page }) => {
->>>>>>> e5ae1763
-                await EvaluateAbstractAudioNodeTestAsync(page, audioNodeType, async ({ audioNodeType }) => {
-                    await AudioV2Test.CreateAudioEngineAsync(audioNodeType, undefined, { volume: 1 });
-                    const { sound, outputNode } = await AudioV2Test.CreateAbstractSoundAndOutputNodeAsync(audioNodeType, audioTestConfig.pulseTrainSoundFile, {
-                        volume: 1,
-                    });
-
-                    outputNode.setVolume(0, { duration: 1, shape: BABYLON.AudioParameterRampShape.Logarithmic });
-                    sound.play();
-                    await AudioV2Test.WaitAsync(1, () => {
-                        sound.stop();
-                    });
-                });
-
-                const volumes = await EvaluateVolumesAtTimeAsync(page, 0.5);
-
-<<<<<<< HEAD
-                expect(volumes[Channel.L]).toBeCloseTo(0.15, VolumePrecision);
-            });
-
-            test("Ramping volume from 1 to 0 over 1 second should play sound at 0.7x volume at 0.9 seconds with shape set to logarithmic", async ({ page }) => {
-=======
-                expect(volumes[Channel.L]).toBeCloseTo(0.85, VolumePrecision);
-            });
-
-            test("Ramping volume from 1 to 0 over 1 second should play sound at 0.5x volume at 0.9 seconds with shape set to logarithmic", async ({ page }) => {
->>>>>>> e5ae1763
-                await EvaluateAbstractAudioNodeTestAsync(page, audioNodeType, async ({ audioNodeType }) => {
-                    await AudioV2Test.CreateAudioEngineAsync(audioNodeType, undefined, { volume: 1 });
-                    const { sound, outputNode } = await AudioV2Test.CreateAbstractSoundAndOutputNodeAsync(audioNodeType, audioTestConfig.pulseTrainSoundFile, {
-                        volume: 1,
-                    });
-
-                    outputNode.setVolume(0, { duration: 1, shape: BABYLON.AudioParameterRampShape.Logarithmic });
-                    sound.play();
-                    await AudioV2Test.WaitAsync(1, () => {
-                        sound.stop();
-                    });
-                });
-
-                const volumes = await EvaluateVolumesAtTimeAsync(page, 0.9);
-
-<<<<<<< HEAD
-                expect(volumes[Channel.L]).toBeCloseTo(0, VolumePrecision);
-=======
-                expect(volumes[Channel.L]).toBeCloseTo(0.5, VolumePrecision);
->>>>>>> e5ae1763
-            });
-        });
-
-        test.describe("Overlapping ramps", () => {
-            test('Overlapping ramps should throw error "Audio parameter not set. Wait for current ramp to finish."', async ({ page }) => {
-                await EvaluateAbstractAudioNodeTestAsync(page, audioNodeType, async ({ audioNodeType }) => {
-                    await AudioV2Test.CreateAudioEngineAsync(audioNodeType, undefined, { volume: 1 });
-                    const { sound, outputNode } = await AudioV2Test.CreateAbstractSoundAndOutputNodeAsync(audioNodeType, audioTestConfig.pulseTrainSoundFile, {
-                        volume: 1,
-                    });
-
-                    outputNode.setVolume(0, { duration: 1 });
-                    sound.play();
-
-                    await AudioV2Test.WaitAsync(0.5, () => {
-                        try {
-                            outputNode.setVolume(1, { duration: 1 });
-                        } catch (e) {
-                            errorMessage = e.message;
-                        }
-                        sound.stop();
-                    });
-                });
-
-                const message = await EvaluateErrorMessageAsync(page);
-
-                expect(message).toBe("Audio parameter not set. Wait for current ramp to finish.");
-            });
-
-            test("Non-overlapping ramps should not throw an error", async ({ page }) => {
-                await EvaluateAbstractAudioNodeTestAsync(page, audioNodeType, async ({ audioNodeType }) => {
-                    await AudioV2Test.CreateAudioEngineAsync(audioNodeType, undefined, { volume: 1 });
-                    const { sound, outputNode } = await AudioV2Test.CreateAbstractSoundAndOutputNodeAsync(audioNodeType, audioTestConfig.pulseTrainSoundFile, {
-                        volume: 1,
-                    });
-
-                    outputNode.setVolume(0, { duration: 1 });
-                    sound.play();
-
-                    await AudioV2Test.WaitAsync(1.5, () => {
-                        try {
-                            outputNode.setVolume(1, { duration: 1 });
-                        } catch (e) {
-                            errorMessage = e.message;
-                        }
-                        sound.stop();
-                    });
-                });
-
-                const message = await EvaluateErrorMessageAsync(page);
-
-                expect(message).toBe("No error");
-            });
-        });
-    });
-};+import { EvaluateAbstractAudioNodeTestAsync } from "../utils/abstractAudioNode.utils";
+import type { AudioNodeType } from "../utils/audioV2.utils";
+import { Channel, EvaluateAudioContextType, EvaluateErrorMessageAsync, EvaluateVolumesAtTimeAsync, VolumePrecision } from "../utils/audioV2.utils";
+
+import { expect, test } from "@playwright/test";
+
+export const AddSharedAbstractAudioNodeVolumeTests = (audioNodeType: AudioNodeType) => {
+    test.describe(`${audioNodeType} volume`, () => {
+        test("Volume should default to 1 and play sound at 1x volume", async ({ page }) => {
+            await EvaluateAbstractAudioNodeTestAsync(page, audioNodeType, async ({ audioNodeType }) => {
+                await AudioV2Test.CreateAudioEngineAsync(audioNodeType);
+                const { sound } = await AudioV2Test.CreateAbstractSoundAndOutputNodeAsync(audioNodeType, audioTestConfig.pulseTrainSoundFile);
+
+                sound.play();
+                await AudioV2Test.WaitAsync(1, () => {
+                    sound.stop();
+                });
+            });
+
+            const volumes = await EvaluateVolumesAtTimeAsync(page, 0.5);
+
+            expect(volumes[Channel.L]).toBeCloseTo(1, VolumePrecision);
+        });
+
+        test("Setting `volume` to 0.5 should play sound at 0.5x volume", async ({ page }) => {
+            await EvaluateAbstractAudioNodeTestAsync(page, audioNodeType, async ({ audioNodeType }) => {
+                await AudioV2Test.CreateAudioEngineAsync(audioNodeType);
+                const { sound, outputNode } = await AudioV2Test.CreateAbstractSoundAndOutputNodeAsync(audioNodeType, audioTestConfig.pulseTrainSoundFile);
+
+                outputNode.volume = 0.5;
+                sound.play();
+                await AudioV2Test.WaitAsync(1, () => {
+                    sound.stop();
+                });
+            });
+
+            const volumes = await EvaluateVolumesAtTimeAsync(page, 0.5);
+
+            expect(volumes[Channel.L]).toBeCloseTo(0.5, VolumePrecision);
+        });
+
+        test("Setting `volume` to 2 should play sound at 2x volume", async ({ page }) => {
+            await EvaluateAbstractAudioNodeTestAsync(page, audioNodeType, async ({ audioNodeType }) => {
+                await AudioV2Test.CreateAudioEngineAsync(audioNodeType);
+                const { sound, outputNode } = await AudioV2Test.CreateAbstractSoundAndOutputNodeAsync(audioNodeType, audioTestConfig.pulseTrainSoundFile);
+
+                outputNode.volume = 2;
+                sound.play();
+                await AudioV2Test.WaitAsync(1, () => {
+                    sound.stop();
+                });
+            });
+
+            const volumes = await EvaluateVolumesAtTimeAsync(page, 0.5);
+
+            expect(volumes[Channel.L]).toBeCloseTo(2, 0);
+        });
+
+        test("Calling `setVolume` with value 0.5 should play sound at 0.5x volume", async ({ page }) => {
+            await EvaluateAbstractAudioNodeTestAsync(page, audioNodeType, async ({ audioNodeType }) => {
+                await AudioV2Test.CreateAudioEngineAsync(audioNodeType);
+                const { sound, outputNode } = await AudioV2Test.CreateAbstractSoundAndOutputNodeAsync(audioNodeType, audioTestConfig.pulseTrainSoundFile);
+
+                outputNode.setVolume(0.5);
+                sound.play();
+                await AudioV2Test.WaitAsync(1, () => {
+                    sound.stop();
+                });
+            });
+
+            const volumes = await EvaluateVolumesAtTimeAsync(page, 0.5);
+
+            expect(volumes[Channel.L]).toBeCloseTo(0.5, VolumePrecision);
+        });
+
+        test("Calling `setVolume` with value 2 should play sound at 2x volume", async ({ page }) => {
+            await EvaluateAbstractAudioNodeTestAsync(page, audioNodeType, async ({ audioNodeType }) => {
+                await AudioV2Test.CreateAudioEngineAsync(audioNodeType);
+                const { sound, outputNode } = await AudioV2Test.CreateAbstractSoundAndOutputNodeAsync(audioNodeType, audioTestConfig.pulseTrainSoundFile);
+
+                outputNode.setVolume(2);
+                sound.play();
+                await AudioV2Test.WaitAsync(1, () => {
+                    sound.stop();
+                });
+            });
+
+            const volumes = await EvaluateVolumesAtTimeAsync(page, 0.5);
+
+            if ((await EvaluateAudioContextType(page)) === "Offline") {
+                expect(volumes[Channel.L]).toBeCloseTo(2, VolumePrecision);
+            } else {
+                // Expect larger range due to timing variations.
+                expect(volumes[Channel.L]).toBeGreaterThanOrEqual(1.9);
+                expect(volumes[Channel.L]).toBeLessThanOrEqual(2.1);
+            }
+        });
+
+        test.describe("Default ramp", () => {
+            test("Ramping volume from 0 to 1 over 1 second should play sound at 0.1x volume at 0.1 seconds with default linear shape", async ({ page }) => {
+                await EvaluateAbstractAudioNodeTestAsync(page, audioNodeType, async ({ audioNodeType }) => {
+                    await AudioV2Test.CreateAudioEngineAsync(audioNodeType, undefined, { volume: audioNodeType === "AudioEngineV2" ? 0 : 1 });
+                    const { sound, outputNode } = await AudioV2Test.CreateAbstractSoundAndOutputNodeAsync(audioNodeType, audioTestConfig.pulseTrainSoundFile, {
+                        volume: audioNodeType !== "AudioEngineV2" ? 0 : 1,
+                    });
+
+                    outputNode.setVolume(1, { duration: 1 });
+                    sound.play();
+                    await AudioV2Test.WaitAsync(1, () => {
+                        sound.stop();
+                    });
+                });
+
+                const volumes = await EvaluateVolumesAtTimeAsync(page, 0.1);
+
+                expect(volumes[Channel.L]).toBeCloseTo(0.1, VolumePrecision);
+            });
+
+            test("Ramping volume from 0 to 1 over 1 second should play sound at 0.5x volume at 0.5 seconds with default linear shape", async ({ page }) => {
+                await EvaluateAbstractAudioNodeTestAsync(page, audioNodeType, async ({ audioNodeType }) => {
+                    await AudioV2Test.CreateAudioEngineAsync(audioNodeType, undefined, { volume: audioNodeType === "AudioEngineV2" ? 0 : 1 });
+                    const { sound, outputNode } = await AudioV2Test.CreateAbstractSoundAndOutputNodeAsync(audioNodeType, audioTestConfig.pulseTrainSoundFile, {
+                        volume: audioNodeType !== "AudioEngineV2" ? 0 : 1,
+                    });
+
+                    outputNode.setVolume(1, { duration: 1 });
+                    sound.play();
+                    await AudioV2Test.WaitAsync(1, () => {
+                        sound.stop();
+                    });
+                });
+
+                const volumes = await EvaluateVolumesAtTimeAsync(page, 0.5);
+
+                expect(volumes[Channel.L]).toBeCloseTo(0.5, VolumePrecision);
+            });
+
+            test("Ramping volume from 0 to 1 over 1 second should play sound at 0.9x volume at 0.9 seconds with default linear shape", async ({ page }) => {
+                await EvaluateAbstractAudioNodeTestAsync(page, audioNodeType, async ({ audioNodeType }) => {
+                    await AudioV2Test.CreateAudioEngineAsync(audioNodeType, undefined, { volume: audioNodeType === "AudioEngineV2" ? 0 : 1 });
+                    const { sound, outputNode } = await AudioV2Test.CreateAbstractSoundAndOutputNodeAsync(audioNodeType, audioTestConfig.pulseTrainSoundFile, {
+                        volume: audioNodeType !== "AudioEngineV2" ? 0 : 1,
+                    });
+
+                    outputNode.setVolume(1, { duration: 1 });
+                    sound.play();
+                    await AudioV2Test.WaitAsync(1, () => {
+                        sound.stop();
+                    });
+                });
+
+                const volumes = await EvaluateVolumesAtTimeAsync(page, 0.9);
+
+                expect(volumes[Channel.L]).toBeCloseTo(0.9, VolumePrecision);
+            });
+
+            test("Ramping volume from 1 to 0 over 1 second should play sound at 0.9x volume at 0.1 seconds with default linear shape", async ({ page }) => {
+                await EvaluateAbstractAudioNodeTestAsync(page, audioNodeType, async ({ audioNodeType }) => {
+                    await AudioV2Test.CreateAudioEngineAsync(audioNodeType, undefined, { volume: 1 });
+                    const { sound, outputNode } = await AudioV2Test.CreateAbstractSoundAndOutputNodeAsync(audioNodeType, audioTestConfig.pulseTrainSoundFile, {
+                        volume: 1,
+                    });
+
+                    outputNode.setVolume(0, { duration: 1 });
+                    sound.play();
+                    await AudioV2Test.WaitAsync(1, () => {
+                        sound.stop();
+                    });
+                });
+
+                const volumes = await EvaluateVolumesAtTimeAsync(page, 0.1);
+
+                expect(volumes[Channel.L]).toBeCloseTo(0.9, VolumePrecision);
+            });
+
+            test("Ramping volume from 1 to 0 over 1 second should play sound at 0.5x volume at 0.5 seconds with default linear shape", async ({ page }) => {
+                await EvaluateAbstractAudioNodeTestAsync(page, audioNodeType, async ({ audioNodeType }) => {
+                    await AudioV2Test.CreateAudioEngineAsync(audioNodeType, undefined, { volume: 1 });
+                    const { sound, outputNode } = await AudioV2Test.CreateAbstractSoundAndOutputNodeAsync(audioNodeType, audioTestConfig.pulseTrainSoundFile, {
+                        volume: 1,
+                    });
+
+                    outputNode.setVolume(0, { duration: 1 });
+                    sound.play();
+                    await AudioV2Test.WaitAsync(1, () => {
+                        sound.stop();
+                    });
+                });
+
+                const volumes = await EvaluateVolumesAtTimeAsync(page, 0.5);
+
+                expect(volumes[Channel.L]).toBeCloseTo(0.5, VolumePrecision);
+            });
+
+            test("Ramping volume from 1 to 0 over 1 second should play sound at 0.1x volume at 0.9 seconds with default linear shape", async ({ page }) => {
+                await EvaluateAbstractAudioNodeTestAsync(page, audioNodeType, async ({ audioNodeType }) => {
+                    await AudioV2Test.CreateAudioEngineAsync(audioNodeType, undefined, { volume: 1 });
+                    const { sound, outputNode } = await AudioV2Test.CreateAbstractSoundAndOutputNodeAsync(audioNodeType, audioTestConfig.pulseTrainSoundFile, {
+                        volume: 1,
+                    });
+
+                    outputNode.setVolume(0, { duration: 1 });
+                    sound.play();
+                    await AudioV2Test.WaitAsync(1, () => {
+                        sound.stop();
+                    });
+                });
+
+                const volumes = await EvaluateVolumesAtTimeAsync(page, 0.9);
+
+                expect(volumes[Channel.L]).toBeCloseTo(0.1, VolumePrecision);
+            });
+        });
+
+        test.describe("Linear ramp", () => {
+            test("Ramping volume from 0 to 1 over 1 second should play sound at 0.1x volume at 0.1 seconds shape set to linear", async ({ page }) => {
+                await EvaluateAbstractAudioNodeTestAsync(page, audioNodeType, async ({ audioNodeType }) => {
+                    await AudioV2Test.CreateAudioEngineAsync(audioNodeType, undefined, { volume: audioNodeType === "AudioEngineV2" ? 0 : 1 });
+                    const { sound, outputNode } = await AudioV2Test.CreateAbstractSoundAndOutputNodeAsync(audioNodeType, audioTestConfig.pulseTrainSoundFile, {
+                        volume: audioNodeType !== "AudioEngineV2" ? 0 : 1,
+                    });
+
+                    outputNode.setVolume(1, { duration: 1, shape: BABYLON.AudioParameterRampShape.Linear });
+                    sound.play();
+                    await AudioV2Test.WaitAsync(1, () => {
+                        sound.stop();
+                    });
+                });
+
+                const volumes = await EvaluateVolumesAtTimeAsync(page, 0.1);
+
+                expect(volumes[Channel.L]).toBeCloseTo(0.1, VolumePrecision);
+            });
+
+            test("Ramping volume from 0 to 1 over 1 second should play sound at 0.5x volume at 0.5 seconds with shape set to linear", async ({ page }) => {
+                await EvaluateAbstractAudioNodeTestAsync(page, audioNodeType, async ({ audioNodeType }) => {
+                    await AudioV2Test.CreateAudioEngineAsync(audioNodeType, undefined, { volume: audioNodeType === "AudioEngineV2" ? 0 : 1 });
+                    const { sound, outputNode } = await AudioV2Test.CreateAbstractSoundAndOutputNodeAsync(audioNodeType, audioTestConfig.pulseTrainSoundFile, {
+                        volume: audioNodeType !== "AudioEngineV2" ? 0 : 1,
+                    });
+
+                    outputNode.setVolume(1, { duration: 1, shape: BABYLON.AudioParameterRampShape.Linear });
+                    sound.play();
+                    await AudioV2Test.WaitAsync(1, () => {
+                        sound.stop();
+                    });
+                });
+
+                const volumes = await EvaluateVolumesAtTimeAsync(page, 0.5);
+
+                expect(volumes[Channel.L]).toBeCloseTo(0.5, VolumePrecision);
+            });
+
+            test("Ramping volume from 0 to 1 over 1 second should play sound at 0.9x volume at 0.9 seconds with shape set to linear", async ({ page }) => {
+                await EvaluateAbstractAudioNodeTestAsync(page, audioNodeType, async ({ audioNodeType }) => {
+                    await AudioV2Test.CreateAudioEngineAsync(audioNodeType, undefined, { volume: audioNodeType === "AudioEngineV2" ? 0 : 1 });
+                    const { sound, outputNode } = await AudioV2Test.CreateAbstractSoundAndOutputNodeAsync(audioNodeType, audioTestConfig.pulseTrainSoundFile, {
+                        volume: audioNodeType !== "AudioEngineV2" ? 0 : 1,
+                    });
+
+                    outputNode.setVolume(1, { duration: 1, shape: BABYLON.AudioParameterRampShape.Linear });
+                    sound.play();
+                    await AudioV2Test.WaitAsync(1, () => {
+                        sound.stop();
+                    });
+                });
+
+                const volumes = await EvaluateVolumesAtTimeAsync(page, 0.9);
+
+                expect(volumes[Channel.L]).toBeCloseTo(0.9, VolumePrecision);
+            });
+
+            test("Ramping volume from 1 to 0 over 1 second should play sound at 0.9x volume at 0.1 seconds with shape set to linear", async ({ page }) => {
+                await EvaluateAbstractAudioNodeTestAsync(page, audioNodeType, async ({ audioNodeType }) => {
+                    await AudioV2Test.CreateAudioEngineAsync(audioNodeType, undefined, { volume: 1 });
+                    const { sound, outputNode } = await AudioV2Test.CreateAbstractSoundAndOutputNodeAsync(audioNodeType, audioTestConfig.pulseTrainSoundFile, {
+                        volume: 1,
+                    });
+
+                    outputNode.setVolume(0, { duration: 1, shape: BABYLON.AudioParameterRampShape.Linear });
+                    sound.play();
+                    await AudioV2Test.WaitAsync(1, () => {
+                        sound.stop();
+                    });
+                });
+
+                const volumes = await EvaluateVolumesAtTimeAsync(page, 0.1);
+
+                expect(volumes[Channel.L]).toBeCloseTo(0.9, VolumePrecision);
+            });
+
+            test("Ramping volume from 1 to 0 over 1 second should play sound at 0.5x volume at 0.5 seconds with shape set to linear", async ({ page }) => {
+                await EvaluateAbstractAudioNodeTestAsync(page, audioNodeType, async ({ audioNodeType }) => {
+                    await AudioV2Test.CreateAudioEngineAsync(audioNodeType, undefined, { volume: 1 });
+                    const { sound, outputNode } = await AudioV2Test.CreateAbstractSoundAndOutputNodeAsync(audioNodeType, audioTestConfig.pulseTrainSoundFile, {
+                        volume: 1,
+                    });
+
+                    outputNode.setVolume(0, { duration: 1, shape: BABYLON.AudioParameterRampShape.Linear });
+                    sound.play();
+                    await AudioV2Test.WaitAsync(1, () => {
+                        sound.stop();
+                    });
+                });
+
+                const volumes = await EvaluateVolumesAtTimeAsync(page, 0.5);
+
+                expect(volumes[Channel.L]).toBeCloseTo(0.5, VolumePrecision);
+            });
+
+            test("Ramping volume from 1 to 0 over 1 second should play sound at 0.1x volume at 0.9 seconds with shape set to linear", async ({ page }) => {
+                await EvaluateAbstractAudioNodeTestAsync(page, audioNodeType, async ({ audioNodeType }) => {
+                    await AudioV2Test.CreateAudioEngineAsync(audioNodeType, undefined, { volume: 1 });
+                    const { sound, outputNode } = await AudioV2Test.CreateAbstractSoundAndOutputNodeAsync(audioNodeType, audioTestConfig.pulseTrainSoundFile, {
+                        volume: 1,
+                    });
+
+                    outputNode.setVolume(0, { duration: 1, shape: BABYLON.AudioParameterRampShape.Linear });
+                    sound.play();
+                    await AudioV2Test.WaitAsync(1, () => {
+                        sound.stop();
+                    });
+                });
+
+                const volumes = await EvaluateVolumesAtTimeAsync(page, 0.9);
+
+                expect(volumes[Channel.L]).toBeCloseTo(0.1, VolumePrecision);
+            });
+        });
+
+        test.describe("Exponential ramp", () => {
+            test("Ramping volume from 0 to 1 over 1 second should play sound at 0 volume at 0.1 seconds shape set to exponential", async ({ page }) => {
+                await EvaluateAbstractAudioNodeTestAsync(page, audioNodeType, async ({ audioNodeType }) => {
+                    await AudioV2Test.CreateAudioEngineAsync(audioNodeType, undefined, { volume: audioNodeType === "AudioEngineV2" ? 0 : 1 });
+                    const { sound, outputNode } = await AudioV2Test.CreateAbstractSoundAndOutputNodeAsync(audioNodeType, audioTestConfig.pulseTrainSoundFile, {
+                        volume: audioNodeType !== "AudioEngineV2" ? 0 : 1,
+                    });
+
+                    outputNode.setVolume(1, { duration: 1, shape: BABYLON.AudioParameterRampShape.Exponential });
+                    sound.play();
+                    await AudioV2Test.WaitAsync(1, () => {
+                        sound.stop();
+                    });
+                });
+
+                const volumes = await EvaluateVolumesAtTimeAsync(page, 0.1);
+
+                expect(volumes[Channel.L]).toBeCloseTo(0, VolumePrecision);
+            });
+
+            test("Ramping volume from 0 to 1 over 1 second should play sound at 0 volume at 0.5 seconds with shape set to exponential", async ({ page }) => {
+                await EvaluateAbstractAudioNodeTestAsync(page, audioNodeType, async ({ audioNodeType }) => {
+                    await AudioV2Test.CreateAudioEngineAsync(audioNodeType, undefined, { volume: audioNodeType === "AudioEngineV2" ? 0 : 1 });
+                    const { sound, outputNode } = await AudioV2Test.CreateAbstractSoundAndOutputNodeAsync(audioNodeType, audioTestConfig.pulseTrainSoundFile, {
+                        volume: audioNodeType !== "AudioEngineV2" ? 0 : 1,
+                    });
+
+                    outputNode.setVolume(1, { duration: 1, shape: BABYLON.AudioParameterRampShape.Exponential });
+                    sound.play();
+                    await AudioV2Test.WaitAsync(1, () => {
+                        sound.stop();
+                    });
+                });
+
+                const volumes = await EvaluateVolumesAtTimeAsync(page, 0.5);
+
+                expect(volumes[Channel.L]).toBeCloseTo(0, VolumePrecision);
+            });
+
+            test("Ramping volume from 0 to 1 over 1 second should play sound at 0.3x volume at 0.9 seconds with shape set to exponential", async ({ page }) => {
+                await EvaluateAbstractAudioNodeTestAsync(page, audioNodeType, async ({ audioNodeType }) => {
+                    await AudioV2Test.CreateAudioEngineAsync(audioNodeType, undefined, { volume: audioNodeType === "AudioEngineV2" ? 0 : 1 });
+                    const { sound, outputNode } = await AudioV2Test.CreateAbstractSoundAndOutputNodeAsync(audioNodeType, audioTestConfig.pulseTrainSoundFile, {
+                        volume: audioNodeType !== "AudioEngineV2" ? 0 : 1,
+                    });
+
+                    outputNode.setVolume(1, { duration: 1, shape: BABYLON.AudioParameterRampShape.Exponential });
+                    sound.play();
+                    await AudioV2Test.WaitAsync(1, () => {
+                        sound.stop();
+                    });
+                });
+
+                const volumes = await EvaluateVolumesAtTimeAsync(page, 0.9);
+
+                expect(volumes[Channel.L]).toBeCloseTo(0.3, VolumePrecision);
+            });
+
+            test("Ramping volume from 1 to 0 over 1 second should play sound at 0.3x volume at 0.1 seconds with shape set to exponential", async ({ page }) => {
+                await EvaluateAbstractAudioNodeTestAsync(page, audioNodeType, async ({ audioNodeType }) => {
+                    await AudioV2Test.CreateAudioEngineAsync(audioNodeType, undefined, { volume: 1 });
+                    const { sound, outputNode } = await AudioV2Test.CreateAbstractSoundAndOutputNodeAsync(audioNodeType, audioTestConfig.pulseTrainSoundFile, {
+                        volume: 1,
+                    });
+
+                    outputNode.setVolume(0, { duration: 1, shape: BABYLON.AudioParameterRampShape.Exponential });
+                    sound.play();
+                    await AudioV2Test.WaitAsync(1, () => {
+                        sound.stop();
+                    });
+                });
+
+                const volumes = await EvaluateVolumesAtTimeAsync(page, 0.1);
+
+                if ((await EvaluateAudioContextType(page)) === "Offline") {
+                    expect(volumes[Channel.L]).toBeCloseTo(0.3, VolumePrecision);
+                } else {
+                    // Expect larger range due to timing variations.
+                    expect(volumes[Channel.L]).toBeGreaterThan(0.25);
+                    expect(volumes[Channel.L]).toBeLessThan(0.36);
+                }
+            });
+
+            test("Ramping volume from 1 to 0 over 1 second should play sound at close to 0 volume at 0.5 seconds with shape set to exponential", async ({ page }) => {
+                await EvaluateAbstractAudioNodeTestAsync(page, audioNodeType, async ({ audioNodeType }) => {
+                    await AudioV2Test.CreateAudioEngineAsync(audioNodeType, undefined, { volume: 1 });
+                    const { sound, outputNode } = await AudioV2Test.CreateAbstractSoundAndOutputNodeAsync(audioNodeType, audioTestConfig.pulseTrainSoundFile, {
+                        volume: 1,
+                    });
+
+                    outputNode.setVolume(0, { duration: 1, shape: BABYLON.AudioParameterRampShape.Exponential });
+                    sound.play();
+                    await AudioV2Test.WaitAsync(1, () => {
+                        sound.stop();
+                    });
+                });
+
+                const volumes = await EvaluateVolumesAtTimeAsync(page, 0.5);
+
+                expect(volumes[Channel.L]).toBeCloseTo(0, VolumePrecision);
+            });
+
+            test("Ramping volume from 1 to 0 over 1 second should play sound at close to 0 volume at 0.9 seconds with shape set to exponential", async ({ page }) => {
+                await EvaluateAbstractAudioNodeTestAsync(page, audioNodeType, async ({ audioNodeType }) => {
+                    await AudioV2Test.CreateAudioEngineAsync(audioNodeType, undefined, { volume: 1 });
+                    const { sound, outputNode } = await AudioV2Test.CreateAbstractSoundAndOutputNodeAsync(audioNodeType, audioTestConfig.pulseTrainSoundFile, {
+                        volume: 1,
+                    });
+
+                    outputNode.setVolume(0, { duration: 1, shape: BABYLON.AudioParameterRampShape.Exponential });
+                    sound.play();
+                    await AudioV2Test.WaitAsync(1, () => {
+                        sound.stop();
+                    });
+                });
+
+                const volumes = await EvaluateVolumesAtTimeAsync(page, 0.9);
+
+                expect(volumes[Channel.L]).toBeCloseTo(0, VolumePrecision);
+            });
+        });
+
+        test.describe("Logarithmic ramp", () => {
+            test("Ramping volume from 0 to 1 over 1 second should play sound at 0.5x volume at 0.1 seconds shape set to logarithmic", async ({ page }) => {
+                await EvaluateAbstractAudioNodeTestAsync(page, audioNodeType, async ({ audioNodeType }) => {
+                    await AudioV2Test.CreateAudioEngineAsync(audioNodeType, undefined, { volume: audioNodeType === "AudioEngineV2" ? 0 : 1 });
+                    const { sound, outputNode } = await AudioV2Test.CreateAbstractSoundAndOutputNodeAsync(audioNodeType, audioTestConfig.pulseTrainSoundFile, {
+                        volume: audioNodeType !== "AudioEngineV2" ? 0 : 1,
+                    });
+
+                    outputNode.setVolume(1, { duration: 1, shape: BABYLON.AudioParameterRampShape.Logarithmic });
+                    sound.play();
+                    await AudioV2Test.WaitAsync(1, () => {
+                        sound.stop();
+                    });
+                });
+
+                const volumes = await EvaluateVolumesAtTimeAsync(page, 0.1);
+
+                expect(volumes[Channel.L]).toBeCloseTo(0.5, VolumePrecision);
+            });
+
+            test("Ramping volume from 0 to 1 over 1 second should play sound at 0.85x volume at 0.5 seconds with shape set to logarithmic", async ({ page }) => {
+                await EvaluateAbstractAudioNodeTestAsync(page, audioNodeType, async ({ audioNodeType }) => {
+                    await AudioV2Test.CreateAudioEngineAsync(audioNodeType, undefined, { volume: audioNodeType === "AudioEngineV2" ? 0 : 1 });
+                    const { sound, outputNode } = await AudioV2Test.CreateAbstractSoundAndOutputNodeAsync(audioNodeType, audioTestConfig.pulseTrainSoundFile, {
+                        volume: audioNodeType !== "AudioEngineV2" ? 0 : 1,
+                    });
+
+                    outputNode.setVolume(1, { duration: 1, shape: BABYLON.AudioParameterRampShape.Logarithmic });
+                    sound.play();
+                    await AudioV2Test.WaitAsync(1, () => {
+                        sound.stop();
+                    });
+                });
+
+                const volumes = await EvaluateVolumesAtTimeAsync(page, 0.5);
+
+                expect(volumes[Channel.L]).toBeCloseTo(0.85, VolumePrecision);
+            });
+
+            test("Ramping volume from 0 to 1 over 1 second should play sound at 1x volume at 0.9 seconds with shape set to logarithmic", async ({ page }) => {
+                await EvaluateAbstractAudioNodeTestAsync(page, audioNodeType, async ({ audioNodeType }) => {
+                    await AudioV2Test.CreateAudioEngineAsync(audioNodeType, undefined, { volume: audioNodeType === "AudioEngineV2" ? 0 : 1 });
+                    const { sound, outputNode } = await AudioV2Test.CreateAbstractSoundAndOutputNodeAsync(audioNodeType, audioTestConfig.pulseTrainSoundFile, {
+                        volume: audioNodeType !== "AudioEngineV2" ? 0 : 1,
+                    });
+
+                    outputNode.setVolume(1, { duration: 1, shape: BABYLON.AudioParameterRampShape.Logarithmic });
+                    sound.play();
+                    await AudioV2Test.WaitAsync(1, () => {
+                        sound.stop();
+                    });
+                });
+
+                const volumes = await EvaluateVolumesAtTimeAsync(page, 0.9);
+
+                expect(volumes[Channel.L]).toBeCloseTo(1, VolumePrecision);
+            });
+
+            test("Ramping volume from 1 to 0 over 1 second should play sound at 1x volume at 0.1 seconds with shape set to logarithmic", async ({ page }) => {
+                await EvaluateAbstractAudioNodeTestAsync(page, audioNodeType, async ({ audioNodeType }) => {
+                    await AudioV2Test.CreateAudioEngineAsync(audioNodeType, undefined, { volume: 1 });
+                    const { sound, outputNode } = await AudioV2Test.CreateAbstractSoundAndOutputNodeAsync(audioNodeType, audioTestConfig.pulseTrainSoundFile, {
+                        volume: 1,
+                    });
+
+                    outputNode.setVolume(0, { duration: 1, shape: BABYLON.AudioParameterRampShape.Logarithmic });
+                    sound.play();
+                    await AudioV2Test.WaitAsync(1, () => {
+                        sound.stop();
+                    });
+                });
+
+                const volumes = await EvaluateVolumesAtTimeAsync(page, 0.1);
+
+                expect(volumes[Channel.L]).toBeCloseTo(1, VolumePrecision);
+            });
+
+            test("Ramping volume from 1 to 0 over 1 second should play sound at 0.85x volume at 0.5 seconds with shape set to logarithmic", async ({ page }) => {
+                await EvaluateAbstractAudioNodeTestAsync(page, audioNodeType, async ({ audioNodeType }) => {
+                    await AudioV2Test.CreateAudioEngineAsync(audioNodeType, undefined, { volume: 1 });
+                    const { sound, outputNode } = await AudioV2Test.CreateAbstractSoundAndOutputNodeAsync(audioNodeType, audioTestConfig.pulseTrainSoundFile, {
+                        volume: 1,
+                    });
+
+                    outputNode.setVolume(0, { duration: 1, shape: BABYLON.AudioParameterRampShape.Logarithmic });
+                    sound.play();
+                    await AudioV2Test.WaitAsync(1, () => {
+                        sound.stop();
+                    });
+                });
+
+                const volumes = await EvaluateVolumesAtTimeAsync(page, 0.5);
+
+                expect(volumes[Channel.L]).toBeCloseTo(0.85, VolumePrecision);
+            });
+
+            test("Ramping volume from 1 to 0 over 1 second should play sound at 0.5x volume at 0.9 seconds with shape set to logarithmic", async ({ page }) => {
+                await EvaluateAbstractAudioNodeTestAsync(page, audioNodeType, async ({ audioNodeType }) => {
+                    await AudioV2Test.CreateAudioEngineAsync(audioNodeType, undefined, { volume: 1 });
+                    const { sound, outputNode } = await AudioV2Test.CreateAbstractSoundAndOutputNodeAsync(audioNodeType, audioTestConfig.pulseTrainSoundFile, {
+                        volume: 1,
+                    });
+
+                    outputNode.setVolume(0, { duration: 1, shape: BABYLON.AudioParameterRampShape.Logarithmic });
+                    sound.play();
+                    await AudioV2Test.WaitAsync(1, () => {
+                        sound.stop();
+                    });
+                });
+
+                const volumes = await EvaluateVolumesAtTimeAsync(page, 0.9);
+
+                expect(volumes[Channel.L]).toBeCloseTo(0.5, VolumePrecision);
+            });
+        });
+
+        test.describe("Overlapping ramps", () => {
+            test('Overlapping ramps should throw error "Audio parameter not set. Wait for current ramp to finish."', async ({ page }) => {
+                await EvaluateAbstractAudioNodeTestAsync(page, audioNodeType, async ({ audioNodeType }) => {
+                    await AudioV2Test.CreateAudioEngineAsync(audioNodeType, undefined, { volume: 1 });
+                    const { sound, outputNode } = await AudioV2Test.CreateAbstractSoundAndOutputNodeAsync(audioNodeType, audioTestConfig.pulseTrainSoundFile, {
+                        volume: 1,
+                    });
+
+                    outputNode.setVolume(0, { duration: 1 });
+                    sound.play();
+
+                    await AudioV2Test.WaitAsync(0.5, () => {
+                        try {
+                            outputNode.setVolume(1, { duration: 1 });
+                        } catch (e) {
+                            errorMessage = e.message;
+                        }
+                        sound.stop();
+                    });
+                });
+
+                const message = await EvaluateErrorMessageAsync(page);
+
+                expect(message).toBe("Audio parameter not set. Wait for current ramp to finish.");
+            });
+
+            test("Non-overlapping ramps should not throw an error", async ({ page }) => {
+                await EvaluateAbstractAudioNodeTestAsync(page, audioNodeType, async ({ audioNodeType }) => {
+                    await AudioV2Test.CreateAudioEngineAsync(audioNodeType, undefined, { volume: 1 });
+                    const { sound, outputNode } = await AudioV2Test.CreateAbstractSoundAndOutputNodeAsync(audioNodeType, audioTestConfig.pulseTrainSoundFile, {
+                        volume: 1,
+                    });
+
+                    outputNode.setVolume(0, { duration: 1 });
+                    sound.play();
+
+                    await AudioV2Test.WaitAsync(1.5, () => {
+                        try {
+                            outputNode.setVolume(1, { duration: 1 });
+                        } catch (e) {
+                            errorMessage = e.message;
+                        }
+                        sound.stop();
+                    });
+                });
+
+                const message = await EvaluateErrorMessageAsync(page);
+
+                expect(message).toBe("No error");
+            });
+        });
+    });
+};