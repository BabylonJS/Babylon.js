// eslint-disable-next-line import/no-internal-modules
import type { Nullable } from "core/index";
// eslint-disable-next-line import/no-internal-modules
import type { LoadModelOptions, ViewerElement } from "viewer/index";

import { Deferred } from "core/Misc/deferred";
import { GetRegisteredSceneLoaderPluginMetadata } from "core/Loading/sceneLoader";
import { FilesInputStore } from "core/Misc/filesInputStore";

async function PickFileAsync(): Promise<Nullable<Iterable<File>>> {
    const input = document.createElement("input");
    input.type = "file";
    input.multiple = true;

    // See https://stackoverflow.com/questions/47664777/javascript-file-input-onchange-not-working-ios-safari-only
    Object.assign(input.style, {
        position: "fixed",
        //display: 'none',
        top: "-100000px",
        left: "-100000px",
    });
    document.body.appendChild(input);

    const deferred = new Deferred<Nullable<Iterable<File>>>();
    const getFileFromInput = () => {
        if (input.files && input.files.length > 0) {
            deferred.resolve(input.files);
        } else {
            deferred.resolve(null);
        }
    };

    input.addEventListener("change", getFileFromInput, { once: true });
    input.addEventListener("cancel", getFileFromInput, { once: true });

    input.click();
    const result = await deferred.promise;
    input.removeEventListener("change", getFileFromInput);
    input.removeEventListener("cancel", getFileFromInput);
    input.remove();

    return result;
}

export async function LoadModel(viewerElement: ViewerElement, source: string | File | Iterable<File> | ArrayBufferView, options?: LoadModelOptions, abortSignal?: AbortSignal) {
    try {
<<<<<<< HEAD
        const defaultOptions: any = {
            animationAutoPlay: viewerElement.animationAutoPlay,
        };
=======
        const defaultOptions: LoadModelOptions = {};
>>>>>>> 89bf19c2

        if (typeof source === "object" && !ArrayBuffer.isView(source) && Symbol.iterator in source) {
            const registeredSceneLoaderPlugins = GetRegisteredSceneLoaderPluginMetadata();
            let sceneFile: Nullable<File> = null;

            for (const file of source) {
                const extension = file.name.split(".").pop()?.toLowerCase() ?? "";
                if (
                    registeredSceneLoaderPlugins.some((plugin) => plugin.extensions.some((pluginExtension) => pluginExtension.extension.toLowerCase().substring(1) === extension))
                ) {
                    sceneFile = file;
                } else {
                    FilesInputStore.FilesToLoad[file.name.toLocaleLowerCase()] = file;
                }
            }

            if (!sceneFile) {
                throw new Error(
                    `No supported scene file found in ${Array.from(source)
                        .map((file) => `"${file.name}"`)
                        .join(", ")}`
                );
            }

            source = sceneFile;
        }

        if (source instanceof File) {
            defaultOptions.rootUrl = "file:";
        }

        await viewerElement.viewerDetails?.viewer.loadModel(source, Object.assign(defaultOptions, options), abortSignal);
    } catch {
        // Ignore errors - we observe model error events from the viewer element.
    } finally {
        FilesInputStore.FilesToLoad = {};
    }
}

export async function PickModel(viewerElement: ViewerElement, options?: LoadModelOptions) {
    const files = await PickFileAsync();

    if (files) {
        await LoadModel(viewerElement, files, options);
    }
}
<|MERGE_RESOLUTION|>--- conflicted
+++ resolved
@@ -1,99 +1,93 @@
-// eslint-disable-next-line import/no-internal-modules
-import type { Nullable } from "core/index";
-// eslint-disable-next-line import/no-internal-modules
-import type { LoadModelOptions, ViewerElement } from "viewer/index";
-
-import { Deferred } from "core/Misc/deferred";
-import { GetRegisteredSceneLoaderPluginMetadata } from "core/Loading/sceneLoader";
-import { FilesInputStore } from "core/Misc/filesInputStore";
-
-async function PickFileAsync(): Promise<Nullable<Iterable<File>>> {
-    const input = document.createElement("input");
-    input.type = "file";
-    input.multiple = true;
-
-    // See https://stackoverflow.com/questions/47664777/javascript-file-input-onchange-not-working-ios-safari-only
-    Object.assign(input.style, {
-        position: "fixed",
-        //display: 'none',
-        top: "-100000px",
-        left: "-100000px",
-    });
-    document.body.appendChild(input);
-
-    const deferred = new Deferred<Nullable<Iterable<File>>>();
-    const getFileFromInput = () => {
-        if (input.files && input.files.length > 0) {
-            deferred.resolve(input.files);
-        } else {
-            deferred.resolve(null);
-        }
-    };
-
-    input.addEventListener("change", getFileFromInput, { once: true });
-    input.addEventListener("cancel", getFileFromInput, { once: true });
-
-    input.click();
-    const result = await deferred.promise;
-    input.removeEventListener("change", getFileFromInput);
-    input.removeEventListener("cancel", getFileFromInput);
-    input.remove();
-
-    return result;
-}
-
-export async function LoadModel(viewerElement: ViewerElement, source: string | File | Iterable<File> | ArrayBufferView, options?: LoadModelOptions, abortSignal?: AbortSignal) {
-    try {
-<<<<<<< HEAD
-        const defaultOptions: any = {
-            animationAutoPlay: viewerElement.animationAutoPlay,
-        };
-=======
-        const defaultOptions: LoadModelOptions = {};
->>>>>>> 89bf19c2
-
-        if (typeof source === "object" && !ArrayBuffer.isView(source) && Symbol.iterator in source) {
-            const registeredSceneLoaderPlugins = GetRegisteredSceneLoaderPluginMetadata();
-            let sceneFile: Nullable<File> = null;
-
-            for (const file of source) {
-                const extension = file.name.split(".").pop()?.toLowerCase() ?? "";
-                if (
-                    registeredSceneLoaderPlugins.some((plugin) => plugin.extensions.some((pluginExtension) => pluginExtension.extension.toLowerCase().substring(1) === extension))
-                ) {
-                    sceneFile = file;
-                } else {
-                    FilesInputStore.FilesToLoad[file.name.toLocaleLowerCase()] = file;
-                }
-            }
-
-            if (!sceneFile) {
-                throw new Error(
-                    `No supported scene file found in ${Array.from(source)
-                        .map((file) => `"${file.name}"`)
-                        .join(", ")}`
-                );
-            }
-
-            source = sceneFile;
-        }
-
-        if (source instanceof File) {
-            defaultOptions.rootUrl = "file:";
-        }
-
-        await viewerElement.viewerDetails?.viewer.loadModel(source, Object.assign(defaultOptions, options), abortSignal);
-    } catch {
-        // Ignore errors - we observe model error events from the viewer element.
-    } finally {
-        FilesInputStore.FilesToLoad = {};
-    }
-}
-
-export async function PickModel(viewerElement: ViewerElement, options?: LoadModelOptions) {
-    const files = await PickFileAsync();
-
-    if (files) {
-        await LoadModel(viewerElement, files, options);
-    }
-}
+// eslint-disable-next-line import/no-internal-modules
+import type { Nullable } from "core/index";
+// eslint-disable-next-line import/no-internal-modules
+import type { LoadModelOptions, ViewerElement } from "viewer/index";
+
+import { Deferred } from "core/Misc/deferred";
+import { GetRegisteredSceneLoaderPluginMetadata } from "core/Loading/sceneLoader";
+import { FilesInputStore } from "core/Misc/filesInputStore";
+
+async function PickFileAsync(): Promise<Nullable<Iterable<File>>> {
+    const input = document.createElement("input");
+    input.type = "file";
+    input.multiple = true;
+
+    // See https://stackoverflow.com/questions/47664777/javascript-file-input-onchange-not-working-ios-safari-only
+    Object.assign(input.style, {
+        position: "fixed",
+        //display: 'none',
+        top: "-100000px",
+        left: "-100000px",
+    });
+    document.body.appendChild(input);
+
+    const deferred = new Deferred<Nullable<Iterable<File>>>();
+    const getFileFromInput = () => {
+        if (input.files && input.files.length > 0) {
+            deferred.resolve(input.files);
+        } else {
+            deferred.resolve(null);
+        }
+    };
+
+    input.addEventListener("change", getFileFromInput, { once: true });
+    input.addEventListener("cancel", getFileFromInput, { once: true });
+
+    input.click();
+    const result = await deferred.promise;
+    input.removeEventListener("change", getFileFromInput);
+    input.removeEventListener("cancel", getFileFromInput);
+    input.remove();
+
+    return result;
+}
+
+export async function LoadModel(viewerElement: ViewerElement, source: string | File | Iterable<File> | ArrayBufferView, options?: LoadModelOptions, abortSignal?: AbortSignal) {
+    try {
+        const defaultOptions: LoadModelOptions = {};
+
+        if (typeof source === "object" && !ArrayBuffer.isView(source) && Symbol.iterator in source) {
+            const registeredSceneLoaderPlugins = GetRegisteredSceneLoaderPluginMetadata();
+            let sceneFile: Nullable<File> = null;
+
+            for (const file of source) {
+                const extension = file.name.split(".").pop()?.toLowerCase() ?? "";
+                if (
+                    registeredSceneLoaderPlugins.some((plugin) => plugin.extensions.some((pluginExtension) => pluginExtension.extension.toLowerCase().substring(1) === extension))
+                ) {
+                    sceneFile = file;
+                } else {
+                    FilesInputStore.FilesToLoad[file.name.toLocaleLowerCase()] = file;
+                }
+            }
+
+            if (!sceneFile) {
+                throw new Error(
+                    `No supported scene file found in ${Array.from(source)
+                        .map((file) => `"${file.name}"`)
+                        .join(", ")}`
+                );
+            }
+
+            source = sceneFile;
+        }
+
+        if (source instanceof File) {
+            defaultOptions.rootUrl = "file:";
+        }
+
+        await viewerElement.viewerDetails?.viewer.loadModel(source, Object.assign(defaultOptions, options), abortSignal);
+    } catch {
+        // Ignore errors - we observe model error events from the viewer element.
+    } finally {
+        FilesInputStore.FilesToLoad = {};
+    }
+}
+
+export async function PickModel(viewerElement: ViewerElement, options?: LoadModelOptions) {
+    const files = await PickFileAsync();
+
+    if (files) {
+        await LoadModel(viewerElement, files, options);
+    }
+}