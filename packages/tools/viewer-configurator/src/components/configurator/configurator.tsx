import "./configurator.scss";
// eslint-disable-next-line import/no-internal-modules
import type { ViewerElement, ViewerDetails, Viewer, PostProcessing, CameraAutoOrbit, HotSpot } from "viewer/index";
// eslint-disable-next-line import/no-internal-modules
import type { Color3, Nullable, Vector3 } from "core/index";
import type { DragEndEvent } from "@dnd-kit/core";

import { useCallback, useEffect, useMemo, useState, type FunctionComponent } from "react";
import { DndContext, closestCenter, KeyboardSensor, PointerSensor, useSensor, useSensors } from "@dnd-kit/core";
import { arrayMove, SortableContext, sortableKeyboardCoordinates, verticalListSortingStrategy, useSortable } from "@dnd-kit/sortable";
import { CSS } from "@dnd-kit/utilities";

import { restrictToVerticalAxis, restrictToParentElement } from "@dnd-kit/modifiers";
import { LineContainerComponent } from "shared-ui-components/lines/lineContainerComponent";
import { TextInputLineComponent } from "shared-ui-components/lines/textInputLineComponent";
import { ButtonLineComponent } from "shared-ui-components/lines/buttonLineComponent";
import { SliderLineComponent } from "shared-ui-components/lines/sliderLineComponent";
import { CheckBoxLineComponent } from "shared-ui-components/lines/checkBoxLineComponent";
import { ColorPicker } from "shared-ui-components/colorPicker/colorPicker";
import { LockObject } from "shared-ui-components/tabs/propertyGrids/lockObject";

import { HTML3DAnnotationElement } from "viewer/viewerAnnotationElement";

import { Color4 } from "core/Maths/math.color";
import { WithinEpsilon } from "core/Maths/math.scalar.functions";
import { Epsilon } from "core/Maths/math.constants";
import { useObservableState } from "../../hooks/observableHooks";
import { LoadModel, PickModel } from "../../modelLoader";

import { useEventfulState } from "../../hooks/observableHooks";
import deleteIcon from "shared-ui-components/imgs/deleteGridElementDark.svg";

type HotSpotInfo = { name: string; id: string; data: HotSpot };

function createDefaultAnnotation(hotSpotName: string) {
    return `
    <div style="display: flex">
      <svg style="width: 20px; height: 20px; transform: translate(-50%, -50%)">
        <ellipse cx="10" cy="10" rx="8" ry="8" fill="red" stroke="white" stroke-width="3" />
      </svg>
      <span style="color: black; background: white; border-radius: 6px; padding: 0px 3px; transform: translate(0%, -50%)">${hotSpotName}</span>
    </div>`;
}

function useConfiguration<DataType>(defaultValue: DataType) {
    const [value, setValue] = useState(defaultValue);
    const isDefaultValue = useMemo(() => value === defaultValue, [value, defaultValue]);
    const resetValue = useCallback(() => {
        setValue(defaultValue);
    }, [defaultValue]);
    return [value, setValue, resetValue, isDefaultValue] as const;
}

export const Configurator: FunctionComponent<{ viewerElement: ViewerElement; viewerDetails: ViewerDetails; viewer: Viewer }> = (props) => {
    const { viewerElement, viewerDetails, viewer } = props;
    const lockObject = useMemo(() => new LockObject(), []);

    useEffect(() => {
        const onDragOver = (event: DragEvent) => event.preventDefault();
        const onDrop = async (event: DragEvent) => {
            const files = event.dataTransfer?.files;
            if (files) {
                event.preventDefault();
                await LoadModel(viewerElement, files);
            }
        };

        viewerElement.addEventListener("dragover", onDragOver);
        viewerElement.addEventListener("drop", onDrop);

        return () => {
            viewerElement.removeEventListener("dragover", onDragOver);
            viewerElement.removeEventListener("drop", onDrop);
        };
    }, [viewerElement]);

    const originalSkyboxBlur = useMemo(() => viewer?.environmentConfig.blur, [viewer]);
    const originalClearColor = useMemo(() => viewerDetails?.scene.clearColor, [viewerDetails]);
    const originalToneMapping = useMemo(() => viewer?.postProcessing.toneMapping, [viewer]);
    const originalContrast = useMemo(() => viewer?.postProcessing.contrast, [viewer]);
    const originalExposure = useMemo(() => viewer?.postProcessing.exposure, [viewer]);
    // TODO: Viewer should have autoOrbit false by default at the Viewer layer.
    //const originalAutoOrbit = useMemo(() => viewer?.cameraAutoOrbit.enabled, [viewer]);
    const originalAutoOrbit = false;
    const originalAutoOrbitSpeed = useMemo(() => viewer?.cameraAutoOrbit.speed, [viewer]);
    const originalAutoOrbitDelay = useMemo(() => viewer?.cameraAutoOrbit.delay, [viewer]);

    const model = useObservableState(() => viewerDetails?.model, viewer?.onModelChanged);
    const hasAnimations = useMemo(() => viewer && viewer.animations.length > 0, [viewer?.animations]);
    const hasMaterialVariants = useMemo(() => viewer && viewer.materialVariants.length > 0, [viewer?.materialVariants]);

    const [modelUrl, setModelUrl] = useState("https://assets.babylonjs.com/meshes/ufo.glb");
    const [syncEnvironment, setSyncEnvironment] = useState(true);
    const [environmentLightingUrl, setEnvironmentLightingUrl, , isEnvironmentLightingUrlDefault] = useConfiguration("");
    const [environmentSkyboxUrl, setEnvironmentSkyboxUrl, , isEnvironmentSkyboxUrlDefault] = useConfiguration("");
    const [needsEnvironmentUpdate, setNeedsEnvironmentUpdate] = useState(false);
    const hasSkybox = useMemo(() => {
        if (syncEnvironment) {
            return !!environmentLightingUrl;
        }
        return !!environmentSkyboxUrl;
    }, [syncEnvironment, environmentLightingUrl, environmentSkyboxUrl]);
    const [skyboxBlur, setSkyboxBlur, resetSkyboxBlur, isSkyboxBlurDefault] = useConfiguration(originalSkyboxBlur);
    const [clearColor, setClearColor] = useState(originalClearColor);
    const [cameraState, setCameraState] = useState<Readonly<{ alpha: number; beta: number; radius: number; target: Vector3 }>>();
    const isCameraStateDefault = useMemo(() => cameraState == null, [cameraState]);
    const [canRevertCameraState, setCanRevertCameraState] = useState(false);
    useEffect(() => {
        const disposeActions: (() => void)[] = [];
        setCanRevertCameraState(false);
        if (cameraState) {
            setCanRevertCameraState(false);
            const observer = viewerDetails.camera.onViewMatrixChangedObservable.add(() => {
                // TODO: Figure out why the final alpha/beta are as far from the goal value as they are.
                setCanRevertCameraState(
                    !WithinEpsilon(viewerDetails.camera.alpha, cameraState.alpha, Epsilon * 10) ||
                        !WithinEpsilon(viewerDetails.camera.beta, cameraState.beta, Epsilon * 10) ||
                        !WithinEpsilon(viewerDetails.camera.radius, cameraState.radius, Epsilon) ||
                        !viewerDetails.camera.target.equalsWithEpsilon(cameraState.target, Epsilon)
                );
            });
            disposeActions.push(() => observer.remove());
        }
        return () => disposeActions.forEach((dispose) => dispose());
    }, [viewerDetails, cameraState]);
    const [postProcessingState, setPostProcessingState] = useState<Readonly<PostProcessing>>({
        toneMapping: originalToneMapping,
        contrast: originalContrast,
        exposure: originalExposure,
    });
    const isPostProcessingDefaultState = useMemo(() => {
        return {
            toneMapping: postProcessingState.toneMapping === originalToneMapping,
            contrast: postProcessingState.contrast === originalContrast,
            exposure: postProcessingState.exposure === originalExposure,
        };
    }, [postProcessingState]);
    const [autoOrbitState, setAutoOrbitState] = useState<Readonly<CameraAutoOrbit>>({ enabled: originalAutoOrbit, speed: originalAutoOrbitSpeed, delay: originalAutoOrbitDelay });
    const [animationState, setAnimationState] = useState<Readonly<{ animationSpeed: number; selectedAnimation: number }>>();
    const isAnimationStateDefault = useMemo(() => animationState == null, [animationState]);
    const [canRevertAnimationState, setCanRevertAnimationState] = useState(false);
    useEffect(() => {
        const disposeActions: (() => void)[] = [];
        setCanRevertAnimationState(false);
        if (animationState) {
            setCanRevertAnimationState(false);

            const updateCanResetAnimationState = () => {
                setCanRevertAnimationState(animationState.animationSpeed !== viewer.animationSpeed || animationState.selectedAnimation !== viewer.selectedAnimation);
            };

            const selectedAnimationObserver = viewer.onSelectedAnimationChanged.add(updateCanResetAnimationState);
            disposeActions.push(() => selectedAnimationObserver.remove());

            const animationSpeedObserver = viewer.onAnimationSpeedChanged.add(updateCanResetAnimationState);
            disposeActions.push(() => animationSpeedObserver.remove());
        }
        return () => disposeActions.forEach((dispose) => dispose());
    }, [viewer, animationState]);
    const [animationAutoPlay, setAnimationAutoPlay] = useState(false);
    const [selectedMaterialVariant, setSelectedMaterialVariant] = useState<string>();

    const [hotspots, setHotspots] = useState<HotSpotInfo[]>([]);

    const dndSensors = useSensors(
        useSensor(PointerSensor),
        useSensor(KeyboardSensor, {
            coordinateGetter: sortableKeyboardCoordinates,
        })
    );

    useEffect(() => {
        viewerElement.source = modelUrl;

        const onModelChange = (event: CustomEvent<Nullable<string | File | unknown>>) => {
            const source = event.detail;
            let sourceUrl = "";
            if (source) {
                if (typeof source === "string") {
                    sourceUrl = source;
                } else if (source instanceof File) {
                    sourceUrl = source.name;
                }
            }
            setModelUrl(sourceUrl);
        };

        const onModelError = () => {
            setModelUrl("");
        };

        viewerElement.addEventListener("modelchange", onModelChange);
        viewerElement.addEventListener("modelerror", onModelError);

        return () => {
            viewerElement.removeEventListener("modelchange", onModelChange);
            viewerElement.removeEventListener("modelerror", onModelError);
        };
    }, [viewerElement]);

    useEffect(() => {
        setHotspots([]);
    }, [model]);

    useEffect(() => {
        viewerElement.hotSpots = hotspots.reduce<Record<string, HotSpot>>((hotspots, { name, data }) => {
            hotspots[name] = data;
            return hotspots;
        }, {});
    }, [viewerElement, hotspots]);

    const attributes = useMemo(() => {
        const attributes: string[] = [`source="${modelUrl || "[model url]"}"`];

        if (syncEnvironment) {
            if (environmentLightingUrl) {
                attributes.push(`environment="${environmentLightingUrl}"`);
            }
        } else {
            if (environmentLightingUrl) {
                attributes.push(`environment-lighting="${environmentLightingUrl}"`);
            }

            if (environmentSkyboxUrl) {
                attributes.push(`environment-skybox="${environmentSkyboxUrl}"`);
            }
        }

        if (hasSkybox) {
            if (!isSkyboxBlurDefault) {
                attributes.push(`skybox-blur="${skyboxBlur}"`);
            }
        } else {
            if (!clearColor.equals(originalClearColor)) {
                attributes.push(`clear-color="${clearColor.toHexString()}"`);
            }
        }

        if (postProcessingState.toneMapping !== originalToneMapping) {
            attributes.push(`tone-mapping="${postProcessingState.toneMapping}"`);
        }

        if (postProcessingState.contrast !== originalContrast) {
            attributes.push(`contrast="${postProcessingState.contrast.toFixed(1)}"`);
        }

        if (postProcessingState.exposure !== originalExposure) {
            attributes.push(`exposure="${postProcessingState.exposure.toFixed(1)}"`);
        }

        if (cameraState) {
            const { alpha, beta, radius, target } = cameraState;
            attributes.push(`camera-orbit="${alpha.toFixed(3)} ${beta.toFixed(3)} ${radius.toFixed(3)}"`);
            attributes.push(`camera-target="${target.x.toFixed(3)} ${target.y.toFixed(3)} ${target.z.toFixed(3)}"`);
        }

        if (autoOrbitState.enabled !== originalAutoOrbit) {
            attributes.push(`camera-auto-orbit`);
        }

        if (autoOrbitState.enabled && autoOrbitState.speed !== originalAutoOrbitSpeed) {
            attributes.push(`camera-auto-orbit-speed="${autoOrbitState.speed.toFixed(3)}"`);
        }

        if (autoOrbitState.enabled && autoOrbitState.delay !== originalAutoOrbitDelay) {
            attributes.push(`camera-auto-orbit-delay="${autoOrbitState.delay.toFixed(0)}"`);
        }

        if (hasAnimations) {
            if (animationState) {
                const { animationSpeed, selectedAnimation } = animationState;
                attributes.push(`animation-speed="${animationSpeed}"`);
                attributes.push(`selected-animation="${selectedAnimation}"`);
            }

            if (animationAutoPlay) {
                attributes.push(`animation-auto-play`);
            }
        }

        if (hasMaterialVariants && selectedMaterialVariant != null) {
            attributes.push(`material-variant="${selectedMaterialVariant}"`);
        }

        if (hotspots.length > 0) {
            let hotspotsAttribute = `hotspots='{\n`;
            hotspotsAttribute += hotspots
                .map((hotspot) => {
                    let hotspotJson = `    "${hotspot.name}": {\n`;
                    const hotspotAttributes: string[] = [];
                    if (hotspot.data.type === "surface") {
                        hotspotAttributes.push(
                            ...[
                                `      "type": "surface"`,
                                `      "meshIndex": ${hotspot.data.meshIndex}`,
                                `      "pointIndex": [${hotspot.data.pointIndex.join(", ")}]`,
                                `      "barycentric": [${hotspot.data.barycentric.map((value) => value.toFixed(3)).join(", ")}]`,
                            ]
                        );
                    } else {
                        hotspotAttributes.push(
                            ...[
                                `      "type": "world"`,
                                `      "position": [${hotspot.data.position.map((value) => value.toFixed(3)).join(", ")}]`,
                                `      "normal": [${hotspot.data.normal.map((value) => value.toFixed(3)).join(", ")}]`,
                            ]
                        );
                    }
                    if (hotspot.data.cameraOrbit) {
                        const [alpha, beta, radius] = hotspot.data.cameraOrbit;
                        hotspotAttributes.push(`      "cameraOrbit": [${alpha.toFixed(3)}, ${beta.toFixed(3)}, ${radius.toFixed(3)}]`);
                    }
                    hotspotJson += hotspotAttributes.join(",\n");
                    hotspotJson += `\n    }`;
                    return hotspotJson;
                })
                .join(",\n");
            hotspotsAttribute += `\n  }'`;
            attributes.push(hotspotsAttribute);
        }

        return attributes;
    }, [
        modelUrl,
        syncEnvironment,
        environmentLightingUrl,
        environmentSkyboxUrl,
        hasSkybox,
        skyboxBlur,
        clearColor,
        postProcessingState,
        cameraState,
        autoOrbitState,
        hasAnimations,
        animationState,
        animationAutoPlay,
        hasMaterialVariants,
        selectedMaterialVariant,
        hotspots,
    ]);

    const children = useMemo(() => {
        if (hotspots.length === 0) {
            return "";
        }
        const annotations = hotspots
            .map((hotspot) => `  <babylon-viewer-annotation hotSpot="${hotspot.name}">${createDefaultAnnotation(hotspot.name)}  </babylon-viewer-annotation>`)
            .join("\n");
        return `\n  <!-- Annotations are optional HTML child elements that track hot spots. -->\n${annotations}`;
    }, [hotspots]);

    const htmlSnippet = useMemo(() => {
        const formattedAttributes = attributes.map((attribute) => `\n  ${attribute}`).join("");
        const snippet = `<babylon-viewer ${formattedAttributes}\n>${children}\n</babylon-viewer>`;
        return snippet;
    }, [attributes, children]);

    const isModelUrlValid = useMemo(() => {
        return URL.canParse(modelUrl);
    }, [modelUrl]);

    const onModelUrlChange = useCallback(
        (value: string) => {
            setModelUrl(value);
        },
        [setModelUrl]
    );

    const onModelUrlBlur = useCallback(
        (event?: React.FocusEvent<HTMLInputElement>) => {
            if (isModelUrlValid) {
                viewerElement.source = modelUrl;
            }
        },
        [viewerElement, isModelUrlValid, modelUrl]
    );

    const onLoadModelClick = useCallback(() => {
        (async () => {
            try {
                await PickModel(viewerElement);
            } catch (error: unknown) {
                if ("message" in (error as Error)) {
                    alert(error);
                }
            }
        })();
    }, []);

    const onModelUrlKeyDown = useCallback(
        (event: React.KeyboardEvent<HTMLInputElement>) => {
            if (event.key === "Enter") {
                onModelUrlBlur();
            }
        },
        [onLoadModelClick, onModelUrlBlur]
    );

    const isEnvironmentLightingUrlValid = useMemo(() => {
        return !environmentLightingUrl || URL.canParse(environmentLightingUrl);
    }, [environmentLightingUrl]);

    const onEnvironmentLightingUrlChange = useCallback(
        (value: string) => {
            setEnvironmentLightingUrl(value);
        },
        [setEnvironmentLightingUrl]
    );

    const isEnvironmentSkyboxUrlValid = useMemo(() => {
        return !environmentSkyboxUrl || URL.canParse(environmentSkyboxUrl);
    }, [environmentSkyboxUrl]);

    const onEnvironmentSkyboxUrlChange = useCallback(
        (value: string) => {
            setEnvironmentSkyboxUrl(value);
        },
        [setEnvironmentSkyboxUrl]
    );

    useEffect(() => {
        if (needsEnvironmentUpdate) {
            if (syncEnvironment) {
                if (isEnvironmentLightingUrlValid) {
                    viewerElement.environment = environmentLightingUrl;
                }
            } else {
                if (isEnvironmentLightingUrlValid) {
                    viewerElement.environmentLighting = environmentLightingUrl;
                }
                if (isEnvironmentSkyboxUrlValid) {
                    viewerElement.environmentSkybox = environmentSkyboxUrl;
                }
            }

            setNeedsEnvironmentUpdate(false);
        }
    }, [
        viewerElement,
        needsEnvironmentUpdate,
        setNeedsEnvironmentUpdate,
        syncEnvironment,
        isEnvironmentLightingUrlValid,
        environmentLightingUrl,
        isEnvironmentSkyboxUrlValid,
        environmentSkyboxUrl,
    ]);

    const onEnvironmentLightingUrlKeyDown = useCallback(
        (event: React.KeyboardEvent<HTMLInputElement>) => {
            if (event.key === "Enter") {
                setNeedsEnvironmentUpdate(true);
            }
        },
        [setNeedsEnvironmentUpdate]
    );

    const onEnvironmentLightingResetClick = useCallback(() => {
        setEnvironmentLightingUrl("");
        setNeedsEnvironmentUpdate(true);
    }, [setNeedsEnvironmentUpdate, setEnvironmentLightingUrl]);

    const onEnvironmentSkyboxUrlKeyDown = useCallback(
        (event: React.KeyboardEvent<HTMLInputElement>) => {
            if (event.key === "Enter") {
                setNeedsEnvironmentUpdate(true);
            }
        },
        [setNeedsEnvironmentUpdate]
    );

    const onEnvironmentSkyboxResetClick = useCallback(() => {
        setEnvironmentSkyboxUrl("");
        setNeedsEnvironmentUpdate(true);
    }, [setNeedsEnvironmentUpdate, setEnvironmentSkyboxUrl]);

    const onSyncEnvironmentChanged = useCallback(
        (value?: boolean) => {
            setSyncEnvironment(value ?? true);
            setNeedsEnvironmentUpdate(true);
        },
        [setNeedsEnvironmentUpdate, setSyncEnvironment]
    );

    const onSkyboxBlurChange = useCallback(
        (value?: number) => {
            setSkyboxBlur(value ?? originalSkyboxBlur);
        },
        [setSkyboxBlur]
    );

    useEffect(() => {
        viewerElement.skyboxBlur = skyboxBlur;
    }, [viewerElement, skyboxBlur]);

    const onClearColorChange = useCallback(
        (color?: Color3 | Color4) => {
            let clearColor = originalClearColor;
            if (color) {
                if ("a" in color) {
                    clearColor = color;
                } else {
                    clearColor = Color4.FromColor3(color);
                }
            }

            setClearColor((previous) => {
                if (previous.equals(clearColor)) {
                    return previous;
                }
                return clearColor;
            });
        },
        [setClearColor]
    );

    useEffect(() => {
        viewerElement.clearColor = clearColor;
    }, [viewerElement, clearColor]);

    const onToneMappingChange = useCallback(
        (event?: unknown, data?: { optionValue: string | undefined; optionText: string | undefined }) => {
            setPostProcessingState((postProcessingState) => {
                return { ...postProcessingState, toneMapping: (data?.optionValue as PostProcessing["toneMapping"]) ?? originalToneMapping };
            });
        },
        [setPostProcessingState]
    );

    const onContrastChange = useCallback(
        (value?: number) => {
            setPostProcessingState((postProcessingState) => {
                return { ...postProcessingState, contrast: value ?? originalContrast };
            });
        },
        [setPostProcessingState]
    );

    const onExposureChange = useCallback(
        (value?: number) => {
            setPostProcessingState((postProcessingState) => {
                return { ...postProcessingState, exposure: value ?? originalExposure };
            });
        },
        [setPostProcessingState]
    );

    useEffect(() => {
        viewer.postProcessing = postProcessingState;
    }, [viewer, postProcessingState]);

    const onCameraSnapshotClick = useCallback(() => {
        const { alpha, beta, radius, target } = viewerDetails.camera;
        setCameraState({ alpha, beta, radius, target });
    }, [viewerDetails]);

    const onCameraRevertClick = useCallback(() => {
        if (cameraState) {
            viewerDetails.camera.interpolateTo(cameraState.alpha, cameraState.beta, cameraState.radius, cameraState.target);
            setCanRevertCameraState(false);
        }
    }, [viewerDetails, cameraState]);

    const onCameraResetClick = useCallback(() => {
        setCameraState(undefined);
    }, []);

    const onAutoOrbitChanged = useCallback(
        (value?: boolean) => {
            setAutoOrbitState((autoOrbitState) => {
                return { ...autoOrbitState, enabled: value ?? originalAutoOrbit };
            });
        },
        [setAutoOrbitState]
    );

    const onAutoOrbitSpeedChange = useCallback(
        (value?: number) => {
            setAutoOrbitState((autoOrbitState) => {
                return { ...autoOrbitState, speed: value ?? originalAutoOrbitSpeed };
            });
        },
        [setAutoOrbitState]
    );

    const onAutoOrbitDelayChange = useCallback(
        (value?: number) => {
            setAutoOrbitState((autoOrbitState) => {
                return { ...autoOrbitState, delay: value ?? originalAutoOrbitDelay };
            });
        },
        [setAutoOrbitState]
    );

    useEffect(() => {
        viewer.cameraAutoOrbit = autoOrbitState;
    }, [viewer, autoOrbitState]);

    const onAnimationSnapshotClick = useCallback(() => {
        setAnimationState({ animationSpeed: viewer.animationSpeed, selectedAnimation: viewer.selectedAnimation });
    }, [viewer]);

    const onAnimationAutoPlayChanged = useCallback(
        (value?: boolean) => {
            setAnimationAutoPlay(value ?? false);
        },
        [setAutoOrbitState]
    );

    const onAnimationRevertClick = useCallback(() => {
        if (animationState) {
            viewer.selectedAnimation = animationState.selectedAnimation;
            viewer.animationSpeed = animationState.animationSpeed;
        }
    }, [viewer, animationState]);

    const onAnimationResetClick = useCallback(() => {
        setAnimationState(undefined);
    }, []);

    const onMaterialVariantsSnapshotClick = useCallback(() => {
        setSelectedMaterialVariant(viewer.selectedMaterialVariant ?? undefined);
    }, [viewer]);

    const onMaterialVariantsResetClick = useCallback(() => {
        setSelectedMaterialVariant(undefined);
    }, []);

    useEffect(() => {
        animationAutoPlay ? viewer.playAnimation() : viewer.pauseAnimation();
    }, [viewer, animationAutoPlay]);

    const onAddHotspotClick = useCallback(() => {
        setHotspots((hotspots) => {
            return [
                ...hotspots,
                {
                    name: `HotSpot ${hotspots.length + 1}`,
                    id: performance.now().toString(),
                    data: { type: "surface", meshIndex: 0, pointIndex: [0, 0, 0], barycentric: [0, 0, 0] },
                },
            ];
        });
    }, [hotspots, setHotspots]);

    const onHotSpotsReorder = useCallback(
        (event: DragEndEvent) => {
            const { active, over } = event;

            if (over && active.id !== over.id) {
                setHotspots((hotspots) => {
                    const oldIndex = hotspots.findIndex((hotspot) => hotspot.id === active.id);
                    const newIndex = hotspots.findIndex((hotspot) => hotspot.id === over.id);

                    return arrayMove(hotspots, oldIndex, newIndex);
                });
            }
        },
        [setHotspots]
    );

    useEffect(() => {
        viewerElement.innerHTML = "";
        for (const hotspot of hotspots) {
            const annotation = new HTML3DAnnotationElement();
            annotation.hotSpot = hotspot.name;
            annotation.innerHTML = createDefaultAnnotation(hotspot.name);
            viewerElement.appendChild(annotation);
        }
    }, [viewerElement, hotspots]);

    const copyToClipboard = useCallback(() => {
        navigator.clipboard.writeText(htmlSnippet);
    }, [htmlSnippet]);

    const canRevertAll = useMemo(() => canRevertAnimationState || canRevertCameraState, [canRevertAnimationState, canRevertCameraState]);

    const onRevertAllClick = useCallback(() => {
        onAnimationRevertClick();
        onCameraRevertClick();
    }, [onCameraRevertClick, onAnimationRevertClick]);

    const onResetAllClick = useCallback(() => {
        onSyncEnvironmentChanged();
        onSkyboxBlurChange();
        onToneMappingChange();
        onContrastChange();
        onExposureChange();
        onCameraResetClick();
        onAutoOrbitChanged();
        onAutoOrbitSpeedChange();
        onAutoOrbitDelayChange();
        onAnimationResetClick();
        onAnimationAutoPlayChanged();
        onMaterialVariantsResetClick();
        setHotspots([]);
    }, [
        onSyncEnvironmentChanged,
        onToneMappingChange,
        onContrastChange,
        onExposureChange,
        onCameraResetClick,
        onAutoOrbitChanged,
        onAutoOrbitSpeedChange,
        onAutoOrbitDelayChange,
        onAnimationResetClick,
        onAnimationAutoPlayChanged,
        onMaterialVariantsResetClick,
    ]);

    return (
<<<<<<< HEAD
        <div className={styles["ConfiguratorContainer"]}>
            <div>
                <LineContainerComponent title="HTML SNIPPET">
                    <TextInputLineComponent multilines={true} value={htmlSnippet} disabled />
                    <ButtonLineComponent label="Reset" onClick={onResetAllClick} />
                    <ButtonLineComponent label="Revert" onClick={onRevertAllClick} />
                    <ButtonLineComponent label="Copy" onClick={copyToClipboard} />
                </LineContainerComponent>
            </div>
            <div>
                <LineContainerComponent title="MODEL">
                    <TextInputLineComponent placeholder="Model url" value={modelUrl} onChange={onModelUrlChange} />
                    <ButtonLineComponent label="Load Url" onClick={onModelUrlBlur} />
                    <ButtonLineComponent label="Load File" onClick={onLoadModelClick} />
                </LineContainerComponent>
                <LineContainerComponent title="ENVIRONMENT">
                    <CheckBoxLineComponent label="Sync Lighting & Skybox" isSelected={() => syncEnvironment} onSelect={onSyncEnvironmentChanged} />
                    <TextInputLineComponent
                        placeholder={syncEnvironment ? "Environment url" : "Lighting url"}
                        value={environmentLightingUrl}
                        onChange={onEnvironmentLightingUrlChange}
                    />
                    <ButtonLineComponent label="Load Url" isDisabled={isEnvironmentLightingUrlValid} onClick={() => setNeedsEnvironmentUpdate(true)} />
                    <ButtonLineComponent label="Reset" isDisabled={isEnvironmentLightingUrlDefault} onClick={onEnvironmentLightingResetClick} />
                    {!syncEnvironment && (
                        <>
                            <TextInputLineComponent placeholder="Skybox url" value={environmentSkyboxUrl} onChange={onEnvironmentSkyboxUrlChange} />
                            <ButtonLineComponent label="Load Url" isDisabled={isEnvironmentSkyboxUrlValid} onClick={() => setNeedsEnvironmentUpdate(true)} />
                            <ButtonLineComponent label="Reset" isDisabled={isEnvironmentSkyboxUrlDefault} onClick={onEnvironmentSkyboxResetClick} />
                        </>
                    )}
                    {hasSkybox && (
                        <SliderLineComponent
                            label="Skybox Blur"
                            directValue={skyboxBlur}
                            minimum={0}
                            maximum={1}
                            step={0.01}
                            decimalCount={2}
                            target={viewerDetails.scene}
                            onChange={onSkyboxBlurChange}
                            lockObject={lockObject}
                        />
                    )}
                    {!hasSkybox && <ColorPicker color={clearColor} onColorChanged={onClearColorChange} lockObject={lockObject} />}
                </LineContainerComponent>
            </div>
            <LineContainerComponent title="SECTION 1">
                <TextInputLineComponent label="Text Input, single" value="Value" />
                <TextInputLineComponent label="Text Input, multiline" multilines={true} value="Value" />
                <ButtonLineComponent label="Button" onClick={() => {}} />
            </LineContainerComponent>
            <LineContainerComponent title="SECTION 2">
                <CheckBoxLineComponent
                    label="Checkbox"
                    isSelected={() => {
                        return true;
                    }}
                    onSelect={(value: boolean) => {}}
                />
                <SliderLineComponent label="Slider" minimum={0} maximum={1} step={0.05} decimalCount={2} target={viewerDetails.scene} lockObject={lockObject} />
            </LineContainerComponent>
        </div>
=======
        <>
            {viewerElement && viewerDetails && (
                <div className={"ConfiguratorContainer"}>
                    <LineContainerComponent title="HTML SNIPPET">
                        <div className="FlexLine" style={{ height: "auto" }}>
                            <div className="FlexItem" style={{ flex: 1 }}>
                                <TextInputLineComponent multilines={true} value={htmlSnippet} disabled={true} />
                                <div className="FlexLine" style={{ paddingLeft: 0, paddingRight: 0, paddingBottom: 0 }}>
                                    <div className="FlexItem" style={{ flex: 5 }}>
                                        <ButtonLineComponent label="Reset" onClick={onResetAllClick} />
                                    </div>
                                    <img className="ImageButton FlexItem" style={{ alignSelf: "flex-end" }} src={deleteIcon} onClick={onRevertAllClick} />
                                    <img className="ImageButton FlexItem" style={{ alignSelf: "flex-end" }} src={deleteIcon} onClick={copyToClipboard} />
                                </div>
                            </div>
                        </div>
                    </LineContainerComponent>
                    <div>
                        <LineContainerComponent title="MODEL">
                            {/* <TextInputLineComponent placeholder="Model url" value={modelUrl} onChange={onModelUrlChange} />
                            <ButtonLineComponent label="Load Url" onClick={onModelUrlBlur} />
                            <ButtonLineComponent label="Load File" onClick={onLoadModelClick} /> */}
                            <div className="FlexLine">
                                <div className="FlexItem" style={{ flex: 5 }}>
                                    <TextInputLineComponent placeholder="Model url" value={modelUrl} onChange={onModelUrlChange} />
                                </div>
                                <img className="FlexItem ImageButton" style={{ alignSelf: "flex-end" }} src={deleteIcon} onClick={onLoadModelClick} />
                            </div>
                        </LineContainerComponent>
                    </div>
                    <LineContainerComponent title="WIP COMPONENTS">
                        {/** Checkbox WIP */}
                        <div className="FlexLine">
                            <div className="FlexItem" style={{ flex: 5 }}>
                                <CheckBoxLineComponent
                                    label="Checkbox"
                                    isSelected={() => {
                                        return true;
                                    }}
                                    onSelect={(value: boolean) => {}}
                                />
                            </div>
                            <div className="FlexItem" style={{ alignSelf: "flex-end" }}>
                                <img className="ImageButton" src={deleteIcon} />
                            </div>
                        </div>
                        {/** Slider WIP*/}
                        <SliderLineComponent label="Slider" minimum={0} maximum={1} step={0.05} decimalCount={0} target={viewerDetails.scene} lockObject={new LockObject()} />
                    </LineContainerComponent>
                </div>
            )}
        </>
>>>>>>> 871f5879
    );
};<|MERGE_RESOLUTION|>--- conflicted
+++ resolved
@@ -709,21 +709,32 @@
     ]);
 
     return (
-<<<<<<< HEAD
-        <div className={styles["ConfiguratorContainer"]}>
-            <div>
-                <LineContainerComponent title="HTML SNIPPET">
-                    <TextInputLineComponent multilines={true} value={htmlSnippet} disabled />
-                    <ButtonLineComponent label="Reset" onClick={onResetAllClick} />
-                    <ButtonLineComponent label="Revert" onClick={onRevertAllClick} />
-                    <ButtonLineComponent label="Copy" onClick={copyToClipboard} />
-                </LineContainerComponent>
-            </div>
+        <div className={"ConfiguratorContainer"}>
+            <LineContainerComponent title="HTML SNIPPET">
+                <div className="FlexLine" style={{ height: "auto" }}>
+                    <div className="FlexItem" style={{ flex: 1 }}>
+                        <TextInputLineComponent multilines={true} value={htmlSnippet} disabled={true} />
+                        <div className="FlexLine" style={{ paddingLeft: 0, paddingRight: 0, paddingBottom: 0 }}>
+                            <div className="FlexItem" style={{ flex: 5 }}>
+                                <ButtonLineComponent label="Reset" onClick={onResetAllClick} />
+                            </div>
+                            <img className="ImageButton FlexItem" style={{ alignSelf: "flex-end" }} src={deleteIcon} onClick={onRevertAllClick} />
+                            <img className="ImageButton FlexItem" style={{ alignSelf: "flex-end" }} src={deleteIcon} onClick={copyToClipboard} />
+                        </div>
+                    </div>
+                </div>
+            </LineContainerComponent>
             <div>
                 <LineContainerComponent title="MODEL">
-                    <TextInputLineComponent placeholder="Model url" value={modelUrl} onChange={onModelUrlChange} />
-                    <ButtonLineComponent label="Load Url" onClick={onModelUrlBlur} />
-                    <ButtonLineComponent label="Load File" onClick={onLoadModelClick} />
+                    {/* <TextInputLineComponent placeholder="Model url" value={modelUrl} onChange={onModelUrlChange} />
+                            <ButtonLineComponent label="Load Url" onClick={onModelUrlBlur} />
+                            <ButtonLineComponent label="Load File" onClick={onLoadModelClick} /> */}
+                    <div className="FlexLine">
+                        <div className="FlexItem" style={{ flex: 5 }}>
+                            <TextInputLineComponent placeholder="Model url" value={modelUrl} onChange={onModelUrlChange} />
+                        </div>
+                        <img className="FlexItem ImageButton" style={{ alignSelf: "flex-end" }} src={deleteIcon} onClick={onLoadModelClick} />
+                    </div>
                 </LineContainerComponent>
                 <LineContainerComponent title="ENVIRONMENT">
                     <CheckBoxLineComponent label="Sync Lighting & Skybox" isSelected={() => syncEnvironment} onSelect={onSyncEnvironmentChanged} />
@@ -757,75 +768,25 @@
                     {!hasSkybox && <ColorPicker color={clearColor} onColorChanged={onClearColorChange} lockObject={lockObject} />}
                 </LineContainerComponent>
             </div>
-            <LineContainerComponent title="SECTION 1">
-                <TextInputLineComponent label="Text Input, single" value="Value" />
-                <TextInputLineComponent label="Text Input, multiline" multilines={true} value="Value" />
-                <ButtonLineComponent label="Button" onClick={() => {}} />
-            </LineContainerComponent>
-            <LineContainerComponent title="SECTION 2">
-                <CheckBoxLineComponent
-                    label="Checkbox"
-                    isSelected={() => {
-                        return true;
-                    }}
-                    onSelect={(value: boolean) => {}}
-                />
-                <SliderLineComponent label="Slider" minimum={0} maximum={1} step={0.05} decimalCount={2} target={viewerDetails.scene} lockObject={lockObject} />
+            <LineContainerComponent title="WIP COMPONENTS">
+                {/** Checkbox WIP */}
+                <div className="FlexLine">
+                    <div className="FlexItem" style={{ flex: 5 }}>
+                        <CheckBoxLineComponent
+                            label="Checkbox"
+                            isSelected={() => {
+                                return true;
+                            }}
+                            onSelect={(value: boolean) => {}}
+                        />
+                    </div>
+                    <div className="FlexItem" style={{ alignSelf: "flex-end" }}>
+                        <img className="ImageButton" src={deleteIcon} />
+                    </div>
+                </div>
+                {/** Slider WIP*/}
+                <SliderLineComponent label="Slider" minimum={0} maximum={1} step={0.05} decimalCount={0} target={viewerDetails.scene} lockObject={new LockObject()} />
             </LineContainerComponent>
         </div>
-=======
-        <>
-            {viewerElement && viewerDetails && (
-                <div className={"ConfiguratorContainer"}>
-                    <LineContainerComponent title="HTML SNIPPET">
-                        <div className="FlexLine" style={{ height: "auto" }}>
-                            <div className="FlexItem" style={{ flex: 1 }}>
-                                <TextInputLineComponent multilines={true} value={htmlSnippet} disabled={true} />
-                                <div className="FlexLine" style={{ paddingLeft: 0, paddingRight: 0, paddingBottom: 0 }}>
-                                    <div className="FlexItem" style={{ flex: 5 }}>
-                                        <ButtonLineComponent label="Reset" onClick={onResetAllClick} />
-                                    </div>
-                                    <img className="ImageButton FlexItem" style={{ alignSelf: "flex-end" }} src={deleteIcon} onClick={onRevertAllClick} />
-                                    <img className="ImageButton FlexItem" style={{ alignSelf: "flex-end" }} src={deleteIcon} onClick={copyToClipboard} />
-                                </div>
-                            </div>
-                        </div>
-                    </LineContainerComponent>
-                    <div>
-                        <LineContainerComponent title="MODEL">
-                            {/* <TextInputLineComponent placeholder="Model url" value={modelUrl} onChange={onModelUrlChange} />
-                            <ButtonLineComponent label="Load Url" onClick={onModelUrlBlur} />
-                            <ButtonLineComponent label="Load File" onClick={onLoadModelClick} /> */}
-                            <div className="FlexLine">
-                                <div className="FlexItem" style={{ flex: 5 }}>
-                                    <TextInputLineComponent placeholder="Model url" value={modelUrl} onChange={onModelUrlChange} />
-                                </div>
-                                <img className="FlexItem ImageButton" style={{ alignSelf: "flex-end" }} src={deleteIcon} onClick={onLoadModelClick} />
-                            </div>
-                        </LineContainerComponent>
-                    </div>
-                    <LineContainerComponent title="WIP COMPONENTS">
-                        {/** Checkbox WIP */}
-                        <div className="FlexLine">
-                            <div className="FlexItem" style={{ flex: 5 }}>
-                                <CheckBoxLineComponent
-                                    label="Checkbox"
-                                    isSelected={() => {
-                                        return true;
-                                    }}
-                                    onSelect={(value: boolean) => {}}
-                                />
-                            </div>
-                            <div className="FlexItem" style={{ alignSelf: "flex-end" }}>
-                                <img className="ImageButton" src={deleteIcon} />
-                            </div>
-                        </div>
-                        {/** Slider WIP*/}
-                        <SliderLineComponent label="Slider" minimum={0} maximum={1} step={0.05} decimalCount={0} target={viewerDetails.scene} lockObject={new LockObject()} />
-                    </LineContainerComponent>
-                </div>
-            )}
-        </>
->>>>>>> 871f5879
     );
 };