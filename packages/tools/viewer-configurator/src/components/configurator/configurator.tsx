import "./configurator.scss";
// eslint-disable-next-line import/no-internal-modules
import type { ViewerElement, ViewerDetails, Viewer, PostProcessing, HotSpot, ToneMapping } from "viewer/index";
// eslint-disable-next-line import/no-internal-modules
import type { IInspectableOptions, Nullable, Observable } from "core/index";
import type { DragEndEvent } from "@dnd-kit/core";

import { useCallback, useEffect, useMemo, useRef, useState, type FunctionComponent } from "react";
import { DndContext, closestCenter, KeyboardSensor, PointerSensor, useSensor, useSensors } from "@dnd-kit/core";
import { arrayMove, SortableContext, sortableKeyboardCoordinates, verticalListSortingStrategy, useSortable } from "@dnd-kit/sortable";
import { CSS } from "@dnd-kit/utilities";
import { FontAwesomeIcon } from "@fortawesome/react-fontawesome";
import { faBullseye, faCamera, faCopy, faGripVertical, faTrashCan, faCheck, faUpload, faRotateLeft, faSquarePlus } from "@fortawesome/free-solid-svg-icons";
import { faFileLines } from "@fortawesome/free-regular-svg-icons";

import { restrictToVerticalAxis, restrictToParentElement } from "@dnd-kit/modifiers";
import { LineContainerComponent } from "shared-ui-components/lines/lineContainerComponent";
import { TextInputLineComponent } from "shared-ui-components/lines/textInputLineComponent";
import { ButtonLineComponent } from "shared-ui-components/lines/buttonLineComponent";
import { SliderLineComponent } from "shared-ui-components/lines/sliderLineComponent";
import { CheckBoxLineComponent } from "shared-ui-components/lines/checkBoxLineComponent";
import { Color4LineComponent } from "shared-ui-components/lines/color4LineComponent";
import { OptionsLine } from "shared-ui-components/lines/optionsLineComponent";
import { LockObject } from "shared-ui-components/tabs/propertyGrids/lockObject";

import { HTML3DAnnotationElement } from "viewer/viewerAnnotationElement";

import { PointerEventTypes } from "core/Events/pointerEvents";
import { WithinEpsilon } from "core/Maths/math.scalar.functions";
import { Epsilon } from "core/Maths/math.constants";
import { CreateHotSpotQueryForPickingInfo } from "core/Meshes/abstractMesh.hotSpot";

import { useObservableState } from "../../hooks/observableHooks";
import { LoadModel, PickModel } from "../../modelLoader";

import { FontAwesomeIconButton } from "../misc/FontAwesomeIconButton";
import { ExpandableMessageLineComponent } from "../misc/ExpandableMessageLineComponent";

const defaultModelUrl = "https://cdn.jsdelivr.net/gh/BabylonJS/Assets/meshes/aerobatic_plane.glb";

type HotSpotInfo = { name: string; id: string; data: HotSpot };

const toneMappingOptions = [
    { label: "Standard", value: "standard" },
    { label: "None", value: "none" },
    { label: "Aces", value: "aces" },
    { label: "Neutral", value: "neutral" },
] as const satisfies IInspectableOptions[] & { label: string; value: ToneMapping }[];

const hotSpotTypeOptions = [{ label: "Surface", value: "surface" }] as const satisfies IInspectableOptions[];

const hotSpotsDndModifers = [restrictToVerticalAxis, restrictToParentElement];

function createDefaultAnnotation(hotSpotName: string) {
    return `
    <div style="display: flex">
      <svg style="width: 20px; height: 20px; transform: translate(-50%, -50%)">
        <ellipse cx="10" cy="10" rx="8" ry="8" fill="red" stroke="white" stroke-width="3" />
      </svg>
      <span style="color: black; background: white; border-radius: 6px; padding: 0px 3px; transform: translate(0%, -50%)">${hotSpotName}</span>
    </div>`;
}

function useConfiguration<T>(
    defaultState: T,
    get: () => T,
    set: ((data: T) => void) | undefined,
    equals: (left: T, right: T) => boolean = (left, right) => left === right,
    observables: Observable<any>[] = [],
    dependencies?: unknown[]
) {
    const memoDefaultState = useMemo(() => defaultState, dependencies ?? []);
    const memoSet = useCallback(set ?? (() => {}), dependencies ?? []);
    const memoGet = useCallback(get, dependencies ?? []);
    const memoEquals = useCallback(equals, []);
    const [configuredState, setConfiguredState] = useState(memoDefaultState);
    const liveState = useObservableState(memoGet, ...observables);
    const [isConfigured, setIsConfigured] = useState(false);

    useEffect(() => {
        memoSet?.(configuredState);
    }, [configuredState, memoSet]);

    const canRevert = useMemo(() => {
        return isConfigured && !memoEquals(liveState, configuredState);
    }, [isConfigured, liveState, configuredState, memoEquals]);

    const canReset = useMemo(() => {
        return isConfigured && !memoEquals(memoDefaultState, configuredState);
    }, [isConfigured, memoDefaultState, configuredState, memoEquals]);

    const revert = useCallback(() => {
        memoSet?.(configuredState);
    }, [configuredState, memoSet]);

    const reset = useCallback(() => {
        setConfiguredState(memoDefaultState);
        setIsConfigured(false);
    }, [memoDefaultState]);

    const update = useCallback(
        (data: T) => {
            setConfiguredState((previous) => {
                if (memoEquals(previous, data)) {
                    return previous;
                }
                setIsConfigured(true);
                return data;
            });
        },
        [memoEquals]
    );

    const snapshot = useCallback(() => {
        setConfiguredState(liveState);
        setIsConfigured(true);
    }, [liveState]);

    return { canRevert, canReset, revert, reset, update, snapshot, configuredState } as const;
}

const HotSpotEntry: FunctionComponent<{
    id: string;
    hotspots: HotSpotInfo[];
    setHotspots: React.Dispatch<React.SetStateAction<HotSpotInfo[]>>;
    viewerElement: ViewerElement;
}> = ({ id, hotspots, setHotspots, viewerElement }) => {
    const index = useMemo(() => {
        return hotspots.findIndex((hotspot) => hotspot.id === id);
    }, [id, hotspots]);

    const hotspot = useMemo<HotSpotInfo | undefined>(() => {
        return hotspots[index];
    }, [index, hotspots]);

    const { attributes: dndAttributes, listeners: dndListeners, setNodeRef: setDndRefNode, transform: dndTransform, transition: dndTransition } = useSortable({ id });

    const dndStyle = useMemo(() => {
        return {
            transform: CSS.Transform.toString(dndTransform),
            transition: dndTransition,
        };
    }, [dndTransform, dndTransition]);

    const rootDivRef = useRef<HTMLDivElement>(null);
    const inputRef = useRef<HTMLInputElement>(null);

    useEffect(() => {
        if (rootDivRef.current) {
            setDndRefNode(rootDivRef.current);
            rootDivRef.current.scrollIntoView({ behavior: "smooth", block: "end" });
        }

        if (inputRef.current) {
            inputRef.current.focus();
            inputRef.current.select();
        }
    }, []);

    const [isPicking, setIsPicking] = useState(false);
    const [hasPicked, setHasPicked] = useState(false);

    const onHotspotDeleteClick = useCallback(() => {
        if (index >= 0) {
            setHotspots((hotspots) => {
                const newHotspots = [...hotspots];
                newHotspots.splice(index, 1);
                return newHotspots;
            });
        }
    }, [index, setHotspots]);

    const onHotspotPickClick = useCallback(() => {
        if (viewerElement.viewerDetails?.model && hotspot) {
            const originalCursor = getComputedStyle(viewerElement).cursor;
            viewerElement.style.cursor = "crosshair";
            const { scene, model, viewer } = viewerElement.viewerDetails;

            const cleanupActions: (() => void)[] = [() => setIsPicking(false), () => (viewerElement.style.cursor = originalCursor)];

            const cleanup = () => {
                cleanupActions.forEach((action) => action());
            };

            const pointerObserver = scene.onPointerObservable.add(async (pointerInfo) => {
                if (pointerInfo.type === PointerEventTypes.POINTERTAP) {
                    if (viewerElement.viewerDetails) {
                        const pickInfo = await viewerElement.viewerDetails.pick(pointerInfo.event.offsetX, pointerInfo.event.offsetY);
                        if (pickInfo?.pickedMesh) {
                            if (hotspot.data.type === "surface") {
                                hotspot.data.meshIndex = model.assetContainer.meshes.indexOf(pickInfo.pickedMesh);
                                const hotspotQuery = CreateHotSpotQueryForPickingInfo(pickInfo);
                                if (hotspotQuery) {
                                    hotspot.data.pointIndex = hotspotQuery.pointIndex;
                                    hotspot.data.barycentric = hotspotQuery.barycentric;
                                }
                            }

                            setHotspots((hotspots) => {
                                return [...hotspots];
                            });

                            if (pickInfo.hit && pickInfo.pickedPoint) {
                                const camera = viewerElement.viewerDetails.camera;
                                const distance = pickInfo.pickedPoint.subtract(camera.position).dot(camera.getForwardRay().direction);
                                // Immediately reset the target and the radius based on the distance to the picked point.
                                // This eliminates unnecessary camera movement on the local z-axis when interpolating.
                                camera.target = camera.position.add(camera.getForwardRay().direction.scale(distance));
                                camera.radius = distance;
                                viewerElement.focusHotSpot(hotspot.name);
                            }

                            setHasPicked(true);

                            cleanup();
                        }
                    }
                }
            });
            cleanupActions.push(() => scene.onPointerObservable.remove(pointerObserver));

            const handleKeyDown = (e: KeyboardEvent) => {
                if (e.key === "Escape") {
                    cleanup();
                }
            };
            document.addEventListener("keydown", handleKeyDown);
            cleanupActions.push(() => document.removeEventListener("keydown", handleKeyDown));

            const modelChangedObserver = viewer.onModelChanged.addOnce(() => {
                cleanup();
            });
            cleanupActions.push(() => viewer.onModelChanged.remove(modelChangedObserver));

            setIsPicking(true);
        }
    }, [hotspot, setHotspots]);

    const onCameraSnapshotClick = useCallback(() => {
        if (hotspot) {
            const camera = viewerElement.viewerDetails?.camera;
            if (camera) {
                hotspot.data.cameraOrbit = [camera.alpha, camera.beta, camera.radius];
                setHotspots((hotspots) => {
                    return [...hotspots];
                });
            }
        }
    }, [hotspot, setHotspots]);

    const onHotSpotNameChange = useCallback(
        (value: string) => {
            if (hotspot) {
                setHotspots((hotspots) => {
                    hotspots = [...hotspots];
                    hotspots[index] = { ...hotspot, name: value };
                    return hotspots;
                });
            }
        },
        [index, hotspot]
    );

    return (
        <div ref={rootDivRef} className="flexRow" style={{ ...dndStyle }} {...dndAttributes}>
            <FontAwesomeIcon title="Drag to reorder" icon={faGripVertical} {...dndListeners} />
            <div style={{ flex: 1 }}>
                <TextInputLineComponent key={id} value={hotspot?.name} onChange={onHotSpotNameChange} />
            </div>
            <FontAwesomeIconButton title="Pick from model" icon={faBullseye} color={isPicking ? "rgb(51, 122, 183)" : undefined} onClick={onHotspotPickClick} />
            <FontAwesomeIconButton title="Snapshot current camera state" icon={faCamera} onClick={onCameraSnapshotClick} />
            <FontAwesomeIconButton title="Delete Hot Spot" icon={faTrashCan} onClick={onHotspotDeleteClick} />
        </div>
    );
};

export const Configurator: FunctionComponent<{ viewerElement: ViewerElement; viewerDetails: ViewerDetails; viewer: Viewer }> = (props) => {
    const { viewerElement, viewerDetails, viewer } = props;
    const model = useObservableState(() => viewerDetails.model, viewer.onModelChanged, viewer.onModelError);
    const lockObject = useMemo(() => new LockObject(), []);

    useEffect(() => {
        const onDragOver = (event: DragEvent) => event.preventDefault();
        const onDrop = async (event: DragEvent) => {
            const files = event.dataTransfer?.files;
            if (files) {
                event.preventDefault();
                await LoadModel(viewerElement, files);
            }
        };

        viewerElement.addEventListener("dragover", onDragOver);
        viewerElement.addEventListener("drop", onDrop);

        return () => {
            viewerElement.removeEventListener("dragover", onDragOver);
            viewerElement.removeEventListener("drop", onDrop);
        };
    }, [viewerElement]);

    const [modelUrl, setModelUrl] = useState(defaultModelUrl);

    useEffect(() => {
        viewerElement.source = modelUrl;

        const onModelChange = (event: CustomEvent<Nullable<string | File | unknown>>) => {
            const source = event.detail;
            let sourceUrl = "";
            if (source) {
                if (typeof source === "string") {
                    sourceUrl = source;
                } else if (source instanceof File) {
                    sourceUrl = source.name;
                }
            }
            setModelUrl(sourceUrl);
        };

        const onModelError = () => {
            setModelUrl("");
        };

        viewerElement.addEventListener("modelchange", onModelChange);
        viewerElement.addEventListener("modelerror", onModelError);

        return () => {
            viewerElement.removeEventListener("modelchange", onModelChange);
            viewerElement.removeEventListener("modelerror", onModelError);
        };
    }, [viewerElement]);

    const lightingUrlConfig = useConfiguration("", () => viewerElement.environment.lighting ?? "", undefined, undefined, [viewer.onEnvironmentChanged], [viewerElement]);
    const skyboxUrlConfig = useConfiguration("", () => viewerElement.environment.skybox ?? "", undefined, undefined, [viewer.onEnvironmentChanged], [viewerElement]);

    const [syncEnvironment, setSyncEnvironment] = useState(false);
    const [needsEnvironmentUpdate, setNeedsEnvironmentUpdate] = useState(false);

    const hasSkybox = useMemo(() => {
        if (syncEnvironment) {
            return !!lightingUrlConfig.configuredState;
        }
        return !!skyboxUrlConfig.configuredState;
    }, [syncEnvironment, lightingUrlConfig.configuredState, skyboxUrlConfig.configuredState]);

    const skyboxBlurConfig = useConfiguration(
        viewer.environmentConfig.blur,
        () => viewer.environmentConfig.blur,
        (blur) => (viewer.environmentConfig = { blur }),
        undefined,
        [viewer.onEnvironmentConfigurationChanged],
        [viewer]
    );

    const skyboxIntensityConfig = useConfiguration(
        viewer.environmentConfig.intensity,
        () => viewer.environmentConfig.intensity,
        (intensity) => (viewer.environmentConfig = { intensity }),
        undefined,
        [viewer.onEnvironmentConfigurationChanged],
        [viewer]
    );

    const skyboxRotationConfig = useConfiguration(
        viewer.environmentConfig.rotation,
        () => viewer.environmentConfig.rotation,
        (rotation) => (viewer.environmentConfig = { rotation }),
        undefined,
        [viewer.onEnvironmentConfigurationChanged],
        [viewer]
    );

    const clearColorConfig = useConfiguration(
        viewerDetails.scene.clearColor,
        () => viewerDetails.scene.clearColor,
        (color) => (viewerDetails.scene.clearColor = color),
        (left, right) => left.equals(right),
        [viewerDetails.scene.onClearColorChangedObservable],
        [viewerDetails.scene]
    );
    const clearColorWrapper = useMemo(() => {
        return { clearColor: clearColorConfig.configuredState };
    }, [clearColorConfig.configuredState]);

    const cameraConfig = useConfiguration(
        undefined,
        () => {
            return {
                alpha: viewerDetails.camera.alpha,
                beta: viewerDetails.camera.beta,
                radius: viewerDetails.camera.radius,
                target: viewerDetails.camera.target.clone(),
            };
        },
        (cameraState) => {
            if (cameraState) {
                viewerDetails.camera.interpolateTo(cameraState.alpha, cameraState.beta, cameraState.radius, cameraState.target);
            } else {
                viewer.resetCamera();
            }
        },
        (left, right) => {
            return (
                left == right ||
                (!!left &&
                    !!right &&
                    // TODO: Figure out why the final alpha/beta are as far from the goal value as they are.
                    WithinEpsilon(left.alpha, right.alpha, Epsilon * 10) &&
                    WithinEpsilon(left.beta, right.beta, Epsilon * 10) &&
                    WithinEpsilon(left.radius, right.radius, Epsilon) &&
                    left.target.equalsWithEpsilon(right.target, Epsilon))
            );
        },
        [viewerDetails.camera.onViewMatrixChangedObservable],
        [viewer, viewerDetails.camera, model]
    );

    const toneMappingConfig = useConfiguration(
        viewer.postProcessing.toneMapping,
        () => viewer.postProcessing.toneMapping,
        (toneMapping) => (viewer.postProcessing = { toneMapping }),
        undefined,
        [viewer.onPostProcessingChanged],
        [viewer]
    );
    const toneMappingWrapper = useMemo(() => {
        return { toneMapping: toneMappingConfig.configuredState };
    }, [toneMappingConfig.configuredState]);

    const contrastConfig = useConfiguration(
        viewer.postProcessing.contrast,
        () => viewer.postProcessing.contrast,
        (contrast) => (viewer.postProcessing = { contrast }),
        undefined,
        [viewer.onPostProcessingChanged],
        [viewer]
    );

    const exposureConfig = useConfiguration(
        viewer.postProcessing.exposure,
        () => viewer.postProcessing.exposure,
        (exposure) => (viewer.postProcessing = { exposure }),
        undefined,
        [viewer.onPostProcessingChanged],
        [viewer]
    );

    const autoOrbitConfig = useConfiguration(
        // TODO: Viewer should have autoOrbit false by default at the Viewer layer.
        false,
        () => viewer.cameraAutoOrbit.enabled,
        (enabled) => (viewer.cameraAutoOrbit = { enabled }),
        undefined,
        [viewer.onCameraAutoOrbitChanged],
        [viewer]
    );

    const autoOrbitSpeedConfig = useConfiguration(
        viewer.cameraAutoOrbit.speed,
        () => viewer.cameraAutoOrbit.speed,
        (speed) => (viewer.cameraAutoOrbit = { speed }),
        undefined,
        [viewer.onCameraAutoOrbitChanged],
        [viewer]
    );

    const autoOrbitDelayConfig = useConfiguration(
        viewer.cameraAutoOrbit.delay,
        () => viewer.cameraAutoOrbit.delay,
        (delay) => (viewer.cameraAutoOrbit = { delay }),
        undefined,
        [viewer.onCameraAutoOrbitChanged],
        [viewer]
    );

    const animationStateConfig = useConfiguration(
        undefined,
        () => {
            return {
                animationSpeed: viewer.animationSpeed,
                selectedAnimation: viewer.selectedAnimation,
            };
        },
        (animationState) => {
            if (animationState) {
                viewer.animationSpeed = animationState.animationSpeed;
                viewer.selectedAnimation = animationState.selectedAnimation;
            } else {
                viewer.animationSpeed = 1;
                viewer.selectedAnimation = 0;
            }
        },
        (left, right) => {
            return left == right || (!!left && !!right && WithinEpsilon(left.animationSpeed, right.animationSpeed, Epsilon) && left.selectedAnimation === right.selectedAnimation);
        },
        [viewer.onAnimationSpeedChanged, viewer.onSelectedAnimationChanged],
        [viewer]
    );

    const animationAutoPlayConfig = useConfiguration(
        false,
        () => viewerElement.animationAutoPlay,
        (autoPlay) => {
            viewerElement.animationAutoPlay = autoPlay;
            autoPlay ? viewer.playAnimation() : viewer.pauseAnimation();
        },
        undefined,
        [viewer.onIsAnimationPlayingChanged],
        [viewer, viewerElement]
    );

    const selectedMaterialVariantConfig = useConfiguration(
        "",
        () => viewer.selectedMaterialVariant,
        (materialVariant) => {
            if (materialVariant) {
                viewer.selectedMaterialVariant = materialVariant;
            } else {
                viewer.selectedMaterialVariant = viewer.materialVariants[0];
            }
        },
        undefined,
        [viewer.onSelectedMaterialVariantChanged],
        [viewer]
    );

    const [hotspots, setHotspots] = useState<HotSpotInfo[]>([]);

    useEffect(() => {
        setHotspots([]);
    }, [model]);

    useEffect(() => {
        viewerElement.hotSpots = hotspots.reduce<Record<string, HotSpot>>((hotspots, { name, data }) => {
            hotspots[name] = data;
            return hotspots;
        }, {});
    }, [viewerElement, hotspots]);

    const dndSensors = useSensors(
        useSensor(PointerSensor),
        useSensor(KeyboardSensor, {
            coordinateGetter: sortableKeyboardCoordinates,
        })
    );

    const hasAnimations = useMemo(() => viewer && viewer.animations.length > 0, [viewer.animations]);
    const hasMaterialVariants = useMemo(() => viewer && viewer.materialVariants.length > 0, [viewer.materialVariants]);

    const attributes = useMemo(() => {
        const attributes: string[] = [`source="${modelUrl || "[model url]"}"`];

        if (syncEnvironment) {
            if (lightingUrlConfig.configuredState) {
                attributes.push(`environment="${lightingUrlConfig.configuredState}"`);
            }
        } else {
            if (lightingUrlConfig.configuredState) {
                attributes.push(`environment-lighting="${lightingUrlConfig.configuredState}"`);
            }

            if (skyboxUrlConfig.configuredState) {
                attributes.push(`environment-skybox="${skyboxUrlConfig.configuredState}"`);
            }
        }

        if (hasSkybox) {
            if (skyboxBlurConfig.canReset) {
                attributes.push(`skybox-blur="${skyboxBlurConfig.configuredState}"`);
            }
            if (skyboxIntensityConfig.canReset) {
                attributes.push(`skybox-intensity="${skyboxIntensityConfig.configuredState}"`);
            }
            if (skyboxRotationConfig.canReset) {
                attributes.push(`skybox-rotation="${skyboxRotationConfig.configuredState}"`);
            }
        } else {
            if (clearColorConfig.canReset) {
                attributes.push(`clear-color="${clearColorConfig.configuredState.toHexString()}"`);
            }
        }

        if (toneMappingConfig.canReset) {
            attributes.push(`tone-mapping="${toneMappingConfig.configuredState}"`);
        }

        if (contrastConfig.canReset) {
            attributes.push(`contrast="${contrastConfig.configuredState.toFixed(1)}"`);
        }

        if (exposureConfig.canReset) {
            attributes.push(`exposure="${exposureConfig.configuredState.toFixed(1)}"`);
        }

        if (cameraConfig.configuredState) {
            const { alpha, beta, radius, target } = cameraConfig.configuredState;
            attributes.push(`camera-orbit="${alpha.toFixed(3)} ${beta.toFixed(3)} ${radius.toFixed(3)}"`);
            attributes.push(`camera-target="${target.x.toFixed(3)} ${target.y.toFixed(3)} ${target.z.toFixed(3)}"`);
        }

        if (autoOrbitConfig.canReset) {
            attributes.push(`camera-auto-orbit`);
        }

        if (autoOrbitSpeedConfig.canReset) {
            attributes.push(`camera-auto-orbit-speed="${autoOrbitSpeedConfig.configuredState.toFixed(3)}"`);
        }

        if (autoOrbitDelayConfig.canReset) {
            attributes.push(`camera-auto-orbit-delay="${autoOrbitDelayConfig.configuredState.toFixed(0)}"`);
        }

        if (hasAnimations) {
            if (animationStateConfig.configuredState && animationStateConfig.canReset) {
                attributes.push(`selected-animation="${animationStateConfig.configuredState.selectedAnimation}"`);
                attributes.push(`animation-speed="${animationStateConfig.configuredState.animationSpeed}"`);
            }

            if (animationAutoPlayConfig.canReset) {
                attributes.push(`animation-auto-play`);
            }
        }

        if (hasMaterialVariants && selectedMaterialVariantConfig.configuredState) {
            attributes.push(`material-variant="${selectedMaterialVariantConfig.configuredState}"`);
        }

        if (hotspots.length > 0) {
            let hotspotsAttribute = `hotspots='{\n`;
            hotspotsAttribute += hotspots
                .map((hotspot) => {
                    let hotspotJson = `    "${hotspot.name}": {\n`;
                    const hotspotAttributes: string[] = [];
                    if (hotspot.data.type === "surface") {
                        hotspotAttributes.push(
                            ...[
                                `      "type": "surface"`,
                                `      "meshIndex": ${hotspot.data.meshIndex}`,
                                `      "pointIndex": [${hotspot.data.pointIndex.join(", ")}]`,
                                `      "barycentric": [${hotspot.data.barycentric.map((value) => value.toFixed(3)).join(", ")}]`,
                            ]
                        );
                    } else {
                        hotspotAttributes.push(
                            ...[
                                `      "type": "world"`,
                                `      "position": [${hotspot.data.position.map((value) => value.toFixed(3)).join(", ")}]`,
                                `      "normal": [${hotspot.data.normal.map((value) => value.toFixed(3)).join(", ")}]`,
                            ]
                        );
                    }
                    if (hotspot.data.cameraOrbit) {
                        const [alpha, beta, radius] = hotspot.data.cameraOrbit;
                        hotspotAttributes.push(`      "cameraOrbit": [${alpha.toFixed(3)}, ${beta.toFixed(3)}, ${radius.toFixed(3)}]`);
                    }
                    hotspotJson += hotspotAttributes.join(",\n");
                    hotspotJson += `\n    }`;
                    return hotspotJson;
                })
                .join(",\n");
            hotspotsAttribute += `\n  }'`;
            attributes.push(hotspotsAttribute);
        }

        return attributes;
    }, [
        modelUrl,
        syncEnvironment,
        lightingUrlConfig.configuredState,
        skyboxUrlConfig.configuredState,
        hasSkybox,
        skyboxBlurConfig.configuredState,
        skyboxIntensityConfig.configuredState,
        skyboxRotationConfig.configuredState,
        clearColorConfig.configuredState,
        toneMappingConfig.configuredState,
        contrastConfig.configuredState,
        exposureConfig.configuredState,
        cameraConfig.configuredState,
        autoOrbitConfig.configuredState,
        autoOrbitSpeedConfig.configuredState,
        autoOrbitDelayConfig.configuredState,
        hasAnimations,
        animationStateConfig.configuredState,
        animationAutoPlayConfig.configuredState,
        hasMaterialVariants,
        selectedMaterialVariantConfig.configuredState,
        hotspots,
    ]);

    const children = useMemo(() => {
        if (hotspots.length === 0) {
            return "";
        }
        const annotations = hotspots
            .map((hotspot) => `  <babylon-viewer-annotation hotSpot="${hotspot.name}">${createDefaultAnnotation(hotspot.name)}\n  </babylon-viewer-annotation>`)
            .join("\n");
        return `\n  <!-- Annotations are optional HTML child elements that track hot spots. -->\n${annotations}`;
    }, [hotspots]);

    const htmlSnippet = useMemo(() => {
        const formattedAttributes = attributes.map((attribute) => `\n  ${attribute}`).join("");
        const snippet = `<babylon-viewer ${formattedAttributes}\n>${children}\n</babylon-viewer>`;
        return snippet;
    }, [attributes, children]);

    const isModelUrlValid = useMemo(() => {
        return URL.canParse(modelUrl);
    }, [modelUrl]);

    const onModelUrlChange = useCallback(
        (value: string) => {
            setModelUrl(value);
        },
        [setModelUrl]
    );

    const onModelUrlBlur = useCallback(() => {
        if (isModelUrlValid) {
            viewerElement.source = modelUrl;
        }
    }, [viewerElement, isModelUrlValid, modelUrl]);

    const onLoadModelClick = useCallback(() => {
        (async () => {
            try {
                await PickModel(viewerElement);
            } catch (error: unknown) {
                if ("message" in (error as Error)) {
                    alert(error);
                }
            }
        })();
    }, []);

    const onModelUrlKeyDown = useCallback(
        (event: React.KeyboardEvent<HTMLInputElement>) => {
            if (event.key === "Enter") {
                onModelUrlBlur();
            }
        },
        [onLoadModelClick, onModelUrlBlur]
    );

    const isEnvironmentLightingUrlValid = useMemo(() => {
        return !lightingUrlConfig.configuredState || URL.canParse(lightingUrlConfig.configuredState) || lightingUrlConfig.configuredState === "auto";
    }, [lightingUrlConfig.configuredState]);

    const onEnvironmentLightingUrlChange = useCallback(
        (value: string) => {
            lightingUrlConfig.update(value);
        },
        [lightingUrlConfig.update]
    );

    const isEnvironmentSkyboxUrlValid = useMemo(() => {
        return !skyboxUrlConfig.configuredState || URL.canParse(skyboxUrlConfig.configuredState);
    }, [skyboxUrlConfig.configuredState]);

    const onEnvironmentSkyboxUrlChange = useCallback(
        (value: string) => {
            skyboxUrlConfig.update(value);
        },
        [skyboxUrlConfig.update]
    );

    useEffect(() => {
        if (needsEnvironmentUpdate) {
            if (syncEnvironment) {
                if (isEnvironmentLightingUrlValid) {
                    viewerElement.environment = lightingUrlConfig.configuredState;
                }
            } else {
                if (isEnvironmentLightingUrlValid) {
                    viewerElement.environmentLighting = lightingUrlConfig.configuredState;
                }
                if (isEnvironmentSkyboxUrlValid) {
                    viewerElement.environmentSkybox = skyboxUrlConfig.configuredState;
                }
            }

            setNeedsEnvironmentUpdate(false);
        }
    }, [
        viewerElement,
        needsEnvironmentUpdate,
        setNeedsEnvironmentUpdate,
        syncEnvironment,
        isEnvironmentLightingUrlValid,
        lightingUrlConfig.configuredState,
        isEnvironmentSkyboxUrlValid,
        skyboxBlurConfig.configuredState,
    ]);

    const onEnvironmentLightingUrlKeyDown = useCallback(
        (event: React.KeyboardEvent<HTMLInputElement>) => {
            if (event.key === "Enter") {
                setNeedsEnvironmentUpdate(true);
            }
        },
        [setNeedsEnvironmentUpdate]
    );

    const onEnvironmentLightingResetClick = useCallback(() => {
        lightingUrlConfig.update("");
        setNeedsEnvironmentUpdate(true);
    }, [setNeedsEnvironmentUpdate, lightingUrlConfig.update]);

    const onEnvironmentSkyboxUrlKeyDown = useCallback(
        (event: React.KeyboardEvent<HTMLInputElement>) => {
            if (event.key === "Enter") {
                setNeedsEnvironmentUpdate(true);
            }
        },
        [setNeedsEnvironmentUpdate]
    );

    const onEnvironmentSkyboxResetClick = useCallback(() => {
        skyboxUrlConfig.update("");
        setNeedsEnvironmentUpdate(true);
    }, [setNeedsEnvironmentUpdate, skyboxUrlConfig.update]);

    const onSyncEnvironmentChanged = useCallback(
        (value: boolean = false) => {
            setSyncEnvironment(value);
            setNeedsEnvironmentUpdate(true);

            if (value && !lightingUrlConfig.canReset) {
                lightingUrlConfig.update("auto");
                return;
            }

            if (!value && lightingUrlConfig.configuredState === "auto") {
                lightingUrlConfig.reset();
            }
        },
        [setNeedsEnvironmentUpdate, lightingUrlConfig.configuredState, lightingUrlConfig.canReset, lightingUrlConfig.update, lightingUrlConfig.reset, setSyncEnvironment]
    );

    const onToneMappingChange = useCallback(
        (value: string | number) => {
            toneMappingConfig.update(value as PostProcessing["toneMapping"]);
        },
        [toneMappingConfig.update]
    );

    const onAddHotspotClick = useCallback(() => {
        setHotspots((hotspots) => {
            return [
                ...hotspots,
                {
                    name: `HotSpot ${hotspots.length + 1}`,
                    id: performance.now().toString(),
                    data: { type: "surface", meshIndex: 0, pointIndex: [0, 0, 0], barycentric: [0, 0, 0] },
                },
            ];
        });
    }, [hotspots, setHotspots]);

    const onHotSpotsReorder = useCallback(
        (event: DragEndEvent) => {
            const { active, over } = event;

            if (over && active.id !== over.id) {
                setHotspots((hotspots) => {
                    const oldIndex = hotspots.findIndex((hotspot) => hotspot.id === active.id);
                    const newIndex = hotspots.findIndex((hotspot) => hotspot.id === over.id);

                    return arrayMove(hotspots, oldIndex, newIndex);
                });
            }
        },
        [setHotspots]
    );

    useEffect(() => {
        viewerElement.innerHTML = "";
        for (const hotspot of hotspots) {
            const annotation = new HTML3DAnnotationElement();
            annotation.hotSpot = hotspot.name;
            annotation.innerHTML = createDefaultAnnotation(hotspot.name);
            viewerElement.appendChild(annotation);
        }
    }, [viewerElement, hotspots]);

    const copyToClipboard = useCallback(() => {
        navigator.clipboard.writeText(htmlSnippet);
    }, [htmlSnippet]);

    const canRevertAll = useMemo(
        () => cameraConfig.canRevert || animationStateConfig.canRevert || selectedMaterialVariantConfig.canRevert,
        [cameraConfig.canRevert, animationStateConfig.canRevert, selectedMaterialVariantConfig.canRevert]
    );

    const revertAll = useCallback(() => {
        animationStateConfig.revert();
        cameraConfig.revert();
        selectedMaterialVariantConfig.revert();
    }, [animationStateConfig.revert, cameraConfig.revert, selectedMaterialVariantConfig.revert]);

    const resetAll = useCallback(() => {
        lightingUrlConfig.reset();
        skyboxUrlConfig.reset();
        onSyncEnvironmentChanged();
        skyboxBlurConfig.reset();
        skyboxIntensityConfig.reset();
        skyboxRotationConfig.reset();
        clearColorConfig.reset();
        toneMappingConfig.reset();
        contrastConfig.reset();
        exposureConfig.reset();
        cameraConfig.reset();
        autoOrbitConfig.reset();
        autoOrbitSpeedConfig.reset();
        autoOrbitDelayConfig.reset();
        animationStateConfig.reset();
        animationAutoPlayConfig.reset();
        selectedMaterialVariantConfig.reset();
        setHotspots([]);
    }, [
        lightingUrlConfig.reset,
        skyboxUrlConfig.reset,
        onSyncEnvironmentChanged,
        skyboxBlurConfig.reset,
        skyboxIntensityConfig.reset,
        skyboxRotationConfig.reset,
        clearColorConfig.reset,
        toneMappingConfig.reset,
        contrastConfig.reset,
        exposureConfig.reset,
        cameraConfig.reset,
        autoOrbitConfig.reset,
        autoOrbitSpeedConfig.reset,
        autoOrbitDelayConfig.reset,
        animationStateConfig.reset,
        animationAutoPlayConfig.reset,
        selectedMaterialVariantConfig.reset,
    ]);

    return (
        <div className="configurator">
            <div className="stickyContainer">
                <div className="configuratorHeader">
                    <img className="logo" src="https://www.babylonjs.com/Assets/logo-babylonjs-social-twitter.png" />
                    <div className="title">VIEWER CONFIGURATOR</div>
                    <FontAwesomeIconButton
                        className="docs"
                        title="Documentation"
                        icon={faFileLines}
                        onClick={() => window.open("https://doc.babylonjs.com/toolsAndResources/viewerConfigurator")}
                    />
                </div>
                <LineContainerComponent title="HTML SNIPPET">
                    <div className="flexColumn">
                        <TextInputLineComponent multilines={true} value={htmlSnippet} disabled={true} />
                        <div className="flexRow">
                            <div style={{ flex: 1 }}>
                                <ButtonLineComponent label="Reset" onClick={resetAll} />
                            </div>
                            <FontAwesomeIconButton title="Revert all state to snippet" icon={faRotateLeft} onClick={revertAll} disabled={!canRevertAll} />
                            <FontAwesomeIconButton title="Copy html to clipboard" icon={faCopy} onClick={copyToClipboard} />
                        </div>
                    </div>
                </LineContainerComponent>
            </div>
            <LineContainerComponent title="MODEL">
                <div>
                    <div style={{ flex: 1 }}>
                        <TextInputLineComponent placeholder="Model url" value={modelUrl} onChange={onModelUrlChange} />
                    </div>
                    <FontAwesomeIconButton title="Load from model url" icon={faCheck} onClick={onModelUrlBlur} />
                    <FontAwesomeIconButton title="Load local model" icon={faUpload} onClick={onLoadModelClick} />
                </div>
            </LineContainerComponent>
            <LineContainerComponent title="ENVIRONMENT">
                <div style={{ height: "auto" }}>
                    <ExpandableMessageLineComponent text="The same environment can be used for both image based lighting (IBL) and the skybox, or different environments can be used for each." />
                </div>
                <div>
                    <CheckBoxLineComponent label="Sync Lighting & Skybox" isSelected={() => syncEnvironment} onSelect={onSyncEnvironmentChanged} />
                </div>
                <div>
                    <div style={{ flex: 1 }}>
                        <TextInputLineComponent
                            key={syncEnvironment ? "env-url" : "light-url"} // Workaround to force re-render TextInputLine (to update placeholder prop on syncEnvironment change)
                            placeholder={syncEnvironment ? "Environment url" : "Lighting url"}
                            value={environmentLightingUrl}
                            onChange={onEnvironmentLightingUrlChange}
                        />
                    </div>
                    <FontAwesomeIconButton
                        title={syncEnvironment ? "Load environment url" : "Load lighting url"}
                        icon={faCheck}
                        disabled={!isEnvironmentLightingUrlValid}
                        onClick={() => setNeedsEnvironmentUpdate(true)}
                    />
                    <FontAwesomeIconButton
                        title={syncEnvironment ? "Reset environment" : "Reset lighting"}
                        icon={faTrashCan}
                        disabled={!canResetLightingUrl}
                        onClick={onEnvironmentLightingResetClick}
                    />
                </div>
                {!syncEnvironment && (
                    <div>
<<<<<<< HEAD
                        <div style={{ flex: 1 }}>
                            <TextInputLineComponent placeholder="Skybox url" value={environmentSkyboxUrl} onChange={onEnvironmentSkyboxUrlChange} />
                        </div>
                        <FontAwesomeIconButton title="Load skybox url" icon={faCheck} onClick={() => setNeedsEnvironmentUpdate(true)} />
                        <FontAwesomeIconButton title="Reset skybox" icon={faTrashCan} disabled={!canResetSkyboxUrl} onClick={onEnvironmentSkyboxResetClick} />
=======
                        <div style={{ flex: 5 }}>
                            <TextInputLineComponent
                                key={syncEnvironment ? "env-url" : "light-url"} // Workaround to force re-render TextInputLine (to update placeholder prop on syncEnvironment change)
                                placeholder={syncEnvironment ? "Environment url" : "Lighting url"}
                                value={lightingUrlConfig.configuredState}
                                onChange={onEnvironmentLightingUrlChange}
                            />
                        </div>
                        <FontAwesomeIconButton
                            title={syncEnvironment ? "Load environment url" : "Load lighting url"}
                            icon={faCheck}
                            disabled={!isEnvironmentLightingUrlValid}
                            onClick={() => setNeedsEnvironmentUpdate(true)}
                        />
                        <FontAwesomeIconButton
                            title={syncEnvironment ? "Reset environment" : "Reset lighting"}
                            icon={faTrashCan}
                            disabled={!lightingUrlConfig.canReset}
                            onClick={onEnvironmentLightingResetClick}
                        />
>>>>>>> c11cd5cb
                    </div>
                )}
                {hasSkybox && (
                    <>
                        <div>
<<<<<<< HEAD
                            <div style={{ flex: 1 }}>
                                <SliderLineComponent
                                    label="Skybox Blur"
                                    directValue={skyboxBlur}
                                    minimum={0}
                                    maximum={1}
                                    step={0.01}
                                    decimalCount={2}
                                    target={viewerDetails.scene}
                                    onChange={updateSkyboxBlur}
                                    lockObject={lockObject}
                                />
                            </div>
                            <FontAwesomeIconButton title="Reset skybox blur" icon={faTrashCan} disabled={!canResetSkyboxBlur} onClick={resetSkyboxBlur} />
                        </div>
                        <div>
                            <div style={{ flex: 1 }}>
                                <SliderLineComponent
                                    label="Skybox Intensity"
                                    directValue={skyboxIntensity}
                                    minimum={0}
                                    maximum={5}
                                    step={0.01}
                                    decimalCount={2}
                                    target={viewerDetails.scene}
                                    onChange={updateSkyboxIntensity}
                                    lockObject={lockObject}
                                />
                            </div>
                            <FontAwesomeIconButton title="Reset skybox intensity" icon={faTrashCan} disabled={!canResetSkyboxIntensity} onClick={resetSkyboxIntensity} />
                        </div>
                        <div>
                            <div style={{ flex: 1 }}>
                                <SliderLineComponent
                                    label="Skybox Rotation"
                                    directValue={skyboxRotation}
                                    minimum={0}
                                    maximum={2 * Math.PI}
                                    step={0.01}
                                    decimalCount={2}
                                    target={viewerDetails.scene}
                                    onChange={updateSkyboxRotation}
                                    lockObject={lockObject}
                                />
                            </div>
                            <FontAwesomeIconButton title="Reset skybox rotation" icon={faTrashCan} disabled={!canResetSkyboxRotation} onClick={resetSkyboxRotation} />
                        </div>
                    </>
                )}
                <div style={{ height: "auto" }}>
                    <div style={{ flex: 1 }}>
                        <Color4LineComponent
                            label="Clear color"
                            target={clearColorWrapper}
                            propertyName="clearColor"
                            onChange={() => updateClearColor(clearColorWrapper.clearColor)}
                            lockObject={lockObject}
=======
                            <div style={{ flex: 5 }}>
                                <TextInputLineComponent placeholder="Skybox url" value={skyboxUrlConfig.configuredState} onChange={onEnvironmentSkyboxUrlChange} />
                            </div>
                            <FontAwesomeIconButton title="Load skybox url" icon={faCheck} onClick={() => setNeedsEnvironmentUpdate(true)} />
                            <FontAwesomeIconButton title="Reset skybox" icon={faTrashCan} disabled={!skyboxUrlConfig.canReset} onClick={onEnvironmentSkyboxResetClick} />
                        </div>
                    )}
                    {hasSkybox && (
                        <>
                            <div>
                                <div style={{ flex: 1 }}>
                                    <SliderLineComponent
                                        label="Skybox Blur"
                                        directValue={skyboxBlurConfig.configuredState}
                                        minimum={0}
                                        maximum={1}
                                        step={0.01}
                                        decimalCount={2}
                                        target={viewerDetails.scene}
                                        onChange={skyboxBlurConfig.update}
                                        lockObject={lockObject}
                                    />
                                </div>
                                <FontAwesomeIconButton title="Reset skybox blur" icon={faTrashCan} disabled={!skyboxBlurConfig.canReset} onClick={skyboxBlurConfig.reset} />
                            </div>
                            <div>
                                <div style={{ flex: 1 }}>
                                    <SliderLineComponent
                                        label="Skybox Intensity"
                                        directValue={skyboxIntensityConfig.configuredState}
                                        minimum={0}
                                        maximum={5}
                                        step={0.01}
                                        decimalCount={2}
                                        target={viewerDetails.scene}
                                        onChange={skyboxIntensityConfig.update}
                                        lockObject={lockObject}
                                    />
                                </div>
                                <FontAwesomeIconButton
                                    title="Reset skybox intensity"
                                    icon={faTrashCan}
                                    disabled={!skyboxIntensityConfig.canReset}
                                    onClick={skyboxIntensityConfig.reset}
                                />
                            </div>
                            <div>
                                <div style={{ flex: 1 }}>
                                    <SliderLineComponent
                                        label="Skybox Rotation"
                                        directValue={skyboxRotationConfig.configuredState}
                                        minimum={0}
                                        maximum={2 * Math.PI}
                                        step={0.01}
                                        decimalCount={2}
                                        target={viewerDetails.scene}
                                        onChange={skyboxRotationConfig.update}
                                        lockObject={lockObject}
                                    />
                                </div>
                                <FontAwesomeIconButton
                                    title="Reset skybox rotation"
                                    icon={faTrashCan}
                                    disabled={!skyboxRotationConfig.canReset}
                                    onClick={skyboxRotationConfig.reset}
                                />
                            </div>
                        </>
                    )}
                    <div style={{ height: "auto" }}>
                        <div style={{ flex: 1 }}>
                            <Color4LineComponent
                                label="Clear color"
                                target={clearColorWrapper}
                                propertyName="clearColor"
                                onChange={() => clearColorConfig.update(clearColorWrapper.clearColor)}
                                lockObject={lockObject}
                            />
                        </div>
                        <FontAwesomeIconButton
                            title="Reset clear color"
                            style={{ alignSelf: "flex-start" }}
                            icon={faTrashCan}
                            disabled={!clearColorConfig.canReset}
                            onClick={clearColorConfig.reset}
>>>>>>> c11cd5cb
                        />
                    </div>
                    <FontAwesomeIconButton
                        title="Reset clear color"
                        style={{ alignSelf: "flex-start" }}
                        icon={faTrashCan}
                        disabled={!canResetClearColor}
                        onClick={resetClearColor}
                    />
                </div>
            </LineContainerComponent>
            <LineContainerComponent title="POST PROCESSING">
                <div>
                    <div style={{ flex: 1 }}>
                        <OptionsLine
                            label="Tone Mapping"
                            valuesAreStrings={true}
                            options={toneMappingOptions}
                            target={toneMappingWrapper}
                            propertyName={"toneMapping"}
                            noDirectUpdate={true}
                            onSelect={onToneMappingChange}
                        />
                    </div>
                    <FontAwesomeIconButton title="Reset tone mapping" icon={faTrashCan} disabled={!toneMappingConfig.canReset} onClick={toneMappingConfig.reset} />
                </div>
                <div>
<<<<<<< HEAD
                    <div style={{ flex: 1 }}>
                        <SliderLineComponent label="Contrast" directValue={contrast} minimum={0} maximum={5} step={0.05} lockObject={lockObject} onChange={updateContrast} />
=======
                    <div style={{ flex: 5 }}>
                        <SliderLineComponent
                            label="Contrast"
                            directValue={contrastConfig.configuredState}
                            minimum={0}
                            maximum={5}
                            step={0.05}
                            lockObject={lockObject}
                            onChange={contrastConfig.update}
                        />
>>>>>>> c11cd5cb
                    </div>
                    <FontAwesomeIconButton title="Reset contrast" icon={faTrashCan} disabled={!contrastConfig.canReset} onClick={contrastConfig.reset} />
                </div>
                <div>
<<<<<<< HEAD
                    <div style={{ flex: 1 }}>
                        <SliderLineComponent label="Exposure" directValue={exposure} minimum={0} maximum={5} step={0.05} lockObject={lockObject} onChange={updateExposure} />
=======
                    <div style={{ flex: 5 }}>
                        <SliderLineComponent
                            label="Exposure"
                            directValue={exposureConfig.configuredState}
                            minimum={0}
                            maximum={5}
                            step={0.05}
                            lockObject={lockObject}
                            onChange={exposureConfig.update}
                        />
>>>>>>> c11cd5cb
                    </div>
                    <FontAwesomeIconButton title="Reset exposure" icon={faTrashCan} disabled={!exposureConfig.canReset} onClick={exposureConfig.reset} />
                </div>
            </LineContainerComponent>
            <LineContainerComponent title="CAMERA">
                <div style={{ height: "auto" }}>
                    <ExpandableMessageLineComponent text="Position the camera in the viewer, and then click the button below to add the camera pose to the html snippet." />
                </div>
                <div>
<<<<<<< HEAD
                    <div style={{ flex: 1 }}>
                        <ButtonLineComponent label="Use Current Pose" onClick={snapshotCamera} />
=======
                    <div style={{ flex: 5 }}>
                        <ButtonLineComponent label="Use Current Pose" onClick={cameraConfig.snapshot} />
>>>>>>> c11cd5cb
                    </div>
                    <FontAwesomeIconButton title="Revert camera pose to snippet" disabled={!cameraConfig.canRevert} icon={faRotateLeft} onClick={cameraConfig.revert} />
                    <FontAwesomeIconButton title="Reset camera pose attributes" disabled={!cameraConfig.canReset} icon={faTrashCan} onClick={cameraConfig.reset} />
                </div>
                <div>
                    <CheckBoxLineComponent label="Auto Orbit" isSelected={() => autoOrbitConfig.configuredState} onSelect={autoOrbitConfig.update} />
                </div>
                {autoOrbitConfig.configuredState && (
                    <>
                        <div>
                            <div style={{ flex: 1 }}>
                                <SliderLineComponent
                                    label="Speed"
                                    directValue={autoOrbitSpeedConfig.configuredState}
                                    minimum={0}
                                    maximum={0.524}
                                    step={0.01}
                                    decimalCount={3}
                                    lockObject={lockObject}
                                    onChange={autoOrbitSpeedConfig.update}
                                />
                            </div>
                            <FontAwesomeIconButton
                                title="Reset auto orbit speed"
                                disabled={!autoOrbitSpeedConfig.canReset}
                                icon={faTrashCan}
                                onClick={autoOrbitSpeedConfig.reset}
                            />
                        </div>
                        <div>
                            <div style={{ flex: 1 }}>
                                <SliderLineComponent
                                    label="Delay"
                                    directValue={autoOrbitDelayConfig.configuredState}
                                    minimum={0}
                                    maximum={5000}
                                    step={1}
                                    lockObject={lockObject}
                                    onChange={autoOrbitDelayConfig.update}
                                />
                            </div>
                            <FontAwesomeIconButton
                                title="Reset auto orbit delay"
                                disabled={!autoOrbitDelayConfig.canReset}
                                icon={faTrashCan}
                                onClick={autoOrbitDelayConfig.reset}
                            />
                        </div>
                    </>
                )}
            </LineContainerComponent>
            {hasAnimations && (
                <LineContainerComponent title="ANIMATION">
                    <div style={{ height: "auto" }}>
                        <ExpandableMessageLineComponent text="Select the animation and animation speed in the viewer, and then click the button below to add those selections to the html snippet." />
                    </div>
                    <div>
<<<<<<< HEAD
                        <div style={{ flex: 1 }}>
                            <ButtonLineComponent label="Use Current Selections" onClick={snapshotAnimationState} isDisabled={!hasAnimations} />
=======
                        <div style={{ flex: 5 }}>
                            <ButtonLineComponent label="Use Current Selections" onClick={animationStateConfig.snapshot} isDisabled={!hasAnimations} />
>>>>>>> c11cd5cb
                        </div>
                        <FontAwesomeIconButton
                            title="Revert animation state to snippet"
                            disabled={!animationStateConfig.canRevert}
                            icon={faRotateLeft}
                            onClick={animationStateConfig.revert}
                        />
                        <FontAwesomeIconButton
                            title="Reset animation state attributes"
                            disabled={!animationStateConfig.canReset}
                            icon={faTrashCan}
                            onClick={animationStateConfig.reset}
                        />
                    </div>
                    <div>
                        <CheckBoxLineComponent label="Auto Play" isSelected={() => animationAutoPlayConfig.configuredState} onSelect={animationAutoPlayConfig.update} />
                    </div>
                </LineContainerComponent>
            )}
            {hasMaterialVariants && (
                <LineContainerComponent title="MATERIAL VARIANTS">
                    <div style={{ height: "auto" }}>
                        <ExpandableMessageLineComponent text="Select the material variant the viewer, and then click the button below to add that selection to the html snippet." />
                    </div>
                    <div>
<<<<<<< HEAD
                        <div style={{ flex: 1 }}>
                            <ButtonLineComponent label="Snapshot Current State" onClick={snapshotSelectedMaterialVariant} isDisabled={!hasMaterialVariants} />
=======
                        <div style={{ flex: 5 }}>
                            <ButtonLineComponent label="Snapshot Current State" onClick={selectedMaterialVariantConfig.snapshot} isDisabled={!hasMaterialVariants} />
>>>>>>> c11cd5cb
                        </div>
                        <FontAwesomeIconButton
                            title="Revert selected material variant to snippet"
                            disabled={!selectedMaterialVariantConfig.canRevert}
                            icon={faRotateLeft}
                            onClick={selectedMaterialVariantConfig.revert}
                        />
                        <FontAwesomeIconButton
                            title="Reset material variant attribute"
                            icon={faTrashCan}
                            disabled={!selectedMaterialVariantConfig.canReset}
                            onClick={selectedMaterialVariantConfig.reset}
                        />
                    </div>
                </LineContainerComponent>
            )}
            <LineContainerComponent title="HOT SPOTS">
                <div style={{ height: "auto" }}>
                    <ExpandableMessageLineComponent text="Surface hot spots track a point on the surface of a mesh. After adding a surface hot spot, click the target button and then click a point on the model to choose the surface point. After the hotspot point has been selected, optionally orbit the camera to the desired pose and then click the camera button. Annotations are optional child html elements that track a hotspot, and samples are included in the html snippet." />
                </div>
                <div className="flexColumn">
                    <div className="flexRow">
                        <div style={{ flex: 1 }}>
                            <OptionsLine
                                label="Hot Spot Type"
                                valuesAreStrings={true}
                                options={hotSpotTypeOptions}
                                target={hotSpotTypeOptions}
                                propertyName=""
                                noDirectUpdate={true}
                            />
                        </div>
                        <FontAwesomeIconButton title="Add Hot Spot" icon={faSquarePlus} onClick={onAddHotspotClick} />
                    </div>
                    <DndContext sensors={dndSensors} modifiers={hotSpotsDndModifers} collisionDetection={closestCenter} onDragEnd={onHotSpotsReorder}>
                        <SortableContext items={hotspots} strategy={verticalListSortingStrategy}>
                            {hotspots.map((hotspot) => (
                                <HotSpotEntry key={hotspot.id} id={hotspot.id} hotspots={hotspots} setHotspots={setHotspots} viewerElement={viewerElement} />
                            ))}
                        </SortableContext>
                    </DndContext>
                </div>
            </LineContainerComponent>
        </div>
    );
};<|MERGE_RESOLUTION|>--- conflicted
+++ resolved
@@ -983,7 +983,7 @@
                         <TextInputLineComponent
                             key={syncEnvironment ? "env-url" : "light-url"} // Workaround to force re-render TextInputLine (to update placeholder prop on syncEnvironment change)
                             placeholder={syncEnvironment ? "Environment url" : "Lighting url"}
-                            value={environmentLightingUrl}
+                            value={lightingUrlConfig.configuredState}
                             onChange={onEnvironmentLightingUrlChange}
                         />
                     </div>
@@ -996,92 +996,73 @@
                     <FontAwesomeIconButton
                         title={syncEnvironment ? "Reset environment" : "Reset lighting"}
                         icon={faTrashCan}
-                        disabled={!canResetLightingUrl}
+                        disabled={!lightingUrlConfig.canReset}
                         onClick={onEnvironmentLightingResetClick}
                     />
                 </div>
                 {!syncEnvironment && (
                     <div>
-<<<<<<< HEAD
                         <div style={{ flex: 1 }}>
-                            <TextInputLineComponent placeholder="Skybox url" value={environmentSkyboxUrl} onChange={onEnvironmentSkyboxUrlChange} />
+                            <TextInputLineComponent placeholder="Skybox url" value={skyboxUrlConfig.configuredState} onChange={onEnvironmentSkyboxUrlChange} />
                         </div>
                         <FontAwesomeIconButton title="Load skybox url" icon={faCheck} onClick={() => setNeedsEnvironmentUpdate(true)} />
-                        <FontAwesomeIconButton title="Reset skybox" icon={faTrashCan} disabled={!canResetSkyboxUrl} onClick={onEnvironmentSkyboxResetClick} />
-=======
-                        <div style={{ flex: 5 }}>
-                            <TextInputLineComponent
-                                key={syncEnvironment ? "env-url" : "light-url"} // Workaround to force re-render TextInputLine (to update placeholder prop on syncEnvironment change)
-                                placeholder={syncEnvironment ? "Environment url" : "Lighting url"}
-                                value={lightingUrlConfig.configuredState}
-                                onChange={onEnvironmentLightingUrlChange}
-                            />
-                        </div>
-                        <FontAwesomeIconButton
-                            title={syncEnvironment ? "Load environment url" : "Load lighting url"}
-                            icon={faCheck}
-                            disabled={!isEnvironmentLightingUrlValid}
-                            onClick={() => setNeedsEnvironmentUpdate(true)}
-                        />
-                        <FontAwesomeIconButton
-                            title={syncEnvironment ? "Reset environment" : "Reset lighting"}
-                            icon={faTrashCan}
-                            disabled={!lightingUrlConfig.canReset}
-                            onClick={onEnvironmentLightingResetClick}
-                        />
->>>>>>> c11cd5cb
+                        <FontAwesomeIconButton title="Reset skybox" icon={faTrashCan} disabled={!skyboxUrlConfig.canReset} onClick={onEnvironmentSkyboxResetClick} />
                     </div>
                 )}
                 {hasSkybox && (
                     <>
                         <div>
-<<<<<<< HEAD
                             <div style={{ flex: 1 }}>
                                 <SliderLineComponent
                                     label="Skybox Blur"
-                                    directValue={skyboxBlur}
+                                    directValue={skyboxBlurConfig.configuredState}
                                     minimum={0}
                                     maximum={1}
                                     step={0.01}
                                     decimalCount={2}
                                     target={viewerDetails.scene}
-                                    onChange={updateSkyboxBlur}
+                                    onChange={skyboxBlurConfig.update}
                                     lockObject={lockObject}
                                 />
                             </div>
-                            <FontAwesomeIconButton title="Reset skybox blur" icon={faTrashCan} disabled={!canResetSkyboxBlur} onClick={resetSkyboxBlur} />
+                            <FontAwesomeIconButton title="Reset skybox blur" icon={faTrashCan} disabled={!skyboxBlurConfig.canReset} onClick={skyboxBlurConfig.reset} />
                         </div>
                         <div>
                             <div style={{ flex: 1 }}>
                                 <SliderLineComponent
                                     label="Skybox Intensity"
-                                    directValue={skyboxIntensity}
+                                    directValue={skyboxIntensityConfig.configuredState}
                                     minimum={0}
                                     maximum={5}
                                     step={0.01}
                                     decimalCount={2}
                                     target={viewerDetails.scene}
-                                    onChange={updateSkyboxIntensity}
+                                    onChange={skyboxIntensityConfig.update}
                                     lockObject={lockObject}
                                 />
                             </div>
-                            <FontAwesomeIconButton title="Reset skybox intensity" icon={faTrashCan} disabled={!canResetSkyboxIntensity} onClick={resetSkyboxIntensity} />
+                            <FontAwesomeIconButton
+                                title="Reset skybox intensity"
+                                icon={faTrashCan}
+                                disabled={!skyboxIntensityConfig.canReset}
+                                onClick={skyboxIntensityConfig.reset}
+                            />
                         </div>
                         <div>
                             <div style={{ flex: 1 }}>
                                 <SliderLineComponent
                                     label="Skybox Rotation"
-                                    directValue={skyboxRotation}
+                                    directValue={skyboxRotationConfig.configuredState}
                                     minimum={0}
                                     maximum={2 * Math.PI}
                                     step={0.01}
                                     decimalCount={2}
                                     target={viewerDetails.scene}
-                                    onChange={updateSkyboxRotation}
+                                    onChange={skyboxRotationConfig.update}
                                     lockObject={lockObject}
                                 />
                             </div>
-                            <FontAwesomeIconButton title="Reset skybox rotation" icon={faTrashCan} disabled={!canResetSkyboxRotation} onClick={resetSkyboxRotation} />
+                            <FontAwesomeIconButton title="Reset skybox rotation" icon={faTrashCan} disabled={!skyboxRotationConfig.canReset} onClick={skyboxRotationConfig.reset} />
                         </div>
                     </>
                 )}
@@ -1091,103 +1072,16 @@
                             label="Clear color"
                             target={clearColorWrapper}
                             propertyName="clearColor"
-                            onChange={() => updateClearColor(clearColorWrapper.clearColor)}
+                            onChange={() => clearColorConfig.update(clearColorWrapper.clearColor)}
                             lockObject={lockObject}
-=======
-                            <div style={{ flex: 5 }}>
-                                <TextInputLineComponent placeholder="Skybox url" value={skyboxUrlConfig.configuredState} onChange={onEnvironmentSkyboxUrlChange} />
-                            </div>
-                            <FontAwesomeIconButton title="Load skybox url" icon={faCheck} onClick={() => setNeedsEnvironmentUpdate(true)} />
-                            <FontAwesomeIconButton title="Reset skybox" icon={faTrashCan} disabled={!skyboxUrlConfig.canReset} onClick={onEnvironmentSkyboxResetClick} />
-                        </div>
-                    )}
-                    {hasSkybox && (
-                        <>
-                            <div>
-                                <div style={{ flex: 1 }}>
-                                    <SliderLineComponent
-                                        label="Skybox Blur"
-                                        directValue={skyboxBlurConfig.configuredState}
-                                        minimum={0}
-                                        maximum={1}
-                                        step={0.01}
-                                        decimalCount={2}
-                                        target={viewerDetails.scene}
-                                        onChange={skyboxBlurConfig.update}
-                                        lockObject={lockObject}
-                                    />
-                                </div>
-                                <FontAwesomeIconButton title="Reset skybox blur" icon={faTrashCan} disabled={!skyboxBlurConfig.canReset} onClick={skyboxBlurConfig.reset} />
-                            </div>
-                            <div>
-                                <div style={{ flex: 1 }}>
-                                    <SliderLineComponent
-                                        label="Skybox Intensity"
-                                        directValue={skyboxIntensityConfig.configuredState}
-                                        minimum={0}
-                                        maximum={5}
-                                        step={0.01}
-                                        decimalCount={2}
-                                        target={viewerDetails.scene}
-                                        onChange={skyboxIntensityConfig.update}
-                                        lockObject={lockObject}
-                                    />
-                                </div>
-                                <FontAwesomeIconButton
-                                    title="Reset skybox intensity"
-                                    icon={faTrashCan}
-                                    disabled={!skyboxIntensityConfig.canReset}
-                                    onClick={skyboxIntensityConfig.reset}
-                                />
-                            </div>
-                            <div>
-                                <div style={{ flex: 1 }}>
-                                    <SliderLineComponent
-                                        label="Skybox Rotation"
-                                        directValue={skyboxRotationConfig.configuredState}
-                                        minimum={0}
-                                        maximum={2 * Math.PI}
-                                        step={0.01}
-                                        decimalCount={2}
-                                        target={viewerDetails.scene}
-                                        onChange={skyboxRotationConfig.update}
-                                        lockObject={lockObject}
-                                    />
-                                </div>
-                                <FontAwesomeIconButton
-                                    title="Reset skybox rotation"
-                                    icon={faTrashCan}
-                                    disabled={!skyboxRotationConfig.canReset}
-                                    onClick={skyboxRotationConfig.reset}
-                                />
-                            </div>
-                        </>
-                    )}
-                    <div style={{ height: "auto" }}>
-                        <div style={{ flex: 1 }}>
-                            <Color4LineComponent
-                                label="Clear color"
-                                target={clearColorWrapper}
-                                propertyName="clearColor"
-                                onChange={() => clearColorConfig.update(clearColorWrapper.clearColor)}
-                                lockObject={lockObject}
-                            />
-                        </div>
-                        <FontAwesomeIconButton
-                            title="Reset clear color"
-                            style={{ alignSelf: "flex-start" }}
-                            icon={faTrashCan}
-                            disabled={!clearColorConfig.canReset}
-                            onClick={clearColorConfig.reset}
->>>>>>> c11cd5cb
                         />
                     </div>
                     <FontAwesomeIconButton
                         title="Reset clear color"
                         style={{ alignSelf: "flex-start" }}
                         icon={faTrashCan}
-                        disabled={!canResetClearColor}
-                        onClick={resetClearColor}
+                        disabled={!clearColorConfig.canReset}
+                        onClick={clearColorConfig.reset}
                     />
                 </div>
             </LineContainerComponent>
@@ -1207,11 +1101,7 @@
                     <FontAwesomeIconButton title="Reset tone mapping" icon={faTrashCan} disabled={!toneMappingConfig.canReset} onClick={toneMappingConfig.reset} />
                 </div>
                 <div>
-<<<<<<< HEAD
                     <div style={{ flex: 1 }}>
-                        <SliderLineComponent label="Contrast" directValue={contrast} minimum={0} maximum={5} step={0.05} lockObject={lockObject} onChange={updateContrast} />
-=======
-                    <div style={{ flex: 5 }}>
                         <SliderLineComponent
                             label="Contrast"
                             directValue={contrastConfig.configuredState}
@@ -1221,16 +1111,11 @@
                             lockObject={lockObject}
                             onChange={contrastConfig.update}
                         />
->>>>>>> c11cd5cb
                     </div>
                     <FontAwesomeIconButton title="Reset contrast" icon={faTrashCan} disabled={!contrastConfig.canReset} onClick={contrastConfig.reset} />
                 </div>
                 <div>
-<<<<<<< HEAD
                     <div style={{ flex: 1 }}>
-                        <SliderLineComponent label="Exposure" directValue={exposure} minimum={0} maximum={5} step={0.05} lockObject={lockObject} onChange={updateExposure} />
-=======
-                    <div style={{ flex: 5 }}>
                         <SliderLineComponent
                             label="Exposure"
                             directValue={exposureConfig.configuredState}
@@ -1240,7 +1125,6 @@
                             lockObject={lockObject}
                             onChange={exposureConfig.update}
                         />
->>>>>>> c11cd5cb
                     </div>
                     <FontAwesomeIconButton title="Reset exposure" icon={faTrashCan} disabled={!exposureConfig.canReset} onClick={exposureConfig.reset} />
                 </div>
@@ -1250,13 +1134,8 @@
                     <ExpandableMessageLineComponent text="Position the camera in the viewer, and then click the button below to add the camera pose to the html snippet." />
                 </div>
                 <div>
-<<<<<<< HEAD
                     <div style={{ flex: 1 }}>
-                        <ButtonLineComponent label="Use Current Pose" onClick={snapshotCamera} />
-=======
-                    <div style={{ flex: 5 }}>
                         <ButtonLineComponent label="Use Current Pose" onClick={cameraConfig.snapshot} />
->>>>>>> c11cd5cb
                     </div>
                     <FontAwesomeIconButton title="Revert camera pose to snippet" disabled={!cameraConfig.canRevert} icon={faRotateLeft} onClick={cameraConfig.revert} />
                     <FontAwesomeIconButton title="Reset camera pose attributes" disabled={!cameraConfig.canReset} icon={faTrashCan} onClick={cameraConfig.reset} />
@@ -1314,13 +1193,8 @@
                         <ExpandableMessageLineComponent text="Select the animation and animation speed in the viewer, and then click the button below to add those selections to the html snippet." />
                     </div>
                     <div>
-<<<<<<< HEAD
                         <div style={{ flex: 1 }}>
-                            <ButtonLineComponent label="Use Current Selections" onClick={snapshotAnimationState} isDisabled={!hasAnimations} />
-=======
-                        <div style={{ flex: 5 }}>
                             <ButtonLineComponent label="Use Current Selections" onClick={animationStateConfig.snapshot} isDisabled={!hasAnimations} />
->>>>>>> c11cd5cb
                         </div>
                         <FontAwesomeIconButton
                             title="Revert animation state to snippet"
@@ -1346,13 +1220,8 @@
                         <ExpandableMessageLineComponent text="Select the material variant the viewer, and then click the button below to add that selection to the html snippet." />
                     </div>
                     <div>
-<<<<<<< HEAD
                         <div style={{ flex: 1 }}>
-                            <ButtonLineComponent label="Snapshot Current State" onClick={snapshotSelectedMaterialVariant} isDisabled={!hasMaterialVariants} />
-=======
-                        <div style={{ flex: 5 }}>
                             <ButtonLineComponent label="Snapshot Current State" onClick={selectedMaterialVariantConfig.snapshot} isDisabled={!hasMaterialVariants} />
->>>>>>> c11cd5cb
                         </div>
                         <FontAwesomeIconButton
                             title="Revert selected material variant to snippet"
