--- conflicted
+++ resolved
@@ -291,7 +291,7 @@
 
 export const Configurator: FunctionComponent<{ viewerElement: ViewerElement; viewerDetails: ViewerDetails; viewer: Viewer }> = (props) => {
     const { viewerElement, viewerDetails, viewer } = props;
-    const model = useObservableState(() => viewerDetails?.model, viewer?.onModelChanged, viewer?.onModelError);
+    const model = useObservableState(() => viewerDetails.model, viewer.onModelChanged, viewer.onModelError);
     const lockObject = useMemo(() => new LockObject(), []);
 
     useEffect(() => {
@@ -324,14 +324,8 @@
     const originalAutoOrbitSpeed = useMemo(() => viewer.cameraAutoOrbit.speed, [viewer]);
     const originalAutoOrbitDelay = useMemo(() => viewer.cameraAutoOrbit.delay, [viewer]);
 
-<<<<<<< HEAD
-    const hasAnimations = useMemo(() => viewer && viewer.animations.length > 0, [viewer?.animations]);
-    const hasMaterialVariants = useMemo(() => viewer && viewer.materialVariants.length > 0, [viewer?.materialVariants]);
-=======
-    const model = useObservableState(() => viewerDetails.model, viewer.onModelChanged);
     const hasAnimations = useMemo(() => viewer && viewer.animations.length > 0, [viewer.animations]);
     const hasMaterialVariants = useMemo(() => viewer && viewer.materialVariants.length > 0, [viewer.materialVariants]);
->>>>>>> 6901feea
 
     const [modelUrl, setModelUrl] = useState("https://assets.babylonjs.com/meshes/aerobatic_plane.glb");
     const [syncEnvironment, setSyncEnvironment] = useState(true);
@@ -345,14 +339,7 @@
         return !!environmentSkyboxUrl;
     }, [syncEnvironment, environmentLightingUrl, environmentSkyboxUrl]);
     const [skyboxBlur, setSkyboxBlur, resetSkyboxBlur, isSkyboxBlurDefault] = useConfiguration(originalSkyboxBlur);
-<<<<<<< HEAD
-    const [clearColor, setClearColor] = useState(originalClearColor);
-=======
     const [clearColor, setClearColor, resetClearColor, isClearColorDefault] = useConfiguration(originalClearColor);
-    const [cameraState, setCameraState] = useState<Readonly<{ alpha: number; beta: number; radius: number; target: Vector3 }>>();
-    const isCameraStateDefault = useMemo(() => cameraState == null, [cameraState]);
-    const [canRevertCameraState, setCanRevertCameraState] = useState(false);
->>>>>>> 6901feea
 
     const [canRevertCamera, canResetCamera, revertCamera, resetCamera, updateCamera, snapshotCamera, cameraState] = useConfiguration2(
         undefined,
