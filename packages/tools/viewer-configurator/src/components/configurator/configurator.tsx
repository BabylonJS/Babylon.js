import "./configurator.scss";
import * as styles from "../../App.module.scss";
// eslint-disable-next-line import/no-internal-modules
import type { ViewerElement, ViewerDetails, Viewer, PostProcessing, CameraAutoOrbit, HotSpot, ToneMapping } from "viewer/index";
// eslint-disable-next-line import/no-internal-modules
import type { Color3, IInspectableOptions, Nullable, Vector3 } from "core/index";
import type { DragEndEvent } from "@dnd-kit/core";

import { useCallback, useEffect, useMemo, useRef, useState, type FunctionComponent } from "react";
import { DndContext, closestCenter, KeyboardSensor, PointerSensor, useSensor, useSensors } from "@dnd-kit/core";
import { arrayMove, SortableContext, sortableKeyboardCoordinates, verticalListSortingStrategy, useSortable } from "@dnd-kit/sortable";
import { CSS } from "@dnd-kit/utilities";
import { FontAwesomeIcon } from "@fortawesome/react-fontawesome";
import { faBullseye, faCamera, faGripVertical, faPlus } from "@fortawesome/free-solid-svg-icons";

import { restrictToVerticalAxis, restrictToParentElement } from "@dnd-kit/modifiers";
import { LineContainerComponent } from "shared-ui-components/lines/lineContainerComponent";
import { TextInputLineComponent } from "shared-ui-components/lines/textInputLineComponent";
import { ButtonLineComponent } from "shared-ui-components/lines/buttonLineComponent";
import { SliderLineComponent } from "shared-ui-components/lines/sliderLineComponent";
import { CheckBoxLineComponent } from "shared-ui-components/lines/checkBoxLineComponent";
import { Color3LineComponent } from "shared-ui-components/lines/color3LineComponent";
import { OptionsLine } from "shared-ui-components/lines/optionsLineComponent";
import { LockObject } from "shared-ui-components/tabs/propertyGrids/lockObject";

import { HTML3DAnnotationElement } from "viewer/viewerAnnotationElement";

import { PointerEventTypes } from "core/Events/pointerEvents";
import { Color4 } from "core/Maths/math.color";
import { WithinEpsilon } from "core/Maths/math.scalar.functions";
import { Epsilon } from "core/Maths/math.constants";
import { CreateHotSpotQueryForPickingInfo } from "core/Meshes/abstractMesh.hotSpot";

import { useObservableState } from "../../hooks/observableHooks";
import { LoadModel, PickModel } from "../../modelLoader";

import { useEventfulState } from "../../hooks/observableHooks";
import deleteIcon from "shared-ui-components/imgs/deleteGridElementDark.svg";
import checkboxIcon from "shared-ui-components/imgs/checkboxIconDark.svg";
import adtIcon from "shared-ui-components/imgs/adtIcon.svg";

type HotSpotInfo = { name: string; id: string; data: HotSpot };

const toneMappingOptions = [
    { label: "Standard", value: "standard" },
    { label: "None", value: "none" },
    { label: "Aces", value: "aces" },
    { label: "Neutral", value: "neutral" },
] as const satisfies IInspectableOptions[] & { label: string; value: ToneMapping }[];

const hotSpotTypeOptions = [{ label: "Surface", value: "surface" }] as const satisfies IInspectableOptions[];

const hotSpotsDndModifers = [restrictToVerticalAxis, restrictToParentElement];

function createDefaultAnnotation(hotSpotName: string) {
    return `
    <div style="display: flex">
      <svg style="width: 20px; height: 20px; transform: translate(-50%, -50%)">
        <ellipse cx="10" cy="10" rx="8" ry="8" fill="red" stroke="white" stroke-width="3" />
      </svg>
      <span style="color: black; background: white; border-radius: 6px; padding: 0px 3px; transform: translate(0%, -50%)">${hotSpotName}</span>
    </div>`;
}

function useConfiguration<DataType>(defaultValue: DataType) {
    const [value, setValue] = useState(defaultValue);
    const isDefaultValue = useMemo(() => value === defaultValue, [value, defaultValue]);
    const resetValue = useCallback(() => {
        setValue(defaultValue);
    }, [defaultValue]);
    return [value, setValue, resetValue, isDefaultValue] as const;
}

const HotSpotEntry: FunctionComponent<{
    id: string;
    hotspots: HotSpotInfo[];
    setHotspots: React.Dispatch<React.SetStateAction<HotSpotInfo[]>>;
    viewerElement: ViewerElement;
}> = ({ id, hotspots, setHotspots, viewerElement }) => {
    const index = useMemo(() => {
        return hotspots.findIndex((hotspot) => hotspot.id === id);
    }, [id, hotspots]);

    const hotspot = useMemo<HotSpotInfo | undefined>(() => {
        return hotspots[index];
    }, [index, hotspots]);

    const { attributes: dndAttributes, listeners: dndListeners, setNodeRef: setDndRefNode, transform: dndTransform, transition: dndTransition } = useSortable({ id });

    const dndStyle = useMemo(() => {
        return {
            transform: CSS.Transform.toString(dndTransform),
            transition: dndTransition,
        };
    }, [dndTransform, dndTransition]);

    const rootDivRef = useRef<HTMLDivElement>(null);
    const inputRef = useRef<HTMLInputElement>(null);

    useEffect(() => {
        if (rootDivRef.current) {
            setDndRefNode(rootDivRef.current);
            rootDivRef.current.scrollIntoView({ behavior: "smooth", block: "end" });
        }

        if (inputRef.current) {
            inputRef.current.focus();
            inputRef.current.select();
        }
    }, []);

    const [isPicking, setIsPicking] = useState(false);
    const [hasPicked, setHasPicked] = useState(false);

    const onHotspotDeleteClick = useCallback(() => {
        if (index >= 0) {
            setHotspots((hotspots) => {
                const newHotspots = [...hotspots];
                newHotspots.splice(index, 1);
                return newHotspots;
            });
        }
    }, [index, setHotspots]);

    const onHotspotPickClick = useCallback(() => {
        if (viewerElement.viewerDetails?.model && hotspot) {
            const originalCursor = getComputedStyle(viewerElement).cursor;
            viewerElement.style.cursor = "crosshair";
            const { scene, model, viewer } = viewerElement.viewerDetails;

            const cleanupActions: (() => void)[] = [() => setIsPicking(false), () => (viewerElement.style.cursor = originalCursor)];

            const cleanup = () => {
                cleanupActions.forEach((action) => action());
            };

            const pointerObserver = scene.onPointerObservable.add(async (pointerInfo) => {
                if (pointerInfo.type === PointerEventTypes.POINTERTAP) {
                    if (viewerElement.viewerDetails) {
                        const pickInfo = await viewerElement.viewerDetails.pick(pointerInfo.event.offsetX, pointerInfo.event.offsetY);
                        if (pickInfo?.pickedMesh) {
                            if (hotspot.data.type === "surface") {
                                hotspot.data.meshIndex = model.assetContainer.meshes.indexOf(pickInfo.pickedMesh);
                                const hotspotQuery = CreateHotSpotQueryForPickingInfo(pickInfo);
                                if (hotspotQuery) {
                                    hotspot.data.pointIndex = hotspotQuery.pointIndex;
                                    hotspot.data.barycentric = hotspotQuery.barycentric;
                                }
                            }

                            setHotspots((hotspots) => {
                                return [...hotspots];
                            });

                            if (pickInfo.hit && pickInfo.pickedPoint) {
                                const camera = viewerElement.viewerDetails.camera;
                                const distance = pickInfo.pickedPoint.subtract(camera.position).dot(camera.getForwardRay().direction);
                                // Immediately reset the target and the radius based on the distance to the picked point.
                                // This eliminates unnecessary camera movement on the local z-axis when interpolating.
                                camera.target = camera.position.add(camera.getForwardRay().direction.scale(distance));
                                camera.radius = distance;
                                viewerElement.focusHotSpot(hotspot.name);
                            }

                            setHasPicked(true);

                            cleanup();
                        }
                    }
                }
            });
            cleanupActions.push(() => scene.onPointerObservable.remove(pointerObserver));

            const handleKeyDown = (e: KeyboardEvent) => {
                if (e.key === "Escape") {
                    cleanup();
                }
            };
            document.addEventListener("keydown", handleKeyDown);
            cleanupActions.push(() => document.removeEventListener("keydown", handleKeyDown));

            const modelChangedObserver = viewer.onModelChanged.addOnce(() => {
                cleanup();
            });
            cleanupActions.push(() => viewer.onModelChanged.remove(modelChangedObserver));

            setIsPicking(true);
        }
    }, [hotspot, setHotspots]);

    const onCameraSnapshotClick = useCallback(() => {
        if (hotspot) {
            const camera = viewerElement.viewerDetails?.camera;
            if (camera) {
                hotspot.data.cameraOrbit = [camera.alpha, camera.beta, camera.radius];
                setHotspots((hotspots) => {
                    return [...hotspots];
                });
            }
        }
    }, [hotspot, setHotspots]);

    const onHotSpotNameChange = useCallback(
        (value: string) => {
            if (hotspot) {
                setHotspots((hotspots) => {
                    hotspots = [...hotspots];
                    hotspots[index] = { ...hotspot, name: value };
                    return hotspots;
                });
            }
        },
        [index, hotspot]
    );

    return (
        <div ref={rootDivRef} style={{ ...dndStyle, borderWidth: 0 }} {...dndAttributes}>
            <div title="Drag to reorder" {...dndListeners}>
                <FontAwesomeIcon icon={faGripVertical} />
            </div>
            <div className="FlexItem" style={{ flex: 5 }}>
                <TextInputLineComponent key={id} value={hotspot?.name} onChange={onHotSpotNameChange} />
            </div>
            <div onClick={onHotspotPickClick} title="Pick from model">
                <FontAwesomeIcon icon={faBullseye} />
            </div>
            <div onClick={onCameraSnapshotClick} title="Snapshot current camera state">
                <FontAwesomeIcon icon={faCamera} />
            </div>
            <img title="Delete Hot Spot" className="ImageButton FlexItem" style={{ alignSelf: "flex-end" }} src={deleteIcon} onClick={onHotspotDeleteClick} />
        </div>
    );
};

export const Configurator: FunctionComponent<{ viewerElement: ViewerElement; viewerDetails: ViewerDetails; viewer: Viewer }> = (props) => {
    const { viewerElement, viewerDetails, viewer } = props;
    const lockObject = useMemo(() => new LockObject(), []);

    useEffect(() => {
        const onDragOver = (event: DragEvent) => event.preventDefault();
        const onDrop = async (event: DragEvent) => {
            const files = event.dataTransfer?.files;
            if (files) {
                event.preventDefault();
                await LoadModel(viewerElement, files);
            }
        };

        viewerElement.addEventListener("dragover", onDragOver);
        viewerElement.addEventListener("drop", onDrop);

        return () => {
            viewerElement.removeEventListener("dragover", onDragOver);
            viewerElement.removeEventListener("drop", onDrop);
        };
    }, [viewerElement]);

    const originalSkyboxBlur = useMemo(() => viewer?.environmentConfig.blur, [viewer]);
    const originalClearColor = useMemo(() => viewerDetails?.scene.clearColor, [viewerDetails]);
    const originalToneMapping = useMemo(() => viewer?.postProcessing.toneMapping, [viewer]);
    const originalContrast = useMemo(() => viewer?.postProcessing.contrast, [viewer]);
    const originalExposure = useMemo(() => viewer?.postProcessing.exposure, [viewer]);
    // TODO: Viewer should have autoOrbit false by default at the Viewer layer.
    //const originalAutoOrbit = useMemo(() => viewer?.cameraAutoOrbit.enabled, [viewer]);
    const originalAutoOrbit = false;
    const originalAutoOrbitSpeed = useMemo(() => viewer?.cameraAutoOrbit.speed, [viewer]);
    const originalAutoOrbitDelay = useMemo(() => viewer?.cameraAutoOrbit.delay, [viewer]);

    const model = useObservableState(() => viewerDetails?.model, viewer?.onModelChanged);
    const hasAnimations = useMemo(() => viewer && viewer.animations.length > 0, [viewer?.animations]);
    const hasMaterialVariants = useMemo(() => viewer && viewer.materialVariants.length > 0, [viewer?.materialVariants]);

    const [modelUrl, setModelUrl] = useState("https://assets.babylonjs.com/meshes/ufo.glb");
    const [syncEnvironment, setSyncEnvironment] = useState(true);
    const [environmentLightingUrl, setEnvironmentLightingUrl, , isEnvironmentLightingUrlDefault] = useConfiguration("");
    const [environmentSkyboxUrl, setEnvironmentSkyboxUrl, , isEnvironmentSkyboxUrlDefault] = useConfiguration("");
    const [needsEnvironmentUpdate, setNeedsEnvironmentUpdate] = useState(false);
    const hasSkybox = useMemo(() => {
        if (syncEnvironment) {
            return !!environmentLightingUrl;
        }
        return !!environmentSkyboxUrl;
    }, [syncEnvironment, environmentLightingUrl, environmentSkyboxUrl]);
    const [skyboxBlur, setSkyboxBlur, resetSkyboxBlur, isSkyboxBlurDefault] = useConfiguration(originalSkyboxBlur);
    const [clearColor, setClearColor] = useState(originalClearColor);
    const [cameraState, setCameraState] = useState<Readonly<{ alpha: number; beta: number; radius: number; target: Vector3 }>>();
    const isCameraStateDefault = useMemo(() => cameraState == null, [cameraState]);
    const [canRevertCameraState, setCanRevertCameraState] = useState(false);

    useEffect(() => {
        const disposeActions: (() => void)[] = [];
        setCanRevertCameraState(false);
        if (cameraState) {
            setCanRevertCameraState(false);
            const observer = viewerDetails.camera.onViewMatrixChangedObservable.add(() => {
                // TODO: Figure out why the final alpha/beta are as far from the goal value as they are.
                setCanRevertCameraState(
                    !WithinEpsilon(viewerDetails.camera.alpha, cameraState.alpha, Epsilon * 10) ||
                        !WithinEpsilon(viewerDetails.camera.beta, cameraState.beta, Epsilon * 10) ||
                        !WithinEpsilon(viewerDetails.camera.radius, cameraState.radius, Epsilon) ||
                        !viewerDetails.camera.target.equalsWithEpsilon(cameraState.target, Epsilon)
                );
            });
            disposeActions.push(() => observer.remove());
        }
        return () => disposeActions.forEach((dispose) => dispose());
    }, [viewerDetails, cameraState]);

    const [postProcessingState, setPostProcessingState] = useState<Readonly<PostProcessing>>({
        toneMapping: originalToneMapping,
        contrast: originalContrast,
        exposure: originalExposure,
    });

    const isPostProcessingDefaultState = useMemo(() => {
        return {
            toneMapping: postProcessingState.toneMapping === originalToneMapping,
            contrast: postProcessingState.contrast === originalContrast,
            exposure: postProcessingState.exposure === originalExposure,
        };
    }, [postProcessingState]);

    const [autoOrbitState, setAutoOrbitState] = useState<Readonly<CameraAutoOrbit>>({ enabled: originalAutoOrbit, speed: originalAutoOrbitSpeed, delay: originalAutoOrbitDelay });
    const [animationState, setAnimationState] = useState<Readonly<{ animationSpeed: number; selectedAnimation: number }>>();
    const isAnimationStateDefault = useMemo(() => animationState == null, [animationState]);
    const [canRevertAnimationState, setCanRevertAnimationState] = useState(false);

    useEffect(() => {
        const disposeActions: (() => void)[] = [];
        setCanRevertAnimationState(false);
        if (animationState) {
            setCanRevertAnimationState(false);

            const updateCanResetAnimationState = () => {
                setCanRevertAnimationState(animationState.animationSpeed !== viewer.animationSpeed || animationState.selectedAnimation !== viewer.selectedAnimation);
            };

            const selectedAnimationObserver = viewer.onSelectedAnimationChanged.add(updateCanResetAnimationState);
            disposeActions.push(() => selectedAnimationObserver.remove());

            const animationSpeedObserver = viewer.onAnimationSpeedChanged.add(updateCanResetAnimationState);
            disposeActions.push(() => animationSpeedObserver.remove());
        }
        return () => disposeActions.forEach((dispose) => dispose());
    }, [viewer, animationState]);

    const [animationAutoPlay, setAnimationAutoPlay] = useState(false);
    const [selectedMaterialVariant, setSelectedMaterialVariant] = useState<string>();

    const [hotspots, setHotspots] = useState<HotSpotInfo[]>([]);

    const dndSensors = useSensors(
        useSensor(PointerSensor),
        useSensor(KeyboardSensor, {
            coordinateGetter: sortableKeyboardCoordinates,
        })
    );

    useEffect(() => {
        viewerElement.source = modelUrl;

        const onModelChange = (event: CustomEvent<Nullable<string | File | unknown>>) => {
            const source = event.detail;
            let sourceUrl = "";
            if (source) {
                if (typeof source === "string") {
                    sourceUrl = source;
                } else if (source instanceof File) {
                    sourceUrl = source.name;
                }
            }
            setModelUrl(sourceUrl);
        };

        const onModelError = () => {
            setModelUrl("");
        };

        viewerElement.addEventListener("modelchange", onModelChange);
        viewerElement.addEventListener("modelerror", onModelError);

        return () => {
            viewerElement.removeEventListener("modelchange", onModelChange);
            viewerElement.removeEventListener("modelerror", onModelError);
        };
    }, [viewerElement]);

    useEffect(() => {
        setHotspots([]);
    }, [model]);

    useEffect(() => {
        viewerElement.hotSpots = hotspots.reduce<Record<string, HotSpot>>((hotspots, { name, data }) => {
            hotspots[name] = data;
            return hotspots;
        }, {});
    }, [viewerElement, hotspots]);

    const attributes = useMemo(() => {
        const attributes: string[] = [`source="${modelUrl || "[model url]"}"`];

        if (syncEnvironment) {
            if (environmentLightingUrl) {
                attributes.push(`environment="${environmentLightingUrl}"`);
            }
        } else {
            if (environmentLightingUrl) {
                attributes.push(`environment-lighting="${environmentLightingUrl}"`);
            }

            if (environmentSkyboxUrl) {
                attributes.push(`environment-skybox="${environmentSkyboxUrl}"`);
            }
        }

        if (hasSkybox) {
            if (!isSkyboxBlurDefault) {
                attributes.push(`skybox-blur="${skyboxBlur}"`);
            }
        } else {
            if (!clearColor.equals(originalClearColor)) {
                attributes.push(`clear-color="${clearColor.toHexString()}"`);
            }
        }

        if (postProcessingState.toneMapping !== originalToneMapping) {
            attributes.push(`tone-mapping="${postProcessingState.toneMapping}"`);
        }

        if (postProcessingState.contrast !== originalContrast) {
            attributes.push(`contrast="${postProcessingState.contrast.toFixed(1)}"`);
        }

        if (postProcessingState.exposure !== originalExposure) {
            attributes.push(`exposure="${postProcessingState.exposure.toFixed(1)}"`);
        }

        if (cameraState) {
            const { alpha, beta, radius, target } = cameraState;
            attributes.push(`camera-orbit="${alpha.toFixed(3)} ${beta.toFixed(3)} ${radius.toFixed(3)}"`);
            attributes.push(`camera-target="${target.x.toFixed(3)} ${target.y.toFixed(3)} ${target.z.toFixed(3)}"`);
        }

        if (autoOrbitState.enabled !== originalAutoOrbit) {
            attributes.push(`camera-auto-orbit`);
        }

        if (autoOrbitState.enabled && autoOrbitState.speed !== originalAutoOrbitSpeed) {
            attributes.push(`camera-auto-orbit-speed="${autoOrbitState.speed.toFixed(3)}"`);
        }

        if (autoOrbitState.enabled && autoOrbitState.delay !== originalAutoOrbitDelay) {
            attributes.push(`camera-auto-orbit-delay="${autoOrbitState.delay.toFixed(0)}"`);
        }

        if (hasAnimations) {
            if (animationState) {
                const { animationSpeed, selectedAnimation } = animationState;
                attributes.push(`animation-speed="${animationSpeed}"`);
                attributes.push(`selected-animation="${selectedAnimation}"`);
            }

            if (animationAutoPlay) {
                attributes.push(`animation-auto-play`);
            }
        }

        if (hasMaterialVariants && selectedMaterialVariant != null) {
            attributes.push(`material-variant="${selectedMaterialVariant}"`);
        }

        if (hotspots.length > 0) {
            let hotspotsAttribute = `hotspots='{\n`;
            hotspotsAttribute += hotspots
                .map((hotspot) => {
                    let hotspotJson = `    "${hotspot.name}": {\n`;
                    const hotspotAttributes: string[] = [];
                    if (hotspot.data.type === "surface") {
                        hotspotAttributes.push(
                            ...[
                                `      "type": "surface"`,
                                `      "meshIndex": ${hotspot.data.meshIndex}`,
                                `      "pointIndex": [${hotspot.data.pointIndex.join(", ")}]`,
                                `      "barycentric": [${hotspot.data.barycentric.map((value) => value.toFixed(3)).join(", ")}]`,
                            ]
                        );
                    } else {
                        hotspotAttributes.push(
                            ...[
                                `      "type": "world"`,
                                `      "position": [${hotspot.data.position.map((value) => value.toFixed(3)).join(", ")}]`,
                                `      "normal": [${hotspot.data.normal.map((value) => value.toFixed(3)).join(", ")}]`,
                            ]
                        );
                    }
                    if (hotspot.data.cameraOrbit) {
                        const [alpha, beta, radius] = hotspot.data.cameraOrbit;
                        hotspotAttributes.push(`      "cameraOrbit": [${alpha.toFixed(3)}, ${beta.toFixed(3)}, ${radius.toFixed(3)}]`);
                    }
                    hotspotJson += hotspotAttributes.join(",\n");
                    hotspotJson += `\n    }`;
                    return hotspotJson;
                })
                .join(",\n");
            hotspotsAttribute += `\n  }'`;
            attributes.push(hotspotsAttribute);
        }

        return attributes;
    }, [
        modelUrl,
        syncEnvironment,
        environmentLightingUrl,
        environmentSkyboxUrl,
        hasSkybox,
        skyboxBlur,
        clearColor,
        postProcessingState,
        cameraState,
        autoOrbitState,
        hasAnimations,
        animationState,
        animationAutoPlay,
        hasMaterialVariants,
        selectedMaterialVariant,
        hotspots,
    ]);

    const children = useMemo(() => {
        if (hotspots.length === 0) {
            return "";
        }
        const annotations = hotspots
            .map((hotspot) => `  <babylon-viewer-annotation hotSpot="${hotspot.name}">${createDefaultAnnotation(hotspot.name)}  </babylon-viewer-annotation>`)
            .join("\n");
        return `\n  <!-- Annotations are optional HTML child elements that track hot spots. -->\n${annotations}`;
    }, [hotspots]);

    const htmlSnippet = useMemo(() => {
        const formattedAttributes = attributes.map((attribute) => `\n  ${attribute}`).join("");
        const snippet = `<babylon-viewer ${formattedAttributes}\n>${children}\n</babylon-viewer>`;
        return snippet;
    }, [attributes, children]);

    const isModelUrlValid = useMemo(() => {
        return URL.canParse(modelUrl);
    }, [modelUrl]);

    const onModelUrlChange = useCallback(
        (value: string) => {
            setModelUrl(value);
        },
        [setModelUrl]
    );

    const onModelUrlBlur = useCallback(() => {
        if (isModelUrlValid) {
            viewerElement.source = modelUrl;
        }
    }, [viewerElement, isModelUrlValid, modelUrl]);

    const onLoadModelClick = useCallback(() => {
        (async () => {
            try {
                await PickModel(viewerElement);
            } catch (error: unknown) {
                if ("message" in (error as Error)) {
                    alert(error);
                }
            }
        })();
    }, []);

    const onModelUrlKeyDown = useCallback(
        (event: React.KeyboardEvent<HTMLInputElement>) => {
            if (event.key === "Enter") {
                onModelUrlBlur();
            }
        },
        [onLoadModelClick, onModelUrlBlur]
    );

    const isEnvironmentLightingUrlValid = useMemo(() => {
        return !environmentLightingUrl || URL.canParse(environmentLightingUrl);
    }, [environmentLightingUrl]);

    const onEnvironmentLightingUrlChange = useCallback(
        (value: string) => {
            setEnvironmentLightingUrl(value);
        },
        [setEnvironmentLightingUrl]
    );

    const isEnvironmentSkyboxUrlValid = useMemo(() => {
        return !environmentSkyboxUrl || URL.canParse(environmentSkyboxUrl);
    }, [environmentSkyboxUrl]);

    const onEnvironmentSkyboxUrlChange = useCallback(
        (value: string) => {
            setEnvironmentSkyboxUrl(value);
        },
        [setEnvironmentSkyboxUrl]
    );

    useEffect(() => {
        if (needsEnvironmentUpdate) {
            if (syncEnvironment) {
                if (isEnvironmentLightingUrlValid) {
                    viewerElement.environment = environmentLightingUrl;
                }
            } else {
                if (isEnvironmentLightingUrlValid) {
                    viewerElement.environmentLighting = environmentLightingUrl;
                }
                if (isEnvironmentSkyboxUrlValid) {
                    viewerElement.environmentSkybox = environmentSkyboxUrl;
                }
            }

            setNeedsEnvironmentUpdate(false);
        }
    }, [
        viewerElement,
        needsEnvironmentUpdate,
        setNeedsEnvironmentUpdate,
        syncEnvironment,
        isEnvironmentLightingUrlValid,
        environmentLightingUrl,
        isEnvironmentSkyboxUrlValid,
        environmentSkyboxUrl,
    ]);

    const onEnvironmentLightingUrlKeyDown = useCallback(
        (event: React.KeyboardEvent<HTMLInputElement>) => {
            if (event.key === "Enter") {
                setNeedsEnvironmentUpdate(true);
            }
        },
        [setNeedsEnvironmentUpdate]
    );

    const onEnvironmentLightingResetClick = useCallback(() => {
        setEnvironmentLightingUrl("");
        setNeedsEnvironmentUpdate(true);
    }, [setNeedsEnvironmentUpdate, setEnvironmentLightingUrl]);

    const onEnvironmentSkyboxUrlKeyDown = useCallback(
        (event: React.KeyboardEvent<HTMLInputElement>) => {
            if (event.key === "Enter") {
                setNeedsEnvironmentUpdate(true);
            }
        },
        [setNeedsEnvironmentUpdate]
    );

    const onEnvironmentSkyboxResetClick = useCallback(() => {
        setEnvironmentSkyboxUrl("");
        setNeedsEnvironmentUpdate(true);
    }, [setNeedsEnvironmentUpdate, setEnvironmentSkyboxUrl]);

    const onSyncEnvironmentChanged = useCallback(
        (value?: boolean) => {
            setSyncEnvironment(value ?? true);
            setNeedsEnvironmentUpdate(true);
        },
        [setNeedsEnvironmentUpdate, setSyncEnvironment]
    );

    const onSkyboxBlurChange = useCallback(
        (value?: number) => {
            setSkyboxBlur(value ?? originalSkyboxBlur);
        },
        [setSkyboxBlur]
    );

    useEffect(() => {
        viewerElement.skyboxBlur = skyboxBlur;
    }, [viewerElement, skyboxBlur]);

    const onClearColorChange = useCallback(
        (color?: Color3 | Color4) => {
            let clearColor = originalClearColor;
            if (color) {
                if ("a" in color) {
                    clearColor = color;
                } else {
                    clearColor = Color4.FromColor3(color);
                }
            }

            setClearColor((previous) => {
                if (previous.equals(clearColor)) {
                    return previous;
                }
                return clearColor;
            });
        },
        [setClearColor]
    );

    useEffect(() => {
        viewerElement.clearColor = clearColor;
    }, [viewerElement, clearColor]);

    const onToneMappingChange = useCallback(
        (value?: string | number) => {
            setPostProcessingState((postProcessingState) => {
                return { ...postProcessingState, toneMapping: (value as PostProcessing["toneMapping"]) ?? originalToneMapping };
            });
        },
        [setPostProcessingState]
    );

    const onContrastChange = useCallback(
        (value?: number) => {
            setPostProcessingState((postProcessingState) => {
                return { ...postProcessingState, contrast: value ?? originalContrast };
            });
        },
        [setPostProcessingState]
    );

    const onExposureChange = useCallback(
        (value?: number) => {
            setPostProcessingState((postProcessingState) => {
                return { ...postProcessingState, exposure: value ?? originalExposure };
            });
        },
        [setPostProcessingState]
    );

    useEffect(() => {
        viewer.postProcessing = postProcessingState;
    }, [viewer, postProcessingState]);

    const onCameraSnapshotClick = useCallback(() => {
        const { alpha, beta, radius, target } = viewerDetails.camera;
        setCameraState({ alpha, beta, radius, target });
    }, [viewerDetails]);

    const onCameraRevertClick = useCallback(() => {
        if (cameraState) {
            viewerDetails.camera.interpolateTo(cameraState.alpha, cameraState.beta, cameraState.radius, cameraState.target);
            setCanRevertCameraState(false);
        }
    }, [viewerDetails, cameraState]);

    const onCameraResetClick = useCallback(() => {
        setCameraState(undefined);
    }, []);

    const onAutoOrbitChanged = useCallback(
        (value?: boolean) => {
            setAutoOrbitState((autoOrbitState) => {
                return { ...autoOrbitState, enabled: value ?? originalAutoOrbit };
            });
        },
        [setAutoOrbitState]
    );

    const onAutoOrbitSpeedChange = useCallback(
        (value?: number) => {
            setAutoOrbitState((autoOrbitState) => {
                return { ...autoOrbitState, speed: value ?? originalAutoOrbitSpeed };
            });
        },
        [setAutoOrbitState]
    );

    const onAutoOrbitDelayChange = useCallback(
        (value?: number) => {
            setAutoOrbitState((autoOrbitState) => {
                return { ...autoOrbitState, delay: value ?? originalAutoOrbitDelay };
            });
        },
        [setAutoOrbitState]
    );

    useEffect(() => {
        viewer.cameraAutoOrbit = autoOrbitState;
    }, [viewer, autoOrbitState]);

    const onAnimationSnapshotClick = useCallback(() => {
        setAnimationState({ animationSpeed: viewer.animationSpeed, selectedAnimation: viewer.selectedAnimation });
    }, [viewer]);

    const onAnimationAutoPlayChanged = useCallback(
        (value?: boolean) => {
            setAnimationAutoPlay(value ?? false);
        },
        [setAutoOrbitState]
    );

    const onAnimationRevertClick = useCallback(() => {
        if (animationState) {
            viewer.selectedAnimation = animationState.selectedAnimation;
            viewer.animationSpeed = animationState.animationSpeed;
        }
    }, [viewer, animationState]);

    const onAnimationResetClick = useCallback(() => {
        setAnimationState(undefined);
    }, []);

    const onMaterialVariantsSnapshotClick = useCallback(() => {
        setSelectedMaterialVariant(viewer.selectedMaterialVariant ?? undefined);
    }, [viewer]);

    const onMaterialVariantsResetClick = useCallback(() => {
        setSelectedMaterialVariant(undefined);
    }, []);

    useEffect(() => {
        animationAutoPlay ? viewer.playAnimation() : viewer.pauseAnimation();
    }, [viewer, animationAutoPlay]);

    const onAddHotspotClick = useCallback(() => {
        setHotspots((hotspots) => {
            return [
                ...hotspots,
                {
                    name: `HotSpot ${hotspots.length + 1}`,
                    id: performance.now().toString(),
                    data: { type: "surface", meshIndex: 0, pointIndex: [0, 0, 0], barycentric: [0, 0, 0] },
                },
            ];
        });
    }, [hotspots, setHotspots]);

    const onHotSpotsReorder = useCallback(
        (event: DragEndEvent) => {
            const { active, over } = event;

            if (over && active.id !== over.id) {
                setHotspots((hotspots) => {
                    const oldIndex = hotspots.findIndex((hotspot) => hotspot.id === active.id);
                    const newIndex = hotspots.findIndex((hotspot) => hotspot.id === over.id);

                    return arrayMove(hotspots, oldIndex, newIndex);
                });
            }
        },
        [setHotspots]
    );

    useEffect(() => {
        viewerElement.innerHTML = "";
        for (const hotspot of hotspots) {
            const annotation = new HTML3DAnnotationElement();
            annotation.hotSpot = hotspot.name;
            annotation.innerHTML = createDefaultAnnotation(hotspot.name);
            viewerElement.appendChild(annotation);
        }
    }, [viewerElement, hotspots]);

    const copyToClipboard = useCallback(() => {
        navigator.clipboard.writeText(htmlSnippet);
    }, [htmlSnippet]);

    const canRevertAll = useMemo(() => canRevertAnimationState || canRevertCameraState, [canRevertAnimationState, canRevertCameraState]);

    const onRevertAllClick = useCallback(() => {
        onAnimationRevertClick();
        onCameraRevertClick();
    }, [onCameraRevertClick, onAnimationRevertClick]);

    const onResetAllClick = useCallback(() => {
        onSyncEnvironmentChanged();
        onSkyboxBlurChange();
        onToneMappingChange();
        onContrastChange();
        onExposureChange();
        onCameraResetClick();
        onAutoOrbitChanged();
        onAutoOrbitSpeedChange();
        onAutoOrbitDelayChange();
        onAnimationResetClick();
        onAnimationAutoPlayChanged();
        onMaterialVariantsResetClick();
        setHotspots([]);
    }, [
        onSyncEnvironmentChanged,
        onToneMappingChange,
        onContrastChange,
        onExposureChange,
        onCameraResetClick,
        onAutoOrbitChanged,
        onAutoOrbitSpeedChange,
        onAutoOrbitDelayChange,
        onAnimationResetClick,
        onAnimationAutoPlayChanged,
        onMaterialVariantsResetClick,
    ]);

    const clearColorWrapper = { clearColor };

    return (
        <div className="ConfiguratorContainer">
            <div className="Sticky">
                <div className="Header">
                    <img className="Logo" src="https://www.babylonjs.com/Assets/logo-babylonjs-social-twitter.png" />
                    <div className="Title">VIEWER CONFIGURATOR</div>
                </div>
                <LineContainerComponent title="HTML SNIPPET">
                    <div style={{ height: "auto", borderBottom: "0px" }}>
                        <div className="FlexItem" style={{ flex: 1 }}>
                            <TextInputLineComponent multilines={true} value={htmlSnippet} disabled={true} />
                        </div>
                    </div>
<<<<<<< HEAD
                    <img className="ImageButton FlexItem" style={{ alignSelf: "flex-end" }} src={deleteIcon} onClick={onRevertAllClick} />
                    <img className="ImageButton FlexItem" style={{ alignSelf: "flex-end" }} src={deleteIcon} onClick={copyToClipboard} />
                </div>
            </LineContainerComponent>
            <LineContainerComponent title="MODEL">
                <div>
                    <div className="FlexItem" style={{ flex: 5 }}>
                        <TextInputLineComponent placeholder="Model url" value={modelUrl} onChange={onModelUrlChange} />
=======
                    <div style={{ paddingTop: "0px" }}>
                        <div className="FlexItem" style={{ flex: 5 }}>
                            <ButtonLineComponent label="Reset" onClick={onResetAllClick} />
                        </div>
                        <img className="ImageButton FlexItem" style={{ alignSelf: "flex-end" }} src={deleteIcon} onClick={onRevertAllClick} />
                        <img className="ImageButton FlexItem" style={{ alignSelf: "flex-end" }} src={deleteIcon} onClick={copyToClipboard} />
                    </div>
                </LineContainerComponent>
            </div>
            <div>
                <LineContainerComponent title="MODEL">
                    <div>
                        <div className="FlexItem" style={{ flex: 5 }}>
                            <TextInputLineComponent placeholder="Model url" value={modelUrl} onChange={onModelUrlChange} />
                        </div>
                        <img title="Load from model url" className="FlexItem ImageButton" style={{ alignSelf: "flex-end" }} src={checkboxIcon} onClick={() => onModelUrlBlur()} />
                        <img title="Load local model" className="FlexItem ImageButton" style={{ alignSelf: "flex-end" }} src={adtIcon} onClick={onLoadModelClick} />
>>>>>>> 8453c902
                    </div>
                    <img title="Load from model url" className="FlexItem ImageButton" style={{ alignSelf: "flex-end" }} src={checkboxIcon} onClick={() => onModelUrlBlur()} />
                    <img title="Load local model" className="FlexItem ImageButton" style={{ alignSelf: "flex-end" }} src={adtIcon} onClick={onLoadModelClick} />
                </div>
            </LineContainerComponent>
            <LineContainerComponent title="ENVIRONMENT">
                <div>
                    <CheckBoxLineComponent label="Sync Lighting & Skybox" isSelected={() => syncEnvironment} onSelect={onSyncEnvironmentChanged} />
                </div>
                <div>
                    <div className="FlexItem" style={{ flex: 5 }}>
                        <TextInputLineComponent
                            placeholder={syncEnvironment ? "Environment url" : "Lighting url"}
                            value={environmentLightingUrl}
                            onChange={onEnvironmentLightingUrlChange}
                        />
                    </div>
                    <img
                        title={syncEnvironment ? "Load environment url" : "Load lighting url"}
                        className="FlexItem ImageButton"
                        style={{ alignSelf: "flex-end" }}
                        src={checkboxIcon}
                        onClick={() => setNeedsEnvironmentUpdate(true)}
                    />
                    <img
                        title={syncEnvironment ? "Reset environment" : "Reset lighting"}
                        className="FlexItem ImageButton"
                        style={{ alignSelf: "flex-end" }}
                        src={deleteIcon}
                        onClick={onEnvironmentLightingResetClick}
                    />
                </div>
                {!syncEnvironment && (
                    <div>
                        <div className="FlexItem" style={{ flex: 5 }}>
                            <TextInputLineComponent placeholder="Skybox url" value={environmentSkyboxUrl} onChange={onEnvironmentSkyboxUrlChange} />
                        </div>
                        <img
                            title="Load skybox url"
                            className="FlexItem ImageButton"
                            style={{ alignSelf: "flex-end" }}
                            src={checkboxIcon}
                            onClick={() => setNeedsEnvironmentUpdate(true)}
                        />
                        <img title="Reset skybox" className="FlexItem ImageButton" style={{ alignSelf: "flex-end" }} src={deleteIcon} onClick={onEnvironmentSkyboxResetClick} />
                    </div>
                )}
                {hasSkybox && (
                    <div>
                        <div className="FlexItem" style={{ flex: 5 }}>
                            <SliderLineComponent
                                label="Skybox Blur"
                                directValue={skyboxBlur}
                                minimum={0}
                                maximum={1}
                                step={0.01}
                                decimalCount={2}
                                target={viewerDetails.scene}
                                onChange={onSkyboxBlurChange}
                                lockObject={lockObject}
                            />
                        </div>
                        <img title="Reset skybox blur" className="FlexItem ImageButton" style={{ alignSelf: "flex-end" }} src={deleteIcon} onClick={() => onSkyboxBlurChange()} />
                    </div>
                )}
                {!hasSkybox && ( // TODO: Clear color format
                    <div style={{ height: "auto", textAlign: "center" }}>
                        <div>
                            <p style={{ margin: 0 }}>Clearcolor</p>
                            <ColorPicker color={clearColor} onColorChanged={onClearColorChange} lockObject={lockObject} />
                        </div>
<<<<<<< HEAD
                    </div>
                )}
            </LineContainerComponent>
=======
                    )}
                    <div style={{ height: "auto" }}>
                        <Color3LineComponent
                            label="Clear color"
                            target={clearColorWrapper}
                            propertyName="clearColor"
                            onChange={() => onClearColorChange(clearColorWrapper.clearColor)}
                            lockObject={lockObject}
                        />
                    </div>
                </LineContainerComponent>
            </div>
>>>>>>> 8453c902
            <LineContainerComponent title="POST PROCESSING">
                <div>
                    <div className="FlexItem" style={{ flex: 5 }}>
                        <OptionsLine
                            label="Tone Mapping"
                            valuesAreStrings={true}
                            options={toneMappingOptions}
                            target={postProcessingState}
                            propertyName={"toneMapping"}
                            noDirectUpdate={true}
                            onSelect={onToneMappingChange}
                        />
                    </div>
                    <img title="Reset tone mapping" className="ImageButton FlexItem" style={{ alignSelf: "flex-end" }} src={deleteIcon} onClick={() => onToneMappingChange()} />
                </div>
                <div>
                    <div className="FlexItem" style={{ flex: 5 }}>
                        <SliderLineComponent
                            label="Contrast"
                            directValue={postProcessingState.contrast}
                            minimum={0}
                            maximum={5}
                            step={0.05}
                            lockObject={lockObject}
                            onChange={onContrastChange}
                        />
                    </div>
                    <img title="Reset contrast" className="ImageButton FlexItem" style={{ alignSelf: "flex-end" }} src={deleteIcon} onClick={() => onContrastChange()} />
                </div>
                <div>
                    <div className="FlexItem" style={{ flex: 5 }}>
                        <SliderLineComponent
                            label="Exposure"
                            directValue={postProcessingState.exposure}
                            minimum={0}
                            maximum={5}
                            step={0.05}
                            lockObject={lockObject}
                            onChange={onExposureChange}
                        />
                    </div>
                    <img title="Reset exposure" className="ImageButton FlexItem" style={{ alignSelf: "flex-end" }} src={deleteIcon} onClick={() => onExposureChange()} />
                </div>
            </LineContainerComponent>
            <LineContainerComponent title="CAMERA">
                <div>
                    <div className="FlexItem" style={{ flex: 5 }}>
                        <ButtonLineComponent label="Use Current Pose" onClick={onCameraSnapshotClick} />
                    </div>
                    <img
                        title="Revert camera pose to snippet"
                        className="ImageButton FlexItem"
                        style={{ alignSelf: "flex-end", cursor: !canRevertCameraState ? "not-allowed" : undefined }}
                        src={deleteIcon}
                        onClick={onCameraRevertClick}
                    />
                    <img
                        title="Reset camera pose attributes"
                        className="ImageButton FlexItem"
                        style={{ alignSelf: "flex-end", cursor: isCameraStateDefault ? "not-allowed" : undefined }}
                        src={deleteIcon}
                        onClick={onCameraResetClick}
                    />
                </div>
                <div>
                    <CheckBoxLineComponent label="Auto Orbit" isSelected={() => autoOrbitState.enabled} onSelect={onAutoOrbitChanged} />
                </div>
                {autoOrbitState.enabled && (
                    <>
                        <div>
                            <div className="FlexItem" style={{ flex: 5 }}>
                                <SliderLineComponent
                                    label="Speed"
                                    directValue={autoOrbitState.speed}
                                    minimum={0}
                                    maximum={0.524}
                                    step={0.01}
                                    decimalCount={3}
                                    lockObject={lockObject}
                                    onChange={onAutoOrbitSpeedChange}
                                />
                            </div>
                            <img
                                title="Reset auto orbit speed"
                                className="ImageButton FlexItem"
                                style={{ alignSelf: "flex-end" }}
                                src={deleteIcon}
                                onClick={() => onAutoOrbitSpeedChange()}
                            />
                        </div>
                        <div>
                            <div className="FlexItem" style={{ flex: 5 }}>
                                <SliderLineComponent
                                    label="Delay"
                                    directValue={autoOrbitState.delay}
                                    minimum={0}
                                    maximum={5000}
                                    step={1}
                                    lockObject={lockObject}
                                    onChange={onAutoOrbitDelayChange}
                                />
                            </div>
                            <img
                                title="Reset auto orbit delay"
                                className="ImageButton FlexItem"
                                style={{ alignSelf: "flex-end" }}
                                src={deleteIcon}
                                onClick={() => onAutoOrbitDelayChange()}
                            />
                        </div>
                    </>
                )}
            </LineContainerComponent>
            {hasAnimations && (
                <LineContainerComponent title="ANIMATION">
                    <div>
                        <div className="FlexItem" style={{ flex: 5 }}>
                            <ButtonLineComponent label="Use Current Selections" onClick={onAnimationSnapshotClick} isDisabled={!hasAnimations} />
                        </div>
                        <img
                            title="Revert animation state to snippet"
                            className="ImageButton FlexItem"
                            style={{ alignSelf: "flex-end", cursor: !canRevertAnimationState ? "not-allowed" : undefined }}
                            src={deleteIcon}
                            onClick={onAnimationRevertClick}
                        />
                        <img
                            title="Reset animation state attributes"
                            className="ImageButton FlexItem"
                            style={{ alignSelf: "flex-end", cursor: isAnimationStateDefault ? "not-allowed" : undefined }}
                            src={deleteIcon}
                            onClick={onAnimationResetClick}
                        />
                    </div>
                    <div>
                        <CheckBoxLineComponent label="Auto Play" isSelected={() => animationAutoPlay} onSelect={onAnimationAutoPlayChanged} />
                    </div>
                </LineContainerComponent>
            )}
            {hasMaterialVariants && (
                <LineContainerComponent title="MATERIAL VARIANTS">
                    <div>
                        <div className="FlexItem" style={{ flex: 5 }}>
                            <ButtonLineComponent label="Snapshot Current State" onClick={onMaterialVariantsSnapshotClick} isDisabled={!hasMaterialVariants} />
                        </div>
                        <img
                            title="Reset material variant attribute"
                            className="ImageButton FlexItem"
                            style={{ alignSelf: "flex-end" }}
                            src={deleteIcon}
                            onClick={onMaterialVariantsResetClick}
                        />
                    </div>
                </LineContainerComponent>
            )}
            <LineContainerComponent title="HOT SPOTS">
                <div>
                    <div className="FlexItem" style={{ flex: 5 }}>
                        <OptionsLine label="Hot Spot Type" valuesAreStrings={true} options={hotSpotTypeOptions} target={hotSpotTypeOptions} propertyName="" noDirectUpdate={true} />
                    </div>
                    <div onClick={onAddHotspotClick} title="Add Hot Spot">
                        <FontAwesomeIcon icon={faPlus} />
                    </div>
                </div>
                <DndContext sensors={dndSensors} modifiers={hotSpotsDndModifers} collisionDetection={closestCenter} onDragEnd={onHotSpotsReorder}>
                    <SortableContext items={hotspots} strategy={verticalListSortingStrategy}>
                        {hotspots.map((hotspot) => (
                            <HotSpotEntry key={hotspot.id} id={hotspot.id} hotspots={hotspots} setHotspots={setHotspots} viewerElement={viewerElement} />
                        ))}
                    </SortableContext>
                </DndContext>
            </LineContainerComponent>
        </div>
    );
};<|MERGE_RESOLUTION|>--- conflicted
+++ resolved
@@ -907,16 +907,6 @@
                             <TextInputLineComponent multilines={true} value={htmlSnippet} disabled={true} />
                         </div>
                     </div>
-<<<<<<< HEAD
-                    <img className="ImageButton FlexItem" style={{ alignSelf: "flex-end" }} src={deleteIcon} onClick={onRevertAllClick} />
-                    <img className="ImageButton FlexItem" style={{ alignSelf: "flex-end" }} src={deleteIcon} onClick={copyToClipboard} />
-                </div>
-            </LineContainerComponent>
-            <LineContainerComponent title="MODEL">
-                <div>
-                    <div className="FlexItem" style={{ flex: 5 }}>
-                        <TextInputLineComponent placeholder="Model url" value={modelUrl} onChange={onModelUrlChange} />
-=======
                     <div style={{ paddingTop: "0px" }}>
                         <div className="FlexItem" style={{ flex: 5 }}>
                             <ButtonLineComponent label="Reset" onClick={onResetAllClick} />
@@ -934,83 +924,73 @@
                         </div>
                         <img title="Load from model url" className="FlexItem ImageButton" style={{ alignSelf: "flex-end" }} src={checkboxIcon} onClick={() => onModelUrlBlur()} />
                         <img title="Load local model" className="FlexItem ImageButton" style={{ alignSelf: "flex-end" }} src={adtIcon} onClick={onLoadModelClick} />
->>>>>>> 8453c902
-                    </div>
-                    <img title="Load from model url" className="FlexItem ImageButton" style={{ alignSelf: "flex-end" }} src={checkboxIcon} onClick={() => onModelUrlBlur()} />
-                    <img title="Load local model" className="FlexItem ImageButton" style={{ alignSelf: "flex-end" }} src={adtIcon} onClick={onLoadModelClick} />
-                </div>
-            </LineContainerComponent>
-            <LineContainerComponent title="ENVIRONMENT">
-                <div>
-                    <CheckBoxLineComponent label="Sync Lighting & Skybox" isSelected={() => syncEnvironment} onSelect={onSyncEnvironmentChanged} />
-                </div>
-                <div>
-                    <div className="FlexItem" style={{ flex: 5 }}>
-                        <TextInputLineComponent
-                            placeholder={syncEnvironment ? "Environment url" : "Lighting url"}
-                            value={environmentLightingUrl}
-                            onChange={onEnvironmentLightingUrlChange}
-                        />
-                    </div>
-                    <img
-                        title={syncEnvironment ? "Load environment url" : "Load lighting url"}
-                        className="FlexItem ImageButton"
-                        style={{ alignSelf: "flex-end" }}
-                        src={checkboxIcon}
-                        onClick={() => setNeedsEnvironmentUpdate(true)}
-                    />
-                    <img
-                        title={syncEnvironment ? "Reset environment" : "Reset lighting"}
-                        className="FlexItem ImageButton"
-                        style={{ alignSelf: "flex-end" }}
-                        src={deleteIcon}
-                        onClick={onEnvironmentLightingResetClick}
-                    />
-                </div>
-                {!syncEnvironment && (
+                    </div>
+                </LineContainerComponent>
+                <LineContainerComponent title="ENVIRONMENT">
+                    <div>
+                        <CheckBoxLineComponent label="Sync Lighting & Skybox" isSelected={() => syncEnvironment} onSelect={onSyncEnvironmentChanged} />
+                    </div>
                     <div>
                         <div className="FlexItem" style={{ flex: 5 }}>
-                            <TextInputLineComponent placeholder="Skybox url" value={environmentSkyboxUrl} onChange={onEnvironmentSkyboxUrlChange} />
+                            <TextInputLineComponent
+                                placeholder={syncEnvironment ? "Environment url" : "Lighting url"}
+                                value={environmentLightingUrl}
+                                onChange={onEnvironmentLightingUrlChange}
+                            />
                         </div>
                         <img
-                            title="Load skybox url"
+                            title={syncEnvironment ? "Load environment url" : "Load lighting url"}
                             className="FlexItem ImageButton"
                             style={{ alignSelf: "flex-end" }}
                             src={checkboxIcon}
                             onClick={() => setNeedsEnvironmentUpdate(true)}
                         />
-                        <img title="Reset skybox" className="FlexItem ImageButton" style={{ alignSelf: "flex-end" }} src={deleteIcon} onClick={onEnvironmentSkyboxResetClick} />
-                    </div>
-                )}
-                {hasSkybox && (
-                    <div>
-                        <div className="FlexItem" style={{ flex: 5 }}>
-                            <SliderLineComponent
-                                label="Skybox Blur"
-                                directValue={skyboxBlur}
-                                minimum={0}
-                                maximum={1}
-                                step={0.01}
-                                decimalCount={2}
-                                target={viewerDetails.scene}
-                                onChange={onSkyboxBlurChange}
-                                lockObject={lockObject}
+                        <img
+                            title={syncEnvironment ? "Reset environment" : "Reset lighting"}
+                            className="FlexItem ImageButton"
+                            style={{ alignSelf: "flex-end" }}
+                            src={deleteIcon}
+                            onClick={onEnvironmentLightingResetClick}
+                        />
+                    </div>
+                    {!syncEnvironment && (
+                        <div>
+                            <div className="FlexItem" style={{ flex: 5 }}>
+                                <TextInputLineComponent placeholder="Skybox url" value={environmentSkyboxUrl} onChange={onEnvironmentSkyboxUrlChange} />
+                            </div>
+                            <img
+                                title="Load skybox url"
+                                className="FlexItem ImageButton"
+                                style={{ alignSelf: "flex-end" }}
+                                src={checkboxIcon}
+                                onClick={() => setNeedsEnvironmentUpdate(true)}
+                            />
+                            <img title="Reset skybox" className="FlexItem ImageButton" style={{ alignSelf: "flex-end" }} src={deleteIcon} onClick={onEnvironmentSkyboxResetClick} />
+                        </div>
+                    )}
+                    {hasSkybox && (
+                        <div>
+                            <div className="FlexItem" style={{ flex: 5 }}>
+                                <SliderLineComponent
+                                    label="Skybox Blur"
+                                    directValue={skyboxBlur}
+                                    minimum={0}
+                                    maximum={1}
+                                    step={0.01}
+                                    decimalCount={2}
+                                    target={viewerDetails.scene}
+                                    onChange={onSkyboxBlurChange}
+                                    lockObject={lockObject}
+                                />
+                            </div>
+                            <img
+                                title="Reset skybox blur"
+                                className="FlexItem ImageButton"
+                                style={{ alignSelf: "flex-end" }}
+                                src={deleteIcon}
+                                onClick={() => onSkyboxBlurChange()}
                             />
                         </div>
-                        <img title="Reset skybox blur" className="FlexItem ImageButton" style={{ alignSelf: "flex-end" }} src={deleteIcon} onClick={() => onSkyboxBlurChange()} />
-                    </div>
-                )}
-                {!hasSkybox && ( // TODO: Clear color format
-                    <div style={{ height: "auto", textAlign: "center" }}>
-                        <div>
-                            <p style={{ margin: 0 }}>Clearcolor</p>
-                            <ColorPicker color={clearColor} onColorChanged={onClearColorChange} lockObject={lockObject} />
-                        </div>
-<<<<<<< HEAD
-                    </div>
-                )}
-            </LineContainerComponent>
-=======
                     )}
                     <div style={{ height: "auto" }}>
                         <Color3LineComponent
@@ -1023,7 +1003,6 @@
                     </div>
                 </LineContainerComponent>
             </div>
->>>>>>> 8453c902
             <LineContainerComponent title="POST PROCESSING">
                 <div>
                     <div className="FlexItem" style={{ flex: 5 }}>
