--- conflicted
+++ resolved
@@ -19,11 +19,7 @@
         // eslint-disable-next-line @typescript-eslint/naming-convention
         interface IntrinsicElements {
             // eslint-disable-next-line @typescript-eslint/naming-convention
-<<<<<<< HEAD
-            "babylon-viewer": IHTML3DElementAttributes;
-=======
-            "configured-babylon-viewer": HTML3DElementAttributes;
->>>>>>> acb4a4a4
+            "configured-babylon-viewer": IHTML3DElementAttributes;
         }
     }
 }
