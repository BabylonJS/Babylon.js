/* eslint-disable @typescript-eslint/naming-convention */
import type {
    AbstractEngine,
    AbstractMesh,
    AnimationGroup,
    AssetContainer,
    AutoRotationBehavior,
    BaseTexture,
    Camera,
    CubeTexture,
    Engine,
    HDRCubeTexture,
    HotSpotQuery,
    IblShadowsRenderPipeline,
    IDisposable,
    IMeshDataCache,
    ISceneLoaderProgressEvent,
    LoadAssetContainerOptions,
    Nullable,
    Observer,
    PickingInfo,
    ShaderMaterial,
    ShadowGenerator,
    IblCdfGenerator,
} from "core/index";

import type { MaterialVariantsController } from "loaders/glTF/2.0/Extensions/KHR_materials_variants";

import { ArcRotateCamera, ComputeAlpha, ComputeBeta } from "core/Cameras/arcRotateCamera";
import { Constants } from "core/Engines/constants";
import { PointerEventTypes } from "core/Events/pointerEvents";
import { HemisphericLight } from "core/Lights/hemisphericLight";
import { DirectionalLight } from "core/Lights/directionalLight";
import { LoadAssetContainerAsync } from "core/Loading/sceneLoader";
import { BackgroundMaterial } from "core/Materials/Background/backgroundMaterial";
import { ImageProcessingConfiguration } from "core/Materials/imageProcessingConfiguration";
import { PBRMaterial } from "core/Materials/PBR/pbrMaterial";
import { Texture } from "core/Materials/Textures/texture";
import { Color3, Color4 } from "core/Maths/math.color";
import { Clamp, Lerp } from "core/Maths/math.scalar.functions";
import { Matrix, Vector2, Vector3 } from "core/Maths/math.vector";
import { Viewport } from "core/Maths/math.viewport";
import { GetHotSpotToRef } from "core/Meshes/abstractMesh.hotSpot";
import { CreateBox } from "core/Meshes/Builders/boxBuilder";
import { Mesh } from "core/Meshes/mesh";
import { computeMaxExtents, RemoveUnreferencedVerticesData } from "core/Meshes/meshUtils";
import { BuildTuple } from "core/Misc/arrayTools";
import { AsyncLock } from "core/Misc/asyncLock";
import { deepMerge } from "core/Misc/deepMerger";
import { AbortError } from "core/Misc/error";
import { Logger } from "core/Misc/logger";
import { Observable } from "core/Misc/observable";
import { HardwareScalingOptimization, SceneOptimizer, SceneOptimizerOptions } from "core/Misc/sceneOptimizer";
import { SnapshotRenderingHelper } from "core/Misc/snapshotRenderingHelper";
import { GetExtensionFromUrl } from "core/Misc/urlTools";
import { Scene } from "core/scene";
import { registerBuiltInLoaders } from "loaders/dynamic";
<<<<<<< HEAD
import { SSAO2RenderingPipeline } from "core/PostProcesses/RenderPipeline/Pipelines/ssao2RenderingPipeline";
=======
import { _RetryWithInterval } from "core/Misc/timingTools";
>>>>>>> bcc68369

export type ResetFlag = "source" | "environment" | "camera" | "animation" | "post-processing" | "material-variant" | "shadow";

const shadowQualityOptions = ["none", "normal", "high"] as const;
export type ShadowQuality = (typeof shadowQualityOptions)[number];

const toneMappingOptions = ["none", "standard", "aces", "neutral"] as const;
export type ToneMapping = (typeof toneMappingOptions)[number];

const environmentMode = ["none", "auto", "url"] as const;
type EnvironmentMode = (typeof environmentMode)[number];

type ActivateModelOptions = Partial<{ source: string | File | ArrayBufferView }>;

export type LoadModelOptions = LoadAssetContainerOptions;

export type CameraOrbit = [alpha: number, beta: number, radius: number];
export type CameraTarget = [x: number, y: number, z: number];

export type CameraAutoOrbit = {
    /**
     * Whether the camera should automatically orbit around the model when idle.
     */
    enabled: boolean;

    /**
     * The speed at which the camera orbits around the model when idle.
     */
    speed: number;

    /**
     * The delay in milliseconds before the camera starts orbiting around the model when idle.
     */
    delay: number;
};

export type EnvironmentParams = {
    /**
     * The intensity of the environment lighting.
     */
    intensity: number;

    /**
     * The blur applied to the environment lighting.
     */
    blur: number;

    /**
     * The rotation of the environment lighting in radians.
     */
    rotation: number;
};

export type ShadowParams = {
    /**
     * The quality of shadow being used
     */
    quality: ShadowQuality;
};

export type PostProcessing = {
    /**
     * The tone mapping to use for rendering the scene.
     */
    toneMapping: ToneMapping;

    /**
     * The contrast applied to the scene.
     */
    contrast: number;

    /**
     * The exposure applied to the scene.
     */
    exposure: number;

    /**
     * Whether to enable screen space ambient occlusion (SSAO).
     */
    ssao: boolean;
};

type ShadowState = {
    normal?: {
        readonly generator: ShadowGenerator;
        readonly ground: Mesh;
        readonly light: DirectionalLight;
        shouldRender: boolean;
        readonly iblDirection: {
            readonly iblCdfGenerator: IblCdfGenerator;
            positionFactor: number;
            direction: Vector3;
        };
        refreshLightPositionDirection(reflectionRotation: number): void;
    };
    high?: {
        readonly pipeline: IblShadowsRenderPipeline;
        readonly ground: Mesh;
        readonly groundMaterial: ShaderMaterial;
        renderTimer?: Nullable<ReturnType<typeof setTimeout>>;
        shouldRender: boolean;
        readonly resizeObserver: Observer<Engine>;
    };
};

/**
 * Checks if the given value is a valid tone mapping option.
 * @param value The value to check.
 * @returns True if the value is a valid tone mapping option, otherwise false.
 */
export function IsToneMapping(value: string): value is ToneMapping {
    return toneMappingOptions.includes(value as ToneMapping);
}

/**
 * Checks if the given value is a valid shadow quality option.
 * @param value The value to check.
 * @returns True if the value is a valid shadow quality option, otherwise false.
 */
export function IsShadowQuality(value: string): value is ShadowQuality {
    return shadowQualityOptions.includes(value as ShadowQuality);
}

function throwIfAborted(...abortSignals: (Nullable<AbortSignal> | undefined)[]): void {
    for (const signal of abortSignals) {
        signal?.throwIfAborted();
    }
}

async function createCubeTexture(url: string, scene: Scene, extension?: string) {
    extension = extension ?? GetExtensionFromUrl(url);
    const instantiateTexture = await (async () => {
        if (extension === ".hdr") {
            const { HDRCubeTexture } = await import("core/Materials/Textures/hdrCubeTexture");
            return () => new HDRCubeTexture(url, scene, 256, false, true, false, true, undefined, undefined, undefined, true, true);
        } else {
            const { CubeTexture } = await import("core/Materials/Textures/cubeTexture");
            return () => new CubeTexture(url, scene, null, false, null, null, null, undefined, true, extension, true);
        }
    })();

    const originalUseDelayedTextureLoading = scene.useDelayedTextureLoading;
    try {
        scene.useDelayedTextureLoading = false;
        return instantiateTexture();
    } finally {
        scene.useDelayedTextureLoading = originalUseDelayedTextureLoading;
    }
}

function createSkybox(scene: Scene, camera: Camera, reflectionTexture: BaseTexture, blur: number): Mesh {
    const originalBlockMaterialDirtyMechanism = scene.blockMaterialDirtyMechanism;
    scene.blockMaterialDirtyMechanism = true;
    try {
        const hdrSkybox = CreateBox("hdrSkyBox", { sideOrientation: Mesh.BACKSIDE }, scene);
        const hdrSkyboxMaterial = new BackgroundMaterial("skyBox", scene);
        // Use the default image processing configuration on the skybox (e.g. don't apply tone mapping, contrast, or exposure).
        hdrSkyboxMaterial.imageProcessingConfiguration = new ImageProcessingConfiguration();
        hdrSkyboxMaterial.reflectionTexture = reflectionTexture;
        reflectionTexture.coordinatesMode = Texture.SKYBOX_MODE;
        hdrSkyboxMaterial.reflectionBlur = blur;
        hdrSkybox.material = hdrSkyboxMaterial;
        hdrSkybox.isPickable = false;
        hdrSkybox.infiniteDistance = true;
        hdrSkybox.applyFog = false;

        updateSkybox(hdrSkybox, camera);

        return hdrSkybox;
    } finally {
        scene.blockMaterialDirtyMechanism = originalBlockMaterialDirtyMechanism;
    }
}

function updateSkybox(skybox: Nullable<Mesh>, camera: Camera): void {
    skybox?.scaling.setAll((camera.maxZ - camera.minZ) / 2);
}

function computeModelsMaxExtents(models: readonly Model[]): Array<{ minimum: Vector3; maximum: Vector3 }> {
    return models.flatMap((model) => {
        return computeMaxExtents(model.assetContainer.meshes, model.assetContainer.animationGroups[model.selectedAnimation]);
    });
}

function reduceMeshesExtendsToBoundingInfo(maxExtents: Array<{ minimum: Vector3; maximum: Vector3 }>) {
    if (maxExtents.length === 0) {
        return null;
    }

    const min = new Vector3(Math.min(...maxExtents.map((e) => e.minimum.x)), Math.min(...maxExtents.map((e) => e.minimum.y)), Math.min(...maxExtents.map((e) => e.minimum.z)));
    const max = new Vector3(Math.max(...maxExtents.map((e) => e.maximum.x)), Math.max(...maxExtents.map((e) => e.maximum.y)), Math.max(...maxExtents.map((e) => e.maximum.z)));
    const size = max.subtract(min);
    const center = min.add(size.scale(0.5));

    return {
        extents: {
            min: min.asArray(),
            max: max.asArray(),
        },
        size: size.asArray(),
        center: center.asArray(),
    };
}

/**
 * Adjusts the light's target direction to ensure it's not too flat and points downwards.
 * @param targetDirection The target direction of the light.
 * @returns The adjusted target direction of the light.
 */
function adjustLightTargetDirection(targetDirection: Vector3): Vector3 {
    const lightSteepnessThreshold = -0.01; // threshold to trigger steepness adjustment
    const lightSteepnessFactor = 10; // the factor to multiply Y by if it's too flat
    const minLightDirectionY = -0.05; // the minimum steepness for light direction Y
    const adjustedDirection = targetDirection.clone();

    // ensure light points downwards
    if (adjustedDirection.y > 0) {
        adjustedDirection.y *= -1;
    }

    // if light is too flat (pointing almost horizontally or very slightly down), make it steeper
    if (adjustedDirection.y > lightSteepnessThreshold) {
        adjustedDirection.y = Math.min(adjustedDirection.y * lightSteepnessFactor, minLightDirectionY);
    }

    return adjustedDirection;
}

/**
 * Compute the bounding info for the models by computing their maximum extents, size, and center considering animation, skeleton, and morph targets.
 * @param models The models to consider when computing the bounding info
 * @returns The computed bounding info for the models or null
 */
function computeModelsBoundingInfos(models: readonly Model[]): Nullable<ViewerBoundingInfo> {
    const maxExtents = computeModelsMaxExtents(models);
    return reduceMeshesExtendsToBoundingInfo(maxExtents);
}

// This helper function is used in functions that are naturally void returning, but need to call an async Promise returning function.
// If there is any error (other than AbortError) in the async function, it will be logged.
function observePromise(promise: Promise<unknown>): void {
    // eslint-disable-next-line @typescript-eslint/no-floating-promises
    (async () => {
        try {
            await promise;
        } catch (error) {
            if (!(error instanceof AbortError)) {
                Logger.Error(error);
            }
        }
    })();
}

/**
 * Generates a HotSpot from a camera by computing its spherical coordinates (alpha, beta, radius) relative to a target point.
 *
 * The target point is determined using the camera's forward ray:
 *   - If the ray intersects with a mesh in the model, the intersection point is used as the target.
 *   - If no intersection is found, a fallback target is calculated by projecting the distance
 *     between the camera and the model's center along the camera's forward direction.
 *
 * @param model The reference model used to determine the target point.
 * @param camera The camera from which the HotSpot is generated.
 * @returns A HotSpot object.
 */
export async function CreateHotSpotFromCamera(model: Model, camera: Camera): Promise<HotSpot> {
    await import("core/Culling/ray");
    const scene = model.assetContainer.scene;
    const ray = camera.getForwardRay(100, camera.getWorldMatrix(), camera.globalPosition); // Set starting point to camera global position
    const camGlobalPos = camera.globalPosition.clone();

    // Target
    let radius: number = 0.0001; // Just to avoid division by zero
    const targetPoint = Vector3.Zero();
    const pickingInfo = scene.pickWithRay(ray, (mesh) => model.assetContainer.meshes.includes(mesh));
    if (pickingInfo && pickingInfo.hit) {
        targetPoint.copyFrom(pickingInfo.pickedPoint!); // Use intersection point as target
    } else {
        const worldBounds = model.getWorldBounds();
        const centerArray = worldBounds ? worldBounds.center : [0, 0, 0];
        const distancePoint = Vector3.FromArray(centerArray);
        const direction = ray.direction.clone();
        targetPoint.copyFrom(camGlobalPos);
        radius = Vector3.Distance(camGlobalPos, distancePoint);
        direction.scaleAndAddToRef(radius, targetPoint); // Compute fallback target
    }

    const computationVector = Vector3.Zero();
    camGlobalPos.subtractToRef(targetPoint, computationVector);

    // Radius
    if (pickingInfo && pickingInfo.hit) {
        radius = computationVector.length();
    }

    // Alpha and Beta
    const alpha = ComputeAlpha(computationVector);
    const beta = ComputeBeta(computationVector.y, radius);

    const targetArray = targetPoint.asArray();
    return { type: "world", position: targetArray, normal: targetArray, cameraOrbit: [alpha, beta, radius] };
}

export type ViewerDetails = {
    /**
     * Provides access to the Scene managed by the Viewer.
     */
    scene: Scene;

    /**
     * Provides access to the Camera managed by the Viewer.
     */
    camera: ArcRotateCamera;

    /**
     * Provides access to the currently loaded model.
     */
    model: Nullable<Model>;

    /**
     * Suspends the render loop.
     * @returns A token that should be disposed when the request for suspending rendering is no longer needed.
     */
    suspendRendering(): IDisposable;

    /**
     * Marks the scene as mutated, which will trigger a render on the next frame (unless rendering is suspended).
     */
    markSceneMutated(): void;

    /**
     * Picks the object at the given screen coordinates.
     * @remarks This function ensures skeletal and morph target animations are up to date before picking, and typically should not be called at high frequency (e.g. every frame, on pointer move, etc.).
     * @param screenX The x coordinate in screen space.
     * @param screenY The y coordinate in screen space.
     * @returns A PickingInfo if an object was picked, otherwise null.
     */
    pick(screenX: number, screenY: number): Promise<Nullable<PickingInfo>>;
};

/**
 * The options for the Viewer.
 */
export type ViewerOptions = Partial<{
    /**
     * Called once when the viewer is initialized and provides viewer details that can be used for advanced customization.
     */
    onInitialized: (details: Readonly<ViewerDetails>) => void;

    /**
     * The default clear color of the scene.
     */
    clearColor: [r: number, g: number, b: number, a?: number];

    /**
     * When enabled, rendering will be suspended when no scene state driven by the Viewer has changed.
     * This can reduce resource CPU/GPU pressure when the scene is static.
     * Enabled by default.
     */
    autoSuspendRendering: boolean;

    /**
     * The default source model to load into the viewer.
     */
    source: string;

    /**
     * The default environment to load into the viewer for lighting (IBL).
     */
    environmentLighting: string;

    /**
     * The default environment to load into the viewer for the skybox.
     */
    environmentSkybox: string;

    /**
     * The default environment configuration.
     */
    environmentConfig: Partial<EnvironmentParams>;

    /**
     * The default camera orbit.
     * @remarks The default camera orbit is restored when a new model is loaded.
     */
    cameraOrbit: Partial<CameraOrbit>;

    /**
     * The default camera target.
     * @remarks The default camera target is restored when a new model is loaded.
     */
    cameraTarget: Partial<CameraTarget>;

    /**
     * Automatically rotates a 3D model or scene without requiring user interaction.
     * @remarks The default camera auto orbit is restored when a new model is loaded.
     */
    cameraAutoOrbit: Partial<CameraAutoOrbit>;

    /**
     * Whether to play the default animation immediately after loading.
     * @remarks The default animation auto play is restored when a new model is loaded.
     */
    animationAutoPlay: boolean;

    /**
     * The default speed of the animation.
     * @remarks The default animation speed is restored when a new model is loaded.
     */
    animationSpeed: number;

    /**
     * The default selected animation.
     * @remarks The default selected animation is restored when a new model is loaded.
     */
    selectedAnimation: number;

    /**
     * The default post processing configuration.
     */
    postProcessing: Partial<PostProcessing>;

    /**
     * Shadow configuration.
     */
    shadowConfig: Partial<ShadowParams>;

    /**
     * The default selected material variant.
     * @remarks The default material variant is restored when a new model is loaded.
     */
    selectedMaterialVariant: string;

    /**
     * The default hotspots.
     */
    hotSpots: Record<string, HotSpot>;

    /**
     * Boolean indicating if the scene must use right-handed coordinates system.
     */
    useRightHandedSystem: boolean;
}>;

/**
 * The default options for the Viewer.
 */
export const DefaultViewerOptions = {
    clearColor: [0, 0, 0, 0],
    autoSuspendRendering: true,
    environmentConfig: {
        intensity: 1,
        blur: 0.3,
        rotation: 0,
    },
    environmentLighting: "auto",
    environmentSkybox: "none",
    cameraAutoOrbit: {
        enabled: false,
        delay: 2000,
        speed: 0.05,
    },
    animationAutoPlay: false,
    animationSpeed: 1,
    shadowConfig: {
        quality: "none",
    },
    postProcessing: {
        toneMapping: "neutral",
        contrast: 1,
        exposure: 1,
        ssao: false,
    },
    useRightHandedSystem: false,
} as const satisfies ViewerOptions;

export type EnvironmentOptions = Partial<
    Readonly<{
        /**
         * Whether to use the environment for lighting (e.g. IBL).
         */
        lighting: boolean;

        /**
         * Whether to use the environment for the skybox.
         */
        skybox: boolean;
    }>
>;

export type LoadEnvironmentOptions = EnvironmentOptions &
    Partial<
        Readonly<{
            /**
             * Specifies the extension of the environment texture to load.
             * This must be specified when the extension cannot be determined from the url.
             */
            extension: string;
        }>
    >;

const defaultLoadEnvironmentOptions = {
    lighting: true,
    skybox: true,
} as const satisfies EnvironmentOptions;

export type ViewerHotSpotQuery =
    | ({
          /**
           * The type of the hot spot.
           */
          type: "surface";

          /**
           * The index of the mesh within the loaded model.
           */
          meshIndex: number;
      } & HotSpotQuery)
    | {
          /**
           * The type of the hot spot.
           */
          type: "world";

          /**
           * The fixed world space position of the hot spot.
           */
          position: [x: number, y: number, z: number];

          /**
           * The fixed world space normal of the hot spot.
           */
          normal: [x: number, y: number, z: number];
      };

export type HotSpot = ViewerHotSpotQuery & {
    /**
     * An optional camera pose to associate with the hotspot.
     */
    cameraOrbit?: CameraOrbit;
};

/**
 * Provides the result of a hot spot query.
 */
export class ViewerHotSpotResult {
    /**
     * 2D canvas position in pixels
     */
    public readonly screenPosition: [x: number, y: number] = [NaN, NaN];

    /**
     * 3D world coordinates
     */
    public readonly worldPosition: [x: number, y: number, z: number] = [NaN, NaN, NaN];

    /**
     * visibility range is [-1..1]. A value of 0 means camera eye is on the plane.
     */
    public visibility: number = NaN;
}

export type ViewerBoundingInfo = {
    /**
     * The minimum and maximum extents of the model.
     */
    extents: Readonly<{
        /**
         * The minimum extent of the model.
         */
        readonly min: readonly [x: number, y: number, z: number];

        /**
         * The maximum extent of the model.
         */
        readonly max: readonly [x: number, y: number, z: number];
    }>;

    /**
     * The size of the model.
     */
    readonly size: readonly [x: number, y: number, z: number];

    /**
     * The center of the model.
     */
    readonly center: readonly [x: number, y: number, z: number];
};

export type ViewerCameraConfig = {
    /**
     * The goal radius of the camera.
     * @remarks This is the size of the scene bounds (times a factor)
     */
    radius: number;
    /**
     * The goal target of the camera.
     * @remarks Center of the bounds of the scene or 0,0,0 by default
     */
    target: Vector3;
    /**
     * The minimum zoom distance of the camera.
     */
    lowerRadiusLimit: number;
    /**
     * The maximum zoom distance of the camera.
     */
    upperRadiusLimit: number;
    /**
     * The minZ of the camera.
     */
    minZ: number;
    /**
     * The maxZ of the camera.
     */
    maxZ: number;
};

export type Model = IDisposable & {
    /**
     * The asset container representing the model.
     */
    readonly assetContainer: AssetContainer;

    /**
     * The material variants controller for the model.
     */
    readonly materialVariantsController: Nullable<MaterialVariantsController>;

    /**
     * The current animation.
     */
    selectedAnimation: number;

    /**
     * Returns the world position and visibility of a hot spot.
     */
    getHotSpotToRef(query: Readonly<ViewerHotSpotQuery>, result: ViewerHotSpotResult): boolean;

    /**
     * Compute and return the world bounds of the model.
     * The minimum and maximum extents, the size and the center.
     * @param animationIndex The index of the animation group to use for computation. If omitted, the current selected animation is used.
     * @returns The computed bounding info for the model or null if no meshes are present in the asset container.
     */
    getWorldBounds(animationIndex?: number): Nullable<ViewerBoundingInfo>;

    /**
     * Resets the computed world bounds of the model.
     * Should be called after the model undergoes transformations.
     */
    resetWorldBounds(): void;

    /**
     * Makes the model the current active model in the viewer.
     * @param options Options for activating the model.
     */
    makeActive(options?: ActivateModelOptions): void;
};

type ModelInternal = Model & {
    _animationPlaying(): boolean;
    _shouldRender(): boolean;
};

/**
 * @experimental
 * Provides an experience for viewing a single 3D model.
 * @remarks
 * The Viewer is not tied to a specific UI framework and can be used with Babylon.js in a browser or with Babylon Native.
 */
export class Viewer implements IDisposable {
    static {
        registerBuiltInLoaders();
    }

    /**
     * When enabled, the Viewer will emit additional diagnostic logs to the console.
     */
    public showDebugLogs = false;

    /**
     * Fired when the environment has changed.
     */
    public readonly onEnvironmentChanged = new Observable<void>();

    /**
     * Fired when the environment configuration has changed.
     */
    public readonly onEnvironmentConfigurationChanged = new Observable<void>();

    /**
     * Fired when an error occurs while loading the environment.
     */
    public readonly onEnvironmentError = new Observable<unknown>();

    /**
     * Fired when the shadows configuration changes.
     */
    public readonly onShadowsConfigurationChanged = new Observable<void>();

    /**
     * Fired when the post processing state changes.
     */
    public readonly onPostProcessingChanged = new Observable<void>();

    /**
     * Fired when a model is loaded into the viewer (or unloaded from the viewer).
     * @remarks
     * The event argument is the source that was loaded, or null if no model is loaded.
     */
    public readonly onModelChanged = new Observable<Nullable<string | File | ArrayBufferView>>();

    /**
     * Fired when an error occurs while loading a model.
     */
    public readonly onModelError = new Observable<unknown>();

    /**
     * Fired when progress changes on loading activity.
     */
    public readonly onLoadingProgressChanged = new Observable<void>();

    /**
     * Fired when the camera auto orbit state changes.
     */
    public readonly onCameraAutoOrbitChanged = new Observable<void>();

    /**
     * Fired when the selected animation changes.
     */
    public readonly onSelectedAnimationChanged = new Observable<void>();

    /**
     * Fired when the animation speed changes.
     */
    public readonly onAnimationSpeedChanged = new Observable<void>();

    /**
     * Fired when the selected animation is playing or paused.
     */
    public readonly onIsAnimationPlayingChanged = new Observable<void>();

    /**
     * Fired when the current point on the selected animation timeline changes.
     */
    public readonly onAnimationProgressChanged = new Observable<void>();

    /**
     * Fired when the selected material variant changes.
     */
    public readonly onSelectedMaterialVariantChanged = new Observable<void>();

    /**
     * Fired when the hot spots object changes to a complete new object instance.
     */
    public readonly onHotSpotsChanged = new Observable<void>();

    /**
     * Fired when the cameras as hot spots property changes.
     */
    public readonly onCamerasAsHotSpotsChanged = new Observable<void>();

    protected readonly _scene: Scene;
    protected readonly _camera: ArcRotateCamera;
    protected readonly _snapshotHelper: SnapshotRenderingHelper;

    private readonly _defaultHardwareScalingLevel: number;
    private _lastHardwareScalingLevel: number;
    private _renderedLastFrame: Nullable<boolean> = null;
    private _sceneOptimizer: Nullable<SceneOptimizer> = null;

    private readonly _tempVectors = BuildTuple(4, Vector3.Zero);
    private readonly _meshDataCache = new Map<AbstractMesh, IMeshDataCache>();
    private readonly _autoRotationBehavior: AutoRotationBehavior;
    private readonly _imageProcessingConfigurationObserver: Observer<ImageProcessingConfiguration>;
    private readonly _beforeRenderObserver: Observer<Scene>;
    private _renderLoopController: Nullable<IDisposable> = null;
    private _loadedModelsBacking: ModelInternal[] = [];
    private _activeModelBacking: Nullable<ModelInternal> = null;
    private _environmentSkyboxMode: EnvironmentMode = "none";
    private _environmentLightingMode: EnvironmentMode = "none";
    private _skybox: Nullable<Mesh> = null;
    private _skyboxBlur = this._options?.environmentConfig?.blur ?? DefaultViewerOptions.environmentConfig.blur;
    private _skyboxTexture: Nullable<CubeTexture | HDRCubeTexture> = null;
    private _reflectionTexture: Nullable<CubeTexture | HDRCubeTexture> = null;
    private _reflectionsIntensity = this._options?.environmentConfig?.intensity ?? DefaultViewerOptions.environmentConfig.intensity;
    private _reflectionsRotation = this._options?.environmentConfig?.rotation ?? DefaultViewerOptions.environmentConfig.rotation;
    private _light: Nullable<HemisphericLight> = null;
    private _toneMappingEnabled: boolean;
    private _toneMappingType: number;
    private _contrast: number;
    private _exposure: number;
    private _ssaoEnabled: boolean;
    private _ssaoPipeline: Nullable<SSAO2RenderingPipeline> = null;

    private readonly _autoSuspendRendering = this._options?.autoSuspendRendering ?? DefaultViewerOptions.autoSuspendRendering;
    private _sceneMutated = false;
    private _suspendRenderCount = 0;
    private _isDisposed = false;

    private readonly _loadModelLock = new AsyncLock();
    private _loadModelAbortController: Nullable<AbortController> = null;

    private readonly _loadEnvironmentLock = new AsyncLock();
    private _loadEnvironmentAbortController: Nullable<AbortController> = null;

    private _camerasAsHotSpotsAbortController: Nullable<AbortController> = null;

    private readonly _updateShadowsLock = new AsyncLock();
    private _shadowsAbortController: Nullable<AbortController> = null;

    private readonly _loadOperations = new Set<Readonly<{ progress: Nullable<number> }>>();

    private _activeAnimationObservers: Observer<AnimationGroup>[] = [];
    private _animationSpeed = this._options?.animationSpeed ?? DefaultViewerOptions.animationSpeed;

    private _camerasAsHotSpots = false;
    private _hotSpots: Record<string, HotSpot> = this._options?.hotSpots ?? {};

    private _shadowQuality: ShadowQuality = this._options?.shadowConfig?.quality ?? DefaultViewerOptions.shadowConfig.quality;
    private readonly _shadowState: ShadowState = {};

    public constructor(
        private readonly _engine: AbstractEngine,
        private readonly _options?: Readonly<ViewerOptions>
    ) {
        this._defaultHardwareScalingLevel = this._lastHardwareScalingLevel = this._engine.getHardwareScalingLevel();
        {
            const scene = new Scene(this._engine);
            scene.useRightHandedSystem = this._options?.useRightHandedSystem ?? DefaultViewerOptions.useRightHandedSystem;

            // Deduce tone mapping, contrast, and exposure from the scene (so the viewer stays in sync if anything mutates these values directly on the scene).
            this._toneMappingEnabled = scene.imageProcessingConfiguration.toneMappingEnabled;
            this._toneMappingType = scene.imageProcessingConfiguration.toneMappingType;
            this._contrast = scene.imageProcessingConfiguration.contrast;
            this._exposure = scene.imageProcessingConfiguration.exposure;

            this._imageProcessingConfigurationObserver = scene.imageProcessingConfiguration.onUpdateParameters.add(() => {
                let hasChanged = false;

                if (this._toneMappingEnabled !== scene.imageProcessingConfiguration.toneMappingEnabled) {
                    this._toneMappingEnabled = scene.imageProcessingConfiguration.toneMappingEnabled;
                    hasChanged = true;
                }

                if (this._toneMappingType !== scene.imageProcessingConfiguration.toneMappingType) {
                    this._toneMappingType = scene.imageProcessingConfiguration.toneMappingType;
                    hasChanged = true;
                }

                if (this._contrast !== scene.imageProcessingConfiguration.contrast) {
                    this._contrast = scene.imageProcessingConfiguration.contrast;
                    hasChanged = true;
                }

                if (this._exposure !== scene.imageProcessingConfiguration.exposure) {
                    this._exposure = scene.imageProcessingConfiguration.exposure;
                    hasChanged = true;
                }

                if (hasChanged) {
                    this.onPostProcessingChanged.notifyObservers();
                }
            });

            this._ssaoEnabled = false;
            scene.postProcessRenderPipelineManager.onNewPipelineAddedObservable.add((pipeline) => {
                if (!this._ssaoEnabled && pipeline.name === "ssao") {
                    this._ssaoEnabled = true;
                    this.onPostProcessingChanged.notifyObservers();
                }
            });
            scene.postProcessRenderPipelineManager.onPipelineRemovedObservable.add((pipeline) => {
                if (this._ssaoEnabled && pipeline.name === "ssao") {
                    this._ssaoEnabled = false;
                    this.onPostProcessingChanged.notifyObservers();
                }
            });

            const camera = new ArcRotateCamera("Viewer Default Camera", 0, 0, 1, Vector3.Zero(), scene);
            camera.useInputToRestoreState = false;
            camera.useAutoRotationBehavior = true;
            camera.onViewMatrixChangedObservable.add(() => {
                this._markSceneMutated();
            });

            scene.onClearColorChangedObservable.add(() => {
                this._markSceneMutated();
            });

            scene.onPointerObservable.add(async (pointerInfo) => {
                const pickingInfo = await this._pick(pointerInfo.event.offsetX, pointerInfo.event.offsetY);
                if (pickingInfo?.pickedPoint) {
                    const distance = pickingInfo.pickedPoint.subtract(camera.position).dot(camera.getForwardRay().direction);
                    // Immediately reset the target and the radius based on the distance to the picked point.
                    // This eliminates unnecessary camera movement on the local z-axis when interpolating.
                    camera.target = camera.position.add(camera.getForwardRay().direction.scale(distance));
                    camera.radius = distance;
                    camera.interpolateTo(undefined, undefined, undefined, pickingInfo.pickedPoint);
                } else {
                    this.resetCamera(true);
                }
            }, PointerEventTypes.POINTERDOUBLETAP);

            scene.onNewCameraAddedObservable.add((camera) => {
                if (this.camerasAsHotSpots) {
                    observePromise(this._addCameraHotSpot(camera, this._camerasAsHotSpotsAbortController?.signal));
                }
            });

            scene.onCameraRemovedObservable.add((camera) => {
                this._removeCameraHotSpot(camera);
            });

            this._scene = scene;
            this._camera = camera;
        }

        this._scene.skipFrustumClipping = true;
        this._scene.skipPointerDownPicking = true;
        this._scene.skipPointerUpPicking = true;
        this._scene.skipPointerMovePicking = true;
        this._snapshotHelper = new SnapshotRenderingHelper(this._scene, { morphTargetsNumMaxInfluences: 30 });
        // this._snapshotHelper.showDebugLogs = true;
        this._beforeRenderObserver = this._scene.onBeforeRenderObservable.add(() => {
            this._snapshotHelper.updateMesh(this._scene.meshes);
        });
        this._camera.attachControl();
        this._autoRotationBehavior = this._camera.getBehaviorByName("AutoRotation") as AutoRotationBehavior;
        this._reset(false, "camera");

        // Load a default light, but ignore errors as the user might be immediately loading their own environment.
        observePromise(this.resetEnvironment());

        this._beginRendering();

        // eslint-disable-next-line @typescript-eslint/no-this-alias
        const viewer = this;
        this._options?.onInitialized?.({
            scene: viewer._scene,
            camera: viewer._camera,
            get model() {
                return viewer._activeModel ?? null;
            },
            suspendRendering: () => this._suspendRendering(),
            markSceneMutated: () => this._markSceneMutated(),
            pick: async (screenX: number, screenY: number) => await this._pick(screenX, screenY),
        });

        this._reset(false, "source", "environment", "post-processing");
    }

    /**
     * The camera auto orbit configuration.
     */
    public get cameraAutoOrbit(): Readonly<CameraAutoOrbit> {
        return {
            enabled: this._camera.behaviors.includes(this._autoRotationBehavior),
            speed: this._autoRotationBehavior.idleRotationSpeed,
            delay: this._autoRotationBehavior.idleRotationWaitTime,
        };
    }

    public set cameraAutoOrbit(value: Partial<Readonly<CameraAutoOrbit>>) {
        if (value.enabled !== undefined && value.enabled !== this.cameraAutoOrbit.enabled) {
            if (value.enabled) {
                this._camera.addBehavior(this._autoRotationBehavior);
            } else {
                this._camera.removeBehavior(this._autoRotationBehavior);
            }
        }

        if (value.delay !== undefined) {
            this._autoRotationBehavior.idleRotationWaitTime = value.delay;
        }

        if (value.speed !== undefined) {
            this._autoRotationBehavior.idleRotationSpeed = value.speed;
        }

        this.onCameraAutoOrbitChanged.notifyObservers();
    }

    /**
     * Get the current environment configuration.
     */
    public get environmentConfig(): Readonly<EnvironmentParams> {
        return {
            intensity: this._reflectionsIntensity,
            blur: this._skyboxBlur,
            rotation: this._reflectionsRotation,
        };
    }

    public set environmentConfig(value: Partial<Readonly<EnvironmentParams>>) {
        if (value.blur !== undefined) {
            this._changeSkyboxBlur(value.blur);
        }
        if (value.intensity !== undefined) {
            this._changeEnvironmentIntensity(value.intensity);
            this._changeShadowLightIntensity();
        }
        if (value.rotation !== undefined) {
            this._changeEnvironmentRotation(value.rotation);
            this._rotateShadowLightWithEnvironment();
        }
        this.onEnvironmentConfigurationChanged.notifyObservers();
    }

    /**
     * Get the current shadow configuration.
     */
    public get shadowConfig(): Readonly<ShadowParams> {
        return {
            quality: this._shadowQuality,
        };
    }

    /**
     * Update the shadow configuration.
     * @param value The new shadow configuration.
     */
    public async updateShadows(value: Partial<Readonly<ShadowParams>>): Promise<void> {
        if (value.quality && this._shadowQuality !== value.quality) {
            this._shadowQuality = value.quality;

            await this._updateShadows();
            this.onShadowsConfigurationChanged.notifyObservers();
        }
    }

    private _changeSkyboxBlur(value: number) {
        if (value !== this._skyboxBlur) {
            this._skyboxBlur = value;
            if (this._skybox) {
                const material = this._skybox.material;
                if (material instanceof BackgroundMaterial) {
                    this._snapshotHelper.disableSnapshotRendering();
                    material.reflectionBlur = this._skyboxBlur;
                    this._snapshotHelper.enableSnapshotRendering();
                    this._markSceneMutated();
                }
            }
        }
    }

    /**
     * Change the environment rotation.
     * @param value the rotation in radians
     */
    private _changeEnvironmentRotation(value: number) {
        if (value !== this._reflectionsRotation) {
            this._reflectionsRotation = value;

            this._snapshotHelper.disableSnapshotRendering();
            if (this._skyboxTexture) {
                this._skyboxTexture.rotationY = this._reflectionsRotation;
            }
            if (this._reflectionTexture) {
                this._reflectionTexture.rotationY = this._reflectionsRotation;
            }
            this._snapshotHelper.enableSnapshotRendering();
            this._markSceneMutated();
        }
    }

    private _changeEnvironmentIntensity(value: number) {
        if (value !== this._reflectionsIntensity) {
            this._reflectionsIntensity = value;

            this._snapshotHelper.disableSnapshotRendering();
            if (this._skyboxTexture) {
                this._skyboxTexture.level = this._reflectionsIntensity;
            }
            if (this._reflectionTexture) {
                this._reflectionTexture.level = this._reflectionsIntensity;
            }
            this._snapshotHelper.enableSnapshotRendering();
            this._markSceneMutated();
        }
    }

    private _updateAutoClear() {
        // NOTE: Not clearing (even when every pixel is rendered with an opaque color) results in rendering
        //       artifacts in Chromium browsers on Intel-based Macs (see https://issues.chromium.org/issues/396612322).
        //       The performance impact of clearing when not necessary is very small, so for now just always auto clear.
        //this._scene.autoClear = !this._skybox || !this._skybox.isEnabled() || !this._skyboxVisible;
        this._scene.autoClear = true;
        this._markSceneMutated();
    }

    /**
     * The post processing configuration.
     */
    public get postProcessing(): PostProcessing {
        let toneMapping: ToneMapping = "none";
        if (this._toneMappingEnabled) {
            switch (this._toneMappingType) {
                case ImageProcessingConfiguration.TONEMAPPING_STANDARD:
                    toneMapping = "standard";
                    break;
                case ImageProcessingConfiguration.TONEMAPPING_ACES:
                    toneMapping = "aces";
                    break;
                case ImageProcessingConfiguration.TONEMAPPING_KHR_PBR_NEUTRAL:
                    toneMapping = "neutral";
                    break;
            }
        }

        return {
            toneMapping,
            contrast: this._contrast,
            exposure: this._exposure,
            ssao: this._ssaoEnabled,
        };
    }

    public set postProcessing(value: Partial<Readonly<PostProcessing>>) {
        this._snapshotHelper.disableSnapshotRendering();

        if (value.toneMapping !== undefined) {
            if (value.toneMapping === "none") {
                this._scene.imageProcessingConfiguration.toneMappingEnabled = false;
            } else {
                switch (value.toneMapping) {
                    case "standard":
                        this._scene.imageProcessingConfiguration.toneMappingType = ImageProcessingConfiguration.TONEMAPPING_STANDARD;
                        break;
                    case "aces":
                        this._scene.imageProcessingConfiguration.toneMappingType = ImageProcessingConfiguration.TONEMAPPING_ACES;
                        break;
                    case "neutral":
                        this._scene.imageProcessingConfiguration.toneMappingType = ImageProcessingConfiguration.TONEMAPPING_KHR_PBR_NEUTRAL;
                        break;
                }
                this._scene.imageProcessingConfiguration.toneMappingEnabled = true;
            }
        }

        if (value.contrast !== undefined) {
            this._scene.imageProcessingConfiguration.contrast = value.contrast;
        }

        if (value.exposure !== undefined) {
            this._scene.imageProcessingConfiguration.exposure = value.exposure;
        }

        if (value.ssao && !this._ssaoEnabled && SSAO2RenderingPipeline.IsSupported) {
            observePromise(this._enableSSAOPipeline());
        } else if (value.ssao === false && this._ssaoEnabled) {
            this._disableSSAOPipeline();
        }

        this._scene.imageProcessingConfiguration.isEnabled = this._toneMappingEnabled || this._contrast !== 1 || this._exposure !== 1 || this._ssaoEnabled;

        this._snapshotHelper.enableSnapshotRendering();
        this._markSceneMutated();
    }

    /**
     * Gets information about loading activity.
     * @remarks
     * false indicates no loading activity.
     * true indicates loading activity with no progress information.
     * A number between 0 and 1 indicates loading activity with progress information.
     */
    public get loadingProgress(): boolean | number {
        if (this._loadOperations.size > 0) {
            let totalProgress = 0;
            for (const operation of this._loadOperations) {
                if (operation.progress == null) {
                    return true;
                }
                totalProgress += operation.progress;
            }

            return totalProgress / this._loadOperations.size;
        }

        return false;
    }

    protected get _loadedModels(): readonly Model[] {
        return this._loadedModelsBacking;
    }

    protected get _activeModel(): Nullable<Model> {
        return this._activeModelBacking;
    }

    private _setActiveModel(...args: [model: null] | [model: ModelInternal, options?: ActivateModelOptions]) {
        const [model, options] = args;
        if (model !== this._activeModelBacking) {
            this._activeModelBacking = model;
            this._updateLight();
            observePromise(this._updateShadows());
            this._updateSSAOPipeline();
            this._applyAnimationSpeed();
            this._selectAnimation(0, false);
            this.onSelectedMaterialVariantChanged.notifyObservers();
            this._reframeCamera(true, model ? [model] : undefined);
            this.onModelChanged.notifyObservers(options?.source ?? null);
        }
    }

    private async _enableSSAOPipeline() {
        const ssaoRatio = {
            ssaoRatio: 1,
            blurRatio: 1,
        };
        await Promise.all([import("core/Rendering/prePassRendererSceneComponent"), import("core/Rendering/geometryBufferRendererSceneComponent")]);
        this._ssaoPipeline = new SSAO2RenderingPipeline("ssao", this._scene, ssaoRatio);
        this._updateSSAOPipeline();
        this._scene.postProcessRenderPipelineManager.attachCamerasToRenderPipeline("ssao", this._camera);
    }

    private _updateSSAOPipeline() {
        const worldBounds = this._getWorldBounds(this._loadedModels);
        if (this._ssaoPipeline && worldBounds) {
            const size = Vector3.FromArray(worldBounds.size).length();
            this._ssaoPipeline.expensiveBlur = true;
            this._ssaoPipeline.maxZ = size * 2;
            // arbitrary max size to cap SSAO settings
            const maxSceneSize = 50;
            this._ssaoPipeline.radius = Clamp(Lerp(1, 5, Clamp((size - 1) / maxSceneSize, 0, 1)), 1, 5);
            this._ssaoPipeline.totalStrength = Clamp(Lerp(0.3, 1.0, Clamp((size - 1) / maxSceneSize, 0, 1)), 0.3, 1.0);
            this._ssaoPipeline.samples = Math.round(Clamp(Lerp(8, 32, Clamp((size - 1) / maxSceneSize, 0, 1)), 8, 32));
        }
    }

    private _disableSSAOPipeline() {
        this._scene.postProcessRenderPipelineManager.detachCamerasFromRenderPipeline("ssao", this._camera);
        this._scene.postProcessRenderPipelineManager.removePipeline("ssao");
    }

    /**
     * The list of animation names for the currently loaded model.
     */
    public get animations(): readonly string[] {
        return this._activeModel?.assetContainer.animationGroups.map((group) => group.name) ?? [];
    }

    /**
     * The currently selected animation index.
     */
    public get selectedAnimation(): number {
        return this._activeModel?.selectedAnimation ?? -1;
    }

    public set selectedAnimation(value: number) {
        this._selectAnimation(value, this._loadOperations.size === 0);
    }

    protected _selectAnimation(index: number, interpolateCamera = true) {
        index = Math.round(Clamp(index, -1, this.animations.length - 1));
        if (this._activeModel && index !== this._activeModel.selectedAnimation) {
            this._activeAnimationObservers.forEach((observer) => observer.remove());
            this._activeAnimationObservers = [];

            this._activeModel.selectedAnimation = index;

            if (this._activeAnimation) {
                this._activeAnimationObservers = [
                    this._activeAnimation.onAnimationGroupPlayObservable.add(() => {
                        this.onIsAnimationPlayingChanged.notifyObservers();
                    }),
                    this._activeAnimation.onAnimationGroupPauseObservable.add(() => {
                        this.onIsAnimationPlayingChanged.notifyObservers();
                    }),
                    this._activeAnimation.onAnimationGroupEndObservable.add(() => {
                        this.onIsAnimationPlayingChanged.notifyObservers();
                        this.onAnimationProgressChanged.notifyObservers();
                    }),
                ];

                this._reframeCamera(interpolateCamera);
            }

            this.onSelectedAnimationChanged.notifyObservers();
            this.onAnimationProgressChanged.notifyObservers();
        }
    }

    /**
     * True if an animation is currently playing.
     */
    public get isAnimationPlaying(): boolean {
        return this._activeModelBacking?._animationPlaying() ?? false;
    }

    /**
     * The speed scale at which animations are played.
     */
    public get animationSpeed(): number {
        return this._animationSpeed;
    }

    public set animationSpeed(value: number) {
        this._animationSpeed = value;
        this._applyAnimationSpeed();
        this.onAnimationSpeedChanged.notifyObservers();
    }

    /**
     * The current point on the selected animation timeline, normalized between 0 and 1.
     */
    public get animationProgress(): number {
        if (this._activeAnimation) {
            return this._activeAnimation.getCurrentFrame() / (this._activeAnimation.to - this._activeAnimation.from);
        }
        return 0;
    }

    public set animationProgress(value: number) {
        if (this._activeAnimation) {
            this._activeAnimation.goToFrame(value * (this._activeAnimation.to - this._activeAnimation.from));
            this.onAnimationProgressChanged.notifyObservers();
            this._autoRotationBehavior.resetLastInteractionTime();
            this._markSceneMutated();
        }
    }

    private get _activeAnimation(): Nullable<AnimationGroup> {
        return this._activeModel?.assetContainer.animationGroups[this._activeModel?.selectedAnimation] ?? null;
    }

    /**
     * The list of material variant names for the currently loaded model.
     */
    public get materialVariants(): readonly string[] {
        return this._activeModel?.materialVariantsController?.variants ?? [];
    }

    /**
     * The currently selected material variant.
     */
    public get selectedMaterialVariant(): Nullable<string> {
        return this._activeModel?.materialVariantsController?.selectedVariant ?? null;
    }

    public set selectedMaterialVariant(value: Nullable<string>) {
        if (this._activeModel?.materialVariantsController) {
            if (!value) {
                value = this._activeModel.materialVariantsController.variants[0];
            }

            if (value !== this.selectedMaterialVariant && this._activeModel.materialVariantsController.variants.includes(value)) {
                this._snapshotHelper.disableSnapshotRendering();
                this._activeModel.materialVariantsController.selectedVariant = value;
                this._snapshotHelper.enableSnapshotRendering();
                this._markSceneMutated();
                this.onSelectedMaterialVariantChanged.notifyObservers();
            }
        }
    }

    private get _defaultMaterial(): PBRMaterial {
        const defaultMaterial = new PBRMaterial("default Material", this._scene);
        defaultMaterial.albedoColor = new Color3(0.4, 0.4, 0.4);
        defaultMaterial.metallic = 0;
        defaultMaterial.roughness = 1;
        defaultMaterial.baseDiffuseRoughness = 1;
        defaultMaterial.environmentIntensity = 1;
        defaultMaterial.microSurface = 1;
        return defaultMaterial;
    }

    /**
     * The set of defined hotspots.
     */
    public get hotSpots() {
        return this._hotSpots;
    }

    public set hotSpots(value: Record<string, HotSpot>) {
        this._hotSpots = value;
        this.onHotSpotsChanged.notifyObservers();
    }

    /**
     * True if scene cameras should be used as hotspots.
     */
    public get camerasAsHotSpots() {
        return this._camerasAsHotSpots;
    }

    public set camerasAsHotSpots(value: boolean) {
        if (this._camerasAsHotSpots !== value) {
            this._camerasAsHotSpots = value;
            this._toggleCamerasAsHotSpots();
            this.onCamerasAsHotSpotsChanged.notifyObservers();
        }
    }

    protected _beginLoadOperation(): IDisposable & { progress: Nullable<number> } {
        // eslint-disable-next-line @typescript-eslint/no-this-alias
        const viewer = this;
        let progress: Nullable<number> = null;

        const loadOperation = {
            get progress() {
                return progress;
            },
            set progress(value: Nullable<number>) {
                progress = value;
                viewer.onLoadingProgressChanged.notifyObservers();
            },
            dispose: () => {
                viewer._loadOperations.delete(loadOperation);
                viewer.onLoadingProgressChanged.notifyObservers();
            },
        };

        this._loadOperations.add(loadOperation);
        this.onLoadingProgressChanged.notifyObservers();

        return loadOperation;
    }

    /**
     * Loads a 3D model from the specified URL.
     * @remarks
     * If a model is already loaded, it will be unloaded before loading the new model.
     * @param source A url or File or ArrayBufferView that points to the model to load.
     * @param options The options to use when loading the model.
     * @param abortSignal An optional signal that can be used to abort the loading process.
     */
    public async loadModel(source: string | File | ArrayBufferView, options?: LoadModelOptions, abortSignal?: AbortSignal): Promise<void> {
        await this._updateModel(source, options, abortSignal);
    }

    /**
     * Unloads the current 3D model if one is loaded.
     * @param abortSignal An optional signal that can be used to abort the reset.
     */
    public async resetModel(abortSignal?: AbortSignal): Promise<void> {
        await this._updateModel(undefined, undefined, abortSignal);
    }

    protected async _loadModel(source: string | File | ArrayBufferView, options?: LoadAssetContainerOptions, abortSignal?: AbortSignal): Promise<Model> {
        this._throwIfDisposedOrAborted(abortSignal);

        const loadOperation = this._beginLoadOperation();
        const originalOnProgress = options?.onProgress;
        const onProgress = (event: ISceneLoaderProgressEvent) => {
            originalOnProgress?.(event);
            loadOperation.progress = event.lengthComputable ? event.loaded / event.total : null;
        };
        delete options?.onProgress;

        let materialVariantsController: Nullable<MaterialVariantsController> = null;
        const originalOnMaterialVariantsLoaded = options?.pluginOptions?.gltf?.extensionOptions?.KHR_materials_variants?.onLoaded;
        const onMaterialVariantsLoaded: typeof originalOnMaterialVariantsLoaded = (controller) => {
            originalOnMaterialVariantsLoaded?.(controller);
            materialVariantsController = controller;
        };
        delete options?.pluginOptions?.gltf?.extensionOptions?.KHR_materials_variants?.onLoaded;

        const defaultOptions: LoadAssetContainerOptions = {
            // Pass a progress callback to update the loading progress.
            onProgress,
            pluginOptions: {
                gltf: {
                    // Enable transparency as coverage by default to be 3D Commerce compliant by default.
                    // https://doc.babylonjs.com/setup/support/3D_commerce_certif
                    transparencyAsCoverage: true,
                    extensionOptions: {
                        // eslint-disable-next-line @typescript-eslint/naming-convention
                        KHR_materials_variants: {
                            // Capture the material variants controller when it is loaded.
                            onLoaded: onMaterialVariantsLoaded,
                        },
                    },
                },
            },
        };

        options = deepMerge(defaultOptions, options ?? {});

        this._snapshotHelper.disableSnapshotRendering();

        try {
            const assetContainer = await LoadAssetContainerAsync(source, this._scene, options);
            RemoveUnreferencedVerticesData(assetContainer.meshes.filter((mesh) => mesh instanceof Mesh));
            assetContainer.animationGroups.forEach((group) => {
                group.start(true, this.animationSpeed);
                group.pause();
            });
            assetContainer.addAllToScene();
            this._snapshotHelper.fixMeshes(assetContainer.meshes);

            const hasMaterials = assetContainer.materials.length > 0;
            if (!hasMaterials) {
                const defaultMaterial = this._defaultMaterial;
                assetContainer.meshes.forEach((mesh) => {
                    if (!mesh.material) {
                        mesh.material = defaultMaterial;
                    }
                });
            }

            let selectedAnimation = -1;
            const cachedWorldBounds: ViewerBoundingInfo[] = [];
            // eslint-disable-next-line @typescript-eslint/no-this-alias
            const viewer = this;

            const model = {
                assetContainer,
                materialVariantsController,
                _animationPlaying: () => {
                    const activeAnimation = assetContainer.animationGroups[selectedAnimation];
                    return activeAnimation?.isPlaying ?? false;
                },
                _shouldRender: () => {
                    const stillTransitioning = model?.assetContainer.animationGroups.some((group) => group.animatables.some((animatable) => animatable.animationStarted));
                    // Should render if :
                    // 1. An animation is playing.
                    // 2. Animation is paused, but any individual animatable hasn't transitioned to a paused state yet.
                    return model._animationPlaying() || stillTransitioning;
                },
                getHotSpotToRef: (query: Readonly<ViewerHotSpotQuery>, result: ViewerHotSpotResult) => {
                    return this._getHotSpotToRef(assetContainer, query, result);
                },
                dispose: () => {
                    this._snapshotHelper.disableSnapshotRendering();
                    assetContainer.meshes.forEach((mesh) => this._meshDataCache.delete(mesh));
                    assetContainer.dispose();

                    const index = this._loadedModelsBacking.indexOf(model);
                    if (index !== -1) {
                        this._loadedModelsBacking.splice(index, 1);
                        if (model === this._activeModel) {
                            this._setActiveModel(null);
                        }
                    }

                    this._snapshotHelper.enableSnapshotRendering();
                    this._markSceneMutated();
                },
                getWorldBounds: (animationIndex: number = selectedAnimation): Nullable<ViewerBoundingInfo> => {
                    let worldBounds: Nullable<ViewerBoundingInfo> = cachedWorldBounds[animationIndex];
                    if (!worldBounds) {
                        worldBounds = computeModelsBoundingInfos([model]);
                        if (worldBounds) {
                            cachedWorldBounds[animationIndex] = worldBounds;
                        }
                    }
                    return worldBounds;
                },
                resetWorldBounds: () => {
                    cachedWorldBounds.length = 0;
                },
                get selectedAnimation() {
                    return selectedAnimation;
                },
                set selectedAnimation(index: number) {
                    let activeAnimation = assetContainer.animationGroups[selectedAnimation];
                    const startAnimation = activeAnimation?.isPlaying ?? false;
                    if (activeAnimation) {
                        activeAnimation.pause();
                        activeAnimation.goToFrame(0);
                    }

                    selectedAnimation = index;
                    activeAnimation = assetContainer.animationGroups[selectedAnimation];
                    observePromise(viewer._updateShadows());

                    if (activeAnimation) {
                        activeAnimation.goToFrame(0);
                        activeAnimation.play(true);

                        if (!startAnimation) {
                            activeAnimation.pause();
                        }
                    }
                },
                makeActive: (options?: ActivateModelOptions) => {
                    this._setActiveModel(model, options);
                },
            };

            this._loadedModelsBacking.push(model);

            return model;
        } catch (e) {
            this.onModelError.notifyObservers(e);
            throw e;
        } finally {
            loadOperation.dispose();
            this._snapshotHelper.enableSnapshotRendering();
            this._markSceneMutated();
        }
    }

    private async _updateModel(source: string | File | ArrayBufferView | undefined, options?: LoadModelOptions, abortSignal?: AbortSignal): Promise<void> {
        this._throwIfDisposedOrAborted(abortSignal);

        this._loadModelAbortController?.abort(new AbortError("New model is being loaded before previous model finished loading."));
        const abortController = (this._loadModelAbortController = new AbortController());

        await this._loadModelLock.lockAsync(async () => {
            throwIfAborted(abortSignal, abortController.signal);
            this._activeModel?.dispose();
            this._activeModelBacking = null;
            this.selectedAnimation = -1;

            if (source) {
                const model = await this._loadModel(source, options, abortController.signal);
                model.makeActive(Object.assign({ source, interpolateCamera: false }, options));
                this._reset(false, "camera", "animation", "material-variant");
            }
        });

        // If there are PBR materials after the model load operation and an environment texture is not loaded, load the default environment.
        if (!this._scene.environmentTexture && this._scene.materials.some((material) => material instanceof PBRMaterial)) {
            await this.resetEnvironment({ lighting: true }, abortSignal);
        }

        this._startSceneOptimizer(true);
    }

    protected async _updateShadows() {
        this._shadowsAbortController?.abort(new AbortError("Shadows quality is being change before previous shadows finished initializing."));
        const abortController = (this._shadowsAbortController = new AbortController());

        await this._updateShadowsLock.lockAsync(async () => {
            if (this._shadowQuality === "none") {
                this._disposeShadows();
            } else {
                // make sure there is an env light before creating shadows
                if (!this._reflectionTexture) {
                    await this.loadEnvironment("auto", { lighting: true, skybox: false });
                }

                if (this._shadowQuality === "normal") {
                    await this._updateShadowMap(abortController.signal);
                } else if (this._shadowQuality === "high") {
                    await this._updateEnvShadow(abortController.signal);
                }
            }
        });
    }

    private _changeShadowLightIntensity() {
        if (this._shadowState.high) {
            this._shadowState.high.pipeline.resetAccumulation();
            this._startIblShadowsRenderTime();
        }
    }

    private _rotateShadowLightWithEnvironment(): void {
        if (this._shadowQuality === "normal" && this._shadowState.normal) {
            if (this._shadowState.normal.light) {
                this._shadowState.normal.refreshLightPositionDirection(this._reflectionsRotation);
            }
        } else if (this._shadowQuality === "high" && this._shadowState.high) {
            this._shadowState.high.pipeline?.resetAccumulation();
            this._startIblShadowsRenderTime();
        }
    }

    // maybe move this into shadow state
    private _startIblShadowsRenderTime() {
        if (this._shadowState.high) {
            if (this._shadowState.high.renderTimer != null) {
                clearTimeout(this._shadowState.high.renderTimer);
            } else {
                // Only disable if a timeout is not pending, otherwise it has already been called without a paired enable call.
                this._snapshotHelper.disableSnapshotRendering();
            }

            this._shadowState.high.shouldRender = true;
            const onRenderTimeout = () => {
                if (this._shadowState.high) {
                    this._shadowState.high.shouldRender = false;
                    this._shadowState.high.renderTimer = null;
                }
                this._snapshotHelper.enableSnapshotRendering();
            };
            this._shadowState.high.renderTimer = setTimeout(
                onRenderTimeout,
                // based on the shadow remanence as we can't estimate the time it takes to accumulate the shadows
                this._shadowState.high.pipeline.shadowRemanence * 4000
            );
        }
    }

    private async _updateEnvShadow(abortSignal?: AbortSignal) {
        // eslint-disable-next-line @typescript-eslint/naming-convention
        const [{ ShaderMaterial }, { ShaderLanguage }, { CreateDisc }, { IblShadowsRenderPipeline }] = await Promise.all([
            import("core/Materials/shaderMaterial"),
            import("core/Materials/shaderLanguage"),
            import("core/Meshes/Builders/discBuilder"),
            import("core/Rendering/IBLShadows/iblShadowsRenderPipeline"),
            import("core/Engines/Extensions/engine.multiRender"),
            import("core/Engines/WebGPU/Extensions/engine.multiRender"),
            import("core/PostProcesses/RenderPipeline/postProcessRenderPipelineManagerSceneComponent"),
        ]);

        // cancel if the model is unloaded before the shadows are created
        this._throwIfDisposedOrAborted(abortSignal, this._loadModelAbortController?.signal, this._loadEnvironmentAbortController?.signal);

        let high = this._shadowState.high;

        const worldBounds = computeModelsBoundingInfos(this._loadedModelsBacking);
        if (!worldBounds) {
            high?.ground.setEnabled(false);
            this._log("No models loaded, cannot create shadows.");
            return;
        }

        const groundFactor = 4;
        const radius = Vector3.FromArray(worldBounds.size).length();
        const groundSize = groundFactor * radius;

        const updateMaterial = () => {
            if (this._shadowState.high) {
                this._snapshotHelper.disableSnapshotRendering();
                const { pipeline, groundMaterial, ground } = this._shadowState.high;
                groundMaterial?.setVector2("renderTargetSize", new Vector2(this._scene.getEngine().getRenderWidth(), this._scene.getEngine().getRenderHeight()));
                groundMaterial?.setFloat("shadowOpacity", pipeline.shadowOpacity);
                groundMaterial?.setTexture("shadowTexture", pipeline._getAccumulatedTexture());
                const groundSize = groundFactor * pipeline?.voxelGridSize;
                ground?.scaling.set(groundSize, groundSize, groundSize);
                this._snapshotHelper.enableSnapshotRendering();
                this._markSceneMutated();
            }
        };

        this._snapshotHelper.disableSnapshotRendering();
        if (!high) {
            const pipeline = new IblShadowsRenderPipeline(
                "ibl shadows",
                this._scene,
                {
                    resolutionExp: 6,
                    sampleDirections: 3,
                    ssShadowsEnabled: true,
                    shadowRemanence: 0.7,
                    triPlanarVoxelization: true,
                },
                [this._camera]
            );

            pipeline.toggleShadow(false);

            // Useful for debugging, but not needed in production
            // pipeline.allowDebugPasses = false;
            // pipeline.gbufferDebugEnabled = false;
            // pipeline.voxelDebugEnabled = false;
            // pipeline.accumulationPassDebugEnabled = false;

            const isWebGPU = this._scene.getEngine().isWebGPU;
            const shaderLanguage = isWebGPU ? ShaderLanguage.WGSL : ShaderLanguage.GLSL;
            const options = {
                attributes: ["position", "uv"],
                uniforms: ["world", "worldView", "worldViewProjection", "view", "projection", "renderTargetSize", "shadowOpacity"],
                samplers: ["shadowTexture"],
                shaderLanguage,
                extraInitializationsAsync: async () => {
                    if (shaderLanguage === ShaderLanguage.WGSL) {
                        await Promise.all([import("./ShadersWGSL/envShadowGround.vertex"), import("./ShadersWGSL/envShadowGround.fragment")]);
                    } else {
                        await Promise.all([import("./Shaders/envShadowGround.vertex"), import("./Shaders/envShadowGround.fragment")]);
                    }
                },
            };

            const groundMaterial = new ShaderMaterial("envShadowGroundMaterial", this._scene, "envShadowGround", options);
            groundMaterial.alphaMode = Constants.ALPHA_MULTIPLY;
            groundMaterial.alpha = 0.99;

            updateMaterial();

            pipeline.onShadowTextureReadyObservable.addOnce(updateMaterial);

            const resizeObserver = this._engine.onResizeObservable.add(() => {
                updateMaterial();
                pipeline?.resetAccumulation();
                this._startIblShadowsRenderTime();
            });

            this._camera.onViewMatrixChangedObservable.add(() => {
                this._startIblShadowsRenderTime();
            });

            const ground = CreateDisc("envShadowGround", { radius: groundSize, tessellation: 64 }, this._scene);
            ground.setEnabled(false);
            ground.rotation.x = Math.PI / 2;
            ground.position.y = worldBounds.extents.min[1];
            ground.material = groundMaterial;

            high = {
                pipeline: pipeline,
                groundMaterial: groundMaterial,
                resizeObserver: resizeObserver,
                shouldRender: true,
                ground: ground,
            };
        }

        // Remove previous meshes and materials.
        high.pipeline.clearShadowCastingMeshes();
        high.pipeline.clearShadowReceivingMaterials();

        for (const model of this._loadedModelsBacking) {
            const meshes = model.assetContainer.meshes;
            for (const mesh of meshes) {
                if (mesh instanceof Mesh) {
                    high.pipeline.addShadowCastingMesh(mesh);
                    if (mesh.material) {
                        high.pipeline.addShadowReceivingMaterial(mesh.material);
                    }
                }
            }
        }

        high.pipeline.onVoxelizationCompleteObservable.addOnce(() => {
            this._snapshotHelper.disableSnapshotRendering();
            updateMaterial();
            high.pipeline.toggleShadow(true);
            high.ground.setEnabled(true);
            this._snapshotHelper.enableSnapshotRendering();
            this._markSceneMutated();
        });

        high.ground.position.y = worldBounds.extents.min[1];

        // call the update now because a model might be loaded before the shadows are created
        high.pipeline.updateSceneBounds();
        high.pipeline.updateVoxelization();
        high.pipeline.resetAccumulation();
        // shadow map
        this._shadowState.normal?.ground.setEnabled(false);
        this._startIblShadowsRenderTime();

        this._shadowState.high = high;

        this._snapshotHelper.enableSnapshotRendering();
        this._markSceneMutated();
    }

    /**
     * Finds the light direction the environment (IBL).
     * If the environment changes, it will explicitly trigger the generation of CDF maps.
     * @param iblCdfGenerator The IblCdfGenerator to use for finding the dominant direction.
     * @returns A promise that resolves to the dominant direction vector.
     */
    private async _findIblDominantDirection(iblCdfGenerator: IblCdfGenerator): Promise<Vector3> {
        if (this._reflectionTexture && iblCdfGenerator.iblSource !== this._reflectionTexture) {
            iblCdfGenerator.iblSource = this._reflectionTexture;
            await iblCdfGenerator.renderWhenReady();
        }
        return await iblCdfGenerator.findDominantDirection();
    }

    private async _updateShadowMap(abortSignal?: AbortSignal) {
        // eslint-disable-next-line @typescript-eslint/naming-convention
        const [{ CreateDisc }, { RenderTargetTexture }, { ShadowGenerator }, { IblCdfGenerator }] = await Promise.all([
            import("core/Meshes/Builders/discBuilder"),
            import("core/Materials/Textures/renderTargetTexture"),
            import("core/Lights/Shadows/shadowGenerator"),
            import("core/Rendering/iblCdfGenerator"),
            import("core/Rendering/iblCdfGeneratorSceneComponent"),
            import("core/Lights/Shadows/shadowGeneratorSceneComponent"),
        ]);

        // cancel if the model is unloaded before the shadows are created
        this._throwIfDisposedOrAborted(abortSignal, this._loadModelAbortController?.signal, this._loadEnvironmentAbortController?.signal);

        let normal = this._shadowState.normal;

        const worldBounds = computeModelsBoundingInfos(this._loadedModelsBacking);
        if (!worldBounds) {
            normal?.ground.setEnabled(false);
            this._log("No models loaded, cannot create shadows.");
            return;
        }

        const radius = Vector3.FromArray(worldBounds.size).length();

        if (this._shadowQuality !== "normal") {
            return;
        }

        const iblCdfGenerator = normal?.iblDirection.iblCdfGenerator ? normal?.iblDirection.iblCdfGenerator : new IblCdfGenerator(this._engine);
        const iblDirection = await this._findIblDominantDirection(iblCdfGenerator);
        this._throwIfDisposedOrAborted(abortSignal, this._loadModelAbortController?.signal, this._loadEnvironmentAbortController?.signal);

        this._snapshotHelper.disableSnapshotRendering();

        const size = 4096;
        const groundFactor = 20;
        const groundSize = radius * groundFactor;
        const positionFactor = radius * 3;
        const iblLightStrength = iblDirection ? Clamp(iblDirection.length(), 0.0, 1.0) : 0.5;

        if (!normal) {
            const light = new DirectionalLight("shadowMapDirectionalLight", Vector3.Zero(), this._scene);
            light.autoUpdateExtends = false;

            const generator = new ShadowGenerator(size, light);
            generator.setDarkness(Lerp(0.8, 0.2, iblLightStrength));
            generator.setTransparencyShadow(true);
            generator.filteringQuality = ShadowGenerator.QUALITY_HIGH;
            generator.useBlurExponentialShadowMap = true;
            generator.enableSoftTransparentShadow = true;
            generator.bias = radius / 1000;
            generator.useKernelBlur = true;
            generator.blurKernel = Math.floor(Lerp(64, 8, iblLightStrength));

            const shadowMap = generator.getShadowMap();
            if (shadowMap) {
                shadowMap.refreshRate = RenderTargetTexture.REFRESHRATE_RENDER_ONEVERYFRAME;
                shadowMap.renderList = this._scene.meshes.slice();
            }

            const shadowMaterial = new BackgroundMaterial("shadowMapGroundMaterial", this._scene);
            shadowMaterial.shadowOnly = true;
            shadowMaterial.primaryColor = Color3.Black();

            const ground = CreateDisc("shadowMapGround", { radius: groundSize, tessellation: 64 }, this._scene);
            ground.rotation.x = Math.PI / 2;
            ground.receiveShadows = true;
            ground.position.y = worldBounds.extents.min[1];
            ground.material = shadowMaterial;

            const newNormal: ShadowState["normal"] = (normal = {
                light: light,
                generator: generator,
                ground: ground,
                shouldRender: true,
                iblDirection: {
                    iblCdfGenerator: iblCdfGenerator,
                    positionFactor: positionFactor,
                    direction: iblDirection,
                },
                refreshLightPositionDirection(reflectionRotation: number) {
                    let effectiveSourceDir = this.iblDirection.direction.normalizeToNew();

                    if (this.light.getScene().useRightHandedSystem) {
                        effectiveSourceDir.z *= -1;
                    }

                    const rotationYMatrix = Matrix.RotationY(reflectionRotation * -1);
                    effectiveSourceDir = Vector3.TransformCoordinates(effectiveSourceDir, rotationYMatrix);

                    this.light.position = effectiveSourceDir.scale(this.iblDirection.positionFactor);
                    this.light.direction = adjustLightTargetDirection(effectiveSourceDir.negate());
                },
            });

            await new Promise((resolve, reject) => {
                _RetryWithInterval(
                    () => shadowMap!.isReadyForRendering(),
                    () => resolve(void 0),
                    () => reject(new Error("Failed to get shadow map generator ready"))
                );
            });

            // Since the light is not applied to the meshes of the model (we only want shadows, not lighting),
            // the ShadowGenerator's isReady will think everything is ready before it actually is. To account
            // for this, explicitly wait for the first shadow map render to consider shadows in a ready state.
            generator.onAfterShadowMapRenderObservable.addOnce(() => {
                newNormal.shouldRender = false;
            });
        }

        normal.iblDirection.direction = iblDirection;
        normal.iblDirection.positionFactor = positionFactor;
        normal.refreshLightPositionDirection(this._reflectionsRotation);
        normal.light.shadowFrustumSize = radius * 4;

        for (const model of this._loadedModelsBacking) {
            for (const mesh of model.assetContainer.meshes) {
                normal.generator.addShadowCaster(mesh, false);
                mesh.receiveShadows = true;
            }
        }

        normal.ground.position.y = worldBounds.extents.min[1];
        normal.ground.scaling.set(groundSize, groundSize, groundSize);

        this._shadowState.high?.ground.setEnabled(false);
        this._shadowState.high?.pipeline.toggleShadow(false);
        normal.ground.setEnabled(true);

        this._shadowState.normal = normal;

        this._snapshotHelper.enableSnapshotRendering();
        this._markSceneMutated();
    }

    private _disposeShadows() {
        this._snapshotHelper.disableSnapshotRendering();

        if (!this._shadowState) {
            return;
        }

        for (const model of this._loadedModelsBacking) {
            const meshes = model.assetContainer.meshes;

            const mesh = model.assetContainer.meshes[0];
            this._shadowState.normal?.generator.removeShadowCaster(mesh, true);
            mesh.receiveShadows = false;

            for (const mesh of meshes) {
                if (mesh instanceof Mesh) {
                    this._shadowState.high?.pipeline.removeShadowCastingMesh(mesh);
                    if (mesh.material) {
                        this._shadowState.high?.pipeline.removeShadowReceivingMaterial(mesh.material);
                    }
                }
            }
        }

        const highShadow = this._shadowState.high;
        const normalShadow = this._shadowState.normal;

        if (normalShadow) {
            normalShadow.generator.dispose();
            normalShadow.light.dispose();
            normalShadow.ground.dispose(true, true);
            normalShadow.iblDirection.iblCdfGenerator.dispose();
            this._scene.removeMesh(normalShadow.ground);
        }

        if (highShadow) {
            highShadow.resizeObserver.remove();
            highShadow.pipeline.dispose();
            highShadow.ground.dispose(true, true);
            this._scene.removeMesh(highShadow.ground);
            if (highShadow.renderTimer) {
                clearTimeout(highShadow.renderTimer);
            }
        }

        delete this._shadowState.normal;
        delete this._shadowState.high;
        this.onShadowsConfigurationChanged.clear();

        this._snapshotHelper.enableSnapshotRendering();
        this._markSceneMutated();
    }

    /**
     * Loads an environment texture from the specified url and sets up a corresponding skybox.
     * @remarks
     * If an environment is already loaded, it will be unloaded before loading the new environment.
     * @param url The url of the environment texture to load.
     * @param options The options to use when loading the environment.
     * @param abortSignal An optional signal that can be used to abort the loading process.
     */
    public async loadEnvironment(url: string, options?: LoadEnvironmentOptions, abortSignal?: AbortSignal): Promise<void> {
        await this._updateEnvironment(url, options, abortSignal);
    }

    /**
     * Resets the environment to its default state.
     * @param options The options to use when resetting the environment.
     * @param abortSignal An optional signal that can be used to abort the reset.
     */
    public async resetEnvironment(options?: EnvironmentOptions, abortSignal?: AbortSignal): Promise<void> {
        const promises: Promise<void>[] = [];
        // When there are PBR materials, the default environment should be used for lighting.
        if (options?.lighting && this._scene.materials.some((material) => material instanceof PBRMaterial)) {
            const lightingOptions = { ...options, skybox: false };
            options = { ...options, lighting: false };
            promises.push(this._updateEnvironment("auto", lightingOptions, abortSignal));
        }

        promises.push(this._updateEnvironment(undefined, options, abortSignal));
        await Promise.all(promises);
    }

    private _setEnvironmentLighting(cubeTexture: CubeTexture | HDRCubeTexture): void {
        this._reflectionTexture = cubeTexture;
        this._scene.environmentTexture = this._reflectionTexture;
        this._reflectionTexture.level = this.environmentConfig.intensity;
        this._reflectionTexture.rotationY = this.environmentConfig.rotation;
    }

    private _setEnvironmentSkybox(cubeTexture: CubeTexture | HDRCubeTexture): void {
        this._skyboxTexture = cubeTexture;
        this._skyboxTexture.level = this.environmentConfig.intensity;
        this._skyboxTexture.rotationY = this.environmentConfig.rotation;
        this._skybox = createSkybox(this._scene, this._camera, this._skyboxTexture, this.environmentConfig.blur);
        this._skybox.setEnabled(true);
        this._snapshotHelper.fixMeshes([this._skybox]);
        this._updateAutoClear();
    }

    private async _updateEnvironment(url: Nullable<string | undefined>, options: LoadEnvironmentOptions = defaultLoadEnvironmentOptions, abortSignal?: AbortSignal): Promise<void> {
        this._throwIfDisposedOrAborted(abortSignal);

        if (!options.lighting && !options.skybox) {
            return;
        }

        url = url?.trim();
        if (url === "auto") {
            options = { ...options, extension: ".env" };
        }

        this._loadEnvironmentAbortController?.abort(new AbortError("New environment is being loaded before previous environment finished loading."));
        const loadEnvironmentAbortController = (this._loadEnvironmentAbortController = new AbortController());

        await this._loadEnvironmentLock.lockAsync(async () => {
            throwIfAborted(abortSignal, loadEnvironmentAbortController.signal);

            const getDefaultEnvironmentUrlAsync = async () => (await import("./defaultEnvironment")).default;

            const whenTextureLoadedAsync = async (cubeTexture: CubeTexture | HDRCubeTexture) => {
                await new Promise<void>((resolve, reject) => {
                    const successObserver = (cubeTexture.onLoadObservable as Observable<unknown>).addOnce(() => {
                        errorObserver.remove();
                        resolve();
                    });

                    const errorObserver = Texture.OnTextureLoadErrorObservable.add((texture) => {
                        if (texture === cubeTexture) {
                            successObserver.remove();
                            errorObserver.remove();
                            reject(new Error("Failed to load environment texture."));
                        }
                    });
                });
            };

            const mode: EnvironmentMode = !url ? "none" : url === "auto" ? "auto" : "url";

            this._environmentLightingMode = options.lighting ? mode : this._environmentLightingMode;
            this._environmentSkyboxMode = options.skybox ? mode : this._environmentSkyboxMode;

            let lightingUrl: Nullable<string | undefined> = this._reflectionTexture?.url;
            let skyboxUrl: Nullable<string | undefined> = this._skyboxTexture?.url;

            this._snapshotHelper.disableSnapshotRendering();

            try {
                // If both modes are auto, use the default environment.
                if (this._environmentLightingMode === "auto" && this._environmentSkyboxMode === "auto") {
                    lightingUrl = skyboxUrl = await getDefaultEnvironmentUrlAsync();
                } else {
                    // If the lighting mode is not auto and we are updating the lighting, use the provided url.
                    if (this._environmentLightingMode !== "auto" && options.lighting) {
                        lightingUrl = url;
                    }

                    // If the skybox mode is not auto and we are updating the skybox, use the provided url.
                    if (this._environmentSkyboxMode !== "auto" && options.skybox) {
                        skyboxUrl = url;
                    }

                    // If the lighting mode is auto, use the skybox texture if there is one, otherwise use the default environment.
                    if (this._environmentLightingMode === "auto") {
                        lightingUrl = skyboxUrl ?? (await getDefaultEnvironmentUrlAsync());
                    }

                    // If the skybox mode is auto, use the lighting texture if there is one, otherwise use the default environment.
                    if (this._environmentSkyboxMode === "auto") {
                        skyboxUrl = lightingUrl ?? (await getDefaultEnvironmentUrlAsync());
                    }
                }

                const newTexturePromises: Promise<void>[] = [];

                // If the lighting url is not the same as the current lighting url, load the new lighting texture.
                if (lightingUrl !== this._reflectionTexture?.url) {
                    // Dispose the existing lighting texture if it exists.
                    this._reflectionTexture?.dispose();
                    this._reflectionTexture = null;
                    this._scene.environmentTexture = null;

                    // Load the new lighting texture if there is a target url.
                    if (lightingUrl) {
                        if (lightingUrl === this._skyboxTexture?.url) {
                            // If the lighting url is the same as the skybox url, clone the skybox texture.
                            this._setEnvironmentLighting(this._skyboxTexture.clone());
                        } else {
                            // Otherwise, create a new cube texture from the lighting url.
                            const lightingTexture = await createCubeTexture(lightingUrl, this._scene, options.extension);
                            newTexturePromises.push(whenTextureLoadedAsync(lightingTexture));
                            this._setEnvironmentLighting(lightingTexture);
                        }
                    }
                }

                // If the skybox url is not the same as the current skybox url, load the new skybox texture.
                if (skyboxUrl !== this._skyboxTexture?.url) {
                    // Dispose the existing skybox texture if it exists.
                    this._skybox?.dispose(undefined, true);
                    this._skyboxTexture = null;
                    this._skybox = null;
                    this._updateAutoClear();

                    // Load the new skybox texture if there is a target url.
                    if (skyboxUrl) {
                        if (skyboxUrl === this._reflectionTexture?.url) {
                            // If the skybox url is the same as the lighting url, clone the lighting texture.
                            this._setEnvironmentSkybox(this._reflectionTexture.clone());
                        } else {
                            // Otherwise, create a new cube texture from the skybox url.
                            const skyboxTexture = await createCubeTexture(skyboxUrl, this._scene, options.extension);
                            newTexturePromises.push(whenTextureLoadedAsync(skyboxTexture));
                            this._setEnvironmentSkybox(skyboxTexture);
                        }
                    }
                }

                await Promise.all(newTexturePromises);

                this._updateLight();
                observePromise(this._updateShadows());
                this.onEnvironmentChanged.notifyObservers();
            } catch (e) {
                this.onEnvironmentError.notifyObservers(e);
                throw e;
            } finally {
                this._snapshotHelper.enableSnapshotRendering();
                this._markSceneMutated();
            }
        });
    }

    /**
     * Toggles the play/pause animation state if there is a selected animation.
     */
    public toggleAnimation() {
        if (this.isAnimationPlaying) {
            // eslint-disable-next-line @typescript-eslint/no-floating-promises
            this.pauseAnimation();
        } else {
            this.playAnimation();
        }
    }

    /**
     * Plays the selected animation if there is one.
     */
    public playAnimation() {
        this._activeAnimation?.play(true);
    }

    /**
     * Pauses the selected animation if there is one.
     */
    public async pauseAnimation() {
        this._activeAnimation?.pause();
    }

    /**
     * Resets the camera to its initial pose.
     * @param reframe If true, the camera will be reframed to fit the model bounds. If false, it will use the default camera pose passed in with the options to the constructor (if present).
     *                If undefined, default to false if other viewer state matches the default state (such as the selected animation), otherwise true.
     */
    public resetCamera(reframe?: boolean): void {
        if (reframe == undefined) {
            // If the selected animation is different from the default, there is a good chance the default explicit camera framing won't make sense
            // and the model may not even be in view. So when this is the case, by default we reframe the camera.
            reframe = this.selectedAnimation !== (this._options?.selectedAnimation ?? 0);
        }

        if (reframe) {
            this._reframeCamera(true);
        } else {
            this._reset(true, "camera");
        }
    }

    /**
     * Updates the camera pose.
     * @param pose The new pose of the camera.
     * @remarks Any unspecified values are left unchanged.
     */
    public updateCamera(pose: { alpha?: number; beta?: number; radius?: number; targetX?: number; targetY?: number; targetZ?: number }): void {
        // undefined means default for _resetCameraFromBounds, so convert to NaN if needed.
        this._reframeCameraFromBounds(
            true,
            this._loadedModels,
            pose.alpha ?? NaN,
            pose.beta ?? NaN,
            pose.radius ?? NaN,
            pose.targetX ?? NaN,
            pose.targetY ?? NaN,
            pose.targetZ ?? NaN
        );
    }

    /**
     * Resets the viewer to its initial state based on the options passed in to the constructor.
     * @param flags The flags that specify which parts of the viewer to reset. If no flags are provided, all parts will be reset.
     * - "source": Reset the loaded model.
     * - "environment": Reset environment related state.
     * - "animation": Reset animation related state.
     * - "camera": Reset camera related state.
     * - "post-processing": Reset post-processing related state.
     * - "material-variant": Reset material variant related state.
     */
    public reset(...flags: ResetFlag[]) {
        this._reset(true, ...flags);
    }

    private _reset(interpolate: boolean, ...flags: ResetFlag[]) {
        if (flags.length === 0 || flags.includes("source")) {
            observePromise(this._updateModel(this._options?.source));
        }

        if (flags.length === 0 || flags.includes("environment")) {
            this._scene.clearColor = new Color4(...(this._options?.clearColor ?? DefaultViewerOptions.clearColor));
            this.environmentConfig = {
                intensity: this._options?.environmentConfig?.intensity ?? DefaultViewerOptions.environmentConfig.intensity,
                blur: this._options?.environmentConfig?.blur ?? DefaultViewerOptions.environmentConfig.blur,
                rotation: this._options?.environmentConfig?.rotation ?? DefaultViewerOptions.environmentConfig.rotation,
            };

            if (this._options?.environmentLighting === this._options?.environmentSkybox) {
                observePromise(this._updateEnvironment(this._options?.environmentLighting, { lighting: true, skybox: true }));
            } else {
                observePromise(this._updateEnvironment(this._options?.environmentLighting, { lighting: true }));
                observePromise(this._updateEnvironment(this._options?.environmentSkybox, { skybox: true }));
            }
        }

        if (flags.length === 0 || flags.includes("shadow")) {
            this._shadowQuality = this._options?.shadowConfig?.quality ?? DefaultViewerOptions.shadowConfig.quality;
            observePromise(this.updateShadows({ quality: this._shadowQuality }));
        }

        if (flags.length === 0 || flags.includes("animation")) {
            this.animationSpeed = this._options?.animationSpeed ?? DefaultViewerOptions.animationSpeed;
            this.selectedAnimation = this._options?.selectedAnimation ?? 0;
            if (this._options?.animationAutoPlay) {
                this.playAnimation();
            } else {
                // eslint-disable-next-line @typescript-eslint/no-floating-promises
                this.pauseAnimation();
            }
        }

        if (flags.length === 0 || flags.includes("camera")) {
            // In the case of resetting the camera, we always want to restore default states, so convert NaN to undefined.
            const alpha = Number(this._options?.cameraOrbit?.[0]);
            const beta = Number(this._options?.cameraOrbit?.[1]);
            const radius = Number(this._options?.cameraOrbit?.[2]);
            const targetX = Number(this._options?.cameraTarget?.[0]);
            const targetY = Number(this._options?.cameraTarget?.[1]);
            const targetZ = Number(this._options?.cameraTarget?.[2]);
            this._reframeCameraFromBounds(
                interpolate,
                this._loadedModels,
                isNaN(alpha) ? undefined : alpha,
                isNaN(beta) ? undefined : beta,
                isNaN(radius) ? undefined : radius,
                isNaN(targetX) ? undefined : targetX,
                isNaN(targetY) ? undefined : targetY,
                isNaN(targetZ) ? undefined : targetZ
            );
            this.cameraAutoOrbit = {
                enabled: this._options?.cameraAutoOrbit?.enabled ?? DefaultViewerOptions.cameraAutoOrbit.enabled,
                speed: this._options?.cameraAutoOrbit?.speed ?? DefaultViewerOptions.cameraAutoOrbit.speed,
                delay: this._options?.cameraAutoOrbit?.delay ?? DefaultViewerOptions.cameraAutoOrbit.delay,
            };
        }

        if (flags.length === 0 || flags.includes("post-processing")) {
            this.postProcessing = {
                toneMapping: this._options?.postProcessing?.toneMapping ?? DefaultViewerOptions.postProcessing.toneMapping,
                contrast: this._options?.postProcessing?.contrast ?? DefaultViewerOptions.postProcessing.contrast,
                exposure: this._options?.postProcessing?.exposure ?? DefaultViewerOptions.postProcessing.exposure,
                ssao: this._options?.postProcessing?.ssao ?? DefaultViewerOptions.postProcessing.ssao,
            };
        }

        if (flags.length === 0 || flags.includes("material-variant")) {
            this.selectedMaterialVariant = this._options?.selectedMaterialVariant ?? null;
        }
    }

    /**
     * Disposes of the resources held by the Viewer.
     */
    public dispose(): void {
        this.selectedAnimation = -1;
        this.animationProgress = 0;

        this._loadEnvironmentAbortController?.abort(new AbortError("Thew viewer is being disposed."));
        this._loadModelAbortController?.abort(new AbortError("Thew viewer is being disposed."));
        this._camerasAsHotSpotsAbortController?.abort(new AbortError("Thew viewer is being disposed."));
        this._shadowsAbortController?.abort(new AbortError("Thew viewer is being disposed."));

        this._renderLoopController?.dispose();
        this._activeModel?.dispose();
        this._loadedModelsBacking.forEach((model) => model.dispose());
        this._disposeShadows();
        this._scene.dispose();

        this.onEnvironmentChanged.clear();
        this.onEnvironmentError.clear();
        this.onEnvironmentConfigurationChanged.clear();
        this.onPostProcessingChanged.clear();
        this.onModelChanged.clear();
        this.onModelError.clear();
        this.onCameraAutoOrbitChanged.clear();
        this.onSelectedAnimationChanged.clear();
        this.onAnimationSpeedChanged.clear();
        this.onIsAnimationPlayingChanged.clear();
        this.onAnimationProgressChanged.clear();
        this.onSelectedMaterialVariantChanged.clear();
        this.onHotSpotsChanged.clear();
        this.onCamerasAsHotSpotsChanged.clear();
        this.onLoadingProgressChanged.clear();

        this._imageProcessingConfigurationObserver.remove();
        this._beforeRenderObserver.remove();

        this._isDisposed = true;
    }

    /**
     * Return world and canvas coordinates of an hot spot
     * @param query mesh index and surface information to query the hot spot positions
     * @param result Query a Hot Spot and does the conversion for Babylon Hot spot to a more generic HotSpotPositions, without Vector types
     * @returns true if hotspot found
     */
    public getHotSpotToRef(query: Readonly<ViewerHotSpotQuery>, result: ViewerHotSpotResult): boolean {
        return this._activeModel?.getHotSpotToRef(query, result) ?? false;
    }

    protected _getHotSpotToRef(assetContainer: Nullable<AssetContainer>, query: Readonly<ViewerHotSpotQuery>, result: ViewerHotSpotResult): boolean {
        const worldNormal = this._tempVectors[2];
        const worldPos = this._tempVectors[1];
        const screenPos = this._tempVectors[0];

        if (query.type === "surface") {
            const mesh = assetContainer?.meshes[query.meshIndex];
            if (!mesh) {
                return false;
            }

            if (!GetHotSpotToRef(mesh, query, worldPos, worldNormal)) {
                return false;
            }
        } else {
            worldPos.copyFromFloats(query.position[0], query.position[1], query.position[2]);
            worldNormal.copyFromFloats(query.normal[0], query.normal[1], query.normal[2]);
        }

        const viewportWidth = this._camera.viewport.width * this._engine.getRenderWidth() * this._engine.getHardwareScalingLevel();
        const viewportHeight = this._camera.viewport.height * this._engine.getRenderHeight() * this._engine.getHardwareScalingLevel();
        const scene = this._scene;

        Vector3.ProjectToRef(worldPos, Matrix.IdentityReadOnly, scene.getTransformMatrix(), new Viewport(0, 0, viewportWidth, viewportHeight), screenPos);
        result.screenPosition[0] = screenPos.x;
        result.screenPosition[1] = screenPos.y;
        result.worldPosition[0] = worldPos.x;
        result.worldPosition[1] = worldPos.y;
        result.worldPosition[2] = worldPos.z;

        // visibility
        const eyeToSurface = this._tempVectors[3];
        eyeToSurface.copyFrom(this._camera.globalPosition);
        eyeToSurface.subtractInPlace(worldPos);
        eyeToSurface.normalize();
        result.visibility = Vector3.Dot(eyeToSurface, worldNormal);

        return true;
    }

    /**
     * Get hotspot world and screen values from a named hotspot
     * @param name slot of the hot spot
     * @param result resulting world and screen positions
     * @returns world position, world normal and screen space coordinates
     */
    public queryHotSpot(name: string, result: ViewerHotSpotResult): boolean {
        return this._queryHotSpot(name, result) != null;
    }

    /**
     * Updates the camera to focus on a named hotspot.
     * @param name The name of the hotspot to focus on.
     * @returns true if the hotspot was found and the camera was updated, false otherwise.
     */
    public focusHotSpot(name: string): boolean {
        const result = new ViewerHotSpotResult();
        const query = this._queryHotSpot(name, result);
        if (query) {
            // eslint-disable-next-line @typescript-eslint/no-floating-promises
            this.pauseAnimation();
            const cameraOrbit = query.cameraOrbit ?? [undefined, undefined, undefined];
            this._camera.interpolateTo(cameraOrbit[0], cameraOrbit[1], cameraOrbit[2], new Vector3(result.worldPosition[0], result.worldPosition[1], result.worldPosition[2]));
            return true;
        }
        return false;
    }

    private _queryHotSpot(name: string, result: ViewerHotSpotResult): Nullable<HotSpot> {
        const hotSpot = this.hotSpots?.[name];
        if (hotSpot) {
            if (this.getHotSpotToRef(hotSpot, result)) {
                return hotSpot;
            }
        }
        return null;
    }

    private async _addCameraHotSpot(camera: Camera, signal?: AbortSignal) {
        if (camera !== this._camera) {
            const hotSpot = await this._createHotSpotFromCamera(camera);
            if (hotSpot && !signal?.aborted) {
                this.hotSpots = {
                    ...this.hotSpots,
                    [`camera-${camera.name}`]: hotSpot,
                };
            }
        }
    }

    private _removeCameraHotSpot(camera: Camera) {
        delete this.hotSpots[`camera-${camera.name}`];
        this.hotSpots = { ...this.hotSpots };
    }

    private _toggleCamerasAsHotSpots() {
        if (!this.camerasAsHotSpots) {
            this._camerasAsHotSpotsAbortController?.abort();
            this._camerasAsHotSpotsAbortController = null;
            this._scene.cameras.forEach((camera) => this._removeCameraHotSpot(camera));
        } else {
            const abortController = (this._camerasAsHotSpotsAbortController = new AbortController());
            this._scene.cameras.forEach(async (camera) => await this._addCameraHotSpot(camera, abortController.signal));
        }
    }

    /**
     * Creates a world HotSpot from a camera.
     * @param camera The camera to create a HotSpot from.
     * @returns A HotSpot created from the camera.
     */
    private async _createHotSpotFromCamera(camera: Camera): Promise<Nullable<HotSpot>> {
        if (camera instanceof ArcRotateCamera) {
            const targetArray = camera.target.asArray();
            return { type: "world", position: targetArray, normal: targetArray, cameraOrbit: [camera.alpha, camera.beta, camera.radius] };
        }

        if (this._activeModel) {
            return await CreateHotSpotFromCamera(this._activeModel, camera);
        }

        return null;
    }

    protected get _shouldRender() {
        // We should render if:
        // 1. Auto suspend rendering is disabled.
        // 2. The scene has been mutated.
        // 3. The snapshot helper is not yet in a ready state.
        // 4. The classic shadows are not yet in a ready state.
        // 5. The environment shadows are not yet in a ready state.
        // 6. At least one model should render (playing animations).
        return (
            !this._autoSuspendRendering ||
            this._sceneMutated ||
            !this._snapshotHelper.isReady ||
            this._shadowState.normal?.shouldRender ||
            this._shadowState.high?.shouldRender ||
            this._loadedModelsBacking.some((model) => model._shouldRender())
        );
    }

    protected _markSceneMutated() {
        this._sceneMutated = true;
    }

    protected _suspendRendering(): IDisposable {
        this._renderLoopController?.dispose();
        this._suspendRenderCount++;
        let disposed = false;
        return {
            dispose: () => {
                if (!disposed) {
                    disposed = true;
                    this._suspendRenderCount--;
                    if (this._suspendRenderCount === 0) {
                        this._beginRendering();
                    }
                }
            },
        };
    }

    private _beginRendering(): void {
        if (!this._renderLoopController) {
            let renderedReadyFrame = false;

            const onRenderingResumed = () => {
                this._log("Viewer Resumed Rendering");
                // Resume rendering with the hardware scaling level from prior to suspending.
                this._engine.setHardwareScalingLevel(this._lastHardwareScalingLevel);
                this._engine.performanceMonitor.enable();
                this._snapshotHelper.enableSnapshotRendering();
                this._startSceneOptimizer();
            };

            const onRenderingSuspended = () => {
                this._log("Viewer Suspended Rendering");
                this._renderedLastFrame = false;
                renderedReadyFrame = false;
                // Take note of the current hardware scaling level for when rendering is resumed.
                this._lastHardwareScalingLevel = this._engine.getHardwareScalingLevel();
                this._stopSceneOptimizer();
                this._snapshotHelper.disableSnapshotRendering();
                // We want a high quality render right before suspending, so set the hardware scaling level back to the default,
                // disable the performance monitor (so the SceneOptimizer doesn't take into account this potentially slower frame),
                // and then render the scene once.
                this._engine.performanceMonitor.disable();
                this._engine.setHardwareScalingLevel(this._defaultHardwareScalingLevel);
                this._engine.beginFrame();
                this._scene.render();
                this._engine.endFrame();
            };

            const render = () => {
                // First check if we have indicators that we should render.
                let shouldRender = this._shouldRender;

                // If we don't have indicators that we should render (e.g. nothing has changed since the last frame),
                // we still need to ensure that we render at least one frame after any mutations. Scene.isReady does
                // a bunch of the same work that happens when we actually render a frame, so we don't want to check
                // this unless we know we are in a state where there were mutations and now we are waiting for a frame
                // to render after the scene is ready.
                if (!shouldRender && this._renderedLastFrame && !renderedReadyFrame) {
                    renderedReadyFrame = this._scene.isReady(true);
                    shouldRender = true;
                }

                if (shouldRender) {
                    if (!this._renderedLastFrame) {
                        if (this._renderedLastFrame !== null) {
                            onRenderingResumed();
                        }
                        this._renderedLastFrame = true;
                    }

                    this._sceneMutated = false;
                    this._scene.render();

                    // Update the camera panning sensitivity related properties based on the camera's distance from the target.
                    this._camera.panningSensibility = 5000 / this._camera.radius;
                    this._camera.speed = this._camera.radius * 0.2;

                    if (this.isAnimationPlaying) {
                        this.onAnimationProgressChanged.notifyObservers();
                        this._autoRotationBehavior.resetLastInteractionTime();
                    }
                } else {
                    this._camera.update();

                    if (this._renderedLastFrame) {
                        onRenderingSuspended();
                    }
                }
            };

            this._engine.runRenderLoop(render);

            let disposed = false;
            this._renderLoopController = {
                dispose: () => {
                    if (!disposed) {
                        disposed = true;
                        this._engine.stopRenderLoop(render);
                        this._renderLoopController = null;

                        if (this._renderedLastFrame) {
                            onRenderingSuspended();
                        }
                    }
                },
            };
        }
    }

    protected _reframeCamera(interpolate: boolean = false, models: readonly Model[] = this._loadedModelsBacking): void {
        this._reframeCameraFromBounds(interpolate, models);
    }

    protected _getWorldBounds(models: readonly Model[]): Nullable<ViewerBoundingInfo> {
        return computeModelsBoundingInfos(models);
    }

    protected _getCameraConfig(models: readonly Model[]): ViewerCameraConfig {
        let radius = 1;
        let target = Vector3.Zero();
        const worldBounds = this._getWorldBounds(models);
        if (worldBounds) {
            // get bounds and prepare framing/camera radius from its values
            this._camera.lowerRadiusLimit = null;

            radius = Vector3.FromArray(worldBounds.size).length() * 1.1;
            target = Vector3.FromArray(worldBounds.center);
            if (!isFinite(radius)) {
                radius = 1;
                target.copyFromFloats(0, 0, 0);
            }
        }

        const lowerRadiusLimit = radius * 0.001;
        const upperRadiusLimit = radius * 5;
        const minZ = radius * 0.001;
        const maxZ = radius * 1000;

        return {
            radius,
            target,
            lowerRadiusLimit,
            upperRadiusLimit,
            minZ,
            maxZ,
        };
    }

    // For rotation/radius/target, undefined means default framing, NaN means keep current value.
    private _reframeCameraFromBounds(
        interpolate: boolean,
        models: readonly Model[],
        alpha?: number,
        beta?: number,
        radius?: number,
        targetX?: number,
        targetY?: number,
        targetZ?: number
    ): void {
        let goalRadius = 1;
        const goalTarget = Vector3.Zero();
        let goalAlpha = Math.PI / 2;
        let goalBeta = Math.PI / 2.4;

        const { radius: sceneRadius, target: sceneTarget, lowerRadiusLimit, upperRadiusLimit, minZ, maxZ } = this._getCameraConfig(models);

        this._camera.lowerRadiusLimit = lowerRadiusLimit;
        this._camera.upperRadiusLimit = upperRadiusLimit;
        this._camera.minZ = minZ;
        this._camera.maxZ = maxZ;

        goalAlpha = alpha ?? goalAlpha;
        goalBeta = beta ?? goalBeta;
        goalRadius = radius ?? sceneRadius;
        goalTarget.x = targetX ?? sceneTarget.x;
        goalTarget.y = targetY ?? sceneTarget.y;
        goalTarget.z = targetZ ?? sceneTarget.z;

        if (interpolate) {
            this._camera.interpolateTo(goalAlpha, goalBeta, goalRadius, goalTarget, undefined, 0.1);
        } else {
            this._camera.stopInterpolation();

            if (!isNaN(goalAlpha)) {
                this._camera.alpha = goalAlpha;
            }
            if (!isNaN(goalBeta)) {
                this._camera.beta = goalBeta;
            }
            if (!isNaN(goalRadius)) {
                this._camera.radius = goalRadius;
            }
            this._camera.setTarget(
                new Vector3(
                    isNaN(goalTarget.x) ? this._camera.target.x : goalTarget.x,
                    isNaN(goalTarget.y) ? this._camera.target.y : goalTarget.y,
                    isNaN(goalTarget.z) ? this._camera.target.z : goalTarget.z
                ),
                undefined,
                undefined,
                true
            );
        }

        this._camera.wheelDeltaPercentage = 0.01;
        this._camera.useNaturalPinchZoom = true;

        updateSkybox(this._skybox, this._camera);
    }

    protected _updateLight() {
        let shouldHaveDefaultLight: boolean;
        if (this._loadedModels.length === 0) {
            shouldHaveDefaultLight = false;
        } else {
            const hasModelProvidedLights = this._loadedModels.some((model) => model.assetContainer.lights.length > 0);
            const hasImageBasedLighting = !!this._reflectionTexture;
            const hasMaterials = this._loadedModels.some((model) => model.assetContainer.materials.length > 0);
            const hasNonPBRMaterials = this._loadedModels.some((model) => model.assetContainer.materials.some((material) => !(material instanceof PBRMaterial)));

            if (hasModelProvidedLights) {
                shouldHaveDefaultLight = false;
            } else {
                shouldHaveDefaultLight = !hasImageBasedLighting || !hasMaterials || hasNonPBRMaterials;
            }
        }

        if (shouldHaveDefaultLight) {
            if (!this._light) {
                this._light = new HemisphericLight("defaultLight", Vector3.Up(), this._scene);
            }
        } else {
            this._light?.dispose();
            this._light = null;
        }
    }

    private _applyAnimationSpeed() {
        this._activeModel?.assetContainer.animationGroups.forEach((group) => (group.speedRatio = this._animationSpeed));
    }

    protected async _pick(screenX: number, screenY: number): Promise<Nullable<PickingInfo>> {
        await import("core/Culling/ray");
        if (this._loadedModels.length > 0) {
            const meshes = this._loadedModelsBacking.flatMap((model) => model.assetContainer.meshes);
            // Refresh bounding info to ensure morph target and skeletal animations are taken into account.
            meshes.forEach((mesh) => {
                let cache = this._meshDataCache.get(mesh);
                if (!cache) {
                    cache = {};
                    this._meshDataCache.set(mesh, cache);
                }
                mesh.refreshBoundingInfo({ applyMorph: true, applySkeleton: true, cache });
            });

            const pickingInfo = this._scene.pick(screenX, screenY, (mesh) => meshes.includes(mesh));
            if (pickingInfo.hit) {
                return pickingInfo;
            }
        }

        return null;
    }

    protected _startSceneOptimizer(reset = false) {
        this._stopSceneOptimizer();

        if (reset) {
            this._engine.setHardwareScalingLevel(this._defaultHardwareScalingLevel);
        }

        const sceneOptimizerOptions = new SceneOptimizerOptions(60, 1000);
        const hardwareScalingOptimization = new HardwareScalingOptimization(undefined, 1);
        sceneOptimizerOptions.addOptimization(hardwareScalingOptimization);
        this._sceneOptimizer = new SceneOptimizer(this._scene, sceneOptimizerOptions);

        this._sceneOptimizer.start();
    }

    protected _stopSceneOptimizer() {
        this._sceneOptimizer?.dispose();
        this._sceneOptimizer = null;
    }

    protected _log(message: string) {
        if (this.showDebugLogs) {
            Logger.Log(message);
        }
    }

    /**
     * Check for disposed or aborted state (basically everything that can interrupt an async operation).
     * @param abortSignals A set of optional AbortSignals to also check.
     */
    private _throwIfDisposedOrAborted(...abortSignals: (Nullable<AbortSignal> | undefined)[]): void {
        if (this._isDisposed) {
            throw new Error("Viewer is disposed.");
        }

        throwIfAborted(...abortSignals);
    }
}
<|MERGE_RESOLUTION|>--- conflicted
+++ resolved
@@ -1,2942 +1,2939 @@
-/* eslint-disable @typescript-eslint/naming-convention */
-import type {
-    AbstractEngine,
-    AbstractMesh,
-    AnimationGroup,
-    AssetContainer,
-    AutoRotationBehavior,
-    BaseTexture,
-    Camera,
-    CubeTexture,
-    Engine,
-    HDRCubeTexture,
-    HotSpotQuery,
-    IblShadowsRenderPipeline,
-    IDisposable,
-    IMeshDataCache,
-    ISceneLoaderProgressEvent,
-    LoadAssetContainerOptions,
-    Nullable,
-    Observer,
-    PickingInfo,
-    ShaderMaterial,
-    ShadowGenerator,
-    IblCdfGenerator,
-} from "core/index";
-
-import type { MaterialVariantsController } from "loaders/glTF/2.0/Extensions/KHR_materials_variants";
-
-import { ArcRotateCamera, ComputeAlpha, ComputeBeta } from "core/Cameras/arcRotateCamera";
-import { Constants } from "core/Engines/constants";
-import { PointerEventTypes } from "core/Events/pointerEvents";
-import { HemisphericLight } from "core/Lights/hemisphericLight";
-import { DirectionalLight } from "core/Lights/directionalLight";
-import { LoadAssetContainerAsync } from "core/Loading/sceneLoader";
-import { BackgroundMaterial } from "core/Materials/Background/backgroundMaterial";
-import { ImageProcessingConfiguration } from "core/Materials/imageProcessingConfiguration";
-import { PBRMaterial } from "core/Materials/PBR/pbrMaterial";
-import { Texture } from "core/Materials/Textures/texture";
-import { Color3, Color4 } from "core/Maths/math.color";
-import { Clamp, Lerp } from "core/Maths/math.scalar.functions";
-import { Matrix, Vector2, Vector3 } from "core/Maths/math.vector";
-import { Viewport } from "core/Maths/math.viewport";
-import { GetHotSpotToRef } from "core/Meshes/abstractMesh.hotSpot";
-import { CreateBox } from "core/Meshes/Builders/boxBuilder";
-import { Mesh } from "core/Meshes/mesh";
-import { computeMaxExtents, RemoveUnreferencedVerticesData } from "core/Meshes/meshUtils";
-import { BuildTuple } from "core/Misc/arrayTools";
-import { AsyncLock } from "core/Misc/asyncLock";
-import { deepMerge } from "core/Misc/deepMerger";
-import { AbortError } from "core/Misc/error";
-import { Logger } from "core/Misc/logger";
-import { Observable } from "core/Misc/observable";
-import { HardwareScalingOptimization, SceneOptimizer, SceneOptimizerOptions } from "core/Misc/sceneOptimizer";
-import { SnapshotRenderingHelper } from "core/Misc/snapshotRenderingHelper";
-import { GetExtensionFromUrl } from "core/Misc/urlTools";
-import { Scene } from "core/scene";
-import { registerBuiltInLoaders } from "loaders/dynamic";
-<<<<<<< HEAD
-import { SSAO2RenderingPipeline } from "core/PostProcesses/RenderPipeline/Pipelines/ssao2RenderingPipeline";
-=======
-import { _RetryWithInterval } from "core/Misc/timingTools";
->>>>>>> bcc68369
-
-export type ResetFlag = "source" | "environment" | "camera" | "animation" | "post-processing" | "material-variant" | "shadow";
-
-const shadowQualityOptions = ["none", "normal", "high"] as const;
-export type ShadowQuality = (typeof shadowQualityOptions)[number];
-
-const toneMappingOptions = ["none", "standard", "aces", "neutral"] as const;
-export type ToneMapping = (typeof toneMappingOptions)[number];
-
-const environmentMode = ["none", "auto", "url"] as const;
-type EnvironmentMode = (typeof environmentMode)[number];
-
-type ActivateModelOptions = Partial<{ source: string | File | ArrayBufferView }>;
-
-export type LoadModelOptions = LoadAssetContainerOptions;
-
-export type CameraOrbit = [alpha: number, beta: number, radius: number];
-export type CameraTarget = [x: number, y: number, z: number];
-
-export type CameraAutoOrbit = {
-    /**
-     * Whether the camera should automatically orbit around the model when idle.
-     */
-    enabled: boolean;
-
-    /**
-     * The speed at which the camera orbits around the model when idle.
-     */
-    speed: number;
-
-    /**
-     * The delay in milliseconds before the camera starts orbiting around the model when idle.
-     */
-    delay: number;
-};
-
-export type EnvironmentParams = {
-    /**
-     * The intensity of the environment lighting.
-     */
-    intensity: number;
-
-    /**
-     * The blur applied to the environment lighting.
-     */
-    blur: number;
-
-    /**
-     * The rotation of the environment lighting in radians.
-     */
-    rotation: number;
-};
-
-export type ShadowParams = {
-    /**
-     * The quality of shadow being used
-     */
-    quality: ShadowQuality;
-};
-
-export type PostProcessing = {
-    /**
-     * The tone mapping to use for rendering the scene.
-     */
-    toneMapping: ToneMapping;
-
-    /**
-     * The contrast applied to the scene.
-     */
-    contrast: number;
-
-    /**
-     * The exposure applied to the scene.
-     */
-    exposure: number;
-
-    /**
-     * Whether to enable screen space ambient occlusion (SSAO).
-     */
-    ssao: boolean;
-};
-
-type ShadowState = {
-    normal?: {
-        readonly generator: ShadowGenerator;
-        readonly ground: Mesh;
-        readonly light: DirectionalLight;
-        shouldRender: boolean;
-        readonly iblDirection: {
-            readonly iblCdfGenerator: IblCdfGenerator;
-            positionFactor: number;
-            direction: Vector3;
-        };
-        refreshLightPositionDirection(reflectionRotation: number): void;
-    };
-    high?: {
-        readonly pipeline: IblShadowsRenderPipeline;
-        readonly ground: Mesh;
-        readonly groundMaterial: ShaderMaterial;
-        renderTimer?: Nullable<ReturnType<typeof setTimeout>>;
-        shouldRender: boolean;
-        readonly resizeObserver: Observer<Engine>;
-    };
-};
-
-/**
- * Checks if the given value is a valid tone mapping option.
- * @param value The value to check.
- * @returns True if the value is a valid tone mapping option, otherwise false.
- */
-export function IsToneMapping(value: string): value is ToneMapping {
-    return toneMappingOptions.includes(value as ToneMapping);
-}
-
-/**
- * Checks if the given value is a valid shadow quality option.
- * @param value The value to check.
- * @returns True if the value is a valid shadow quality option, otherwise false.
- */
-export function IsShadowQuality(value: string): value is ShadowQuality {
-    return shadowQualityOptions.includes(value as ShadowQuality);
-}
-
-function throwIfAborted(...abortSignals: (Nullable<AbortSignal> | undefined)[]): void {
-    for (const signal of abortSignals) {
-        signal?.throwIfAborted();
-    }
-}
-
-async function createCubeTexture(url: string, scene: Scene, extension?: string) {
-    extension = extension ?? GetExtensionFromUrl(url);
-    const instantiateTexture = await (async () => {
-        if (extension === ".hdr") {
-            const { HDRCubeTexture } = await import("core/Materials/Textures/hdrCubeTexture");
-            return () => new HDRCubeTexture(url, scene, 256, false, true, false, true, undefined, undefined, undefined, true, true);
-        } else {
-            const { CubeTexture } = await import("core/Materials/Textures/cubeTexture");
-            return () => new CubeTexture(url, scene, null, false, null, null, null, undefined, true, extension, true);
-        }
-    })();
-
-    const originalUseDelayedTextureLoading = scene.useDelayedTextureLoading;
-    try {
-        scene.useDelayedTextureLoading = false;
-        return instantiateTexture();
-    } finally {
-        scene.useDelayedTextureLoading = originalUseDelayedTextureLoading;
-    }
-}
-
-function createSkybox(scene: Scene, camera: Camera, reflectionTexture: BaseTexture, blur: number): Mesh {
-    const originalBlockMaterialDirtyMechanism = scene.blockMaterialDirtyMechanism;
-    scene.blockMaterialDirtyMechanism = true;
-    try {
-        const hdrSkybox = CreateBox("hdrSkyBox", { sideOrientation: Mesh.BACKSIDE }, scene);
-        const hdrSkyboxMaterial = new BackgroundMaterial("skyBox", scene);
-        // Use the default image processing configuration on the skybox (e.g. don't apply tone mapping, contrast, or exposure).
-        hdrSkyboxMaterial.imageProcessingConfiguration = new ImageProcessingConfiguration();
-        hdrSkyboxMaterial.reflectionTexture = reflectionTexture;
-        reflectionTexture.coordinatesMode = Texture.SKYBOX_MODE;
-        hdrSkyboxMaterial.reflectionBlur = blur;
-        hdrSkybox.material = hdrSkyboxMaterial;
-        hdrSkybox.isPickable = false;
-        hdrSkybox.infiniteDistance = true;
-        hdrSkybox.applyFog = false;
-
-        updateSkybox(hdrSkybox, camera);
-
-        return hdrSkybox;
-    } finally {
-        scene.blockMaterialDirtyMechanism = originalBlockMaterialDirtyMechanism;
-    }
-}
-
-function updateSkybox(skybox: Nullable<Mesh>, camera: Camera): void {
-    skybox?.scaling.setAll((camera.maxZ - camera.minZ) / 2);
-}
-
-function computeModelsMaxExtents(models: readonly Model[]): Array<{ minimum: Vector3; maximum: Vector3 }> {
-    return models.flatMap((model) => {
-        return computeMaxExtents(model.assetContainer.meshes, model.assetContainer.animationGroups[model.selectedAnimation]);
-    });
-}
-
-function reduceMeshesExtendsToBoundingInfo(maxExtents: Array<{ minimum: Vector3; maximum: Vector3 }>) {
-    if (maxExtents.length === 0) {
-        return null;
-    }
-
-    const min = new Vector3(Math.min(...maxExtents.map((e) => e.minimum.x)), Math.min(...maxExtents.map((e) => e.minimum.y)), Math.min(...maxExtents.map((e) => e.minimum.z)));
-    const max = new Vector3(Math.max(...maxExtents.map((e) => e.maximum.x)), Math.max(...maxExtents.map((e) => e.maximum.y)), Math.max(...maxExtents.map((e) => e.maximum.z)));
-    const size = max.subtract(min);
-    const center = min.add(size.scale(0.5));
-
-    return {
-        extents: {
-            min: min.asArray(),
-            max: max.asArray(),
-        },
-        size: size.asArray(),
-        center: center.asArray(),
-    };
-}
-
-/**
- * Adjusts the light's target direction to ensure it's not too flat and points downwards.
- * @param targetDirection The target direction of the light.
- * @returns The adjusted target direction of the light.
- */
-function adjustLightTargetDirection(targetDirection: Vector3): Vector3 {
-    const lightSteepnessThreshold = -0.01; // threshold to trigger steepness adjustment
-    const lightSteepnessFactor = 10; // the factor to multiply Y by if it's too flat
-    const minLightDirectionY = -0.05; // the minimum steepness for light direction Y
-    const adjustedDirection = targetDirection.clone();
-
-    // ensure light points downwards
-    if (adjustedDirection.y > 0) {
-        adjustedDirection.y *= -1;
-    }
-
-    // if light is too flat (pointing almost horizontally or very slightly down), make it steeper
-    if (adjustedDirection.y > lightSteepnessThreshold) {
-        adjustedDirection.y = Math.min(adjustedDirection.y * lightSteepnessFactor, minLightDirectionY);
-    }
-
-    return adjustedDirection;
-}
-
-/**
- * Compute the bounding info for the models by computing their maximum extents, size, and center considering animation, skeleton, and morph targets.
- * @param models The models to consider when computing the bounding info
- * @returns The computed bounding info for the models or null
- */
-function computeModelsBoundingInfos(models: readonly Model[]): Nullable<ViewerBoundingInfo> {
-    const maxExtents = computeModelsMaxExtents(models);
-    return reduceMeshesExtendsToBoundingInfo(maxExtents);
-}
-
-// This helper function is used in functions that are naturally void returning, but need to call an async Promise returning function.
-// If there is any error (other than AbortError) in the async function, it will be logged.
-function observePromise(promise: Promise<unknown>): void {
-    // eslint-disable-next-line @typescript-eslint/no-floating-promises
-    (async () => {
-        try {
-            await promise;
-        } catch (error) {
-            if (!(error instanceof AbortError)) {
-                Logger.Error(error);
-            }
-        }
-    })();
-}
-
-/**
- * Generates a HotSpot from a camera by computing its spherical coordinates (alpha, beta, radius) relative to a target point.
- *
- * The target point is determined using the camera's forward ray:
- *   - If the ray intersects with a mesh in the model, the intersection point is used as the target.
- *   - If no intersection is found, a fallback target is calculated by projecting the distance
- *     between the camera and the model's center along the camera's forward direction.
- *
- * @param model The reference model used to determine the target point.
- * @param camera The camera from which the HotSpot is generated.
- * @returns A HotSpot object.
- */
-export async function CreateHotSpotFromCamera(model: Model, camera: Camera): Promise<HotSpot> {
-    await import("core/Culling/ray");
-    const scene = model.assetContainer.scene;
-    const ray = camera.getForwardRay(100, camera.getWorldMatrix(), camera.globalPosition); // Set starting point to camera global position
-    const camGlobalPos = camera.globalPosition.clone();
-
-    // Target
-    let radius: number = 0.0001; // Just to avoid division by zero
-    const targetPoint = Vector3.Zero();
-    const pickingInfo = scene.pickWithRay(ray, (mesh) => model.assetContainer.meshes.includes(mesh));
-    if (pickingInfo && pickingInfo.hit) {
-        targetPoint.copyFrom(pickingInfo.pickedPoint!); // Use intersection point as target
-    } else {
-        const worldBounds = model.getWorldBounds();
-        const centerArray = worldBounds ? worldBounds.center : [0, 0, 0];
-        const distancePoint = Vector3.FromArray(centerArray);
-        const direction = ray.direction.clone();
-        targetPoint.copyFrom(camGlobalPos);
-        radius = Vector3.Distance(camGlobalPos, distancePoint);
-        direction.scaleAndAddToRef(radius, targetPoint); // Compute fallback target
-    }
-
-    const computationVector = Vector3.Zero();
-    camGlobalPos.subtractToRef(targetPoint, computationVector);
-
-    // Radius
-    if (pickingInfo && pickingInfo.hit) {
-        radius = computationVector.length();
-    }
-
-    // Alpha and Beta
-    const alpha = ComputeAlpha(computationVector);
-    const beta = ComputeBeta(computationVector.y, radius);
-
-    const targetArray = targetPoint.asArray();
-    return { type: "world", position: targetArray, normal: targetArray, cameraOrbit: [alpha, beta, radius] };
-}
-
-export type ViewerDetails = {
-    /**
-     * Provides access to the Scene managed by the Viewer.
-     */
-    scene: Scene;
-
-    /**
-     * Provides access to the Camera managed by the Viewer.
-     */
-    camera: ArcRotateCamera;
-
-    /**
-     * Provides access to the currently loaded model.
-     */
-    model: Nullable<Model>;
-
-    /**
-     * Suspends the render loop.
-     * @returns A token that should be disposed when the request for suspending rendering is no longer needed.
-     */
-    suspendRendering(): IDisposable;
-
-    /**
-     * Marks the scene as mutated, which will trigger a render on the next frame (unless rendering is suspended).
-     */
-    markSceneMutated(): void;
-
-    /**
-     * Picks the object at the given screen coordinates.
-     * @remarks This function ensures skeletal and morph target animations are up to date before picking, and typically should not be called at high frequency (e.g. every frame, on pointer move, etc.).
-     * @param screenX The x coordinate in screen space.
-     * @param screenY The y coordinate in screen space.
-     * @returns A PickingInfo if an object was picked, otherwise null.
-     */
-    pick(screenX: number, screenY: number): Promise<Nullable<PickingInfo>>;
-};
-
-/**
- * The options for the Viewer.
- */
-export type ViewerOptions = Partial<{
-    /**
-     * Called once when the viewer is initialized and provides viewer details that can be used for advanced customization.
-     */
-    onInitialized: (details: Readonly<ViewerDetails>) => void;
-
-    /**
-     * The default clear color of the scene.
-     */
-    clearColor: [r: number, g: number, b: number, a?: number];
-
-    /**
-     * When enabled, rendering will be suspended when no scene state driven by the Viewer has changed.
-     * This can reduce resource CPU/GPU pressure when the scene is static.
-     * Enabled by default.
-     */
-    autoSuspendRendering: boolean;
-
-    /**
-     * The default source model to load into the viewer.
-     */
-    source: string;
-
-    /**
-     * The default environment to load into the viewer for lighting (IBL).
-     */
-    environmentLighting: string;
-
-    /**
-     * The default environment to load into the viewer for the skybox.
-     */
-    environmentSkybox: string;
-
-    /**
-     * The default environment configuration.
-     */
-    environmentConfig: Partial<EnvironmentParams>;
-
-    /**
-     * The default camera orbit.
-     * @remarks The default camera orbit is restored when a new model is loaded.
-     */
-    cameraOrbit: Partial<CameraOrbit>;
-
-    /**
-     * The default camera target.
-     * @remarks The default camera target is restored when a new model is loaded.
-     */
-    cameraTarget: Partial<CameraTarget>;
-
-    /**
-     * Automatically rotates a 3D model or scene without requiring user interaction.
-     * @remarks The default camera auto orbit is restored when a new model is loaded.
-     */
-    cameraAutoOrbit: Partial<CameraAutoOrbit>;
-
-    /**
-     * Whether to play the default animation immediately after loading.
-     * @remarks The default animation auto play is restored when a new model is loaded.
-     */
-    animationAutoPlay: boolean;
-
-    /**
-     * The default speed of the animation.
-     * @remarks The default animation speed is restored when a new model is loaded.
-     */
-    animationSpeed: number;
-
-    /**
-     * The default selected animation.
-     * @remarks The default selected animation is restored when a new model is loaded.
-     */
-    selectedAnimation: number;
-
-    /**
-     * The default post processing configuration.
-     */
-    postProcessing: Partial<PostProcessing>;
-
-    /**
-     * Shadow configuration.
-     */
-    shadowConfig: Partial<ShadowParams>;
-
-    /**
-     * The default selected material variant.
-     * @remarks The default material variant is restored when a new model is loaded.
-     */
-    selectedMaterialVariant: string;
-
-    /**
-     * The default hotspots.
-     */
-    hotSpots: Record<string, HotSpot>;
-
-    /**
-     * Boolean indicating if the scene must use right-handed coordinates system.
-     */
-    useRightHandedSystem: boolean;
-}>;
-
-/**
- * The default options for the Viewer.
- */
-export const DefaultViewerOptions = {
-    clearColor: [0, 0, 0, 0],
-    autoSuspendRendering: true,
-    environmentConfig: {
-        intensity: 1,
-        blur: 0.3,
-        rotation: 0,
-    },
-    environmentLighting: "auto",
-    environmentSkybox: "none",
-    cameraAutoOrbit: {
-        enabled: false,
-        delay: 2000,
-        speed: 0.05,
-    },
-    animationAutoPlay: false,
-    animationSpeed: 1,
-    shadowConfig: {
-        quality: "none",
-    },
-    postProcessing: {
-        toneMapping: "neutral",
-        contrast: 1,
-        exposure: 1,
-        ssao: false,
-    },
-    useRightHandedSystem: false,
-} as const satisfies ViewerOptions;
-
-export type EnvironmentOptions = Partial<
-    Readonly<{
-        /**
-         * Whether to use the environment for lighting (e.g. IBL).
-         */
-        lighting: boolean;
-
-        /**
-         * Whether to use the environment for the skybox.
-         */
-        skybox: boolean;
-    }>
->;
-
-export type LoadEnvironmentOptions = EnvironmentOptions &
-    Partial<
-        Readonly<{
-            /**
-             * Specifies the extension of the environment texture to load.
-             * This must be specified when the extension cannot be determined from the url.
-             */
-            extension: string;
-        }>
-    >;
-
-const defaultLoadEnvironmentOptions = {
-    lighting: true,
-    skybox: true,
-} as const satisfies EnvironmentOptions;
-
-export type ViewerHotSpotQuery =
-    | ({
-          /**
-           * The type of the hot spot.
-           */
-          type: "surface";
-
-          /**
-           * The index of the mesh within the loaded model.
-           */
-          meshIndex: number;
-      } & HotSpotQuery)
-    | {
-          /**
-           * The type of the hot spot.
-           */
-          type: "world";
-
-          /**
-           * The fixed world space position of the hot spot.
-           */
-          position: [x: number, y: number, z: number];
-
-          /**
-           * The fixed world space normal of the hot spot.
-           */
-          normal: [x: number, y: number, z: number];
-      };
-
-export type HotSpot = ViewerHotSpotQuery & {
-    /**
-     * An optional camera pose to associate with the hotspot.
-     */
-    cameraOrbit?: CameraOrbit;
-};
-
-/**
- * Provides the result of a hot spot query.
- */
-export class ViewerHotSpotResult {
-    /**
-     * 2D canvas position in pixels
-     */
-    public readonly screenPosition: [x: number, y: number] = [NaN, NaN];
-
-    /**
-     * 3D world coordinates
-     */
-    public readonly worldPosition: [x: number, y: number, z: number] = [NaN, NaN, NaN];
-
-    /**
-     * visibility range is [-1..1]. A value of 0 means camera eye is on the plane.
-     */
-    public visibility: number = NaN;
-}
-
-export type ViewerBoundingInfo = {
-    /**
-     * The minimum and maximum extents of the model.
-     */
-    extents: Readonly<{
-        /**
-         * The minimum extent of the model.
-         */
-        readonly min: readonly [x: number, y: number, z: number];
-
-        /**
-         * The maximum extent of the model.
-         */
-        readonly max: readonly [x: number, y: number, z: number];
-    }>;
-
-    /**
-     * The size of the model.
-     */
-    readonly size: readonly [x: number, y: number, z: number];
-
-    /**
-     * The center of the model.
-     */
-    readonly center: readonly [x: number, y: number, z: number];
-};
-
-export type ViewerCameraConfig = {
-    /**
-     * The goal radius of the camera.
-     * @remarks This is the size of the scene bounds (times a factor)
-     */
-    radius: number;
-    /**
-     * The goal target of the camera.
-     * @remarks Center of the bounds of the scene or 0,0,0 by default
-     */
-    target: Vector3;
-    /**
-     * The minimum zoom distance of the camera.
-     */
-    lowerRadiusLimit: number;
-    /**
-     * The maximum zoom distance of the camera.
-     */
-    upperRadiusLimit: number;
-    /**
-     * The minZ of the camera.
-     */
-    minZ: number;
-    /**
-     * The maxZ of the camera.
-     */
-    maxZ: number;
-};
-
-export type Model = IDisposable & {
-    /**
-     * The asset container representing the model.
-     */
-    readonly assetContainer: AssetContainer;
-
-    /**
-     * The material variants controller for the model.
-     */
-    readonly materialVariantsController: Nullable<MaterialVariantsController>;
-
-    /**
-     * The current animation.
-     */
-    selectedAnimation: number;
-
-    /**
-     * Returns the world position and visibility of a hot spot.
-     */
-    getHotSpotToRef(query: Readonly<ViewerHotSpotQuery>, result: ViewerHotSpotResult): boolean;
-
-    /**
-     * Compute and return the world bounds of the model.
-     * The minimum and maximum extents, the size and the center.
-     * @param animationIndex The index of the animation group to use for computation. If omitted, the current selected animation is used.
-     * @returns The computed bounding info for the model or null if no meshes are present in the asset container.
-     */
-    getWorldBounds(animationIndex?: number): Nullable<ViewerBoundingInfo>;
-
-    /**
-     * Resets the computed world bounds of the model.
-     * Should be called after the model undergoes transformations.
-     */
-    resetWorldBounds(): void;
-
-    /**
-     * Makes the model the current active model in the viewer.
-     * @param options Options for activating the model.
-     */
-    makeActive(options?: ActivateModelOptions): void;
-};
-
-type ModelInternal = Model & {
-    _animationPlaying(): boolean;
-    _shouldRender(): boolean;
-};
-
-/**
- * @experimental
- * Provides an experience for viewing a single 3D model.
- * @remarks
- * The Viewer is not tied to a specific UI framework and can be used with Babylon.js in a browser or with Babylon Native.
- */
-export class Viewer implements IDisposable {
-    static {
-        registerBuiltInLoaders();
-    }
-
-    /**
-     * When enabled, the Viewer will emit additional diagnostic logs to the console.
-     */
-    public showDebugLogs = false;
-
-    /**
-     * Fired when the environment has changed.
-     */
-    public readonly onEnvironmentChanged = new Observable<void>();
-
-    /**
-     * Fired when the environment configuration has changed.
-     */
-    public readonly onEnvironmentConfigurationChanged = new Observable<void>();
-
-    /**
-     * Fired when an error occurs while loading the environment.
-     */
-    public readonly onEnvironmentError = new Observable<unknown>();
-
-    /**
-     * Fired when the shadows configuration changes.
-     */
-    public readonly onShadowsConfigurationChanged = new Observable<void>();
-
-    /**
-     * Fired when the post processing state changes.
-     */
-    public readonly onPostProcessingChanged = new Observable<void>();
-
-    /**
-     * Fired when a model is loaded into the viewer (or unloaded from the viewer).
-     * @remarks
-     * The event argument is the source that was loaded, or null if no model is loaded.
-     */
-    public readonly onModelChanged = new Observable<Nullable<string | File | ArrayBufferView>>();
-
-    /**
-     * Fired when an error occurs while loading a model.
-     */
-    public readonly onModelError = new Observable<unknown>();
-
-    /**
-     * Fired when progress changes on loading activity.
-     */
-    public readonly onLoadingProgressChanged = new Observable<void>();
-
-    /**
-     * Fired when the camera auto orbit state changes.
-     */
-    public readonly onCameraAutoOrbitChanged = new Observable<void>();
-
-    /**
-     * Fired when the selected animation changes.
-     */
-    public readonly onSelectedAnimationChanged = new Observable<void>();
-
-    /**
-     * Fired when the animation speed changes.
-     */
-    public readonly onAnimationSpeedChanged = new Observable<void>();
-
-    /**
-     * Fired when the selected animation is playing or paused.
-     */
-    public readonly onIsAnimationPlayingChanged = new Observable<void>();
-
-    /**
-     * Fired when the current point on the selected animation timeline changes.
-     */
-    public readonly onAnimationProgressChanged = new Observable<void>();
-
-    /**
-     * Fired when the selected material variant changes.
-     */
-    public readonly onSelectedMaterialVariantChanged = new Observable<void>();
-
-    /**
-     * Fired when the hot spots object changes to a complete new object instance.
-     */
-    public readonly onHotSpotsChanged = new Observable<void>();
-
-    /**
-     * Fired when the cameras as hot spots property changes.
-     */
-    public readonly onCamerasAsHotSpotsChanged = new Observable<void>();
-
-    protected readonly _scene: Scene;
-    protected readonly _camera: ArcRotateCamera;
-    protected readonly _snapshotHelper: SnapshotRenderingHelper;
-
-    private readonly _defaultHardwareScalingLevel: number;
-    private _lastHardwareScalingLevel: number;
-    private _renderedLastFrame: Nullable<boolean> = null;
-    private _sceneOptimizer: Nullable<SceneOptimizer> = null;
-
-    private readonly _tempVectors = BuildTuple(4, Vector3.Zero);
-    private readonly _meshDataCache = new Map<AbstractMesh, IMeshDataCache>();
-    private readonly _autoRotationBehavior: AutoRotationBehavior;
-    private readonly _imageProcessingConfigurationObserver: Observer<ImageProcessingConfiguration>;
-    private readonly _beforeRenderObserver: Observer<Scene>;
-    private _renderLoopController: Nullable<IDisposable> = null;
-    private _loadedModelsBacking: ModelInternal[] = [];
-    private _activeModelBacking: Nullable<ModelInternal> = null;
-    private _environmentSkyboxMode: EnvironmentMode = "none";
-    private _environmentLightingMode: EnvironmentMode = "none";
-    private _skybox: Nullable<Mesh> = null;
-    private _skyboxBlur = this._options?.environmentConfig?.blur ?? DefaultViewerOptions.environmentConfig.blur;
-    private _skyboxTexture: Nullable<CubeTexture | HDRCubeTexture> = null;
-    private _reflectionTexture: Nullable<CubeTexture | HDRCubeTexture> = null;
-    private _reflectionsIntensity = this._options?.environmentConfig?.intensity ?? DefaultViewerOptions.environmentConfig.intensity;
-    private _reflectionsRotation = this._options?.environmentConfig?.rotation ?? DefaultViewerOptions.environmentConfig.rotation;
-    private _light: Nullable<HemisphericLight> = null;
-    private _toneMappingEnabled: boolean;
-    private _toneMappingType: number;
-    private _contrast: number;
-    private _exposure: number;
-    private _ssaoEnabled: boolean;
-    private _ssaoPipeline: Nullable<SSAO2RenderingPipeline> = null;
-
-    private readonly _autoSuspendRendering = this._options?.autoSuspendRendering ?? DefaultViewerOptions.autoSuspendRendering;
-    private _sceneMutated = false;
-    private _suspendRenderCount = 0;
-    private _isDisposed = false;
-
-    private readonly _loadModelLock = new AsyncLock();
-    private _loadModelAbortController: Nullable<AbortController> = null;
-
-    private readonly _loadEnvironmentLock = new AsyncLock();
-    private _loadEnvironmentAbortController: Nullable<AbortController> = null;
-
-    private _camerasAsHotSpotsAbortController: Nullable<AbortController> = null;
-
-    private readonly _updateShadowsLock = new AsyncLock();
-    private _shadowsAbortController: Nullable<AbortController> = null;
-
-    private readonly _loadOperations = new Set<Readonly<{ progress: Nullable<number> }>>();
-
-    private _activeAnimationObservers: Observer<AnimationGroup>[] = [];
-    private _animationSpeed = this._options?.animationSpeed ?? DefaultViewerOptions.animationSpeed;
-
-    private _camerasAsHotSpots = false;
-    private _hotSpots: Record<string, HotSpot> = this._options?.hotSpots ?? {};
-
-    private _shadowQuality: ShadowQuality = this._options?.shadowConfig?.quality ?? DefaultViewerOptions.shadowConfig.quality;
-    private readonly _shadowState: ShadowState = {};
-
-    public constructor(
-        private readonly _engine: AbstractEngine,
-        private readonly _options?: Readonly<ViewerOptions>
-    ) {
-        this._defaultHardwareScalingLevel = this._lastHardwareScalingLevel = this._engine.getHardwareScalingLevel();
-        {
-            const scene = new Scene(this._engine);
-            scene.useRightHandedSystem = this._options?.useRightHandedSystem ?? DefaultViewerOptions.useRightHandedSystem;
-
-            // Deduce tone mapping, contrast, and exposure from the scene (so the viewer stays in sync if anything mutates these values directly on the scene).
-            this._toneMappingEnabled = scene.imageProcessingConfiguration.toneMappingEnabled;
-            this._toneMappingType = scene.imageProcessingConfiguration.toneMappingType;
-            this._contrast = scene.imageProcessingConfiguration.contrast;
-            this._exposure = scene.imageProcessingConfiguration.exposure;
-
-            this._imageProcessingConfigurationObserver = scene.imageProcessingConfiguration.onUpdateParameters.add(() => {
-                let hasChanged = false;
-
-                if (this._toneMappingEnabled !== scene.imageProcessingConfiguration.toneMappingEnabled) {
-                    this._toneMappingEnabled = scene.imageProcessingConfiguration.toneMappingEnabled;
-                    hasChanged = true;
-                }
-
-                if (this._toneMappingType !== scene.imageProcessingConfiguration.toneMappingType) {
-                    this._toneMappingType = scene.imageProcessingConfiguration.toneMappingType;
-                    hasChanged = true;
-                }
-
-                if (this._contrast !== scene.imageProcessingConfiguration.contrast) {
-                    this._contrast = scene.imageProcessingConfiguration.contrast;
-                    hasChanged = true;
-                }
-
-                if (this._exposure !== scene.imageProcessingConfiguration.exposure) {
-                    this._exposure = scene.imageProcessingConfiguration.exposure;
-                    hasChanged = true;
-                }
-
-                if (hasChanged) {
-                    this.onPostProcessingChanged.notifyObservers();
-                }
-            });
-
-            this._ssaoEnabled = false;
-            scene.postProcessRenderPipelineManager.onNewPipelineAddedObservable.add((pipeline) => {
-                if (!this._ssaoEnabled && pipeline.name === "ssao") {
-                    this._ssaoEnabled = true;
-                    this.onPostProcessingChanged.notifyObservers();
-                }
-            });
-            scene.postProcessRenderPipelineManager.onPipelineRemovedObservable.add((pipeline) => {
-                if (this._ssaoEnabled && pipeline.name === "ssao") {
-                    this._ssaoEnabled = false;
-                    this.onPostProcessingChanged.notifyObservers();
-                }
-            });
-
-            const camera = new ArcRotateCamera("Viewer Default Camera", 0, 0, 1, Vector3.Zero(), scene);
-            camera.useInputToRestoreState = false;
-            camera.useAutoRotationBehavior = true;
-            camera.onViewMatrixChangedObservable.add(() => {
-                this._markSceneMutated();
-            });
-
-            scene.onClearColorChangedObservable.add(() => {
-                this._markSceneMutated();
-            });
-
-            scene.onPointerObservable.add(async (pointerInfo) => {
-                const pickingInfo = await this._pick(pointerInfo.event.offsetX, pointerInfo.event.offsetY);
-                if (pickingInfo?.pickedPoint) {
-                    const distance = pickingInfo.pickedPoint.subtract(camera.position).dot(camera.getForwardRay().direction);
-                    // Immediately reset the target and the radius based on the distance to the picked point.
-                    // This eliminates unnecessary camera movement on the local z-axis when interpolating.
-                    camera.target = camera.position.add(camera.getForwardRay().direction.scale(distance));
-                    camera.radius = distance;
-                    camera.interpolateTo(undefined, undefined, undefined, pickingInfo.pickedPoint);
-                } else {
-                    this.resetCamera(true);
-                }
-            }, PointerEventTypes.POINTERDOUBLETAP);
-
-            scene.onNewCameraAddedObservable.add((camera) => {
-                if (this.camerasAsHotSpots) {
-                    observePromise(this._addCameraHotSpot(camera, this._camerasAsHotSpotsAbortController?.signal));
-                }
-            });
-
-            scene.onCameraRemovedObservable.add((camera) => {
-                this._removeCameraHotSpot(camera);
-            });
-
-            this._scene = scene;
-            this._camera = camera;
-        }
-
-        this._scene.skipFrustumClipping = true;
-        this._scene.skipPointerDownPicking = true;
-        this._scene.skipPointerUpPicking = true;
-        this._scene.skipPointerMovePicking = true;
-        this._snapshotHelper = new SnapshotRenderingHelper(this._scene, { morphTargetsNumMaxInfluences: 30 });
-        // this._snapshotHelper.showDebugLogs = true;
-        this._beforeRenderObserver = this._scene.onBeforeRenderObservable.add(() => {
-            this._snapshotHelper.updateMesh(this._scene.meshes);
-        });
-        this._camera.attachControl();
-        this._autoRotationBehavior = this._camera.getBehaviorByName("AutoRotation") as AutoRotationBehavior;
-        this._reset(false, "camera");
-
-        // Load a default light, but ignore errors as the user might be immediately loading their own environment.
-        observePromise(this.resetEnvironment());
-
-        this._beginRendering();
-
-        // eslint-disable-next-line @typescript-eslint/no-this-alias
-        const viewer = this;
-        this._options?.onInitialized?.({
-            scene: viewer._scene,
-            camera: viewer._camera,
-            get model() {
-                return viewer._activeModel ?? null;
-            },
-            suspendRendering: () => this._suspendRendering(),
-            markSceneMutated: () => this._markSceneMutated(),
-            pick: async (screenX: number, screenY: number) => await this._pick(screenX, screenY),
-        });
-
-        this._reset(false, "source", "environment", "post-processing");
-    }
-
-    /**
-     * The camera auto orbit configuration.
-     */
-    public get cameraAutoOrbit(): Readonly<CameraAutoOrbit> {
-        return {
-            enabled: this._camera.behaviors.includes(this._autoRotationBehavior),
-            speed: this._autoRotationBehavior.idleRotationSpeed,
-            delay: this._autoRotationBehavior.idleRotationWaitTime,
-        };
-    }
-
-    public set cameraAutoOrbit(value: Partial<Readonly<CameraAutoOrbit>>) {
-        if (value.enabled !== undefined && value.enabled !== this.cameraAutoOrbit.enabled) {
-            if (value.enabled) {
-                this._camera.addBehavior(this._autoRotationBehavior);
-            } else {
-                this._camera.removeBehavior(this._autoRotationBehavior);
-            }
-        }
-
-        if (value.delay !== undefined) {
-            this._autoRotationBehavior.idleRotationWaitTime = value.delay;
-        }
-
-        if (value.speed !== undefined) {
-            this._autoRotationBehavior.idleRotationSpeed = value.speed;
-        }
-
-        this.onCameraAutoOrbitChanged.notifyObservers();
-    }
-
-    /**
-     * Get the current environment configuration.
-     */
-    public get environmentConfig(): Readonly<EnvironmentParams> {
-        return {
-            intensity: this._reflectionsIntensity,
-            blur: this._skyboxBlur,
-            rotation: this._reflectionsRotation,
-        };
-    }
-
-    public set environmentConfig(value: Partial<Readonly<EnvironmentParams>>) {
-        if (value.blur !== undefined) {
-            this._changeSkyboxBlur(value.blur);
-        }
-        if (value.intensity !== undefined) {
-            this._changeEnvironmentIntensity(value.intensity);
-            this._changeShadowLightIntensity();
-        }
-        if (value.rotation !== undefined) {
-            this._changeEnvironmentRotation(value.rotation);
-            this._rotateShadowLightWithEnvironment();
-        }
-        this.onEnvironmentConfigurationChanged.notifyObservers();
-    }
-
-    /**
-     * Get the current shadow configuration.
-     */
-    public get shadowConfig(): Readonly<ShadowParams> {
-        return {
-            quality: this._shadowQuality,
-        };
-    }
-
-    /**
-     * Update the shadow configuration.
-     * @param value The new shadow configuration.
-     */
-    public async updateShadows(value: Partial<Readonly<ShadowParams>>): Promise<void> {
-        if (value.quality && this._shadowQuality !== value.quality) {
-            this._shadowQuality = value.quality;
-
-            await this._updateShadows();
-            this.onShadowsConfigurationChanged.notifyObservers();
-        }
-    }
-
-    private _changeSkyboxBlur(value: number) {
-        if (value !== this._skyboxBlur) {
-            this._skyboxBlur = value;
-            if (this._skybox) {
-                const material = this._skybox.material;
-                if (material instanceof BackgroundMaterial) {
-                    this._snapshotHelper.disableSnapshotRendering();
-                    material.reflectionBlur = this._skyboxBlur;
-                    this._snapshotHelper.enableSnapshotRendering();
-                    this._markSceneMutated();
-                }
-            }
-        }
-    }
-
-    /**
-     * Change the environment rotation.
-     * @param value the rotation in radians
-     */
-    private _changeEnvironmentRotation(value: number) {
-        if (value !== this._reflectionsRotation) {
-            this._reflectionsRotation = value;
-
-            this._snapshotHelper.disableSnapshotRendering();
-            if (this._skyboxTexture) {
-                this._skyboxTexture.rotationY = this._reflectionsRotation;
-            }
-            if (this._reflectionTexture) {
-                this._reflectionTexture.rotationY = this._reflectionsRotation;
-            }
-            this._snapshotHelper.enableSnapshotRendering();
-            this._markSceneMutated();
-        }
-    }
-
-    private _changeEnvironmentIntensity(value: number) {
-        if (value !== this._reflectionsIntensity) {
-            this._reflectionsIntensity = value;
-
-            this._snapshotHelper.disableSnapshotRendering();
-            if (this._skyboxTexture) {
-                this._skyboxTexture.level = this._reflectionsIntensity;
-            }
-            if (this._reflectionTexture) {
-                this._reflectionTexture.level = this._reflectionsIntensity;
-            }
-            this._snapshotHelper.enableSnapshotRendering();
-            this._markSceneMutated();
-        }
-    }
-
-    private _updateAutoClear() {
-        // NOTE: Not clearing (even when every pixel is rendered with an opaque color) results in rendering
-        //       artifacts in Chromium browsers on Intel-based Macs (see https://issues.chromium.org/issues/396612322).
-        //       The performance impact of clearing when not necessary is very small, so for now just always auto clear.
-        //this._scene.autoClear = !this._skybox || !this._skybox.isEnabled() || !this._skyboxVisible;
-        this._scene.autoClear = true;
-        this._markSceneMutated();
-    }
-
-    /**
-     * The post processing configuration.
-     */
-    public get postProcessing(): PostProcessing {
-        let toneMapping: ToneMapping = "none";
-        if (this._toneMappingEnabled) {
-            switch (this._toneMappingType) {
-                case ImageProcessingConfiguration.TONEMAPPING_STANDARD:
-                    toneMapping = "standard";
-                    break;
-                case ImageProcessingConfiguration.TONEMAPPING_ACES:
-                    toneMapping = "aces";
-                    break;
-                case ImageProcessingConfiguration.TONEMAPPING_KHR_PBR_NEUTRAL:
-                    toneMapping = "neutral";
-                    break;
-            }
-        }
-
-        return {
-            toneMapping,
-            contrast: this._contrast,
-            exposure: this._exposure,
-            ssao: this._ssaoEnabled,
-        };
-    }
-
-    public set postProcessing(value: Partial<Readonly<PostProcessing>>) {
-        this._snapshotHelper.disableSnapshotRendering();
-
-        if (value.toneMapping !== undefined) {
-            if (value.toneMapping === "none") {
-                this._scene.imageProcessingConfiguration.toneMappingEnabled = false;
-            } else {
-                switch (value.toneMapping) {
-                    case "standard":
-                        this._scene.imageProcessingConfiguration.toneMappingType = ImageProcessingConfiguration.TONEMAPPING_STANDARD;
-                        break;
-                    case "aces":
-                        this._scene.imageProcessingConfiguration.toneMappingType = ImageProcessingConfiguration.TONEMAPPING_ACES;
-                        break;
-                    case "neutral":
-                        this._scene.imageProcessingConfiguration.toneMappingType = ImageProcessingConfiguration.TONEMAPPING_KHR_PBR_NEUTRAL;
-                        break;
-                }
-                this._scene.imageProcessingConfiguration.toneMappingEnabled = true;
-            }
-        }
-
-        if (value.contrast !== undefined) {
-            this._scene.imageProcessingConfiguration.contrast = value.contrast;
-        }
-
-        if (value.exposure !== undefined) {
-            this._scene.imageProcessingConfiguration.exposure = value.exposure;
-        }
-
-        if (value.ssao && !this._ssaoEnabled && SSAO2RenderingPipeline.IsSupported) {
-            observePromise(this._enableSSAOPipeline());
-        } else if (value.ssao === false && this._ssaoEnabled) {
-            this._disableSSAOPipeline();
-        }
-
-        this._scene.imageProcessingConfiguration.isEnabled = this._toneMappingEnabled || this._contrast !== 1 || this._exposure !== 1 || this._ssaoEnabled;
-
-        this._snapshotHelper.enableSnapshotRendering();
-        this._markSceneMutated();
-    }
-
-    /**
-     * Gets information about loading activity.
-     * @remarks
-     * false indicates no loading activity.
-     * true indicates loading activity with no progress information.
-     * A number between 0 and 1 indicates loading activity with progress information.
-     */
-    public get loadingProgress(): boolean | number {
-        if (this._loadOperations.size > 0) {
-            let totalProgress = 0;
-            for (const operation of this._loadOperations) {
-                if (operation.progress == null) {
-                    return true;
-                }
-                totalProgress += operation.progress;
-            }
-
-            return totalProgress / this._loadOperations.size;
-        }
-
-        return false;
-    }
-
-    protected get _loadedModels(): readonly Model[] {
-        return this._loadedModelsBacking;
-    }
-
-    protected get _activeModel(): Nullable<Model> {
-        return this._activeModelBacking;
-    }
-
-    private _setActiveModel(...args: [model: null] | [model: ModelInternal, options?: ActivateModelOptions]) {
-        const [model, options] = args;
-        if (model !== this._activeModelBacking) {
-            this._activeModelBacking = model;
-            this._updateLight();
-            observePromise(this._updateShadows());
-            this._updateSSAOPipeline();
-            this._applyAnimationSpeed();
-            this._selectAnimation(0, false);
-            this.onSelectedMaterialVariantChanged.notifyObservers();
-            this._reframeCamera(true, model ? [model] : undefined);
-            this.onModelChanged.notifyObservers(options?.source ?? null);
-        }
-    }
-
-    private async _enableSSAOPipeline() {
-        const ssaoRatio = {
-            ssaoRatio: 1,
-            blurRatio: 1,
-        };
-        await Promise.all([import("core/Rendering/prePassRendererSceneComponent"), import("core/Rendering/geometryBufferRendererSceneComponent")]);
-        this._ssaoPipeline = new SSAO2RenderingPipeline("ssao", this._scene, ssaoRatio);
-        this._updateSSAOPipeline();
-        this._scene.postProcessRenderPipelineManager.attachCamerasToRenderPipeline("ssao", this._camera);
-    }
-
-    private _updateSSAOPipeline() {
-        const worldBounds = this._getWorldBounds(this._loadedModels);
-        if (this._ssaoPipeline && worldBounds) {
-            const size = Vector3.FromArray(worldBounds.size).length();
-            this._ssaoPipeline.expensiveBlur = true;
-            this._ssaoPipeline.maxZ = size * 2;
-            // arbitrary max size to cap SSAO settings
-            const maxSceneSize = 50;
-            this._ssaoPipeline.radius = Clamp(Lerp(1, 5, Clamp((size - 1) / maxSceneSize, 0, 1)), 1, 5);
-            this._ssaoPipeline.totalStrength = Clamp(Lerp(0.3, 1.0, Clamp((size - 1) / maxSceneSize, 0, 1)), 0.3, 1.0);
-            this._ssaoPipeline.samples = Math.round(Clamp(Lerp(8, 32, Clamp((size - 1) / maxSceneSize, 0, 1)), 8, 32));
-        }
-    }
-
-    private _disableSSAOPipeline() {
-        this._scene.postProcessRenderPipelineManager.detachCamerasFromRenderPipeline("ssao", this._camera);
-        this._scene.postProcessRenderPipelineManager.removePipeline("ssao");
-    }
-
-    /**
-     * The list of animation names for the currently loaded model.
-     */
-    public get animations(): readonly string[] {
-        return this._activeModel?.assetContainer.animationGroups.map((group) => group.name) ?? [];
-    }
-
-    /**
-     * The currently selected animation index.
-     */
-    public get selectedAnimation(): number {
-        return this._activeModel?.selectedAnimation ?? -1;
-    }
-
-    public set selectedAnimation(value: number) {
-        this._selectAnimation(value, this._loadOperations.size === 0);
-    }
-
-    protected _selectAnimation(index: number, interpolateCamera = true) {
-        index = Math.round(Clamp(index, -1, this.animations.length - 1));
-        if (this._activeModel && index !== this._activeModel.selectedAnimation) {
-            this._activeAnimationObservers.forEach((observer) => observer.remove());
-            this._activeAnimationObservers = [];
-
-            this._activeModel.selectedAnimation = index;
-
-            if (this._activeAnimation) {
-                this._activeAnimationObservers = [
-                    this._activeAnimation.onAnimationGroupPlayObservable.add(() => {
-                        this.onIsAnimationPlayingChanged.notifyObservers();
-                    }),
-                    this._activeAnimation.onAnimationGroupPauseObservable.add(() => {
-                        this.onIsAnimationPlayingChanged.notifyObservers();
-                    }),
-                    this._activeAnimation.onAnimationGroupEndObservable.add(() => {
-                        this.onIsAnimationPlayingChanged.notifyObservers();
-                        this.onAnimationProgressChanged.notifyObservers();
-                    }),
-                ];
-
-                this._reframeCamera(interpolateCamera);
-            }
-
-            this.onSelectedAnimationChanged.notifyObservers();
-            this.onAnimationProgressChanged.notifyObservers();
-        }
-    }
-
-    /**
-     * True if an animation is currently playing.
-     */
-    public get isAnimationPlaying(): boolean {
-        return this._activeModelBacking?._animationPlaying() ?? false;
-    }
-
-    /**
-     * The speed scale at which animations are played.
-     */
-    public get animationSpeed(): number {
-        return this._animationSpeed;
-    }
-
-    public set animationSpeed(value: number) {
-        this._animationSpeed = value;
-        this._applyAnimationSpeed();
-        this.onAnimationSpeedChanged.notifyObservers();
-    }
-
-    /**
-     * The current point on the selected animation timeline, normalized between 0 and 1.
-     */
-    public get animationProgress(): number {
-        if (this._activeAnimation) {
-            return this._activeAnimation.getCurrentFrame() / (this._activeAnimation.to - this._activeAnimation.from);
-        }
-        return 0;
-    }
-
-    public set animationProgress(value: number) {
-        if (this._activeAnimation) {
-            this._activeAnimation.goToFrame(value * (this._activeAnimation.to - this._activeAnimation.from));
-            this.onAnimationProgressChanged.notifyObservers();
-            this._autoRotationBehavior.resetLastInteractionTime();
-            this._markSceneMutated();
-        }
-    }
-
-    private get _activeAnimation(): Nullable<AnimationGroup> {
-        return this._activeModel?.assetContainer.animationGroups[this._activeModel?.selectedAnimation] ?? null;
-    }
-
-    /**
-     * The list of material variant names for the currently loaded model.
-     */
-    public get materialVariants(): readonly string[] {
-        return this._activeModel?.materialVariantsController?.variants ?? [];
-    }
-
-    /**
-     * The currently selected material variant.
-     */
-    public get selectedMaterialVariant(): Nullable<string> {
-        return this._activeModel?.materialVariantsController?.selectedVariant ?? null;
-    }
-
-    public set selectedMaterialVariant(value: Nullable<string>) {
-        if (this._activeModel?.materialVariantsController) {
-            if (!value) {
-                value = this._activeModel.materialVariantsController.variants[0];
-            }
-
-            if (value !== this.selectedMaterialVariant && this._activeModel.materialVariantsController.variants.includes(value)) {
-                this._snapshotHelper.disableSnapshotRendering();
-                this._activeModel.materialVariantsController.selectedVariant = value;
-                this._snapshotHelper.enableSnapshotRendering();
-                this._markSceneMutated();
-                this.onSelectedMaterialVariantChanged.notifyObservers();
-            }
-        }
-    }
-
-    private get _defaultMaterial(): PBRMaterial {
-        const defaultMaterial = new PBRMaterial("default Material", this._scene);
-        defaultMaterial.albedoColor = new Color3(0.4, 0.4, 0.4);
-        defaultMaterial.metallic = 0;
-        defaultMaterial.roughness = 1;
-        defaultMaterial.baseDiffuseRoughness = 1;
-        defaultMaterial.environmentIntensity = 1;
-        defaultMaterial.microSurface = 1;
-        return defaultMaterial;
-    }
-
-    /**
-     * The set of defined hotspots.
-     */
-    public get hotSpots() {
-        return this._hotSpots;
-    }
-
-    public set hotSpots(value: Record<string, HotSpot>) {
-        this._hotSpots = value;
-        this.onHotSpotsChanged.notifyObservers();
-    }
-
-    /**
-     * True if scene cameras should be used as hotspots.
-     */
-    public get camerasAsHotSpots() {
-        return this._camerasAsHotSpots;
-    }
-
-    public set camerasAsHotSpots(value: boolean) {
-        if (this._camerasAsHotSpots !== value) {
-            this._camerasAsHotSpots = value;
-            this._toggleCamerasAsHotSpots();
-            this.onCamerasAsHotSpotsChanged.notifyObservers();
-        }
-    }
-
-    protected _beginLoadOperation(): IDisposable & { progress: Nullable<number> } {
-        // eslint-disable-next-line @typescript-eslint/no-this-alias
-        const viewer = this;
-        let progress: Nullable<number> = null;
-
-        const loadOperation = {
-            get progress() {
-                return progress;
-            },
-            set progress(value: Nullable<number>) {
-                progress = value;
-                viewer.onLoadingProgressChanged.notifyObservers();
-            },
-            dispose: () => {
-                viewer._loadOperations.delete(loadOperation);
-                viewer.onLoadingProgressChanged.notifyObservers();
-            },
-        };
-
-        this._loadOperations.add(loadOperation);
-        this.onLoadingProgressChanged.notifyObservers();
-
-        return loadOperation;
-    }
-
-    /**
-     * Loads a 3D model from the specified URL.
-     * @remarks
-     * If a model is already loaded, it will be unloaded before loading the new model.
-     * @param source A url or File or ArrayBufferView that points to the model to load.
-     * @param options The options to use when loading the model.
-     * @param abortSignal An optional signal that can be used to abort the loading process.
-     */
-    public async loadModel(source: string | File | ArrayBufferView, options?: LoadModelOptions, abortSignal?: AbortSignal): Promise<void> {
-        await this._updateModel(source, options, abortSignal);
-    }
-
-    /**
-     * Unloads the current 3D model if one is loaded.
-     * @param abortSignal An optional signal that can be used to abort the reset.
-     */
-    public async resetModel(abortSignal?: AbortSignal): Promise<void> {
-        await this._updateModel(undefined, undefined, abortSignal);
-    }
-
-    protected async _loadModel(source: string | File | ArrayBufferView, options?: LoadAssetContainerOptions, abortSignal?: AbortSignal): Promise<Model> {
-        this._throwIfDisposedOrAborted(abortSignal);
-
-        const loadOperation = this._beginLoadOperation();
-        const originalOnProgress = options?.onProgress;
-        const onProgress = (event: ISceneLoaderProgressEvent) => {
-            originalOnProgress?.(event);
-            loadOperation.progress = event.lengthComputable ? event.loaded / event.total : null;
-        };
-        delete options?.onProgress;
-
-        let materialVariantsController: Nullable<MaterialVariantsController> = null;
-        const originalOnMaterialVariantsLoaded = options?.pluginOptions?.gltf?.extensionOptions?.KHR_materials_variants?.onLoaded;
-        const onMaterialVariantsLoaded: typeof originalOnMaterialVariantsLoaded = (controller) => {
-            originalOnMaterialVariantsLoaded?.(controller);
-            materialVariantsController = controller;
-        };
-        delete options?.pluginOptions?.gltf?.extensionOptions?.KHR_materials_variants?.onLoaded;
-
-        const defaultOptions: LoadAssetContainerOptions = {
-            // Pass a progress callback to update the loading progress.
-            onProgress,
-            pluginOptions: {
-                gltf: {
-                    // Enable transparency as coverage by default to be 3D Commerce compliant by default.
-                    // https://doc.babylonjs.com/setup/support/3D_commerce_certif
-                    transparencyAsCoverage: true,
-                    extensionOptions: {
-                        // eslint-disable-next-line @typescript-eslint/naming-convention
-                        KHR_materials_variants: {
-                            // Capture the material variants controller when it is loaded.
-                            onLoaded: onMaterialVariantsLoaded,
-                        },
-                    },
-                },
-            },
-        };
-
-        options = deepMerge(defaultOptions, options ?? {});
-
-        this._snapshotHelper.disableSnapshotRendering();
-
-        try {
-            const assetContainer = await LoadAssetContainerAsync(source, this._scene, options);
-            RemoveUnreferencedVerticesData(assetContainer.meshes.filter((mesh) => mesh instanceof Mesh));
-            assetContainer.animationGroups.forEach((group) => {
-                group.start(true, this.animationSpeed);
-                group.pause();
-            });
-            assetContainer.addAllToScene();
-            this._snapshotHelper.fixMeshes(assetContainer.meshes);
-
-            const hasMaterials = assetContainer.materials.length > 0;
-            if (!hasMaterials) {
-                const defaultMaterial = this._defaultMaterial;
-                assetContainer.meshes.forEach((mesh) => {
-                    if (!mesh.material) {
-                        mesh.material = defaultMaterial;
-                    }
-                });
-            }
-
-            let selectedAnimation = -1;
-            const cachedWorldBounds: ViewerBoundingInfo[] = [];
-            // eslint-disable-next-line @typescript-eslint/no-this-alias
-            const viewer = this;
-
-            const model = {
-                assetContainer,
-                materialVariantsController,
-                _animationPlaying: () => {
-                    const activeAnimation = assetContainer.animationGroups[selectedAnimation];
-                    return activeAnimation?.isPlaying ?? false;
-                },
-                _shouldRender: () => {
-                    const stillTransitioning = model?.assetContainer.animationGroups.some((group) => group.animatables.some((animatable) => animatable.animationStarted));
-                    // Should render if :
-                    // 1. An animation is playing.
-                    // 2. Animation is paused, but any individual animatable hasn't transitioned to a paused state yet.
-                    return model._animationPlaying() || stillTransitioning;
-                },
-                getHotSpotToRef: (query: Readonly<ViewerHotSpotQuery>, result: ViewerHotSpotResult) => {
-                    return this._getHotSpotToRef(assetContainer, query, result);
-                },
-                dispose: () => {
-                    this._snapshotHelper.disableSnapshotRendering();
-                    assetContainer.meshes.forEach((mesh) => this._meshDataCache.delete(mesh));
-                    assetContainer.dispose();
-
-                    const index = this._loadedModelsBacking.indexOf(model);
-                    if (index !== -1) {
-                        this._loadedModelsBacking.splice(index, 1);
-                        if (model === this._activeModel) {
-                            this._setActiveModel(null);
-                        }
-                    }
-
-                    this._snapshotHelper.enableSnapshotRendering();
-                    this._markSceneMutated();
-                },
-                getWorldBounds: (animationIndex: number = selectedAnimation): Nullable<ViewerBoundingInfo> => {
-                    let worldBounds: Nullable<ViewerBoundingInfo> = cachedWorldBounds[animationIndex];
-                    if (!worldBounds) {
-                        worldBounds = computeModelsBoundingInfos([model]);
-                        if (worldBounds) {
-                            cachedWorldBounds[animationIndex] = worldBounds;
-                        }
-                    }
-                    return worldBounds;
-                },
-                resetWorldBounds: () => {
-                    cachedWorldBounds.length = 0;
-                },
-                get selectedAnimation() {
-                    return selectedAnimation;
-                },
-                set selectedAnimation(index: number) {
-                    let activeAnimation = assetContainer.animationGroups[selectedAnimation];
-                    const startAnimation = activeAnimation?.isPlaying ?? false;
-                    if (activeAnimation) {
-                        activeAnimation.pause();
-                        activeAnimation.goToFrame(0);
-                    }
-
-                    selectedAnimation = index;
-                    activeAnimation = assetContainer.animationGroups[selectedAnimation];
-                    observePromise(viewer._updateShadows());
-
-                    if (activeAnimation) {
-                        activeAnimation.goToFrame(0);
-                        activeAnimation.play(true);
-
-                        if (!startAnimation) {
-                            activeAnimation.pause();
-                        }
-                    }
-                },
-                makeActive: (options?: ActivateModelOptions) => {
-                    this._setActiveModel(model, options);
-                },
-            };
-
-            this._loadedModelsBacking.push(model);
-
-            return model;
-        } catch (e) {
-            this.onModelError.notifyObservers(e);
-            throw e;
-        } finally {
-            loadOperation.dispose();
-            this._snapshotHelper.enableSnapshotRendering();
-            this._markSceneMutated();
-        }
-    }
-
-    private async _updateModel(source: string | File | ArrayBufferView | undefined, options?: LoadModelOptions, abortSignal?: AbortSignal): Promise<void> {
-        this._throwIfDisposedOrAborted(abortSignal);
-
-        this._loadModelAbortController?.abort(new AbortError("New model is being loaded before previous model finished loading."));
-        const abortController = (this._loadModelAbortController = new AbortController());
-
-        await this._loadModelLock.lockAsync(async () => {
-            throwIfAborted(abortSignal, abortController.signal);
-            this._activeModel?.dispose();
-            this._activeModelBacking = null;
-            this.selectedAnimation = -1;
-
-            if (source) {
-                const model = await this._loadModel(source, options, abortController.signal);
-                model.makeActive(Object.assign({ source, interpolateCamera: false }, options));
-                this._reset(false, "camera", "animation", "material-variant");
-            }
-        });
-
-        // If there are PBR materials after the model load operation and an environment texture is not loaded, load the default environment.
-        if (!this._scene.environmentTexture && this._scene.materials.some((material) => material instanceof PBRMaterial)) {
-            await this.resetEnvironment({ lighting: true }, abortSignal);
-        }
-
-        this._startSceneOptimizer(true);
-    }
-
-    protected async _updateShadows() {
-        this._shadowsAbortController?.abort(new AbortError("Shadows quality is being change before previous shadows finished initializing."));
-        const abortController = (this._shadowsAbortController = new AbortController());
-
-        await this._updateShadowsLock.lockAsync(async () => {
-            if (this._shadowQuality === "none") {
-                this._disposeShadows();
-            } else {
-                // make sure there is an env light before creating shadows
-                if (!this._reflectionTexture) {
-                    await this.loadEnvironment("auto", { lighting: true, skybox: false });
-                }
-
-                if (this._shadowQuality === "normal") {
-                    await this._updateShadowMap(abortController.signal);
-                } else if (this._shadowQuality === "high") {
-                    await this._updateEnvShadow(abortController.signal);
-                }
-            }
-        });
-    }
-
-    private _changeShadowLightIntensity() {
-        if (this._shadowState.high) {
-            this._shadowState.high.pipeline.resetAccumulation();
-            this._startIblShadowsRenderTime();
-        }
-    }
-
-    private _rotateShadowLightWithEnvironment(): void {
-        if (this._shadowQuality === "normal" && this._shadowState.normal) {
-            if (this._shadowState.normal.light) {
-                this._shadowState.normal.refreshLightPositionDirection(this._reflectionsRotation);
-            }
-        } else if (this._shadowQuality === "high" && this._shadowState.high) {
-            this._shadowState.high.pipeline?.resetAccumulation();
-            this._startIblShadowsRenderTime();
-        }
-    }
-
-    // maybe move this into shadow state
-    private _startIblShadowsRenderTime() {
-        if (this._shadowState.high) {
-            if (this._shadowState.high.renderTimer != null) {
-                clearTimeout(this._shadowState.high.renderTimer);
-            } else {
-                // Only disable if a timeout is not pending, otherwise it has already been called without a paired enable call.
-                this._snapshotHelper.disableSnapshotRendering();
-            }
-
-            this._shadowState.high.shouldRender = true;
-            const onRenderTimeout = () => {
-                if (this._shadowState.high) {
-                    this._shadowState.high.shouldRender = false;
-                    this._shadowState.high.renderTimer = null;
-                }
-                this._snapshotHelper.enableSnapshotRendering();
-            };
-            this._shadowState.high.renderTimer = setTimeout(
-                onRenderTimeout,
-                // based on the shadow remanence as we can't estimate the time it takes to accumulate the shadows
-                this._shadowState.high.pipeline.shadowRemanence * 4000
-            );
-        }
-    }
-
-    private async _updateEnvShadow(abortSignal?: AbortSignal) {
-        // eslint-disable-next-line @typescript-eslint/naming-convention
-        const [{ ShaderMaterial }, { ShaderLanguage }, { CreateDisc }, { IblShadowsRenderPipeline }] = await Promise.all([
-            import("core/Materials/shaderMaterial"),
-            import("core/Materials/shaderLanguage"),
-            import("core/Meshes/Builders/discBuilder"),
-            import("core/Rendering/IBLShadows/iblShadowsRenderPipeline"),
-            import("core/Engines/Extensions/engine.multiRender"),
-            import("core/Engines/WebGPU/Extensions/engine.multiRender"),
-            import("core/PostProcesses/RenderPipeline/postProcessRenderPipelineManagerSceneComponent"),
-        ]);
-
-        // cancel if the model is unloaded before the shadows are created
-        this._throwIfDisposedOrAborted(abortSignal, this._loadModelAbortController?.signal, this._loadEnvironmentAbortController?.signal);
-
-        let high = this._shadowState.high;
-
-        const worldBounds = computeModelsBoundingInfos(this._loadedModelsBacking);
-        if (!worldBounds) {
-            high?.ground.setEnabled(false);
-            this._log("No models loaded, cannot create shadows.");
-            return;
-        }
-
-        const groundFactor = 4;
-        const radius = Vector3.FromArray(worldBounds.size).length();
-        const groundSize = groundFactor * radius;
-
-        const updateMaterial = () => {
-            if (this._shadowState.high) {
-                this._snapshotHelper.disableSnapshotRendering();
-                const { pipeline, groundMaterial, ground } = this._shadowState.high;
-                groundMaterial?.setVector2("renderTargetSize", new Vector2(this._scene.getEngine().getRenderWidth(), this._scene.getEngine().getRenderHeight()));
-                groundMaterial?.setFloat("shadowOpacity", pipeline.shadowOpacity);
-                groundMaterial?.setTexture("shadowTexture", pipeline._getAccumulatedTexture());
-                const groundSize = groundFactor * pipeline?.voxelGridSize;
-                ground?.scaling.set(groundSize, groundSize, groundSize);
-                this._snapshotHelper.enableSnapshotRendering();
-                this._markSceneMutated();
-            }
-        };
-
-        this._snapshotHelper.disableSnapshotRendering();
-        if (!high) {
-            const pipeline = new IblShadowsRenderPipeline(
-                "ibl shadows",
-                this._scene,
-                {
-                    resolutionExp: 6,
-                    sampleDirections: 3,
-                    ssShadowsEnabled: true,
-                    shadowRemanence: 0.7,
-                    triPlanarVoxelization: true,
-                },
-                [this._camera]
-            );
-
-            pipeline.toggleShadow(false);
-
-            // Useful for debugging, but not needed in production
-            // pipeline.allowDebugPasses = false;
-            // pipeline.gbufferDebugEnabled = false;
-            // pipeline.voxelDebugEnabled = false;
-            // pipeline.accumulationPassDebugEnabled = false;
-
-            const isWebGPU = this._scene.getEngine().isWebGPU;
-            const shaderLanguage = isWebGPU ? ShaderLanguage.WGSL : ShaderLanguage.GLSL;
-            const options = {
-                attributes: ["position", "uv"],
-                uniforms: ["world", "worldView", "worldViewProjection", "view", "projection", "renderTargetSize", "shadowOpacity"],
-                samplers: ["shadowTexture"],
-                shaderLanguage,
-                extraInitializationsAsync: async () => {
-                    if (shaderLanguage === ShaderLanguage.WGSL) {
-                        await Promise.all([import("./ShadersWGSL/envShadowGround.vertex"), import("./ShadersWGSL/envShadowGround.fragment")]);
-                    } else {
-                        await Promise.all([import("./Shaders/envShadowGround.vertex"), import("./Shaders/envShadowGround.fragment")]);
-                    }
-                },
-            };
-
-            const groundMaterial = new ShaderMaterial("envShadowGroundMaterial", this._scene, "envShadowGround", options);
-            groundMaterial.alphaMode = Constants.ALPHA_MULTIPLY;
-            groundMaterial.alpha = 0.99;
-
-            updateMaterial();
-
-            pipeline.onShadowTextureReadyObservable.addOnce(updateMaterial);
-
-            const resizeObserver = this._engine.onResizeObservable.add(() => {
-                updateMaterial();
-                pipeline?.resetAccumulation();
-                this._startIblShadowsRenderTime();
-            });
-
-            this._camera.onViewMatrixChangedObservable.add(() => {
-                this._startIblShadowsRenderTime();
-            });
-
-            const ground = CreateDisc("envShadowGround", { radius: groundSize, tessellation: 64 }, this._scene);
-            ground.setEnabled(false);
-            ground.rotation.x = Math.PI / 2;
-            ground.position.y = worldBounds.extents.min[1];
-            ground.material = groundMaterial;
-
-            high = {
-                pipeline: pipeline,
-                groundMaterial: groundMaterial,
-                resizeObserver: resizeObserver,
-                shouldRender: true,
-                ground: ground,
-            };
-        }
-
-        // Remove previous meshes and materials.
-        high.pipeline.clearShadowCastingMeshes();
-        high.pipeline.clearShadowReceivingMaterials();
-
-        for (const model of this._loadedModelsBacking) {
-            const meshes = model.assetContainer.meshes;
-            for (const mesh of meshes) {
-                if (mesh instanceof Mesh) {
-                    high.pipeline.addShadowCastingMesh(mesh);
-                    if (mesh.material) {
-                        high.pipeline.addShadowReceivingMaterial(mesh.material);
-                    }
-                }
-            }
-        }
-
-        high.pipeline.onVoxelizationCompleteObservable.addOnce(() => {
-            this._snapshotHelper.disableSnapshotRendering();
-            updateMaterial();
-            high.pipeline.toggleShadow(true);
-            high.ground.setEnabled(true);
-            this._snapshotHelper.enableSnapshotRendering();
-            this._markSceneMutated();
-        });
-
-        high.ground.position.y = worldBounds.extents.min[1];
-
-        // call the update now because a model might be loaded before the shadows are created
-        high.pipeline.updateSceneBounds();
-        high.pipeline.updateVoxelization();
-        high.pipeline.resetAccumulation();
-        // shadow map
-        this._shadowState.normal?.ground.setEnabled(false);
-        this._startIblShadowsRenderTime();
-
-        this._shadowState.high = high;
-
-        this._snapshotHelper.enableSnapshotRendering();
-        this._markSceneMutated();
-    }
-
-    /**
-     * Finds the light direction the environment (IBL).
-     * If the environment changes, it will explicitly trigger the generation of CDF maps.
-     * @param iblCdfGenerator The IblCdfGenerator to use for finding the dominant direction.
-     * @returns A promise that resolves to the dominant direction vector.
-     */
-    private async _findIblDominantDirection(iblCdfGenerator: IblCdfGenerator): Promise<Vector3> {
-        if (this._reflectionTexture && iblCdfGenerator.iblSource !== this._reflectionTexture) {
-            iblCdfGenerator.iblSource = this._reflectionTexture;
-            await iblCdfGenerator.renderWhenReady();
-        }
-        return await iblCdfGenerator.findDominantDirection();
-    }
-
-    private async _updateShadowMap(abortSignal?: AbortSignal) {
-        // eslint-disable-next-line @typescript-eslint/naming-convention
-        const [{ CreateDisc }, { RenderTargetTexture }, { ShadowGenerator }, { IblCdfGenerator }] = await Promise.all([
-            import("core/Meshes/Builders/discBuilder"),
-            import("core/Materials/Textures/renderTargetTexture"),
-            import("core/Lights/Shadows/shadowGenerator"),
-            import("core/Rendering/iblCdfGenerator"),
-            import("core/Rendering/iblCdfGeneratorSceneComponent"),
-            import("core/Lights/Shadows/shadowGeneratorSceneComponent"),
-        ]);
-
-        // cancel if the model is unloaded before the shadows are created
-        this._throwIfDisposedOrAborted(abortSignal, this._loadModelAbortController?.signal, this._loadEnvironmentAbortController?.signal);
-
-        let normal = this._shadowState.normal;
-
-        const worldBounds = computeModelsBoundingInfos(this._loadedModelsBacking);
-        if (!worldBounds) {
-            normal?.ground.setEnabled(false);
-            this._log("No models loaded, cannot create shadows.");
-            return;
-        }
-
-        const radius = Vector3.FromArray(worldBounds.size).length();
-
-        if (this._shadowQuality !== "normal") {
-            return;
-        }
-
-        const iblCdfGenerator = normal?.iblDirection.iblCdfGenerator ? normal?.iblDirection.iblCdfGenerator : new IblCdfGenerator(this._engine);
-        const iblDirection = await this._findIblDominantDirection(iblCdfGenerator);
-        this._throwIfDisposedOrAborted(abortSignal, this._loadModelAbortController?.signal, this._loadEnvironmentAbortController?.signal);
-
-        this._snapshotHelper.disableSnapshotRendering();
-
-        const size = 4096;
-        const groundFactor = 20;
-        const groundSize = radius * groundFactor;
-        const positionFactor = radius * 3;
-        const iblLightStrength = iblDirection ? Clamp(iblDirection.length(), 0.0, 1.0) : 0.5;
-
-        if (!normal) {
-            const light = new DirectionalLight("shadowMapDirectionalLight", Vector3.Zero(), this._scene);
-            light.autoUpdateExtends = false;
-
-            const generator = new ShadowGenerator(size, light);
-            generator.setDarkness(Lerp(0.8, 0.2, iblLightStrength));
-            generator.setTransparencyShadow(true);
-            generator.filteringQuality = ShadowGenerator.QUALITY_HIGH;
-            generator.useBlurExponentialShadowMap = true;
-            generator.enableSoftTransparentShadow = true;
-            generator.bias = radius / 1000;
-            generator.useKernelBlur = true;
-            generator.blurKernel = Math.floor(Lerp(64, 8, iblLightStrength));
-
-            const shadowMap = generator.getShadowMap();
-            if (shadowMap) {
-                shadowMap.refreshRate = RenderTargetTexture.REFRESHRATE_RENDER_ONEVERYFRAME;
-                shadowMap.renderList = this._scene.meshes.slice();
-            }
-
-            const shadowMaterial = new BackgroundMaterial("shadowMapGroundMaterial", this._scene);
-            shadowMaterial.shadowOnly = true;
-            shadowMaterial.primaryColor = Color3.Black();
-
-            const ground = CreateDisc("shadowMapGround", { radius: groundSize, tessellation: 64 }, this._scene);
-            ground.rotation.x = Math.PI / 2;
-            ground.receiveShadows = true;
-            ground.position.y = worldBounds.extents.min[1];
-            ground.material = shadowMaterial;
-
-            const newNormal: ShadowState["normal"] = (normal = {
-                light: light,
-                generator: generator,
-                ground: ground,
-                shouldRender: true,
-                iblDirection: {
-                    iblCdfGenerator: iblCdfGenerator,
-                    positionFactor: positionFactor,
-                    direction: iblDirection,
-                },
-                refreshLightPositionDirection(reflectionRotation: number) {
-                    let effectiveSourceDir = this.iblDirection.direction.normalizeToNew();
-
-                    if (this.light.getScene().useRightHandedSystem) {
-                        effectiveSourceDir.z *= -1;
-                    }
-
-                    const rotationYMatrix = Matrix.RotationY(reflectionRotation * -1);
-                    effectiveSourceDir = Vector3.TransformCoordinates(effectiveSourceDir, rotationYMatrix);
-
-                    this.light.position = effectiveSourceDir.scale(this.iblDirection.positionFactor);
-                    this.light.direction = adjustLightTargetDirection(effectiveSourceDir.negate());
-                },
-            });
-
-            await new Promise((resolve, reject) => {
-                _RetryWithInterval(
-                    () => shadowMap!.isReadyForRendering(),
-                    () => resolve(void 0),
-                    () => reject(new Error("Failed to get shadow map generator ready"))
-                );
-            });
-
-            // Since the light is not applied to the meshes of the model (we only want shadows, not lighting),
-            // the ShadowGenerator's isReady will think everything is ready before it actually is. To account
-            // for this, explicitly wait for the first shadow map render to consider shadows in a ready state.
-            generator.onAfterShadowMapRenderObservable.addOnce(() => {
-                newNormal.shouldRender = false;
-            });
-        }
-
-        normal.iblDirection.direction = iblDirection;
-        normal.iblDirection.positionFactor = positionFactor;
-        normal.refreshLightPositionDirection(this._reflectionsRotation);
-        normal.light.shadowFrustumSize = radius * 4;
-
-        for (const model of this._loadedModelsBacking) {
-            for (const mesh of model.assetContainer.meshes) {
-                normal.generator.addShadowCaster(mesh, false);
-                mesh.receiveShadows = true;
-            }
-        }
-
-        normal.ground.position.y = worldBounds.extents.min[1];
-        normal.ground.scaling.set(groundSize, groundSize, groundSize);
-
-        this._shadowState.high?.ground.setEnabled(false);
-        this._shadowState.high?.pipeline.toggleShadow(false);
-        normal.ground.setEnabled(true);
-
-        this._shadowState.normal = normal;
-
-        this._snapshotHelper.enableSnapshotRendering();
-        this._markSceneMutated();
-    }
-
-    private _disposeShadows() {
-        this._snapshotHelper.disableSnapshotRendering();
-
-        if (!this._shadowState) {
-            return;
-        }
-
-        for (const model of this._loadedModelsBacking) {
-            const meshes = model.assetContainer.meshes;
-
-            const mesh = model.assetContainer.meshes[0];
-            this._shadowState.normal?.generator.removeShadowCaster(mesh, true);
-            mesh.receiveShadows = false;
-
-            for (const mesh of meshes) {
-                if (mesh instanceof Mesh) {
-                    this._shadowState.high?.pipeline.removeShadowCastingMesh(mesh);
-                    if (mesh.material) {
-                        this._shadowState.high?.pipeline.removeShadowReceivingMaterial(mesh.material);
-                    }
-                }
-            }
-        }
-
-        const highShadow = this._shadowState.high;
-        const normalShadow = this._shadowState.normal;
-
-        if (normalShadow) {
-            normalShadow.generator.dispose();
-            normalShadow.light.dispose();
-            normalShadow.ground.dispose(true, true);
-            normalShadow.iblDirection.iblCdfGenerator.dispose();
-            this._scene.removeMesh(normalShadow.ground);
-        }
-
-        if (highShadow) {
-            highShadow.resizeObserver.remove();
-            highShadow.pipeline.dispose();
-            highShadow.ground.dispose(true, true);
-            this._scene.removeMesh(highShadow.ground);
-            if (highShadow.renderTimer) {
-                clearTimeout(highShadow.renderTimer);
-            }
-        }
-
-        delete this._shadowState.normal;
-        delete this._shadowState.high;
-        this.onShadowsConfigurationChanged.clear();
-
-        this._snapshotHelper.enableSnapshotRendering();
-        this._markSceneMutated();
-    }
-
-    /**
-     * Loads an environment texture from the specified url and sets up a corresponding skybox.
-     * @remarks
-     * If an environment is already loaded, it will be unloaded before loading the new environment.
-     * @param url The url of the environment texture to load.
-     * @param options The options to use when loading the environment.
-     * @param abortSignal An optional signal that can be used to abort the loading process.
-     */
-    public async loadEnvironment(url: string, options?: LoadEnvironmentOptions, abortSignal?: AbortSignal): Promise<void> {
-        await this._updateEnvironment(url, options, abortSignal);
-    }
-
-    /**
-     * Resets the environment to its default state.
-     * @param options The options to use when resetting the environment.
-     * @param abortSignal An optional signal that can be used to abort the reset.
-     */
-    public async resetEnvironment(options?: EnvironmentOptions, abortSignal?: AbortSignal): Promise<void> {
-        const promises: Promise<void>[] = [];
-        // When there are PBR materials, the default environment should be used for lighting.
-        if (options?.lighting && this._scene.materials.some((material) => material instanceof PBRMaterial)) {
-            const lightingOptions = { ...options, skybox: false };
-            options = { ...options, lighting: false };
-            promises.push(this._updateEnvironment("auto", lightingOptions, abortSignal));
-        }
-
-        promises.push(this._updateEnvironment(undefined, options, abortSignal));
-        await Promise.all(promises);
-    }
-
-    private _setEnvironmentLighting(cubeTexture: CubeTexture | HDRCubeTexture): void {
-        this._reflectionTexture = cubeTexture;
-        this._scene.environmentTexture = this._reflectionTexture;
-        this._reflectionTexture.level = this.environmentConfig.intensity;
-        this._reflectionTexture.rotationY = this.environmentConfig.rotation;
-    }
-
-    private _setEnvironmentSkybox(cubeTexture: CubeTexture | HDRCubeTexture): void {
-        this._skyboxTexture = cubeTexture;
-        this._skyboxTexture.level = this.environmentConfig.intensity;
-        this._skyboxTexture.rotationY = this.environmentConfig.rotation;
-        this._skybox = createSkybox(this._scene, this._camera, this._skyboxTexture, this.environmentConfig.blur);
-        this._skybox.setEnabled(true);
-        this._snapshotHelper.fixMeshes([this._skybox]);
-        this._updateAutoClear();
-    }
-
-    private async _updateEnvironment(url: Nullable<string | undefined>, options: LoadEnvironmentOptions = defaultLoadEnvironmentOptions, abortSignal?: AbortSignal): Promise<void> {
-        this._throwIfDisposedOrAborted(abortSignal);
-
-        if (!options.lighting && !options.skybox) {
-            return;
-        }
-
-        url = url?.trim();
-        if (url === "auto") {
-            options = { ...options, extension: ".env" };
-        }
-
-        this._loadEnvironmentAbortController?.abort(new AbortError("New environment is being loaded before previous environment finished loading."));
-        const loadEnvironmentAbortController = (this._loadEnvironmentAbortController = new AbortController());
-
-        await this._loadEnvironmentLock.lockAsync(async () => {
-            throwIfAborted(abortSignal, loadEnvironmentAbortController.signal);
-
-            const getDefaultEnvironmentUrlAsync = async () => (await import("./defaultEnvironment")).default;
-
-            const whenTextureLoadedAsync = async (cubeTexture: CubeTexture | HDRCubeTexture) => {
-                await new Promise<void>((resolve, reject) => {
-                    const successObserver = (cubeTexture.onLoadObservable as Observable<unknown>).addOnce(() => {
-                        errorObserver.remove();
-                        resolve();
-                    });
-
-                    const errorObserver = Texture.OnTextureLoadErrorObservable.add((texture) => {
-                        if (texture === cubeTexture) {
-                            successObserver.remove();
-                            errorObserver.remove();
-                            reject(new Error("Failed to load environment texture."));
-                        }
-                    });
-                });
-            };
-
-            const mode: EnvironmentMode = !url ? "none" : url === "auto" ? "auto" : "url";
-
-            this._environmentLightingMode = options.lighting ? mode : this._environmentLightingMode;
-            this._environmentSkyboxMode = options.skybox ? mode : this._environmentSkyboxMode;
-
-            let lightingUrl: Nullable<string | undefined> = this._reflectionTexture?.url;
-            let skyboxUrl: Nullable<string | undefined> = this._skyboxTexture?.url;
-
-            this._snapshotHelper.disableSnapshotRendering();
-
-            try {
-                // If both modes are auto, use the default environment.
-                if (this._environmentLightingMode === "auto" && this._environmentSkyboxMode === "auto") {
-                    lightingUrl = skyboxUrl = await getDefaultEnvironmentUrlAsync();
-                } else {
-                    // If the lighting mode is not auto and we are updating the lighting, use the provided url.
-                    if (this._environmentLightingMode !== "auto" && options.lighting) {
-                        lightingUrl = url;
-                    }
-
-                    // If the skybox mode is not auto and we are updating the skybox, use the provided url.
-                    if (this._environmentSkyboxMode !== "auto" && options.skybox) {
-                        skyboxUrl = url;
-                    }
-
-                    // If the lighting mode is auto, use the skybox texture if there is one, otherwise use the default environment.
-                    if (this._environmentLightingMode === "auto") {
-                        lightingUrl = skyboxUrl ?? (await getDefaultEnvironmentUrlAsync());
-                    }
-
-                    // If the skybox mode is auto, use the lighting texture if there is one, otherwise use the default environment.
-                    if (this._environmentSkyboxMode === "auto") {
-                        skyboxUrl = lightingUrl ?? (await getDefaultEnvironmentUrlAsync());
-                    }
-                }
-
-                const newTexturePromises: Promise<void>[] = [];
-
-                // If the lighting url is not the same as the current lighting url, load the new lighting texture.
-                if (lightingUrl !== this._reflectionTexture?.url) {
-                    // Dispose the existing lighting texture if it exists.
-                    this._reflectionTexture?.dispose();
-                    this._reflectionTexture = null;
-                    this._scene.environmentTexture = null;
-
-                    // Load the new lighting texture if there is a target url.
-                    if (lightingUrl) {
-                        if (lightingUrl === this._skyboxTexture?.url) {
-                            // If the lighting url is the same as the skybox url, clone the skybox texture.
-                            this._setEnvironmentLighting(this._skyboxTexture.clone());
-                        } else {
-                            // Otherwise, create a new cube texture from the lighting url.
-                            const lightingTexture = await createCubeTexture(lightingUrl, this._scene, options.extension);
-                            newTexturePromises.push(whenTextureLoadedAsync(lightingTexture));
-                            this._setEnvironmentLighting(lightingTexture);
-                        }
-                    }
-                }
-
-                // If the skybox url is not the same as the current skybox url, load the new skybox texture.
-                if (skyboxUrl !== this._skyboxTexture?.url) {
-                    // Dispose the existing skybox texture if it exists.
-                    this._skybox?.dispose(undefined, true);
-                    this._skyboxTexture = null;
-                    this._skybox = null;
-                    this._updateAutoClear();
-
-                    // Load the new skybox texture if there is a target url.
-                    if (skyboxUrl) {
-                        if (skyboxUrl === this._reflectionTexture?.url) {
-                            // If the skybox url is the same as the lighting url, clone the lighting texture.
-                            this._setEnvironmentSkybox(this._reflectionTexture.clone());
-                        } else {
-                            // Otherwise, create a new cube texture from the skybox url.
-                            const skyboxTexture = await createCubeTexture(skyboxUrl, this._scene, options.extension);
-                            newTexturePromises.push(whenTextureLoadedAsync(skyboxTexture));
-                            this._setEnvironmentSkybox(skyboxTexture);
-                        }
-                    }
-                }
-
-                await Promise.all(newTexturePromises);
-
-                this._updateLight();
-                observePromise(this._updateShadows());
-                this.onEnvironmentChanged.notifyObservers();
-            } catch (e) {
-                this.onEnvironmentError.notifyObservers(e);
-                throw e;
-            } finally {
-                this._snapshotHelper.enableSnapshotRendering();
-                this._markSceneMutated();
-            }
-        });
-    }
-
-    /**
-     * Toggles the play/pause animation state if there is a selected animation.
-     */
-    public toggleAnimation() {
-        if (this.isAnimationPlaying) {
-            // eslint-disable-next-line @typescript-eslint/no-floating-promises
-            this.pauseAnimation();
-        } else {
-            this.playAnimation();
-        }
-    }
-
-    /**
-     * Plays the selected animation if there is one.
-     */
-    public playAnimation() {
-        this._activeAnimation?.play(true);
-    }
-
-    /**
-     * Pauses the selected animation if there is one.
-     */
-    public async pauseAnimation() {
-        this._activeAnimation?.pause();
-    }
-
-    /**
-     * Resets the camera to its initial pose.
-     * @param reframe If true, the camera will be reframed to fit the model bounds. If false, it will use the default camera pose passed in with the options to the constructor (if present).
-     *                If undefined, default to false if other viewer state matches the default state (such as the selected animation), otherwise true.
-     */
-    public resetCamera(reframe?: boolean): void {
-        if (reframe == undefined) {
-            // If the selected animation is different from the default, there is a good chance the default explicit camera framing won't make sense
-            // and the model may not even be in view. So when this is the case, by default we reframe the camera.
-            reframe = this.selectedAnimation !== (this._options?.selectedAnimation ?? 0);
-        }
-
-        if (reframe) {
-            this._reframeCamera(true);
-        } else {
-            this._reset(true, "camera");
-        }
-    }
-
-    /**
-     * Updates the camera pose.
-     * @param pose The new pose of the camera.
-     * @remarks Any unspecified values are left unchanged.
-     */
-    public updateCamera(pose: { alpha?: number; beta?: number; radius?: number; targetX?: number; targetY?: number; targetZ?: number }): void {
-        // undefined means default for _resetCameraFromBounds, so convert to NaN if needed.
-        this._reframeCameraFromBounds(
-            true,
-            this._loadedModels,
-            pose.alpha ?? NaN,
-            pose.beta ?? NaN,
-            pose.radius ?? NaN,
-            pose.targetX ?? NaN,
-            pose.targetY ?? NaN,
-            pose.targetZ ?? NaN
-        );
-    }
-
-    /**
-     * Resets the viewer to its initial state based on the options passed in to the constructor.
-     * @param flags The flags that specify which parts of the viewer to reset. If no flags are provided, all parts will be reset.
-     * - "source": Reset the loaded model.
-     * - "environment": Reset environment related state.
-     * - "animation": Reset animation related state.
-     * - "camera": Reset camera related state.
-     * - "post-processing": Reset post-processing related state.
-     * - "material-variant": Reset material variant related state.
-     */
-    public reset(...flags: ResetFlag[]) {
-        this._reset(true, ...flags);
-    }
-
-    private _reset(interpolate: boolean, ...flags: ResetFlag[]) {
-        if (flags.length === 0 || flags.includes("source")) {
-            observePromise(this._updateModel(this._options?.source));
-        }
-
-        if (flags.length === 0 || flags.includes("environment")) {
-            this._scene.clearColor = new Color4(...(this._options?.clearColor ?? DefaultViewerOptions.clearColor));
-            this.environmentConfig = {
-                intensity: this._options?.environmentConfig?.intensity ?? DefaultViewerOptions.environmentConfig.intensity,
-                blur: this._options?.environmentConfig?.blur ?? DefaultViewerOptions.environmentConfig.blur,
-                rotation: this._options?.environmentConfig?.rotation ?? DefaultViewerOptions.environmentConfig.rotation,
-            };
-
-            if (this._options?.environmentLighting === this._options?.environmentSkybox) {
-                observePromise(this._updateEnvironment(this._options?.environmentLighting, { lighting: true, skybox: true }));
-            } else {
-                observePromise(this._updateEnvironment(this._options?.environmentLighting, { lighting: true }));
-                observePromise(this._updateEnvironment(this._options?.environmentSkybox, { skybox: true }));
-            }
-        }
-
-        if (flags.length === 0 || flags.includes("shadow")) {
-            this._shadowQuality = this._options?.shadowConfig?.quality ?? DefaultViewerOptions.shadowConfig.quality;
-            observePromise(this.updateShadows({ quality: this._shadowQuality }));
-        }
-
-        if (flags.length === 0 || flags.includes("animation")) {
-            this.animationSpeed = this._options?.animationSpeed ?? DefaultViewerOptions.animationSpeed;
-            this.selectedAnimation = this._options?.selectedAnimation ?? 0;
-            if (this._options?.animationAutoPlay) {
-                this.playAnimation();
-            } else {
-                // eslint-disable-next-line @typescript-eslint/no-floating-promises
-                this.pauseAnimation();
-            }
-        }
-
-        if (flags.length === 0 || flags.includes("camera")) {
-            // In the case of resetting the camera, we always want to restore default states, so convert NaN to undefined.
-            const alpha = Number(this._options?.cameraOrbit?.[0]);
-            const beta = Number(this._options?.cameraOrbit?.[1]);
-            const radius = Number(this._options?.cameraOrbit?.[2]);
-            const targetX = Number(this._options?.cameraTarget?.[0]);
-            const targetY = Number(this._options?.cameraTarget?.[1]);
-            const targetZ = Number(this._options?.cameraTarget?.[2]);
-            this._reframeCameraFromBounds(
-                interpolate,
-                this._loadedModels,
-                isNaN(alpha) ? undefined : alpha,
-                isNaN(beta) ? undefined : beta,
-                isNaN(radius) ? undefined : radius,
-                isNaN(targetX) ? undefined : targetX,
-                isNaN(targetY) ? undefined : targetY,
-                isNaN(targetZ) ? undefined : targetZ
-            );
-            this.cameraAutoOrbit = {
-                enabled: this._options?.cameraAutoOrbit?.enabled ?? DefaultViewerOptions.cameraAutoOrbit.enabled,
-                speed: this._options?.cameraAutoOrbit?.speed ?? DefaultViewerOptions.cameraAutoOrbit.speed,
-                delay: this._options?.cameraAutoOrbit?.delay ?? DefaultViewerOptions.cameraAutoOrbit.delay,
-            };
-        }
-
-        if (flags.length === 0 || flags.includes("post-processing")) {
-            this.postProcessing = {
-                toneMapping: this._options?.postProcessing?.toneMapping ?? DefaultViewerOptions.postProcessing.toneMapping,
-                contrast: this._options?.postProcessing?.contrast ?? DefaultViewerOptions.postProcessing.contrast,
-                exposure: this._options?.postProcessing?.exposure ?? DefaultViewerOptions.postProcessing.exposure,
-                ssao: this._options?.postProcessing?.ssao ?? DefaultViewerOptions.postProcessing.ssao,
-            };
-        }
-
-        if (flags.length === 0 || flags.includes("material-variant")) {
-            this.selectedMaterialVariant = this._options?.selectedMaterialVariant ?? null;
-        }
-    }
-
-    /**
-     * Disposes of the resources held by the Viewer.
-     */
-    public dispose(): void {
-        this.selectedAnimation = -1;
-        this.animationProgress = 0;
-
-        this._loadEnvironmentAbortController?.abort(new AbortError("Thew viewer is being disposed."));
-        this._loadModelAbortController?.abort(new AbortError("Thew viewer is being disposed."));
-        this._camerasAsHotSpotsAbortController?.abort(new AbortError("Thew viewer is being disposed."));
-        this._shadowsAbortController?.abort(new AbortError("Thew viewer is being disposed."));
-
-        this._renderLoopController?.dispose();
-        this._activeModel?.dispose();
-        this._loadedModelsBacking.forEach((model) => model.dispose());
-        this._disposeShadows();
-        this._scene.dispose();
-
-        this.onEnvironmentChanged.clear();
-        this.onEnvironmentError.clear();
-        this.onEnvironmentConfigurationChanged.clear();
-        this.onPostProcessingChanged.clear();
-        this.onModelChanged.clear();
-        this.onModelError.clear();
-        this.onCameraAutoOrbitChanged.clear();
-        this.onSelectedAnimationChanged.clear();
-        this.onAnimationSpeedChanged.clear();
-        this.onIsAnimationPlayingChanged.clear();
-        this.onAnimationProgressChanged.clear();
-        this.onSelectedMaterialVariantChanged.clear();
-        this.onHotSpotsChanged.clear();
-        this.onCamerasAsHotSpotsChanged.clear();
-        this.onLoadingProgressChanged.clear();
-
-        this._imageProcessingConfigurationObserver.remove();
-        this._beforeRenderObserver.remove();
-
-        this._isDisposed = true;
-    }
-
-    /**
-     * Return world and canvas coordinates of an hot spot
-     * @param query mesh index and surface information to query the hot spot positions
-     * @param result Query a Hot Spot and does the conversion for Babylon Hot spot to a more generic HotSpotPositions, without Vector types
-     * @returns true if hotspot found
-     */
-    public getHotSpotToRef(query: Readonly<ViewerHotSpotQuery>, result: ViewerHotSpotResult): boolean {
-        return this._activeModel?.getHotSpotToRef(query, result) ?? false;
-    }
-
-    protected _getHotSpotToRef(assetContainer: Nullable<AssetContainer>, query: Readonly<ViewerHotSpotQuery>, result: ViewerHotSpotResult): boolean {
-        const worldNormal = this._tempVectors[2];
-        const worldPos = this._tempVectors[1];
-        const screenPos = this._tempVectors[0];
-
-        if (query.type === "surface") {
-            const mesh = assetContainer?.meshes[query.meshIndex];
-            if (!mesh) {
-                return false;
-            }
-
-            if (!GetHotSpotToRef(mesh, query, worldPos, worldNormal)) {
-                return false;
-            }
-        } else {
-            worldPos.copyFromFloats(query.position[0], query.position[1], query.position[2]);
-            worldNormal.copyFromFloats(query.normal[0], query.normal[1], query.normal[2]);
-        }
-
-        const viewportWidth = this._camera.viewport.width * this._engine.getRenderWidth() * this._engine.getHardwareScalingLevel();
-        const viewportHeight = this._camera.viewport.height * this._engine.getRenderHeight() * this._engine.getHardwareScalingLevel();
-        const scene = this._scene;
-
-        Vector3.ProjectToRef(worldPos, Matrix.IdentityReadOnly, scene.getTransformMatrix(), new Viewport(0, 0, viewportWidth, viewportHeight), screenPos);
-        result.screenPosition[0] = screenPos.x;
-        result.screenPosition[1] = screenPos.y;
-        result.worldPosition[0] = worldPos.x;
-        result.worldPosition[1] = worldPos.y;
-        result.worldPosition[2] = worldPos.z;
-
-        // visibility
-        const eyeToSurface = this._tempVectors[3];
-        eyeToSurface.copyFrom(this._camera.globalPosition);
-        eyeToSurface.subtractInPlace(worldPos);
-        eyeToSurface.normalize();
-        result.visibility = Vector3.Dot(eyeToSurface, worldNormal);
-
-        return true;
-    }
-
-    /**
-     * Get hotspot world and screen values from a named hotspot
-     * @param name slot of the hot spot
-     * @param result resulting world and screen positions
-     * @returns world position, world normal and screen space coordinates
-     */
-    public queryHotSpot(name: string, result: ViewerHotSpotResult): boolean {
-        return this._queryHotSpot(name, result) != null;
-    }
-
-    /**
-     * Updates the camera to focus on a named hotspot.
-     * @param name The name of the hotspot to focus on.
-     * @returns true if the hotspot was found and the camera was updated, false otherwise.
-     */
-    public focusHotSpot(name: string): boolean {
-        const result = new ViewerHotSpotResult();
-        const query = this._queryHotSpot(name, result);
-        if (query) {
-            // eslint-disable-next-line @typescript-eslint/no-floating-promises
-            this.pauseAnimation();
-            const cameraOrbit = query.cameraOrbit ?? [undefined, undefined, undefined];
-            this._camera.interpolateTo(cameraOrbit[0], cameraOrbit[1], cameraOrbit[2], new Vector3(result.worldPosition[0], result.worldPosition[1], result.worldPosition[2]));
-            return true;
-        }
-        return false;
-    }
-
-    private _queryHotSpot(name: string, result: ViewerHotSpotResult): Nullable<HotSpot> {
-        const hotSpot = this.hotSpots?.[name];
-        if (hotSpot) {
-            if (this.getHotSpotToRef(hotSpot, result)) {
-                return hotSpot;
-            }
-        }
-        return null;
-    }
-
-    private async _addCameraHotSpot(camera: Camera, signal?: AbortSignal) {
-        if (camera !== this._camera) {
-            const hotSpot = await this._createHotSpotFromCamera(camera);
-            if (hotSpot && !signal?.aborted) {
-                this.hotSpots = {
-                    ...this.hotSpots,
-                    [`camera-${camera.name}`]: hotSpot,
-                };
-            }
-        }
-    }
-
-    private _removeCameraHotSpot(camera: Camera) {
-        delete this.hotSpots[`camera-${camera.name}`];
-        this.hotSpots = { ...this.hotSpots };
-    }
-
-    private _toggleCamerasAsHotSpots() {
-        if (!this.camerasAsHotSpots) {
-            this._camerasAsHotSpotsAbortController?.abort();
-            this._camerasAsHotSpotsAbortController = null;
-            this._scene.cameras.forEach((camera) => this._removeCameraHotSpot(camera));
-        } else {
-            const abortController = (this._camerasAsHotSpotsAbortController = new AbortController());
-            this._scene.cameras.forEach(async (camera) => await this._addCameraHotSpot(camera, abortController.signal));
-        }
-    }
-
-    /**
-     * Creates a world HotSpot from a camera.
-     * @param camera The camera to create a HotSpot from.
-     * @returns A HotSpot created from the camera.
-     */
-    private async _createHotSpotFromCamera(camera: Camera): Promise<Nullable<HotSpot>> {
-        if (camera instanceof ArcRotateCamera) {
-            const targetArray = camera.target.asArray();
-            return { type: "world", position: targetArray, normal: targetArray, cameraOrbit: [camera.alpha, camera.beta, camera.radius] };
-        }
-
-        if (this._activeModel) {
-            return await CreateHotSpotFromCamera(this._activeModel, camera);
-        }
-
-        return null;
-    }
-
-    protected get _shouldRender() {
-        // We should render if:
-        // 1. Auto suspend rendering is disabled.
-        // 2. The scene has been mutated.
-        // 3. The snapshot helper is not yet in a ready state.
-        // 4. The classic shadows are not yet in a ready state.
-        // 5. The environment shadows are not yet in a ready state.
-        // 6. At least one model should render (playing animations).
-        return (
-            !this._autoSuspendRendering ||
-            this._sceneMutated ||
-            !this._snapshotHelper.isReady ||
-            this._shadowState.normal?.shouldRender ||
-            this._shadowState.high?.shouldRender ||
-            this._loadedModelsBacking.some((model) => model._shouldRender())
-        );
-    }
-
-    protected _markSceneMutated() {
-        this._sceneMutated = true;
-    }
-
-    protected _suspendRendering(): IDisposable {
-        this._renderLoopController?.dispose();
-        this._suspendRenderCount++;
-        let disposed = false;
-        return {
-            dispose: () => {
-                if (!disposed) {
-                    disposed = true;
-                    this._suspendRenderCount--;
-                    if (this._suspendRenderCount === 0) {
-                        this._beginRendering();
-                    }
-                }
-            },
-        };
-    }
-
-    private _beginRendering(): void {
-        if (!this._renderLoopController) {
-            let renderedReadyFrame = false;
-
-            const onRenderingResumed = () => {
-                this._log("Viewer Resumed Rendering");
-                // Resume rendering with the hardware scaling level from prior to suspending.
-                this._engine.setHardwareScalingLevel(this._lastHardwareScalingLevel);
-                this._engine.performanceMonitor.enable();
-                this._snapshotHelper.enableSnapshotRendering();
-                this._startSceneOptimizer();
-            };
-
-            const onRenderingSuspended = () => {
-                this._log("Viewer Suspended Rendering");
-                this._renderedLastFrame = false;
-                renderedReadyFrame = false;
-                // Take note of the current hardware scaling level for when rendering is resumed.
-                this._lastHardwareScalingLevel = this._engine.getHardwareScalingLevel();
-                this._stopSceneOptimizer();
-                this._snapshotHelper.disableSnapshotRendering();
-                // We want a high quality render right before suspending, so set the hardware scaling level back to the default,
-                // disable the performance monitor (so the SceneOptimizer doesn't take into account this potentially slower frame),
-                // and then render the scene once.
-                this._engine.performanceMonitor.disable();
-                this._engine.setHardwareScalingLevel(this._defaultHardwareScalingLevel);
-                this._engine.beginFrame();
-                this._scene.render();
-                this._engine.endFrame();
-            };
-
-            const render = () => {
-                // First check if we have indicators that we should render.
-                let shouldRender = this._shouldRender;
-
-                // If we don't have indicators that we should render (e.g. nothing has changed since the last frame),
-                // we still need to ensure that we render at least one frame after any mutations. Scene.isReady does
-                // a bunch of the same work that happens when we actually render a frame, so we don't want to check
-                // this unless we know we are in a state where there were mutations and now we are waiting for a frame
-                // to render after the scene is ready.
-                if (!shouldRender && this._renderedLastFrame && !renderedReadyFrame) {
-                    renderedReadyFrame = this._scene.isReady(true);
-                    shouldRender = true;
-                }
-
-                if (shouldRender) {
-                    if (!this._renderedLastFrame) {
-                        if (this._renderedLastFrame !== null) {
-                            onRenderingResumed();
-                        }
-                        this._renderedLastFrame = true;
-                    }
-
-                    this._sceneMutated = false;
-                    this._scene.render();
-
-                    // Update the camera panning sensitivity related properties based on the camera's distance from the target.
-                    this._camera.panningSensibility = 5000 / this._camera.radius;
-                    this._camera.speed = this._camera.radius * 0.2;
-
-                    if (this.isAnimationPlaying) {
-                        this.onAnimationProgressChanged.notifyObservers();
-                        this._autoRotationBehavior.resetLastInteractionTime();
-                    }
-                } else {
-                    this._camera.update();
-
-                    if (this._renderedLastFrame) {
-                        onRenderingSuspended();
-                    }
-                }
-            };
-
-            this._engine.runRenderLoop(render);
-
-            let disposed = false;
-            this._renderLoopController = {
-                dispose: () => {
-                    if (!disposed) {
-                        disposed = true;
-                        this._engine.stopRenderLoop(render);
-                        this._renderLoopController = null;
-
-                        if (this._renderedLastFrame) {
-                            onRenderingSuspended();
-                        }
-                    }
-                },
-            };
-        }
-    }
-
-    protected _reframeCamera(interpolate: boolean = false, models: readonly Model[] = this._loadedModelsBacking): void {
-        this._reframeCameraFromBounds(interpolate, models);
-    }
-
-    protected _getWorldBounds(models: readonly Model[]): Nullable<ViewerBoundingInfo> {
-        return computeModelsBoundingInfos(models);
-    }
-
-    protected _getCameraConfig(models: readonly Model[]): ViewerCameraConfig {
-        let radius = 1;
-        let target = Vector3.Zero();
-        const worldBounds = this._getWorldBounds(models);
-        if (worldBounds) {
-            // get bounds and prepare framing/camera radius from its values
-            this._camera.lowerRadiusLimit = null;
-
-            radius = Vector3.FromArray(worldBounds.size).length() * 1.1;
-            target = Vector3.FromArray(worldBounds.center);
-            if (!isFinite(radius)) {
-                radius = 1;
-                target.copyFromFloats(0, 0, 0);
-            }
-        }
-
-        const lowerRadiusLimit = radius * 0.001;
-        const upperRadiusLimit = radius * 5;
-        const minZ = radius * 0.001;
-        const maxZ = radius * 1000;
-
-        return {
-            radius,
-            target,
-            lowerRadiusLimit,
-            upperRadiusLimit,
-            minZ,
-            maxZ,
-        };
-    }
-
-    // For rotation/radius/target, undefined means default framing, NaN means keep current value.
-    private _reframeCameraFromBounds(
-        interpolate: boolean,
-        models: readonly Model[],
-        alpha?: number,
-        beta?: number,
-        radius?: number,
-        targetX?: number,
-        targetY?: number,
-        targetZ?: number
-    ): void {
-        let goalRadius = 1;
-        const goalTarget = Vector3.Zero();
-        let goalAlpha = Math.PI / 2;
-        let goalBeta = Math.PI / 2.4;
-
-        const { radius: sceneRadius, target: sceneTarget, lowerRadiusLimit, upperRadiusLimit, minZ, maxZ } = this._getCameraConfig(models);
-
-        this._camera.lowerRadiusLimit = lowerRadiusLimit;
-        this._camera.upperRadiusLimit = upperRadiusLimit;
-        this._camera.minZ = minZ;
-        this._camera.maxZ = maxZ;
-
-        goalAlpha = alpha ?? goalAlpha;
-        goalBeta = beta ?? goalBeta;
-        goalRadius = radius ?? sceneRadius;
-        goalTarget.x = targetX ?? sceneTarget.x;
-        goalTarget.y = targetY ?? sceneTarget.y;
-        goalTarget.z = targetZ ?? sceneTarget.z;
-
-        if (interpolate) {
-            this._camera.interpolateTo(goalAlpha, goalBeta, goalRadius, goalTarget, undefined, 0.1);
-        } else {
-            this._camera.stopInterpolation();
-
-            if (!isNaN(goalAlpha)) {
-                this._camera.alpha = goalAlpha;
-            }
-            if (!isNaN(goalBeta)) {
-                this._camera.beta = goalBeta;
-            }
-            if (!isNaN(goalRadius)) {
-                this._camera.radius = goalRadius;
-            }
-            this._camera.setTarget(
-                new Vector3(
-                    isNaN(goalTarget.x) ? this._camera.target.x : goalTarget.x,
-                    isNaN(goalTarget.y) ? this._camera.target.y : goalTarget.y,
-                    isNaN(goalTarget.z) ? this._camera.target.z : goalTarget.z
-                ),
-                undefined,
-                undefined,
-                true
-            );
-        }
-
-        this._camera.wheelDeltaPercentage = 0.01;
-        this._camera.useNaturalPinchZoom = true;
-
-        updateSkybox(this._skybox, this._camera);
-    }
-
-    protected _updateLight() {
-        let shouldHaveDefaultLight: boolean;
-        if (this._loadedModels.length === 0) {
-            shouldHaveDefaultLight = false;
-        } else {
-            const hasModelProvidedLights = this._loadedModels.some((model) => model.assetContainer.lights.length > 0);
-            const hasImageBasedLighting = !!this._reflectionTexture;
-            const hasMaterials = this._loadedModels.some((model) => model.assetContainer.materials.length > 0);
-            const hasNonPBRMaterials = this._loadedModels.some((model) => model.assetContainer.materials.some((material) => !(material instanceof PBRMaterial)));
-
-            if (hasModelProvidedLights) {
-                shouldHaveDefaultLight = false;
-            } else {
-                shouldHaveDefaultLight = !hasImageBasedLighting || !hasMaterials || hasNonPBRMaterials;
-            }
-        }
-
-        if (shouldHaveDefaultLight) {
-            if (!this._light) {
-                this._light = new HemisphericLight("defaultLight", Vector3.Up(), this._scene);
-            }
-        } else {
-            this._light?.dispose();
-            this._light = null;
-        }
-    }
-
-    private _applyAnimationSpeed() {
-        this._activeModel?.assetContainer.animationGroups.forEach((group) => (group.speedRatio = this._animationSpeed));
-    }
-
-    protected async _pick(screenX: number, screenY: number): Promise<Nullable<PickingInfo>> {
-        await import("core/Culling/ray");
-        if (this._loadedModels.length > 0) {
-            const meshes = this._loadedModelsBacking.flatMap((model) => model.assetContainer.meshes);
-            // Refresh bounding info to ensure morph target and skeletal animations are taken into account.
-            meshes.forEach((mesh) => {
-                let cache = this._meshDataCache.get(mesh);
-                if (!cache) {
-                    cache = {};
-                    this._meshDataCache.set(mesh, cache);
-                }
-                mesh.refreshBoundingInfo({ applyMorph: true, applySkeleton: true, cache });
-            });
-
-            const pickingInfo = this._scene.pick(screenX, screenY, (mesh) => meshes.includes(mesh));
-            if (pickingInfo.hit) {
-                return pickingInfo;
-            }
-        }
-
-        return null;
-    }
-
-    protected _startSceneOptimizer(reset = false) {
-        this._stopSceneOptimizer();
-
-        if (reset) {
-            this._engine.setHardwareScalingLevel(this._defaultHardwareScalingLevel);
-        }
-
-        const sceneOptimizerOptions = new SceneOptimizerOptions(60, 1000);
-        const hardwareScalingOptimization = new HardwareScalingOptimization(undefined, 1);
-        sceneOptimizerOptions.addOptimization(hardwareScalingOptimization);
-        this._sceneOptimizer = new SceneOptimizer(this._scene, sceneOptimizerOptions);
-
-        this._sceneOptimizer.start();
-    }
-
-    protected _stopSceneOptimizer() {
-        this._sceneOptimizer?.dispose();
-        this._sceneOptimizer = null;
-    }
-
-    protected _log(message: string) {
-        if (this.showDebugLogs) {
-            Logger.Log(message);
-        }
-    }
-
-    /**
-     * Check for disposed or aborted state (basically everything that can interrupt an async operation).
-     * @param abortSignals A set of optional AbortSignals to also check.
-     */
-    private _throwIfDisposedOrAborted(...abortSignals: (Nullable<AbortSignal> | undefined)[]): void {
-        if (this._isDisposed) {
-            throw new Error("Viewer is disposed.");
-        }
-
-        throwIfAborted(...abortSignals);
-    }
-}
+/* eslint-disable @typescript-eslint/naming-convention */
+import type {
+    AbstractEngine,
+    AbstractMesh,
+    AnimationGroup,
+    AssetContainer,
+    AutoRotationBehavior,
+    BaseTexture,
+    Camera,
+    CubeTexture,
+    Engine,
+    HDRCubeTexture,
+    HotSpotQuery,
+    IblShadowsRenderPipeline,
+    IDisposable,
+    IMeshDataCache,
+    ISceneLoaderProgressEvent,
+    LoadAssetContainerOptions,
+    Nullable,
+    Observer,
+    PickingInfo,
+    ShaderMaterial,
+    ShadowGenerator,
+    IblCdfGenerator,
+} from "core/index";
+
+import type { MaterialVariantsController } from "loaders/glTF/2.0/Extensions/KHR_materials_variants";
+
+import { ArcRotateCamera, ComputeAlpha, ComputeBeta } from "core/Cameras/arcRotateCamera";
+import { Constants } from "core/Engines/constants";
+import { PointerEventTypes } from "core/Events/pointerEvents";
+import { HemisphericLight } from "core/Lights/hemisphericLight";
+import { DirectionalLight } from "core/Lights/directionalLight";
+import { LoadAssetContainerAsync } from "core/Loading/sceneLoader";
+import { BackgroundMaterial } from "core/Materials/Background/backgroundMaterial";
+import { ImageProcessingConfiguration } from "core/Materials/imageProcessingConfiguration";
+import { PBRMaterial } from "core/Materials/PBR/pbrMaterial";
+import { Texture } from "core/Materials/Textures/texture";
+import { Color3, Color4 } from "core/Maths/math.color";
+import { Clamp, Lerp } from "core/Maths/math.scalar.functions";
+import { Matrix, Vector2, Vector3 } from "core/Maths/math.vector";
+import { Viewport } from "core/Maths/math.viewport";
+import { GetHotSpotToRef } from "core/Meshes/abstractMesh.hotSpot";
+import { CreateBox } from "core/Meshes/Builders/boxBuilder";
+import { Mesh } from "core/Meshes/mesh";
+import { computeMaxExtents, RemoveUnreferencedVerticesData } from "core/Meshes/meshUtils";
+import { BuildTuple } from "core/Misc/arrayTools";
+import { AsyncLock } from "core/Misc/asyncLock";
+import { deepMerge } from "core/Misc/deepMerger";
+import { AbortError } from "core/Misc/error";
+import { Logger } from "core/Misc/logger";
+import { Observable } from "core/Misc/observable";
+import { HardwareScalingOptimization, SceneOptimizer, SceneOptimizerOptions } from "core/Misc/sceneOptimizer";
+import { SnapshotRenderingHelper } from "core/Misc/snapshotRenderingHelper";
+import { GetExtensionFromUrl } from "core/Misc/urlTools";
+import { Scene } from "core/scene";
+import { registerBuiltInLoaders } from "loaders/dynamic";
+import { _RetryWithInterval } from "core/Misc/timingTools";
+import { SSAO2RenderingPipeline } from "core/PostProcesses/RenderPipeline/Pipelines/ssao2RenderingPipeline";
+
+export type ResetFlag = "source" | "environment" | "camera" | "animation" | "post-processing" | "material-variant" | "shadow";
+
+const shadowQualityOptions = ["none", "normal", "high"] as const;
+export type ShadowQuality = (typeof shadowQualityOptions)[number];
+
+const toneMappingOptions = ["none", "standard", "aces", "neutral"] as const;
+export type ToneMapping = (typeof toneMappingOptions)[number];
+
+const environmentMode = ["none", "auto", "url"] as const;
+type EnvironmentMode = (typeof environmentMode)[number];
+
+type ActivateModelOptions = Partial<{ source: string | File | ArrayBufferView }>;
+
+export type LoadModelOptions = LoadAssetContainerOptions;
+
+export type CameraOrbit = [alpha: number, beta: number, radius: number];
+export type CameraTarget = [x: number, y: number, z: number];
+
+export type CameraAutoOrbit = {
+    /**
+     * Whether the camera should automatically orbit around the model when idle.
+     */
+    enabled: boolean;
+
+    /**
+     * The speed at which the camera orbits around the model when idle.
+     */
+    speed: number;
+
+    /**
+     * The delay in milliseconds before the camera starts orbiting around the model when idle.
+     */
+    delay: number;
+};
+
+export type EnvironmentParams = {
+    /**
+     * The intensity of the environment lighting.
+     */
+    intensity: number;
+
+    /**
+     * The blur applied to the environment lighting.
+     */
+    blur: number;
+
+    /**
+     * The rotation of the environment lighting in radians.
+     */
+    rotation: number;
+};
+
+export type ShadowParams = {
+    /**
+     * The quality of shadow being used
+     */
+    quality: ShadowQuality;
+};
+
+export type PostProcessing = {
+    /**
+     * The tone mapping to use for rendering the scene.
+     */
+    toneMapping: ToneMapping;
+
+    /**
+     * The contrast applied to the scene.
+     */
+    contrast: number;
+
+    /**
+     * The exposure applied to the scene.
+     */
+    exposure: number;
+
+    /**
+     * Whether to enable screen space ambient occlusion (SSAO).
+     */
+    ssao: boolean;
+};
+
+type ShadowState = {
+    normal?: {
+        readonly generator: ShadowGenerator;
+        readonly ground: Mesh;
+        readonly light: DirectionalLight;
+        shouldRender: boolean;
+        readonly iblDirection: {
+            readonly iblCdfGenerator: IblCdfGenerator;
+            positionFactor: number;
+            direction: Vector3;
+        };
+        refreshLightPositionDirection(reflectionRotation: number): void;
+    };
+    high?: {
+        readonly pipeline: IblShadowsRenderPipeline;
+        readonly ground: Mesh;
+        readonly groundMaterial: ShaderMaterial;
+        renderTimer?: Nullable<ReturnType<typeof setTimeout>>;
+        shouldRender: boolean;
+        readonly resizeObserver: Observer<Engine>;
+    };
+};
+
+/**
+ * Checks if the given value is a valid tone mapping option.
+ * @param value The value to check.
+ * @returns True if the value is a valid tone mapping option, otherwise false.
+ */
+export function IsToneMapping(value: string): value is ToneMapping {
+    return toneMappingOptions.includes(value as ToneMapping);
+}
+
+/**
+ * Checks if the given value is a valid shadow quality option.
+ * @param value The value to check.
+ * @returns True if the value is a valid shadow quality option, otherwise false.
+ */
+export function IsShadowQuality(value: string): value is ShadowQuality {
+    return shadowQualityOptions.includes(value as ShadowQuality);
+}
+
+function throwIfAborted(...abortSignals: (Nullable<AbortSignal> | undefined)[]): void {
+    for (const signal of abortSignals) {
+        signal?.throwIfAborted();
+    }
+}
+
+async function createCubeTexture(url: string, scene: Scene, extension?: string) {
+    extension = extension ?? GetExtensionFromUrl(url);
+    const instantiateTexture = await (async () => {
+        if (extension === ".hdr") {
+            const { HDRCubeTexture } = await import("core/Materials/Textures/hdrCubeTexture");
+            return () => new HDRCubeTexture(url, scene, 256, false, true, false, true, undefined, undefined, undefined, true, true);
+        } else {
+            const { CubeTexture } = await import("core/Materials/Textures/cubeTexture");
+            return () => new CubeTexture(url, scene, null, false, null, null, null, undefined, true, extension, true);
+        }
+    })();
+
+    const originalUseDelayedTextureLoading = scene.useDelayedTextureLoading;
+    try {
+        scene.useDelayedTextureLoading = false;
+        return instantiateTexture();
+    } finally {
+        scene.useDelayedTextureLoading = originalUseDelayedTextureLoading;
+    }
+}
+
+function createSkybox(scene: Scene, camera: Camera, reflectionTexture: BaseTexture, blur: number): Mesh {
+    const originalBlockMaterialDirtyMechanism = scene.blockMaterialDirtyMechanism;
+    scene.blockMaterialDirtyMechanism = true;
+    try {
+        const hdrSkybox = CreateBox("hdrSkyBox", { sideOrientation: Mesh.BACKSIDE }, scene);
+        const hdrSkyboxMaterial = new BackgroundMaterial("skyBox", scene);
+        // Use the default image processing configuration on the skybox (e.g. don't apply tone mapping, contrast, or exposure).
+        hdrSkyboxMaterial.imageProcessingConfiguration = new ImageProcessingConfiguration();
+        hdrSkyboxMaterial.reflectionTexture = reflectionTexture;
+        reflectionTexture.coordinatesMode = Texture.SKYBOX_MODE;
+        hdrSkyboxMaterial.reflectionBlur = blur;
+        hdrSkybox.material = hdrSkyboxMaterial;
+        hdrSkybox.isPickable = false;
+        hdrSkybox.infiniteDistance = true;
+        hdrSkybox.applyFog = false;
+
+        updateSkybox(hdrSkybox, camera);
+
+        return hdrSkybox;
+    } finally {
+        scene.blockMaterialDirtyMechanism = originalBlockMaterialDirtyMechanism;
+    }
+}
+
+function updateSkybox(skybox: Nullable<Mesh>, camera: Camera): void {
+    skybox?.scaling.setAll((camera.maxZ - camera.minZ) / 2);
+}
+
+function computeModelsMaxExtents(models: readonly Model[]): Array<{ minimum: Vector3; maximum: Vector3 }> {
+    return models.flatMap((model) => {
+        return computeMaxExtents(model.assetContainer.meshes, model.assetContainer.animationGroups[model.selectedAnimation]);
+    });
+}
+
+function reduceMeshesExtendsToBoundingInfo(maxExtents: Array<{ minimum: Vector3; maximum: Vector3 }>) {
+    if (maxExtents.length === 0) {
+        return null;
+    }
+
+    const min = new Vector3(Math.min(...maxExtents.map((e) => e.minimum.x)), Math.min(...maxExtents.map((e) => e.minimum.y)), Math.min(...maxExtents.map((e) => e.minimum.z)));
+    const max = new Vector3(Math.max(...maxExtents.map((e) => e.maximum.x)), Math.max(...maxExtents.map((e) => e.maximum.y)), Math.max(...maxExtents.map((e) => e.maximum.z)));
+    const size = max.subtract(min);
+    const center = min.add(size.scale(0.5));
+
+    return {
+        extents: {
+            min: min.asArray(),
+            max: max.asArray(),
+        },
+        size: size.asArray(),
+        center: center.asArray(),
+    };
+}
+
+/**
+ * Adjusts the light's target direction to ensure it's not too flat and points downwards.
+ * @param targetDirection The target direction of the light.
+ * @returns The adjusted target direction of the light.
+ */
+function adjustLightTargetDirection(targetDirection: Vector3): Vector3 {
+    const lightSteepnessThreshold = -0.01; // threshold to trigger steepness adjustment
+    const lightSteepnessFactor = 10; // the factor to multiply Y by if it's too flat
+    const minLightDirectionY = -0.05; // the minimum steepness for light direction Y
+    const adjustedDirection = targetDirection.clone();
+
+    // ensure light points downwards
+    if (adjustedDirection.y > 0) {
+        adjustedDirection.y *= -1;
+    }
+
+    // if light is too flat (pointing almost horizontally or very slightly down), make it steeper
+    if (adjustedDirection.y > lightSteepnessThreshold) {
+        adjustedDirection.y = Math.min(adjustedDirection.y * lightSteepnessFactor, minLightDirectionY);
+    }
+
+    return adjustedDirection;
+}
+
+/**
+ * Compute the bounding info for the models by computing their maximum extents, size, and center considering animation, skeleton, and morph targets.
+ * @param models The models to consider when computing the bounding info
+ * @returns The computed bounding info for the models or null
+ */
+function computeModelsBoundingInfos(models: readonly Model[]): Nullable<ViewerBoundingInfo> {
+    const maxExtents = computeModelsMaxExtents(models);
+    return reduceMeshesExtendsToBoundingInfo(maxExtents);
+}
+
+// This helper function is used in functions that are naturally void returning, but need to call an async Promise returning function.
+// If there is any error (other than AbortError) in the async function, it will be logged.
+function observePromise(promise: Promise<unknown>): void {
+    // eslint-disable-next-line @typescript-eslint/no-floating-promises
+    (async () => {
+        try {
+            await promise;
+        } catch (error) {
+            if (!(error instanceof AbortError)) {
+                Logger.Error(error);
+            }
+        }
+    })();
+}
+
+/**
+ * Generates a HotSpot from a camera by computing its spherical coordinates (alpha, beta, radius) relative to a target point.
+ *
+ * The target point is determined using the camera's forward ray:
+ *   - If the ray intersects with a mesh in the model, the intersection point is used as the target.
+ *   - If no intersection is found, a fallback target is calculated by projecting the distance
+ *     between the camera and the model's center along the camera's forward direction.
+ *
+ * @param model The reference model used to determine the target point.
+ * @param camera The camera from which the HotSpot is generated.
+ * @returns A HotSpot object.
+ */
+export async function CreateHotSpotFromCamera(model: Model, camera: Camera): Promise<HotSpot> {
+    await import("core/Culling/ray");
+    const scene = model.assetContainer.scene;
+    const ray = camera.getForwardRay(100, camera.getWorldMatrix(), camera.globalPosition); // Set starting point to camera global position
+    const camGlobalPos = camera.globalPosition.clone();
+
+    // Target
+    let radius: number = 0.0001; // Just to avoid division by zero
+    const targetPoint = Vector3.Zero();
+    const pickingInfo = scene.pickWithRay(ray, (mesh) => model.assetContainer.meshes.includes(mesh));
+    if (pickingInfo && pickingInfo.hit) {
+        targetPoint.copyFrom(pickingInfo.pickedPoint!); // Use intersection point as target
+    } else {
+        const worldBounds = model.getWorldBounds();
+        const centerArray = worldBounds ? worldBounds.center : [0, 0, 0];
+        const distancePoint = Vector3.FromArray(centerArray);
+        const direction = ray.direction.clone();
+        targetPoint.copyFrom(camGlobalPos);
+        radius = Vector3.Distance(camGlobalPos, distancePoint);
+        direction.scaleAndAddToRef(radius, targetPoint); // Compute fallback target
+    }
+
+    const computationVector = Vector3.Zero();
+    camGlobalPos.subtractToRef(targetPoint, computationVector);
+
+    // Radius
+    if (pickingInfo && pickingInfo.hit) {
+        radius = computationVector.length();
+    }
+
+    // Alpha and Beta
+    const alpha = ComputeAlpha(computationVector);
+    const beta = ComputeBeta(computationVector.y, radius);
+
+    const targetArray = targetPoint.asArray();
+    return { type: "world", position: targetArray, normal: targetArray, cameraOrbit: [alpha, beta, radius] };
+}
+
+export type ViewerDetails = {
+    /**
+     * Provides access to the Scene managed by the Viewer.
+     */
+    scene: Scene;
+
+    /**
+     * Provides access to the Camera managed by the Viewer.
+     */
+    camera: ArcRotateCamera;
+
+    /**
+     * Provides access to the currently loaded model.
+     */
+    model: Nullable<Model>;
+
+    /**
+     * Suspends the render loop.
+     * @returns A token that should be disposed when the request for suspending rendering is no longer needed.
+     */
+    suspendRendering(): IDisposable;
+
+    /**
+     * Marks the scene as mutated, which will trigger a render on the next frame (unless rendering is suspended).
+     */
+    markSceneMutated(): void;
+
+    /**
+     * Picks the object at the given screen coordinates.
+     * @remarks This function ensures skeletal and morph target animations are up to date before picking, and typically should not be called at high frequency (e.g. every frame, on pointer move, etc.).
+     * @param screenX The x coordinate in screen space.
+     * @param screenY The y coordinate in screen space.
+     * @returns A PickingInfo if an object was picked, otherwise null.
+     */
+    pick(screenX: number, screenY: number): Promise<Nullable<PickingInfo>>;
+};
+
+/**
+ * The options for the Viewer.
+ */
+export type ViewerOptions = Partial<{
+    /**
+     * Called once when the viewer is initialized and provides viewer details that can be used for advanced customization.
+     */
+    onInitialized: (details: Readonly<ViewerDetails>) => void;
+
+    /**
+     * The default clear color of the scene.
+     */
+    clearColor: [r: number, g: number, b: number, a?: number];
+
+    /**
+     * When enabled, rendering will be suspended when no scene state driven by the Viewer has changed.
+     * This can reduce resource CPU/GPU pressure when the scene is static.
+     * Enabled by default.
+     */
+    autoSuspendRendering: boolean;
+
+    /**
+     * The default source model to load into the viewer.
+     */
+    source: string;
+
+    /**
+     * The default environment to load into the viewer for lighting (IBL).
+     */
+    environmentLighting: string;
+
+    /**
+     * The default environment to load into the viewer for the skybox.
+     */
+    environmentSkybox: string;
+
+    /**
+     * The default environment configuration.
+     */
+    environmentConfig: Partial<EnvironmentParams>;
+
+    /**
+     * The default camera orbit.
+     * @remarks The default camera orbit is restored when a new model is loaded.
+     */
+    cameraOrbit: Partial<CameraOrbit>;
+
+    /**
+     * The default camera target.
+     * @remarks The default camera target is restored when a new model is loaded.
+     */
+    cameraTarget: Partial<CameraTarget>;
+
+    /**
+     * Automatically rotates a 3D model or scene without requiring user interaction.
+     * @remarks The default camera auto orbit is restored when a new model is loaded.
+     */
+    cameraAutoOrbit: Partial<CameraAutoOrbit>;
+
+    /**
+     * Whether to play the default animation immediately after loading.
+     * @remarks The default animation auto play is restored when a new model is loaded.
+     */
+    animationAutoPlay: boolean;
+
+    /**
+     * The default speed of the animation.
+     * @remarks The default animation speed is restored when a new model is loaded.
+     */
+    animationSpeed: number;
+
+    /**
+     * The default selected animation.
+     * @remarks The default selected animation is restored when a new model is loaded.
+     */
+    selectedAnimation: number;
+
+    /**
+     * The default post processing configuration.
+     */
+    postProcessing: Partial<PostProcessing>;
+
+    /**
+     * Shadow configuration.
+     */
+    shadowConfig: Partial<ShadowParams>;
+
+    /**
+     * The default selected material variant.
+     * @remarks The default material variant is restored when a new model is loaded.
+     */
+    selectedMaterialVariant: string;
+
+    /**
+     * The default hotspots.
+     */
+    hotSpots: Record<string, HotSpot>;
+
+    /**
+     * Boolean indicating if the scene must use right-handed coordinates system.
+     */
+    useRightHandedSystem: boolean;
+}>;
+
+/**
+ * The default options for the Viewer.
+ */
+export const DefaultViewerOptions = {
+    clearColor: [0, 0, 0, 0],
+    autoSuspendRendering: true,
+    environmentConfig: {
+        intensity: 1,
+        blur: 0.3,
+        rotation: 0,
+    },
+    environmentLighting: "auto",
+    environmentSkybox: "none",
+    cameraAutoOrbit: {
+        enabled: false,
+        delay: 2000,
+        speed: 0.05,
+    },
+    animationAutoPlay: false,
+    animationSpeed: 1,
+    shadowConfig: {
+        quality: "none",
+    },
+    postProcessing: {
+        toneMapping: "neutral",
+        contrast: 1,
+        exposure: 1,
+        ssao: false,
+    },
+    useRightHandedSystem: false,
+} as const satisfies ViewerOptions;
+
+export type EnvironmentOptions = Partial<
+    Readonly<{
+        /**
+         * Whether to use the environment for lighting (e.g. IBL).
+         */
+        lighting: boolean;
+
+        /**
+         * Whether to use the environment for the skybox.
+         */
+        skybox: boolean;
+    }>
+>;
+
+export type LoadEnvironmentOptions = EnvironmentOptions &
+    Partial<
+        Readonly<{
+            /**
+             * Specifies the extension of the environment texture to load.
+             * This must be specified when the extension cannot be determined from the url.
+             */
+            extension: string;
+        }>
+    >;
+
+const defaultLoadEnvironmentOptions = {
+    lighting: true,
+    skybox: true,
+} as const satisfies EnvironmentOptions;
+
+export type ViewerHotSpotQuery =
+    | ({
+          /**
+           * The type of the hot spot.
+           */
+          type: "surface";
+
+          /**
+           * The index of the mesh within the loaded model.
+           */
+          meshIndex: number;
+      } & HotSpotQuery)
+    | {
+          /**
+           * The type of the hot spot.
+           */
+          type: "world";
+
+          /**
+           * The fixed world space position of the hot spot.
+           */
+          position: [x: number, y: number, z: number];
+
+          /**
+           * The fixed world space normal of the hot spot.
+           */
+          normal: [x: number, y: number, z: number];
+      };
+
+export type HotSpot = ViewerHotSpotQuery & {
+    /**
+     * An optional camera pose to associate with the hotspot.
+     */
+    cameraOrbit?: CameraOrbit;
+};
+
+/**
+ * Provides the result of a hot spot query.
+ */
+export class ViewerHotSpotResult {
+    /**
+     * 2D canvas position in pixels
+     */
+    public readonly screenPosition: [x: number, y: number] = [NaN, NaN];
+
+    /**
+     * 3D world coordinates
+     */
+    public readonly worldPosition: [x: number, y: number, z: number] = [NaN, NaN, NaN];
+
+    /**
+     * visibility range is [-1..1]. A value of 0 means camera eye is on the plane.
+     */
+    public visibility: number = NaN;
+}
+
+export type ViewerBoundingInfo = {
+    /**
+     * The minimum and maximum extents of the model.
+     */
+    extents: Readonly<{
+        /**
+         * The minimum extent of the model.
+         */
+        readonly min: readonly [x: number, y: number, z: number];
+
+        /**
+         * The maximum extent of the model.
+         */
+        readonly max: readonly [x: number, y: number, z: number];
+    }>;
+
+    /**
+     * The size of the model.
+     */
+    readonly size: readonly [x: number, y: number, z: number];
+
+    /**
+     * The center of the model.
+     */
+    readonly center: readonly [x: number, y: number, z: number];
+};
+
+export type ViewerCameraConfig = {
+    /**
+     * The goal radius of the camera.
+     * @remarks This is the size of the scene bounds (times a factor)
+     */
+    radius: number;
+    /**
+     * The goal target of the camera.
+     * @remarks Center of the bounds of the scene or 0,0,0 by default
+     */
+    target: Vector3;
+    /**
+     * The minimum zoom distance of the camera.
+     */
+    lowerRadiusLimit: number;
+    /**
+     * The maximum zoom distance of the camera.
+     */
+    upperRadiusLimit: number;
+    /**
+     * The minZ of the camera.
+     */
+    minZ: number;
+    /**
+     * The maxZ of the camera.
+     */
+    maxZ: number;
+};
+
+export type Model = IDisposable & {
+    /**
+     * The asset container representing the model.
+     */
+    readonly assetContainer: AssetContainer;
+
+    /**
+     * The material variants controller for the model.
+     */
+    readonly materialVariantsController: Nullable<MaterialVariantsController>;
+
+    /**
+     * The current animation.
+     */
+    selectedAnimation: number;
+
+    /**
+     * Returns the world position and visibility of a hot spot.
+     */
+    getHotSpotToRef(query: Readonly<ViewerHotSpotQuery>, result: ViewerHotSpotResult): boolean;
+
+    /**
+     * Compute and return the world bounds of the model.
+     * The minimum and maximum extents, the size and the center.
+     * @param animationIndex The index of the animation group to use for computation. If omitted, the current selected animation is used.
+     * @returns The computed bounding info for the model or null if no meshes are present in the asset container.
+     */
+    getWorldBounds(animationIndex?: number): Nullable<ViewerBoundingInfo>;
+
+    /**
+     * Resets the computed world bounds of the model.
+     * Should be called after the model undergoes transformations.
+     */
+    resetWorldBounds(): void;
+
+    /**
+     * Makes the model the current active model in the viewer.
+     * @param options Options for activating the model.
+     */
+    makeActive(options?: ActivateModelOptions): void;
+};
+
+type ModelInternal = Model & {
+    _animationPlaying(): boolean;
+    _shouldRender(): boolean;
+};
+
+/**
+ * @experimental
+ * Provides an experience for viewing a single 3D model.
+ * @remarks
+ * The Viewer is not tied to a specific UI framework and can be used with Babylon.js in a browser or with Babylon Native.
+ */
+export class Viewer implements IDisposable {
+    static {
+        registerBuiltInLoaders();
+    }
+
+    /**
+     * When enabled, the Viewer will emit additional diagnostic logs to the console.
+     */
+    public showDebugLogs = false;
+
+    /**
+     * Fired when the environment has changed.
+     */
+    public readonly onEnvironmentChanged = new Observable<void>();
+
+    /**
+     * Fired when the environment configuration has changed.
+     */
+    public readonly onEnvironmentConfigurationChanged = new Observable<void>();
+
+    /**
+     * Fired when an error occurs while loading the environment.
+     */
+    public readonly onEnvironmentError = new Observable<unknown>();
+
+    /**
+     * Fired when the shadows configuration changes.
+     */
+    public readonly onShadowsConfigurationChanged = new Observable<void>();
+
+    /**
+     * Fired when the post processing state changes.
+     */
+    public readonly onPostProcessingChanged = new Observable<void>();
+
+    /**
+     * Fired when a model is loaded into the viewer (or unloaded from the viewer).
+     * @remarks
+     * The event argument is the source that was loaded, or null if no model is loaded.
+     */
+    public readonly onModelChanged = new Observable<Nullable<string | File | ArrayBufferView>>();
+
+    /**
+     * Fired when an error occurs while loading a model.
+     */
+    public readonly onModelError = new Observable<unknown>();
+
+    /**
+     * Fired when progress changes on loading activity.
+     */
+    public readonly onLoadingProgressChanged = new Observable<void>();
+
+    /**
+     * Fired when the camera auto orbit state changes.
+     */
+    public readonly onCameraAutoOrbitChanged = new Observable<void>();
+
+    /**
+     * Fired when the selected animation changes.
+     */
+    public readonly onSelectedAnimationChanged = new Observable<void>();
+
+    /**
+     * Fired when the animation speed changes.
+     */
+    public readonly onAnimationSpeedChanged = new Observable<void>();
+
+    /**
+     * Fired when the selected animation is playing or paused.
+     */
+    public readonly onIsAnimationPlayingChanged = new Observable<void>();
+
+    /**
+     * Fired when the current point on the selected animation timeline changes.
+     */
+    public readonly onAnimationProgressChanged = new Observable<void>();
+
+    /**
+     * Fired when the selected material variant changes.
+     */
+    public readonly onSelectedMaterialVariantChanged = new Observable<void>();
+
+    /**
+     * Fired when the hot spots object changes to a complete new object instance.
+     */
+    public readonly onHotSpotsChanged = new Observable<void>();
+
+    /**
+     * Fired when the cameras as hot spots property changes.
+     */
+    public readonly onCamerasAsHotSpotsChanged = new Observable<void>();
+
+    protected readonly _scene: Scene;
+    protected readonly _camera: ArcRotateCamera;
+    protected readonly _snapshotHelper: SnapshotRenderingHelper;
+
+    private readonly _defaultHardwareScalingLevel: number;
+    private _lastHardwareScalingLevel: number;
+    private _renderedLastFrame: Nullable<boolean> = null;
+    private _sceneOptimizer: Nullable<SceneOptimizer> = null;
+
+    private readonly _tempVectors = BuildTuple(4, Vector3.Zero);
+    private readonly _meshDataCache = new Map<AbstractMesh, IMeshDataCache>();
+    private readonly _autoRotationBehavior: AutoRotationBehavior;
+    private readonly _imageProcessingConfigurationObserver: Observer<ImageProcessingConfiguration>;
+    private readonly _beforeRenderObserver: Observer<Scene>;
+    private _renderLoopController: Nullable<IDisposable> = null;
+    private _loadedModelsBacking: ModelInternal[] = [];
+    private _activeModelBacking: Nullable<ModelInternal> = null;
+    private _environmentSkyboxMode: EnvironmentMode = "none";
+    private _environmentLightingMode: EnvironmentMode = "none";
+    private _skybox: Nullable<Mesh> = null;
+    private _skyboxBlur = this._options?.environmentConfig?.blur ?? DefaultViewerOptions.environmentConfig.blur;
+    private _skyboxTexture: Nullable<CubeTexture | HDRCubeTexture> = null;
+    private _reflectionTexture: Nullable<CubeTexture | HDRCubeTexture> = null;
+    private _reflectionsIntensity = this._options?.environmentConfig?.intensity ?? DefaultViewerOptions.environmentConfig.intensity;
+    private _reflectionsRotation = this._options?.environmentConfig?.rotation ?? DefaultViewerOptions.environmentConfig.rotation;
+    private _light: Nullable<HemisphericLight> = null;
+    private _toneMappingEnabled: boolean;
+    private _toneMappingType: number;
+    private _contrast: number;
+    private _exposure: number;
+    private _ssaoEnabled: boolean;
+    private _ssaoPipeline: Nullable<SSAO2RenderingPipeline> = null;
+
+    private readonly _autoSuspendRendering = this._options?.autoSuspendRendering ?? DefaultViewerOptions.autoSuspendRendering;
+    private _sceneMutated = false;
+    private _suspendRenderCount = 0;
+    private _isDisposed = false;
+
+    private readonly _loadModelLock = new AsyncLock();
+    private _loadModelAbortController: Nullable<AbortController> = null;
+
+    private readonly _loadEnvironmentLock = new AsyncLock();
+    private _loadEnvironmentAbortController: Nullable<AbortController> = null;
+
+    private _camerasAsHotSpotsAbortController: Nullable<AbortController> = null;
+
+    private readonly _updateShadowsLock = new AsyncLock();
+    private _shadowsAbortController: Nullable<AbortController> = null;
+
+    private readonly _loadOperations = new Set<Readonly<{ progress: Nullable<number> }>>();
+
+    private _activeAnimationObservers: Observer<AnimationGroup>[] = [];
+    private _animationSpeed = this._options?.animationSpeed ?? DefaultViewerOptions.animationSpeed;
+
+    private _camerasAsHotSpots = false;
+    private _hotSpots: Record<string, HotSpot> = this._options?.hotSpots ?? {};
+
+    private _shadowQuality: ShadowQuality = this._options?.shadowConfig?.quality ?? DefaultViewerOptions.shadowConfig.quality;
+    private readonly _shadowState: ShadowState = {};
+
+    public constructor(
+        private readonly _engine: AbstractEngine,
+        private readonly _options?: Readonly<ViewerOptions>
+    ) {
+        this._defaultHardwareScalingLevel = this._lastHardwareScalingLevel = this._engine.getHardwareScalingLevel();
+        {
+            const scene = new Scene(this._engine);
+            scene.useRightHandedSystem = this._options?.useRightHandedSystem ?? DefaultViewerOptions.useRightHandedSystem;
+
+            // Deduce tone mapping, contrast, and exposure from the scene (so the viewer stays in sync if anything mutates these values directly on the scene).
+            this._toneMappingEnabled = scene.imageProcessingConfiguration.toneMappingEnabled;
+            this._toneMappingType = scene.imageProcessingConfiguration.toneMappingType;
+            this._contrast = scene.imageProcessingConfiguration.contrast;
+            this._exposure = scene.imageProcessingConfiguration.exposure;
+
+            this._imageProcessingConfigurationObserver = scene.imageProcessingConfiguration.onUpdateParameters.add(() => {
+                let hasChanged = false;
+
+                if (this._toneMappingEnabled !== scene.imageProcessingConfiguration.toneMappingEnabled) {
+                    this._toneMappingEnabled = scene.imageProcessingConfiguration.toneMappingEnabled;
+                    hasChanged = true;
+                }
+
+                if (this._toneMappingType !== scene.imageProcessingConfiguration.toneMappingType) {
+                    this._toneMappingType = scene.imageProcessingConfiguration.toneMappingType;
+                    hasChanged = true;
+                }
+
+                if (this._contrast !== scene.imageProcessingConfiguration.contrast) {
+                    this._contrast = scene.imageProcessingConfiguration.contrast;
+                    hasChanged = true;
+                }
+
+                if (this._exposure !== scene.imageProcessingConfiguration.exposure) {
+                    this._exposure = scene.imageProcessingConfiguration.exposure;
+                    hasChanged = true;
+                }
+
+                if (hasChanged) {
+                    this.onPostProcessingChanged.notifyObservers();
+                }
+            });
+
+            this._ssaoEnabled = false;
+            scene.postProcessRenderPipelineManager.onNewPipelineAddedObservable.add((pipeline) => {
+                if (!this._ssaoEnabled && pipeline.name === "ssao") {
+                    this._ssaoEnabled = true;
+                    this.onPostProcessingChanged.notifyObservers();
+                }
+            });
+            scene.postProcessRenderPipelineManager.onPipelineRemovedObservable.add((pipeline) => {
+                if (this._ssaoEnabled && pipeline.name === "ssao") {
+                    this._ssaoEnabled = false;
+                    this.onPostProcessingChanged.notifyObservers();
+                }
+            });
+
+            const camera = new ArcRotateCamera("Viewer Default Camera", 0, 0, 1, Vector3.Zero(), scene);
+            camera.useInputToRestoreState = false;
+            camera.useAutoRotationBehavior = true;
+            camera.onViewMatrixChangedObservable.add(() => {
+                this._markSceneMutated();
+            });
+
+            scene.onClearColorChangedObservable.add(() => {
+                this._markSceneMutated();
+            });
+
+            scene.onPointerObservable.add(async (pointerInfo) => {
+                const pickingInfo = await this._pick(pointerInfo.event.offsetX, pointerInfo.event.offsetY);
+                if (pickingInfo?.pickedPoint) {
+                    const distance = pickingInfo.pickedPoint.subtract(camera.position).dot(camera.getForwardRay().direction);
+                    // Immediately reset the target and the radius based on the distance to the picked point.
+                    // This eliminates unnecessary camera movement on the local z-axis when interpolating.
+                    camera.target = camera.position.add(camera.getForwardRay().direction.scale(distance));
+                    camera.radius = distance;
+                    camera.interpolateTo(undefined, undefined, undefined, pickingInfo.pickedPoint);
+                } else {
+                    this.resetCamera(true);
+                }
+            }, PointerEventTypes.POINTERDOUBLETAP);
+
+            scene.onNewCameraAddedObservable.add((camera) => {
+                if (this.camerasAsHotSpots) {
+                    observePromise(this._addCameraHotSpot(camera, this._camerasAsHotSpotsAbortController?.signal));
+                }
+            });
+
+            scene.onCameraRemovedObservable.add((camera) => {
+                this._removeCameraHotSpot(camera);
+            });
+
+            this._scene = scene;
+            this._camera = camera;
+        }
+
+        this._scene.skipFrustumClipping = true;
+        this._scene.skipPointerDownPicking = true;
+        this._scene.skipPointerUpPicking = true;
+        this._scene.skipPointerMovePicking = true;
+        this._snapshotHelper = new SnapshotRenderingHelper(this._scene, { morphTargetsNumMaxInfluences: 30 });
+        // this._snapshotHelper.showDebugLogs = true;
+        this._beforeRenderObserver = this._scene.onBeforeRenderObservable.add(() => {
+            this._snapshotHelper.updateMesh(this._scene.meshes);
+        });
+        this._camera.attachControl();
+        this._autoRotationBehavior = this._camera.getBehaviorByName("AutoRotation") as AutoRotationBehavior;
+        this._reset(false, "camera");
+
+        // Load a default light, but ignore errors as the user might be immediately loading their own environment.
+        observePromise(this.resetEnvironment());
+
+        this._beginRendering();
+
+        // eslint-disable-next-line @typescript-eslint/no-this-alias
+        const viewer = this;
+        this._options?.onInitialized?.({
+            scene: viewer._scene,
+            camera: viewer._camera,
+            get model() {
+                return viewer._activeModel ?? null;
+            },
+            suspendRendering: () => this._suspendRendering(),
+            markSceneMutated: () => this._markSceneMutated(),
+            pick: async (screenX: number, screenY: number) => await this._pick(screenX, screenY),
+        });
+
+        this._reset(false, "source", "environment", "post-processing");
+    }
+
+    /**
+     * The camera auto orbit configuration.
+     */
+    public get cameraAutoOrbit(): Readonly<CameraAutoOrbit> {
+        return {
+            enabled: this._camera.behaviors.includes(this._autoRotationBehavior),
+            speed: this._autoRotationBehavior.idleRotationSpeed,
+            delay: this._autoRotationBehavior.idleRotationWaitTime,
+        };
+    }
+
+    public set cameraAutoOrbit(value: Partial<Readonly<CameraAutoOrbit>>) {
+        if (value.enabled !== undefined && value.enabled !== this.cameraAutoOrbit.enabled) {
+            if (value.enabled) {
+                this._camera.addBehavior(this._autoRotationBehavior);
+            } else {
+                this._camera.removeBehavior(this._autoRotationBehavior);
+            }
+        }
+
+        if (value.delay !== undefined) {
+            this._autoRotationBehavior.idleRotationWaitTime = value.delay;
+        }
+
+        if (value.speed !== undefined) {
+            this._autoRotationBehavior.idleRotationSpeed = value.speed;
+        }
+
+        this.onCameraAutoOrbitChanged.notifyObservers();
+    }
+
+    /**
+     * Get the current environment configuration.
+     */
+    public get environmentConfig(): Readonly<EnvironmentParams> {
+        return {
+            intensity: this._reflectionsIntensity,
+            blur: this._skyboxBlur,
+            rotation: this._reflectionsRotation,
+        };
+    }
+
+    public set environmentConfig(value: Partial<Readonly<EnvironmentParams>>) {
+        if (value.blur !== undefined) {
+            this._changeSkyboxBlur(value.blur);
+        }
+        if (value.intensity !== undefined) {
+            this._changeEnvironmentIntensity(value.intensity);
+            this._changeShadowLightIntensity();
+        }
+        if (value.rotation !== undefined) {
+            this._changeEnvironmentRotation(value.rotation);
+            this._rotateShadowLightWithEnvironment();
+        }
+        this.onEnvironmentConfigurationChanged.notifyObservers();
+    }
+
+    /**
+     * Get the current shadow configuration.
+     */
+    public get shadowConfig(): Readonly<ShadowParams> {
+        return {
+            quality: this._shadowQuality,
+        };
+    }
+
+    /**
+     * Update the shadow configuration.
+     * @param value The new shadow configuration.
+     */
+    public async updateShadows(value: Partial<Readonly<ShadowParams>>): Promise<void> {
+        if (value.quality && this._shadowQuality !== value.quality) {
+            this._shadowQuality = value.quality;
+
+            await this._updateShadows();
+            this.onShadowsConfigurationChanged.notifyObservers();
+        }
+    }
+
+    private _changeSkyboxBlur(value: number) {
+        if (value !== this._skyboxBlur) {
+            this._skyboxBlur = value;
+            if (this._skybox) {
+                const material = this._skybox.material;
+                if (material instanceof BackgroundMaterial) {
+                    this._snapshotHelper.disableSnapshotRendering();
+                    material.reflectionBlur = this._skyboxBlur;
+                    this._snapshotHelper.enableSnapshotRendering();
+                    this._markSceneMutated();
+                }
+            }
+        }
+    }
+
+    /**
+     * Change the environment rotation.
+     * @param value the rotation in radians
+     */
+    private _changeEnvironmentRotation(value: number) {
+        if (value !== this._reflectionsRotation) {
+            this._reflectionsRotation = value;
+
+            this._snapshotHelper.disableSnapshotRendering();
+            if (this._skyboxTexture) {
+                this._skyboxTexture.rotationY = this._reflectionsRotation;
+            }
+            if (this._reflectionTexture) {
+                this._reflectionTexture.rotationY = this._reflectionsRotation;
+            }
+            this._snapshotHelper.enableSnapshotRendering();
+            this._markSceneMutated();
+        }
+    }
+
+    private _changeEnvironmentIntensity(value: number) {
+        if (value !== this._reflectionsIntensity) {
+            this._reflectionsIntensity = value;
+
+            this._snapshotHelper.disableSnapshotRendering();
+            if (this._skyboxTexture) {
+                this._skyboxTexture.level = this._reflectionsIntensity;
+            }
+            if (this._reflectionTexture) {
+                this._reflectionTexture.level = this._reflectionsIntensity;
+            }
+            this._snapshotHelper.enableSnapshotRendering();
+            this._markSceneMutated();
+        }
+    }
+
+    private _updateAutoClear() {
+        // NOTE: Not clearing (even when every pixel is rendered with an opaque color) results in rendering
+        //       artifacts in Chromium browsers on Intel-based Macs (see https://issues.chromium.org/issues/396612322).
+        //       The performance impact of clearing when not necessary is very small, so for now just always auto clear.
+        //this._scene.autoClear = !this._skybox || !this._skybox.isEnabled() || !this._skyboxVisible;
+        this._scene.autoClear = true;
+        this._markSceneMutated();
+    }
+
+    /**
+     * The post processing configuration.
+     */
+    public get postProcessing(): PostProcessing {
+        let toneMapping: ToneMapping = "none";
+        if (this._toneMappingEnabled) {
+            switch (this._toneMappingType) {
+                case ImageProcessingConfiguration.TONEMAPPING_STANDARD:
+                    toneMapping = "standard";
+                    break;
+                case ImageProcessingConfiguration.TONEMAPPING_ACES:
+                    toneMapping = "aces";
+                    break;
+                case ImageProcessingConfiguration.TONEMAPPING_KHR_PBR_NEUTRAL:
+                    toneMapping = "neutral";
+                    break;
+            }
+        }
+
+        return {
+            toneMapping,
+            contrast: this._contrast,
+            exposure: this._exposure,
+            ssao: this._ssaoEnabled,
+        };
+    }
+
+    public set postProcessing(value: Partial<Readonly<PostProcessing>>) {
+        this._snapshotHelper.disableSnapshotRendering();
+
+        if (value.toneMapping !== undefined) {
+            if (value.toneMapping === "none") {
+                this._scene.imageProcessingConfiguration.toneMappingEnabled = false;
+            } else {
+                switch (value.toneMapping) {
+                    case "standard":
+                        this._scene.imageProcessingConfiguration.toneMappingType = ImageProcessingConfiguration.TONEMAPPING_STANDARD;
+                        break;
+                    case "aces":
+                        this._scene.imageProcessingConfiguration.toneMappingType = ImageProcessingConfiguration.TONEMAPPING_ACES;
+                        break;
+                    case "neutral":
+                        this._scene.imageProcessingConfiguration.toneMappingType = ImageProcessingConfiguration.TONEMAPPING_KHR_PBR_NEUTRAL;
+                        break;
+                }
+                this._scene.imageProcessingConfiguration.toneMappingEnabled = true;
+            }
+        }
+
+        if (value.contrast !== undefined) {
+            this._scene.imageProcessingConfiguration.contrast = value.contrast;
+        }
+
+        if (value.exposure !== undefined) {
+            this._scene.imageProcessingConfiguration.exposure = value.exposure;
+        }
+
+        if (value.ssao && !this._ssaoEnabled && SSAO2RenderingPipeline.IsSupported) {
+            observePromise(this._enableSSAOPipeline());
+        } else if (value.ssao === false && this._ssaoEnabled) {
+            this._disableSSAOPipeline();
+        }
+
+        this._scene.imageProcessingConfiguration.isEnabled = this._toneMappingEnabled || this._contrast !== 1 || this._exposure !== 1 || this._ssaoEnabled;
+
+        this._snapshotHelper.enableSnapshotRendering();
+        this._markSceneMutated();
+    }
+
+    /**
+     * Gets information about loading activity.
+     * @remarks
+     * false indicates no loading activity.
+     * true indicates loading activity with no progress information.
+     * A number between 0 and 1 indicates loading activity with progress information.
+     */
+    public get loadingProgress(): boolean | number {
+        if (this._loadOperations.size > 0) {
+            let totalProgress = 0;
+            for (const operation of this._loadOperations) {
+                if (operation.progress == null) {
+                    return true;
+                }
+                totalProgress += operation.progress;
+            }
+
+            return totalProgress / this._loadOperations.size;
+        }
+
+        return false;
+    }
+
+    protected get _loadedModels(): readonly Model[] {
+        return this._loadedModelsBacking;
+    }
+
+    protected get _activeModel(): Nullable<Model> {
+        return this._activeModelBacking;
+    }
+
+    private _setActiveModel(...args: [model: null] | [model: ModelInternal, options?: ActivateModelOptions]) {
+        const [model, options] = args;
+        if (model !== this._activeModelBacking) {
+            this._activeModelBacking = model;
+            this._updateLight();
+            observePromise(this._updateShadows());
+            this._updateSSAOPipeline();
+            this._applyAnimationSpeed();
+            this._selectAnimation(0, false);
+            this.onSelectedMaterialVariantChanged.notifyObservers();
+            this._reframeCamera(true, model ? [model] : undefined);
+            this.onModelChanged.notifyObservers(options?.source ?? null);
+        }
+    }
+
+    private async _enableSSAOPipeline() {
+        const ssaoRatio = {
+            ssaoRatio: 1,
+            blurRatio: 1,
+        };
+        await Promise.all([import("core/Rendering/prePassRendererSceneComponent"), import("core/Rendering/geometryBufferRendererSceneComponent")]);
+        this._ssaoPipeline = new SSAO2RenderingPipeline("ssao", this._scene, ssaoRatio);
+        this._updateSSAOPipeline();
+        this._scene.postProcessRenderPipelineManager.attachCamerasToRenderPipeline("ssao", this._camera);
+    }
+
+    private _updateSSAOPipeline() {
+        const worldBounds = this._getWorldBounds(this._loadedModels);
+        if (this._ssaoPipeline && worldBounds) {
+            const size = Vector3.FromArray(worldBounds.size).length();
+            this._ssaoPipeline.expensiveBlur = true;
+            this._ssaoPipeline.maxZ = size * 2;
+            // arbitrary max size to cap SSAO settings
+            const maxSceneSize = 50;
+            this._ssaoPipeline.radius = Clamp(Lerp(1, 5, Clamp((size - 1) / maxSceneSize, 0, 1)), 1, 5);
+            this._ssaoPipeline.totalStrength = Clamp(Lerp(0.3, 1.0, Clamp((size - 1) / maxSceneSize, 0, 1)), 0.3, 1.0);
+            this._ssaoPipeline.samples = Math.round(Clamp(Lerp(8, 32, Clamp((size - 1) / maxSceneSize, 0, 1)), 8, 32));
+        }
+    }
+
+    private _disableSSAOPipeline() {
+        this._scene.postProcessRenderPipelineManager.detachCamerasFromRenderPipeline("ssao", this._camera);
+        this._scene.postProcessRenderPipelineManager.removePipeline("ssao");
+    }
+
+    /**
+     * The list of animation names for the currently loaded model.
+     */
+    public get animations(): readonly string[] {
+        return this._activeModel?.assetContainer.animationGroups.map((group) => group.name) ?? [];
+    }
+
+    /**
+     * The currently selected animation index.
+     */
+    public get selectedAnimation(): number {
+        return this._activeModel?.selectedAnimation ?? -1;
+    }
+
+    public set selectedAnimation(value: number) {
+        this._selectAnimation(value, this._loadOperations.size === 0);
+    }
+
+    protected _selectAnimation(index: number, interpolateCamera = true) {
+        index = Math.round(Clamp(index, -1, this.animations.length - 1));
+        if (this._activeModel && index !== this._activeModel.selectedAnimation) {
+            this._activeAnimationObservers.forEach((observer) => observer.remove());
+            this._activeAnimationObservers = [];
+
+            this._activeModel.selectedAnimation = index;
+
+            if (this._activeAnimation) {
+                this._activeAnimationObservers = [
+                    this._activeAnimation.onAnimationGroupPlayObservable.add(() => {
+                        this.onIsAnimationPlayingChanged.notifyObservers();
+                    }),
+                    this._activeAnimation.onAnimationGroupPauseObservable.add(() => {
+                        this.onIsAnimationPlayingChanged.notifyObservers();
+                    }),
+                    this._activeAnimation.onAnimationGroupEndObservable.add(() => {
+                        this.onIsAnimationPlayingChanged.notifyObservers();
+                        this.onAnimationProgressChanged.notifyObservers();
+                    }),
+                ];
+
+                this._reframeCamera(interpolateCamera);
+            }
+
+            this.onSelectedAnimationChanged.notifyObservers();
+            this.onAnimationProgressChanged.notifyObservers();
+        }
+    }
+
+    /**
+     * True if an animation is currently playing.
+     */
+    public get isAnimationPlaying(): boolean {
+        return this._activeModelBacking?._animationPlaying() ?? false;
+    }
+
+    /**
+     * The speed scale at which animations are played.
+     */
+    public get animationSpeed(): number {
+        return this._animationSpeed;
+    }
+
+    public set animationSpeed(value: number) {
+        this._animationSpeed = value;
+        this._applyAnimationSpeed();
+        this.onAnimationSpeedChanged.notifyObservers();
+    }
+
+    /**
+     * The current point on the selected animation timeline, normalized between 0 and 1.
+     */
+    public get animationProgress(): number {
+        if (this._activeAnimation) {
+            return this._activeAnimation.getCurrentFrame() / (this._activeAnimation.to - this._activeAnimation.from);
+        }
+        return 0;
+    }
+
+    public set animationProgress(value: number) {
+        if (this._activeAnimation) {
+            this._activeAnimation.goToFrame(value * (this._activeAnimation.to - this._activeAnimation.from));
+            this.onAnimationProgressChanged.notifyObservers();
+            this._autoRotationBehavior.resetLastInteractionTime();
+            this._markSceneMutated();
+        }
+    }
+
+    private get _activeAnimation(): Nullable<AnimationGroup> {
+        return this._activeModel?.assetContainer.animationGroups[this._activeModel?.selectedAnimation] ?? null;
+    }
+
+    /**
+     * The list of material variant names for the currently loaded model.
+     */
+    public get materialVariants(): readonly string[] {
+        return this._activeModel?.materialVariantsController?.variants ?? [];
+    }
+
+    /**
+     * The currently selected material variant.
+     */
+    public get selectedMaterialVariant(): Nullable<string> {
+        return this._activeModel?.materialVariantsController?.selectedVariant ?? null;
+    }
+
+    public set selectedMaterialVariant(value: Nullable<string>) {
+        if (this._activeModel?.materialVariantsController) {
+            if (!value) {
+                value = this._activeModel.materialVariantsController.variants[0];
+            }
+
+            if (value !== this.selectedMaterialVariant && this._activeModel.materialVariantsController.variants.includes(value)) {
+                this._snapshotHelper.disableSnapshotRendering();
+                this._activeModel.materialVariantsController.selectedVariant = value;
+                this._snapshotHelper.enableSnapshotRendering();
+                this._markSceneMutated();
+                this.onSelectedMaterialVariantChanged.notifyObservers();
+            }
+        }
+    }
+
+    private get _defaultMaterial(): PBRMaterial {
+        const defaultMaterial = new PBRMaterial("default Material", this._scene);
+        defaultMaterial.albedoColor = new Color3(0.4, 0.4, 0.4);
+        defaultMaterial.metallic = 0;
+        defaultMaterial.roughness = 1;
+        defaultMaterial.baseDiffuseRoughness = 1;
+        defaultMaterial.environmentIntensity = 1;
+        defaultMaterial.microSurface = 1;
+        return defaultMaterial;
+    }
+
+    /**
+     * The set of defined hotspots.
+     */
+    public get hotSpots() {
+        return this._hotSpots;
+    }
+
+    public set hotSpots(value: Record<string, HotSpot>) {
+        this._hotSpots = value;
+        this.onHotSpotsChanged.notifyObservers();
+    }
+
+    /**
+     * True if scene cameras should be used as hotspots.
+     */
+    public get camerasAsHotSpots() {
+        return this._camerasAsHotSpots;
+    }
+
+    public set camerasAsHotSpots(value: boolean) {
+        if (this._camerasAsHotSpots !== value) {
+            this._camerasAsHotSpots = value;
+            this._toggleCamerasAsHotSpots();
+            this.onCamerasAsHotSpotsChanged.notifyObservers();
+        }
+    }
+
+    protected _beginLoadOperation(): IDisposable & { progress: Nullable<number> } {
+        // eslint-disable-next-line @typescript-eslint/no-this-alias
+        const viewer = this;
+        let progress: Nullable<number> = null;
+
+        const loadOperation = {
+            get progress() {
+                return progress;
+            },
+            set progress(value: Nullable<number>) {
+                progress = value;
+                viewer.onLoadingProgressChanged.notifyObservers();
+            },
+            dispose: () => {
+                viewer._loadOperations.delete(loadOperation);
+                viewer.onLoadingProgressChanged.notifyObservers();
+            },
+        };
+
+        this._loadOperations.add(loadOperation);
+        this.onLoadingProgressChanged.notifyObservers();
+
+        return loadOperation;
+    }
+
+    /**
+     * Loads a 3D model from the specified URL.
+     * @remarks
+     * If a model is already loaded, it will be unloaded before loading the new model.
+     * @param source A url or File or ArrayBufferView that points to the model to load.
+     * @param options The options to use when loading the model.
+     * @param abortSignal An optional signal that can be used to abort the loading process.
+     */
+    public async loadModel(source: string | File | ArrayBufferView, options?: LoadModelOptions, abortSignal?: AbortSignal): Promise<void> {
+        await this._updateModel(source, options, abortSignal);
+    }
+
+    /**
+     * Unloads the current 3D model if one is loaded.
+     * @param abortSignal An optional signal that can be used to abort the reset.
+     */
+    public async resetModel(abortSignal?: AbortSignal): Promise<void> {
+        await this._updateModel(undefined, undefined, abortSignal);
+    }
+
+    protected async _loadModel(source: string | File | ArrayBufferView, options?: LoadAssetContainerOptions, abortSignal?: AbortSignal): Promise<Model> {
+        this._throwIfDisposedOrAborted(abortSignal);
+
+        const loadOperation = this._beginLoadOperation();
+        const originalOnProgress = options?.onProgress;
+        const onProgress = (event: ISceneLoaderProgressEvent) => {
+            originalOnProgress?.(event);
+            loadOperation.progress = event.lengthComputable ? event.loaded / event.total : null;
+        };
+        delete options?.onProgress;
+
+        let materialVariantsController: Nullable<MaterialVariantsController> = null;
+        const originalOnMaterialVariantsLoaded = options?.pluginOptions?.gltf?.extensionOptions?.KHR_materials_variants?.onLoaded;
+        const onMaterialVariantsLoaded: typeof originalOnMaterialVariantsLoaded = (controller) => {
+            originalOnMaterialVariantsLoaded?.(controller);
+            materialVariantsController = controller;
+        };
+        delete options?.pluginOptions?.gltf?.extensionOptions?.KHR_materials_variants?.onLoaded;
+
+        const defaultOptions: LoadAssetContainerOptions = {
+            // Pass a progress callback to update the loading progress.
+            onProgress,
+            pluginOptions: {
+                gltf: {
+                    // Enable transparency as coverage by default to be 3D Commerce compliant by default.
+                    // https://doc.babylonjs.com/setup/support/3D_commerce_certif
+                    transparencyAsCoverage: true,
+                    extensionOptions: {
+                        // eslint-disable-next-line @typescript-eslint/naming-convention
+                        KHR_materials_variants: {
+                            // Capture the material variants controller when it is loaded.
+                            onLoaded: onMaterialVariantsLoaded,
+                        },
+                    },
+                },
+            },
+        };
+
+        options = deepMerge(defaultOptions, options ?? {});
+
+        this._snapshotHelper.disableSnapshotRendering();
+
+        try {
+            const assetContainer = await LoadAssetContainerAsync(source, this._scene, options);
+            RemoveUnreferencedVerticesData(assetContainer.meshes.filter((mesh) => mesh instanceof Mesh));
+            assetContainer.animationGroups.forEach((group) => {
+                group.start(true, this.animationSpeed);
+                group.pause();
+            });
+            assetContainer.addAllToScene();
+            this._snapshotHelper.fixMeshes(assetContainer.meshes);
+
+            const hasMaterials = assetContainer.materials.length > 0;
+            if (!hasMaterials) {
+                const defaultMaterial = this._defaultMaterial;
+                assetContainer.meshes.forEach((mesh) => {
+                    if (!mesh.material) {
+                        mesh.material = defaultMaterial;
+                    }
+                });
+            }
+
+            let selectedAnimation = -1;
+            const cachedWorldBounds: ViewerBoundingInfo[] = [];
+            // eslint-disable-next-line @typescript-eslint/no-this-alias
+            const viewer = this;
+
+            const model = {
+                assetContainer,
+                materialVariantsController,
+                _animationPlaying: () => {
+                    const activeAnimation = assetContainer.animationGroups[selectedAnimation];
+                    return activeAnimation?.isPlaying ?? false;
+                },
+                _shouldRender: () => {
+                    const stillTransitioning = model?.assetContainer.animationGroups.some((group) => group.animatables.some((animatable) => animatable.animationStarted));
+                    // Should render if :
+                    // 1. An animation is playing.
+                    // 2. Animation is paused, but any individual animatable hasn't transitioned to a paused state yet.
+                    return model._animationPlaying() || stillTransitioning;
+                },
+                getHotSpotToRef: (query: Readonly<ViewerHotSpotQuery>, result: ViewerHotSpotResult) => {
+                    return this._getHotSpotToRef(assetContainer, query, result);
+                },
+                dispose: () => {
+                    this._snapshotHelper.disableSnapshotRendering();
+                    assetContainer.meshes.forEach((mesh) => this._meshDataCache.delete(mesh));
+                    assetContainer.dispose();
+
+                    const index = this._loadedModelsBacking.indexOf(model);
+                    if (index !== -1) {
+                        this._loadedModelsBacking.splice(index, 1);
+                        if (model === this._activeModel) {
+                            this._setActiveModel(null);
+                        }
+                    }
+
+                    this._snapshotHelper.enableSnapshotRendering();
+                    this._markSceneMutated();
+                },
+                getWorldBounds: (animationIndex: number = selectedAnimation): Nullable<ViewerBoundingInfo> => {
+                    let worldBounds: Nullable<ViewerBoundingInfo> = cachedWorldBounds[animationIndex];
+                    if (!worldBounds) {
+                        worldBounds = computeModelsBoundingInfos([model]);
+                        if (worldBounds) {
+                            cachedWorldBounds[animationIndex] = worldBounds;
+                        }
+                    }
+                    return worldBounds;
+                },
+                resetWorldBounds: () => {
+                    cachedWorldBounds.length = 0;
+                },
+                get selectedAnimation() {
+                    return selectedAnimation;
+                },
+                set selectedAnimation(index: number) {
+                    let activeAnimation = assetContainer.animationGroups[selectedAnimation];
+                    const startAnimation = activeAnimation?.isPlaying ?? false;
+                    if (activeAnimation) {
+                        activeAnimation.pause();
+                        activeAnimation.goToFrame(0);
+                    }
+
+                    selectedAnimation = index;
+                    activeAnimation = assetContainer.animationGroups[selectedAnimation];
+                    observePromise(viewer._updateShadows());
+
+                    if (activeAnimation) {
+                        activeAnimation.goToFrame(0);
+                        activeAnimation.play(true);
+
+                        if (!startAnimation) {
+                            activeAnimation.pause();
+                        }
+                    }
+                },
+                makeActive: (options?: ActivateModelOptions) => {
+                    this._setActiveModel(model, options);
+                },
+            };
+
+            this._loadedModelsBacking.push(model);
+
+            return model;
+        } catch (e) {
+            this.onModelError.notifyObservers(e);
+            throw e;
+        } finally {
+            loadOperation.dispose();
+            this._snapshotHelper.enableSnapshotRendering();
+            this._markSceneMutated();
+        }
+    }
+
+    private async _updateModel(source: string | File | ArrayBufferView | undefined, options?: LoadModelOptions, abortSignal?: AbortSignal): Promise<void> {
+        this._throwIfDisposedOrAborted(abortSignal);
+
+        this._loadModelAbortController?.abort(new AbortError("New model is being loaded before previous model finished loading."));
+        const abortController = (this._loadModelAbortController = new AbortController());
+
+        await this._loadModelLock.lockAsync(async () => {
+            throwIfAborted(abortSignal, abortController.signal);
+            this._activeModel?.dispose();
+            this._activeModelBacking = null;
+            this.selectedAnimation = -1;
+
+            if (source) {
+                const model = await this._loadModel(source, options, abortController.signal);
+                model.makeActive(Object.assign({ source, interpolateCamera: false }, options));
+                this._reset(false, "camera", "animation", "material-variant");
+            }
+        });
+
+        // If there are PBR materials after the model load operation and an environment texture is not loaded, load the default environment.
+        if (!this._scene.environmentTexture && this._scene.materials.some((material) => material instanceof PBRMaterial)) {
+            await this.resetEnvironment({ lighting: true }, abortSignal);
+        }
+
+        this._startSceneOptimizer(true);
+    }
+
+    protected async _updateShadows() {
+        this._shadowsAbortController?.abort(new AbortError("Shadows quality is being change before previous shadows finished initializing."));
+        const abortController = (this._shadowsAbortController = new AbortController());
+
+        await this._updateShadowsLock.lockAsync(async () => {
+            if (this._shadowQuality === "none") {
+                this._disposeShadows();
+            } else {
+                // make sure there is an env light before creating shadows
+                if (!this._reflectionTexture) {
+                    await this.loadEnvironment("auto", { lighting: true, skybox: false });
+                }
+
+                if (this._shadowQuality === "normal") {
+                    await this._updateShadowMap(abortController.signal);
+                } else if (this._shadowQuality === "high") {
+                    await this._updateEnvShadow(abortController.signal);
+                }
+            }
+        });
+    }
+
+    private _changeShadowLightIntensity() {
+        if (this._shadowState.high) {
+            this._shadowState.high.pipeline.resetAccumulation();
+            this._startIblShadowsRenderTime();
+        }
+    }
+
+    private _rotateShadowLightWithEnvironment(): void {
+        if (this._shadowQuality === "normal" && this._shadowState.normal) {
+            if (this._shadowState.normal.light) {
+                this._shadowState.normal.refreshLightPositionDirection(this._reflectionsRotation);
+            }
+        } else if (this._shadowQuality === "high" && this._shadowState.high) {
+            this._shadowState.high.pipeline?.resetAccumulation();
+            this._startIblShadowsRenderTime();
+        }
+    }
+
+    // maybe move this into shadow state
+    private _startIblShadowsRenderTime() {
+        if (this._shadowState.high) {
+            if (this._shadowState.high.renderTimer != null) {
+                clearTimeout(this._shadowState.high.renderTimer);
+            } else {
+                // Only disable if a timeout is not pending, otherwise it has already been called without a paired enable call.
+                this._snapshotHelper.disableSnapshotRendering();
+            }
+
+            this._shadowState.high.shouldRender = true;
+            const onRenderTimeout = () => {
+                if (this._shadowState.high) {
+                    this._shadowState.high.shouldRender = false;
+                    this._shadowState.high.renderTimer = null;
+                }
+                this._snapshotHelper.enableSnapshotRendering();
+            };
+            this._shadowState.high.renderTimer = setTimeout(
+                onRenderTimeout,
+                // based on the shadow remanence as we can't estimate the time it takes to accumulate the shadows
+                this._shadowState.high.pipeline.shadowRemanence * 4000
+            );
+        }
+    }
+
+    private async _updateEnvShadow(abortSignal?: AbortSignal) {
+        // eslint-disable-next-line @typescript-eslint/naming-convention
+        const [{ ShaderMaterial }, { ShaderLanguage }, { CreateDisc }, { IblShadowsRenderPipeline }] = await Promise.all([
+            import("core/Materials/shaderMaterial"),
+            import("core/Materials/shaderLanguage"),
+            import("core/Meshes/Builders/discBuilder"),
+            import("core/Rendering/IBLShadows/iblShadowsRenderPipeline"),
+            import("core/Engines/Extensions/engine.multiRender"),
+            import("core/Engines/WebGPU/Extensions/engine.multiRender"),
+            import("core/PostProcesses/RenderPipeline/postProcessRenderPipelineManagerSceneComponent"),
+        ]);
+
+        // cancel if the model is unloaded before the shadows are created
+        this._throwIfDisposedOrAborted(abortSignal, this._loadModelAbortController?.signal, this._loadEnvironmentAbortController?.signal);
+
+        let high = this._shadowState.high;
+
+        const worldBounds = computeModelsBoundingInfos(this._loadedModelsBacking);
+        if (!worldBounds) {
+            high?.ground.setEnabled(false);
+            this._log("No models loaded, cannot create shadows.");
+            return;
+        }
+
+        const groundFactor = 4;
+        const radius = Vector3.FromArray(worldBounds.size).length();
+        const groundSize = groundFactor * radius;
+
+        const updateMaterial = () => {
+            if (this._shadowState.high) {
+                this._snapshotHelper.disableSnapshotRendering();
+                const { pipeline, groundMaterial, ground } = this._shadowState.high;
+                groundMaterial?.setVector2("renderTargetSize", new Vector2(this._scene.getEngine().getRenderWidth(), this._scene.getEngine().getRenderHeight()));
+                groundMaterial?.setFloat("shadowOpacity", pipeline.shadowOpacity);
+                groundMaterial?.setTexture("shadowTexture", pipeline._getAccumulatedTexture());
+                const groundSize = groundFactor * pipeline?.voxelGridSize;
+                ground?.scaling.set(groundSize, groundSize, groundSize);
+                this._snapshotHelper.enableSnapshotRendering();
+                this._markSceneMutated();
+            }
+        };
+
+        this._snapshotHelper.disableSnapshotRendering();
+        if (!high) {
+            const pipeline = new IblShadowsRenderPipeline(
+                "ibl shadows",
+                this._scene,
+                {
+                    resolutionExp: 6,
+                    sampleDirections: 3,
+                    ssShadowsEnabled: true,
+                    shadowRemanence: 0.7,
+                    triPlanarVoxelization: true,
+                },
+                [this._camera]
+            );
+
+            pipeline.toggleShadow(false);
+
+            // Useful for debugging, but not needed in production
+            // pipeline.allowDebugPasses = false;
+            // pipeline.gbufferDebugEnabled = false;
+            // pipeline.voxelDebugEnabled = false;
+            // pipeline.accumulationPassDebugEnabled = false;
+
+            const isWebGPU = this._scene.getEngine().isWebGPU;
+            const shaderLanguage = isWebGPU ? ShaderLanguage.WGSL : ShaderLanguage.GLSL;
+            const options = {
+                attributes: ["position", "uv"],
+                uniforms: ["world", "worldView", "worldViewProjection", "view", "projection", "renderTargetSize", "shadowOpacity"],
+                samplers: ["shadowTexture"],
+                shaderLanguage,
+                extraInitializationsAsync: async () => {
+                    if (shaderLanguage === ShaderLanguage.WGSL) {
+                        await Promise.all([import("./ShadersWGSL/envShadowGround.vertex"), import("./ShadersWGSL/envShadowGround.fragment")]);
+                    } else {
+                        await Promise.all([import("./Shaders/envShadowGround.vertex"), import("./Shaders/envShadowGround.fragment")]);
+                    }
+                },
+            };
+
+            const groundMaterial = new ShaderMaterial("envShadowGroundMaterial", this._scene, "envShadowGround", options);
+            groundMaterial.alphaMode = Constants.ALPHA_MULTIPLY;
+            groundMaterial.alpha = 0.99;
+
+            updateMaterial();
+
+            pipeline.onShadowTextureReadyObservable.addOnce(updateMaterial);
+
+            const resizeObserver = this._engine.onResizeObservable.add(() => {
+                updateMaterial();
+                pipeline?.resetAccumulation();
+                this._startIblShadowsRenderTime();
+            });
+
+            this._camera.onViewMatrixChangedObservable.add(() => {
+                this._startIblShadowsRenderTime();
+            });
+
+            const ground = CreateDisc("envShadowGround", { radius: groundSize, tessellation: 64 }, this._scene);
+            ground.setEnabled(false);
+            ground.rotation.x = Math.PI / 2;
+            ground.position.y = worldBounds.extents.min[1];
+            ground.material = groundMaterial;
+
+            high = {
+                pipeline: pipeline,
+                groundMaterial: groundMaterial,
+                resizeObserver: resizeObserver,
+                shouldRender: true,
+                ground: ground,
+            };
+        }
+
+        // Remove previous meshes and materials.
+        high.pipeline.clearShadowCastingMeshes();
+        high.pipeline.clearShadowReceivingMaterials();
+
+        for (const model of this._loadedModelsBacking) {
+            const meshes = model.assetContainer.meshes;
+            for (const mesh of meshes) {
+                if (mesh instanceof Mesh) {
+                    high.pipeline.addShadowCastingMesh(mesh);
+                    if (mesh.material) {
+                        high.pipeline.addShadowReceivingMaterial(mesh.material);
+                    }
+                }
+            }
+        }
+
+        high.pipeline.onVoxelizationCompleteObservable.addOnce(() => {
+            this._snapshotHelper.disableSnapshotRendering();
+            updateMaterial();
+            high.pipeline.toggleShadow(true);
+            high.ground.setEnabled(true);
+            this._snapshotHelper.enableSnapshotRendering();
+            this._markSceneMutated();
+        });
+
+        high.ground.position.y = worldBounds.extents.min[1];
+
+        // call the update now because a model might be loaded before the shadows are created
+        high.pipeline.updateSceneBounds();
+        high.pipeline.updateVoxelization();
+        high.pipeline.resetAccumulation();
+        // shadow map
+        this._shadowState.normal?.ground.setEnabled(false);
+        this._startIblShadowsRenderTime();
+
+        this._shadowState.high = high;
+
+        this._snapshotHelper.enableSnapshotRendering();
+        this._markSceneMutated();
+    }
+
+    /**
+     * Finds the light direction the environment (IBL).
+     * If the environment changes, it will explicitly trigger the generation of CDF maps.
+     * @param iblCdfGenerator The IblCdfGenerator to use for finding the dominant direction.
+     * @returns A promise that resolves to the dominant direction vector.
+     */
+    private async _findIblDominantDirection(iblCdfGenerator: IblCdfGenerator): Promise<Vector3> {
+        if (this._reflectionTexture && iblCdfGenerator.iblSource !== this._reflectionTexture) {
+            iblCdfGenerator.iblSource = this._reflectionTexture;
+            await iblCdfGenerator.renderWhenReady();
+        }
+        return await iblCdfGenerator.findDominantDirection();
+    }
+
+    private async _updateShadowMap(abortSignal?: AbortSignal) {
+        // eslint-disable-next-line @typescript-eslint/naming-convention
+        const [{ CreateDisc }, { RenderTargetTexture }, { ShadowGenerator }, { IblCdfGenerator }] = await Promise.all([
+            import("core/Meshes/Builders/discBuilder"),
+            import("core/Materials/Textures/renderTargetTexture"),
+            import("core/Lights/Shadows/shadowGenerator"),
+            import("core/Rendering/iblCdfGenerator"),
+            import("core/Rendering/iblCdfGeneratorSceneComponent"),
+            import("core/Lights/Shadows/shadowGeneratorSceneComponent"),
+        ]);
+
+        // cancel if the model is unloaded before the shadows are created
+        this._throwIfDisposedOrAborted(abortSignal, this._loadModelAbortController?.signal, this._loadEnvironmentAbortController?.signal);
+
+        let normal = this._shadowState.normal;
+
+        const worldBounds = computeModelsBoundingInfos(this._loadedModelsBacking);
+        if (!worldBounds) {
+            normal?.ground.setEnabled(false);
+            this._log("No models loaded, cannot create shadows.");
+            return;
+        }
+
+        const radius = Vector3.FromArray(worldBounds.size).length();
+
+        if (this._shadowQuality !== "normal") {
+            return;
+        }
+
+        const iblCdfGenerator = normal?.iblDirection.iblCdfGenerator ? normal?.iblDirection.iblCdfGenerator : new IblCdfGenerator(this._engine);
+        const iblDirection = await this._findIblDominantDirection(iblCdfGenerator);
+        this._throwIfDisposedOrAborted(abortSignal, this._loadModelAbortController?.signal, this._loadEnvironmentAbortController?.signal);
+
+        this._snapshotHelper.disableSnapshotRendering();
+
+        const size = 4096;
+        const groundFactor = 20;
+        const groundSize = radius * groundFactor;
+        const positionFactor = radius * 3;
+        const iblLightStrength = iblDirection ? Clamp(iblDirection.length(), 0.0, 1.0) : 0.5;
+
+        if (!normal) {
+            const light = new DirectionalLight("shadowMapDirectionalLight", Vector3.Zero(), this._scene);
+            light.autoUpdateExtends = false;
+
+            const generator = new ShadowGenerator(size, light);
+            generator.setDarkness(Lerp(0.8, 0.2, iblLightStrength));
+            generator.setTransparencyShadow(true);
+            generator.filteringQuality = ShadowGenerator.QUALITY_HIGH;
+            generator.useBlurExponentialShadowMap = true;
+            generator.enableSoftTransparentShadow = true;
+            generator.bias = radius / 1000;
+            generator.useKernelBlur = true;
+            generator.blurKernel = Math.floor(Lerp(64, 8, iblLightStrength));
+
+            const shadowMap = generator.getShadowMap();
+            if (shadowMap) {
+                shadowMap.refreshRate = RenderTargetTexture.REFRESHRATE_RENDER_ONEVERYFRAME;
+                shadowMap.renderList = this._scene.meshes.slice();
+            }
+
+            const shadowMaterial = new BackgroundMaterial("shadowMapGroundMaterial", this._scene);
+            shadowMaterial.shadowOnly = true;
+            shadowMaterial.primaryColor = Color3.Black();
+
+            const ground = CreateDisc("shadowMapGround", { radius: groundSize, tessellation: 64 }, this._scene);
+            ground.rotation.x = Math.PI / 2;
+            ground.receiveShadows = true;
+            ground.position.y = worldBounds.extents.min[1];
+            ground.material = shadowMaterial;
+
+            const newNormal: ShadowState["normal"] = (normal = {
+                light: light,
+                generator: generator,
+                ground: ground,
+                shouldRender: true,
+                iblDirection: {
+                    iblCdfGenerator: iblCdfGenerator,
+                    positionFactor: positionFactor,
+                    direction: iblDirection,
+                },
+                refreshLightPositionDirection(reflectionRotation: number) {
+                    let effectiveSourceDir = this.iblDirection.direction.normalizeToNew();
+
+                    if (this.light.getScene().useRightHandedSystem) {
+                        effectiveSourceDir.z *= -1;
+                    }
+
+                    const rotationYMatrix = Matrix.RotationY(reflectionRotation * -1);
+                    effectiveSourceDir = Vector3.TransformCoordinates(effectiveSourceDir, rotationYMatrix);
+
+                    this.light.position = effectiveSourceDir.scale(this.iblDirection.positionFactor);
+                    this.light.direction = adjustLightTargetDirection(effectiveSourceDir.negate());
+                },
+            });
+
+            await new Promise((resolve, reject) => {
+                _RetryWithInterval(
+                    () => shadowMap!.isReadyForRendering(),
+                    () => resolve(void 0),
+                    () => reject(new Error("Failed to get shadow map generator ready"))
+                );
+            });
+
+            // Since the light is not applied to the meshes of the model (we only want shadows, not lighting),
+            // the ShadowGenerator's isReady will think everything is ready before it actually is. To account
+            // for this, explicitly wait for the first shadow map render to consider shadows in a ready state.
+            generator.onAfterShadowMapRenderObservable.addOnce(() => {
+                newNormal.shouldRender = false;
+            });
+        }
+
+        normal.iblDirection.direction = iblDirection;
+        normal.iblDirection.positionFactor = positionFactor;
+        normal.refreshLightPositionDirection(this._reflectionsRotation);
+        normal.light.shadowFrustumSize = radius * 4;
+
+        for (const model of this._loadedModelsBacking) {
+            for (const mesh of model.assetContainer.meshes) {
+                normal.generator.addShadowCaster(mesh, false);
+                mesh.receiveShadows = true;
+            }
+        }
+
+        normal.ground.position.y = worldBounds.extents.min[1];
+        normal.ground.scaling.set(groundSize, groundSize, groundSize);
+
+        this._shadowState.high?.ground.setEnabled(false);
+        this._shadowState.high?.pipeline.toggleShadow(false);
+        normal.ground.setEnabled(true);
+
+        this._shadowState.normal = normal;
+
+        this._snapshotHelper.enableSnapshotRendering();
+        this._markSceneMutated();
+    }
+
+    private _disposeShadows() {
+        this._snapshotHelper.disableSnapshotRendering();
+
+        if (!this._shadowState) {
+            return;
+        }
+
+        for (const model of this._loadedModelsBacking) {
+            const meshes = model.assetContainer.meshes;
+
+            const mesh = model.assetContainer.meshes[0];
+            this._shadowState.normal?.generator.removeShadowCaster(mesh, true);
+            mesh.receiveShadows = false;
+
+            for (const mesh of meshes) {
+                if (mesh instanceof Mesh) {
+                    this._shadowState.high?.pipeline.removeShadowCastingMesh(mesh);
+                    if (mesh.material) {
+                        this._shadowState.high?.pipeline.removeShadowReceivingMaterial(mesh.material);
+                    }
+                }
+            }
+        }
+
+        const highShadow = this._shadowState.high;
+        const normalShadow = this._shadowState.normal;
+
+        if (normalShadow) {
+            normalShadow.generator.dispose();
+            normalShadow.light.dispose();
+            normalShadow.ground.dispose(true, true);
+            normalShadow.iblDirection.iblCdfGenerator.dispose();
+            this._scene.removeMesh(normalShadow.ground);
+        }
+
+        if (highShadow) {
+            highShadow.resizeObserver.remove();
+            highShadow.pipeline.dispose();
+            highShadow.ground.dispose(true, true);
+            this._scene.removeMesh(highShadow.ground);
+            if (highShadow.renderTimer) {
+                clearTimeout(highShadow.renderTimer);
+            }
+        }
+
+        delete this._shadowState.normal;
+        delete this._shadowState.high;
+        this.onShadowsConfigurationChanged.clear();
+
+        this._snapshotHelper.enableSnapshotRendering();
+        this._markSceneMutated();
+    }
+
+    /**
+     * Loads an environment texture from the specified url and sets up a corresponding skybox.
+     * @remarks
+     * If an environment is already loaded, it will be unloaded before loading the new environment.
+     * @param url The url of the environment texture to load.
+     * @param options The options to use when loading the environment.
+     * @param abortSignal An optional signal that can be used to abort the loading process.
+     */
+    public async loadEnvironment(url: string, options?: LoadEnvironmentOptions, abortSignal?: AbortSignal): Promise<void> {
+        await this._updateEnvironment(url, options, abortSignal);
+    }
+
+    /**
+     * Resets the environment to its default state.
+     * @param options The options to use when resetting the environment.
+     * @param abortSignal An optional signal that can be used to abort the reset.
+     */
+    public async resetEnvironment(options?: EnvironmentOptions, abortSignal?: AbortSignal): Promise<void> {
+        const promises: Promise<void>[] = [];
+        // When there are PBR materials, the default environment should be used for lighting.
+        if (options?.lighting && this._scene.materials.some((material) => material instanceof PBRMaterial)) {
+            const lightingOptions = { ...options, skybox: false };
+            options = { ...options, lighting: false };
+            promises.push(this._updateEnvironment("auto", lightingOptions, abortSignal));
+        }
+
+        promises.push(this._updateEnvironment(undefined, options, abortSignal));
+        await Promise.all(promises);
+    }
+
+    private _setEnvironmentLighting(cubeTexture: CubeTexture | HDRCubeTexture): void {
+        this._reflectionTexture = cubeTexture;
+        this._scene.environmentTexture = this._reflectionTexture;
+        this._reflectionTexture.level = this.environmentConfig.intensity;
+        this._reflectionTexture.rotationY = this.environmentConfig.rotation;
+    }
+
+    private _setEnvironmentSkybox(cubeTexture: CubeTexture | HDRCubeTexture): void {
+        this._skyboxTexture = cubeTexture;
+        this._skyboxTexture.level = this.environmentConfig.intensity;
+        this._skyboxTexture.rotationY = this.environmentConfig.rotation;
+        this._skybox = createSkybox(this._scene, this._camera, this._skyboxTexture, this.environmentConfig.blur);
+        this._skybox.setEnabled(true);
+        this._snapshotHelper.fixMeshes([this._skybox]);
+        this._updateAutoClear();
+    }
+
+    private async _updateEnvironment(url: Nullable<string | undefined>, options: LoadEnvironmentOptions = defaultLoadEnvironmentOptions, abortSignal?: AbortSignal): Promise<void> {
+        this._throwIfDisposedOrAborted(abortSignal);
+
+        if (!options.lighting && !options.skybox) {
+            return;
+        }
+
+        url = url?.trim();
+        if (url === "auto") {
+            options = { ...options, extension: ".env" };
+        }
+
+        this._loadEnvironmentAbortController?.abort(new AbortError("New environment is being loaded before previous environment finished loading."));
+        const loadEnvironmentAbortController = (this._loadEnvironmentAbortController = new AbortController());
+
+        await this._loadEnvironmentLock.lockAsync(async () => {
+            throwIfAborted(abortSignal, loadEnvironmentAbortController.signal);
+
+            const getDefaultEnvironmentUrlAsync = async () => (await import("./defaultEnvironment")).default;
+
+            const whenTextureLoadedAsync = async (cubeTexture: CubeTexture | HDRCubeTexture) => {
+                await new Promise<void>((resolve, reject) => {
+                    const successObserver = (cubeTexture.onLoadObservable as Observable<unknown>).addOnce(() => {
+                        errorObserver.remove();
+                        resolve();
+                    });
+
+                    const errorObserver = Texture.OnTextureLoadErrorObservable.add((texture) => {
+                        if (texture === cubeTexture) {
+                            successObserver.remove();
+                            errorObserver.remove();
+                            reject(new Error("Failed to load environment texture."));
+                        }
+                    });
+                });
+            };
+
+            const mode: EnvironmentMode = !url ? "none" : url === "auto" ? "auto" : "url";
+
+            this._environmentLightingMode = options.lighting ? mode : this._environmentLightingMode;
+            this._environmentSkyboxMode = options.skybox ? mode : this._environmentSkyboxMode;
+
+            let lightingUrl: Nullable<string | undefined> = this._reflectionTexture?.url;
+            let skyboxUrl: Nullable<string | undefined> = this._skyboxTexture?.url;
+
+            this._snapshotHelper.disableSnapshotRendering();
+
+            try {
+                // If both modes are auto, use the default environment.
+                if (this._environmentLightingMode === "auto" && this._environmentSkyboxMode === "auto") {
+                    lightingUrl = skyboxUrl = await getDefaultEnvironmentUrlAsync();
+                } else {
+                    // If the lighting mode is not auto and we are updating the lighting, use the provided url.
+                    if (this._environmentLightingMode !== "auto" && options.lighting) {
+                        lightingUrl = url;
+                    }
+
+                    // If the skybox mode is not auto and we are updating the skybox, use the provided url.
+                    if (this._environmentSkyboxMode !== "auto" && options.skybox) {
+                        skyboxUrl = url;
+                    }
+
+                    // If the lighting mode is auto, use the skybox texture if there is one, otherwise use the default environment.
+                    if (this._environmentLightingMode === "auto") {
+                        lightingUrl = skyboxUrl ?? (await getDefaultEnvironmentUrlAsync());
+                    }
+
+                    // If the skybox mode is auto, use the lighting texture if there is one, otherwise use the default environment.
+                    if (this._environmentSkyboxMode === "auto") {
+                        skyboxUrl = lightingUrl ?? (await getDefaultEnvironmentUrlAsync());
+                    }
+                }
+
+                const newTexturePromises: Promise<void>[] = [];
+
+                // If the lighting url is not the same as the current lighting url, load the new lighting texture.
+                if (lightingUrl !== this._reflectionTexture?.url) {
+                    // Dispose the existing lighting texture if it exists.
+                    this._reflectionTexture?.dispose();
+                    this._reflectionTexture = null;
+                    this._scene.environmentTexture = null;
+
+                    // Load the new lighting texture if there is a target url.
+                    if (lightingUrl) {
+                        if (lightingUrl === this._skyboxTexture?.url) {
+                            // If the lighting url is the same as the skybox url, clone the skybox texture.
+                            this._setEnvironmentLighting(this._skyboxTexture.clone());
+                        } else {
+                            // Otherwise, create a new cube texture from the lighting url.
+                            const lightingTexture = await createCubeTexture(lightingUrl, this._scene, options.extension);
+                            newTexturePromises.push(whenTextureLoadedAsync(lightingTexture));
+                            this._setEnvironmentLighting(lightingTexture);
+                        }
+                    }
+                }
+
+                // If the skybox url is not the same as the current skybox url, load the new skybox texture.
+                if (skyboxUrl !== this._skyboxTexture?.url) {
+                    // Dispose the existing skybox texture if it exists.
+                    this._skybox?.dispose(undefined, true);
+                    this._skyboxTexture = null;
+                    this._skybox = null;
+                    this._updateAutoClear();
+
+                    // Load the new skybox texture if there is a target url.
+                    if (skyboxUrl) {
+                        if (skyboxUrl === this._reflectionTexture?.url) {
+                            // If the skybox url is the same as the lighting url, clone the lighting texture.
+                            this._setEnvironmentSkybox(this._reflectionTexture.clone());
+                        } else {
+                            // Otherwise, create a new cube texture from the skybox url.
+                            const skyboxTexture = await createCubeTexture(skyboxUrl, this._scene, options.extension);
+                            newTexturePromises.push(whenTextureLoadedAsync(skyboxTexture));
+                            this._setEnvironmentSkybox(skyboxTexture);
+                        }
+                    }
+                }
+
+                await Promise.all(newTexturePromises);
+
+                this._updateLight();
+                observePromise(this._updateShadows());
+                this.onEnvironmentChanged.notifyObservers();
+            } catch (e) {
+                this.onEnvironmentError.notifyObservers(e);
+                throw e;
+            } finally {
+                this._snapshotHelper.enableSnapshotRendering();
+                this._markSceneMutated();
+            }
+        });
+    }
+
+    /**
+     * Toggles the play/pause animation state if there is a selected animation.
+     */
+    public toggleAnimation() {
+        if (this.isAnimationPlaying) {
+            // eslint-disable-next-line @typescript-eslint/no-floating-promises
+            this.pauseAnimation();
+        } else {
+            this.playAnimation();
+        }
+    }
+
+    /**
+     * Plays the selected animation if there is one.
+     */
+    public playAnimation() {
+        this._activeAnimation?.play(true);
+    }
+
+    /**
+     * Pauses the selected animation if there is one.
+     */
+    public async pauseAnimation() {
+        this._activeAnimation?.pause();
+    }
+
+    /**
+     * Resets the camera to its initial pose.
+     * @param reframe If true, the camera will be reframed to fit the model bounds. If false, it will use the default camera pose passed in with the options to the constructor (if present).
+     *                If undefined, default to false if other viewer state matches the default state (such as the selected animation), otherwise true.
+     */
+    public resetCamera(reframe?: boolean): void {
+        if (reframe == undefined) {
+            // If the selected animation is different from the default, there is a good chance the default explicit camera framing won't make sense
+            // and the model may not even be in view. So when this is the case, by default we reframe the camera.
+            reframe = this.selectedAnimation !== (this._options?.selectedAnimation ?? 0);
+        }
+
+        if (reframe) {
+            this._reframeCamera(true);
+        } else {
+            this._reset(true, "camera");
+        }
+    }
+
+    /**
+     * Updates the camera pose.
+     * @param pose The new pose of the camera.
+     * @remarks Any unspecified values are left unchanged.
+     */
+    public updateCamera(pose: { alpha?: number; beta?: number; radius?: number; targetX?: number; targetY?: number; targetZ?: number }): void {
+        // undefined means default for _resetCameraFromBounds, so convert to NaN if needed.
+        this._reframeCameraFromBounds(
+            true,
+            this._loadedModels,
+            pose.alpha ?? NaN,
+            pose.beta ?? NaN,
+            pose.radius ?? NaN,
+            pose.targetX ?? NaN,
+            pose.targetY ?? NaN,
+            pose.targetZ ?? NaN
+        );
+    }
+
+    /**
+     * Resets the viewer to its initial state based on the options passed in to the constructor.
+     * @param flags The flags that specify which parts of the viewer to reset. If no flags are provided, all parts will be reset.
+     * - "source": Reset the loaded model.
+     * - "environment": Reset environment related state.
+     * - "animation": Reset animation related state.
+     * - "camera": Reset camera related state.
+     * - "post-processing": Reset post-processing related state.
+     * - "material-variant": Reset material variant related state.
+     */
+    public reset(...flags: ResetFlag[]) {
+        this._reset(true, ...flags);
+    }
+
+    private _reset(interpolate: boolean, ...flags: ResetFlag[]) {
+        if (flags.length === 0 || flags.includes("source")) {
+            observePromise(this._updateModel(this._options?.source));
+        }
+
+        if (flags.length === 0 || flags.includes("environment")) {
+            this._scene.clearColor = new Color4(...(this._options?.clearColor ?? DefaultViewerOptions.clearColor));
+            this.environmentConfig = {
+                intensity: this._options?.environmentConfig?.intensity ?? DefaultViewerOptions.environmentConfig.intensity,
+                blur: this._options?.environmentConfig?.blur ?? DefaultViewerOptions.environmentConfig.blur,
+                rotation: this._options?.environmentConfig?.rotation ?? DefaultViewerOptions.environmentConfig.rotation,
+            };
+
+            if (this._options?.environmentLighting === this._options?.environmentSkybox) {
+                observePromise(this._updateEnvironment(this._options?.environmentLighting, { lighting: true, skybox: true }));
+            } else {
+                observePromise(this._updateEnvironment(this._options?.environmentLighting, { lighting: true }));
+                observePromise(this._updateEnvironment(this._options?.environmentSkybox, { skybox: true }));
+            }
+        }
+
+        if (flags.length === 0 || flags.includes("shadow")) {
+            this._shadowQuality = this._options?.shadowConfig?.quality ?? DefaultViewerOptions.shadowConfig.quality;
+            observePromise(this.updateShadows({ quality: this._shadowQuality }));
+        }
+
+        if (flags.length === 0 || flags.includes("animation")) {
+            this.animationSpeed = this._options?.animationSpeed ?? DefaultViewerOptions.animationSpeed;
+            this.selectedAnimation = this._options?.selectedAnimation ?? 0;
+            if (this._options?.animationAutoPlay) {
+                this.playAnimation();
+            } else {
+                // eslint-disable-next-line @typescript-eslint/no-floating-promises
+                this.pauseAnimation();
+            }
+        }
+
+        if (flags.length === 0 || flags.includes("camera")) {
+            // In the case of resetting the camera, we always want to restore default states, so convert NaN to undefined.
+            const alpha = Number(this._options?.cameraOrbit?.[0]);
+            const beta = Number(this._options?.cameraOrbit?.[1]);
+            const radius = Number(this._options?.cameraOrbit?.[2]);
+            const targetX = Number(this._options?.cameraTarget?.[0]);
+            const targetY = Number(this._options?.cameraTarget?.[1]);
+            const targetZ = Number(this._options?.cameraTarget?.[2]);
+            this._reframeCameraFromBounds(
+                interpolate,
+                this._loadedModels,
+                isNaN(alpha) ? undefined : alpha,
+                isNaN(beta) ? undefined : beta,
+                isNaN(radius) ? undefined : radius,
+                isNaN(targetX) ? undefined : targetX,
+                isNaN(targetY) ? undefined : targetY,
+                isNaN(targetZ) ? undefined : targetZ
+            );
+            this.cameraAutoOrbit = {
+                enabled: this._options?.cameraAutoOrbit?.enabled ?? DefaultViewerOptions.cameraAutoOrbit.enabled,
+                speed: this._options?.cameraAutoOrbit?.speed ?? DefaultViewerOptions.cameraAutoOrbit.speed,
+                delay: this._options?.cameraAutoOrbit?.delay ?? DefaultViewerOptions.cameraAutoOrbit.delay,
+            };
+        }
+
+        if (flags.length === 0 || flags.includes("post-processing")) {
+            this.postProcessing = {
+                toneMapping: this._options?.postProcessing?.toneMapping ?? DefaultViewerOptions.postProcessing.toneMapping,
+                contrast: this._options?.postProcessing?.contrast ?? DefaultViewerOptions.postProcessing.contrast,
+                exposure: this._options?.postProcessing?.exposure ?? DefaultViewerOptions.postProcessing.exposure,
+                ssao: this._options?.postProcessing?.ssao ?? DefaultViewerOptions.postProcessing.ssao,
+            };
+        }
+
+        if (flags.length === 0 || flags.includes("material-variant")) {
+            this.selectedMaterialVariant = this._options?.selectedMaterialVariant ?? null;
+        }
+    }
+
+    /**
+     * Disposes of the resources held by the Viewer.
+     */
+    public dispose(): void {
+        this.selectedAnimation = -1;
+        this.animationProgress = 0;
+
+        this._loadEnvironmentAbortController?.abort(new AbortError("Thew viewer is being disposed."));
+        this._loadModelAbortController?.abort(new AbortError("Thew viewer is being disposed."));
+        this._camerasAsHotSpotsAbortController?.abort(new AbortError("Thew viewer is being disposed."));
+        this._shadowsAbortController?.abort(new AbortError("Thew viewer is being disposed."));
+
+        this._renderLoopController?.dispose();
+        this._activeModel?.dispose();
+        this._loadedModelsBacking.forEach((model) => model.dispose());
+        this._disposeShadows();
+        this._scene.dispose();
+
+        this.onEnvironmentChanged.clear();
+        this.onEnvironmentError.clear();
+        this.onEnvironmentConfigurationChanged.clear();
+        this.onPostProcessingChanged.clear();
+        this.onModelChanged.clear();
+        this.onModelError.clear();
+        this.onCameraAutoOrbitChanged.clear();
+        this.onSelectedAnimationChanged.clear();
+        this.onAnimationSpeedChanged.clear();
+        this.onIsAnimationPlayingChanged.clear();
+        this.onAnimationProgressChanged.clear();
+        this.onSelectedMaterialVariantChanged.clear();
+        this.onHotSpotsChanged.clear();
+        this.onCamerasAsHotSpotsChanged.clear();
+        this.onLoadingProgressChanged.clear();
+
+        this._imageProcessingConfigurationObserver.remove();
+        this._beforeRenderObserver.remove();
+
+        this._isDisposed = true;
+    }
+
+    /**
+     * Return world and canvas coordinates of an hot spot
+     * @param query mesh index and surface information to query the hot spot positions
+     * @param result Query a Hot Spot and does the conversion for Babylon Hot spot to a more generic HotSpotPositions, without Vector types
+     * @returns true if hotspot found
+     */
+    public getHotSpotToRef(query: Readonly<ViewerHotSpotQuery>, result: ViewerHotSpotResult): boolean {
+        return this._activeModel?.getHotSpotToRef(query, result) ?? false;
+    }
+
+    protected _getHotSpotToRef(assetContainer: Nullable<AssetContainer>, query: Readonly<ViewerHotSpotQuery>, result: ViewerHotSpotResult): boolean {
+        const worldNormal = this._tempVectors[2];
+        const worldPos = this._tempVectors[1];
+        const screenPos = this._tempVectors[0];
+
+        if (query.type === "surface") {
+            const mesh = assetContainer?.meshes[query.meshIndex];
+            if (!mesh) {
+                return false;
+            }
+
+            if (!GetHotSpotToRef(mesh, query, worldPos, worldNormal)) {
+                return false;
+            }
+        } else {
+            worldPos.copyFromFloats(query.position[0], query.position[1], query.position[2]);
+            worldNormal.copyFromFloats(query.normal[0], query.normal[1], query.normal[2]);
+        }
+
+        const viewportWidth = this._camera.viewport.width * this._engine.getRenderWidth() * this._engine.getHardwareScalingLevel();
+        const viewportHeight = this._camera.viewport.height * this._engine.getRenderHeight() * this._engine.getHardwareScalingLevel();
+        const scene = this._scene;
+
+        Vector3.ProjectToRef(worldPos, Matrix.IdentityReadOnly, scene.getTransformMatrix(), new Viewport(0, 0, viewportWidth, viewportHeight), screenPos);
+        result.screenPosition[0] = screenPos.x;
+        result.screenPosition[1] = screenPos.y;
+        result.worldPosition[0] = worldPos.x;
+        result.worldPosition[1] = worldPos.y;
+        result.worldPosition[2] = worldPos.z;
+
+        // visibility
+        const eyeToSurface = this._tempVectors[3];
+        eyeToSurface.copyFrom(this._camera.globalPosition);
+        eyeToSurface.subtractInPlace(worldPos);
+        eyeToSurface.normalize();
+        result.visibility = Vector3.Dot(eyeToSurface, worldNormal);
+
+        return true;
+    }
+
+    /**
+     * Get hotspot world and screen values from a named hotspot
+     * @param name slot of the hot spot
+     * @param result resulting world and screen positions
+     * @returns world position, world normal and screen space coordinates
+     */
+    public queryHotSpot(name: string, result: ViewerHotSpotResult): boolean {
+        return this._queryHotSpot(name, result) != null;
+    }
+
+    /**
+     * Updates the camera to focus on a named hotspot.
+     * @param name The name of the hotspot to focus on.
+     * @returns true if the hotspot was found and the camera was updated, false otherwise.
+     */
+    public focusHotSpot(name: string): boolean {
+        const result = new ViewerHotSpotResult();
+        const query = this._queryHotSpot(name, result);
+        if (query) {
+            // eslint-disable-next-line @typescript-eslint/no-floating-promises
+            this.pauseAnimation();
+            const cameraOrbit = query.cameraOrbit ?? [undefined, undefined, undefined];
+            this._camera.interpolateTo(cameraOrbit[0], cameraOrbit[1], cameraOrbit[2], new Vector3(result.worldPosition[0], result.worldPosition[1], result.worldPosition[2]));
+            return true;
+        }
+        return false;
+    }
+
+    private _queryHotSpot(name: string, result: ViewerHotSpotResult): Nullable<HotSpot> {
+        const hotSpot = this.hotSpots?.[name];
+        if (hotSpot) {
+            if (this.getHotSpotToRef(hotSpot, result)) {
+                return hotSpot;
+            }
+        }
+        return null;
+    }
+
+    private async _addCameraHotSpot(camera: Camera, signal?: AbortSignal) {
+        if (camera !== this._camera) {
+            const hotSpot = await this._createHotSpotFromCamera(camera);
+            if (hotSpot && !signal?.aborted) {
+                this.hotSpots = {
+                    ...this.hotSpots,
+                    [`camera-${camera.name}`]: hotSpot,
+                };
+            }
+        }
+    }
+
+    private _removeCameraHotSpot(camera: Camera) {
+        delete this.hotSpots[`camera-${camera.name}`];
+        this.hotSpots = { ...this.hotSpots };
+    }
+
+    private _toggleCamerasAsHotSpots() {
+        if (!this.camerasAsHotSpots) {
+            this._camerasAsHotSpotsAbortController?.abort();
+            this._camerasAsHotSpotsAbortController = null;
+            this._scene.cameras.forEach((camera) => this._removeCameraHotSpot(camera));
+        } else {
+            const abortController = (this._camerasAsHotSpotsAbortController = new AbortController());
+            this._scene.cameras.forEach(async (camera) => await this._addCameraHotSpot(camera, abortController.signal));
+        }
+    }
+
+    /**
+     * Creates a world HotSpot from a camera.
+     * @param camera The camera to create a HotSpot from.
+     * @returns A HotSpot created from the camera.
+     */
+    private async _createHotSpotFromCamera(camera: Camera): Promise<Nullable<HotSpot>> {
+        if (camera instanceof ArcRotateCamera) {
+            const targetArray = camera.target.asArray();
+            return { type: "world", position: targetArray, normal: targetArray, cameraOrbit: [camera.alpha, camera.beta, camera.radius] };
+        }
+
+        if (this._activeModel) {
+            return await CreateHotSpotFromCamera(this._activeModel, camera);
+        }
+
+        return null;
+    }
+
+    protected get _shouldRender() {
+        // We should render if:
+        // 1. Auto suspend rendering is disabled.
+        // 2. The scene has been mutated.
+        // 3. The snapshot helper is not yet in a ready state.
+        // 4. The classic shadows are not yet in a ready state.
+        // 5. The environment shadows are not yet in a ready state.
+        // 6. At least one model should render (playing animations).
+        return (
+            !this._autoSuspendRendering ||
+            this._sceneMutated ||
+            !this._snapshotHelper.isReady ||
+            this._shadowState.normal?.shouldRender ||
+            this._shadowState.high?.shouldRender ||
+            this._loadedModelsBacking.some((model) => model._shouldRender())
+        );
+    }
+
+    protected _markSceneMutated() {
+        this._sceneMutated = true;
+    }
+
+    protected _suspendRendering(): IDisposable {
+        this._renderLoopController?.dispose();
+        this._suspendRenderCount++;
+        let disposed = false;
+        return {
+            dispose: () => {
+                if (!disposed) {
+                    disposed = true;
+                    this._suspendRenderCount--;
+                    if (this._suspendRenderCount === 0) {
+                        this._beginRendering();
+                    }
+                }
+            },
+        };
+    }
+
+    private _beginRendering(): void {
+        if (!this._renderLoopController) {
+            let renderedReadyFrame = false;
+
+            const onRenderingResumed = () => {
+                this._log("Viewer Resumed Rendering");
+                // Resume rendering with the hardware scaling level from prior to suspending.
+                this._engine.setHardwareScalingLevel(this._lastHardwareScalingLevel);
+                this._engine.performanceMonitor.enable();
+                this._snapshotHelper.enableSnapshotRendering();
+                this._startSceneOptimizer();
+            };
+
+            const onRenderingSuspended = () => {
+                this._log("Viewer Suspended Rendering");
+                this._renderedLastFrame = false;
+                renderedReadyFrame = false;
+                // Take note of the current hardware scaling level for when rendering is resumed.
+                this._lastHardwareScalingLevel = this._engine.getHardwareScalingLevel();
+                this._stopSceneOptimizer();
+                this._snapshotHelper.disableSnapshotRendering();
+                // We want a high quality render right before suspending, so set the hardware scaling level back to the default,
+                // disable the performance monitor (so the SceneOptimizer doesn't take into account this potentially slower frame),
+                // and then render the scene once.
+                this._engine.performanceMonitor.disable();
+                this._engine.setHardwareScalingLevel(this._defaultHardwareScalingLevel);
+                this._engine.beginFrame();
+                this._scene.render();
+                this._engine.endFrame();
+            };
+
+            const render = () => {
+                // First check if we have indicators that we should render.
+                let shouldRender = this._shouldRender;
+
+                // If we don't have indicators that we should render (e.g. nothing has changed since the last frame),
+                // we still need to ensure that we render at least one frame after any mutations. Scene.isReady does
+                // a bunch of the same work that happens when we actually render a frame, so we don't want to check
+                // this unless we know we are in a state where there were mutations and now we are waiting for a frame
+                // to render after the scene is ready.
+                if (!shouldRender && this._renderedLastFrame && !renderedReadyFrame) {
+                    renderedReadyFrame = this._scene.isReady(true);
+                    shouldRender = true;
+                }
+
+                if (shouldRender) {
+                    if (!this._renderedLastFrame) {
+                        if (this._renderedLastFrame !== null) {
+                            onRenderingResumed();
+                        }
+                        this._renderedLastFrame = true;
+                    }
+
+                    this._sceneMutated = false;
+                    this._scene.render();
+
+                    // Update the camera panning sensitivity related properties based on the camera's distance from the target.
+                    this._camera.panningSensibility = 5000 / this._camera.radius;
+                    this._camera.speed = this._camera.radius * 0.2;
+
+                    if (this.isAnimationPlaying) {
+                        this.onAnimationProgressChanged.notifyObservers();
+                        this._autoRotationBehavior.resetLastInteractionTime();
+                    }
+                } else {
+                    this._camera.update();
+
+                    if (this._renderedLastFrame) {
+                        onRenderingSuspended();
+                    }
+                }
+            };
+
+            this._engine.runRenderLoop(render);
+
+            let disposed = false;
+            this._renderLoopController = {
+                dispose: () => {
+                    if (!disposed) {
+                        disposed = true;
+                        this._engine.stopRenderLoop(render);
+                        this._renderLoopController = null;
+
+                        if (this._renderedLastFrame) {
+                            onRenderingSuspended();
+                        }
+                    }
+                },
+            };
+        }
+    }
+
+    protected _reframeCamera(interpolate: boolean = false, models: readonly Model[] = this._loadedModelsBacking): void {
+        this._reframeCameraFromBounds(interpolate, models);
+    }
+
+    protected _getWorldBounds(models: readonly Model[]): Nullable<ViewerBoundingInfo> {
+        return computeModelsBoundingInfos(models);
+    }
+
+    protected _getCameraConfig(models: readonly Model[]): ViewerCameraConfig {
+        let radius = 1;
+        let target = Vector3.Zero();
+        const worldBounds = this._getWorldBounds(models);
+        if (worldBounds) {
+            // get bounds and prepare framing/camera radius from its values
+            this._camera.lowerRadiusLimit = null;
+
+            radius = Vector3.FromArray(worldBounds.size).length() * 1.1;
+            target = Vector3.FromArray(worldBounds.center);
+            if (!isFinite(radius)) {
+                radius = 1;
+                target.copyFromFloats(0, 0, 0);
+            }
+        }
+
+        const lowerRadiusLimit = radius * 0.001;
+        const upperRadiusLimit = radius * 5;
+        const minZ = radius * 0.001;
+        const maxZ = radius * 1000;
+
+        return {
+            radius,
+            target,
+            lowerRadiusLimit,
+            upperRadiusLimit,
+            minZ,
+            maxZ,
+        };
+    }
+
+    // For rotation/radius/target, undefined means default framing, NaN means keep current value.
+    private _reframeCameraFromBounds(
+        interpolate: boolean,
+        models: readonly Model[],
+        alpha?: number,
+        beta?: number,
+        radius?: number,
+        targetX?: number,
+        targetY?: number,
+        targetZ?: number
+    ): void {
+        let goalRadius = 1;
+        const goalTarget = Vector3.Zero();
+        let goalAlpha = Math.PI / 2;
+        let goalBeta = Math.PI / 2.4;
+
+        const { radius: sceneRadius, target: sceneTarget, lowerRadiusLimit, upperRadiusLimit, minZ, maxZ } = this._getCameraConfig(models);
+
+        this._camera.lowerRadiusLimit = lowerRadiusLimit;
+        this._camera.upperRadiusLimit = upperRadiusLimit;
+        this._camera.minZ = minZ;
+        this._camera.maxZ = maxZ;
+
+        goalAlpha = alpha ?? goalAlpha;
+        goalBeta = beta ?? goalBeta;
+        goalRadius = radius ?? sceneRadius;
+        goalTarget.x = targetX ?? sceneTarget.x;
+        goalTarget.y = targetY ?? sceneTarget.y;
+        goalTarget.z = targetZ ?? sceneTarget.z;
+
+        if (interpolate) {
+            this._camera.interpolateTo(goalAlpha, goalBeta, goalRadius, goalTarget, undefined, 0.1);
+        } else {
+            this._camera.stopInterpolation();
+
+            if (!isNaN(goalAlpha)) {
+                this._camera.alpha = goalAlpha;
+            }
+            if (!isNaN(goalBeta)) {
+                this._camera.beta = goalBeta;
+            }
+            if (!isNaN(goalRadius)) {
+                this._camera.radius = goalRadius;
+            }
+            this._camera.setTarget(
+                new Vector3(
+                    isNaN(goalTarget.x) ? this._camera.target.x : goalTarget.x,
+                    isNaN(goalTarget.y) ? this._camera.target.y : goalTarget.y,
+                    isNaN(goalTarget.z) ? this._camera.target.z : goalTarget.z
+                ),
+                undefined,
+                undefined,
+                true
+            );
+        }
+
+        this._camera.wheelDeltaPercentage = 0.01;
+        this._camera.useNaturalPinchZoom = true;
+
+        updateSkybox(this._skybox, this._camera);
+    }
+
+    protected _updateLight() {
+        let shouldHaveDefaultLight: boolean;
+        if (this._loadedModels.length === 0) {
+            shouldHaveDefaultLight = false;
+        } else {
+            const hasModelProvidedLights = this._loadedModels.some((model) => model.assetContainer.lights.length > 0);
+            const hasImageBasedLighting = !!this._reflectionTexture;
+            const hasMaterials = this._loadedModels.some((model) => model.assetContainer.materials.length > 0);
+            const hasNonPBRMaterials = this._loadedModels.some((model) => model.assetContainer.materials.some((material) => !(material instanceof PBRMaterial)));
+
+            if (hasModelProvidedLights) {
+                shouldHaveDefaultLight = false;
+            } else {
+                shouldHaveDefaultLight = !hasImageBasedLighting || !hasMaterials || hasNonPBRMaterials;
+            }
+        }
+
+        if (shouldHaveDefaultLight) {
+            if (!this._light) {
+                this._light = new HemisphericLight("defaultLight", Vector3.Up(), this._scene);
+            }
+        } else {
+            this._light?.dispose();
+            this._light = null;
+        }
+    }
+
+    private _applyAnimationSpeed() {
+        this._activeModel?.assetContainer.animationGroups.forEach((group) => (group.speedRatio = this._animationSpeed));
+    }
+
+    protected async _pick(screenX: number, screenY: number): Promise<Nullable<PickingInfo>> {
+        await import("core/Culling/ray");
+        if (this._loadedModels.length > 0) {
+            const meshes = this._loadedModelsBacking.flatMap((model) => model.assetContainer.meshes);
+            // Refresh bounding info to ensure morph target and skeletal animations are taken into account.
+            meshes.forEach((mesh) => {
+                let cache = this._meshDataCache.get(mesh);
+                if (!cache) {
+                    cache = {};
+                    this._meshDataCache.set(mesh, cache);
+                }
+                mesh.refreshBoundingInfo({ applyMorph: true, applySkeleton: true, cache });
+            });
+
+            const pickingInfo = this._scene.pick(screenX, screenY, (mesh) => meshes.includes(mesh));
+            if (pickingInfo.hit) {
+                return pickingInfo;
+            }
+        }
+
+        return null;
+    }
+
+    protected _startSceneOptimizer(reset = false) {
+        this._stopSceneOptimizer();
+
+        if (reset) {
+            this._engine.setHardwareScalingLevel(this._defaultHardwareScalingLevel);
+        }
+
+        const sceneOptimizerOptions = new SceneOptimizerOptions(60, 1000);
+        const hardwareScalingOptimization = new HardwareScalingOptimization(undefined, 1);
+        sceneOptimizerOptions.addOptimization(hardwareScalingOptimization);
+        this._sceneOptimizer = new SceneOptimizer(this._scene, sceneOptimizerOptions);
+
+        this._sceneOptimizer.start();
+    }
+
+    protected _stopSceneOptimizer() {
+        this._sceneOptimizer?.dispose();
+        this._sceneOptimizer = null;
+    }
+
+    protected _log(message: string) {
+        if (this.showDebugLogs) {
+            Logger.Log(message);
+        }
+    }
+
+    /**
+     * Check for disposed or aborted state (basically everything that can interrupt an async operation).
+     * @param abortSignals A set of optional AbortSignals to also check.
+     */
+    private _throwIfDisposedOrAborted(...abortSignals: (Nullable<AbortSignal> | undefined)[]): void {
+        if (this._isDisposed) {
+            throw new Error("Viewer is disposed.");
+        }
+
+        throwIfAborted(...abortSignals);
+    }
+}