--- conflicted
+++ resolved
@@ -1,23 +1,19 @@
-export type {
-    CameraAutoOrbit,
-    EnvironmentOptions,
-    HotSpot,
-    LoadModelOptions,
-    Model,
-    PostProcessing,
-    ToneMapping,
-    ViewerDetails,
-    ViewerHotSpotQuery,
-    ViewerOptions,
-} from "./viewer";
-export type { CanvasViewerOptions } from "./viewerFactory";
-export type { ViewerElementEventMap } from "./viewerElement";
-
-<<<<<<< HEAD
-export { CreateHotSpotFromCamera, DefaultViewerOptions, HotSpot, Viewer, ViewerHotSpotResult } from "./viewer";
-=======
-export { CreateHotSpotFromCamera, DefaultViewerOptions, Viewer, ViewerHotSpotResult } from "./viewer";
->>>>>>> b39f9fe7
-export { HTML3DElement, ViewerElement } from "./viewerElement";
-export { CreateViewerForCanvas as createViewerForCanvas } from "./viewerFactory";
-export { HTML3DAnnotationElement } from "./viewerAnnotationElement";
+export type {
+    CameraAutoOrbit,
+    EnvironmentOptions,
+    HotSpot,
+    LoadModelOptions,
+    Model,
+    PostProcessing,
+    ToneMapping,
+    ViewerDetails,
+    ViewerHotSpotQuery,
+    ViewerOptions,
+} from "./viewer";
+export type { CanvasViewerOptions } from "./viewerFactory";
+export type { ViewerElementEventMap } from "./viewerElement";
+
+export { CreateHotSpotFromCamera, DefaultViewerOptions, Viewer, ViewerHotSpotResult } from "./viewer";
+export { HTML3DElement, ViewerElement } from "./viewerElement";
+export { CreateViewerForCanvas as createViewerForCanvas } from "./viewerFactory";
+export { HTML3DAnnotationElement } from "./viewerAnnotationElement";