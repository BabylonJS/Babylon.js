--- conflicted
+++ resolved
@@ -1,383 +1,380 @@
-/* eslint-disable @typescript-eslint/naming-convention */
-import * as React from "react";
-import type { GlobalState } from "../../globalState";
-import { LineContainerComponent } from "../../sharedComponents/lineContainerComponent";
-import { DraggableLineComponent } from "../../sharedComponents/draggableLineComponent";
-import type { Observer } from "core/Misc/observable";
-import type { Nullable } from "core/types";
-import { DraggableLineWithButtonComponent } from "../../sharedComponents/draggableLineWithButtonComponent";
-import { LineWithFileButtonComponent } from "../../sharedComponents/lineWithFileButtonComponent";
-import { Tools } from "core/Misc/tools";
-import addButton from "../../imgs/add.svg";
-import deleteButton from "../../imgs/delete.svg";
-import { NodeLedger } from "shared-ui-components/nodeGraphSystem/nodeLedger";
-
-import "./nodeList.scss";
-
-interface INodeListComponentProps {
-    globalState: GlobalState;
-}
-
-export class NodeListComponent extends React.Component<INodeListComponentProps, { filter: string }> {
-    private _onResetRequiredObserver: Nullable<Observer<boolean>>;
-
-    private static _Tooltips: { [key: string]: string } = {
-        BoxBlock: "Create a box geometry",
-        PlaneBlock: "Create a plane geometry",
-        SphereBlock: "Create a sphere geometry",
-        TorusBlock: "Create a torus geometry",
-        CylinderBlock: "Create a cylinder geometry",
-        CapsuleBlock: "Create a capsule geometry",
-        DiscBlock: "Create a disc geometry",
-        IcoSphereBlock: "Create an icosphere geometry",
-        MeshBlock: "Generate a geometry from a mesh",
-        GridBlock: "Generate a grid geometry",
-        Float: "Input block set to a float value",
-        Vector2: "Input block set to a Vector2 value",
-        Vector3: "Input block set to a Vector3 value",
-        Vector4: "Input block set to a Vector4 value",
-        Int: "Input block set to a integer value",
-        PositionsBlock: "Contextual value pointing at the positions array of the active geometry",
-        NormalsBlock: "Contextual value pointing at the normals array of the active geometry",
-        ColorsBlock: "Contextual value pointing at the colors array of the active geometry",
-        TangentsBlock: "Contextual value pointing at the tangents array of the active geometry",
-        UV1sBlock: "Contextual value pointing at the uvs array of the active geometry",
-        UV2sBlock: "Contextual value pointing at the uvs2 array of the active geometry",
-        UV3sBlock: "Contextual value pointing at the uvs3 array of the active geometry",
-        UV4sBlock: "Contextual value pointing at the uvs4 array of the active geometry",
-        UV5sBlock: "Contextual value pointing at the uvs5 array of the active geometry",
-        UV6sBlock: "Contextual value pointing at the uvs6 array of the active geometry",
-        VertexIDBlock: "Contextual value representing the vertex index of the current vertex of the active geometry",
-        FaceIDBlock: "Contextual value representing the face index of the current face of the active geometry",
-        LoopIDBlock: "Contextual value representing the current loop index (within a clone or an instantiate block)",
-        InstanceIDBlock: "Contextual value representing the current instance index (within an instantiate block)",
-        GeometryIDBlock: "Contextual value representing the identifier of the current active geometry",
-        CollectionIDBlock: "Contextual value representing the collection ID associated with the current active geometry",
-        EqualBlock: "Conditional block set to Equal",
-        NotEqualBlock: "Conditional block set to NotEqual",
-        LessThanBlock: "Conditional block set to LessThan",
-        LessOrEqualBlock: "Conditional block set to LessOrEqual",
-        GreaterThanBlock: "Conditional block set to GreaterThan",
-        GreaterOrEqualBlock: "Conditional block set to GreaterOrEqual",
-        XorBlock: "Conditional block set to Xor",
-        OrBlock: "Conditional block set to Or",
-        AndBlock: "Conditional block set to And",
-        AddBlock: "Math block set to Add",
-        DivideBlock: "Math block set to Divide",
-        MaxBlock: "Math block set to Max",
-        MinBlock: "Math block set to Min",
-        MultiplyBlock: "Math block set to Multiply",
-        NegateBlock: "Math block set to Negate",
-        OneMinusBlock: "Trigonometry block set to One Minus",
-        ReciprocalBlock: "Trigonometry block set to Reciprocal",
-        SignBlock: "Trigonometry block set to Sign",
-        SqrtBlock: "Trigonometry block set to Square Root",
-        SubtractBlock: "Math block set to Subtract",
-        MapRangeBlock: "Map range block used to change the range of a value",
-        RoundBlock: "Trigonometry block set to Round",
-        FloorBlock: "Trigonometry block set to Floor",
-        CeilingBlock: "Trigonometry block set to Ceiling",
-        IntFloatConverterBlock: "Block used to convert from Int to Float or Float to Int",
-        AbsBlock: "Trigonometry block set to Abs",
-        ArcCosBlock: "Trigonometry block set to Arc cos (using radians)",
-        ArcSinBlock: "Trigonometry block set to Arc sin (using radians)",
-        ArcTanBlock: "Trigonometry block set to Arc tan (using radians)",
-        CosBlock: "Trigonometry block set to Cos (using radians)",
-        ExpBlock: "Trigonometry block set to Exp (using radians)",
-        LogBlock: "Trigonometry block set to Log (using radians)",
-        SinBlock: "Trigonometry block set to Sin (using radians)",
-        TanBlock: "Trigonometry block set to Tan (using radians)",
-        ToDegreesBlock: "Conversion block used to convert radians to degree",
-        ToRadiansBlock: "Conversion block used to convert degrees to radians",
-        TransformBlock: "Apply a transform to a geometry or a vector",
-        VectorConverterBlock: "Convert to and from any type of value (scalar or vector)",
-        NormalizeBlock: "Normalize a vector",
-        RotationXBlock: "Create a rotation matrix around X axis",
-        RotationYBlock: "Create a rotation matrix around Y axis",
-        RotationZBlock: "Create a rotation matrix around Z axis",
-        ScalingBlock: "Create a scaling matrix",
-        TranslationBlock: "Create a translation matrix",
-        AlignBlock: "Create a rotation matrix used to align two vectors",
-        InstantiateOnVerticesBlock: "Instantiate a geometry on every vertex of a target geometry",
-        InstantiateOnFacesBlock: "Instantiate a geometry on the faces of a target geometry",
-        InstantiateOnVolumeBlock: "Instantiate a geometry inside a target geometry",
-        InstantiateBlock: "Instantiate a geometry with a loop count",
-        ElbowBlock: "Passthrough block mostly used to organize your graph",
-        TeleportInBlock: "Passthrough block mostly used to organize your graph (but without visible lines). It works like a teleportation point for the graph.",
-        TeleportOutBlock: "Endpoint for a TeleportInBlock.",
-        DebugBlock: "Passthrough block used to capture values and display them for debugging purposes",
-        SetColorsBlock: "Block used to update the colors attribute of a geometry",
-        SetNormalsBlock: "Block used to update the normals attribute of a geometry",
-        SetPositionsBlock: "Block used to update the positions attribute of a geometry",
-        SetTangentsBlock: "Block used to update the tangents attribute of a geometry",
-        SetUVsBlock: "Block used to update one of the uvs attribute of a geometry",
-        SetMaterialIDBlock: "Block used to associate a material ID with a geometry",
-        MergeBlock: "Block used to merge up to 5 geometries",
-        computeNormalsBlock: "Block used to compute the normals of a geometry",
-        RandomBlock: "Block used to generate a random value within a range",
-        NoiseBlock: "Generate a value using Perlin noise algorithm",
-        GeometryOutputBlock: "Output block used to gather the final geometry",
-        NullBlock: "Generate an empty geometry",
-        OptimizeBlock: "Eliminate vertices that share positions with another vertex",
-        GeometryInfoBlock: "Provides information about a geometry",
-        MappingBlock: "Generate uv coordinates based on mapping type",
-        MatrixComposeBlock: "Multiply two matrices together",
-<<<<<<< HEAD
-        TextureBlock: "Provide a texture data source",
-        TextureFetchBlock: "Fetch a color from a texture data source",
-=======
-        BoundingBlock: "Compute the bounding box of a geometry",
->>>>>>> c297d389
-    };
-
-    private _customFrameList: { [key: string]: string };
-
-    constructor(props: INodeListComponentProps) {
-        super(props);
-
-        this.state = { filter: "" };
-
-        const frameJson = localStorage.getItem("Custom-Frame-List");
-        if (frameJson) {
-            this._customFrameList = JSON.parse(frameJson);
-        }
-
-        this._onResetRequiredObserver = this.props.globalState.onResetRequiredObservable.add(() => {
-            this.forceUpdate();
-        });
-    }
-
-    componentWillUnmount() {
-        this.props.globalState.onResetRequiredObservable.remove(this._onResetRequiredObserver);
-    }
-
-    filterContent(filter: string) {
-        this.setState({ filter: filter });
-    }
-
-    loadCustomFrame(file: File) {
-        Tools.ReadFile(
-            file,
-            async (data) => {
-                // get Frame Data from file
-                const decoder = new TextDecoder("utf-8");
-                const frameData = JSON.parse(decoder.decode(data));
-                const frameName = frameData.editorData.frames[0].name + "Custom";
-                const frameToolTip = frameData.editorData.frames[0].comments || "";
-
-                try {
-                    localStorage.setItem(frameName, JSON.stringify(frameData));
-                } catch (error) {
-                    this.props.globalState.stateManager.onErrorMessageDialogRequiredObservable.notifyObservers("Error Saving Frame");
-                    return;
-                }
-
-                const frameJson = localStorage.getItem("Custom-Frame-List");
-                let frameList: { [key: string]: string } = {};
-                if (frameJson) {
-                    frameList = JSON.parse(frameJson);
-                }
-                frameList[frameName] = frameToolTip;
-                localStorage.setItem("Custom-Frame-List", JSON.stringify(frameList));
-                this._customFrameList = frameList;
-                this.forceUpdate();
-            },
-            undefined,
-            true
-        );
-    }
-
-    removeItem(value: string): void {
-        const frameJson = localStorage.getItem("Custom-Frame-List");
-        if (frameJson) {
-            const registeredIdx = NodeLedger.RegisteredNodeNames.indexOf(value);
-            if (registeredIdx !== -1) {
-                NodeLedger.RegisteredNodeNames.splice(registeredIdx, 1);
-            }
-            const frameList = JSON.parse(frameJson);
-            delete frameList[value];
-            localStorage.removeItem(value);
-            localStorage.setItem("Custom-Frame-List", JSON.stringify(frameList));
-            this._customFrameList = frameList;
-            this.forceUpdate();
-        }
-    }
-
-    render() {
-        const customFrameNames: string[] = [];
-        for (const frame in this._customFrameList) {
-            customFrameNames.push(frame);
-        }
-
-        // Block types used to create the menu from
-        const allBlocks: any = {
-            Custom_Frames: customFrameNames,
-            Sources: ["BoxBlock", "PlaneBlock", "SphereBlock", "TorusBlock", "CylinderBlock", "CapsuleBlock", "DiscBlock", "IcoSphereBlock", "MeshBlock", "GridBlock", "NullBlock"],
-            Inputs: ["Float", "Vector2", "Vector3", "Vector4", "Int"],
-            Contextual: [
-                "PositionsBlock",
-                "NormalsBlock",
-                "ColorsBlock",
-                "TangentsBlock",
-                "UV1sBlock",
-                "UV2sBlock",
-                "UV3sBlock",
-                "UV4sBlock",
-                "UV5sBlock",
-                "UV6sBlock",
-                "VertexIDBlock",
-                "FaceIDBlock",
-                "LoopIDBlock",
-                "InstanceIDBlock",
-                "GeometryIDBlock",
-                "CollectionIDBlock",
-            ],
-            Logical: ["EqualBlock", "NotEqualBlock", "LessThanBlock", "LessOrEqualBlock", "GreaterThanBlock", "GreaterOrEqualBlock", "XorBlock", "OrBlock", "AndBlock"],
-            Math__Standard: [
-                "AddBlock",
-                "DivideBlock",
-                "MaxBlock",
-                "MinBlock",
-                "MultiplyBlock",
-                "NegateBlock",
-                "OneMinusBlock",
-                "ReciprocalBlock",
-                "SignBlock",
-                "SqrtBlock",
-                "SubtractBlock",
-                "MapRangeBlock",
-                "RoundBlock",
-                "FloorBlock",
-                "CeilingBlock",
-                "IntFloatConverterBlock",
-            ],
-            Math__Scientific: [
-                "AbsBlock",
-                "ArcCosBlock",
-                "ArcSinBlock",
-                "ArcTanBlock",
-                "CosBlock",
-                "ExpBlock",
-                "LogBlock",
-                "SinBlock",
-                "TanBlock",
-                "ToDegreesBlock",
-                "ToRadiansBlock",
-            ],
-            Math__Vector: ["TransformBlock", "VectorConverterBlock", "NormalizeBlock", "BoundingBlock"],
-            Matrices: ["RotationXBlock", "RotationYBlock", "RotationZBlock", "ScalingBlock", "TranslationBlock", "AlignBlock", "MatrixComposeBlock"],
-            Instances: ["InstantiateOnVerticesBlock", "InstantiateOnFacesBlock", "InstantiateOnVolumeBlock", "InstantiateBlock"],
-            Misc: ["ElbowBlock", "DebugBlock", "TeleportInBlock", "TeleportOutBlock", "GeometryInfoBlock"],
-            Updates: [
-                "SetColorsBlock",
-                "SetNormalsBlock",
-                "SetPositionsBlock",
-                "SetTangentsBlock",
-                "SetUVsBlock",
-                "SetMaterialIDBlock",
-                "MergeBlock",
-                "CollectionBlock",
-                "ComputeNormalsBlock",
-                "OptimizeBlock",
-                "MappingBlock",
-            ],
-            Noises: ["RandomBlock", "NoiseBlock"],
-            Textures: ["TextureBlock", "TextureFetchBlock"],
-            Output_Nodes: ["GeometryOutputBlock"],
-        };
-
-        // Create node menu
-        const blockMenu = [];
-        for (const key in allBlocks) {
-            const blockList = (allBlocks as any)[key]
-                .filter((b: string) => !this.state.filter || b.toLowerCase().indexOf(this.state.filter.toLowerCase()) !== -1)
-                .sort((a: string, b: string) => a.localeCompare(b))
-                .map((block: any) => {
-                    if (key === "Custom_Frames") {
-                        return (
-                            <DraggableLineWithButtonComponent
-                                key={block}
-                                data={block}
-                                tooltip={this._customFrameList[block] || ""}
-                                iconImage={deleteButton}
-                                iconTitle="Delete"
-                                onIconClick={(value) => this.removeItem(value)}
-                            />
-                        );
-                    }
-                    return <DraggableLineComponent key={block} data={block} tooltip={NodeListComponent._Tooltips[block] || ""} />;
-                });
-
-            if (key === "Custom_Frames") {
-                const line = (
-                    <LineWithFileButtonComponent
-                        key="add..."
-                        title={"Add Custom Frame"}
-                        closed={false}
-                        label="Add..."
-                        uploadName={"custom-frame-upload"}
-                        iconImage={addButton}
-                        accept=".json"
-                        onIconClick={(file) => {
-                            this.loadCustomFrame(file);
-                        }}
-                    />
-                );
-                blockList.push(line);
-            }
-            if (blockList.length) {
-                blockMenu.push(
-                    <LineContainerComponent key={key + " blocks"} title={key.replace("__", ": ").replace("_", " ")} closed={false}>
-                        {blockList}
-                    </LineContainerComponent>
-                );
-            }
-
-            // Register blocks
-            const ledger = NodeLedger.RegisteredNodeNames;
-            for (const key in allBlocks) {
-                const blocks = allBlocks[key] as string[];
-                if (blocks.length) {
-                    for (const block of blocks) {
-                        if (!ledger.includes(block)) {
-                            ledger.push(block);
-                        }
-                    }
-                }
-            }
-            NodeLedger.NameFormatter = (name) => {
-                let finalName = name;
-                // custom frame
-                if (name.endsWith("Custom")) {
-                    const nameIndex = name.lastIndexOf("Custom");
-                    finalName = name.substring(0, nameIndex);
-                    finalName += " [custom]";
-                } else {
-                    finalName = name.replace("Block", "");
-                }
-                return finalName;
-            };
-        }
-
-        return (
-            <div id="nodeList">
-                <div className="panes">
-                    <div className="pane">
-                        <div className="filter">
-                            <input
-                                type="text"
-                                placeholder="Filter"
-                                onFocus={() => (this.props.globalState.lockObject.lock = true)}
-                                onBlur={() => {
-                                    this.props.globalState.lockObject.lock = false;
-                                }}
-                                onChange={(evt) => this.filterContent(evt.target.value)}
-                            />
-                        </div>
-                        <div className="list-container">{blockMenu}</div>
-                    </div>
-                </div>
-            </div>
-        );
-    }
-}
+/* eslint-disable @typescript-eslint/naming-convention */
+import * as React from "react";
+import type { GlobalState } from "../../globalState";
+import { LineContainerComponent } from "../../sharedComponents/lineContainerComponent";
+import { DraggableLineComponent } from "../../sharedComponents/draggableLineComponent";
+import type { Observer } from "core/Misc/observable";
+import type { Nullable } from "core/types";
+import { DraggableLineWithButtonComponent } from "../../sharedComponents/draggableLineWithButtonComponent";
+import { LineWithFileButtonComponent } from "../../sharedComponents/lineWithFileButtonComponent";
+import { Tools } from "core/Misc/tools";
+import addButton from "../../imgs/add.svg";
+import deleteButton from "../../imgs/delete.svg";
+import { NodeLedger } from "shared-ui-components/nodeGraphSystem/nodeLedger";
+
+import "./nodeList.scss";
+
+interface INodeListComponentProps {
+    globalState: GlobalState;
+}
+
+export class NodeListComponent extends React.Component<INodeListComponentProps, { filter: string }> {
+    private _onResetRequiredObserver: Nullable<Observer<boolean>>;
+
+    private static _Tooltips: { [key: string]: string } = {
+        BoxBlock: "Create a box geometry",
+        PlaneBlock: "Create a plane geometry",
+        SphereBlock: "Create a sphere geometry",
+        TorusBlock: "Create a torus geometry",
+        CylinderBlock: "Create a cylinder geometry",
+        CapsuleBlock: "Create a capsule geometry",
+        DiscBlock: "Create a disc geometry",
+        IcoSphereBlock: "Create an icosphere geometry",
+        MeshBlock: "Generate a geometry from a mesh",
+        GridBlock: "Generate a grid geometry",
+        Float: "Input block set to a float value",
+        Vector2: "Input block set to a Vector2 value",
+        Vector3: "Input block set to a Vector3 value",
+        Vector4: "Input block set to a Vector4 value",
+        Int: "Input block set to a integer value",
+        PositionsBlock: "Contextual value pointing at the positions array of the active geometry",
+        NormalsBlock: "Contextual value pointing at the normals array of the active geometry",
+        ColorsBlock: "Contextual value pointing at the colors array of the active geometry",
+        TangentsBlock: "Contextual value pointing at the tangents array of the active geometry",
+        UV1sBlock: "Contextual value pointing at the uvs array of the active geometry",
+        UV2sBlock: "Contextual value pointing at the uvs2 array of the active geometry",
+        UV3sBlock: "Contextual value pointing at the uvs3 array of the active geometry",
+        UV4sBlock: "Contextual value pointing at the uvs4 array of the active geometry",
+        UV5sBlock: "Contextual value pointing at the uvs5 array of the active geometry",
+        UV6sBlock: "Contextual value pointing at the uvs6 array of the active geometry",
+        VertexIDBlock: "Contextual value representing the vertex index of the current vertex of the active geometry",
+        FaceIDBlock: "Contextual value representing the face index of the current face of the active geometry",
+        LoopIDBlock: "Contextual value representing the current loop index (within a clone or an instantiate block)",
+        InstanceIDBlock: "Contextual value representing the current instance index (within an instantiate block)",
+        GeometryIDBlock: "Contextual value representing the identifier of the current active geometry",
+        CollectionIDBlock: "Contextual value representing the collection ID associated with the current active geometry",
+        EqualBlock: "Conditional block set to Equal",
+        NotEqualBlock: "Conditional block set to NotEqual",
+        LessThanBlock: "Conditional block set to LessThan",
+        LessOrEqualBlock: "Conditional block set to LessOrEqual",
+        GreaterThanBlock: "Conditional block set to GreaterThan",
+        GreaterOrEqualBlock: "Conditional block set to GreaterOrEqual",
+        XorBlock: "Conditional block set to Xor",
+        OrBlock: "Conditional block set to Or",
+        AndBlock: "Conditional block set to And",
+        AddBlock: "Math block set to Add",
+        DivideBlock: "Math block set to Divide",
+        MaxBlock: "Math block set to Max",
+        MinBlock: "Math block set to Min",
+        MultiplyBlock: "Math block set to Multiply",
+        NegateBlock: "Math block set to Negate",
+        OneMinusBlock: "Trigonometry block set to One Minus",
+        ReciprocalBlock: "Trigonometry block set to Reciprocal",
+        SignBlock: "Trigonometry block set to Sign",
+        SqrtBlock: "Trigonometry block set to Square Root",
+        SubtractBlock: "Math block set to Subtract",
+        MapRangeBlock: "Map range block used to change the range of a value",
+        RoundBlock: "Trigonometry block set to Round",
+        FloorBlock: "Trigonometry block set to Floor",
+        CeilingBlock: "Trigonometry block set to Ceiling",
+        IntFloatConverterBlock: "Block used to convert from Int to Float or Float to Int",
+        AbsBlock: "Trigonometry block set to Abs",
+        ArcCosBlock: "Trigonometry block set to Arc cos (using radians)",
+        ArcSinBlock: "Trigonometry block set to Arc sin (using radians)",
+        ArcTanBlock: "Trigonometry block set to Arc tan (using radians)",
+        CosBlock: "Trigonometry block set to Cos (using radians)",
+        ExpBlock: "Trigonometry block set to Exp (using radians)",
+        LogBlock: "Trigonometry block set to Log (using radians)",
+        SinBlock: "Trigonometry block set to Sin (using radians)",
+        TanBlock: "Trigonometry block set to Tan (using radians)",
+        ToDegreesBlock: "Conversion block used to convert radians to degree",
+        ToRadiansBlock: "Conversion block used to convert degrees to radians",
+        TransformBlock: "Apply a transform to a geometry or a vector",
+        VectorConverterBlock: "Convert to and from any type of value (scalar or vector)",
+        NormalizeBlock: "Normalize a vector",
+        RotationXBlock: "Create a rotation matrix around X axis",
+        RotationYBlock: "Create a rotation matrix around Y axis",
+        RotationZBlock: "Create a rotation matrix around Z axis",
+        ScalingBlock: "Create a scaling matrix",
+        TranslationBlock: "Create a translation matrix",
+        AlignBlock: "Create a rotation matrix used to align two vectors",
+        InstantiateOnVerticesBlock: "Instantiate a geometry on every vertex of a target geometry",
+        InstantiateOnFacesBlock: "Instantiate a geometry on the faces of a target geometry",
+        InstantiateOnVolumeBlock: "Instantiate a geometry inside a target geometry",
+        InstantiateBlock: "Instantiate a geometry with a loop count",
+        ElbowBlock: "Passthrough block mostly used to organize your graph",
+        TeleportInBlock: "Passthrough block mostly used to organize your graph (but without visible lines). It works like a teleportation point for the graph.",
+        TeleportOutBlock: "Endpoint for a TeleportInBlock.",
+        DebugBlock: "Passthrough block used to capture values and display them for debugging purposes",
+        SetColorsBlock: "Block used to update the colors attribute of a geometry",
+        SetNormalsBlock: "Block used to update the normals attribute of a geometry",
+        SetPositionsBlock: "Block used to update the positions attribute of a geometry",
+        SetTangentsBlock: "Block used to update the tangents attribute of a geometry",
+        SetUVsBlock: "Block used to update one of the uvs attribute of a geometry",
+        SetMaterialIDBlock: "Block used to associate a material ID with a geometry",
+        MergeBlock: "Block used to merge up to 5 geometries",
+        computeNormalsBlock: "Block used to compute the normals of a geometry",
+        RandomBlock: "Block used to generate a random value within a range",
+        NoiseBlock: "Generate a value using Perlin noise algorithm",
+        GeometryOutputBlock: "Output block used to gather the final geometry",
+        NullBlock: "Generate an empty geometry",
+        OptimizeBlock: "Eliminate vertices that share positions with another vertex",
+        GeometryInfoBlock: "Provides information about a geometry",
+        MappingBlock: "Generate uv coordinates based on mapping type",
+        MatrixComposeBlock: "Multiply two matrices together",
+        TextureBlock: "Provide a texture data source",
+        TextureFetchBlock: "Fetch a color from a texture data source",
+        BoundingBlock: "Compute the bounding box of a geometry",
+    };
+
+    private _customFrameList: { [key: string]: string };
+
+    constructor(props: INodeListComponentProps) {
+        super(props);
+
+        this.state = { filter: "" };
+
+        const frameJson = localStorage.getItem("Custom-Frame-List");
+        if (frameJson) {
+            this._customFrameList = JSON.parse(frameJson);
+        }
+
+        this._onResetRequiredObserver = this.props.globalState.onResetRequiredObservable.add(() => {
+            this.forceUpdate();
+        });
+    }
+
+    componentWillUnmount() {
+        this.props.globalState.onResetRequiredObservable.remove(this._onResetRequiredObserver);
+    }
+
+    filterContent(filter: string) {
+        this.setState({ filter: filter });
+    }
+
+    loadCustomFrame(file: File) {
+        Tools.ReadFile(
+            file,
+            async (data) => {
+                // get Frame Data from file
+                const decoder = new TextDecoder("utf-8");
+                const frameData = JSON.parse(decoder.decode(data));
+                const frameName = frameData.editorData.frames[0].name + "Custom";
+                const frameToolTip = frameData.editorData.frames[0].comments || "";
+
+                try {
+                    localStorage.setItem(frameName, JSON.stringify(frameData));
+                } catch (error) {
+                    this.props.globalState.stateManager.onErrorMessageDialogRequiredObservable.notifyObservers("Error Saving Frame");
+                    return;
+                }
+
+                const frameJson = localStorage.getItem("Custom-Frame-List");
+                let frameList: { [key: string]: string } = {};
+                if (frameJson) {
+                    frameList = JSON.parse(frameJson);
+                }
+                frameList[frameName] = frameToolTip;
+                localStorage.setItem("Custom-Frame-List", JSON.stringify(frameList));
+                this._customFrameList = frameList;
+                this.forceUpdate();
+            },
+            undefined,
+            true
+        );
+    }
+
+    removeItem(value: string): void {
+        const frameJson = localStorage.getItem("Custom-Frame-List");
+        if (frameJson) {
+            const registeredIdx = NodeLedger.RegisteredNodeNames.indexOf(value);
+            if (registeredIdx !== -1) {
+                NodeLedger.RegisteredNodeNames.splice(registeredIdx, 1);
+            }
+            const frameList = JSON.parse(frameJson);
+            delete frameList[value];
+            localStorage.removeItem(value);
+            localStorage.setItem("Custom-Frame-List", JSON.stringify(frameList));
+            this._customFrameList = frameList;
+            this.forceUpdate();
+        }
+    }
+
+    render() {
+        const customFrameNames: string[] = [];
+        for (const frame in this._customFrameList) {
+            customFrameNames.push(frame);
+        }
+
+        // Block types used to create the menu from
+        const allBlocks: any = {
+            Custom_Frames: customFrameNames,
+            Sources: ["BoxBlock", "PlaneBlock", "SphereBlock", "TorusBlock", "CylinderBlock", "CapsuleBlock", "DiscBlock", "IcoSphereBlock", "MeshBlock", "GridBlock", "NullBlock"],
+            Inputs: ["Float", "Vector2", "Vector3", "Vector4", "Int"],
+            Contextual: [
+                "PositionsBlock",
+                "NormalsBlock",
+                "ColorsBlock",
+                "TangentsBlock",
+                "UV1sBlock",
+                "UV2sBlock",
+                "UV3sBlock",
+                "UV4sBlock",
+                "UV5sBlock",
+                "UV6sBlock",
+                "VertexIDBlock",
+                "FaceIDBlock",
+                "LoopIDBlock",
+                "InstanceIDBlock",
+                "GeometryIDBlock",
+                "CollectionIDBlock",
+            ],
+            Logical: ["EqualBlock", "NotEqualBlock", "LessThanBlock", "LessOrEqualBlock", "GreaterThanBlock", "GreaterOrEqualBlock", "XorBlock", "OrBlock", "AndBlock"],
+            Math__Standard: [
+                "AddBlock",
+                "DivideBlock",
+                "MaxBlock",
+                "MinBlock",
+                "MultiplyBlock",
+                "NegateBlock",
+                "OneMinusBlock",
+                "ReciprocalBlock",
+                "SignBlock",
+                "SqrtBlock",
+                "SubtractBlock",
+                "MapRangeBlock",
+                "RoundBlock",
+                "FloorBlock",
+                "CeilingBlock",
+                "IntFloatConverterBlock",
+            ],
+            Math__Scientific: [
+                "AbsBlock",
+                "ArcCosBlock",
+                "ArcSinBlock",
+                "ArcTanBlock",
+                "CosBlock",
+                "ExpBlock",
+                "LogBlock",
+                "SinBlock",
+                "TanBlock",
+                "ToDegreesBlock",
+                "ToRadiansBlock",
+            ],
+            Math__Vector: ["TransformBlock", "VectorConverterBlock", "NormalizeBlock", "BoundingBlock"],
+            Matrices: ["RotationXBlock", "RotationYBlock", "RotationZBlock", "ScalingBlock", "TranslationBlock", "AlignBlock", "MatrixComposeBlock"],
+            Instances: ["InstantiateOnVerticesBlock", "InstantiateOnFacesBlock", "InstantiateOnVolumeBlock", "InstantiateBlock"],
+            Misc: ["ElbowBlock", "DebugBlock", "TeleportInBlock", "TeleportOutBlock", "GeometryInfoBlock"],
+            Updates: [
+                "SetColorsBlock",
+                "SetNormalsBlock",
+                "SetPositionsBlock",
+                "SetTangentsBlock",
+                "SetUVsBlock",
+                "SetMaterialIDBlock",
+                "MergeBlock",
+                "CollectionBlock",
+                "ComputeNormalsBlock",
+                "OptimizeBlock",
+                "MappingBlock",
+            ],
+            Noises: ["RandomBlock", "NoiseBlock"],
+            Textures: ["TextureBlock", "TextureFetchBlock"],
+            Output_Nodes: ["GeometryOutputBlock"],
+        };
+
+        // Create node menu
+        const blockMenu = [];
+        for (const key in allBlocks) {
+            const blockList = (allBlocks as any)[key]
+                .filter((b: string) => !this.state.filter || b.toLowerCase().indexOf(this.state.filter.toLowerCase()) !== -1)
+                .sort((a: string, b: string) => a.localeCompare(b))
+                .map((block: any) => {
+                    if (key === "Custom_Frames") {
+                        return (
+                            <DraggableLineWithButtonComponent
+                                key={block}
+                                data={block}
+                                tooltip={this._customFrameList[block] || ""}
+                                iconImage={deleteButton}
+                                iconTitle="Delete"
+                                onIconClick={(value) => this.removeItem(value)}
+                            />
+                        );
+                    }
+                    return <DraggableLineComponent key={block} data={block} tooltip={NodeListComponent._Tooltips[block] || ""} />;
+                });
+
+            if (key === "Custom_Frames") {
+                const line = (
+                    <LineWithFileButtonComponent
+                        key="add..."
+                        title={"Add Custom Frame"}
+                        closed={false}
+                        label="Add..."
+                        uploadName={"custom-frame-upload"}
+                        iconImage={addButton}
+                        accept=".json"
+                        onIconClick={(file) => {
+                            this.loadCustomFrame(file);
+                        }}
+                    />
+                );
+                blockList.push(line);
+            }
+            if (blockList.length) {
+                blockMenu.push(
+                    <LineContainerComponent key={key + " blocks"} title={key.replace("__", ": ").replace("_", " ")} closed={false}>
+                        {blockList}
+                    </LineContainerComponent>
+                );
+            }
+
+            // Register blocks
+            const ledger = NodeLedger.RegisteredNodeNames;
+            for (const key in allBlocks) {
+                const blocks = allBlocks[key] as string[];
+                if (blocks.length) {
+                    for (const block of blocks) {
+                        if (!ledger.includes(block)) {
+                            ledger.push(block);
+                        }
+                    }
+                }
+            }
+            NodeLedger.NameFormatter = (name) => {
+                let finalName = name;
+                // custom frame
+                if (name.endsWith("Custom")) {
+                    const nameIndex = name.lastIndexOf("Custom");
+                    finalName = name.substring(0, nameIndex);
+                    finalName += " [custom]";
+                } else {
+                    finalName = name.replace("Block", "");
+                }
+                return finalName;
+            };
+        }
+
+        return (
+            <div id="nodeList">
+                <div className="panes">
+                    <div className="pane">
+                        <div className="filter">
+                            <input
+                                type="text"
+                                placeholder="Filter"
+                                onFocus={() => (this.props.globalState.lockObject.lock = true)}
+                                onBlur={() => {
+                                    this.props.globalState.lockObject.lock = false;
+                                }}
+                                onChange={(evt) => this.filterContent(evt.target.value)}
+                            />
+                        </div>
+                        <div className="list-container">{blockMenu}</div>
+                    </div>
+                </div>
+            </div>
+        );
+    }
+}