const path = require("path");
const MonacoWebpackPlugin = require("monaco-editor-webpack-plugin");
const webpackTools = require("@dev/build-tools").webpackTools;

module.exports = (env) => {
    const production = env.mode === "production" || process.env.NODE_ENV === "production";
    const commonConfig = {
        mode: production ? "production" : "development",
        entry: "./src/legacy/legacy.ts",
        devtool: production ? "source-map" : "eval-cheap-module-source-map",
        output: {
            path: path.resolve(__dirname, "dist"),
            filename: "babylon.playground.js",
            devtoolModuleFilenameTemplate: production ? "webpack://[namespace]/[resource-path]?[loaders]" : "file:///[absolute-resource-path]",
        },
        resolve: {
            extensions: [".js", ".ts", ".tsx"],
        },
        externals: {
            "@dev/core": "BABYLON",
        },
        module: {
            rules: webpackTools.getRules({
                sideEffects: true,
                includeCSS: true,
                extraRules: [
                    {
                        test: /\.ttf$/,
                        type: "asset/resource",
                    },
                    {
                        test: /\.svg$/,
                        use: ["@svgr/webpack"],
                    },
                ],
            }),
            // [
            //     {
            //         test: /\.tsx?$/,
            //         loader: "ts-loader",
            //         exclude: /node_modules/,
            //         sideEffects: true,
            //         options: {
            //             configFile: "tsconfig.build.json",
            //         },
            //     },
            //     {
            //         sideEffects: true,
            //         test: /\.js$/,
            //         enforce: "pre",
            //         use: ["source-map-loader"],
            //     },
            //     {
            //         test: /\.scss$/,
            //         use: [
            //             // Fallback to style-loader in development
            //             process.env.NODE_ENV !== "production" ? "style-loader" : MiniCssExtractPlugin.loader,
            //             "css-loader",
            //             "sass-loader",
            //         ],
            //     },
            //     {
            //         test: /\.css$/,
            //         use: ["style-loader", "css-loader"],
            //     },
            //     {
            //         test: /\.svg$/,
            //         use: ["@svgr/webpack"],
            //     },
            //     {
            //         test: /\.ttf$/,
            //         type: "asset/resource",
            //     },
            // ],
        },
        devServer: {
            client: {
<<<<<<< HEAD
                overlay: process.env.DISABLE_DEV_OVERLAY
                    ? false
                    : {
                          warnings: false,
                          errors: true,
                      },
=======
                overlay: process.env.DISABLE_DEV_OVERLAY ? false : {
                    warnings: false,
                    errors: true,
                },
>>>>>>> 679f2fa1
            },
            static: {
                directory: path.join(__dirname, "public"),
                watch: false,
            },
            // hot: true,
            port: process.env.PLAYGROUND_PORT || 1338,
            server: env.enableHttps !== undefined || process.env.ENABLE_HTTPS === "true" ? "https" : "http",
            hot: (env.enableHotReload !== undefined || process.env.ENABLE_HOT_RELOAD === "true") && !production ? true : false,
            liveReload: (env.enableLiveReload !== undefined || process.env.ENABLE_LIVE_RELOAD === "true") && !production ? true : false,
            headers: {
                "Access-Control-Allow-Origin": "*",
            },
        },
        plugins: [
            // new HtmlWebpackPlugin({
            //     inject: true,
            //     template: path.resolve(__dirname, "public/index.html"),
            // }),
            // new HtmlWebpackPlugin({
            //     inject: true,
            //     filename: "frame.html",
            //     template: path.resolve(__dirname, "public/frame.html"),
            // }),
            // new HtmlWebpackPlugin({
            //     inject: true,
            //     filename: "landmarkeditor.html",
            //     template: path.resolve(__dirname, "public/landmarkeditor.html"),
            // }),
            // new CopyPlugin({
            //     patterns: [
            //         {
            //             from: "**/*.!(html)",
            //             to() {
            //                 return "[path]/[name][ext]";
            //             },
            //             context: "public/",
            //         },
            //     ],
            // }),
            // new MiniCssExtractPlugin({
            //     // Options similar to the same options in webpackOptions.output
            //     // Both options are optional
            //     filename: "[name].css",
            //     chunkFilename: "[id].css",
            // }),
            new MonacoWebpackPlugin({
                // publicPath: "public/",
                languages: ["typescript", "javascript"],
            }),
        ],
    };
    return commonConfig;
};
<|MERGE_RESOLUTION|>--- conflicted
+++ resolved
@@ -1,144 +1,135 @@
-const path = require("path");
-const MonacoWebpackPlugin = require("monaco-editor-webpack-plugin");
-const webpackTools = require("@dev/build-tools").webpackTools;
-
-module.exports = (env) => {
-    const production = env.mode === "production" || process.env.NODE_ENV === "production";
-    const commonConfig = {
-        mode: production ? "production" : "development",
-        entry: "./src/legacy/legacy.ts",
-        devtool: production ? "source-map" : "eval-cheap-module-source-map",
-        output: {
-            path: path.resolve(__dirname, "dist"),
-            filename: "babylon.playground.js",
-            devtoolModuleFilenameTemplate: production ? "webpack://[namespace]/[resource-path]?[loaders]" : "file:///[absolute-resource-path]",
-        },
-        resolve: {
-            extensions: [".js", ".ts", ".tsx"],
-        },
-        externals: {
-            "@dev/core": "BABYLON",
-        },
-        module: {
-            rules: webpackTools.getRules({
-                sideEffects: true,
-                includeCSS: true,
-                extraRules: [
-                    {
-                        test: /\.ttf$/,
-                        type: "asset/resource",
-                    },
-                    {
-                        test: /\.svg$/,
-                        use: ["@svgr/webpack"],
-                    },
-                ],
-            }),
-            // [
-            //     {
-            //         test: /\.tsx?$/,
-            //         loader: "ts-loader",
-            //         exclude: /node_modules/,
-            //         sideEffects: true,
-            //         options: {
-            //             configFile: "tsconfig.build.json",
-            //         },
-            //     },
-            //     {
-            //         sideEffects: true,
-            //         test: /\.js$/,
-            //         enforce: "pre",
-            //         use: ["source-map-loader"],
-            //     },
-            //     {
-            //         test: /\.scss$/,
-            //         use: [
-            //             // Fallback to style-loader in development
-            //             process.env.NODE_ENV !== "production" ? "style-loader" : MiniCssExtractPlugin.loader,
-            //             "css-loader",
-            //             "sass-loader",
-            //         ],
-            //     },
-            //     {
-            //         test: /\.css$/,
-            //         use: ["style-loader", "css-loader"],
-            //     },
-            //     {
-            //         test: /\.svg$/,
-            //         use: ["@svgr/webpack"],
-            //     },
-            //     {
-            //         test: /\.ttf$/,
-            //         type: "asset/resource",
-            //     },
-            // ],
-        },
-        devServer: {
-            client: {
-<<<<<<< HEAD
-                overlay: process.env.DISABLE_DEV_OVERLAY
-                    ? false
-                    : {
-                          warnings: false,
-                          errors: true,
-                      },
-=======
-                overlay: process.env.DISABLE_DEV_OVERLAY ? false : {
-                    warnings: false,
-                    errors: true,
-                },
->>>>>>> 679f2fa1
-            },
-            static: {
-                directory: path.join(__dirname, "public"),
-                watch: false,
-            },
-            // hot: true,
-            port: process.env.PLAYGROUND_PORT || 1338,
-            server: env.enableHttps !== undefined || process.env.ENABLE_HTTPS === "true" ? "https" : "http",
-            hot: (env.enableHotReload !== undefined || process.env.ENABLE_HOT_RELOAD === "true") && !production ? true : false,
-            liveReload: (env.enableLiveReload !== undefined || process.env.ENABLE_LIVE_RELOAD === "true") && !production ? true : false,
-            headers: {
-                "Access-Control-Allow-Origin": "*",
-            },
-        },
-        plugins: [
-            // new HtmlWebpackPlugin({
-            //     inject: true,
-            //     template: path.resolve(__dirname, "public/index.html"),
-            // }),
-            // new HtmlWebpackPlugin({
-            //     inject: true,
-            //     filename: "frame.html",
-            //     template: path.resolve(__dirname, "public/frame.html"),
-            // }),
-            // new HtmlWebpackPlugin({
-            //     inject: true,
-            //     filename: "landmarkeditor.html",
-            //     template: path.resolve(__dirname, "public/landmarkeditor.html"),
-            // }),
-            // new CopyPlugin({
-            //     patterns: [
-            //         {
-            //             from: "**/*.!(html)",
-            //             to() {
-            //                 return "[path]/[name][ext]";
-            //             },
-            //             context: "public/",
-            //         },
-            //     ],
-            // }),
-            // new MiniCssExtractPlugin({
-            //     // Options similar to the same options in webpackOptions.output
-            //     // Both options are optional
-            //     filename: "[name].css",
-            //     chunkFilename: "[id].css",
-            // }),
-            new MonacoWebpackPlugin({
-                // publicPath: "public/",
-                languages: ["typescript", "javascript"],
-            }),
-        ],
-    };
-    return commonConfig;
-};
+const path = require("path");
+const MonacoWebpackPlugin = require("monaco-editor-webpack-plugin");
+const webpackTools = require("@dev/build-tools").webpackTools;
+
+module.exports = (env) => {
+    const production = env.mode === "production" || process.env.NODE_ENV === "production";
+    const commonConfig = {
+        mode: production ? "production" : "development",
+        entry: "./src/legacy/legacy.ts",
+        devtool: production ? "source-map" : "eval-cheap-module-source-map",
+        output: {
+            path: path.resolve(__dirname, "dist"),
+            filename: "babylon.playground.js",
+            devtoolModuleFilenameTemplate: production ? "webpack://[namespace]/[resource-path]?[loaders]" : "file:///[absolute-resource-path]",
+        },
+        resolve: {
+            extensions: [".js", ".ts", ".tsx"],
+        },
+        externals: {
+            "@dev/core": "BABYLON",
+        },
+        module: {
+            rules: webpackTools.getRules({
+                sideEffects: true,
+                includeCSS: true,
+                extraRules: [
+                    {
+                        test: /\.ttf$/,
+                        type: "asset/resource",
+                    },
+                    {
+                        test: /\.svg$/,
+                        use: ["@svgr/webpack"],
+                    },
+                ],
+            }),
+            // [
+            //     {
+            //         test: /\.tsx?$/,
+            //         loader: "ts-loader",
+            //         exclude: /node_modules/,
+            //         sideEffects: true,
+            //         options: {
+            //             configFile: "tsconfig.build.json",
+            //         },
+            //     },
+            //     {
+            //         sideEffects: true,
+            //         test: /\.js$/,
+            //         enforce: "pre",
+            //         use: ["source-map-loader"],
+            //     },
+            //     {
+            //         test: /\.scss$/,
+            //         use: [
+            //             // Fallback to style-loader in development
+            //             process.env.NODE_ENV !== "production" ? "style-loader" : MiniCssExtractPlugin.loader,
+            //             "css-loader",
+            //             "sass-loader",
+            //         ],
+            //     },
+            //     {
+            //         test: /\.css$/,
+            //         use: ["style-loader", "css-loader"],
+            //     },
+            //     {
+            //         test: /\.svg$/,
+            //         use: ["@svgr/webpack"],
+            //     },
+            //     {
+            //         test: /\.ttf$/,
+            //         type: "asset/resource",
+            //     },
+            // ],
+        },
+        devServer: {
+            client: {
+                overlay: process.env.DISABLE_DEV_OVERLAY ? false : {
+                    warnings: false,
+                    errors: true,
+                },
+            },
+            static: {
+                directory: path.join(__dirname, "public"),
+                watch: false,
+            },
+            // hot: true,
+            port: process.env.PLAYGROUND_PORT || 1338,
+            server: env.enableHttps !== undefined || process.env.ENABLE_HTTPS === "true" ? "https" : "http",
+            hot: (env.enableHotReload !== undefined || process.env.ENABLE_HOT_RELOAD === "true") && !production ? true : false,
+            liveReload: (env.enableLiveReload !== undefined || process.env.ENABLE_LIVE_RELOAD === "true") && !production ? true : false,
+            headers: {
+                "Access-Control-Allow-Origin": "*",
+            },
+        },
+        plugins: [
+            // new HtmlWebpackPlugin({
+            //     inject: true,
+            //     template: path.resolve(__dirname, "public/index.html"),
+            // }),
+            // new HtmlWebpackPlugin({
+            //     inject: true,
+            //     filename: "frame.html",
+            //     template: path.resolve(__dirname, "public/frame.html"),
+            // }),
+            // new HtmlWebpackPlugin({
+            //     inject: true,
+            //     filename: "landmarkeditor.html",
+            //     template: path.resolve(__dirname, "public/landmarkeditor.html"),
+            // }),
+            // new CopyPlugin({
+            //     patterns: [
+            //         {
+            //             from: "**/*.!(html)",
+            //             to() {
+            //                 return "[path]/[name][ext]";
+            //             },
+            //             context: "public/",
+            //         },
+            //     ],
+            // }),
+            // new MiniCssExtractPlugin({
+            //     // Options similar to the same options in webpackOptions.output
+            //     // Both options are optional
+            //     filename: "[name].css",
+            //     chunkFilename: "[id].css",
+            // }),
+            new MonacoWebpackPlugin({
+                // publicPath: "public/",
+                languages: ["typescript", "javascript"],
+            }),
+        ],
+    };
+    return commonConfig;
+};