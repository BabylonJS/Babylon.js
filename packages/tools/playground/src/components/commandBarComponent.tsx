/* eslint-disable github/no-then */
import * as React from "react";
import type { GlobalState } from "../globalState";
import { CommandButtonComponent } from "./commandButtonComponent";
import { CommandDropdownComponent } from "./commandDropdownComponent";
import { Utilities } from "../tools/utilities";
import { WebGPUEngine } from "@dev/core";

import "../scss/commandBar.scss";

// eslint-disable-next-line @typescript-eslint/naming-convention
declare let Versions: any;

interface ICommandBarComponentProps {
    globalState: GlobalState;
}

interface ICommandBarComponentState {
    isInspectorV2ModeEnabled: boolean;
}

export class CommandBarComponent extends React.Component<ICommandBarComponentProps, ICommandBarComponentState> {
    private _webGPUSupported: boolean = false;
    private _procedural: {
        label: string;
        tooltip: string;
        subItems?: string[];
        keepExpanded?: boolean;
    }[];

    public constructor(props: ICommandBarComponentProps) {
        super(props);

        this.state = {
            isInspectorV2ModeEnabled: new URL(window.location.href).searchParams.has("inspectorv2"),
        };

        // First Fetch JSON data for procedural code
        this._procedural = [];
        const url = "procedural.json?uncacher=" + Date.now();
        fetch(url)
            .then(async (response) => await response.json())
            .then((data) => {
                this._procedural = data;
                this._load();
            })
            .catch((err) => {
                this._load();
            });
    }

    private _load() {
        this.props.globalState.onLanguageChangedObservable.add(() => {
            this.forceUpdate();
        });

        if (typeof WebGPUEngine !== "undefined") {
            // eslint-disable-next-line @typescript-eslint/no-floating-promises
            WebGPUEngine.IsSupportedAsync.then((result) => {
                this._webGPUSupported = result;
                if (location.search.indexOf("webgpu") !== -1 && this._webGPUSupported) {
                    Utilities.StoreStringToStore("engineVersion", "WebGPU", true);
                }
                this.forceUpdate();
            });
        }
    }

    onPlay() {
        this.props.globalState.onRunRequiredObservable.notifyObservers();
    }

    onNew() {
        this.props.globalState.onNewRequiredObservable.notifyObservers();
    }

    onInsertSnippet(snippetKey: string) {
        this.props.globalState.onInsertSnippetRequiredObservable.notifyObservers(snippetKey);
    }

    onClear() {
        this.props.globalState.onClearRequiredObservable.notifyObservers();
    }

    onSave() {
        this.props.globalState.onSaveRequiredObservable.notifyObservers();
    }

    onDownload() {
        this.props.globalState.onDownloadRequiredObservable.notifyObservers();
    }

    onInspector(action: "refresh" | "toggle") {
        this.props.globalState.onInspectorRequiredObservable.notifyObservers(action);
    }

    onExamples() {
        this.props.globalState.onExamplesDisplayChangedObservable.notifyObservers();
    }

    onToggleInspectorV2Mode() {
        const newState = !this.state.isInspectorV2ModeEnabled;
        this.setState({ isInspectorV2ModeEnabled: newState }, () => {
            // Update URL after state is set
            const url = new URL(window.location.href);
            if (this.state.isInspectorV2ModeEnabled) {
                url.searchParams.set("inspectorv2", "");
            } else {
                url.searchParams.delete("inspectorv2");
            }
            window.history.pushState({}, "", url.toString());
            this.onInspector("refresh");
        });
    }

    public override render() {
        // Main options for the editor itself
        const editorOptions = [
            {
                label: "Theme",
                tooltip: "Controls the color scheme of the playground",
                storeKey: "theme",
                defaultValue: "Light",
                subItems: ["Light", "Dark"],
                onClick: () => {
                    this.props.globalState.onThemeChangedObservable.notifyObservers();
                },
            },
            {
                label: "Font size",
                tooltip: "Change the font size of the code editor",
                storeKey: "font-size",
                defaultValue: "14",
                subItems: ["12", "14", "16", "18", "20", "22", "24", "26", "28", "30"],
                onClick: () => {
                    this.props.globalState.onFontSizeChangedObservable.notifyObservers();
                },
            },
            {
                label: "Safe mode",
                tooltip: "Asks to confirm if you leave page without saving",
                storeKey: "safe-mode",
                defaultValue: false,
                onCheck: () => {},
            },
            {
                label: "CTRL+S to save",
                tooltip: "Saves your playground code online and creates a shareable link",
                storeKey: "ctrl-s-to-save",
                defaultValue: true,
                onCheck: () => {},
            },
            {
                label: "editor",
                tooltip: "Show/Hide the Code Editor",
                storeKey: "editor",
                defaultValue: true,
                onCheck: (value: boolean) => {
                    this.props.globalState.onEditorDisplayChangedObservable.notifyObservers(value);
                },
            },
            {
                label: "minimap",
                tooltip: "Show/Hide the Code Minimap",
                storeKey: "minimap",
                defaultValue: true,
                onCheck: (value: boolean) => {
                    this.props.globalState.onMinimapChangedObservable.notifyObservers(value);
                },
            },
            {
                label: "fullscreen",
                tooltip: "Makes the canvas fullscreen",
                onClick: () => {
                    this.props.globalState.onFullcreenRequiredObservable.notifyObservers();
                },
            },
            {
                label: "fullscreen editor",
                tooltip: "Makes the code editor fullscreen",
                onClick: () => {
                    this.props.globalState.onEditorFullcreenRequiredObservable.notifyObservers();
                },
            },
            {
                label: "format code",
                tooltip: "Autoformats code",
                onClick: () => {
                    this.props.globalState.onFormatCodeRequiredObservable.notifyObservers();
                },
            },
            {
                label: "metadata",
                tooltip: "Edit the playground title, description, and tags",
                onClick: () => {
                    this.props.globalState.onDisplayMetadataObservable.notifyObservers(true);
                },
            },
            {
                label: "QR code",
                tooltip: "Shows a QR code that points to this playground",
                onClick: () => {
                    this.props.globalState.onQRCodeRequiredObservable.notifyObservers(true);
                },
            },
            {
                label: "Load Babylon Toolkit",
                tooltip: "Loads the Babylon Toolkit into the playground",
                storeKey: "babylon-toolkit",
                defaultValue: false,
                onCheck: () => {},
            },
            {
                label: "Auto-run",
                tooltip: "Playground code runs automatically after loading",
                storeKey: "auto-run",
                defaultValue: true,
                onCheck: () => {},
            },
        ];

        // Procedural Code Generator Options (build from procedural.json)
        let proceduralOptions: any[] = [];
        proceduralOptions = this._procedural.map((item) => ({
            ...item,
            onClick: () => {},
            onInsert: (snippetKey: string) => {
                this.onInsertSnippet(snippetKey);
            },
        }));

        // Engine Version Options
        const activeVersion = Utilities.ReadStringFromStore("version", "Latest", true);
        const activeEngineVersion = Utilities.ReadStringFromStore("engineVersion", "WebGL2", true);

        const versionOptions = Object.keys(Versions)
            .filter((key) => key !== "local")
            .map((key) => {
                return {
                    label: key,
                    tooltip: `Use Babylon.js version: ${key}`,
                    storeKey: "version",
                    isActive: activeVersion === key,
                    onClick: () => {
                        Utilities.StoreStringToStore("version", key, true);
                        window.location.reload();
                    },
                    validate: () => window.confirm(Utilities.GetCodeLostConfirmationMessage("version")),
                };
            });

        const engineOptions = [
            {
                label: "WebGL2",
                tooltip: "Use WebGL 2 Renderer",
                storeKey: "engineVersion",
                isActive: activeEngineVersion === "WebGL2",
                onClick: () => {
                    Utilities.StoreStringToStore("engineVersion", "WebGL2", true);
                    if (location.search.indexOf("webgpu") !== -1) {
                        location.search = location.search.replace("webgpu", "");
                    } else {
                        window.location.reload();
                    }
                },
                validate: () => window.confirm(Utilities.GetCodeLostConfirmationMessage("version")),
            },
            {
                label: "WebGL",
                tooltip: "Use WebGL 1 Renderer",
                storeKey: "engineVersion",
                isActive: activeEngineVersion === "WebGL",
                onClick: () => {
                    if (location.search.indexOf("webgpu") !== -1) {
                        location.search = location.search.replace("webgpu", "");
                    }
                    Utilities.StoreStringToStore("engineVersion", "WebGL", true);
                    if (location.search.indexOf("webgpu") !== -1) {
                        location.search = location.search.replace("webgpu", "");
                    } else {
                        window.location.reload();
                    }
                },
                validate: () => window.confirm(Utilities.GetCodeLostConfirmationMessage("version")),
            },
        ];

        const fileOptions = [
            {
                label: "Load",
                tooltip: "Load a saved playground from a local file",
                onClick: () => {
                    this.props.globalState.onLocalLoadRequiredObservable.notifyObservers();
                },
            },
            {
                label: "Save",
                tooltip: "Save the playground to a local file",
                onClick: () => {
                    this.props.globalState.onLocalSaveRequiredObservable.notifyObservers();
                },
            },
        ];

        if (this._webGPUSupported) {
            engineOptions.splice(0, 0, {
                label: "WebGPU",
                tooltip: "Use WebGPU Renderer (experimental)",
                storeKey: "engineVersion",
                isActive: activeEngineVersion === "WebGPU",
                onClick: () => {
                    Utilities.StoreStringToStore("engineVersion", "WebGPU", true);
                    window.location.reload();
                },
                validate: () => window.confirm(Utilities.GetCodeLostConfirmationMessage("version")),
            });
        }

        return (
            <div className={"commands " + (this.props.globalState.language === "JS" ? "background-js" : "background-ts")}>
                <div className="commands-left">
                    <CommandButtonComponent globalState={this.props.globalState} tooltip="Run" icon="play" shortcut="Alt+Enter" isActive={true} onClick={() => this.onPlay()} />
                    <CommandButtonComponent globalState={this.props.globalState} tooltip="Save" icon="save" shortcut="Ctrl+S" isActive={false} onClick={() => this.onSave()} />
<<<<<<< HEAD
                    <CommandButtonComponent globalState={this.props.globalState} tooltip="Inspector" icon="inspector" isActive={false} onClick={() => this.onInspector("toggle")} />
=======
                    <CommandDropdownComponent globalState={this.props.globalState} icon="saveLocal" tooltip="Local file" items={fileOptions} />
                    <CommandButtonComponent globalState={this.props.globalState} tooltip="Inspector" icon="inspector" isActive={false} onClick={() => this.onInspector()} />
>>>>>>> 9b60ab44
                    <CommandButtonComponent
                        globalState={this.props.globalState}
                        tooltip="Download"
                        icon="download"
                        shortcut="Shift+Ctrl+S"
                        isActive={false}
                        onClick={() => this.onDownload()}
                    />
                    <CommandButtonComponent globalState={this.props.globalState} tooltip="Create new" icon="new" isActive={false} onClick={() => this.onNew()} />
                    <CommandDropdownComponent globalState={this.props.globalState} icon="fluentCode" tooltip="Code Generator" items={proceduralOptions} />
                    <CommandButtonComponent globalState={this.props.globalState} tooltip="Clear code" icon="clear" isActive={false} onClick={() => this.onClear()} />
                    <CommandDropdownComponent globalState={this.props.globalState} icon="options" tooltip="Options" items={editorOptions} />
                </div>
                <div className="commands-right">
                    <CommandDropdownComponent
                        globalState={this.props.globalState}
                        storeKey={"engineVersion"}
                        defaultValue={activeEngineVersion}
                        tooltip="Engine"
                        useSessionStorage={true}
                        toRight={true}
                        items={engineOptions}
                    />
                    <CommandDropdownComponent
                        globalState={this.props.globalState}
                        storeKey={"version"}
                        defaultValue={activeVersion}
                        useSessionStorage={true}
                        tooltip="Versions"
                        toRight={true}
                        items={versionOptions}
                    />
                    <CommandButtonComponent globalState={this.props.globalState} tooltip="Examples" icon="examples" onClick={() => this.onExamples()} isActive={false} />
                    <div className="language-button background-js active" style={{ width: "220px", fontWeight: "bold" }} onClick={() => this.onToggleInspectorV2Mode()}>
                        {this.state.isInspectorV2ModeEnabled ? "Back to Old Inspector ☹️" : "Try the New Inspector 😀"}
                    </div>
                </div>
            </div>
        );
    }
}
<|MERGE_RESOLUTION|>--- conflicted
+++ resolved
@@ -1,370 +1,366 @@
-/* eslint-disable github/no-then */
-import * as React from "react";
-import type { GlobalState } from "../globalState";
-import { CommandButtonComponent } from "./commandButtonComponent";
-import { CommandDropdownComponent } from "./commandDropdownComponent";
-import { Utilities } from "../tools/utilities";
-import { WebGPUEngine } from "@dev/core";
-
-import "../scss/commandBar.scss";
-
-// eslint-disable-next-line @typescript-eslint/naming-convention
-declare let Versions: any;
-
-interface ICommandBarComponentProps {
-    globalState: GlobalState;
-}
-
-interface ICommandBarComponentState {
-    isInspectorV2ModeEnabled: boolean;
-}
-
-export class CommandBarComponent extends React.Component<ICommandBarComponentProps, ICommandBarComponentState> {
-    private _webGPUSupported: boolean = false;
-    private _procedural: {
-        label: string;
-        tooltip: string;
-        subItems?: string[];
-        keepExpanded?: boolean;
-    }[];
-
-    public constructor(props: ICommandBarComponentProps) {
-        super(props);
-
-        this.state = {
-            isInspectorV2ModeEnabled: new URL(window.location.href).searchParams.has("inspectorv2"),
-        };
-
-        // First Fetch JSON data for procedural code
-        this._procedural = [];
-        const url = "procedural.json?uncacher=" + Date.now();
-        fetch(url)
-            .then(async (response) => await response.json())
-            .then((data) => {
-                this._procedural = data;
-                this._load();
-            })
-            .catch((err) => {
-                this._load();
-            });
-    }
-
-    private _load() {
-        this.props.globalState.onLanguageChangedObservable.add(() => {
-            this.forceUpdate();
-        });
-
-        if (typeof WebGPUEngine !== "undefined") {
-            // eslint-disable-next-line @typescript-eslint/no-floating-promises
-            WebGPUEngine.IsSupportedAsync.then((result) => {
-                this._webGPUSupported = result;
-                if (location.search.indexOf("webgpu") !== -1 && this._webGPUSupported) {
-                    Utilities.StoreStringToStore("engineVersion", "WebGPU", true);
-                }
-                this.forceUpdate();
-            });
-        }
-    }
-
-    onPlay() {
-        this.props.globalState.onRunRequiredObservable.notifyObservers();
-    }
-
-    onNew() {
-        this.props.globalState.onNewRequiredObservable.notifyObservers();
-    }
-
-    onInsertSnippet(snippetKey: string) {
-        this.props.globalState.onInsertSnippetRequiredObservable.notifyObservers(snippetKey);
-    }
-
-    onClear() {
-        this.props.globalState.onClearRequiredObservable.notifyObservers();
-    }
-
-    onSave() {
-        this.props.globalState.onSaveRequiredObservable.notifyObservers();
-    }
-
-    onDownload() {
-        this.props.globalState.onDownloadRequiredObservable.notifyObservers();
-    }
-
-    onInspector(action: "refresh" | "toggle") {
-        this.props.globalState.onInspectorRequiredObservable.notifyObservers(action);
-    }
-
-    onExamples() {
-        this.props.globalState.onExamplesDisplayChangedObservable.notifyObservers();
-    }
-
-    onToggleInspectorV2Mode() {
-        const newState = !this.state.isInspectorV2ModeEnabled;
-        this.setState({ isInspectorV2ModeEnabled: newState }, () => {
-            // Update URL after state is set
-            const url = new URL(window.location.href);
-            if (this.state.isInspectorV2ModeEnabled) {
-                url.searchParams.set("inspectorv2", "");
-            } else {
-                url.searchParams.delete("inspectorv2");
-            }
-            window.history.pushState({}, "", url.toString());
-            this.onInspector("refresh");
-        });
-    }
-
-    public override render() {
-        // Main options for the editor itself
-        const editorOptions = [
-            {
-                label: "Theme",
-                tooltip: "Controls the color scheme of the playground",
-                storeKey: "theme",
-                defaultValue: "Light",
-                subItems: ["Light", "Dark"],
-                onClick: () => {
-                    this.props.globalState.onThemeChangedObservable.notifyObservers();
-                },
-            },
-            {
-                label: "Font size",
-                tooltip: "Change the font size of the code editor",
-                storeKey: "font-size",
-                defaultValue: "14",
-                subItems: ["12", "14", "16", "18", "20", "22", "24", "26", "28", "30"],
-                onClick: () => {
-                    this.props.globalState.onFontSizeChangedObservable.notifyObservers();
-                },
-            },
-            {
-                label: "Safe mode",
-                tooltip: "Asks to confirm if you leave page without saving",
-                storeKey: "safe-mode",
-                defaultValue: false,
-                onCheck: () => {},
-            },
-            {
-                label: "CTRL+S to save",
-                tooltip: "Saves your playground code online and creates a shareable link",
-                storeKey: "ctrl-s-to-save",
-                defaultValue: true,
-                onCheck: () => {},
-            },
-            {
-                label: "editor",
-                tooltip: "Show/Hide the Code Editor",
-                storeKey: "editor",
-                defaultValue: true,
-                onCheck: (value: boolean) => {
-                    this.props.globalState.onEditorDisplayChangedObservable.notifyObservers(value);
-                },
-            },
-            {
-                label: "minimap",
-                tooltip: "Show/Hide the Code Minimap",
-                storeKey: "minimap",
-                defaultValue: true,
-                onCheck: (value: boolean) => {
-                    this.props.globalState.onMinimapChangedObservable.notifyObservers(value);
-                },
-            },
-            {
-                label: "fullscreen",
-                tooltip: "Makes the canvas fullscreen",
-                onClick: () => {
-                    this.props.globalState.onFullcreenRequiredObservable.notifyObservers();
-                },
-            },
-            {
-                label: "fullscreen editor",
-                tooltip: "Makes the code editor fullscreen",
-                onClick: () => {
-                    this.props.globalState.onEditorFullcreenRequiredObservable.notifyObservers();
-                },
-            },
-            {
-                label: "format code",
-                tooltip: "Autoformats code",
-                onClick: () => {
-                    this.props.globalState.onFormatCodeRequiredObservable.notifyObservers();
-                },
-            },
-            {
-                label: "metadata",
-                tooltip: "Edit the playground title, description, and tags",
-                onClick: () => {
-                    this.props.globalState.onDisplayMetadataObservable.notifyObservers(true);
-                },
-            },
-            {
-                label: "QR code",
-                tooltip: "Shows a QR code that points to this playground",
-                onClick: () => {
-                    this.props.globalState.onQRCodeRequiredObservable.notifyObservers(true);
-                },
-            },
-            {
-                label: "Load Babylon Toolkit",
-                tooltip: "Loads the Babylon Toolkit into the playground",
-                storeKey: "babylon-toolkit",
-                defaultValue: false,
-                onCheck: () => {},
-            },
-            {
-                label: "Auto-run",
-                tooltip: "Playground code runs automatically after loading",
-                storeKey: "auto-run",
-                defaultValue: true,
-                onCheck: () => {},
-            },
-        ];
-
-        // Procedural Code Generator Options (build from procedural.json)
-        let proceduralOptions: any[] = [];
-        proceduralOptions = this._procedural.map((item) => ({
-            ...item,
-            onClick: () => {},
-            onInsert: (snippetKey: string) => {
-                this.onInsertSnippet(snippetKey);
-            },
-        }));
-
-        // Engine Version Options
-        const activeVersion = Utilities.ReadStringFromStore("version", "Latest", true);
-        const activeEngineVersion = Utilities.ReadStringFromStore("engineVersion", "WebGL2", true);
-
-        const versionOptions = Object.keys(Versions)
-            .filter((key) => key !== "local")
-            .map((key) => {
-                return {
-                    label: key,
-                    tooltip: `Use Babylon.js version: ${key}`,
-                    storeKey: "version",
-                    isActive: activeVersion === key,
-                    onClick: () => {
-                        Utilities.StoreStringToStore("version", key, true);
-                        window.location.reload();
-                    },
-                    validate: () => window.confirm(Utilities.GetCodeLostConfirmationMessage("version")),
-                };
-            });
-
-        const engineOptions = [
-            {
-                label: "WebGL2",
-                tooltip: "Use WebGL 2 Renderer",
-                storeKey: "engineVersion",
-                isActive: activeEngineVersion === "WebGL2",
-                onClick: () => {
-                    Utilities.StoreStringToStore("engineVersion", "WebGL2", true);
-                    if (location.search.indexOf("webgpu") !== -1) {
-                        location.search = location.search.replace("webgpu", "");
-                    } else {
-                        window.location.reload();
-                    }
-                },
-                validate: () => window.confirm(Utilities.GetCodeLostConfirmationMessage("version")),
-            },
-            {
-                label: "WebGL",
-                tooltip: "Use WebGL 1 Renderer",
-                storeKey: "engineVersion",
-                isActive: activeEngineVersion === "WebGL",
-                onClick: () => {
-                    if (location.search.indexOf("webgpu") !== -1) {
-                        location.search = location.search.replace("webgpu", "");
-                    }
-                    Utilities.StoreStringToStore("engineVersion", "WebGL", true);
-                    if (location.search.indexOf("webgpu") !== -1) {
-                        location.search = location.search.replace("webgpu", "");
-                    } else {
-                        window.location.reload();
-                    }
-                },
-                validate: () => window.confirm(Utilities.GetCodeLostConfirmationMessage("version")),
-            },
-        ];
-
-        const fileOptions = [
-            {
-                label: "Load",
-                tooltip: "Load a saved playground from a local file",
-                onClick: () => {
-                    this.props.globalState.onLocalLoadRequiredObservable.notifyObservers();
-                },
-            },
-            {
-                label: "Save",
-                tooltip: "Save the playground to a local file",
-                onClick: () => {
-                    this.props.globalState.onLocalSaveRequiredObservable.notifyObservers();
-                },
-            },
-        ];
-
-        if (this._webGPUSupported) {
-            engineOptions.splice(0, 0, {
-                label: "WebGPU",
-                tooltip: "Use WebGPU Renderer (experimental)",
-                storeKey: "engineVersion",
-                isActive: activeEngineVersion === "WebGPU",
-                onClick: () => {
-                    Utilities.StoreStringToStore("engineVersion", "WebGPU", true);
-                    window.location.reload();
-                },
-                validate: () => window.confirm(Utilities.GetCodeLostConfirmationMessage("version")),
-            });
-        }
-
-        return (
-            <div className={"commands " + (this.props.globalState.language === "JS" ? "background-js" : "background-ts")}>
-                <div className="commands-left">
-                    <CommandButtonComponent globalState={this.props.globalState} tooltip="Run" icon="play" shortcut="Alt+Enter" isActive={true} onClick={() => this.onPlay()} />
-                    <CommandButtonComponent globalState={this.props.globalState} tooltip="Save" icon="save" shortcut="Ctrl+S" isActive={false} onClick={() => this.onSave()} />
-<<<<<<< HEAD
-                    <CommandButtonComponent globalState={this.props.globalState} tooltip="Inspector" icon="inspector" isActive={false} onClick={() => this.onInspector("toggle")} />
-=======
-                    <CommandDropdownComponent globalState={this.props.globalState} icon="saveLocal" tooltip="Local file" items={fileOptions} />
-                    <CommandButtonComponent globalState={this.props.globalState} tooltip="Inspector" icon="inspector" isActive={false} onClick={() => this.onInspector()} />
->>>>>>> 9b60ab44
-                    <CommandButtonComponent
-                        globalState={this.props.globalState}
-                        tooltip="Download"
-                        icon="download"
-                        shortcut="Shift+Ctrl+S"
-                        isActive={false}
-                        onClick={() => this.onDownload()}
-                    />
-                    <CommandButtonComponent globalState={this.props.globalState} tooltip="Create new" icon="new" isActive={false} onClick={() => this.onNew()} />
-                    <CommandDropdownComponent globalState={this.props.globalState} icon="fluentCode" tooltip="Code Generator" items={proceduralOptions} />
-                    <CommandButtonComponent globalState={this.props.globalState} tooltip="Clear code" icon="clear" isActive={false} onClick={() => this.onClear()} />
-                    <CommandDropdownComponent globalState={this.props.globalState} icon="options" tooltip="Options" items={editorOptions} />
-                </div>
-                <div className="commands-right">
-                    <CommandDropdownComponent
-                        globalState={this.props.globalState}
-                        storeKey={"engineVersion"}
-                        defaultValue={activeEngineVersion}
-                        tooltip="Engine"
-                        useSessionStorage={true}
-                        toRight={true}
-                        items={engineOptions}
-                    />
-                    <CommandDropdownComponent
-                        globalState={this.props.globalState}
-                        storeKey={"version"}
-                        defaultValue={activeVersion}
-                        useSessionStorage={true}
-                        tooltip="Versions"
-                        toRight={true}
-                        items={versionOptions}
-                    />
-                    <CommandButtonComponent globalState={this.props.globalState} tooltip="Examples" icon="examples" onClick={() => this.onExamples()} isActive={false} />
-                    <div className="language-button background-js active" style={{ width: "220px", fontWeight: "bold" }} onClick={() => this.onToggleInspectorV2Mode()}>
-                        {this.state.isInspectorV2ModeEnabled ? "Back to Old Inspector ☹️" : "Try the New Inspector 😀"}
-                    </div>
-                </div>
-            </div>
-        );
-    }
-}
+/* eslint-disable github/no-then */
+import * as React from "react";
+import type { GlobalState } from "../globalState";
+import { CommandButtonComponent } from "./commandButtonComponent";
+import { CommandDropdownComponent } from "./commandDropdownComponent";
+import { Utilities } from "../tools/utilities";
+import { WebGPUEngine } from "@dev/core";
+
+import "../scss/commandBar.scss";
+
+// eslint-disable-next-line @typescript-eslint/naming-convention
+declare let Versions: any;
+
+interface ICommandBarComponentProps {
+    globalState: GlobalState;
+}
+
+interface ICommandBarComponentState {
+    isInspectorV2ModeEnabled: boolean;
+}
+
+export class CommandBarComponent extends React.Component<ICommandBarComponentProps, ICommandBarComponentState> {
+    private _webGPUSupported: boolean = false;
+    private _procedural: {
+        label: string;
+        tooltip: string;
+        subItems?: string[];
+        keepExpanded?: boolean;
+    }[];
+
+    public constructor(props: ICommandBarComponentProps) {
+        super(props);
+
+        this.state = {
+            isInspectorV2ModeEnabled: new URL(window.location.href).searchParams.has("inspectorv2"),
+        };
+
+        // First Fetch JSON data for procedural code
+        this._procedural = [];
+        const url = "procedural.json?uncacher=" + Date.now();
+        fetch(url)
+            .then(async (response) => await response.json())
+            .then((data) => {
+                this._procedural = data;
+                this._load();
+            })
+            .catch((err) => {
+                this._load();
+            });
+    }
+
+    private _load() {
+        this.props.globalState.onLanguageChangedObservable.add(() => {
+            this.forceUpdate();
+        });
+
+        if (typeof WebGPUEngine !== "undefined") {
+            // eslint-disable-next-line @typescript-eslint/no-floating-promises
+            WebGPUEngine.IsSupportedAsync.then((result) => {
+                this._webGPUSupported = result;
+                if (location.search.indexOf("webgpu") !== -1 && this._webGPUSupported) {
+                    Utilities.StoreStringToStore("engineVersion", "WebGPU", true);
+                }
+                this.forceUpdate();
+            });
+        }
+    }
+
+    onPlay() {
+        this.props.globalState.onRunRequiredObservable.notifyObservers();
+    }
+
+    onNew() {
+        this.props.globalState.onNewRequiredObservable.notifyObservers();
+    }
+
+    onInsertSnippet(snippetKey: string) {
+        this.props.globalState.onInsertSnippetRequiredObservable.notifyObservers(snippetKey);
+    }
+
+    onClear() {
+        this.props.globalState.onClearRequiredObservable.notifyObservers();
+    }
+
+    onSave() {
+        this.props.globalState.onSaveRequiredObservable.notifyObservers();
+    }
+
+    onDownload() {
+        this.props.globalState.onDownloadRequiredObservable.notifyObservers();
+    }
+
+    onInspector(action: "refresh" | "toggle") {
+        this.props.globalState.onInspectorRequiredObservable.notifyObservers(action);
+    }
+
+    onExamples() {
+        this.props.globalState.onExamplesDisplayChangedObservable.notifyObservers();
+    }
+
+    onToggleInspectorV2Mode() {
+        const newState = !this.state.isInspectorV2ModeEnabled;
+        this.setState({ isInspectorV2ModeEnabled: newState }, () => {
+            // Update URL after state is set
+            const url = new URL(window.location.href);
+            if (this.state.isInspectorV2ModeEnabled) {
+                url.searchParams.set("inspectorv2", "");
+            } else {
+                url.searchParams.delete("inspectorv2");
+            }
+            window.history.pushState({}, "", url.toString());
+            this.onInspector("refresh");
+        });
+    }
+
+    public override render() {
+        // Main options for the editor itself
+        const editorOptions = [
+            {
+                label: "Theme",
+                tooltip: "Controls the color scheme of the playground",
+                storeKey: "theme",
+                defaultValue: "Light",
+                subItems: ["Light", "Dark"],
+                onClick: () => {
+                    this.props.globalState.onThemeChangedObservable.notifyObservers();
+                },
+            },
+            {
+                label: "Font size",
+                tooltip: "Change the font size of the code editor",
+                storeKey: "font-size",
+                defaultValue: "14",
+                subItems: ["12", "14", "16", "18", "20", "22", "24", "26", "28", "30"],
+                onClick: () => {
+                    this.props.globalState.onFontSizeChangedObservable.notifyObservers();
+                },
+            },
+            {
+                label: "Safe mode",
+                tooltip: "Asks to confirm if you leave page without saving",
+                storeKey: "safe-mode",
+                defaultValue: false,
+                onCheck: () => {},
+            },
+            {
+                label: "CTRL+S to save",
+                tooltip: "Saves your playground code online and creates a shareable link",
+                storeKey: "ctrl-s-to-save",
+                defaultValue: true,
+                onCheck: () => {},
+            },
+            {
+                label: "editor",
+                tooltip: "Show/Hide the Code Editor",
+                storeKey: "editor",
+                defaultValue: true,
+                onCheck: (value: boolean) => {
+                    this.props.globalState.onEditorDisplayChangedObservable.notifyObservers(value);
+                },
+            },
+            {
+                label: "minimap",
+                tooltip: "Show/Hide the Code Minimap",
+                storeKey: "minimap",
+                defaultValue: true,
+                onCheck: (value: boolean) => {
+                    this.props.globalState.onMinimapChangedObservable.notifyObservers(value);
+                },
+            },
+            {
+                label: "fullscreen",
+                tooltip: "Makes the canvas fullscreen",
+                onClick: () => {
+                    this.props.globalState.onFullcreenRequiredObservable.notifyObservers();
+                },
+            },
+            {
+                label: "fullscreen editor",
+                tooltip: "Makes the code editor fullscreen",
+                onClick: () => {
+                    this.props.globalState.onEditorFullcreenRequiredObservable.notifyObservers();
+                },
+            },
+            {
+                label: "format code",
+                tooltip: "Autoformats code",
+                onClick: () => {
+                    this.props.globalState.onFormatCodeRequiredObservable.notifyObservers();
+                },
+            },
+            {
+                label: "metadata",
+                tooltip: "Edit the playground title, description, and tags",
+                onClick: () => {
+                    this.props.globalState.onDisplayMetadataObservable.notifyObservers(true);
+                },
+            },
+            {
+                label: "QR code",
+                tooltip: "Shows a QR code that points to this playground",
+                onClick: () => {
+                    this.props.globalState.onQRCodeRequiredObservable.notifyObservers(true);
+                },
+            },
+            {
+                label: "Load Babylon Toolkit",
+                tooltip: "Loads the Babylon Toolkit into the playground",
+                storeKey: "babylon-toolkit",
+                defaultValue: false,
+                onCheck: () => {},
+            },
+            {
+                label: "Auto-run",
+                tooltip: "Playground code runs automatically after loading",
+                storeKey: "auto-run",
+                defaultValue: true,
+                onCheck: () => {},
+            },
+        ];
+
+        // Procedural Code Generator Options (build from procedural.json)
+        let proceduralOptions: any[] = [];
+        proceduralOptions = this._procedural.map((item) => ({
+            ...item,
+            onClick: () => {},
+            onInsert: (snippetKey: string) => {
+                this.onInsertSnippet(snippetKey);
+            },
+        }));
+
+        // Engine Version Options
+        const activeVersion = Utilities.ReadStringFromStore("version", "Latest", true);
+        const activeEngineVersion = Utilities.ReadStringFromStore("engineVersion", "WebGL2", true);
+
+        const versionOptions = Object.keys(Versions)
+            .filter((key) => key !== "local")
+            .map((key) => {
+                return {
+                    label: key,
+                    tooltip: `Use Babylon.js version: ${key}`,
+                    storeKey: "version",
+                    isActive: activeVersion === key,
+                    onClick: () => {
+                        Utilities.StoreStringToStore("version", key, true);
+                        window.location.reload();
+                    },
+                    validate: () => window.confirm(Utilities.GetCodeLostConfirmationMessage("version")),
+                };
+            });
+
+        const engineOptions = [
+            {
+                label: "WebGL2",
+                tooltip: "Use WebGL 2 Renderer",
+                storeKey: "engineVersion",
+                isActive: activeEngineVersion === "WebGL2",
+                onClick: () => {
+                    Utilities.StoreStringToStore("engineVersion", "WebGL2", true);
+                    if (location.search.indexOf("webgpu") !== -1) {
+                        location.search = location.search.replace("webgpu", "");
+                    } else {
+                        window.location.reload();
+                    }
+                },
+                validate: () => window.confirm(Utilities.GetCodeLostConfirmationMessage("version")),
+            },
+            {
+                label: "WebGL",
+                tooltip: "Use WebGL 1 Renderer",
+                storeKey: "engineVersion",
+                isActive: activeEngineVersion === "WebGL",
+                onClick: () => {
+                    if (location.search.indexOf("webgpu") !== -1) {
+                        location.search = location.search.replace("webgpu", "");
+                    }
+                    Utilities.StoreStringToStore("engineVersion", "WebGL", true);
+                    if (location.search.indexOf("webgpu") !== -1) {
+                        location.search = location.search.replace("webgpu", "");
+                    } else {
+                        window.location.reload();
+                    }
+                },
+                validate: () => window.confirm(Utilities.GetCodeLostConfirmationMessage("version")),
+            },
+        ];
+
+        const fileOptions = [
+            {
+                label: "Load",
+                tooltip: "Load a saved playground from a local file",
+                onClick: () => {
+                    this.props.globalState.onLocalLoadRequiredObservable.notifyObservers();
+                },
+            },
+            {
+                label: "Save",
+                tooltip: "Save the playground to a local file",
+                onClick: () => {
+                    this.props.globalState.onLocalSaveRequiredObservable.notifyObservers();
+                },
+            },
+        ];
+
+        if (this._webGPUSupported) {
+            engineOptions.splice(0, 0, {
+                label: "WebGPU",
+                tooltip: "Use WebGPU Renderer (experimental)",
+                storeKey: "engineVersion",
+                isActive: activeEngineVersion === "WebGPU",
+                onClick: () => {
+                    Utilities.StoreStringToStore("engineVersion", "WebGPU", true);
+                    window.location.reload();
+                },
+                validate: () => window.confirm(Utilities.GetCodeLostConfirmationMessage("version")),
+            });
+        }
+
+        return (
+            <div className={"commands " + (this.props.globalState.language === "JS" ? "background-js" : "background-ts")}>
+                <div className="commands-left">
+                    <CommandButtonComponent globalState={this.props.globalState} tooltip="Run" icon="play" shortcut="Alt+Enter" isActive={true} onClick={() => this.onPlay()} />
+                    <CommandButtonComponent globalState={this.props.globalState} tooltip="Save" icon="save" shortcut="Ctrl+S" isActive={false} onClick={() => this.onSave()} />
+                    <CommandDropdownComponent globalState={this.props.globalState} icon="saveLocal" tooltip="Local file" items={fileOptions} />
+                    <CommandButtonComponent globalState={this.props.globalState} tooltip="Inspector" icon="inspector" isActive={false} onClick={() => this.onInspector("toggle")} />
+                    <CommandButtonComponent
+                        globalState={this.props.globalState}
+                        tooltip="Download"
+                        icon="download"
+                        shortcut="Shift+Ctrl+S"
+                        isActive={false}
+                        onClick={() => this.onDownload()}
+                    />
+                    <CommandButtonComponent globalState={this.props.globalState} tooltip="Create new" icon="new" isActive={false} onClick={() => this.onNew()} />
+                    <CommandDropdownComponent globalState={this.props.globalState} icon="fluentCode" tooltip="Code Generator" items={proceduralOptions} />
+                    <CommandButtonComponent globalState={this.props.globalState} tooltip="Clear code" icon="clear" isActive={false} onClick={() => this.onClear()} />
+                    <CommandDropdownComponent globalState={this.props.globalState} icon="options" tooltip="Options" items={editorOptions} />
+                </div>
+                <div className="commands-right">
+                    <CommandDropdownComponent
+                        globalState={this.props.globalState}
+                        storeKey={"engineVersion"}
+                        defaultValue={activeEngineVersion}
+                        tooltip="Engine"
+                        useSessionStorage={true}
+                        toRight={true}
+                        items={engineOptions}
+                    />
+                    <CommandDropdownComponent
+                        globalState={this.props.globalState}
+                        storeKey={"version"}
+                        defaultValue={activeVersion}
+                        useSessionStorage={true}
+                        tooltip="Versions"
+                        toRight={true}
+                        items={versionOptions}
+                    />
+                    <CommandButtonComponent globalState={this.props.globalState} tooltip="Examples" icon="examples" onClick={() => this.onExamples()} isActive={false} />
+                    <div className="language-button background-js active" style={{ width: "220px", fontWeight: "bold" }} onClick={() => this.onToggleInspectorV2Mode()}>
+                        {this.state.isInspectorV2ModeEnabled ? "Back to Old Inspector ☹️" : "Try the New Inspector 😀"}
+                    </div>
+                </div>
+            </div>
+        );
+    }
+}