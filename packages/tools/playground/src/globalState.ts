--- conflicted
+++ resolved
@@ -1,111 +1,104 @@
-/* eslint-disable jsdoc/require-jsdoc */
-
-import { Utilities } from "./tools/utilities";
-import type { CompilationError } from "./components/errorDisplayComponent";
-import { Observable } from "@dev/core";
-import type { Nullable } from "@dev/core";
-import type { V2Runner } from "./tools/monaco/run/runner";
-import type { V2Manifest } from "./tools/snippet";
-
-export enum EditionMode {
-    Desktop,
-    CodeOnly,
-    RenderingOnly,
-}
-
-export enum RuntimeMode {
-    Editor = 0,
-    Full = 1,
-    Frame = 2,
-}
-export class GlobalState {
-    // eslint-disable-next-line @typescript-eslint/naming-convention
-    public readonly MobileSizeTrigger = 1024;
-    // eslint-disable-next-line @typescript-eslint/naming-convention
-    public SnippetServerUrl = "https://snippet.babylonjs.com";
-    public currentCode!: string;
-
-    // eslint-disable-next-line @typescript-eslint/naming-convention
-    public getRunnable: () => Promise<V2Runner> = async () => {
-        throw new Error("Must be set in runtime");
-    };
-    currentRunner?: V2Runner | null;
-
-    public language = Utilities.ReadStringFromStore("language", "JS");
-    public fpsElement!: HTMLDivElement;
-    public mobileDefaultMode = EditionMode.RenderingOnly;
-    public runtimeMode = RuntimeMode.Editor;
-<<<<<<< HEAD
-=======
-    public version: string;
-
->>>>>>> 74e64362
-    public currentSnippetTitle = "";
-    public currentSnippetDescription = "";
-    public currentSnippetTags = "";
-    public currentSnippetToken = "";
-    public currentSnippetRevision = "";
-    public files: Record<string, string> = {};
-
-    /** Active file path (internal) */
-    public activeFilePath: string = Utilities.ReadStringFromStore("language", "JS") === "JS" ? "index.js" : "index.ts";
-    /** Import map for V2 multi-file */
-    public importsMap: Record<string, string> = {};
-    /** Entry file for execution */
-    public entryFilePath: string = Utilities.ReadStringFromStore("language", "JS") === "JS" ? "index.js" : "index.ts";
-    /** Manual tab order */
-    public filesOrder: string[] = [];
-
-    public openEditors: string[] = []; // paths that are open in tabs
-    public activeEditorPath: string | undefined; // current active tab
-    public onOpenEditorsChangedObservable: Observable<void> = new Observable<void>();
-    public onActiveEditorChangedObservable: Observable<void> = new Observable<void>();
-
-    public onEngineChangedObservable = new Observable<string | void>();
-    public onRunRequiredObservable = new Observable<void>();
-    public onRunExecutedObservable = new Observable<void>();
-    public onSavedObservable = new Observable<void>();
-    public onNewRequiredObservable = new Observable<void>();
-    public onInsertSnippetRequiredObservable = new Observable<string>();
-    public onClearRequiredObservable = new Observable<void>();
-    public onSaveRequiredObservable = new Observable<void>();
-    public onLocalSaveRequiredObservable = new Observable<void>();
-    public onLoadRequiredObservable = new Observable<string>();
-    public onLocalLoadRequiredObservable = new Observable<void>();
-    public onErrorObservable = new Observable<Nullable<CompilationError>>();
-    public onMobileDefaultModeChangedObservable = new Observable<void>();
-    public onDisplayWaitRingObservable = new Observable<boolean>();
-    public onDisplayMetadataObservable = new Observable<boolean>();
-    public onMetadataUpdatedObservable = new Observable<void>();
-    public onMetadataWindowHiddenObservable = new Observable<boolean>();
-    public onDownloadRequiredObservable = new Observable<void>();
-<<<<<<< HEAD
-    public onInspectorRequiredObservable = new Observable<boolean | void>();
-=======
-    public onInspectorRequiredObservable = new Observable<"refresh" | "toggle" | "enable" | "disable">();
->>>>>>> 74e64362
-    public onFormatCodeRequiredObservable = new Observable<void>();
-    public onFullcreenRequiredObservable = new Observable<void>();
-    public onEditorFullcreenRequiredObservable = new Observable<void>();
-    public onMinimapChangedObservable = new Observable<boolean>();
-    public onEditorDisplayChangedObservable = new Observable<boolean>();
-    public onThemeChangedObservable = new Observable<void>();
-    public onFontSizeChangedObservable = new Observable<void>();
-    public onLanguageChangedObservable = new Observable<void>();
-    public onNavigateRequiredObservable = new Observable<{
-        lineNumber: number;
-        column: number;
-    }>();
-    public onExamplesDisplayChangedObservable = new Observable<void>();
-    public onQRCodeRequiredObservable = new Observable<boolean>();
-    public onNewDropdownButtonClicked = new Observable<any>();
-    public onFilesChangedObservable = new Observable<void>();
-    public onActiveFileChangedObservable = new Observable<void>();
-    public onManifestChangedObservable = new Observable<void>();
-    public onFilesOrderChangedObservable = new Observable<void>();
-    public onV2HydrateRequiredObservable = new Observable<V2Manifest>();
-
-    public loadingCodeInProgress = false;
-    public onCodeLoaded = new Observable<string>();
-    public doNotRun = false;
-}
+/* eslint-disable jsdoc/require-jsdoc */
+
+import { Utilities } from "./tools/utilities";
+import type { CompilationError } from "./components/errorDisplayComponent";
+import { Observable } from "@dev/core";
+import type { Nullable } from "@dev/core";
+import type { V2Runner } from "./tools/monaco/run/runner";
+import type { V2Manifest } from "./tools/snippet";
+
+export enum EditionMode {
+    Desktop,
+    CodeOnly,
+    RenderingOnly,
+}
+
+export enum RuntimeMode {
+    Editor = 0,
+    Full = 1,
+    Frame = 2,
+}
+export class GlobalState {
+    // eslint-disable-next-line @typescript-eslint/naming-convention
+    public readonly MobileSizeTrigger = 1024;
+    // eslint-disable-next-line @typescript-eslint/naming-convention
+    public SnippetServerUrl = "https://snippet.babylonjs.com";
+    public currentCode!: string;
+
+    // eslint-disable-next-line @typescript-eslint/naming-convention
+    public getRunnable: () => Promise<V2Runner> = async () => {
+        throw new Error("Must be set in runtime");
+    };
+    currentRunner?: V2Runner | null;
+
+    public language = Utilities.ReadStringFromStore("language", "JS");
+    public fpsElement!: HTMLDivElement;
+    public mobileDefaultMode = EditionMode.RenderingOnly;
+    public runtimeMode = RuntimeMode.Editor;
+    public version: string;
+
+    public currentSnippetTitle = "";
+    public currentSnippetDescription = "";
+    public currentSnippetTags = "";
+    public currentSnippetToken = "";
+    public currentSnippetRevision = "";
+    public files: Record<string, string> = {};
+
+    /** Active file path (internal) */
+    public activeFilePath: string = Utilities.ReadStringFromStore("language", "JS") === "JS" ? "index.js" : "index.ts";
+    /** Import map for V2 multi-file */
+    public importsMap: Record<string, string> = {};
+    /** Entry file for execution */
+    public entryFilePath: string = Utilities.ReadStringFromStore("language", "JS") === "JS" ? "index.js" : "index.ts";
+    /** Manual tab order */
+    public filesOrder: string[] = [];
+
+    public openEditors: string[] = []; // paths that are open in tabs
+    public activeEditorPath: string | undefined; // current active tab
+    public onOpenEditorsChangedObservable: Observable<void> = new Observable<void>();
+    public onActiveEditorChangedObservable: Observable<void> = new Observable<void>();
+
+    public onEngineChangedObservable = new Observable<string | void>();
+    public onRunRequiredObservable = new Observable<void>();
+    public onRunExecutedObservable = new Observable<void>();
+    public onSavedObservable = new Observable<void>();
+    public onNewRequiredObservable = new Observable<void>();
+    public onInsertSnippetRequiredObservable = new Observable<string>();
+    public onClearRequiredObservable = new Observable<void>();
+    public onSaveRequiredObservable = new Observable<void>();
+    public onLocalSaveRequiredObservable = new Observable<void>();
+    public onLoadRequiredObservable = new Observable<string>();
+    public onLocalLoadRequiredObservable = new Observable<void>();
+    public onErrorObservable = new Observable<Nullable<CompilationError>>();
+    public onMobileDefaultModeChangedObservable = new Observable<void>();
+    public onDisplayWaitRingObservable = new Observable<boolean>();
+    public onDisplayMetadataObservable = new Observable<boolean>();
+    public onMetadataUpdatedObservable = new Observable<void>();
+    public onMetadataWindowHiddenObservable = new Observable<boolean>();
+    public onDownloadRequiredObservable = new Observable<void>();
+    public onInspectorRequiredObservable = new Observable<"refresh" | "toggle" | "enable" | "disable">();
+    public onFormatCodeRequiredObservable = new Observable<void>();
+    public onFullcreenRequiredObservable = new Observable<void>();
+    public onEditorFullcreenRequiredObservable = new Observable<void>();
+    public onMinimapChangedObservable = new Observable<boolean>();
+    public onEditorDisplayChangedObservable = new Observable<boolean>();
+    public onThemeChangedObservable = new Observable<void>();
+    public onFontSizeChangedObservable = new Observable<void>();
+    public onLanguageChangedObservable = new Observable<void>();
+    public onNavigateRequiredObservable = new Observable<{
+        lineNumber: number;
+        column: number;
+    }>();
+    public onExamplesDisplayChangedObservable = new Observable<void>();
+    public onQRCodeRequiredObservable = new Observable<boolean>();
+    public onNewDropdownButtonClicked = new Observable<any>();
+    public onFilesChangedObservable = new Observable<void>();
+    public onActiveFileChangedObservable = new Observable<void>();
+    public onManifestChangedObservable = new Observable<void>();
+    public onFilesOrderChangedObservable = new Observable<void>();
+    public onV2HydrateRequiredObservable = new Observable<V2Manifest>();
+
+    public loadingCodeInProgress = false;
+    public onCodeLoaded = new Observable<string>();
+    public doNotRun = false;
+}