--- conflicted
+++ resolved
@@ -1,200 +1,172 @@
-import { EncodeArrayBufferToBase64, Logger } from "@dev/core";
-import type { GlobalState } from "../globalState";
-import { Utilities } from "./utilities";
-
-/**
- * Handles saving playground code and multi-file manifests.
- */
-export class SaveManager {
-    /**
-     * Creates a new SaveManager.
-     * @param globalState Shared global state instance.
-     */
-    public constructor(public globalState: GlobalState) {
-        globalState.onSaveRequiredObservable.add(() => {
-            if (!this.globalState.currentSnippetTitle || !this.globalState.currentSnippetDescription || !this.globalState.currentSnippetTags) {
-                this.globalState.onMetadataWindowHiddenObservable.addOnce((status) => {
-                    if (status) {
-                        this._saveSnippet();
-                    }
-                });
-                this.globalState.onDisplayMetadataObservable.notifyObservers(true);
-                return;
-            }
-            this._saveSnippet();
-        });
-
-        globalState.onLocalSaveRequiredObservable.add(() => {
-            if (!this.globalState.currentSnippetTitle || !this.globalState.currentSnippetDescription || !this.globalState.currentSnippetTags) {
-                this.globalState.onMetadataWindowHiddenObservable.addOnce((status) => {
-                    if (status) {
-                        this._localSaveSnippet();
-                    }
-                });
-                this.globalState.onDisplayMetadataObservable.notifyObservers(true);
-                return;
-            }
-            this._localSaveSnippet();
-        });
-    }
-
-    private _getSnippetData() {
-        const encoder = new TextEncoder();
-        const buffer = encoder.encode(this.globalState.currentCode);
-
-        // Check if we need to encode it to store the unicode characters
-        let testData = "";
-
-        for (let i = 0; i < buffer.length; i++) {
-            testData += String.fromCharCode(buffer[i]);
-        }
-        const activeEngineVersion = Utilities.ReadStringFromStore("engineVersion", "WebGL2", true);
-
-        const payLoad = JSON.stringify({
-            code: this.globalState.currentCode,
-            unicode: testData !== this.globalState.currentCode ? EncodeArrayBufferToBase64(buffer) : undefined,
-            engine: activeEngineVersion,
-        });
-
-        const dataToSend = {
-            payload: payLoad,
-            name: this.globalState.currentSnippetTitle,
-            description: this.globalState.currentSnippetDescription,
-            tags: this.globalState.currentSnippetTags,
-        };
-
-        return JSON.stringify(dataToSend);
-    }
-
-    private async _saveJsonFileAsync(snippetData: string) {
-        try {
-            // Open "Save As" dialog
-            const handle = await (window as any).showSaveFilePicker({
-                suggestedName: "playground.json",
-                types: [
-                    {
-                        description: "JSON Files",
-                        // eslint-disable-next-line @typescript-eslint/naming-convention
-                        accept: { "application/json": [".json"] },
-                    },
-                ],
-            });
-
-            // Create a writable stream
-            const writable = await handle.createWritable();
-
-            // Write the JSON string (pretty-printed)
-            await writable.write(snippetData);
-
-            // Close the file
-            await writable.close();
-        } catch (err) {
-            if (err.name === "AbortError") {
-                Logger.Warn("User canceled save dialog");
-            } else {
-                Logger.Error("Error saving file:", err);
-            }
-        }
-    }
-
-    private _localSaveSnippet() {
-        void this._saveJsonFileAsync(this._getSnippetData());
-    }
-
-    private _saveSnippet() {
-        const xmlHttp = new XMLHttpRequest();
-        xmlHttp.onreadystatechange = () => {
-            if (xmlHttp.readyState === 4) {
-                if (xmlHttp.status === 200) {
-                    const snippet = JSON.parse(xmlHttp.responseText);
-                    if (location.pathname && location.pathname.indexOf("pg/") !== -1) {
-                        if (location.pathname.indexOf("revision") !== -1) {
-                            location.href = location.href.replace(/revision\/(\d+)/, "revision/" + snippet.version);
-                        } else {
-                            location.href = location.href + "/revision/" + snippet.version;
-                        }
-                    } else if (location.search && location.search.indexOf("pg=") !== -1) {
-                        const currentQuery = Utilities.ParseQuery();
-                        if (currentQuery.revision) {
-                            location.href = location.href.replace(/revision=(\d+)/, "revision=" + snippet.version);
-                        } else {
-                            location.href = location.href + "&revision=" + snippet.version;
-                        }
-                    } else {
-                        const baseUrl = location.href.replace(location.hash, "");
-                        let toolkit = "";
-
-                        if (Utilities.ReadBoolFromStore("babylon-toolkit", false) && location.href.indexOf("BabylonToolkit") === -1) {
-                            toolkit = "?BabylonToolkit";
-                        }
-
-                        let newUrl = baseUrl + toolkit + "#" + snippet.id;
-                        newUrl = newUrl.replace("##", "#");
-                        this.globalState.currentSnippetToken = snippet.id;
-                        if (snippet.version && snippet.version !== "0") {
-                            newUrl += "#" + snippet.version;
-                        }
-                        location.href = newUrl;
-                    }
-
-                    this.globalState.onSavedObservable.notifyObservers();
-                } else {
-                    this.globalState.onErrorObservable.notifyObservers({ message: "Unable to save your code. It may be too long." });
-                }
-            }
-        };
-
-        xmlHttp.open("POST", this.globalState.SnippetServerUrl + (this.globalState.currentSnippetToken ? "/" + this.globalState.currentSnippetToken : ""), true);
-        xmlHttp.setRequestHeader("Content-Type", "application/json");
-
-<<<<<<< HEAD
-        const isMulti = this.globalState.isMultiFile === true;
-        const activeEngineVersion = Utilities.ReadStringFromStore("engineVersion", "WebGL2", true);
-
-        let codeToSave: string;
-
-        if (isMulti) {
-            const entry = this.globalState.entryFilePath || (this.globalState.language === "JS" ? "index.js" : "index.ts");
-
-            const files = Object.keys(this.globalState.files || {}).length ? this.globalState.files : { [entry]: this.globalState.currentCode || "" };
-
-            const v2 = {
-                v: 2,
-                language: (this.globalState.language === "JS" ? "JS" : "TS") as "JS" | "TS",
-                entry,
-                imports: this.globalState.importsMap || {},
-                files,
-            };
-
-            codeToSave = JSON.stringify(v2);
-        } else {
-            codeToSave = this.globalState.currentCode;
-        }
-
-        const encoder = new TextEncoder();
-        const buffer = encoder.encode(codeToSave);
-
-        let testData = "";
-        for (let i = 0; i < buffer.length; i++) {
-            testData += String.fromCharCode(buffer[i]);
-        }
-
-        const payLoad = JSON.stringify({
-            code: codeToSave,
-            unicode: testData !== codeToSave ? EncodeArrayBufferToBase64(buffer) : undefined,
-            engine: activeEngineVersion,
-        });
-
-        const dataToSend = {
-            payload: payLoad,
-            name: this.globalState.currentSnippetTitle,
-            description: this.globalState.currentSnippetDescription,
-            tags: this.globalState.currentSnippetTags,
-        };
-
-        xmlHttp.send(JSON.stringify(dataToSend));
-=======
-        xmlHttp.send(this._getSnippetData());
->>>>>>> ab6e74cd
-    }
-}
+import { EncodeArrayBufferToBase64, Logger } from "@dev/core";
+import type { GlobalState } from "../globalState";
+import { Utilities } from "./utilities";
+
+/**
+ * Handles saving playground code and multi-file manifests.
+ */
+export class SaveManager {
+    /**
+     * Creates a new SaveManager.
+     * @param globalState Shared global state instance.
+     */
+    public constructor(public globalState: GlobalState) {
+        globalState.onSaveRequiredObservable.add(() => {
+            if (!this.globalState.currentSnippetTitle || !this.globalState.currentSnippetDescription || !this.globalState.currentSnippetTags) {
+                this.globalState.onMetadataWindowHiddenObservable.addOnce((status) => {
+                    if (status) {
+                        this._saveSnippet();
+                    }
+                });
+                this.globalState.onDisplayMetadataObservable.notifyObservers(true);
+                return;
+            }
+            this._saveSnippet();
+        });
+
+        globalState.onLocalSaveRequiredObservable.add(() => {
+            if (!this.globalState.currentSnippetTitle || !this.globalState.currentSnippetDescription || !this.globalState.currentSnippetTags) {
+                this.globalState.onMetadataWindowHiddenObservable.addOnce((status) => {
+                    if (status) {
+                        this._localSaveSnippet();
+                    }
+                });
+                this.globalState.onDisplayMetadataObservable.notifyObservers(true);
+                return;
+            }
+            this._localSaveSnippet();
+        });
+    }
+
+    private _getSnippetData() {
+        const isMulti = this.globalState.isMultiFile === true;
+        const activeEngineVersion = Utilities.ReadStringFromStore("engineVersion", "WebGL2", true);
+
+        let codeToSave: string;
+
+        if (isMulti) {
+            const entry = this.globalState.entryFilePath || (this.globalState.language === "JS" ? "index.js" : "index.ts");
+
+            const files = Object.keys(this.globalState.files || {}).length ? this.globalState.files : { [entry]: this.globalState.currentCode || "" };
+
+            const v2 = {
+                v: 2,
+                language: (this.globalState.language === "JS" ? "JS" : "TS") as "JS" | "TS",
+                entry,
+                imports: this.globalState.importsMap || {},
+                files,
+            };
+
+            codeToSave = JSON.stringify(v2);
+        } else {
+            codeToSave = this.globalState.currentCode;
+        }
+
+        const encoder = new TextEncoder();
+        const buffer = encoder.encode(codeToSave);
+
+        let testData = "";
+        for (let i = 0; i < buffer.length; i++) {
+            testData += String.fromCharCode(buffer[i]);
+        }
+
+        const payLoad = JSON.stringify({
+            code: codeToSave,
+            unicode: testData !== codeToSave ? EncodeArrayBufferToBase64(buffer) : undefined,
+            engine: activeEngineVersion,
+        });
+
+        const dataToSend = {
+            payload: payLoad,
+            name: this.globalState.currentSnippetTitle,
+            description: this.globalState.currentSnippetDescription,
+            tags: this.globalState.currentSnippetTags,
+        };
+
+        return JSON.stringify(dataToSend);
+    }
+
+    private async _saveJsonFileAsync(snippetData: string) {
+        try {
+            // Open "Save As" dialog
+            const handle = await (window as any).showSaveFilePicker({
+                suggestedName: "playground.json",
+                types: [
+                    {
+                        description: "JSON Files",
+                        // eslint-disable-next-line @typescript-eslint/naming-convention
+                        accept: { "application/json": [".json"] },
+                    },
+                ],
+            });
+
+            // Create a writable stream
+            const writable = await handle.createWritable();
+
+            // Write the JSON string (pretty-printed)
+            await writable.write(snippetData);
+
+            // Close the file
+            await writable.close();
+        } catch (err: any) {
+            if (err.name === "AbortError") {
+                Logger.Warn("User canceled save dialog");
+            } else {
+                Logger.Error("Error saving file:", err);
+            }
+        }
+    }
+
+    private _localSaveSnippet() {
+        void this._saveJsonFileAsync(this._getSnippetData());
+    }
+
+    private _saveSnippet() {
+        const xmlHttp = new XMLHttpRequest();
+        xmlHttp.onreadystatechange = () => {
+            if (xmlHttp.readyState === 4) {
+                if (xmlHttp.status === 200) {
+                    const snippet = JSON.parse(xmlHttp.responseText);
+                    if (location.pathname && location.pathname.indexOf("pg/") !== -1) {
+                        if (location.pathname.indexOf("revision") !== -1) {
+                            location.href = location.href.replace(/revision\/(\d+)/, "revision/" + snippet.version);
+                        } else {
+                            location.href = location.href + "/revision/" + snippet.version;
+                        }
+                    } else if (location.search && location.search.indexOf("pg=") !== -1) {
+                        const currentQuery = Utilities.ParseQuery();
+                        if (currentQuery.revision) {
+                            location.href = location.href.replace(/revision=(\d+)/, "revision=" + snippet.version);
+                        } else {
+                            location.href = location.href + "&revision=" + snippet.version;
+                        }
+                    } else {
+                        const baseUrl = location.href.replace(location.hash, "");
+                        let toolkit = "";
+
+                        if (Utilities.ReadBoolFromStore("babylon-toolkit", false) && location.href.indexOf("BabylonToolkit") === -1) {
+                            toolkit = "?BabylonToolkit";
+                        }
+
+                        let newUrl = baseUrl + toolkit + "#" + snippet.id;
+                        newUrl = newUrl.replace("##", "#");
+                        this.globalState.currentSnippetToken = snippet.id;
+                        if (snippet.version && snippet.version !== "0") {
+                            newUrl += "#" + snippet.version;
+                        }
+                        location.href = newUrl;
+                    }
+
+                    this.globalState.onSavedObservable.notifyObservers();
+                } else {
+                    this.globalState.onErrorObservable.notifyObservers({ message: "Unable to save your code. It may be too long." });
+                }
+            }
+        };
+
+        xmlHttp.open("POST", this.globalState.SnippetServerUrl + (this.globalState.currentSnippetToken ? "/" + this.globalState.currentSnippetToken : ""), true);
+        xmlHttp.setRequestHeader("Content-Type", "application/json");
+
+        xmlHttp.send(this._getSnippetData());
+    }
+}