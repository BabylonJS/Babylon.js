--- conflicted
+++ resolved
@@ -1,411 +1,337 @@
-import { DecodeBase64ToBinary, Logger } from "@dev/core";
-import type { GlobalState } from "../globalState";
-import { Utilities } from "./utilities";
-
-const DecodeBase64ToString = (base64Data: string): string => {
-    return atob(base64Data);
-};
-
-// Taken from 5.X StringUtils and added so that older playgrounds can still be loaded
-// This can be removed once we no longer support loading playgrounds older than 5.X
-const DecodeBase64ToBinaryReproduced = (base64Data: string): ArrayBuffer => {
-    const decodedString = DecodeBase64ToString(base64Data);
-    const bufferLength = decodedString.length;
-    const bufferView = new Uint8Array(new ArrayBuffer(bufferLength));
-
-    for (let i = 0; i < bufferLength; i++) {
-        bufferView[i] = decodedString.charCodeAt(i);
-    }
-
-    return bufferView.buffer;
-};
-
-/**
- *
- */
-export class LoadManager {
-    private _previousHash = "";
-
-    /**
-     * Creates a new LoadManager.
-     * @param globalState Shared global state.
-     */
-    public constructor(public globalState: GlobalState) {
-        // Check the url to prepopulate data
-        this._checkHash();
-        window.addEventListener("hashchange", () => this._checkHash());
-
-        globalState.onLoadRequiredObservable.add((id) => {
-            globalState.onDisplayWaitRingObservable.notifyObservers(true);
-
-            const prevHash = location.hash;
-            location.hash = id;
-
-            if (location.hash === prevHash) {
-                this._loadPlayground(id);
-            }
-        });
-
-        globalState.onLocalLoadRequiredObservable.add(async () => {
-            globalState.onDisplayWaitRingObservable.notifyObservers(true);
-            const json = await this._pickJsonFileAsync();
-            if (json) {
-                location.hash = "";
-                this._processJsonPayload(json);
-            } else {
-                globalState.onDisplayWaitRingObservable.notifyObservers(false);
-            }
-        });
-    }
-
-    private async _pickJsonFileAsync() {
-        try {
-            // Show native file picker
-            const [handle] = await (window as any).showOpenFilePicker({
-                types: [
-                    {
-                        description: "Playground JSON Files",
-                        // eslint-disable-next-line @typescript-eslint/naming-convention
-                        accept: { "application/json": [".json"] },
-                    },
-                ],
-                multiple: false,
-            });
-
-            // Get the file from the handle
-            const file = await handle.getFile();
-
-            // Read the file as text
-            const text = await file.text();
-
-            return text; // This is the raw JSON string
-        } catch (err) {
-            if (err.name === "AbortError") {
-                Logger.Warn("User canceled file selection");
-            } else {
-                Logger.Error("Error reading file:", err);
-            }
-            return null;
-        }
-    }
-
-    private _cleanHash() {
-        const substr = location.hash[1] === "#" ? 2 : 1;
-        const splits = decodeURIComponent(location.hash.substring(substr)).split("#");
-
-        if (splits.length > 2) {
-            splits.splice(2, splits.length - 2);
-        }
-
-        location.hash = splits.join("#");
-    }
-
-    private _checkHash() {
-        let pgHash = "";
-        if (location.search && (!location.pathname || location.pathname === "/") && !location.hash) {
-            const query = Utilities.ParseQuery();
-            if (query.pg) {
-                pgHash = "#" + query.pg + "#" + (query.revision || "0");
-            }
-        } else if (location.hash) {
-            // in case there is a query post-hash, we need to clean it
-            const splitQuery = location.hash.split("?");
-            if (splitQuery[1]) {
-                location.hash = splitQuery[0];
-                // this will force a reload
-                location.search = splitQuery[1];
-            }
-            if (this._previousHash !== location.hash) {
-                this._cleanHash();
-                pgHash = location.hash;
-            }
-        } else if (location.pathname) {
-            const pgMatch = location.pathname.match(/\/pg\/(.*)/);
-            const withRevision = location.pathname.match(/\/pg\/(.*)\/revision\/(\d*)/);
-            if (pgMatch || withRevision) {
-                if (withRevision) {
-                    pgHash = "#" + withRevision[1] + "#" + withRevision[2];
-                } else {
-                    pgHash = "#" + pgMatch![1] + "#0";
-                }
-            }
-        }
-        if (pgHash) {
-            const match = pgHash.match(/^(#[A-Za-z\d]*)(%23)([\d]+)$/);
-            if (match) {
-                pgHash = match[1] + "#" + match[3];
-                parent.location.hash = pgHash;
-            }
-            this._previousHash = pgHash;
-            this._loadPlayground(pgHash.substring(1));
-        }
-    }
-
-<<<<<<< HEAD
-    private readonly _jsFunctions = [
-        "delayCreateScene",
-        "createScene",
-        "CreateScene",
-        "createscene",
-
-        // Engine
-        "createEngine",
-    ];
-=======
-    private _processJsonPayload(data: string) {
-        if (data.indexOf("class Playground") !== -1) {
-            if (this.globalState.language === "JS") {
-                Utilities.SwitchLanguage("TS", this.globalState, true);
-            }
-        } else {
-            // If we're loading JS content and it's TS page
-            if (this.globalState.language === "TS") {
-                Utilities.SwitchLanguage("JS", this.globalState, true);
-            }
-        }
-
-        const snippet = JSON.parse(data);
-
-        // Check if title / descr / tags are already set
-        if (snippet.name != null && snippet.name != "") {
-            this.globalState.currentSnippetTitle = snippet.name;
-        } else {
-            this.globalState.currentSnippetTitle = "";
-        }
-
-        if (snippet.description != null && snippet.description != "") {
-            this.globalState.currentSnippetDescription = snippet.description;
-        } else {
-            this.globalState.currentSnippetDescription = "";
-        }
-
-        if (snippet.tags != null && snippet.tags != "") {
-            this.globalState.currentSnippetTags = snippet.tags;
-        } else {
-            this.globalState.currentSnippetTags = "";
-        }
-
-        // Extract code
-        const payload = JSON.parse(snippet.jsonPayload || snippet.payload);
-        let code: string = payload.code.toString();
-
-        if (payload.unicode) {
-            // Need to decode
-            const encodedData = payload.unicode;
-            const decoder = new TextDecoder("utf8");
-
-            code = decoder.decode((DecodeBase64ToBinary || DecodeBase64ToBinaryReproduced)(encodedData));
-        }
-
-        // check the engine
-        if (payload.engine && ["WebGL1", "WebGL2", "WebGPU"].includes(payload.engine)) {
-            // check if an engine is forced in the URL
-            const url = new URL(window.location.href);
-            const engineInURL = url.searchParams.get("engine") || url.search.includes("webgpu");
-            // get the current engine
-            const currentEngine = Utilities.ReadStringFromStore("engineVersion", "WebGL2", true);
-            if (!engineInURL && currentEngine !== payload.engine) {
-                if (
-                    window.confirm(
-                        `The engine version in this playground (${payload.engine}) is different from the one you are currently using (${currentEngine}).
-Confirm to switch to ${payload.engine}, cancel to keep ${currentEngine}`
-                    )
-                ) {
-                    // we need to change the engine
-                    Utilities.StoreStringToStore("engineVersion", payload.engine, true);
-                    window.location.reload();
-                }
-            }
-        }
-
-        this.globalState.onCodeLoaded.notifyObservers(code);
-
-        this.globalState.onMetadataUpdatedObservable.notifyObservers();
-    }
->>>>>>> ab6e74cd
-
-    private _loadPlayground(id: string) {
-        this.globalState.loadingCodeInProgress = true;
-        try {
-            const xmlHttp = new XMLHttpRequest();
-            xmlHttp.onreadystatechange = () => {
-                if (xmlHttp.readyState === 4) {
-                    if (xmlHttp.status === 200) {
-<<<<<<< HEAD
-                        const snippet = JSON.parse(xmlHttp.responseText);
-                        // Check if title / descr / tags are already set
-                        if (snippet.name != null && snippet.name != "") {
-                            this.globalState.currentSnippetTitle = snippet.name;
-                        } else {
-                            this.globalState.currentSnippetTitle = "";
-                        }
-
-                        if (snippet.description != null && snippet.description != "") {
-                            this.globalState.currentSnippetDescription = snippet.description;
-                        } else {
-                            this.globalState.currentSnippetDescription = "";
-                        }
-
-                        if (snippet.tags != null && snippet.tags != "") {
-                            this.globalState.currentSnippetTags = snippet.tags;
-                        } else {
-                            this.globalState.currentSnippetTags = "";
-                        }
-
-                        // Extract code
-                        const payload = JSON.parse(snippet.jsonPayload);
-                        let code: string = payload.code.toString();
-
-                        if (payload.unicode) {
-                            // Need to decode
-                            const encodedData = payload.unicode;
-                            const decoder = new TextDecoder("utf8");
-
-                            code = decoder.decode((DecodeBase64ToBinary || DecodeBase64ToBinaryReproduced)(encodedData));
-                        }
-
-                        try {
-                            const maybeV2 = JSON.parse(code);
-                            if (maybeV2 && maybeV2.v === 2 && maybeV2.files && typeof maybeV2.files === "object") {
-                                const v2 = maybeV2 as {
-                                    v: 2;
-                                    language: "JS" | "TS";
-                                    entry: string;
-                                    imports?: Record<string, string>;
-                                    files: Record<string, string>;
-                                    meta?: { title?: string; description?: string; tags?: string[] };
-                                };
-
-                                if (v2.language !== this.globalState.language) {
-                                    Utilities.SwitchLanguage(v2.language, this.globalState, true);
-                                }
-
-                                if (!this.globalState.currentSnippetTitle && v2.meta?.title) {
-                                    this.globalState.currentSnippetTitle = v2.meta.title;
-                                }
-                                if (!this.globalState.currentSnippetDescription && v2.meta?.description) {
-                                    this.globalState.currentSnippetDescription = v2.meta.description;
-                                }
-                                if (!this.globalState.currentSnippetTags && v2.meta?.tags?.length) {
-                                    this.globalState.currentSnippetTags = v2.meta.tags.join(",");
-                                }
-
-                                this.globalState.onV2HydrateRequiredObservable.notifyObservers({
-                                    files: v2.files,
-                                    entry: v2.entry || (v2.language === "JS" ? "index.js" : "index.ts"),
-                                    imports: v2.imports || {},
-                                    language: v2.language,
-                                });
-
-                                this.globalState.loadingCodeInProgress = false;
-                                this.globalState.onMetadataUpdatedObservable.notifyObservers();
-
-                                return;
-                            }
-                        } catch {}
-
-                        // check the engine
-                        if (payload.engine && ["WebGL1", "WebGL2", "WebGPU"].includes(payload.engine)) {
-                            // check if an engine is forced in the URL
-                            const url = new URL(window.location.href);
-                            const engineInURL = url.searchParams.get("engine") || url.search.includes("webgpu");
-                            // get the current engine
-                            const currentEngine = Utilities.ReadStringFromStore("engineVersion", "WebGL2", true);
-                            if (!engineInURL && currentEngine !== payload.engine) {
-                                if (
-                                    window.confirm(
-                                        `The engine version in this playground (${payload.engine}) is different from the one you are currently using (${currentEngine}).
-Confirm to switch to ${payload.engine}, cancel to keep ${currentEngine}`
-                                    )
-                                ) {
-                                    // we need to change the engine
-                                    Utilities.StoreStringToStore("engineVersion", payload.engine, true);
-                                    window.location.reload();
-                                }
-                            }
-                        }
-
-                        const guessed = this._guessLanguageFromCode(code); // "TS" | "JS"
-                        if (guessed !== this.globalState.language) {
-                            Utilities.SwitchLanguage(guessed, this.globalState, true);
-                        }
-                        // In this case we are loading a v1 playground snippet
-                        // And in all likelihood it didn't include export statements
-                        // Since that would not have run in the old playground
-                        // So we append to the end of the file to satisfy our module-based runner
-                        const fileName = guessed === "TS" ? "index.ts" : "index.js";
-                        code += `\nexport default ${guessed === "TS" ? "Playground" : (this._jsFunctions.find((fn) => code.includes(fn)) ?? "createScene")}\n`;
-                        if (guessed === "JS" && code.includes("createEngine")) {
-                            code += `\nexport { createEngine }\n`;
-                        }
-                        queueMicrotask(() => {
-                            this.globalState.onV2HydrateRequiredObservable.notifyObservers({
-                                files: { [fileName]: code },
-                                entry: fileName,
-                                imports: {},
-                                language: guessed,
-                            });
-                        });
-
-                        this.globalState.loadingCodeInProgress = false;
-                        this.globalState.onMetadataUpdatedObservable.notifyObservers();
-=======
-                        this._processJsonPayload(xmlHttp.responseText);
->>>>>>> ab6e74cd
-                    }
-                }
-            };
-
-            if (id[0] === "#") {
-                id = id.substring(1);
-            }
-
-            this.globalState.currentSnippetToken = id.split("#")[0];
-            if (!id.split("#")[1]) {
-                id += "#0";
-            }
-
-            // defensive-handling a safari issue
-            id.replace(/%23/g, "#");
-
-            xmlHttp.open("GET", this.globalState.SnippetServerUrl + "/" + id.replace(/#/g, "/"));
-            xmlHttp.send();
-        } catch {
-            // eslint-disable-next-line @typescript-eslint/no-unused-vars
-            this.globalState.loadingCodeInProgress = false;
-            this.globalState.onCodeLoaded.notifyObservers("");
-        }
-    }
-    private _guessLanguageFromCode(code: string): "TS" | "JS" {
-        if (code.includes("class Playground")) {
-            return "TS";
-        }
-        if (this._jsFunctions.some((fn) => code.includes(fn))) {
-            return "JS";
-        }
-        if (!code) {
-            return this.globalState.language as "TS" | "JS";
-        }
-
-        // Strong TS signals
-        const tsSignals = [
-            /\binterface\s+[A-Za-z_]\w*/m, // interface Foo
-            /\benum\s+[A-Za-z_]\w*/m, // enum X
-            /\btype\s+[A-Za-z_]\w*\s*=/m, // type T = ...
-            /\bimplements\s+[A-Za-z_]/m, // class C implements X
-            /\breadonly\b/m, // readonly
-            /\bpublic\b|\bprivate\b|\bprotected\b/m, // visibility modifiers
-            /\babstract\s+class\b/m, // abstract class
-            /\bas\s+const\b/m, // as const
-            /\bimport\s+type\s+/m, // import type { X }
-        ];
-
-        const hasTypeAnn = /[:]\s*[A-Za-z_$][\w$.<>,\s?\\[\]|&]*\b(?![:=])/m.test(code);
-
-        if (tsSignals.some((r) => r.test(code)) || hasTypeAnn) {
-            return "TS";
-        }
-
-        return "JS";
-    }
-}
+import { DecodeBase64ToBinary, Logger } from "@dev/core";
+import type { GlobalState } from "../globalState";
+import { Utilities } from "./utilities";
+
+const DecodeBase64ToString = (base64Data: string): string => {
+    return atob(base64Data);
+};
+
+// Taken from 5.X StringUtils and added so that older playgrounds can still be loaded
+// This can be removed once we no longer support loading playgrounds older than 5.X
+const DecodeBase64ToBinaryReproduced = (base64Data: string): ArrayBuffer => {
+    const decodedString = DecodeBase64ToString(base64Data);
+    const bufferLength = decodedString.length;
+    const bufferView = new Uint8Array(new ArrayBuffer(bufferLength));
+
+    for (let i = 0; i < bufferLength; i++) {
+        bufferView[i] = decodedString.charCodeAt(i);
+    }
+
+    return bufferView.buffer;
+};
+
+/**
+ *
+ */
+export class LoadManager {
+    private _previousHash = "";
+
+    /**
+     * Creates a new LoadManager.
+     * @param globalState Shared global state.
+     */
+    public constructor(public globalState: GlobalState) {
+        // Check the url to prepopulate data
+        this._checkHash();
+        window.addEventListener("hashchange", () => this._checkHash());
+
+        globalState.onLoadRequiredObservable.add((id) => {
+            globalState.onDisplayWaitRingObservable.notifyObservers(true);
+
+            const prevHash = location.hash;
+            location.hash = id;
+
+            if (location.hash === prevHash) {
+                this._loadPlayground(id);
+            }
+        });
+
+        globalState.onLocalLoadRequiredObservable.add(async () => {
+            globalState.onDisplayWaitRingObservable.notifyObservers(true);
+            const json = await this._pickJsonFileAsync();
+            if (json) {
+                location.hash = "";
+                this._processJsonPayload(json);
+            } else {
+                globalState.onDisplayWaitRingObservable.notifyObservers(false);
+            }
+        });
+    }
+
+    private async _pickJsonFileAsync() {
+        try {
+            // Show native file picker
+            const [handle] = await (window as any).showOpenFilePicker({
+                types: [
+                    {
+                        description: "Playground JSON Files",
+                        // eslint-disable-next-line @typescript-eslint/naming-convention
+                        accept: { "application/json": [".json"] },
+                    },
+                ],
+                multiple: false,
+            });
+
+            // Get the file from the handle
+            const file = await handle.getFile();
+
+            // Read the file as text
+            const text = await file.text();
+
+            return text; // This is the raw JSON string
+        } catch (err: any) {
+            if (err.name === "AbortError") {
+                Logger.Warn("User canceled file selection");
+            } else {
+                Logger.Error("Error reading file:", err);
+            }
+            return null;
+        }
+    }
+
+    private _cleanHash() {
+        const substr = location.hash[1] === "#" ? 2 : 1;
+        const splits = decodeURIComponent(location.hash.substring(substr)).split("#");
+
+        if (splits.length > 2) {
+            splits.splice(2, splits.length - 2);
+        }
+
+        location.hash = splits.join("#");
+    }
+
+    private _checkHash() {
+        let pgHash = "";
+        if (location.search && (!location.pathname || location.pathname === "/") && !location.hash) {
+            const query = Utilities.ParseQuery();
+            if (query.pg) {
+                pgHash = "#" + query.pg + "#" + (query.revision || "0");
+            }
+        } else if (location.hash) {
+            // in case there is a query post-hash, we need to clean it
+            const splitQuery = location.hash.split("?");
+            if (splitQuery[1]) {
+                location.hash = splitQuery[0];
+                // this will force a reload
+                location.search = splitQuery[1];
+            }
+            if (this._previousHash !== location.hash) {
+                this._cleanHash();
+                pgHash = location.hash;
+            }
+        } else if (location.pathname) {
+            const pgMatch = location.pathname.match(/\/pg\/(.*)/);
+            const withRevision = location.pathname.match(/\/pg\/(.*)\/revision\/(\d*)/);
+            if (pgMatch || withRevision) {
+                if (withRevision) {
+                    pgHash = "#" + withRevision[1] + "#" + withRevision[2];
+                } else {
+                    pgHash = "#" + pgMatch![1] + "#0";
+                }
+            }
+        }
+        if (pgHash) {
+            const match = pgHash.match(/^(#[A-Za-z\d]*)(%23)([\d]+)$/);
+            if (match) {
+                pgHash = match[1] + "#" + match[3];
+                parent.location.hash = pgHash;
+            }
+            this._previousHash = pgHash;
+            this._loadPlayground(pgHash.substring(1));
+        }
+    }
+
+    private readonly _jsFunctions = [
+        "delayCreateScene",
+        "createScene",
+        "CreateScene",
+        "createscene",
+
+        // Engine
+        "createEngine",
+    ];
+    private _processJsonPayload(data: string) {
+        const snippet = JSON.parse(data);
+        // Check if title / descr / tags are already set
+        if (snippet.name != null && snippet.name != "") {
+            this.globalState.currentSnippetTitle = snippet.name;
+        } else {
+            this.globalState.currentSnippetTitle = "";
+        }
+
+        if (snippet.description != null && snippet.description != "") {
+            this.globalState.currentSnippetDescription = snippet.description;
+        } else {
+            this.globalState.currentSnippetDescription = "";
+        }
+
+        if (snippet.tags != null && snippet.tags != "") {
+            this.globalState.currentSnippetTags = snippet.tags;
+        } else {
+            this.globalState.currentSnippetTags = "";
+        }
+
+        // Extract code
+        const payload = JSON.parse(snippet.jsonPayload);
+        let code: string = payload.code.toString();
+
+        if (payload.unicode) {
+            // Need to decode
+            const encodedData = payload.unicode;
+            const decoder = new TextDecoder("utf8");
+
+            code = decoder.decode((DecodeBase64ToBinary || DecodeBase64ToBinaryReproduced)(encodedData));
+        }
+
+        try {
+            const maybeV2 = JSON.parse(code);
+            if (maybeV2 && maybeV2.v === 2 && maybeV2.files && typeof maybeV2.files === "object") {
+                const v2 = maybeV2 as {
+                    v: 2;
+                    language: "JS" | "TS";
+                    entry: string;
+                    imports?: Record<string, string>;
+                    files: Record<string, string>;
+                    meta?: { title?: string; description?: string; tags?: string[] };
+                };
+
+                if (v2.language !== this.globalState.language) {
+                    Utilities.SwitchLanguage(v2.language, this.globalState, true);
+                }
+
+                if (!this.globalState.currentSnippetTitle && v2.meta?.title) {
+                    this.globalState.currentSnippetTitle = v2.meta.title;
+                }
+                if (!this.globalState.currentSnippetDescription && v2.meta?.description) {
+                    this.globalState.currentSnippetDescription = v2.meta.description;
+                }
+                if (!this.globalState.currentSnippetTags && v2.meta?.tags?.length) {
+                    this.globalState.currentSnippetTags = v2.meta.tags.join(",");
+                }
+
+                this.globalState.onV2HydrateRequiredObservable.notifyObservers({
+                    files: v2.files,
+                    entry: v2.entry || (v2.language === "JS" ? "index.js" : "index.ts"),
+                    imports: v2.imports || {},
+                    language: v2.language,
+                });
+
+                this.globalState.loadingCodeInProgress = false;
+                this.globalState.onMetadataUpdatedObservable.notifyObservers();
+
+                return;
+            }
+        } catch {}
+
+        // check the engine
+        if (payload.engine && ["WebGL1", "WebGL2", "WebGPU"].includes(payload.engine)) {
+            // check if an engine is forced in the URL
+            const url = new URL(window.location.href);
+            const engineInURL = url.searchParams.get("engine") || url.search.includes("webgpu");
+            // get the current engine
+            const currentEngine = Utilities.ReadStringFromStore("engineVersion", "WebGL2", true);
+            if (!engineInURL && currentEngine !== payload.engine) {
+                if (
+                    window.confirm(
+                        `The engine version in this playground (${payload.engine}) is different from the one you are currently using (${currentEngine}).
+Confirm to switch to ${payload.engine}, cancel to keep ${currentEngine}`
+                    )
+                ) {
+                    // we need to change the engine
+                    Utilities.StoreStringToStore("engineVersion", payload.engine, true);
+                    window.location.reload();
+                }
+            }
+        }
+
+        const guessed = this._guessLanguageFromCode(code); // "TS" | "JS"
+        if (guessed !== this.globalState.language) {
+            Utilities.SwitchLanguage(guessed, this.globalState, true);
+        }
+        // In this case we are loading a v1 playground snippet
+        // And in all likelihood it didn't include export statements
+        // Since that would not have run in the old playground
+        // So we append to the end of the file to satisfy our module-based runner
+        const fileName = guessed === "TS" ? "index.ts" : "index.js";
+        code += `\nexport default ${guessed === "TS" ? "Playground" : (this._jsFunctions.find((fn) => code.includes(fn)) ?? "createScene")}\n`;
+        if (guessed === "JS" && code.includes("createEngine")) {
+            code += `\nexport { createEngine }\n`;
+        }
+        queueMicrotask(() => {
+            this.globalState.onV2HydrateRequiredObservable.notifyObservers({
+                files: { [fileName]: code },
+                entry: fileName,
+                imports: {},
+                language: guessed,
+            });
+        });
+
+        this.globalState.loadingCodeInProgress = false;
+        this.globalState.onMetadataUpdatedObservable.notifyObservers();
+    }
+
+    private _loadPlayground(id: string) {
+        this.globalState.loadingCodeInProgress = true;
+        try {
+            const xmlHttp = new XMLHttpRequest();
+            xmlHttp.onreadystatechange = () => {
+                if (xmlHttp.readyState === 4) {
+                    if (xmlHttp.status === 200) {
+                        this._processJsonPayload(xmlHttp.responseText);
+                    }
+                }
+            };
+
+            if (id[0] === "#") {
+                id = id.substring(1);
+            }
+
+            this.globalState.currentSnippetToken = id.split("#")[0];
+            if (!id.split("#")[1]) {
+                id += "#0";
+            }
+
+            // defensive-handling a safari issue
+            id.replace(/%23/g, "#");
+
+            xmlHttp.open("GET", this.globalState.SnippetServerUrl + "/" + id.replace(/#/g, "/"));
+            xmlHttp.send();
+        } catch {
+            // eslint-disable-next-line @typescript-eslint/no-unused-vars
+            this.globalState.loadingCodeInProgress = false;
+            this.globalState.onCodeLoaded.notifyObservers("");
+        }
+    }
+    private _guessLanguageFromCode(code: string): "TS" | "JS" {
+        if (code.includes("class Playground")) {
+            return "TS";
+        }
+        if (this._jsFunctions.some((fn) => code.includes(fn))) {
+            return "JS";
+        }
+        if (!code) {
+            return this.globalState.language as "TS" | "JS";
+        }
+
+        // Strong TS signals
+        const tsSignals = [
+            /\binterface\s+[A-Za-z_]\w*/m, // interface Foo
+            /\benum\s+[A-Za-z_]\w*/m, // enum X
+            /\btype\s+[A-Za-z_]\w*\s*=/m, // type T = ...
+            /\bimplements\s+[A-Za-z_]/m, // class C implements X
+            /\breadonly\b/m, // readonly
+            /\bpublic\b|\bprivate\b|\bprotected\b/m, // visibility modifiers
+            /\babstract\s+class\b/m, // abstract class
+            /\bas\s+const\b/m, // as const
+            /\bimport\s+type\s+/m, // import type { X }
+        ];
+
+        const hasTypeAnn = /[:]\s*[A-Za-z_$][\w$.<>,\s?\\[\]|&]*\b(?![:=])/m.test(code);
+
+        if (tsSignals.some((r) => r.test(code)) || hasTypeAnn) {
+            return "TS";
+        }
+
+        return "JS";
+    }
+}