/* eslint-disable @typescript-eslint/naming-convention */
// Version
var Versions = {
    Latest: [
        "https://cdn.babylonjs.com/timestamp.js?t=" + Date.now(),
        "https://preview.babylonjs.com/babylon.js",
        "https://preview.babylonjs.com/gui/babylon.gui.min.js",
        "https://preview.babylonjs.com/addons/babylonjs.addons.min.js",
        "https://preview.babylonjs.com/inspector/babylon.inspector.bundle.js",
        "https://preview.babylonjs.com/nodeEditor/babylon.nodeEditor.js",
        "https://preview.babylonjs.com/nodeGeometryEditor/babylon.nodeGeometryEditor.js",
        "https://preview.babylonjs.com/nodeRenderGraphEditor/babylon.nodeRenderGraphEditor.js",
        "https://preview.babylonjs.com/guiEditor/babylon.guiEditor.js",
        "https://preview.babylonjs.com/materialsLibrary/babylonjs.materials.min.js",
        "https://preview.babylonjs.com/proceduralTexturesLibrary/babylonjs.proceduralTextures.min.js",
        "https://preview.babylonjs.com/postProcessesLibrary/babylonjs.postProcess.min.js",
        "https://preview.babylonjs.com/loaders/babylonjs.loaders.min.js",
        "https://preview.babylonjs.com/serializers/babylonjs.serializers.min.js",
        "https://preview.babylonjs.com/accessibility/babylon.accessibility.js",
        "https://rawcdn.githack.com/BabylonJS/Extensions/f43ab677b4bca0a6ab77132d3f785be300382760/ClonerSystem/src/babylonx.cloner.js",
        "https://rawcdn.githack.com/BabylonJS/Extensions/785013ec55b210d12263c91f3f0a2ae70cf0bc8a/CompoundShader/src/babylonx.CompoundShader.js",
    ],
    local: [
        `//${window.location.hostname}:1337/babylon.js`,
        `//${window.location.hostname}:1337/gui/babylon.gui.min.js`,
        `//${window.location.hostname}:1337/addons/babylonjs.addons.js`,
        `//${window.location.hostname}:1337/inspector/babylon.inspector.bundle.js`,
        `//${window.location.hostname}:1337/nodeEditor/babylon.nodeEditor.js`,
        `//${window.location.hostname}:1337/nodeGeometryEditor/babylon.nodeGeometryEditor.js`,
        `//${window.location.hostname}:1337/nodeRenderGraphEditor/babylon.nodeRenderGraphEditor.js`,
        `//${window.location.hostname}:1337/guiEditor/babylon.guiEditor.js`,
        `//${window.location.hostname}:1337/materialsLibrary/babylonjs.materials.min.js`,
        `//${window.location.hostname}:1337/proceduralTexturesLibrary/babylonjs.proceduralTextures.min.js`,
        `//${window.location.hostname}:1337/postProcessesLibrary/babylonjs.postProcess.min.js`,
        `//${window.location.hostname}:1337/loaders/babylonjs.loaders.min.js`,
        `//${window.location.hostname}:1337/serializers/babylonjs.serializers.min.js`,
        `//${window.location.hostname}:1337/accessibility/babylon.accessibility.js`,
        "https://rawcdn.githack.com/BabylonJS/Extensions/f43ab677b4bca0a6ab77132d3f785be300382760/ClonerSystem/src/babylonx.cloner.js",
        "https://rawcdn.githack.com/BabylonJS/Extensions/785013ec55b210d12263c91f3f0a2ae70cf0bc8a/CompoundShader/src/babylonx.CompoundShader.js",
    ],
    "7.54.2": [
        "https://cdn.babylonjs.com/timestamp.js?t=" + Date.now(),
        "https://cdn.babylonjs.com/v7.54.2/babylon.js",
        "https://cdn.babylonjs.com/v7.54.2/addons/babylonjs.addons.js",
        "https://cdn.babylonjs.com/v7.54.2/gui/babylon.gui.min.js",
        "https://cdn.babylonjs.com/v7.54.2/inspector/babylon.inspector.bundle.js",
        "https://cdn.babylonjs.com/v7.54.2/nodeEditor/babylon.nodeEditor.js",
        "https://cdn.babylonjs.com/v7.54.2/nodeGeometryEditor/babylon.nodeGeometryEditor.js",
        "https://cdn.babylonjs.com/v7.54.2/nodeRenderGraphEditor/babylon.nodeRenderGraphEditor.js",
        "https://cdn.babylonjs.com/v7.54.2/guiEditor/babylon.guiEditor.js",
        "https://cdn.babylonjs.com/v7.54.2/materialsLibrary/babylonjs.materials.min.js",
        "https://cdn.babylonjs.com/v7.54.2/proceduralTexturesLibrary/babylonjs.proceduralTextures.min.js",
        "https://cdn.babylonjs.com/v7.54.2/postProcessesLibrary/babylonjs.postProcess.min.js",
        "https://cdn.babylonjs.com/v7.54.2/loaders/babylonjs.loaders.min.js",
        "https://cdn.babylonjs.com/v7.54.2/serializers/babylonjs.serializers.min.js",
        "https://cdn.babylonjs.com/v7.54.2/accessibility/babylon.accessibility.js",
        "https://rawcdn.githack.com/BabylonJS/Extensions/f43ab677b4bca0a6ab77132d3f785be300382760/ClonerSystem/src/babylonx.cloner.js",
        "https://rawcdn.githack.com/BabylonJS/Extensions/785013ec55b210d12263c91f3f0a2ae70cf0bc8a/CompoundShader/src/babylonx.CompoundShader.js",
    ],
    "6.49.0": [
        "https://cdn.babylonjs.com/timestamp.js?t=" + Date.now(),
        "https://cdn.babylonjs.com/v6.49.0/babylon.js",
        "https://cdn.babylonjs.com/v6.49.0/gui/babylon.gui.min.js",
        "https://cdn.babylonjs.com/v6.49.0/inspector/babylon.inspector.bundle.js",
        "https://cdn.babylonjs.com/v6.49.0/nodeEditor/babylon.nodeEditor.js",
        "https://cdn.babylonjs.com/v6.49.0/nodeGeometryEditor/babylon.nodeGeometryEditor.js",
        "https://cdn.babylonjs.com/v6.49.0/guiEditor/babylon.guiEditor.js",
        "https://cdn.babylonjs.com/v6.49.0/materialsLibrary/babylonjs.materials.min.js",
        "https://cdn.babylonjs.com/v6.49.0/proceduralTexturesLibrary/babylonjs.proceduralTextures.min.js",
        "https://cdn.babylonjs.com/v6.49.0/postProcessesLibrary/babylonjs.postProcess.min.js",
        "https://cdn.babylonjs.com/v6.49.0/loaders/babylonjs.loaders.min.js",
        "https://cdn.babylonjs.com/v6.49.0/serializers/babylonjs.serializers.min.js",
        "https://cdn.babylonjs.com/v6.49.0/accessibility/babylon.accessibility.js",
        "https://rawcdn.githack.com/BabylonJS/Extensions/f43ab677b4bca0a6ab77132d3f785be300382760/ClonerSystem/src/babylonx.cloner.js",
        "https://rawcdn.githack.com/BabylonJS/Extensions/785013ec55b210d12263c91f3f0a2ae70cf0bc8a/CompoundShader/src/babylonx.CompoundShader.js",
    ],
    "5.57.1": [
        "https://cdn.babylonjs.com/timestamp.js?t=" + Date.now(),
        "https://cdn.babylonjs.com/v5.57.1/babylon.js",
        "https://cdn.babylonjs.com/v5.57.1/gui/babylon.gui.min.js",
        "https://cdn.babylonjs.com/v5.57.1/inspector/babylon.inspector.bundle.js",
        "https://cdn.babylonjs.com/v5.57.1/nodeEditor/babylon.nodeEditor.js",
        "https://cdn.babylonjs.com/v5.57.1/nodeGeometryEditor/babylon.nodeGeometryEditor.js",
        "https://cdn.babylonjs.com/v5.57.1/guiEditor/babylon.guiEditor.js",
        "https://cdn.babylonjs.com/v5.57.1/materialsLibrary/babylonjs.materials.min.js",
        "https://cdn.babylonjs.com/v5.57.1/proceduralTexturesLibrary/babylonjs.proceduralTextures.min.js",
        "https://cdn.babylonjs.com/v5.57.1/postProcessesLibrary/babylonjs.postProcess.min.js",
        "https://cdn.babylonjs.com/v5.57.1/loaders/babylonjs.loaders.min.js",
        "https://cdn.babylonjs.com/v5.57.1/serializers/babylonjs.serializers.min.js",
        "https://cdn.babylonjs.com/v5.57.1/accessibility/babylon.accessibility.js",
        "https://rawcdn.githack.com/BabylonJS/Extensions/f43ab677b4bca0a6ab77132d3f785be300382760/ClonerSystem/src/babylonx.cloner.js",
        "https://rawcdn.githack.com/BabylonJS/Extensions/785013ec55b210d12263c91f3f0a2ae70cf0bc8a/CompoundShader/src/babylonx.CompoundShader.js",
    ],
};

const fallbackUrl = "https://snapshots-cvgtc2eugrd3cgfd.z01.azurefd.net/refs/heads/master";

let loadScriptAsync = async function (url, instantResolve) {
    return new Promise((resolve) => {
        // eslint-disable-next-line no-undef
        let urlToLoad = typeof globalThis !== "undefined" && globalThis.__babylonSnapshotTimestamp__ ? url + "?t=" + globalThis.__babylonSnapshotTimestamp__ : url;
        const script = document.createElement("script");
        script.src = urlToLoad;
        script.onload = () => {
            if (!instantResolve) {
                resolve();
            }
        };
        script.onerror = () => {
            // fallback
            const fallbackScript = document.createElement("script");
            fallbackScript.src = url.replace("https://preview.babylonjs.com", fallbackUrl);
            fallbackScript.onload = () => {
                if (!instantResolve) {
                    resolve();
                }
            };
            document.head.appendChild(fallbackScript);
        };
        document.head.appendChild(script);
        if (instantResolve) {
            resolve();
        }
    });
};

let readStringFromStore = function (key, defaultValue) {
    if (sessionStorage.getItem(key) === null) {
        return defaultValue;
    }

    return sessionStorage.getItem(key);
};

let loadInSequenceAsync = async function (versions, index, resolve) {
    if (index >= versions.length) {
        resolve();
        return;
    }
    await loadScriptAsync(versions[index], index > 2);
    loadInSequenceAsync(versions, index + 1, resolve);
};

let checkBabylonVersionAsync = async function () {
    let activeVersion = readStringFromStore("version", "Latest");

    if ((window.location.hostname === "localhost" && window.location.search.indexOf("dist") === -1) || window.location.search.indexOf("local") !== -1) {
        // eslint-disable-next-line no-console
        console.log("Using local version. To use preview add ?dist=true to the url");
        activeVersion = "local";
    }

    let snapshot = "";
    // see if a snapshot should be used
    if (window.location.search.indexOf("snapshot=") !== -1) {
        snapshot = window.location.search.split("snapshot=")[1];
        // cleanup, just in case
        snapshot = snapshot.split("&")[0];
        activeVersion = "Latest";
    }

    let version = "";
    if (window.location.search.indexOf("version=") !== -1) {
        version = window.location.search.split("version=")[1];
        // cleanup, just in case
        version = version.split("&")[0];
        activeVersion = "Latest";
    }

    let frameworkScripts = Versions[activeVersion] || Versions["Latest"];
    if (snapshot) {
        frameworkScripts = frameworkScripts.map((v) => v.replace("https://preview.babylonjs.com", "https://snapshots-cvgtc2eugrd3cgfd.z01.azurefd.net/" + snapshot));
    } else if (version) {
        frameworkScripts = frameworkScripts.map((v) => v.replace("https://preview.babylonjs.com", "https://cdn.babylonjs.com/v" + version));
    } else if (window.location.href.includes("debug.html")) {
        frameworkScripts = frameworkScripts.map((v) => {
            if (!v.includes("https://preview.babylonjs.com") && !v.includes("https://cdn.jsdelivr.net/gh/BabylonJS/Babylon.js")) {
                return v;
            }
            if (v.includes("timestamp.js")) {
                return v;
            }
            if (v.includes(".min.")) {
                return v.replace(".min", "");
            } else {
                return v.replace("babylon.js", "babylon.max.js");
            }
        });
    }

    return new Promise((resolve) => {
        loadInSequenceAsync(frameworkScripts, 0, resolve);
    }).then(() => {
        // if local, set the default base URL
        if (snapshot) {
            // eslint-disable-next-line no-undef
            globalThis.BABYLON.Tools.ScriptBaseUrl = "https://snapshots-cvgtc2eugrd3cgfd.z01.azurefd.net/" + snapshot;
            return "";
        } else if (version) {
            // eslint-disable-next-line no-undef
            globalThis.BABYLON.Tools.ScriptBaseUrl = "https://cdn.babylonjs.com/v" + version;
            return version;
        } else if (activeVersion === "local") {
            // eslint-disable-next-line no-undef
            globalThis.BABYLON.Tools.ScriptBaseUrl = window.location.protocol + `//${window.location.hostname}:1337/`;
            return "";
        }

        return activeVersion.includes(".") ? activeVersion : "";
    });
};

<<<<<<< HEAD
checkBabylonVersionAsync().then(() => {
    const bundle = (globalThis && globalThis.__PLAYGROUND_BUNDLE__) || 'babylon.playground.js';
    loadScriptAsync(bundle).then(() => {
=======
checkBabylonVersionAsync().then((version) => {
    loadScriptAsync("babylon.playground.js").then(() => {
>>>>>>> 74e64362
        var hostElement = document.getElementById("host-element");
        let mode = undefined;
        if (window.location.href.includes("full.html")) {
            mode = 1;
        } else if (window.location.href.includes("frame.html")) {
            mode = 2;
        }
        // eslint-disable-next-line no-undef
        BABYLON.Playground.Show(hostElement, mode, version);
    });
});
<|MERGE_RESOLUTION|>--- conflicted
+++ resolved
@@ -1,231 +1,226 @@
-/* eslint-disable @typescript-eslint/naming-convention */
-// Version
-var Versions = {
-    Latest: [
-        "https://cdn.babylonjs.com/timestamp.js?t=" + Date.now(),
-        "https://preview.babylonjs.com/babylon.js",
-        "https://preview.babylonjs.com/gui/babylon.gui.min.js",
-        "https://preview.babylonjs.com/addons/babylonjs.addons.min.js",
-        "https://preview.babylonjs.com/inspector/babylon.inspector.bundle.js",
-        "https://preview.babylonjs.com/nodeEditor/babylon.nodeEditor.js",
-        "https://preview.babylonjs.com/nodeGeometryEditor/babylon.nodeGeometryEditor.js",
-        "https://preview.babylonjs.com/nodeRenderGraphEditor/babylon.nodeRenderGraphEditor.js",
-        "https://preview.babylonjs.com/guiEditor/babylon.guiEditor.js",
-        "https://preview.babylonjs.com/materialsLibrary/babylonjs.materials.min.js",
-        "https://preview.babylonjs.com/proceduralTexturesLibrary/babylonjs.proceduralTextures.min.js",
-        "https://preview.babylonjs.com/postProcessesLibrary/babylonjs.postProcess.min.js",
-        "https://preview.babylonjs.com/loaders/babylonjs.loaders.min.js",
-        "https://preview.babylonjs.com/serializers/babylonjs.serializers.min.js",
-        "https://preview.babylonjs.com/accessibility/babylon.accessibility.js",
-        "https://rawcdn.githack.com/BabylonJS/Extensions/f43ab677b4bca0a6ab77132d3f785be300382760/ClonerSystem/src/babylonx.cloner.js",
-        "https://rawcdn.githack.com/BabylonJS/Extensions/785013ec55b210d12263c91f3f0a2ae70cf0bc8a/CompoundShader/src/babylonx.CompoundShader.js",
-    ],
-    local: [
-        `//${window.location.hostname}:1337/babylon.js`,
-        `//${window.location.hostname}:1337/gui/babylon.gui.min.js`,
-        `//${window.location.hostname}:1337/addons/babylonjs.addons.js`,
-        `//${window.location.hostname}:1337/inspector/babylon.inspector.bundle.js`,
-        `//${window.location.hostname}:1337/nodeEditor/babylon.nodeEditor.js`,
-        `//${window.location.hostname}:1337/nodeGeometryEditor/babylon.nodeGeometryEditor.js`,
-        `//${window.location.hostname}:1337/nodeRenderGraphEditor/babylon.nodeRenderGraphEditor.js`,
-        `//${window.location.hostname}:1337/guiEditor/babylon.guiEditor.js`,
-        `//${window.location.hostname}:1337/materialsLibrary/babylonjs.materials.min.js`,
-        `//${window.location.hostname}:1337/proceduralTexturesLibrary/babylonjs.proceduralTextures.min.js`,
-        `//${window.location.hostname}:1337/postProcessesLibrary/babylonjs.postProcess.min.js`,
-        `//${window.location.hostname}:1337/loaders/babylonjs.loaders.min.js`,
-        `//${window.location.hostname}:1337/serializers/babylonjs.serializers.min.js`,
-        `//${window.location.hostname}:1337/accessibility/babylon.accessibility.js`,
-        "https://rawcdn.githack.com/BabylonJS/Extensions/f43ab677b4bca0a6ab77132d3f785be300382760/ClonerSystem/src/babylonx.cloner.js",
-        "https://rawcdn.githack.com/BabylonJS/Extensions/785013ec55b210d12263c91f3f0a2ae70cf0bc8a/CompoundShader/src/babylonx.CompoundShader.js",
-    ],
-    "7.54.2": [
-        "https://cdn.babylonjs.com/timestamp.js?t=" + Date.now(),
-        "https://cdn.babylonjs.com/v7.54.2/babylon.js",
-        "https://cdn.babylonjs.com/v7.54.2/addons/babylonjs.addons.js",
-        "https://cdn.babylonjs.com/v7.54.2/gui/babylon.gui.min.js",
-        "https://cdn.babylonjs.com/v7.54.2/inspector/babylon.inspector.bundle.js",
-        "https://cdn.babylonjs.com/v7.54.2/nodeEditor/babylon.nodeEditor.js",
-        "https://cdn.babylonjs.com/v7.54.2/nodeGeometryEditor/babylon.nodeGeometryEditor.js",
-        "https://cdn.babylonjs.com/v7.54.2/nodeRenderGraphEditor/babylon.nodeRenderGraphEditor.js",
-        "https://cdn.babylonjs.com/v7.54.2/guiEditor/babylon.guiEditor.js",
-        "https://cdn.babylonjs.com/v7.54.2/materialsLibrary/babylonjs.materials.min.js",
-        "https://cdn.babylonjs.com/v7.54.2/proceduralTexturesLibrary/babylonjs.proceduralTextures.min.js",
-        "https://cdn.babylonjs.com/v7.54.2/postProcessesLibrary/babylonjs.postProcess.min.js",
-        "https://cdn.babylonjs.com/v7.54.2/loaders/babylonjs.loaders.min.js",
-        "https://cdn.babylonjs.com/v7.54.2/serializers/babylonjs.serializers.min.js",
-        "https://cdn.babylonjs.com/v7.54.2/accessibility/babylon.accessibility.js",
-        "https://rawcdn.githack.com/BabylonJS/Extensions/f43ab677b4bca0a6ab77132d3f785be300382760/ClonerSystem/src/babylonx.cloner.js",
-        "https://rawcdn.githack.com/BabylonJS/Extensions/785013ec55b210d12263c91f3f0a2ae70cf0bc8a/CompoundShader/src/babylonx.CompoundShader.js",
-    ],
-    "6.49.0": [
-        "https://cdn.babylonjs.com/timestamp.js?t=" + Date.now(),
-        "https://cdn.babylonjs.com/v6.49.0/babylon.js",
-        "https://cdn.babylonjs.com/v6.49.0/gui/babylon.gui.min.js",
-        "https://cdn.babylonjs.com/v6.49.0/inspector/babylon.inspector.bundle.js",
-        "https://cdn.babylonjs.com/v6.49.0/nodeEditor/babylon.nodeEditor.js",
-        "https://cdn.babylonjs.com/v6.49.0/nodeGeometryEditor/babylon.nodeGeometryEditor.js",
-        "https://cdn.babylonjs.com/v6.49.0/guiEditor/babylon.guiEditor.js",
-        "https://cdn.babylonjs.com/v6.49.0/materialsLibrary/babylonjs.materials.min.js",
-        "https://cdn.babylonjs.com/v6.49.0/proceduralTexturesLibrary/babylonjs.proceduralTextures.min.js",
-        "https://cdn.babylonjs.com/v6.49.0/postProcessesLibrary/babylonjs.postProcess.min.js",
-        "https://cdn.babylonjs.com/v6.49.0/loaders/babylonjs.loaders.min.js",
-        "https://cdn.babylonjs.com/v6.49.0/serializers/babylonjs.serializers.min.js",
-        "https://cdn.babylonjs.com/v6.49.0/accessibility/babylon.accessibility.js",
-        "https://rawcdn.githack.com/BabylonJS/Extensions/f43ab677b4bca0a6ab77132d3f785be300382760/ClonerSystem/src/babylonx.cloner.js",
-        "https://rawcdn.githack.com/BabylonJS/Extensions/785013ec55b210d12263c91f3f0a2ae70cf0bc8a/CompoundShader/src/babylonx.CompoundShader.js",
-    ],
-    "5.57.1": [
-        "https://cdn.babylonjs.com/timestamp.js?t=" + Date.now(),
-        "https://cdn.babylonjs.com/v5.57.1/babylon.js",
-        "https://cdn.babylonjs.com/v5.57.1/gui/babylon.gui.min.js",
-        "https://cdn.babylonjs.com/v5.57.1/inspector/babylon.inspector.bundle.js",
-        "https://cdn.babylonjs.com/v5.57.1/nodeEditor/babylon.nodeEditor.js",
-        "https://cdn.babylonjs.com/v5.57.1/nodeGeometryEditor/babylon.nodeGeometryEditor.js",
-        "https://cdn.babylonjs.com/v5.57.1/guiEditor/babylon.guiEditor.js",
-        "https://cdn.babylonjs.com/v5.57.1/materialsLibrary/babylonjs.materials.min.js",
-        "https://cdn.babylonjs.com/v5.57.1/proceduralTexturesLibrary/babylonjs.proceduralTextures.min.js",
-        "https://cdn.babylonjs.com/v5.57.1/postProcessesLibrary/babylonjs.postProcess.min.js",
-        "https://cdn.babylonjs.com/v5.57.1/loaders/babylonjs.loaders.min.js",
-        "https://cdn.babylonjs.com/v5.57.1/serializers/babylonjs.serializers.min.js",
-        "https://cdn.babylonjs.com/v5.57.1/accessibility/babylon.accessibility.js",
-        "https://rawcdn.githack.com/BabylonJS/Extensions/f43ab677b4bca0a6ab77132d3f785be300382760/ClonerSystem/src/babylonx.cloner.js",
-        "https://rawcdn.githack.com/BabylonJS/Extensions/785013ec55b210d12263c91f3f0a2ae70cf0bc8a/CompoundShader/src/babylonx.CompoundShader.js",
-    ],
-};
-
-const fallbackUrl = "https://snapshots-cvgtc2eugrd3cgfd.z01.azurefd.net/refs/heads/master";
-
-let loadScriptAsync = async function (url, instantResolve) {
-    return new Promise((resolve) => {
-        // eslint-disable-next-line no-undef
-        let urlToLoad = typeof globalThis !== "undefined" && globalThis.__babylonSnapshotTimestamp__ ? url + "?t=" + globalThis.__babylonSnapshotTimestamp__ : url;
-        const script = document.createElement("script");
-        script.src = urlToLoad;
-        script.onload = () => {
-            if (!instantResolve) {
-                resolve();
-            }
-        };
-        script.onerror = () => {
-            // fallback
-            const fallbackScript = document.createElement("script");
-            fallbackScript.src = url.replace("https://preview.babylonjs.com", fallbackUrl);
-            fallbackScript.onload = () => {
-                if (!instantResolve) {
-                    resolve();
-                }
-            };
-            document.head.appendChild(fallbackScript);
-        };
-        document.head.appendChild(script);
-        if (instantResolve) {
-            resolve();
-        }
-    });
-};
-
-let readStringFromStore = function (key, defaultValue) {
-    if (sessionStorage.getItem(key) === null) {
-        return defaultValue;
-    }
-
-    return sessionStorage.getItem(key);
-};
-
-let loadInSequenceAsync = async function (versions, index, resolve) {
-    if (index >= versions.length) {
-        resolve();
-        return;
-    }
-    await loadScriptAsync(versions[index], index > 2);
-    loadInSequenceAsync(versions, index + 1, resolve);
-};
-
-let checkBabylonVersionAsync = async function () {
-    let activeVersion = readStringFromStore("version", "Latest");
-
-    if ((window.location.hostname === "localhost" && window.location.search.indexOf("dist") === -1) || window.location.search.indexOf("local") !== -1) {
-        // eslint-disable-next-line no-console
-        console.log("Using local version. To use preview add ?dist=true to the url");
-        activeVersion = "local";
-    }
-
-    let snapshot = "";
-    // see if a snapshot should be used
-    if (window.location.search.indexOf("snapshot=") !== -1) {
-        snapshot = window.location.search.split("snapshot=")[1];
-        // cleanup, just in case
-        snapshot = snapshot.split("&")[0];
-        activeVersion = "Latest";
-    }
-
-    let version = "";
-    if (window.location.search.indexOf("version=") !== -1) {
-        version = window.location.search.split("version=")[1];
-        // cleanup, just in case
-        version = version.split("&")[0];
-        activeVersion = "Latest";
-    }
-
-    let frameworkScripts = Versions[activeVersion] || Versions["Latest"];
-    if (snapshot) {
-        frameworkScripts = frameworkScripts.map((v) => v.replace("https://preview.babylonjs.com", "https://snapshots-cvgtc2eugrd3cgfd.z01.azurefd.net/" + snapshot));
-    } else if (version) {
-        frameworkScripts = frameworkScripts.map((v) => v.replace("https://preview.babylonjs.com", "https://cdn.babylonjs.com/v" + version));
-    } else if (window.location.href.includes("debug.html")) {
-        frameworkScripts = frameworkScripts.map((v) => {
-            if (!v.includes("https://preview.babylonjs.com") && !v.includes("https://cdn.jsdelivr.net/gh/BabylonJS/Babylon.js")) {
-                return v;
-            }
-            if (v.includes("timestamp.js")) {
-                return v;
-            }
-            if (v.includes(".min.")) {
-                return v.replace(".min", "");
-            } else {
-                return v.replace("babylon.js", "babylon.max.js");
-            }
-        });
-    }
-
-    return new Promise((resolve) => {
-        loadInSequenceAsync(frameworkScripts, 0, resolve);
-    }).then(() => {
-        // if local, set the default base URL
-        if (snapshot) {
-            // eslint-disable-next-line no-undef
-            globalThis.BABYLON.Tools.ScriptBaseUrl = "https://snapshots-cvgtc2eugrd3cgfd.z01.azurefd.net/" + snapshot;
-            return "";
-        } else if (version) {
-            // eslint-disable-next-line no-undef
-            globalThis.BABYLON.Tools.ScriptBaseUrl = "https://cdn.babylonjs.com/v" + version;
-            return version;
-        } else if (activeVersion === "local") {
-            // eslint-disable-next-line no-undef
-            globalThis.BABYLON.Tools.ScriptBaseUrl = window.location.protocol + `//${window.location.hostname}:1337/`;
-            return "";
-        }
-
-        return activeVersion.includes(".") ? activeVersion : "";
-    });
-};
-
-<<<<<<< HEAD
-checkBabylonVersionAsync().then(() => {
-    const bundle = (globalThis && globalThis.__PLAYGROUND_BUNDLE__) || 'babylon.playground.js';
-    loadScriptAsync(bundle).then(() => {
-=======
-checkBabylonVersionAsync().then((version) => {
-    loadScriptAsync("babylon.playground.js").then(() => {
->>>>>>> 74e64362
-        var hostElement = document.getElementById("host-element");
-        let mode = undefined;
-        if (window.location.href.includes("full.html")) {
-            mode = 1;
-        } else if (window.location.href.includes("frame.html")) {
-            mode = 2;
-        }
-        // eslint-disable-next-line no-undef
-        BABYLON.Playground.Show(hostElement, mode, version);
-    });
-});
+/* eslint-disable @typescript-eslint/naming-convention */
+// Version
+var Versions = {
+    Latest: [
+        "https://cdn.babylonjs.com/timestamp.js?t=" + Date.now(),
+        "https://preview.babylonjs.com/babylon.js",
+        "https://preview.babylonjs.com/gui/babylon.gui.min.js",
+        "https://preview.babylonjs.com/addons/babylonjs.addons.min.js",
+        "https://preview.babylonjs.com/inspector/babylon.inspector.bundle.js",
+        "https://preview.babylonjs.com/nodeEditor/babylon.nodeEditor.js",
+        "https://preview.babylonjs.com/nodeGeometryEditor/babylon.nodeGeometryEditor.js",
+        "https://preview.babylonjs.com/nodeRenderGraphEditor/babylon.nodeRenderGraphEditor.js",
+        "https://preview.babylonjs.com/guiEditor/babylon.guiEditor.js",
+        "https://preview.babylonjs.com/materialsLibrary/babylonjs.materials.min.js",
+        "https://preview.babylonjs.com/proceduralTexturesLibrary/babylonjs.proceduralTextures.min.js",
+        "https://preview.babylonjs.com/postProcessesLibrary/babylonjs.postProcess.min.js",
+        "https://preview.babylonjs.com/loaders/babylonjs.loaders.min.js",
+        "https://preview.babylonjs.com/serializers/babylonjs.serializers.min.js",
+        "https://preview.babylonjs.com/accessibility/babylon.accessibility.js",
+        "https://rawcdn.githack.com/BabylonJS/Extensions/f43ab677b4bca0a6ab77132d3f785be300382760/ClonerSystem/src/babylonx.cloner.js",
+        "https://rawcdn.githack.com/BabylonJS/Extensions/785013ec55b210d12263c91f3f0a2ae70cf0bc8a/CompoundShader/src/babylonx.CompoundShader.js",
+    ],
+    local: [
+        `//${window.location.hostname}:1337/babylon.js`,
+        `//${window.location.hostname}:1337/gui/babylon.gui.min.js`,
+        `//${window.location.hostname}:1337/addons/babylonjs.addons.js`,
+        `//${window.location.hostname}:1337/inspector/babylon.inspector.bundle.js`,
+        `//${window.location.hostname}:1337/nodeEditor/babylon.nodeEditor.js`,
+        `//${window.location.hostname}:1337/nodeGeometryEditor/babylon.nodeGeometryEditor.js`,
+        `//${window.location.hostname}:1337/nodeRenderGraphEditor/babylon.nodeRenderGraphEditor.js`,
+        `//${window.location.hostname}:1337/guiEditor/babylon.guiEditor.js`,
+        `//${window.location.hostname}:1337/materialsLibrary/babylonjs.materials.min.js`,
+        `//${window.location.hostname}:1337/proceduralTexturesLibrary/babylonjs.proceduralTextures.min.js`,
+        `//${window.location.hostname}:1337/postProcessesLibrary/babylonjs.postProcess.min.js`,
+        `//${window.location.hostname}:1337/loaders/babylonjs.loaders.min.js`,
+        `//${window.location.hostname}:1337/serializers/babylonjs.serializers.min.js`,
+        `//${window.location.hostname}:1337/accessibility/babylon.accessibility.js`,
+        "https://rawcdn.githack.com/BabylonJS/Extensions/f43ab677b4bca0a6ab77132d3f785be300382760/ClonerSystem/src/babylonx.cloner.js",
+        "https://rawcdn.githack.com/BabylonJS/Extensions/785013ec55b210d12263c91f3f0a2ae70cf0bc8a/CompoundShader/src/babylonx.CompoundShader.js",
+    ],
+    "7.54.2": [
+        "https://cdn.babylonjs.com/timestamp.js?t=" + Date.now(),
+        "https://cdn.babylonjs.com/v7.54.2/babylon.js",
+        "https://cdn.babylonjs.com/v7.54.2/addons/babylonjs.addons.js",
+        "https://cdn.babylonjs.com/v7.54.2/gui/babylon.gui.min.js",
+        "https://cdn.babylonjs.com/v7.54.2/inspector/babylon.inspector.bundle.js",
+        "https://cdn.babylonjs.com/v7.54.2/nodeEditor/babylon.nodeEditor.js",
+        "https://cdn.babylonjs.com/v7.54.2/nodeGeometryEditor/babylon.nodeGeometryEditor.js",
+        "https://cdn.babylonjs.com/v7.54.2/nodeRenderGraphEditor/babylon.nodeRenderGraphEditor.js",
+        "https://cdn.babylonjs.com/v7.54.2/guiEditor/babylon.guiEditor.js",
+        "https://cdn.babylonjs.com/v7.54.2/materialsLibrary/babylonjs.materials.min.js",
+        "https://cdn.babylonjs.com/v7.54.2/proceduralTexturesLibrary/babylonjs.proceduralTextures.min.js",
+        "https://cdn.babylonjs.com/v7.54.2/postProcessesLibrary/babylonjs.postProcess.min.js",
+        "https://cdn.babylonjs.com/v7.54.2/loaders/babylonjs.loaders.min.js",
+        "https://cdn.babylonjs.com/v7.54.2/serializers/babylonjs.serializers.min.js",
+        "https://cdn.babylonjs.com/v7.54.2/accessibility/babylon.accessibility.js",
+        "https://rawcdn.githack.com/BabylonJS/Extensions/f43ab677b4bca0a6ab77132d3f785be300382760/ClonerSystem/src/babylonx.cloner.js",
+        "https://rawcdn.githack.com/BabylonJS/Extensions/785013ec55b210d12263c91f3f0a2ae70cf0bc8a/CompoundShader/src/babylonx.CompoundShader.js",
+    ],
+    "6.49.0": [
+        "https://cdn.babylonjs.com/timestamp.js?t=" + Date.now(),
+        "https://cdn.babylonjs.com/v6.49.0/babylon.js",
+        "https://cdn.babylonjs.com/v6.49.0/gui/babylon.gui.min.js",
+        "https://cdn.babylonjs.com/v6.49.0/inspector/babylon.inspector.bundle.js",
+        "https://cdn.babylonjs.com/v6.49.0/nodeEditor/babylon.nodeEditor.js",
+        "https://cdn.babylonjs.com/v6.49.0/nodeGeometryEditor/babylon.nodeGeometryEditor.js",
+        "https://cdn.babylonjs.com/v6.49.0/guiEditor/babylon.guiEditor.js",
+        "https://cdn.babylonjs.com/v6.49.0/materialsLibrary/babylonjs.materials.min.js",
+        "https://cdn.babylonjs.com/v6.49.0/proceduralTexturesLibrary/babylonjs.proceduralTextures.min.js",
+        "https://cdn.babylonjs.com/v6.49.0/postProcessesLibrary/babylonjs.postProcess.min.js",
+        "https://cdn.babylonjs.com/v6.49.0/loaders/babylonjs.loaders.min.js",
+        "https://cdn.babylonjs.com/v6.49.0/serializers/babylonjs.serializers.min.js",
+        "https://cdn.babylonjs.com/v6.49.0/accessibility/babylon.accessibility.js",
+        "https://rawcdn.githack.com/BabylonJS/Extensions/f43ab677b4bca0a6ab77132d3f785be300382760/ClonerSystem/src/babylonx.cloner.js",
+        "https://rawcdn.githack.com/BabylonJS/Extensions/785013ec55b210d12263c91f3f0a2ae70cf0bc8a/CompoundShader/src/babylonx.CompoundShader.js",
+    ],
+    "5.57.1": [
+        "https://cdn.babylonjs.com/timestamp.js?t=" + Date.now(),
+        "https://cdn.babylonjs.com/v5.57.1/babylon.js",
+        "https://cdn.babylonjs.com/v5.57.1/gui/babylon.gui.min.js",
+        "https://cdn.babylonjs.com/v5.57.1/inspector/babylon.inspector.bundle.js",
+        "https://cdn.babylonjs.com/v5.57.1/nodeEditor/babylon.nodeEditor.js",
+        "https://cdn.babylonjs.com/v5.57.1/nodeGeometryEditor/babylon.nodeGeometryEditor.js",
+        "https://cdn.babylonjs.com/v5.57.1/guiEditor/babylon.guiEditor.js",
+        "https://cdn.babylonjs.com/v5.57.1/materialsLibrary/babylonjs.materials.min.js",
+        "https://cdn.babylonjs.com/v5.57.1/proceduralTexturesLibrary/babylonjs.proceduralTextures.min.js",
+        "https://cdn.babylonjs.com/v5.57.1/postProcessesLibrary/babylonjs.postProcess.min.js",
+        "https://cdn.babylonjs.com/v5.57.1/loaders/babylonjs.loaders.min.js",
+        "https://cdn.babylonjs.com/v5.57.1/serializers/babylonjs.serializers.min.js",
+        "https://cdn.babylonjs.com/v5.57.1/accessibility/babylon.accessibility.js",
+        "https://rawcdn.githack.com/BabylonJS/Extensions/f43ab677b4bca0a6ab77132d3f785be300382760/ClonerSystem/src/babylonx.cloner.js",
+        "https://rawcdn.githack.com/BabylonJS/Extensions/785013ec55b210d12263c91f3f0a2ae70cf0bc8a/CompoundShader/src/babylonx.CompoundShader.js",
+    ],
+};
+
+const fallbackUrl = "https://snapshots-cvgtc2eugrd3cgfd.z01.azurefd.net/refs/heads/master";
+
+let loadScriptAsync = async function (url, instantResolve) {
+    return new Promise((resolve) => {
+        // eslint-disable-next-line no-undef
+        let urlToLoad = typeof globalThis !== "undefined" && globalThis.__babylonSnapshotTimestamp__ ? url + "?t=" + globalThis.__babylonSnapshotTimestamp__ : url;
+        const script = document.createElement("script");
+        script.src = urlToLoad;
+        script.onload = () => {
+            if (!instantResolve) {
+                resolve();
+            }
+        };
+        script.onerror = () => {
+            // fallback
+            const fallbackScript = document.createElement("script");
+            fallbackScript.src = url.replace("https://preview.babylonjs.com", fallbackUrl);
+            fallbackScript.onload = () => {
+                if (!instantResolve) {
+                    resolve();
+                }
+            };
+            document.head.appendChild(fallbackScript);
+        };
+        document.head.appendChild(script);
+        if (instantResolve) {
+            resolve();
+        }
+    });
+};
+
+let readStringFromStore = function (key, defaultValue) {
+    if (sessionStorage.getItem(key) === null) {
+        return defaultValue;
+    }
+
+    return sessionStorage.getItem(key);
+};
+
+let loadInSequenceAsync = async function (versions, index, resolve) {
+    if (index >= versions.length) {
+        resolve();
+        return;
+    }
+    await loadScriptAsync(versions[index], index > 2);
+    loadInSequenceAsync(versions, index + 1, resolve);
+};
+
+let checkBabylonVersionAsync = async function () {
+    let activeVersion = readStringFromStore("version", "Latest");
+
+    if ((window.location.hostname === "localhost" && window.location.search.indexOf("dist") === -1) || window.location.search.indexOf("local") !== -1) {
+        // eslint-disable-next-line no-console
+        console.log("Using local version. To use preview add ?dist=true to the url");
+        activeVersion = "local";
+    }
+
+    let snapshot = "";
+    // see if a snapshot should be used
+    if (window.location.search.indexOf("snapshot=") !== -1) {
+        snapshot = window.location.search.split("snapshot=")[1];
+        // cleanup, just in case
+        snapshot = snapshot.split("&")[0];
+        activeVersion = "Latest";
+    }
+
+    let version = "";
+    if (window.location.search.indexOf("version=") !== -1) {
+        version = window.location.search.split("version=")[1];
+        // cleanup, just in case
+        version = version.split("&")[0];
+        activeVersion = "Latest";
+    }
+
+    let frameworkScripts = Versions[activeVersion] || Versions["Latest"];
+    if (snapshot) {
+        frameworkScripts = frameworkScripts.map((v) => v.replace("https://preview.babylonjs.com", "https://snapshots-cvgtc2eugrd3cgfd.z01.azurefd.net/" + snapshot));
+    } else if (version) {
+        frameworkScripts = frameworkScripts.map((v) => v.replace("https://preview.babylonjs.com", "https://cdn.babylonjs.com/v" + version));
+    } else if (window.location.href.includes("debug.html")) {
+        frameworkScripts = frameworkScripts.map((v) => {
+            if (!v.includes("https://preview.babylonjs.com") && !v.includes("https://cdn.jsdelivr.net/gh/BabylonJS/Babylon.js")) {
+                return v;
+            }
+            if (v.includes("timestamp.js")) {
+                return v;
+            }
+            if (v.includes(".min.")) {
+                return v.replace(".min", "");
+            } else {
+                return v.replace("babylon.js", "babylon.max.js");
+            }
+        });
+    }
+
+    return new Promise((resolve) => {
+        loadInSequenceAsync(frameworkScripts, 0, resolve);
+    }).then(() => {
+        // if local, set the default base URL
+        if (snapshot) {
+            // eslint-disable-next-line no-undef
+            globalThis.BABYLON.Tools.ScriptBaseUrl = "https://snapshots-cvgtc2eugrd3cgfd.z01.azurefd.net/" + snapshot;
+            return "";
+        } else if (version) {
+            // eslint-disable-next-line no-undef
+            globalThis.BABYLON.Tools.ScriptBaseUrl = "https://cdn.babylonjs.com/v" + version;
+            return version;
+        } else if (activeVersion === "local") {
+            // eslint-disable-next-line no-undef
+            globalThis.BABYLON.Tools.ScriptBaseUrl = window.location.protocol + `//${window.location.hostname}:1337/`;
+            return "";
+        }
+
+        return activeVersion.includes(".") ? activeVersion : "";
+    });
+};
+
+checkBabylonVersionAsync().then((version) => {
+    const bundle = (globalThis && globalThis.__PLAYGROUND_BUNDLE__) || "babylon.playground.js";
+    loadScriptAsync(bundle).then(() => {
+        var hostElement = document.getElementById("host-element");
+        let mode = undefined;
+        if (window.location.href.includes("full.html")) {
+            mode = 1;
+        } else if (window.location.href.includes("frame.html")) {
+            mode = 2;
+        }
+        // eslint-disable-next-line no-undef
+        BABYLON.Playground.Show(hostElement, mode, version);
+    });
+});