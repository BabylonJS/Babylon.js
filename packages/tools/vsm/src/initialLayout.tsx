import { SceneRendererComponent } from "./components/SceneRendererComponent";
import { StatesViewComponent } from "./components/StatesViewComponent";
import { StateBehaviorViewComponent } from "./components/StateBehaviorViewComponent";
import type { Layout } from "shared-ui-components/components/layout/types";
import { EditValueComponent } from "./components/EditValueComponent";
<<<<<<< HEAD
import { TestReactiveNodes } from "./components/TestReactiveNodes";
=======
import { NodeListComponent } from "./components/NodeListComponent";
>>>>>>> edb44662

export const initialLayout: Layout = {
    columns: [
        {
            id: "column1",
            width: "30%",
            rows: [
                {
                    id: "scene",
                    height: "80%",
                    selectedTab: "sceneTab",
                    tabs: [{ id: "sceneTab", title: "Scene", component: <SceneRendererComponent /> }],
                },
                {
                    id: "edit",
                    height: "20%",
                    selectedTab: "addNode",
                    tabs: [
                        { id: "editTab", title: "Edit value", component: <EditValueComponent /> },
                        { id: "addNode", title: "Add node", component: <NodeListComponent /> },
                    ],
                },
            ],
        },
        {
            id: "column2",
            width: "70%",
            rows: [
                {
                    id: "row4",
                    selectedTab: "reactiveNodes",
                    height: "60%",
                    tabs: [
                        { id: "statesView", title: "States", component: <StatesViewComponent /> },
                        { id: "reactiveNodes", title: "Test", component: <TestReactiveNodes /> },
                    ],
                },
                {
                    id: "row5",
                    selectedTab: "behaviorView",
                    height: "40%",
                    tabs: [{ id: "behaviorView", title: "Behavior", component: <StateBehaviorViewComponent /> }],
                },
            ],
        },
    ],
};
<|MERGE_RESOLUTION|>--- conflicted
+++ resolved
@@ -1,57 +1,54 @@
-import { SceneRendererComponent } from "./components/SceneRendererComponent";
-import { StatesViewComponent } from "./components/StatesViewComponent";
-import { StateBehaviorViewComponent } from "./components/StateBehaviorViewComponent";
-import type { Layout } from "shared-ui-components/components/layout/types";
-import { EditValueComponent } from "./components/EditValueComponent";
-<<<<<<< HEAD
-import { TestReactiveNodes } from "./components/TestReactiveNodes";
-=======
-import { NodeListComponent } from "./components/NodeListComponent";
->>>>>>> edb44662
-
-export const initialLayout: Layout = {
-    columns: [
-        {
-            id: "column1",
-            width: "30%",
-            rows: [
-                {
-                    id: "scene",
-                    height: "80%",
-                    selectedTab: "sceneTab",
-                    tabs: [{ id: "sceneTab", title: "Scene", component: <SceneRendererComponent /> }],
-                },
-                {
-                    id: "edit",
-                    height: "20%",
-                    selectedTab: "addNode",
-                    tabs: [
-                        { id: "editTab", title: "Edit value", component: <EditValueComponent /> },
-                        { id: "addNode", title: "Add node", component: <NodeListComponent /> },
-                    ],
-                },
-            ],
-        },
-        {
-            id: "column2",
-            width: "70%",
-            rows: [
-                {
-                    id: "row4",
-                    selectedTab: "reactiveNodes",
-                    height: "60%",
-                    tabs: [
-                        { id: "statesView", title: "States", component: <StatesViewComponent /> },
-                        { id: "reactiveNodes", title: "Test", component: <TestReactiveNodes /> },
-                    ],
-                },
-                {
-                    id: "row5",
-                    selectedTab: "behaviorView",
-                    height: "40%",
-                    tabs: [{ id: "behaviorView", title: "Behavior", component: <StateBehaviorViewComponent /> }],
-                },
-            ],
-        },
-    ],
-};
+import { SceneRendererComponent } from "./components/SceneRendererComponent";
+import { StatesViewComponent } from "./components/StatesViewComponent";
+import { StateBehaviorViewComponent } from "./components/StateBehaviorViewComponent";
+import type { Layout } from "shared-ui-components/components/layout/types";
+import { EditValueComponent } from "./components/EditValueComponent";
+import { TestReactiveNodes } from "./components/TestReactiveNodes";
+import { NodeListComponent } from "./components/NodeListComponent";
+
+export const initialLayout: Layout = {
+    columns: [
+        {
+            id: "column1",
+            width: "30%",
+            rows: [
+                {
+                    id: "scene",
+                    height: "80%",
+                    selectedTab: "sceneTab",
+                    tabs: [{ id: "sceneTab", title: "Scene", component: <SceneRendererComponent /> }],
+                },
+                {
+                    id: "edit",
+                    height: "20%",
+                    selectedTab: "addNode",
+                    tabs: [
+                        { id: "editTab", title: "Edit value", component: <EditValueComponent /> },
+                        { id: "addNode", title: "Add node", component: <NodeListComponent /> },
+                    ],
+                },
+            ],
+        },
+        {
+            id: "column2",
+            width: "70%",
+            rows: [
+                {
+                    id: "row4",
+                    selectedTab: "reactiveNodes",
+                    height: "60%",
+                    tabs: [
+                        { id: "statesView", title: "States", component: <StatesViewComponent /> },
+                        { id: "reactiveNodes", title: "Test", component: <TestReactiveNodes /> },
+                    ],
+                },
+                {
+                    id: "row5",
+                    selectedTab: "behaviorView",
+                    height: "40%",
+                    tabs: [{ id: "behaviorView", title: "Behavior", component: <StateBehaviorViewComponent /> }],
+                },
+            ],
+        },
+    ],
+};