--- conflicted
+++ resolved
@@ -1,49 +1,43 @@
-import * as React from "react";
-import type { Observable } from "core/Misc/observable";
-import type { PropertyChangedEvent } from "shared-ui-components/propertyChangedEvent";
-import { CommonControlPropertyGridComponent } from "../gui/commonControlPropertyGridComponent";
-<<<<<<< HEAD
-import { LockObject } from "shared-ui-components/tabs/propertyGrids/lockObject";
-import { Ellipse } from "gui/2D/controls/ellipse";
-=======
-import type { LockObject } from "shared-ui-components/tabs/propertyGrids/lockObject";
-import type { Ellipse } from "gui/2D/controls/ellipse";
-import { FloatLineComponent } from "shared-ui-components/lines/floatLineComponent";
->>>>>>> fdbf393d
-import { TextLineComponent } from "shared-ui-components/lines/textLineComponent";
-import { makeTargetsProxy } from "shared-ui-components/lines/targetsProxy";
-import { ContainerPropertyGridComponent } from "./containerPropertyGridComponent";
-
-import strokeWeightIcon from "shared-ui-components/imgs/strokeWeightIcon.svg";
-import { IconComponent } from "shared-ui-components/lines/iconComponent";
-import { FloatLineComponent } from "shared-ui-components/lines/floatLineComponent";
-
-interface IEllipsePropertyGridComponentProps {
-    ellipses: Ellipse[];
-    lockObject: LockObject;
-    onPropertyChangedObservable?: Observable<PropertyChangedEvent>;
-}
-
-export class EllipsePropertyGridComponent extends React.Component<IEllipsePropertyGridComponentProps> {
-    constructor(props: IEllipsePropertyGridComponentProps) {
-        super(props);
-    }
-
-    render() {
-        const { ellipses, onPropertyChangedObservable, lockObject } = this.props;
-        const proxy = makeTargetsProxy(ellipses, onPropertyChangedObservable);
-
-        return (
-            <div className="pane">
-                <CommonControlPropertyGridComponent lockObject={lockObject} controls={ellipses} onPropertyChangedObservable={onPropertyChangedObservable} />
-                <hr />
-                <TextLineComponent label="ELLIPSE" value=" " color="grey"></TextLineComponent>
-                <div className="ge-divider double">
-                    <IconComponent icon={strokeWeightIcon} label={"Stroke Weight"} />
-                    <FloatLineComponent lockObject={lockObject} label="" target={proxy} propertyName="thickness" unit={"PX"} unitLocked={true} arrows={true} min={0} digits={2} />
-                </div>
-                <ContainerPropertyGridComponent containers={ellipses} onPropertyChangedObservable={onPropertyChangedObservable} />
-            </div>
-        );
-    }
-}
+import * as React from "react";
+import type { Observable } from "core/Misc/observable";
+import type { PropertyChangedEvent } from "shared-ui-components/propertyChangedEvent";
+import { CommonControlPropertyGridComponent } from "../gui/commonControlPropertyGridComponent";
+import type { LockObject } from "shared-ui-components/tabs/propertyGrids/lockObject";
+import type { Ellipse } from "gui/2D/controls/ellipse";
+import { FloatLineComponent } from "shared-ui-components/lines/floatLineComponent";
+import { TextLineComponent } from "shared-ui-components/lines/textLineComponent";
+import { makeTargetsProxy } from "shared-ui-components/lines/targetsProxy";
+import { ContainerPropertyGridComponent } from "./containerPropertyGridComponent";
+
+import strokeWeightIcon from "shared-ui-components/imgs/strokeWeightIcon.svg";
+import { IconComponent } from "shared-ui-components/lines/iconComponent";
+
+interface IEllipsePropertyGridComponentProps {
+    ellipses: Ellipse[];
+    lockObject: LockObject;
+    onPropertyChangedObservable?: Observable<PropertyChangedEvent>;
+}
+
+export class EllipsePropertyGridComponent extends React.Component<IEllipsePropertyGridComponentProps> {
+    constructor(props: IEllipsePropertyGridComponentProps) {
+        super(props);
+    }
+
+    render() {
+        const { ellipses, onPropertyChangedObservable, lockObject } = this.props;
+        const proxy = makeTargetsProxy(ellipses, onPropertyChangedObservable);
+
+        return (
+            <div className="pane">
+                <CommonControlPropertyGridComponent lockObject={lockObject} controls={ellipses} onPropertyChangedObservable={onPropertyChangedObservable} />
+                <hr />
+                <TextLineComponent label="ELLIPSE" value=" " color="grey"></TextLineComponent>
+                <div className="ge-divider double">
+                    <IconComponent icon={strokeWeightIcon} label={"Stroke Weight"} />
+                    <FloatLineComponent lockObject={lockObject} label="" target={proxy} propertyName="thickness" unit={"PX"} unitLocked={true} arrows={true} min={0} digits={2} />
+                </div>
+                <ContainerPropertyGridComponent containers={ellipses} onPropertyChangedObservable={onPropertyChangedObservable} />
+            </div>
+        );
+    }
+}