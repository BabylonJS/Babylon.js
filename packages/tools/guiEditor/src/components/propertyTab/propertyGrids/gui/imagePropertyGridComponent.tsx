--- conflicted
+++ resolved
@@ -1,304 +1,299 @@
-import * as React from "react";
-<<<<<<< HEAD
-import { Observable, Observer } from "core/Misc/observable";
-import { PropertyChangedEvent } from "shared-ui-components/propertyChangedEvent";
-=======
-import type { Observable } from "core/Misc/observable";
-import type { PropertyChangedEvent } from "shared-ui-components/propertyChangedEvent";
->>>>>>> fdbf393d
-import { CommonControlPropertyGridComponent } from "../gui/commonControlPropertyGridComponent";
-import type { LockObject } from "shared-ui-components/tabs/propertyGrids/lockObject";
-import { Image } from "gui/2D/controls/image";
-import { FloatLineComponent } from "shared-ui-components/lines/floatLineComponent";
-import { CheckBoxLineComponent } from "shared-ui-components/lines/checkBoxLineComponent";
-import { OptionsLineComponent } from "shared-ui-components/lines/optionsLineComponent";
-import { TextInputLineComponent } from "shared-ui-components/lines/textInputLineComponent";
-import { TextLineComponent } from "shared-ui-components/lines/textLineComponent";
-import { makeTargetsProxy } from "shared-ui-components/lines/targetsProxy";
-
-import stretchFillIcon from "shared-ui-components/imgs/stretchFillIcon.svg";
-import imageLinkIcon from "shared-ui-components/imgs/imageLinkIcon.svg";
-import cropIcon from "shared-ui-components/imgs/cropIcon.svg";
-import cellIDIcon from "shared-ui-components/imgs/cellIDIcon.svg";
-import autoResizeIcon from "shared-ui-components/imgs/autoResizeIcon.svg";
-import sizeIcon from "shared-ui-components/imgs/sizeIcon.svg";
-import animationSheetIcon from "shared-ui-components/imgs/animationSheetIcon.svg";
-import { IconComponent } from "shared-ui-components/lines/iconComponent";
-
-interface IImagePropertyGridComponentProps {
-    images: Image[];
-    lockObject: LockObject;
-    onPropertyChangedObservable?: Observable<PropertyChangedEvent>;
-}
-
-export class ImagePropertyGridComponent extends React.Component<IImagePropertyGridComponentProps> {
-    private _observers = new Map<Image, Observer<Image>>();
-    constructor(props: IImagePropertyGridComponentProps) {
-        super(props);
-        this.updateObservers([], props.images);
-    }
-
-    shouldComponentUpdate(nextProps: IImagePropertyGridComponentProps) {
-        this.updateObservers(this.props.images, nextProps.images);
-        return true;
-    }
-
-    updateObservers(oldImages: Image[], newImages: Image[]) {
-        for (const image of newImages) {
-            if (!oldImages.includes(image)) {
-                this._observers.set(image, image.onImageLoadedObservable.add(() => this.forceUpdate())!);
-            }
-        }
-        for (const image of oldImages) {
-            if (!newImages.includes(image)) {
-                image.onImageLoadedObservable.remove(this._observers.get(image)!);
-                this._observers.delete(image);
-            }
-        }
-    }
-
-    componentWillUnmount() {
-        this.updateObservers(this.props.images, []);
-    }
-
-    toggleAnimations(on: boolean) {
-        for (const image of this.props.images) {
-            if (on) {
-                image.cellId = 0;
-                image.cellWidth = image.imageWidth;
-                image.cellHeight = image.imageHeight;
-            } else {
-                image.cellId = -1;
-            }
-        }
-    }
-
-    getMaxCells() {
-        let maxCells = Number.MAX_SAFE_INTEGER;
-        for (const image of this.props.images) {
-            if (image.cellWidth === 0 || image.cellHeight === 0) continue;
-            const cols = Math.ceil(image.imageWidth / image.cellWidth);
-            const rows = Math.ceil(image.imageHeight / image.cellHeight);
-            const max = cols * rows - 1;
-            if (max < maxCells) maxCells = max;
-        }
-        return maxCells;
-    }
-
-    updateCellSize() {
-        const maxCells = this.getMaxCells();
-        for (const image of this.props.images) {
-            if (image.cellId > maxCells) {
-                image.cellId = maxCells;
-            }
-        }
-        this.forceUpdate();
-    }
-
-    render() {
-        const images = this.props.images;
-        const image = images[0]; // for nine slice
-
-        const proxy = makeTargetsProxy(images, this.props.onPropertyChangedObservable);
-
-        const stretchOptions = [
-            { label: "None", value: Image.STRETCH_NONE },
-            { label: "Fill", value: Image.STRETCH_FILL },
-            { label: "Uniform", value: Image.STRETCH_UNIFORM },
-            { label: "Extend", value: Image.STRETCH_EXTEND },
-            { label: "NinePatch", value: Image.STRETCH_NINE_PATCH },
-        ];
-
-        const animationSheet = images.every((image) => image.cellId !== -1);
-        const maxCells = this.getMaxCells();
-        const maxCellWidth = Math.max(...images.map((image) => image.imageWidth));
-        const maxCellHeight = Math.max(...images.map((image) => image.imageHeight));
-
-        return (
-            <div className="pane">
-                <CommonControlPropertyGridComponent lockObject={this.props.lockObject} controls={images} onPropertyChangedObservable={this.props.onPropertyChangedObservable} />
-                <hr />
-                <TextLineComponent label="IMAGE" value=" " color="grey"></TextLineComponent>
-                <div className="ge-divider double">
-                    <IconComponent icon={imageLinkIcon} label="Source" />
-                    <TextInputLineComponent lockObject={this.props.lockObject} label=" " target={proxy} propertyName="source" />
-                </div>
-                <div className="ge-divider double">
-                    <IconComponent icon={cropIcon} label="Crop" />
-                    <TextInputLineComponent
-                        lockObject={this.props.lockObject}
-                        label="L"
-                        target={proxy}
-                        propertyName="sourceLeft"
-                        numeric={true}
-                        arrows={true}
-                        min={0}
-                        placeholder="0"
-                        unit="PX"
-                        unitLocked={true}
-                    />
-                    <TextInputLineComponent
-                        lockObject={this.props.lockObject}
-                        label="T"
-                        target={proxy}
-                        propertyName="sourceTop"
-                        numeric={true}
-                        arrows={true}
-                        min={0}
-                        placeholder="0"
-                        unit="PX"
-                        unitLocked={true}
-                    />
-                </div>
-                <div className="ge-divider double">
-                    <IconComponent icon={cropIcon} label="Crop" />
-                    <TextInputLineComponent
-                        lockObject={this.props.lockObject}
-                        label="W"
-                        target={proxy}
-                        propertyName="sourceWidth"
-                        numeric={true}
-                        arrows={true}
-                        min={0}
-                        placeholder={Math.max(...images.map((image) => image.imageWidth)).toString()}
-                        unit="PX"
-                        unitLocked={true}
-                    />
-                    <TextInputLineComponent
-                        lockObject={this.props.lockObject}
-                        label="H"
-                        target={proxy}
-                        propertyName="sourceHeight"
-                        numeric={true}
-                        arrows={true}
-                        min={0}
-                        placeholder={Math.max(...images.map((image) => image.imageHeight)).toString()}
-                        unit="PX"
-                        unitLocked={true}
-                    />
-                </div>
-                <div className="ge-divider">
-                    <IconComponent icon={autoResizeIcon} label="Autoscale" />
-                    <CheckBoxLineComponent label="AUTOSCALE" target={proxy} propertyName="autoScale" onPropertyChangedObservable={this.props.onPropertyChangedObservable} />
-                </div>
-                <div className="ge-divider">
-                    <IconComponent icon={stretchFillIcon} label="Stretch" />
-                    <OptionsLineComponent label=" " options={stretchOptions} target={proxy} propertyName="stretch" onSelect={(value) => this.setState({ mode: value })} />
-                </div>
-                {images.length === 1 && image.stretch === Image.STRETCH_NINE_PATCH && (
-                    <>
-                        <div className="ge-divider double">
-                            <IconComponent icon={cropIcon} label="Slice Horizontal" />
-                            <FloatLineComponent
-                                lockObject={this.props.lockObject}
-                                label="L"
-                                target={image}
-                                propertyName="sliceLeft"
-                                onChange={() => {
-                                    image.populateNinePatchSlicesFromImage = false;
-                                    this.forceUpdate();
-                                }}
-                            />
-                            <FloatLineComponent
-                                lockObject={this.props.lockObject}
-                                label="R"
-                                target={image}
-                                propertyName="sliceRight"
-                                onChange={() => {
-                                    image.populateNinePatchSlicesFromImage = false;
-                                    this.forceUpdate();
-                                }}
-                            />
-                        </div>
-                        <div className="ge-divider double">
-                            <IconComponent icon={cropIcon} label="Slice Vertical" />
-                            <FloatLineComponent
-                                lockObject={this.props.lockObject}
-                                label="T"
-                                target={image}
-                                propertyName="sliceTop"
-                                onChange={() => {
-                                    image.populateNinePatchSlicesFromImage = false;
-                                    this.forceUpdate();
-                                }}
-                            />
-                            <FloatLineComponent
-                                lockObject={this.props.lockObject}
-                                label="B"
-                                target={image}
-                                propertyName="sliceBottom"
-                                onChange={() => {
-                                    image.populateNinePatchSlicesFromImage = false;
-                                    this.forceUpdate();
-                                }}
-                            />
-                        </div>
-                        <div className="ge-divider">
-                            <IconComponent icon={autoResizeIcon} label="Populate Nine Patch Slices From Image" />
-                            <CheckBoxLineComponent
-                                label="SLICE FROM IMAGE"
-                                target={image}
-                                propertyName="populateNinePatchSlicesFromImage"
-                                onValueChanged={() => {
-                                    this.forceUpdate();
-                                    image._markAsDirty();
-                                }}
-                            />
-                        </div>
-                    </>
-                )}
-                <hr />
-                <CheckBoxLineComponent
-                    iconLabel={"animationSheet"}
-                    icon={animationSheetIcon}
-                    label="ANIMATION SHEET"
-                    target={makeTargetsProxy(images, this.props.onPropertyChangedObservable, (target: Image) => target.cellId !== -1)}
-                    onValueChanged={() => {
-                        this.toggleAnimations(!animationSheet);
-                        this.forceUpdate();
-                    }}
-                />
-                {animationSheet && (
-                    <>
-                        <div className="ge-divider double">
-                            <FloatLineComponent
-                                iconLabel={"Cell Id"}
-                                icon={cellIDIcon}
-                                lockObject={this.props.lockObject}
-                                label=""
-                                isInteger={true}
-                                target={proxy}
-                                propertyName="cellId"
-                                min={0}
-                                max={maxCells}
-                            />
-                        </div>
-                        <div className="ge-divider">
-                            <FloatLineComponent
-                                icon={sizeIcon}
-                                lockObject={this.props.lockObject}
-                                label="W"
-                                target={proxy}
-                                propertyName="cellWidth"
-                                isInteger={true}
-                                onChange={() => this.updateCellSize()}
-                                min={1}
-                                max={maxCellWidth}
-                            />
-                            <FloatLineComponent
-                                lockObject={this.props.lockObject}
-                                label="H"
-                                target={proxy}
-                                propertyName="cellHeight"
-                                isInteger={true}
-                                onChange={() => this.updateCellSize()}
-                                min={1}
-                                max={maxCellHeight}
-                            />
-                        </div>
-                    </>
-                )}
-            </div>
-        );
-    }
-}
+import * as React from "react";
+import { Observable, Observer } from "core/Misc/observable";
+import { PropertyChangedEvent } from "shared-ui-components/propertyChangedEvent";
+import { CommonControlPropertyGridComponent } from "../gui/commonControlPropertyGridComponent";
+import type { LockObject } from "shared-ui-components/tabs/propertyGrids/lockObject";
+import { Image } from "gui/2D/controls/image";
+import { FloatLineComponent } from "shared-ui-components/lines/floatLineComponent";
+import { CheckBoxLineComponent } from "shared-ui-components/lines/checkBoxLineComponent";
+import { OptionsLineComponent } from "shared-ui-components/lines/optionsLineComponent";
+import { TextInputLineComponent } from "shared-ui-components/lines/textInputLineComponent";
+import { TextLineComponent } from "shared-ui-components/lines/textLineComponent";
+import { makeTargetsProxy } from "shared-ui-components/lines/targetsProxy";
+
+import stretchFillIcon from "shared-ui-components/imgs/stretchFillIcon.svg";
+import imageLinkIcon from "shared-ui-components/imgs/imageLinkIcon.svg";
+import cropIcon from "shared-ui-components/imgs/cropIcon.svg";
+import cellIDIcon from "shared-ui-components/imgs/cellIDIcon.svg";
+import autoResizeIcon from "shared-ui-components/imgs/autoResizeIcon.svg";
+import sizeIcon from "shared-ui-components/imgs/sizeIcon.svg";
+import animationSheetIcon from "shared-ui-components/imgs/animationSheetIcon.svg";
+import { IconComponent } from "shared-ui-components/lines/iconComponent";
+
+interface IImagePropertyGridComponentProps {
+    images: Image[];
+    lockObject: LockObject;
+    onPropertyChangedObservable?: Observable<PropertyChangedEvent>;
+}
+
+export class ImagePropertyGridComponent extends React.Component<IImagePropertyGridComponentProps> {
+    private _observers = new Map<Image, Observer<Image>>();
+    constructor(props: IImagePropertyGridComponentProps) {
+        super(props);
+        this.updateObservers([], props.images);
+    }
+
+    shouldComponentUpdate(nextProps: IImagePropertyGridComponentProps) {
+        this.updateObservers(this.props.images, nextProps.images);
+        return true;
+    }
+
+    updateObservers(oldImages: Image[], newImages: Image[]) {
+        for (const image of newImages) {
+            if (!oldImages.includes(image)) {
+                this._observers.set(image, image.onImageLoadedObservable.add(() => this.forceUpdate())!);
+            }
+        }
+        for (const image of oldImages) {
+            if (!newImages.includes(image)) {
+                image.onImageLoadedObservable.remove(this._observers.get(image)!);
+                this._observers.delete(image);
+            }
+        }
+    }
+
+    componentWillUnmount() {
+        this.updateObservers(this.props.images, []);
+    }
+
+    toggleAnimations(on: boolean) {
+        for (const image of this.props.images) {
+            if (on) {
+                image.cellId = 0;
+                image.cellWidth = image.imageWidth;
+                image.cellHeight = image.imageHeight;
+            } else {
+                image.cellId = -1;
+            }
+        }
+    }
+
+    getMaxCells() {
+        let maxCells = Number.MAX_SAFE_INTEGER;
+        for (const image of this.props.images) {
+            if (image.cellWidth === 0 || image.cellHeight === 0) continue;
+            const cols = Math.ceil(image.imageWidth / image.cellWidth);
+            const rows = Math.ceil(image.imageHeight / image.cellHeight);
+            const max = cols * rows - 1;
+            if (max < maxCells) maxCells = max;
+        }
+        return maxCells;
+    }
+
+    updateCellSize() {
+        const maxCells = this.getMaxCells();
+        for (const image of this.props.images) {
+            if (image.cellId > maxCells) {
+                image.cellId = maxCells;
+            }
+        }
+        this.forceUpdate();
+    }
+
+    render() {
+        const images = this.props.images;
+        const image = images[0]; // for nine slice
+
+        const proxy = makeTargetsProxy(images, this.props.onPropertyChangedObservable);
+
+        const stretchOptions = [
+            { label: "None", value: Image.STRETCH_NONE },
+            { label: "Fill", value: Image.STRETCH_FILL },
+            { label: "Uniform", value: Image.STRETCH_UNIFORM },
+            { label: "Extend", value: Image.STRETCH_EXTEND },
+            { label: "NinePatch", value: Image.STRETCH_NINE_PATCH },
+        ];
+
+        const animationSheet = images.every((image) => image.cellId !== -1);
+        const maxCells = this.getMaxCells();
+        const maxCellWidth = Math.max(...images.map((image) => image.imageWidth));
+        const maxCellHeight = Math.max(...images.map((image) => image.imageHeight));
+
+        return (
+            <div className="pane">
+                <CommonControlPropertyGridComponent lockObject={this.props.lockObject} controls={images} onPropertyChangedObservable={this.props.onPropertyChangedObservable} />
+                <hr />
+                <TextLineComponent label="IMAGE" value=" " color="grey"></TextLineComponent>
+                <div className="ge-divider double">
+                    <IconComponent icon={imageLinkIcon} label="Source" />
+                    <TextInputLineComponent lockObject={this.props.lockObject} label=" " target={proxy} propertyName="source" />
+                </div>
+                <div className="ge-divider double">
+                    <IconComponent icon={cropIcon} label="Crop" />
+                    <TextInputLineComponent
+                        lockObject={this.props.lockObject}
+                        label="L"
+                        target={proxy}
+                        propertyName="sourceLeft"
+                        numeric={true}
+                        arrows={true}
+                        min={0}
+                        placeholder="0"
+                        unit="PX"
+                        unitLocked={true}
+                    />
+                    <TextInputLineComponent
+                        lockObject={this.props.lockObject}
+                        label="T"
+                        target={proxy}
+                        propertyName="sourceTop"
+                        numeric={true}
+                        arrows={true}
+                        min={0}
+                        placeholder="0"
+                        unit="PX"
+                        unitLocked={true}
+                    />
+                </div>
+                <div className="ge-divider double">
+                    <IconComponent icon={cropIcon} label="Crop" />
+                    <TextInputLineComponent
+                        lockObject={this.props.lockObject}
+                        label="W"
+                        target={proxy}
+                        propertyName="sourceWidth"
+                        numeric={true}
+                        arrows={true}
+                        min={0}
+                        placeholder={Math.max(...images.map((image) => image.imageWidth)).toString()}
+                        unit="PX"
+                        unitLocked={true}
+                    />
+                    <TextInputLineComponent
+                        lockObject={this.props.lockObject}
+                        label="H"
+                        target={proxy}
+                        propertyName="sourceHeight"
+                        numeric={true}
+                        arrows={true}
+                        min={0}
+                        placeholder={Math.max(...images.map((image) => image.imageHeight)).toString()}
+                        unit="PX"
+                        unitLocked={true}
+                    />
+                </div>
+                <div className="ge-divider">
+                    <IconComponent icon={autoResizeIcon} label="Autoscale" />
+                    <CheckBoxLineComponent label="AUTOSCALE" target={proxy} propertyName="autoScale" onPropertyChangedObservable={this.props.onPropertyChangedObservable} />
+                </div>
+                <div className="ge-divider">
+                    <IconComponent icon={stretchFillIcon} label="Stretch" />
+                    <OptionsLineComponent label=" " options={stretchOptions} target={proxy} propertyName="stretch" onSelect={(value) => this.setState({ mode: value })} />
+                </div>
+                {images.length === 1 && image.stretch === Image.STRETCH_NINE_PATCH && (
+                    <>
+                        <div className="ge-divider double">
+                            <IconComponent icon={cropIcon} label="Slice Horizontal" />
+                            <FloatLineComponent
+                                lockObject={this.props.lockObject}
+                                label="L"
+                                target={image}
+                                propertyName="sliceLeft"
+                                onChange={() => {
+                                    image.populateNinePatchSlicesFromImage = false;
+                                    this.forceUpdate();
+                                }}
+                            />
+                            <FloatLineComponent
+                                lockObject={this.props.lockObject}
+                                label="R"
+                                target={image}
+                                propertyName="sliceRight"
+                                onChange={() => {
+                                    image.populateNinePatchSlicesFromImage = false;
+                                    this.forceUpdate();
+                                }}
+                            />
+                        </div>
+                        <div className="ge-divider double">
+                            <IconComponent icon={cropIcon} label="Slice Vertical" />
+                            <FloatLineComponent
+                                lockObject={this.props.lockObject}
+                                label="T"
+                                target={image}
+                                propertyName="sliceTop"
+                                onChange={() => {
+                                    image.populateNinePatchSlicesFromImage = false;
+                                    this.forceUpdate();
+                                }}
+                            />
+                            <FloatLineComponent
+                                lockObject={this.props.lockObject}
+                                label="B"
+                                target={image}
+                                propertyName="sliceBottom"
+                                onChange={() => {
+                                    image.populateNinePatchSlicesFromImage = false;
+                                    this.forceUpdate();
+                                }}
+                            />
+                        </div>
+                        <div className="ge-divider">
+                            <IconComponent icon={autoResizeIcon} label="Populate Nine Patch Slices From Image" />
+                            <CheckBoxLineComponent
+                                label="SLICE FROM IMAGE"
+                                target={image}
+                                propertyName="populateNinePatchSlicesFromImage"
+                                onValueChanged={() => {
+                                    this.forceUpdate();
+                                    image._markAsDirty();
+                                }}
+                            />
+                        </div>
+                    </>
+                )}
+                <hr />
+                <CheckBoxLineComponent
+                    iconLabel={"animationSheet"}
+                    icon={animationSheetIcon}
+                    label="ANIMATION SHEET"
+                    target={makeTargetsProxy(images, this.props.onPropertyChangedObservable, (target: Image) => target.cellId !== -1)}
+                    onValueChanged={() => {
+                        this.toggleAnimations(!animationSheet);
+                        this.forceUpdate();
+                    }}
+                />
+                {animationSheet && (
+                    <>
+                        <div className="ge-divider double">
+                            <FloatLineComponent
+                                iconLabel={"Cell Id"}
+                                icon={cellIDIcon}
+                                lockObject={this.props.lockObject}
+                                label=""
+                                isInteger={true}
+                                target={proxy}
+                                propertyName="cellId"
+                                min={0}
+                                max={maxCells}
+                            />
+                        </div>
+                        <div className="ge-divider">
+                            <FloatLineComponent
+                                icon={sizeIcon}
+                                lockObject={this.props.lockObject}
+                                label="W"
+                                target={proxy}
+                                propertyName="cellWidth"
+                                isInteger={true}
+                                onChange={() => this.updateCellSize()}
+                                min={1}
+                                max={maxCellWidth}
+                            />
+                            <FloatLineComponent
+                                lockObject={this.props.lockObject}
+                                label="H"
+                                target={proxy}
+                                propertyName="cellHeight"
+                                isInteger={true}
+                                onChange={() => this.updateCellSize()}
+                                min={1}
+                                max={maxCellHeight}
+                            />
+                        </div>
+                    </>
+                )}
+            </div>
+        );
+    }
+}