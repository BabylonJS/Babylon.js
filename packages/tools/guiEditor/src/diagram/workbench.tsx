/* eslint-disable @typescript-eslint/naming-convention */
import * as React from "react";
<<<<<<< HEAD
import { DragOverLocation, GlobalState, GUIEditorTool } from "../globalState";
import { Nullable } from "core/types";
=======
import type { GlobalState } from "../globalState";
import { DragOverLocation } from "../globalState";
import type { Nullable } from "core/types";
>>>>>>> 179b56ed
import { Control } from "gui/2D/controls/control";
import { AdvancedDynamicTexture } from "gui/2D/advancedDynamicTexture";
import { Vector2, Vector3 } from "core/Maths/math.vector";
import { Engine } from "core/Engines/engine";
import { Scene } from "core/scene";
import { Color4 } from "core/Maths/math.color";
import { ArcRotateCamera } from "core/Cameras/arcRotateCamera";
import { HemisphericLight } from "core/Lights/hemisphericLight";
import { Axis } from "core/Maths/math.axis";
import { Epsilon } from "core/Maths/math.constants";
import { Container } from "gui/2D/controls/container";
import type { KeyboardInfo } from "core/Events/keyboardEvents";
import { KeyboardEventTypes } from "core/Events/keyboardEvents";
import type { Line } from "gui/2D/controls/line";
import { DataStorage } from "core/Misc/dataStorage";
import type { Grid } from "gui/2D/controls/grid";
import { Tools } from "../tools";
import type { Observer } from "core/Misc/observable";
import type { ISize } from "core/Maths/math";
import { Texture } from "core/Materials/Textures/texture";
import { CoordinateHelper } from "./coordinateHelper";
import { Logger } from "core/Misc/logger";
import "./workbenchCanvas.scss";

export interface IWorkbenchComponentProps {
    globalState: GlobalState;
}

export enum ConstraintDirection {
    NONE = 0,
    X = 2, // Horizontal constraint
    Y = 3, // Vertical constraint
}

const ARROW_KEY_MOVEMENT_SMALL = 1; // px
const ARROW_KEY_MOVEMENT_LARGE = 5; // px

const MAX_POINTER_TRAVEL_DISTANCE = 5; //px^2. determines how far the pointer can move to be treated as a drag vs. a click

export class WorkbenchComponent extends React.Component<IWorkbenchComponentProps> {
    private _rootContainer: React.RefObject<HTMLCanvasElement>;
    private _setConstraintDirection: boolean = false;
    private _mouseStartPoint: Nullable<Vector2> = null;
    public _scene: Scene;
    private _constraintDirection = ConstraintDirection.NONE;
    private _panning: boolean;
    private _responsive: boolean;
    private _isOverGUINode: Control[] = [];
    private _engine: Engine;
    private _liveRenderObserver: Nullable<Observer<AdvancedDynamicTexture>>;
    private _guiRenderObserver: Nullable<Observer<AdvancedDynamicTexture>>;
    private _doubleClick: Nullable<Control> = null;
    public _liveGuiTextureRerender: boolean = true;
    private _controlsHit: Control[] = [];
    private _pointerTravelDistance = 0;
    private _processSelectionOnUp = false;
    private _visibleRegionContainer: Container;
    public get visibleRegionContainer() {
        return this._visibleRegionContainer;
    }
    private _panAndZoomContainer: Container;
    public get panAndZoomContainer() {
        return this._panAndZoomContainer;
    }
    private _trueRootContainer: Container;
    public set trueRootContainer(value: Container) {
        if (value === this._trueRootContainer) return;
        this._visibleRegionContainer.children.forEach((child) => this._visibleRegionContainer.removeControl(child));
        this._visibleRegionContainer.addControl(value);
        this._trueRootContainer = value;
        value._host = this.props.globalState.guiTexture;
    }
    public get trueRootContainer() {
        return this._trueRootContainer;
    }
    private _nextLiveGuiRender = -1;
    private _liveGuiRerenderDelay = 30;
    private _defaultGUISize: ISize = { width: 1024, height: 1024 };
    private _initialPanningOffset: Vector2 = new Vector2(0, 0);
    private _panningOffset = new Vector2(0, 0);
    private _zoomFactor = 1;
    private _zoomModeIncrement = 0.2;
    private _guiSize = this._defaultGUISize;

    public get guiSize() {
        return this._guiSize;
    }
    // sets the size of the GUI and makes all necessary adjustments
    public set guiSize(value: ISize) {
        this._guiSize = { ...value };
        this._visibleRegionContainer.widthInPixels = this._guiSize.width;
        this._visibleRegionContainer.heightInPixels = this._guiSize.height;
        this.props.globalState.onResizeObservable.notifyObservers(this._guiSize);
        this.props.globalState.onFitToWindowObservable.notifyObservers();
        this.props.globalState.onArtBoardUpdateRequiredObservable.notifyObservers();
    }

    public applyEditorTransformation() {
        const adt = this.props.globalState.guiTexture;
        if (adt._rootContainer != this._panAndZoomContainer) {
            adt._rootContainer = this._panAndZoomContainer;
            this._visibleRegionContainer.addControl(this._trueRootContainer);
            this.props.globalState.guiTexture.markAsDirty();
        }
        if (adt.getSize().width !== this._engine.getRenderWidth() || adt.getSize().height !== this._engine.getRenderHeight()) {
            adt.scaleTo(this._engine.getRenderWidth(), this._engine.getRenderHeight());
        }
        if (adt.getSize().width !== this._engine.getRenderWidth() || adt.getSize().height !== this._engine.getRenderHeight()) {
            adt.scaleTo(this._engine.getRenderWidth(), this._engine.getRenderHeight());
        }
        this._trueRootContainer.clipContent = false;
        this._trueRootContainer.clipChildren = false;
    }

    public removeEditorTransformation() {
        const adt = this.props.globalState.guiTexture;
        if (adt._rootContainer != this._trueRootContainer) {
            this._visibleRegionContainer.removeControl(this._trueRootContainer);
            adt._rootContainer = this._trueRootContainer;
        }
        this._trueRootContainer.clipContent = true;
        this._trueRootContainer.clipChildren = true;
    }

    constructor(props: IWorkbenchComponentProps) {
        super(props);
        const { globalState } = props;
        this._rootContainer = React.createRef();
        this._responsive = DataStorage.ReadBoolean("Responsive", true);

        globalState.onSelectionChangedObservable.add(() => this.updateNodeOutlines());

        globalState.onToolChangeObservable.add(() => {
            this.forceUpdate();
        });
        // Get the canvas element from the DOM.

        globalState.onFitToWindowObservable.add(() => {
            if (globalState.selectedControls.length) {
                let minX = Number.MAX_SAFE_INTEGER;
                let minY = Number.MAX_SAFE_INTEGER;

                let maxX = -Number.MAX_SAFE_INTEGER;
                let maxY = -Number.MAX_SAFE_INTEGER;

                // Find bounding box of selected controls
                for (const selectedControl of globalState.selectedControls) {
<<<<<<< HEAD
                    let left: number, top: number, right: number, bottom: number;

                    left = -selectedControl.widthInPixels / 2;
                    top = -selectedControl.heightInPixels / 2;

                    right = left! + selectedControl.widthInPixels;
                    bottom = top! + selectedControl.heightInPixels;
=======
                    const left = -selectedControl.widthInPixels / 2;
                    const top = -selectedControl.heightInPixels / 2;

                    const right = left! + selectedControl.widthInPixels;
                    const bottom = top! + selectedControl.heightInPixels;
>>>>>>> 179b56ed

                    // Compute all four corners of the control in root space
                    const leftTopRS = CoordinateHelper.NodeToRTTSpace(selectedControl, left, top, new Vector2(), undefined, this.trueRootContainer);
                    const rightBottomRS = CoordinateHelper.NodeToRTTSpace(selectedControl, right, bottom, new Vector2(), undefined, this.trueRootContainer);
                    const leftBottomRS = CoordinateHelper.NodeToRTTSpace(selectedControl, left, bottom, new Vector2(), undefined, this.trueRootContainer);
                    const rightTopRS = CoordinateHelper.NodeToRTTSpace(selectedControl, right, top, new Vector2(), undefined, this.trueRootContainer);

                    minX = Math.min(minX, leftTopRS.x, rightBottomRS.x, leftBottomRS.x, rightTopRS.x);
                    minY = Math.min(minY, leftTopRS.y, rightBottomRS.y, leftBottomRS.y, rightTopRS.y);

                    maxX = Math.max(maxX, leftTopRS.x, rightBottomRS.x, leftBottomRS.x, rightTopRS.x);
                    maxY = Math.max(maxY, leftTopRS.y, rightBottomRS.y, leftBottomRS.y, rightTopRS.y);
                }

                // Find width and height of bounding box
                const width = maxX - minX;
                const height = maxY - minY;

                // Calculate the offset on the center of the bounding box
                const centerX = (minX + maxX) / 2;
                const centerY = (minY + maxY) / 2;

                this._panningOffset = new Vector2(-centerX, centerY);

                // Calculate the zoom factors based on width and height
                const xFactor = this._engine.getRenderWidth() / width;
                const yFactor = this._engine.getRenderHeight() / height;
                this._zoomFactor = Math.min(xFactor, yFactor) * 0.9;
            } else {
                this._panningOffset = new Vector2(0, 0);
                const xFactor = this._engine.getRenderWidth() / this.guiSize.width;
                const yFactor = this._engine.getRenderHeight() / this.guiSize.height;
                this._zoomFactor = Math.min(xFactor, yFactor) * 0.9;
            }
        });

        globalState.onOutlineChangedObservable.add(() => {
            this.updateNodeOutlines();
        });

        globalState.onSelectionChangedObservable.add(() => {
            this.updateNodeOutlines();
        });

        globalState.onParentingChangeObservable.add((control) => {
            this.parent(control);
        });

        globalState.onResponsiveChangeObservable.add((value) => {
            this._responsive = value;
        });

        globalState.hostDocument!.addEventListener("keyup", this.keyEvent, false);

        // Hotkey shortcuts
        globalState.hostDocument!.addEventListener("keydown", this.keyEvent, false);
        globalState.hostDocument!.defaultView!.addEventListener("blur", this.blurEvent, false);

        globalState.onWindowResizeObservable.add(() => {
            globalState.onGizmoUpdateRequireObservable.notifyObservers();
            globalState.onArtBoardUpdateRequiredObservable.notifyObservers();
            this._engine.resize();
        });

        globalState.onCopyObservable.add((copyFn) => this.copyToClipboard(copyFn));
        globalState.onCutObservable.add((copyFn) => this.cutToClipboard(copyFn));
        globalState.onPasteObservable.add((content) => this.pasteFromClipboard(content));

        globalState.workbench = this;
        globalState.onResizeObservable.notifyObservers(this._guiSize);
    }

    keyEvent = (evt: KeyboardEvent) => {
        if ((evt.target as HTMLElement).nodeName === "INPUT") return;
        if (evt.shiftKey) {
            this._setConstraintDirection = this._constraintDirection === ConstraintDirection.NONE;
        } else {
            this._setConstraintDirection = false;
            this._constraintDirection = ConstraintDirection.NONE;
        }

        if (evt.key === "Delete" || evt.key === "Backspace") {
            if (!this.props.globalState.lockObject.lock) {
                this.props.globalState.deleteSelectedNodes();
            }
        }

        if (this.props.globalState.keys.isKeyDown("control") && !this.props.globalState.lockObject.lock) {
            if (evt.key === "a") {
                evt.preventDefault();
                this.props.globalState.setSelection(this.trueRootContainer.children);
            }
        }
    };

    public copyToClipboard(copyFn: (content: string) => void) {
        const controlList: any[] = [];
        for (const control of this.props.globalState.selectedControls) {
            const obj = {};
            control.serialize(obj);
            controlList.push(obj);
        }
        copyFn(
            JSON.stringify({
                GUIClipboard: true,
                controls: controlList,
            })
        );
    }

    public cutToClipboard(copyFn: (content: string) => void) {
        this.copyToClipboard(copyFn);
        this.props.globalState.deleteSelectedNodes();
    }

    public pasteFromClipboard(clipboardContents: string) {
        try {
            const parsed = JSON.parse(clipboardContents);
            if (parsed.GUIClipboard) {
                const newSelection = [];
                for (const control of parsed.controls) {
                    newSelection.push(this.appendBlock(Control.Parse(control, this.props.globalState.guiTexture)));
                }
                this.props.globalState.setSelection(newSelection);
                return true;
            }
        } catch {
            // don't need an error message
        }
        Logger.Warn("Paste attempted, but clipboard content was invalid.");
        return false;
    }

    public CopyGUIControl(original: Control) {
        const serializationObject = {};
        original.serialize(serializationObject);
        const newControl = Control.Parse(serializationObject, this.props.globalState.guiTexture);

        if (newControl) {
            //insert the new control into the adt or parent container
            this.props.globalState.workbench.appendBlock(newControl);
            this.props.globalState.guiTexture.removeControl(newControl);
            if (original.parent?.typeName === "Grid") {
                const cell = Tools.GetCellInfo(original.parent as Grid, original);
                (original.parent as Grid).addControl(newControl, cell.x, cell.y);
            } else {
                original.parent?.addControl(newControl);
            }
            let index = 1;
            while (
                this.props.globalState.guiTexture.getDescendants(false).filter(
                    //search if there are any copies
                    (control) => control.name === `${newControl.name} Copy ${index}`
                ).length
            ) {
                index++;
            }
            newControl.name = `${newControl.name} Copy ${index}`;
            this.props.globalState.select(newControl);
        }
    }

    blurEvent = () => {
        this._constraintDirection = ConstraintDirection.NONE;
        this.props.globalState.onPointerUpObservable.notifyObservers(null);
    };

    componentWillUnmount() {
        this.props.globalState.hostDocument!.removeEventListener("keyup", this.keyEvent);
        this.props.globalState.hostDocument!.removeEventListener("keydown", this.keyEvent);
        this.props.globalState.hostDocument!.defaultView!.removeEventListener("blur", this.blurEvent);
        if (this.props.globalState.liveGuiTexture) {
            this.props.globalState.liveGuiTexture.onEndRenderObservable.remove(this._liveRenderObserver);
            this.props.globalState.guiTexture.onBeginRenderObservable.remove(this._guiRenderObserver);
            this.props.globalState.guiTexture.getDescendants(false).forEach((control) => {
                if (!control.metadata || !control.metadata.guiEditor) {
                    return;
                }
                control.onPointerUpObservable.remove(control.metadata.onPointerUp);
                control.onPointerDownObservable.remove(control.metadata.onPointerDown);
                control.onPointerEnterObservable.remove(control.metadata.onPointerEnter);
                control.onPointerOutObservable.remove(control.metadata.onPointerOut);
                control.onDisposeObservable.remove(control.metadata.onDispose);
                control.highlightLineWidth = control.metadata.highlightLineWidth;
                control.isHighlighted = control.metadata.isHighlighted;
                control.isPointerBlocker = control.metadata.isPointerBlocker;
                control.metadata = control.metadata.metadata;
            });
        }
        this._engine.dispose();
    }

    loadFromJson(serializationObject: any) {
        this.removeEditorTransformation();
        this.props.globalState.setSelection([]);
        if (this.props.globalState.liveGuiTexture) {
            this.props.globalState.liveGuiTexture?.parseContent(serializationObject, true);
            this.synchronizeLiveGUI();
        } else {
            this.props.globalState.guiTexture.parseContent(serializationObject, true);
        }
        this.trueRootContainer = this.props.globalState.guiTexture._rootContainer;
        this.guiSize = this.props.globalState.guiTexture.getSize();
        this.loadToEditor();
    }

    async loadFromSnippet(snippetId: string) {
        this.removeEditorTransformation();
        this.props.globalState.setSelection([]);
        if (this.props.globalState.liveGuiTexture) {
            await this.props.globalState.liveGuiTexture?.parseFromSnippetAsync(snippetId, true);
            this.synchronizeLiveGUI();
        } else {
            await this.props.globalState.guiTexture.parseFromSnippetAsync(snippetId, true);
        }
        this.trueRootContainer = this.props.globalState.guiTexture._rootContainer;
        this.guiSize = this.props.globalState.guiTexture.getSize();
        this.loadToEditor();
        if (this.props.globalState.customLoad) {
            this.props.globalState.customLoad.action(this.props.globalState.guiTexture.snippetId).catch(() => {
                alert("Unable to load your GUI");
            });
        }
    }

    loadToEditor() {
        this.props.globalState.guiTexture.rootContainer.children.forEach((guiElement) => {
            this.createNewGuiNode(guiElement);
        });

        this._isOverGUINode = [];
        this.props.globalState.setSelection([]);
        this.props.globalState.onFitToWindowObservable.notifyObservers();
    }

    public updateNodeOutlines() {
        for (const guiControl of this._trueRootContainer.getDescendants()) {
            guiControl.isHighlighted = guiControl.getClassName() === "Grid" && (this.props.globalState.outlines || this.props.globalState.selectedControls.includes(guiControl));
            guiControl.highlightLineWidth = 5;
        }
    }

    appendBlock(guiElement: Control) {
        if (this.props.globalState.liveGuiTexture) {
            this.props.globalState.liveGuiTexture.addControl(guiElement);
        }
        const newGuiNode = this.createNewGuiNode(guiElement);
        this.trueRootContainer.addControl(guiElement);
        return newGuiNode;
    }

    createNewGuiNode(guiControl: Control) {
        const onPointerUp = guiControl.onPointerUpObservable.add(() => {
            this.clicked = false;
        });

        const onPointerDown = guiControl.onPointerDownObservable.add((evt) => {
            if (evt.buttonIndex > 0 || this.props.globalState.tool !== GUIEditorTool.SELECT) return;
            this._controlsHit.push(guiControl);
        });

        const onPointerEnter = guiControl.onPointerEnterObservable.add(() => {
            if (this._isOverGUINode.indexOf(guiControl) === -1) {
                this._isOverGUINode.push(guiControl);
            }
        });

        const onPointerOut = guiControl.onPointerOutObservable.add(() => {
            const index = this._isOverGUINode.indexOf(guiControl);
            if (index !== -1) {
                this._isOverGUINode.splice(index, 1);
            }
        });

        const onDispose = guiControl.onDisposeObservable.add(() => {
            const index = this._isOverGUINode.indexOf(guiControl);
            if (index !== -1) {
                this._isOverGUINode.splice(index, 1);
            }
        });
        // use metadata to keep track of things we need to cleanup/restore when the gui editor closes
        // also stores the old metadata
        guiControl.metadata = {
            guiEditor: true,
            metadata: guiControl.metadata,
            isHighlighted: guiControl.isHighlighted,
            highlightLineWidth: guiControl.highlightLineWidth,
            isReadOnly: guiControl.isReadOnly,
            isHitTestVisible: guiControl.isHitTestVisible,
            isPointerBlocker: guiControl.isPointerBlocker,
            onPointerUp,
            onPointerDown,
            onPointerEnter,
            onPointerOut,
            onDispose,
        };
        guiControl.highlightLineWidth = 5;
        guiControl.isHighlighted = false;
        guiControl.isReadOnly = true;
        guiControl.isHitTestVisible = true;
        guiControl.isPointerBlocker = true;
        guiControl.getDescendants(true).forEach((child) => {
            this.createNewGuiNode(child);
        });
        return guiControl;
    }

    private parent(dropLocationControl: Nullable<Control>) {
        const draggedControl = this.props.globalState.draggedControl;
        const draggedControlParent = draggedControl?.parent;

        if (draggedControlParent && draggedControl) {
            if (this._isNotChildInsert(dropLocationControl, draggedControl)) {
                //checking to make sure the element is not being inserted into a child

                if (dropLocationControl != null) {
                    //the control you are dragging onto top
                    if (
                        dropLocationControl instanceof Container && //dropping inside a container control
                        this.props.globalState.draggedControlDirection === DragOverLocation.CENTER
                    ) {
                        draggedControlParent.removeControl(draggedControl);
                        (dropLocationControl as Container).addControl(draggedControl);
                        const stackPanel = dropLocationControl.typeName === "StackPanel" || dropLocationControl.typeName === "VirtualKeyboard";
                        if (stackPanel) {
                            this._convertToPixels(draggedControl);
                        }
                    } else if (dropLocationControl.parent) {
                        //dropping inside the controls parent container
                        if (dropLocationControl.parent.typeName !== "Grid") {
                            draggedControlParent.removeControl(draggedControl);
                            let index = dropLocationControl.parent.children.indexOf(dropLocationControl);
                            const reversed = dropLocationControl.parent.typeName === "StackPanel" || dropLocationControl.parent.typeName === "VirtualKeyboard";

                            index = this._adjustParentingIndex(index, reversed); //adjusting index to be before or after based on where the control is over

                            dropLocationControl.parent.children.splice(index, 0, draggedControl);
                            draggedControl.parent = dropLocationControl.parent;
                            if (reversed) {
                                this._convertToPixels(draggedControl);
                            }
                        } else if (dropLocationControl.parent === draggedControlParent) {
                            //special case for grid
                            this._reorderGrid(dropLocationControl.parent as Grid, draggedControl, dropLocationControl);
                        } else {
                            draggedControlParent.removeControl(draggedControl);
                            (dropLocationControl.parent as Container).addControl(draggedControl);
                            this._reorderGrid(dropLocationControl.parent as Grid, draggedControl, dropLocationControl);
                        }
                    } else {
                        draggedControlParent.removeControl(draggedControl);
                        this.trueRootContainer.addControl(draggedControl);
                    }
                } else {
                    draggedControlParent.removeControl(draggedControl);
                    this.trueRootContainer.addControl(draggedControl);
                    this.trueRootContainer.children.pop();
                    this.trueRootContainer.children.splice(0, 0, draggedControl);
                }
            }
        }
        this.props.globalState.draggedControl = null;
        this.props.globalState.onPropertyGridUpdateRequiredObservable.notifyObservers();
    }

    private _convertToPixels(draggedControl: Control) {
        const width = draggedControl.widthInPixels + "px";
        const height = draggedControl.heightInPixels + "px";
        if (draggedControl.width !== width || draggedControl.height !== height) {
            draggedControl.width = width;
            draggedControl.height = height;
            this.props.globalState.hostWindow.alert("Warning: Parenting to stack panel will convert control to pixel value");
        }
    }

    private _reorderGrid(grid: Grid, draggedControl: Control, dropLocationControl: Control) {
        const cellInfo = Tools.GetCellInfo(grid, draggedControl);
        grid.removeControl(draggedControl);

        let index = grid.children.indexOf(dropLocationControl);
        index = this._adjustParentingIndex(index);

        Tools.ReorderGrid(grid, index, draggedControl, cellInfo);
    }

    private _isNotChildInsert(control: Nullable<Control>, draggedControl: Nullable<Control>) {
        while (control?.parent) {
            if (control.parent == draggedControl) {
                return false;
            }
            control = control.parent;
        }
        return true;
    }

    private _adjustParentingIndex(index: number, reversed: boolean = false) {
        switch (this.props.globalState.draggedControlDirection) {
            case DragOverLocation.ABOVE:
                return reversed ? index : index + 1;
            case DragOverLocation.BELOW:
            case DragOverLocation.CENTER:
                return reversed ? index + 1 : index;
        }
        return index;
    }

    public isSelected(value: boolean, guiNode: Control) {
        this.props.globalState.select(guiNode);
    }

    public clicked: boolean;

    public _onMove(guiControl: Control, evt: Vector2, startPos: Vector2) {
        let newX = evt.x - startPos.x;
        let newY = evt.y - startPos.y;

        if (this._setConstraintDirection) {
            this._setConstraintDirection = false;
            this._constraintDirection = Math.abs(newX) >= Math.abs(newY) ? ConstraintDirection.X : ConstraintDirection.Y;
        }

        if (this._constraintDirection === ConstraintDirection.X) {
            newY = 0;
        } else if (this._constraintDirection === ConstraintDirection.Y) {
            newX = 0;
        }
        const referenceAxis = new Vector2(newX, newY);

        if (guiControl.typeName === "Line") {
            const line = guiControl as Line;
            const x1 = (line.x1 as string).substr(0, (line.x1 as string).length - 2); //removing the 'px'
            const x2 = (line.x2 as string).substr(0, (line.x2 as string).length - 2);
            const y1 = (line.y1 as string).substr(0, (line.y1 as string).length - 2);
            const y2 = (line.y2 as string).substr(0, (line.y2 as string).length - 2);
            line.x1 = Number(x1) + newX;
            line.x2 = Number(x2) + newX;
            line.y1 = Number(y1) + newY;
            line.y2 = Number(y2) + newY;
            return true;
        }

        let totalRotation = 0;
        let currentControl: Nullable<Control> = guiControl.parent;
        while (currentControl) {
            totalRotation += currentControl.rotation;

            currentControl = currentControl.parent;
        }
        const rotatedReferenceAxis = new Vector2(0, 0);

        // Rotate the reference axis by the total rotation of the control
        const sinR = Math.sin(-totalRotation);
        const cosR = Math.cos(-totalRotation);
        rotatedReferenceAxis.x = cosR * referenceAxis.x - sinR * referenceAxis.y;
        rotatedReferenceAxis.y = sinR * referenceAxis.x + cosR * referenceAxis.y;

        // Apply the amount of change
        guiControl.leftInPixels += rotatedReferenceAxis.x;
        guiControl.topInPixels += rotatedReferenceAxis.y;

        //convert to percentage
        if (this._responsive) {
            CoordinateHelper.ConvertToPercentage(guiControl, ["left", "top"]);
        }
        this.props.globalState.onPropertyGridUpdateRequiredObservable.notifyObservers();
        return true;
    }

    onMove(evt: React.PointerEvent) {
        const pos = this.getScaledPointerPosition();
        // Move or guiNodes
        if (this._mouseStartPoint != null && !this._panning) {
            let selected = false;
            this.props.globalState.selectedControls.forEach((element) => {
                if (pos) {
                    selected = this._onMove(element, new Vector2(pos.x, pos.y), this._mouseStartPoint!) || selected;
                }
            });

            this._mouseStartPoint = pos ? pos : this._mouseStartPoint;
        }
        this._pointerTravelDistance += evt.movementX * evt.movementX + evt.movementY * evt.movementY;
        if (this._panning) {
            this.panning();
        }
    }

    private _screenToTexturePosition(screenPos: Vector2) {
        const zoomVector = new Vector2(this._zoomFactor, this._zoomFactor);
        return screenPos.divideInPlace(zoomVector).add(this._panningOffset);
    }

    private getScaledPointerPosition() {
        return this._screenToTexturePosition(new Vector2(this._scene.pointerX, this._scene.pointerY));
    }

    startPanning() {
        this._panning = true;
        this._initialPanningOffset = this.getScaledPointerPosition();
    }

    endPanning() {
        this._panning = false;
    }

    processSelection() {
        // if hit nothing, deselect all
        if (this._controlsHit.length === 0) {
            this.props.globalState.setSelection([]);
            return;
        }
        // if child of selected control -> select on double click
        for (const control of this._controlsHit) {
            if (this.props.globalState.selectedControls.includes(control.parent!)) {
                if (this._doubleClick === control) {
                    this.props.globalState.select(control);
                    return;
                } else {
                    this._doubleClick = control;
                    window.setTimeout(() => {
                        this._doubleClick = null;
                    }, 300);
                }
            }
        }

        // if control or sibling of control already selected -> select
        for (const control of this._controlsHit) {
            for (const selected of this.props.globalState.selectedControls) {
                if (selected.parent === control.parent) {
                    this.props.globalState.select(control);
                    return;
                }
                break; // we don't need to check any more since it's guaranteed that all selected controls have same parent
            }
        }
        // if control is child of root -> select
        for (const control of this._controlsHit) {
            if (control.parent === this._trueRootContainer) {
                this.props.globalState.select(control);
            }
        }
    }

    onDown(evt: React.PointerEvent<HTMLElement>) {
        this._pointerTravelDistance = 0;
        this._rootContainer.current?.setPointerCapture(evt.pointerId);

        if (this.props.globalState.tool === GUIEditorTool.SELECT) {
            this._mouseStartPoint = this.getScaledPointerPosition();
        }
        if (evt.buttons & 4 || this.props.globalState.tool === GUIEditorTool.PAN) {
            this.startPanning();
        } else {
            if (this.props.globalState.tool === GUIEditorTool.ZOOM) {
                this.zooming(1.0 + (this.props.globalState.keys.isKeyDown("alt") ? -this._zoomModeIncrement : this._zoomModeIncrement));
            }
            this.endPanning();
            // process selection
            if (this.props.globalState.selectedControls.length !== 0) {
                this._processSelectionOnUp = true;
            }
            this._scene.onAfterRenderObservable.addOnce(() => {
                // if we didn't hit any selected controls, immediately process new selection
                if (!this._processSelectionOnUp || this._controlsHit.filter((control) => this.props.globalState.selectedControls.includes(control)).length === 0) {
                    this.processSelection();
                    this._controlsHit = [];
                    this._processSelectionOnUp = false;
                }
            });
        }
    }

    onUp(evt: React.PointerEvent) {
        this._mouseStartPoint = null;
        this._constraintDirection = ConstraintDirection.NONE;
        this._rootContainer.current?.releasePointerCapture(evt.pointerId);
        this._panning = false;
        if (this._processSelectionOnUp) {
            if (Math.sqrt(this._pointerTravelDistance) <= MAX_POINTER_TRAVEL_DISTANCE) {
                this.processSelection();
            }
            this._controlsHit = [];
            this._processSelectionOnUp = false;
        }
    }

    public createGUICanvas() {
        // Get the canvas element from the DOM.
        const canvas = this._rootContainer.current as HTMLCanvasElement;
        // Associate a Babylon Engine to it.
        this._engine = new Engine(canvas);

        // Create our first scene.
        this._scene = new Scene(this._engine);

        this._scene.clearColor = new Color4(0, 0, 0, 0);
        const light = new HemisphericLight("light1", Axis.Y, this._scene);
        light.intensity = 0.9;

        this._guiSize = this._defaultGUISize;

        this._panAndZoomContainer = new Container("panAndZoom");
        this._panAndZoomContainer.clipContent = false;
        this._panAndZoomContainer.clipChildren = false;

        this._visibleRegionContainer = new Container("visibleRegion");
        this._visibleRegionContainer.clipChildren = false;
        this._visibleRegionContainer.clipContent = false;
        this._visibleRegionContainer.widthInPixels = this.guiSize.width;
        this._visibleRegionContainer.heightInPixels = this.guiSize.height;
        this._panAndZoomContainer.addControl(this._visibleRegionContainer);

        const adt =
            (this.props.globalState.guiTexture =
            this._visibleRegionContainer._host =
            this._panAndZoomContainer._host =
                AdvancedDynamicTexture.CreateFullscreenUI("guiTexture", true, this._scene, Texture.NEAREST_NEAREST_MIPNEAREST, false));

        adt.useInvalidateRectOptimization = false;
        this.trueRootContainer = adt.rootContainer;
        adt.onEndRenderObservable.add(() => this.props.globalState.onGizmoUpdateRequireObservable.notifyObservers());

        this.synchronizeLiveGUI();

        new ArcRotateCamera("Camera", 0, 0, 0, Vector3.Zero(), this._scene);
        // This attaches the mouse controls
        this.addControls(this._scene);

        this._scene.getEngine().onCanvasPointerOutObservable.clear();
        this._scene.doNotHandleCursors = true;

        // Watch for browser/canvas resize events
        this.props.globalState.hostWindow.addEventListener("resize", () => {
            this.props.globalState.onWindowResizeObservable.notifyObservers();
        });
        this._engine.resize();

        this.props.globalState.guiTexture.onBeginRenderObservable.add(() => {
            this.applyEditorTransformation();
        });

        this.props.globalState.onPropertyChangedObservable.add((ev) => {
            (ev.object as Control).markAsDirty(false);
            this.props.globalState.onArtBoardUpdateRequiredObservable.notifyObservers();
        });

        // Every time the original ADT re-renders, we must also re-render, so that layout information is computed correctly
        // also, every time *we* re-render (due to a change in the GUI), we must re-render the original ADT
        // to prevent an infinite loop, we flip a boolean flag
        if (this.props.globalState.liveGuiTexture) {
            this._guiRenderObserver = this.props.globalState.guiTexture.onBeginRenderObservable.add(() => {
                if (this._liveGuiTextureRerender) {
                    this._nextLiveGuiRender = Date.now() + this._liveGuiRerenderDelay;
                }
                this._liveGuiTextureRerender = true;
            });
            this._liveRenderObserver = this.props.globalState.liveGuiTexture.onEndRenderObservable.add(() => {
                // return the GUI to the editor mode
                this.props.globalState.guiTexture?.markAsDirty();
                this._liveGuiTextureRerender = false;
            });
            this._scene.onAfterRenderObservable.add(() => {
                if (this._nextLiveGuiRender > 0 && Date.now() > this._nextLiveGuiRender) {
                    this._nextLiveGuiRender = -1;
                    this.props.globalState.liveGuiTexture?.markAsDirty();
                }
            });
        }

        this.props.globalState.onErrorMessageDialogRequiredObservable.notifyObservers(
            `Welcome to the GUI Editor Alpha. This editor is still a work in progress. Icons are currently temporary. Please submit feedback using the "Give feedback" button in the menu. `
        );
        this._engine.runRenderLoop(() => {
            this._scene.render();
        });
        this.props.globalState.onNewSceneObservable.notifyObservers(this.props.globalState.guiTexture.getScene());
        this.props.globalState.onPropertyGridUpdateRequiredObservable.notifyObservers();
        this.props.globalState.onFitToWindowObservable.notifyObservers();
    }

    // removes all controls from both GUIs, and re-adds the controls from the original to the GUI editor
    synchronizeLiveGUI() {
        if (this.props.globalState.liveGuiTexture) {
            this._trueRootContainer.getDescendants().forEach((desc) => desc.dispose());
            this.props.globalState.liveGuiTexture.rootContainer.getDescendants(true).forEach((desc) => {
                this.props.globalState.liveGuiTexture?.removeControl(desc);
                this.appendBlock(desc);
            });
            this.props.globalState.guiTexture.snippetId = this.props.globalState.liveGuiTexture.snippetId;
        }
    }

    //Add zoom and pan controls
    addControls(scene: Scene) {
        scene.onKeyboardObservable.add((k: KeyboardInfo) => {
            switch (k.event.key) {
                case "s": //select
                case "S":
                    this.props.globalState.tool = GUIEditorTool.SELECT;
                    break;
                case "p": //pan
                case "P":
                    this.props.globalState.tool = GUIEditorTool.PAN;
                    break;
                case "z": //zoom
                case "Z":
                    this.props.globalState.tool = GUIEditorTool.ZOOM;
                    break;
                case "g": //outlines
                case "G":
                    this.props.globalState.outlines = !this.props.globalState.outlines;
                    break;
                case "f": //fit to window
                case "F":
                    this.props.globalState.onFitToWindowObservable.notifyObservers();
                    break;
                case "ArrowUp": // move up
                    this.moveControls(false, k.event.shiftKey ? -ARROW_KEY_MOVEMENT_LARGE : -ARROW_KEY_MOVEMENT_SMALL);
                    break;
                case "ArrowDown": // move down
                    this.moveControls(false, k.event.shiftKey ? ARROW_KEY_MOVEMENT_LARGE : ARROW_KEY_MOVEMENT_SMALL);
                    break;
                case "ArrowLeft": // move left
                    this.moveControls(true, k.event.shiftKey ? -ARROW_KEY_MOVEMENT_LARGE : -ARROW_KEY_MOVEMENT_SMALL);
                    break;
                case "ArrowRight": // move right
                    this.moveControls(true, k.event.shiftKey ? ARROW_KEY_MOVEMENT_LARGE : ARROW_KEY_MOVEMENT_SMALL);
                    break;
            }
        }, KeyboardEventTypes.KEYDOWN);

        scene.onBeforeRenderObservable.add(() => {
            if (this._panAndZoomContainer.scaleX !== this._zoomFactor) {
                this._panAndZoomContainer.scaleX = this._zoomFactor;
                this._panAndZoomContainer.scaleY = this._zoomFactor;
                this.props.globalState.onArtBoardUpdateRequiredObservable.notifyObservers();
                this.props.globalState.onGizmoUpdateRequireObservable.notifyObservers();
            }
            const left = this._zoomFactor * this._panningOffset.x;
            const top = this._zoomFactor * -this._panningOffset.y;
            if (this._panAndZoomContainer.leftInPixels !== left || this._panAndZoomContainer.topInPixels !== top) {
                this._panAndZoomContainer.leftInPixels = left;
                this._panAndZoomContainer.topInPixels = top;
                this.props.globalState.onArtBoardUpdateRequiredObservable.notifyObservers();
                this.props.globalState.onGizmoUpdateRequireObservable.notifyObservers();
            }
        });
    }

    //Return offsets for inertial panning given initial and current pointer positions
    panning() {
        const panningDelta = this.getScaledPointerPosition().subtract(this._initialPanningOffset).multiplyByFloats(1, -1);
        this._panningOffset = this._panningOffset.add(panningDelta);
        this._initialPanningOffset = this.getScaledPointerPosition();
        this.props.globalState.onArtBoardUpdateRequiredObservable.notifyObservers();
        this.props.globalState.onGizmoUpdateRequireObservable.notifyObservers();
    }

    // Move the selected controls. Can be either on horizontal (leftInPixels) or
    // vertical (topInPixels) direction
    moveControls(moveHorizontal: boolean, amount: number) {
        for (const selectedControl of this.props.globalState.selectedControls) {
            if (moveHorizontal) {
                // move horizontal
                const prevValue = selectedControl.leftInPixels;
                selectedControl.leftInPixels += amount;
                this.props.globalState.onPropertyChangedObservable.notifyObservers({
                    object: selectedControl,
                    property: "leftInPixels",
                    value: selectedControl.leftInPixels,
                    initialValue: prevValue,
                });
                this.props.globalState.onPropertyGridUpdateRequiredObservable.notifyObservers();
            } else {
                // move vertical
                const prevValue = selectedControl.topInPixels;
                selectedControl.topInPixels += amount;
                this.props.globalState.onPropertyChangedObservable.notifyObservers({
                    object: selectedControl,
                    property: "topInPixels",
                    value: selectedControl.topInPixels,
                    initialValue: prevValue,
                });
                this.props.globalState.onPropertyGridUpdateRequiredObservable.notifyObservers();
            }
        }
    }

    //Get the wheel delta
    zoomWheel(event: React.WheelEvent) {
        let delta = 0;
        if (event.deltaY) {
            delta = -event.deltaY;
        } else if (event.detail) {
            delta = -event.detail;
        }
        this.zooming(1 + delta / 1000);
    }

    //Zoom to pointer position. Zoom amount determined by delta
    zooming(delta: number) {
        this._zoomFactor *= delta;
    }

    //Sets x y or z of passed in vector to zero if less than Epsilon
    zeroIfClose(vec: Vector3) {
        if (Math.abs(vec.x) < Epsilon) {
            vec.x = 0;
        }
        if (Math.abs(vec.y) < Epsilon) {
            vec.y = 0;
        }
        if (Math.abs(vec.z) < Epsilon) {
            vec.z = 0;
        }
    }

    render() {
        let cursor = "default";
        if (this.props.globalState.tool === GUIEditorTool.PAN) {
            cursor = "grab";
        } else if (this.props.globalState.tool === GUIEditorTool.ZOOM) {
            cursor = this.props.globalState.keys.isKeyDown("alt") ? "zoom-out" : "zoom-in";
        }
        return (
            <canvas
                id="workbench-canvas"
                onPointerMove={(evt) => {
                    if (this.props.globalState.guiTexture) {
                        this.onMove(evt);
                    }
                    this.props.globalState.onPointerMoveObservable.notifyObservers(evt);
                }}
                onPointerDown={(evt) => this.onDown(evt)}
                onPointerUp={(evt) => {
                    this.onUp(evt);
                    this.props.globalState.onPointerUpObservable.notifyObservers(evt);
                }}
                onWheel={(evt) => this.zoomWheel(evt)}
                onContextMenu={(evt) => evt.preventDefault()}
                ref={this._rootContainer}
                style={{ cursor }}
            ></canvas>
        );
    }
}
<|MERGE_RESOLUTION|>--- conflicted
+++ resolved
@@ -1,1019 +1,1004 @@
-/* eslint-disable @typescript-eslint/naming-convention */
-import * as React from "react";
-<<<<<<< HEAD
-import { DragOverLocation, GlobalState, GUIEditorTool } from "../globalState";
-import { Nullable } from "core/types";
-=======
-import type { GlobalState } from "../globalState";
-import { DragOverLocation } from "../globalState";
-import type { Nullable } from "core/types";
->>>>>>> 179b56ed
-import { Control } from "gui/2D/controls/control";
-import { AdvancedDynamicTexture } from "gui/2D/advancedDynamicTexture";
-import { Vector2, Vector3 } from "core/Maths/math.vector";
-import { Engine } from "core/Engines/engine";
-import { Scene } from "core/scene";
-import { Color4 } from "core/Maths/math.color";
-import { ArcRotateCamera } from "core/Cameras/arcRotateCamera";
-import { HemisphericLight } from "core/Lights/hemisphericLight";
-import { Axis } from "core/Maths/math.axis";
-import { Epsilon } from "core/Maths/math.constants";
-import { Container } from "gui/2D/controls/container";
-import type { KeyboardInfo } from "core/Events/keyboardEvents";
-import { KeyboardEventTypes } from "core/Events/keyboardEvents";
-import type { Line } from "gui/2D/controls/line";
-import { DataStorage } from "core/Misc/dataStorage";
-import type { Grid } from "gui/2D/controls/grid";
-import { Tools } from "../tools";
-import type { Observer } from "core/Misc/observable";
-import type { ISize } from "core/Maths/math";
-import { Texture } from "core/Materials/Textures/texture";
-import { CoordinateHelper } from "./coordinateHelper";
-import { Logger } from "core/Misc/logger";
-import "./workbenchCanvas.scss";
-
-export interface IWorkbenchComponentProps {
-    globalState: GlobalState;
-}
-
-export enum ConstraintDirection {
-    NONE = 0,
-    X = 2, // Horizontal constraint
-    Y = 3, // Vertical constraint
-}
-
-const ARROW_KEY_MOVEMENT_SMALL = 1; // px
-const ARROW_KEY_MOVEMENT_LARGE = 5; // px
-
-const MAX_POINTER_TRAVEL_DISTANCE = 5; //px^2. determines how far the pointer can move to be treated as a drag vs. a click
-
-export class WorkbenchComponent extends React.Component<IWorkbenchComponentProps> {
-    private _rootContainer: React.RefObject<HTMLCanvasElement>;
-    private _setConstraintDirection: boolean = false;
-    private _mouseStartPoint: Nullable<Vector2> = null;
-    public _scene: Scene;
-    private _constraintDirection = ConstraintDirection.NONE;
-    private _panning: boolean;
-    private _responsive: boolean;
-    private _isOverGUINode: Control[] = [];
-    private _engine: Engine;
-    private _liveRenderObserver: Nullable<Observer<AdvancedDynamicTexture>>;
-    private _guiRenderObserver: Nullable<Observer<AdvancedDynamicTexture>>;
-    private _doubleClick: Nullable<Control> = null;
-    public _liveGuiTextureRerender: boolean = true;
-    private _controlsHit: Control[] = [];
-    private _pointerTravelDistance = 0;
-    private _processSelectionOnUp = false;
-    private _visibleRegionContainer: Container;
-    public get visibleRegionContainer() {
-        return this._visibleRegionContainer;
-    }
-    private _panAndZoomContainer: Container;
-    public get panAndZoomContainer() {
-        return this._panAndZoomContainer;
-    }
-    private _trueRootContainer: Container;
-    public set trueRootContainer(value: Container) {
-        if (value === this._trueRootContainer) return;
-        this._visibleRegionContainer.children.forEach((child) => this._visibleRegionContainer.removeControl(child));
-        this._visibleRegionContainer.addControl(value);
-        this._trueRootContainer = value;
-        value._host = this.props.globalState.guiTexture;
-    }
-    public get trueRootContainer() {
-        return this._trueRootContainer;
-    }
-    private _nextLiveGuiRender = -1;
-    private _liveGuiRerenderDelay = 30;
-    private _defaultGUISize: ISize = { width: 1024, height: 1024 };
-    private _initialPanningOffset: Vector2 = new Vector2(0, 0);
-    private _panningOffset = new Vector2(0, 0);
-    private _zoomFactor = 1;
-    private _zoomModeIncrement = 0.2;
-    private _guiSize = this._defaultGUISize;
-
-    public get guiSize() {
-        return this._guiSize;
-    }
-    // sets the size of the GUI and makes all necessary adjustments
-    public set guiSize(value: ISize) {
-        this._guiSize = { ...value };
-        this._visibleRegionContainer.widthInPixels = this._guiSize.width;
-        this._visibleRegionContainer.heightInPixels = this._guiSize.height;
-        this.props.globalState.onResizeObservable.notifyObservers(this._guiSize);
-        this.props.globalState.onFitToWindowObservable.notifyObservers();
-        this.props.globalState.onArtBoardUpdateRequiredObservable.notifyObservers();
-    }
-
-    public applyEditorTransformation() {
-        const adt = this.props.globalState.guiTexture;
-        if (adt._rootContainer != this._panAndZoomContainer) {
-            adt._rootContainer = this._panAndZoomContainer;
-            this._visibleRegionContainer.addControl(this._trueRootContainer);
-            this.props.globalState.guiTexture.markAsDirty();
-        }
-        if (adt.getSize().width !== this._engine.getRenderWidth() || adt.getSize().height !== this._engine.getRenderHeight()) {
-            adt.scaleTo(this._engine.getRenderWidth(), this._engine.getRenderHeight());
-        }
-        if (adt.getSize().width !== this._engine.getRenderWidth() || adt.getSize().height !== this._engine.getRenderHeight()) {
-            adt.scaleTo(this._engine.getRenderWidth(), this._engine.getRenderHeight());
-        }
-        this._trueRootContainer.clipContent = false;
-        this._trueRootContainer.clipChildren = false;
-    }
-
-    public removeEditorTransformation() {
-        const adt = this.props.globalState.guiTexture;
-        if (adt._rootContainer != this._trueRootContainer) {
-            this._visibleRegionContainer.removeControl(this._trueRootContainer);
-            adt._rootContainer = this._trueRootContainer;
-        }
-        this._trueRootContainer.clipContent = true;
-        this._trueRootContainer.clipChildren = true;
-    }
-
-    constructor(props: IWorkbenchComponentProps) {
-        super(props);
-        const { globalState } = props;
-        this._rootContainer = React.createRef();
-        this._responsive = DataStorage.ReadBoolean("Responsive", true);
-
-        globalState.onSelectionChangedObservable.add(() => this.updateNodeOutlines());
-
-        globalState.onToolChangeObservable.add(() => {
-            this.forceUpdate();
-        });
-        // Get the canvas element from the DOM.
-
-        globalState.onFitToWindowObservable.add(() => {
-            if (globalState.selectedControls.length) {
-                let minX = Number.MAX_SAFE_INTEGER;
-                let minY = Number.MAX_SAFE_INTEGER;
-
-                let maxX = -Number.MAX_SAFE_INTEGER;
-                let maxY = -Number.MAX_SAFE_INTEGER;
-
-                // Find bounding box of selected controls
-                for (const selectedControl of globalState.selectedControls) {
-<<<<<<< HEAD
-                    let left: number, top: number, right: number, bottom: number;
-
-                    left = -selectedControl.widthInPixels / 2;
-                    top = -selectedControl.heightInPixels / 2;
-
-                    right = left! + selectedControl.widthInPixels;
-                    bottom = top! + selectedControl.heightInPixels;
-=======
-                    const left = -selectedControl.widthInPixels / 2;
-                    const top = -selectedControl.heightInPixels / 2;
-
-                    const right = left! + selectedControl.widthInPixels;
-                    const bottom = top! + selectedControl.heightInPixels;
->>>>>>> 179b56ed
-
-                    // Compute all four corners of the control in root space
-                    const leftTopRS = CoordinateHelper.NodeToRTTSpace(selectedControl, left, top, new Vector2(), undefined, this.trueRootContainer);
-                    const rightBottomRS = CoordinateHelper.NodeToRTTSpace(selectedControl, right, bottom, new Vector2(), undefined, this.trueRootContainer);
-                    const leftBottomRS = CoordinateHelper.NodeToRTTSpace(selectedControl, left, bottom, new Vector2(), undefined, this.trueRootContainer);
-                    const rightTopRS = CoordinateHelper.NodeToRTTSpace(selectedControl, right, top, new Vector2(), undefined, this.trueRootContainer);
-
-                    minX = Math.min(minX, leftTopRS.x, rightBottomRS.x, leftBottomRS.x, rightTopRS.x);
-                    minY = Math.min(minY, leftTopRS.y, rightBottomRS.y, leftBottomRS.y, rightTopRS.y);
-
-                    maxX = Math.max(maxX, leftTopRS.x, rightBottomRS.x, leftBottomRS.x, rightTopRS.x);
-                    maxY = Math.max(maxY, leftTopRS.y, rightBottomRS.y, leftBottomRS.y, rightTopRS.y);
-                }
-
-                // Find width and height of bounding box
-                const width = maxX - minX;
-                const height = maxY - minY;
-
-                // Calculate the offset on the center of the bounding box
-                const centerX = (minX + maxX) / 2;
-                const centerY = (minY + maxY) / 2;
-
-                this._panningOffset = new Vector2(-centerX, centerY);
-
-                // Calculate the zoom factors based on width and height
-                const xFactor = this._engine.getRenderWidth() / width;
-                const yFactor = this._engine.getRenderHeight() / height;
-                this._zoomFactor = Math.min(xFactor, yFactor) * 0.9;
-            } else {
-                this._panningOffset = new Vector2(0, 0);
-                const xFactor = this._engine.getRenderWidth() / this.guiSize.width;
-                const yFactor = this._engine.getRenderHeight() / this.guiSize.height;
-                this._zoomFactor = Math.min(xFactor, yFactor) * 0.9;
-            }
-        });
-
-        globalState.onOutlineChangedObservable.add(() => {
-            this.updateNodeOutlines();
-        });
-
-        globalState.onSelectionChangedObservable.add(() => {
-            this.updateNodeOutlines();
-        });
-
-        globalState.onParentingChangeObservable.add((control) => {
-            this.parent(control);
-        });
-
-        globalState.onResponsiveChangeObservable.add((value) => {
-            this._responsive = value;
-        });
-
-        globalState.hostDocument!.addEventListener("keyup", this.keyEvent, false);
-
-        // Hotkey shortcuts
-        globalState.hostDocument!.addEventListener("keydown", this.keyEvent, false);
-        globalState.hostDocument!.defaultView!.addEventListener("blur", this.blurEvent, false);
-
-        globalState.onWindowResizeObservable.add(() => {
-            globalState.onGizmoUpdateRequireObservable.notifyObservers();
-            globalState.onArtBoardUpdateRequiredObservable.notifyObservers();
-            this._engine.resize();
-        });
-
-        globalState.onCopyObservable.add((copyFn) => this.copyToClipboard(copyFn));
-        globalState.onCutObservable.add((copyFn) => this.cutToClipboard(copyFn));
-        globalState.onPasteObservable.add((content) => this.pasteFromClipboard(content));
-
-        globalState.workbench = this;
-        globalState.onResizeObservable.notifyObservers(this._guiSize);
-    }
-
-    keyEvent = (evt: KeyboardEvent) => {
-        if ((evt.target as HTMLElement).nodeName === "INPUT") return;
-        if (evt.shiftKey) {
-            this._setConstraintDirection = this._constraintDirection === ConstraintDirection.NONE;
-        } else {
-            this._setConstraintDirection = false;
-            this._constraintDirection = ConstraintDirection.NONE;
-        }
-
-        if (evt.key === "Delete" || evt.key === "Backspace") {
-            if (!this.props.globalState.lockObject.lock) {
-                this.props.globalState.deleteSelectedNodes();
-            }
-        }
-
-        if (this.props.globalState.keys.isKeyDown("control") && !this.props.globalState.lockObject.lock) {
-            if (evt.key === "a") {
-                evt.preventDefault();
-                this.props.globalState.setSelection(this.trueRootContainer.children);
-            }
-        }
-    };
-
-    public copyToClipboard(copyFn: (content: string) => void) {
-        const controlList: any[] = [];
-        for (const control of this.props.globalState.selectedControls) {
-            const obj = {};
-            control.serialize(obj);
-            controlList.push(obj);
-        }
-        copyFn(
-            JSON.stringify({
-                GUIClipboard: true,
-                controls: controlList,
-            })
-        );
-    }
-
-    public cutToClipboard(copyFn: (content: string) => void) {
-        this.copyToClipboard(copyFn);
-        this.props.globalState.deleteSelectedNodes();
-    }
-
-    public pasteFromClipboard(clipboardContents: string) {
-        try {
-            const parsed = JSON.parse(clipboardContents);
-            if (parsed.GUIClipboard) {
-                const newSelection = [];
-                for (const control of parsed.controls) {
-                    newSelection.push(this.appendBlock(Control.Parse(control, this.props.globalState.guiTexture)));
-                }
-                this.props.globalState.setSelection(newSelection);
-                return true;
-            }
-        } catch {
-            // don't need an error message
-        }
-        Logger.Warn("Paste attempted, but clipboard content was invalid.");
-        return false;
-    }
-
-    public CopyGUIControl(original: Control) {
-        const serializationObject = {};
-        original.serialize(serializationObject);
-        const newControl = Control.Parse(serializationObject, this.props.globalState.guiTexture);
-
-        if (newControl) {
-            //insert the new control into the adt or parent container
-            this.props.globalState.workbench.appendBlock(newControl);
-            this.props.globalState.guiTexture.removeControl(newControl);
-            if (original.parent?.typeName === "Grid") {
-                const cell = Tools.GetCellInfo(original.parent as Grid, original);
-                (original.parent as Grid).addControl(newControl, cell.x, cell.y);
-            } else {
-                original.parent?.addControl(newControl);
-            }
-            let index = 1;
-            while (
-                this.props.globalState.guiTexture.getDescendants(false).filter(
-                    //search if there are any copies
-                    (control) => control.name === `${newControl.name} Copy ${index}`
-                ).length
-            ) {
-                index++;
-            }
-            newControl.name = `${newControl.name} Copy ${index}`;
-            this.props.globalState.select(newControl);
-        }
-    }
-
-    blurEvent = () => {
-        this._constraintDirection = ConstraintDirection.NONE;
-        this.props.globalState.onPointerUpObservable.notifyObservers(null);
-    };
-
-    componentWillUnmount() {
-        this.props.globalState.hostDocument!.removeEventListener("keyup", this.keyEvent);
-        this.props.globalState.hostDocument!.removeEventListener("keydown", this.keyEvent);
-        this.props.globalState.hostDocument!.defaultView!.removeEventListener("blur", this.blurEvent);
-        if (this.props.globalState.liveGuiTexture) {
-            this.props.globalState.liveGuiTexture.onEndRenderObservable.remove(this._liveRenderObserver);
-            this.props.globalState.guiTexture.onBeginRenderObservable.remove(this._guiRenderObserver);
-            this.props.globalState.guiTexture.getDescendants(false).forEach((control) => {
-                if (!control.metadata || !control.metadata.guiEditor) {
-                    return;
-                }
-                control.onPointerUpObservable.remove(control.metadata.onPointerUp);
-                control.onPointerDownObservable.remove(control.metadata.onPointerDown);
-                control.onPointerEnterObservable.remove(control.metadata.onPointerEnter);
-                control.onPointerOutObservable.remove(control.metadata.onPointerOut);
-                control.onDisposeObservable.remove(control.metadata.onDispose);
-                control.highlightLineWidth = control.metadata.highlightLineWidth;
-                control.isHighlighted = control.metadata.isHighlighted;
-                control.isPointerBlocker = control.metadata.isPointerBlocker;
-                control.metadata = control.metadata.metadata;
-            });
-        }
-        this._engine.dispose();
-    }
-
-    loadFromJson(serializationObject: any) {
-        this.removeEditorTransformation();
-        this.props.globalState.setSelection([]);
-        if (this.props.globalState.liveGuiTexture) {
-            this.props.globalState.liveGuiTexture?.parseContent(serializationObject, true);
-            this.synchronizeLiveGUI();
-        } else {
-            this.props.globalState.guiTexture.parseContent(serializationObject, true);
-        }
-        this.trueRootContainer = this.props.globalState.guiTexture._rootContainer;
-        this.guiSize = this.props.globalState.guiTexture.getSize();
-        this.loadToEditor();
-    }
-
-    async loadFromSnippet(snippetId: string) {
-        this.removeEditorTransformation();
-        this.props.globalState.setSelection([]);
-        if (this.props.globalState.liveGuiTexture) {
-            await this.props.globalState.liveGuiTexture?.parseFromSnippetAsync(snippetId, true);
-            this.synchronizeLiveGUI();
-        } else {
-            await this.props.globalState.guiTexture.parseFromSnippetAsync(snippetId, true);
-        }
-        this.trueRootContainer = this.props.globalState.guiTexture._rootContainer;
-        this.guiSize = this.props.globalState.guiTexture.getSize();
-        this.loadToEditor();
-        if (this.props.globalState.customLoad) {
-            this.props.globalState.customLoad.action(this.props.globalState.guiTexture.snippetId).catch(() => {
-                alert("Unable to load your GUI");
-            });
-        }
-    }
-
-    loadToEditor() {
-        this.props.globalState.guiTexture.rootContainer.children.forEach((guiElement) => {
-            this.createNewGuiNode(guiElement);
-        });
-
-        this._isOverGUINode = [];
-        this.props.globalState.setSelection([]);
-        this.props.globalState.onFitToWindowObservable.notifyObservers();
-    }
-
-    public updateNodeOutlines() {
-        for (const guiControl of this._trueRootContainer.getDescendants()) {
-            guiControl.isHighlighted = guiControl.getClassName() === "Grid" && (this.props.globalState.outlines || this.props.globalState.selectedControls.includes(guiControl));
-            guiControl.highlightLineWidth = 5;
-        }
-    }
-
-    appendBlock(guiElement: Control) {
-        if (this.props.globalState.liveGuiTexture) {
-            this.props.globalState.liveGuiTexture.addControl(guiElement);
-        }
-        const newGuiNode = this.createNewGuiNode(guiElement);
-        this.trueRootContainer.addControl(guiElement);
-        return newGuiNode;
-    }
-
-    createNewGuiNode(guiControl: Control) {
-        const onPointerUp = guiControl.onPointerUpObservable.add(() => {
-            this.clicked = false;
-        });
-
-        const onPointerDown = guiControl.onPointerDownObservable.add((evt) => {
-            if (evt.buttonIndex > 0 || this.props.globalState.tool !== GUIEditorTool.SELECT) return;
-            this._controlsHit.push(guiControl);
-        });
-
-        const onPointerEnter = guiControl.onPointerEnterObservable.add(() => {
-            if (this._isOverGUINode.indexOf(guiControl) === -1) {
-                this._isOverGUINode.push(guiControl);
-            }
-        });
-
-        const onPointerOut = guiControl.onPointerOutObservable.add(() => {
-            const index = this._isOverGUINode.indexOf(guiControl);
-            if (index !== -1) {
-                this._isOverGUINode.splice(index, 1);
-            }
-        });
-
-        const onDispose = guiControl.onDisposeObservable.add(() => {
-            const index = this._isOverGUINode.indexOf(guiControl);
-            if (index !== -1) {
-                this._isOverGUINode.splice(index, 1);
-            }
-        });
-        // use metadata to keep track of things we need to cleanup/restore when the gui editor closes
-        // also stores the old metadata
-        guiControl.metadata = {
-            guiEditor: true,
-            metadata: guiControl.metadata,
-            isHighlighted: guiControl.isHighlighted,
-            highlightLineWidth: guiControl.highlightLineWidth,
-            isReadOnly: guiControl.isReadOnly,
-            isHitTestVisible: guiControl.isHitTestVisible,
-            isPointerBlocker: guiControl.isPointerBlocker,
-            onPointerUp,
-            onPointerDown,
-            onPointerEnter,
-            onPointerOut,
-            onDispose,
-        };
-        guiControl.highlightLineWidth = 5;
-        guiControl.isHighlighted = false;
-        guiControl.isReadOnly = true;
-        guiControl.isHitTestVisible = true;
-        guiControl.isPointerBlocker = true;
-        guiControl.getDescendants(true).forEach((child) => {
-            this.createNewGuiNode(child);
-        });
-        return guiControl;
-    }
-
-    private parent(dropLocationControl: Nullable<Control>) {
-        const draggedControl = this.props.globalState.draggedControl;
-        const draggedControlParent = draggedControl?.parent;
-
-        if (draggedControlParent && draggedControl) {
-            if (this._isNotChildInsert(dropLocationControl, draggedControl)) {
-                //checking to make sure the element is not being inserted into a child
-
-                if (dropLocationControl != null) {
-                    //the control you are dragging onto top
-                    if (
-                        dropLocationControl instanceof Container && //dropping inside a container control
-                        this.props.globalState.draggedControlDirection === DragOverLocation.CENTER
-                    ) {
-                        draggedControlParent.removeControl(draggedControl);
-                        (dropLocationControl as Container).addControl(draggedControl);
-                        const stackPanel = dropLocationControl.typeName === "StackPanel" || dropLocationControl.typeName === "VirtualKeyboard";
-                        if (stackPanel) {
-                            this._convertToPixels(draggedControl);
-                        }
-                    } else if (dropLocationControl.parent) {
-                        //dropping inside the controls parent container
-                        if (dropLocationControl.parent.typeName !== "Grid") {
-                            draggedControlParent.removeControl(draggedControl);
-                            let index = dropLocationControl.parent.children.indexOf(dropLocationControl);
-                            const reversed = dropLocationControl.parent.typeName === "StackPanel" || dropLocationControl.parent.typeName === "VirtualKeyboard";
-
-                            index = this._adjustParentingIndex(index, reversed); //adjusting index to be before or after based on where the control is over
-
-                            dropLocationControl.parent.children.splice(index, 0, draggedControl);
-                            draggedControl.parent = dropLocationControl.parent;
-                            if (reversed) {
-                                this._convertToPixels(draggedControl);
-                            }
-                        } else if (dropLocationControl.parent === draggedControlParent) {
-                            //special case for grid
-                            this._reorderGrid(dropLocationControl.parent as Grid, draggedControl, dropLocationControl);
-                        } else {
-                            draggedControlParent.removeControl(draggedControl);
-                            (dropLocationControl.parent as Container).addControl(draggedControl);
-                            this._reorderGrid(dropLocationControl.parent as Grid, draggedControl, dropLocationControl);
-                        }
-                    } else {
-                        draggedControlParent.removeControl(draggedControl);
-                        this.trueRootContainer.addControl(draggedControl);
-                    }
-                } else {
-                    draggedControlParent.removeControl(draggedControl);
-                    this.trueRootContainer.addControl(draggedControl);
-                    this.trueRootContainer.children.pop();
-                    this.trueRootContainer.children.splice(0, 0, draggedControl);
-                }
-            }
-        }
-        this.props.globalState.draggedControl = null;
-        this.props.globalState.onPropertyGridUpdateRequiredObservable.notifyObservers();
-    }
-
-    private _convertToPixels(draggedControl: Control) {
-        const width = draggedControl.widthInPixels + "px";
-        const height = draggedControl.heightInPixels + "px";
-        if (draggedControl.width !== width || draggedControl.height !== height) {
-            draggedControl.width = width;
-            draggedControl.height = height;
-            this.props.globalState.hostWindow.alert("Warning: Parenting to stack panel will convert control to pixel value");
-        }
-    }
-
-    private _reorderGrid(grid: Grid, draggedControl: Control, dropLocationControl: Control) {
-        const cellInfo = Tools.GetCellInfo(grid, draggedControl);
-        grid.removeControl(draggedControl);
-
-        let index = grid.children.indexOf(dropLocationControl);
-        index = this._adjustParentingIndex(index);
-
-        Tools.ReorderGrid(grid, index, draggedControl, cellInfo);
-    }
-
-    private _isNotChildInsert(control: Nullable<Control>, draggedControl: Nullable<Control>) {
-        while (control?.parent) {
-            if (control.parent == draggedControl) {
-                return false;
-            }
-            control = control.parent;
-        }
-        return true;
-    }
-
-    private _adjustParentingIndex(index: number, reversed: boolean = false) {
-        switch (this.props.globalState.draggedControlDirection) {
-            case DragOverLocation.ABOVE:
-                return reversed ? index : index + 1;
-            case DragOverLocation.BELOW:
-            case DragOverLocation.CENTER:
-                return reversed ? index + 1 : index;
-        }
-        return index;
-    }
-
-    public isSelected(value: boolean, guiNode: Control) {
-        this.props.globalState.select(guiNode);
-    }
-
-    public clicked: boolean;
-
-    public _onMove(guiControl: Control, evt: Vector2, startPos: Vector2) {
-        let newX = evt.x - startPos.x;
-        let newY = evt.y - startPos.y;
-
-        if (this._setConstraintDirection) {
-            this._setConstraintDirection = false;
-            this._constraintDirection = Math.abs(newX) >= Math.abs(newY) ? ConstraintDirection.X : ConstraintDirection.Y;
-        }
-
-        if (this._constraintDirection === ConstraintDirection.X) {
-            newY = 0;
-        } else if (this._constraintDirection === ConstraintDirection.Y) {
-            newX = 0;
-        }
-        const referenceAxis = new Vector2(newX, newY);
-
-        if (guiControl.typeName === "Line") {
-            const line = guiControl as Line;
-            const x1 = (line.x1 as string).substr(0, (line.x1 as string).length - 2); //removing the 'px'
-            const x2 = (line.x2 as string).substr(0, (line.x2 as string).length - 2);
-            const y1 = (line.y1 as string).substr(0, (line.y1 as string).length - 2);
-            const y2 = (line.y2 as string).substr(0, (line.y2 as string).length - 2);
-            line.x1 = Number(x1) + newX;
-            line.x2 = Number(x2) + newX;
-            line.y1 = Number(y1) + newY;
-            line.y2 = Number(y2) + newY;
-            return true;
-        }
-
-        let totalRotation = 0;
-        let currentControl: Nullable<Control> = guiControl.parent;
-        while (currentControl) {
-            totalRotation += currentControl.rotation;
-
-            currentControl = currentControl.parent;
-        }
-        const rotatedReferenceAxis = new Vector2(0, 0);
-
-        // Rotate the reference axis by the total rotation of the control
-        const sinR = Math.sin(-totalRotation);
-        const cosR = Math.cos(-totalRotation);
-        rotatedReferenceAxis.x = cosR * referenceAxis.x - sinR * referenceAxis.y;
-        rotatedReferenceAxis.y = sinR * referenceAxis.x + cosR * referenceAxis.y;
-
-        // Apply the amount of change
-        guiControl.leftInPixels += rotatedReferenceAxis.x;
-        guiControl.topInPixels += rotatedReferenceAxis.y;
-
-        //convert to percentage
-        if (this._responsive) {
-            CoordinateHelper.ConvertToPercentage(guiControl, ["left", "top"]);
-        }
-        this.props.globalState.onPropertyGridUpdateRequiredObservable.notifyObservers();
-        return true;
-    }
-
-    onMove(evt: React.PointerEvent) {
-        const pos = this.getScaledPointerPosition();
-        // Move or guiNodes
-        if (this._mouseStartPoint != null && !this._panning) {
-            let selected = false;
-            this.props.globalState.selectedControls.forEach((element) => {
-                if (pos) {
-                    selected = this._onMove(element, new Vector2(pos.x, pos.y), this._mouseStartPoint!) || selected;
-                }
-            });
-
-            this._mouseStartPoint = pos ? pos : this._mouseStartPoint;
-        }
-        this._pointerTravelDistance += evt.movementX * evt.movementX + evt.movementY * evt.movementY;
-        if (this._panning) {
-            this.panning();
-        }
-    }
-
-    private _screenToTexturePosition(screenPos: Vector2) {
-        const zoomVector = new Vector2(this._zoomFactor, this._zoomFactor);
-        return screenPos.divideInPlace(zoomVector).add(this._panningOffset);
-    }
-
-    private getScaledPointerPosition() {
-        return this._screenToTexturePosition(new Vector2(this._scene.pointerX, this._scene.pointerY));
-    }
-
-    startPanning() {
-        this._panning = true;
-        this._initialPanningOffset = this.getScaledPointerPosition();
-    }
-
-    endPanning() {
-        this._panning = false;
-    }
-
-    processSelection() {
-        // if hit nothing, deselect all
-        if (this._controlsHit.length === 0) {
-            this.props.globalState.setSelection([]);
-            return;
-        }
-        // if child of selected control -> select on double click
-        for (const control of this._controlsHit) {
-            if (this.props.globalState.selectedControls.includes(control.parent!)) {
-                if (this._doubleClick === control) {
-                    this.props.globalState.select(control);
-                    return;
-                } else {
-                    this._doubleClick = control;
-                    window.setTimeout(() => {
-                        this._doubleClick = null;
-                    }, 300);
-                }
-            }
-        }
-
-        // if control or sibling of control already selected -> select
-        for (const control of this._controlsHit) {
-            for (const selected of this.props.globalState.selectedControls) {
-                if (selected.parent === control.parent) {
-                    this.props.globalState.select(control);
-                    return;
-                }
-                break; // we don't need to check any more since it's guaranteed that all selected controls have same parent
-            }
-        }
-        // if control is child of root -> select
-        for (const control of this._controlsHit) {
-            if (control.parent === this._trueRootContainer) {
-                this.props.globalState.select(control);
-            }
-        }
-    }
-
-    onDown(evt: React.PointerEvent<HTMLElement>) {
-        this._pointerTravelDistance = 0;
-        this._rootContainer.current?.setPointerCapture(evt.pointerId);
-
-        if (this.props.globalState.tool === GUIEditorTool.SELECT) {
-            this._mouseStartPoint = this.getScaledPointerPosition();
-        }
-        if (evt.buttons & 4 || this.props.globalState.tool === GUIEditorTool.PAN) {
-            this.startPanning();
-        } else {
-            if (this.props.globalState.tool === GUIEditorTool.ZOOM) {
-                this.zooming(1.0 + (this.props.globalState.keys.isKeyDown("alt") ? -this._zoomModeIncrement : this._zoomModeIncrement));
-            }
-            this.endPanning();
-            // process selection
-            if (this.props.globalState.selectedControls.length !== 0) {
-                this._processSelectionOnUp = true;
-            }
-            this._scene.onAfterRenderObservable.addOnce(() => {
-                // if we didn't hit any selected controls, immediately process new selection
-                if (!this._processSelectionOnUp || this._controlsHit.filter((control) => this.props.globalState.selectedControls.includes(control)).length === 0) {
-                    this.processSelection();
-                    this._controlsHit = [];
-                    this._processSelectionOnUp = false;
-                }
-            });
-        }
-    }
-
-    onUp(evt: React.PointerEvent) {
-        this._mouseStartPoint = null;
-        this._constraintDirection = ConstraintDirection.NONE;
-        this._rootContainer.current?.releasePointerCapture(evt.pointerId);
-        this._panning = false;
-        if (this._processSelectionOnUp) {
-            if (Math.sqrt(this._pointerTravelDistance) <= MAX_POINTER_TRAVEL_DISTANCE) {
-                this.processSelection();
-            }
-            this._controlsHit = [];
-            this._processSelectionOnUp = false;
-        }
-    }
-
-    public createGUICanvas() {
-        // Get the canvas element from the DOM.
-        const canvas = this._rootContainer.current as HTMLCanvasElement;
-        // Associate a Babylon Engine to it.
-        this._engine = new Engine(canvas);
-
-        // Create our first scene.
-        this._scene = new Scene(this._engine);
-
-        this._scene.clearColor = new Color4(0, 0, 0, 0);
-        const light = new HemisphericLight("light1", Axis.Y, this._scene);
-        light.intensity = 0.9;
-
-        this._guiSize = this._defaultGUISize;
-
-        this._panAndZoomContainer = new Container("panAndZoom");
-        this._panAndZoomContainer.clipContent = false;
-        this._panAndZoomContainer.clipChildren = false;
-
-        this._visibleRegionContainer = new Container("visibleRegion");
-        this._visibleRegionContainer.clipChildren = false;
-        this._visibleRegionContainer.clipContent = false;
-        this._visibleRegionContainer.widthInPixels = this.guiSize.width;
-        this._visibleRegionContainer.heightInPixels = this.guiSize.height;
-        this._panAndZoomContainer.addControl(this._visibleRegionContainer);
-
-        const adt =
-            (this.props.globalState.guiTexture =
-            this._visibleRegionContainer._host =
-            this._panAndZoomContainer._host =
-                AdvancedDynamicTexture.CreateFullscreenUI("guiTexture", true, this._scene, Texture.NEAREST_NEAREST_MIPNEAREST, false));
-
-        adt.useInvalidateRectOptimization = false;
-        this.trueRootContainer = adt.rootContainer;
-        adt.onEndRenderObservable.add(() => this.props.globalState.onGizmoUpdateRequireObservable.notifyObservers());
-
-        this.synchronizeLiveGUI();
-
-        new ArcRotateCamera("Camera", 0, 0, 0, Vector3.Zero(), this._scene);
-        // This attaches the mouse controls
-        this.addControls(this._scene);
-
-        this._scene.getEngine().onCanvasPointerOutObservable.clear();
-        this._scene.doNotHandleCursors = true;
-
-        // Watch for browser/canvas resize events
-        this.props.globalState.hostWindow.addEventListener("resize", () => {
-            this.props.globalState.onWindowResizeObservable.notifyObservers();
-        });
-        this._engine.resize();
-
-        this.props.globalState.guiTexture.onBeginRenderObservable.add(() => {
-            this.applyEditorTransformation();
-        });
-
-        this.props.globalState.onPropertyChangedObservable.add((ev) => {
-            (ev.object as Control).markAsDirty(false);
-            this.props.globalState.onArtBoardUpdateRequiredObservable.notifyObservers();
-        });
-
-        // Every time the original ADT re-renders, we must also re-render, so that layout information is computed correctly
-        // also, every time *we* re-render (due to a change in the GUI), we must re-render the original ADT
-        // to prevent an infinite loop, we flip a boolean flag
-        if (this.props.globalState.liveGuiTexture) {
-            this._guiRenderObserver = this.props.globalState.guiTexture.onBeginRenderObservable.add(() => {
-                if (this._liveGuiTextureRerender) {
-                    this._nextLiveGuiRender = Date.now() + this._liveGuiRerenderDelay;
-                }
-                this._liveGuiTextureRerender = true;
-            });
-            this._liveRenderObserver = this.props.globalState.liveGuiTexture.onEndRenderObservable.add(() => {
-                // return the GUI to the editor mode
-                this.props.globalState.guiTexture?.markAsDirty();
-                this._liveGuiTextureRerender = false;
-            });
-            this._scene.onAfterRenderObservable.add(() => {
-                if (this._nextLiveGuiRender > 0 && Date.now() > this._nextLiveGuiRender) {
-                    this._nextLiveGuiRender = -1;
-                    this.props.globalState.liveGuiTexture?.markAsDirty();
-                }
-            });
-        }
-
-        this.props.globalState.onErrorMessageDialogRequiredObservable.notifyObservers(
-            `Welcome to the GUI Editor Alpha. This editor is still a work in progress. Icons are currently temporary. Please submit feedback using the "Give feedback" button in the menu. `
-        );
-        this._engine.runRenderLoop(() => {
-            this._scene.render();
-        });
-        this.props.globalState.onNewSceneObservable.notifyObservers(this.props.globalState.guiTexture.getScene());
-        this.props.globalState.onPropertyGridUpdateRequiredObservable.notifyObservers();
-        this.props.globalState.onFitToWindowObservable.notifyObservers();
-    }
-
-    // removes all controls from both GUIs, and re-adds the controls from the original to the GUI editor
-    synchronizeLiveGUI() {
-        if (this.props.globalState.liveGuiTexture) {
-            this._trueRootContainer.getDescendants().forEach((desc) => desc.dispose());
-            this.props.globalState.liveGuiTexture.rootContainer.getDescendants(true).forEach((desc) => {
-                this.props.globalState.liveGuiTexture?.removeControl(desc);
-                this.appendBlock(desc);
-            });
-            this.props.globalState.guiTexture.snippetId = this.props.globalState.liveGuiTexture.snippetId;
-        }
-    }
-
-    //Add zoom and pan controls
-    addControls(scene: Scene) {
-        scene.onKeyboardObservable.add((k: KeyboardInfo) => {
-            switch (k.event.key) {
-                case "s": //select
-                case "S":
-                    this.props.globalState.tool = GUIEditorTool.SELECT;
-                    break;
-                case "p": //pan
-                case "P":
-                    this.props.globalState.tool = GUIEditorTool.PAN;
-                    break;
-                case "z": //zoom
-                case "Z":
-                    this.props.globalState.tool = GUIEditorTool.ZOOM;
-                    break;
-                case "g": //outlines
-                case "G":
-                    this.props.globalState.outlines = !this.props.globalState.outlines;
-                    break;
-                case "f": //fit to window
-                case "F":
-                    this.props.globalState.onFitToWindowObservable.notifyObservers();
-                    break;
-                case "ArrowUp": // move up
-                    this.moveControls(false, k.event.shiftKey ? -ARROW_KEY_MOVEMENT_LARGE : -ARROW_KEY_MOVEMENT_SMALL);
-                    break;
-                case "ArrowDown": // move down
-                    this.moveControls(false, k.event.shiftKey ? ARROW_KEY_MOVEMENT_LARGE : ARROW_KEY_MOVEMENT_SMALL);
-                    break;
-                case "ArrowLeft": // move left
-                    this.moveControls(true, k.event.shiftKey ? -ARROW_KEY_MOVEMENT_LARGE : -ARROW_KEY_MOVEMENT_SMALL);
-                    break;
-                case "ArrowRight": // move right
-                    this.moveControls(true, k.event.shiftKey ? ARROW_KEY_MOVEMENT_LARGE : ARROW_KEY_MOVEMENT_SMALL);
-                    break;
-            }
-        }, KeyboardEventTypes.KEYDOWN);
-
-        scene.onBeforeRenderObservable.add(() => {
-            if (this._panAndZoomContainer.scaleX !== this._zoomFactor) {
-                this._panAndZoomContainer.scaleX = this._zoomFactor;
-                this._panAndZoomContainer.scaleY = this._zoomFactor;
-                this.props.globalState.onArtBoardUpdateRequiredObservable.notifyObservers();
-                this.props.globalState.onGizmoUpdateRequireObservable.notifyObservers();
-            }
-            const left = this._zoomFactor * this._panningOffset.x;
-            const top = this._zoomFactor * -this._panningOffset.y;
-            if (this._panAndZoomContainer.leftInPixels !== left || this._panAndZoomContainer.topInPixels !== top) {
-                this._panAndZoomContainer.leftInPixels = left;
-                this._panAndZoomContainer.topInPixels = top;
-                this.props.globalState.onArtBoardUpdateRequiredObservable.notifyObservers();
-                this.props.globalState.onGizmoUpdateRequireObservable.notifyObservers();
-            }
-        });
-    }
-
-    //Return offsets for inertial panning given initial and current pointer positions
-    panning() {
-        const panningDelta = this.getScaledPointerPosition().subtract(this._initialPanningOffset).multiplyByFloats(1, -1);
-        this._panningOffset = this._panningOffset.add(panningDelta);
-        this._initialPanningOffset = this.getScaledPointerPosition();
-        this.props.globalState.onArtBoardUpdateRequiredObservable.notifyObservers();
-        this.props.globalState.onGizmoUpdateRequireObservable.notifyObservers();
-    }
-
-    // Move the selected controls. Can be either on horizontal (leftInPixels) or
-    // vertical (topInPixels) direction
-    moveControls(moveHorizontal: boolean, amount: number) {
-        for (const selectedControl of this.props.globalState.selectedControls) {
-            if (moveHorizontal) {
-                // move horizontal
-                const prevValue = selectedControl.leftInPixels;
-                selectedControl.leftInPixels += amount;
-                this.props.globalState.onPropertyChangedObservable.notifyObservers({
-                    object: selectedControl,
-                    property: "leftInPixels",
-                    value: selectedControl.leftInPixels,
-                    initialValue: prevValue,
-                });
-                this.props.globalState.onPropertyGridUpdateRequiredObservable.notifyObservers();
-            } else {
-                // move vertical
-                const prevValue = selectedControl.topInPixels;
-                selectedControl.topInPixels += amount;
-                this.props.globalState.onPropertyChangedObservable.notifyObservers({
-                    object: selectedControl,
-                    property: "topInPixels",
-                    value: selectedControl.topInPixels,
-                    initialValue: prevValue,
-                });
-                this.props.globalState.onPropertyGridUpdateRequiredObservable.notifyObservers();
-            }
-        }
-    }
-
-    //Get the wheel delta
-    zoomWheel(event: React.WheelEvent) {
-        let delta = 0;
-        if (event.deltaY) {
-            delta = -event.deltaY;
-        } else if (event.detail) {
-            delta = -event.detail;
-        }
-        this.zooming(1 + delta / 1000);
-    }
-
-    //Zoom to pointer position. Zoom amount determined by delta
-    zooming(delta: number) {
-        this._zoomFactor *= delta;
-    }
-
-    //Sets x y or z of passed in vector to zero if less than Epsilon
-    zeroIfClose(vec: Vector3) {
-        if (Math.abs(vec.x) < Epsilon) {
-            vec.x = 0;
-        }
-        if (Math.abs(vec.y) < Epsilon) {
-            vec.y = 0;
-        }
-        if (Math.abs(vec.z) < Epsilon) {
-            vec.z = 0;
-        }
-    }
-
-    render() {
-        let cursor = "default";
-        if (this.props.globalState.tool === GUIEditorTool.PAN) {
-            cursor = "grab";
-        } else if (this.props.globalState.tool === GUIEditorTool.ZOOM) {
-            cursor = this.props.globalState.keys.isKeyDown("alt") ? "zoom-out" : "zoom-in";
-        }
-        return (
-            <canvas
-                id="workbench-canvas"
-                onPointerMove={(evt) => {
-                    if (this.props.globalState.guiTexture) {
-                        this.onMove(evt);
-                    }
-                    this.props.globalState.onPointerMoveObservable.notifyObservers(evt);
-                }}
-                onPointerDown={(evt) => this.onDown(evt)}
-                onPointerUp={(evt) => {
-                    this.onUp(evt);
-                    this.props.globalState.onPointerUpObservable.notifyObservers(evt);
-                }}
-                onWheel={(evt) => this.zoomWheel(evt)}
-                onContextMenu={(evt) => evt.preventDefault()}
-                ref={this._rootContainer}
-                style={{ cursor }}
-            ></canvas>
-        );
-    }
-}
+/* eslint-disable @typescript-eslint/naming-convention */
+import * as React from "react";
+import type { GlobalState, GUIEditorTool } from "../globalState";
+import { DragOverLocation } from "../globalState";
+import type { Nullable } from "core/types";
+import { Control } from "gui/2D/controls/control";
+import { AdvancedDynamicTexture } from "gui/2D/advancedDynamicTexture";
+import { Vector2, Vector3 } from "core/Maths/math.vector";
+import { Engine } from "core/Engines/engine";
+import { Scene } from "core/scene";
+import { Color4 } from "core/Maths/math.color";
+import { ArcRotateCamera } from "core/Cameras/arcRotateCamera";
+import { HemisphericLight } from "core/Lights/hemisphericLight";
+import { Axis } from "core/Maths/math.axis";
+import { Epsilon } from "core/Maths/math.constants";
+import { Container } from "gui/2D/controls/container";
+import type { KeyboardInfo } from "core/Events/keyboardEvents";
+import { KeyboardEventTypes } from "core/Events/keyboardEvents";
+import type { Line } from "gui/2D/controls/line";
+import { DataStorage } from "core/Misc/dataStorage";
+import type { Grid } from "gui/2D/controls/grid";
+import { Tools } from "../tools";
+import type { Observer } from "core/Misc/observable";
+import type { ISize } from "core/Maths/math";
+import { Texture } from "core/Materials/Textures/texture";
+import { CoordinateHelper } from "./coordinateHelper";
+import { Logger } from "core/Misc/logger";
+import "./workbenchCanvas.scss";
+
+export interface IWorkbenchComponentProps {
+    globalState: GlobalState;
+}
+
+export enum ConstraintDirection {
+    NONE = 0,
+    X = 2, // Horizontal constraint
+    Y = 3, // Vertical constraint
+}
+
+const ARROW_KEY_MOVEMENT_SMALL = 1; // px
+const ARROW_KEY_MOVEMENT_LARGE = 5; // px
+
+const MAX_POINTER_TRAVEL_DISTANCE = 5; //px^2. determines how far the pointer can move to be treated as a drag vs. a click
+
+export class WorkbenchComponent extends React.Component<IWorkbenchComponentProps> {
+    private _rootContainer: React.RefObject<HTMLCanvasElement>;
+    private _setConstraintDirection: boolean = false;
+    private _mouseStartPoint: Nullable<Vector2> = null;
+    public _scene: Scene;
+    private _constraintDirection = ConstraintDirection.NONE;
+    private _panning: boolean;
+    private _responsive: boolean;
+    private _isOverGUINode: Control[] = [];
+    private _engine: Engine;
+    private _liveRenderObserver: Nullable<Observer<AdvancedDynamicTexture>>;
+    private _guiRenderObserver: Nullable<Observer<AdvancedDynamicTexture>>;
+    private _doubleClick: Nullable<Control> = null;
+    public _liveGuiTextureRerender: boolean = true;
+    private _controlsHit: Control[] = [];
+    private _pointerTravelDistance = 0;
+    private _processSelectionOnUp = false;
+    private _visibleRegionContainer: Container;
+    public get visibleRegionContainer() {
+        return this._visibleRegionContainer;
+    }
+    private _panAndZoomContainer: Container;
+    public get panAndZoomContainer() {
+        return this._panAndZoomContainer;
+    }
+    private _trueRootContainer: Container;
+    public set trueRootContainer(value: Container) {
+        if (value === this._trueRootContainer) return;
+        this._visibleRegionContainer.children.forEach((child) => this._visibleRegionContainer.removeControl(child));
+        this._visibleRegionContainer.addControl(value);
+        this._trueRootContainer = value;
+        value._host = this.props.globalState.guiTexture;
+    }
+    public get trueRootContainer() {
+        return this._trueRootContainer;
+    }
+    private _nextLiveGuiRender = -1;
+    private _liveGuiRerenderDelay = 30;
+    private _defaultGUISize: ISize = { width: 1024, height: 1024 };
+    private _initialPanningOffset: Vector2 = new Vector2(0, 0);
+    private _panningOffset = new Vector2(0, 0);
+    private _zoomFactor = 1;
+    private _zoomModeIncrement = 0.2;
+    private _guiSize = this._defaultGUISize;
+
+    public get guiSize() {
+        return this._guiSize;
+    }
+    // sets the size of the GUI and makes all necessary adjustments
+    public set guiSize(value: ISize) {
+        this._guiSize = { ...value };
+        this._visibleRegionContainer.widthInPixels = this._guiSize.width;
+        this._visibleRegionContainer.heightInPixels = this._guiSize.height;
+        this.props.globalState.onResizeObservable.notifyObservers(this._guiSize);
+        this.props.globalState.onFitToWindowObservable.notifyObservers();
+        this.props.globalState.onArtBoardUpdateRequiredObservable.notifyObservers();
+    }
+
+    public applyEditorTransformation() {
+        const adt = this.props.globalState.guiTexture;
+        if (adt._rootContainer != this._panAndZoomContainer) {
+            adt._rootContainer = this._panAndZoomContainer;
+            this._visibleRegionContainer.addControl(this._trueRootContainer);
+            this.props.globalState.guiTexture.markAsDirty();
+        }
+        if (adt.getSize().width !== this._engine.getRenderWidth() || adt.getSize().height !== this._engine.getRenderHeight()) {
+            adt.scaleTo(this._engine.getRenderWidth(), this._engine.getRenderHeight());
+        }
+        if (adt.getSize().width !== this._engine.getRenderWidth() || adt.getSize().height !== this._engine.getRenderHeight()) {
+            adt.scaleTo(this._engine.getRenderWidth(), this._engine.getRenderHeight());
+        }
+        this._trueRootContainer.clipContent = false;
+        this._trueRootContainer.clipChildren = false;
+    }
+
+    public removeEditorTransformation() {
+        const adt = this.props.globalState.guiTexture;
+        if (adt._rootContainer != this._trueRootContainer) {
+            this._visibleRegionContainer.removeControl(this._trueRootContainer);
+            adt._rootContainer = this._trueRootContainer;
+        }
+        this._trueRootContainer.clipContent = true;
+        this._trueRootContainer.clipChildren = true;
+    }
+
+    constructor(props: IWorkbenchComponentProps) {
+        super(props);
+        const { globalState } = props;
+        this._rootContainer = React.createRef();
+        this._responsive = DataStorage.ReadBoolean("Responsive", true);
+
+        globalState.onSelectionChangedObservable.add(() => this.updateNodeOutlines());
+
+        globalState.onToolChangeObservable.add(() => {
+            this.forceUpdate();
+        });
+        // Get the canvas element from the DOM.
+
+        globalState.onFitToWindowObservable.add(() => {
+            if (globalState.selectedControls.length) {
+                let minX = Number.MAX_SAFE_INTEGER;
+                let minY = Number.MAX_SAFE_INTEGER;
+
+                let maxX = -Number.MAX_SAFE_INTEGER;
+                let maxY = -Number.MAX_SAFE_INTEGER;
+
+                // Find bounding box of selected controls
+                for (const selectedControl of globalState.selectedControls) {
+                    const left = -selectedControl.widthInPixels / 2;
+                    const top = -selectedControl.heightInPixels / 2;
+
+                    const right = left! + selectedControl.widthInPixels;
+                    const bottom = top! + selectedControl.heightInPixels;
+
+                    // Compute all four corners of the control in root space
+                    const leftTopRS = CoordinateHelper.NodeToRTTSpace(selectedControl, left, top, new Vector2(), undefined, this.trueRootContainer);
+                    const rightBottomRS = CoordinateHelper.NodeToRTTSpace(selectedControl, right, bottom, new Vector2(), undefined, this.trueRootContainer);
+                    const leftBottomRS = CoordinateHelper.NodeToRTTSpace(selectedControl, left, bottom, new Vector2(), undefined, this.trueRootContainer);
+                    const rightTopRS = CoordinateHelper.NodeToRTTSpace(selectedControl, right, top, new Vector2(), undefined, this.trueRootContainer);
+
+                    minX = Math.min(minX, leftTopRS.x, rightBottomRS.x, leftBottomRS.x, rightTopRS.x);
+                    minY = Math.min(minY, leftTopRS.y, rightBottomRS.y, leftBottomRS.y, rightTopRS.y);
+
+                    maxX = Math.max(maxX, leftTopRS.x, rightBottomRS.x, leftBottomRS.x, rightTopRS.x);
+                    maxY = Math.max(maxY, leftTopRS.y, rightBottomRS.y, leftBottomRS.y, rightTopRS.y);
+                }
+
+                // Find width and height of bounding box
+                const width = maxX - minX;
+                const height = maxY - minY;
+
+                // Calculate the offset on the center of the bounding box
+                const centerX = (minX + maxX) / 2;
+                const centerY = (minY + maxY) / 2;
+
+                this._panningOffset = new Vector2(-centerX, centerY);
+
+                // Calculate the zoom factors based on width and height
+                const xFactor = this._engine.getRenderWidth() / width;
+                const yFactor = this._engine.getRenderHeight() / height;
+                this._zoomFactor = Math.min(xFactor, yFactor) * 0.9;
+            } else {
+                this._panningOffset = new Vector2(0, 0);
+                const xFactor = this._engine.getRenderWidth() / this.guiSize.width;
+                const yFactor = this._engine.getRenderHeight() / this.guiSize.height;
+                this._zoomFactor = Math.min(xFactor, yFactor) * 0.9;
+            }
+        });
+
+        globalState.onOutlineChangedObservable.add(() => {
+            this.updateNodeOutlines();
+        });
+
+        globalState.onSelectionChangedObservable.add(() => {
+            this.updateNodeOutlines();
+        });
+
+        globalState.onParentingChangeObservable.add((control) => {
+            this.parent(control);
+        });
+
+        globalState.onResponsiveChangeObservable.add((value) => {
+            this._responsive = value;
+        });
+
+        globalState.hostDocument!.addEventListener("keyup", this.keyEvent, false);
+
+        // Hotkey shortcuts
+        globalState.hostDocument!.addEventListener("keydown", this.keyEvent, false);
+        globalState.hostDocument!.defaultView!.addEventListener("blur", this.blurEvent, false);
+
+        globalState.onWindowResizeObservable.add(() => {
+            globalState.onGizmoUpdateRequireObservable.notifyObservers();
+            globalState.onArtBoardUpdateRequiredObservable.notifyObservers();
+            this._engine.resize();
+        });
+
+        globalState.onCopyObservable.add((copyFn) => this.copyToClipboard(copyFn));
+        globalState.onCutObservable.add((copyFn) => this.cutToClipboard(copyFn));
+        globalState.onPasteObservable.add((content) => this.pasteFromClipboard(content));
+
+        globalState.workbench = this;
+        globalState.onResizeObservable.notifyObservers(this._guiSize);
+    }
+
+    keyEvent = (evt: KeyboardEvent) => {
+        if ((evt.target as HTMLElement).nodeName === "INPUT") return;
+        if (evt.shiftKey) {
+            this._setConstraintDirection = this._constraintDirection === ConstraintDirection.NONE;
+        } else {
+            this._setConstraintDirection = false;
+            this._constraintDirection = ConstraintDirection.NONE;
+        }
+
+        if (evt.key === "Delete" || evt.key === "Backspace") {
+            if (!this.props.globalState.lockObject.lock) {
+                this.props.globalState.deleteSelectedNodes();
+            }
+        }
+
+        if (this.props.globalState.keys.isKeyDown("control") && !this.props.globalState.lockObject.lock) {
+            if (evt.key === "a") {
+                evt.preventDefault();
+                this.props.globalState.setSelection(this.trueRootContainer.children);
+            }
+        }
+    };
+
+    public copyToClipboard(copyFn: (content: string) => void) {
+        const controlList: any[] = [];
+        for (const control of this.props.globalState.selectedControls) {
+            const obj = {};
+            control.serialize(obj);
+            controlList.push(obj);
+        }
+        copyFn(
+            JSON.stringify({
+                GUIClipboard: true,
+                controls: controlList,
+            })
+        );
+    }
+
+    public cutToClipboard(copyFn: (content: string) => void) {
+        this.copyToClipboard(copyFn);
+        this.props.globalState.deleteSelectedNodes();
+    }
+
+    public pasteFromClipboard(clipboardContents: string) {
+        try {
+            const parsed = JSON.parse(clipboardContents);
+            if (parsed.GUIClipboard) {
+                const newSelection = [];
+                for (const control of parsed.controls) {
+                    newSelection.push(this.appendBlock(Control.Parse(control, this.props.globalState.guiTexture)));
+                }
+                this.props.globalState.setSelection(newSelection);
+                return true;
+            }
+        } catch {
+            // don't need an error message
+        }
+        Logger.Warn("Paste attempted, but clipboard content was invalid.");
+        return false;
+    }
+
+    public CopyGUIControl(original: Control) {
+        const serializationObject = {};
+        original.serialize(serializationObject);
+        const newControl = Control.Parse(serializationObject, this.props.globalState.guiTexture);
+
+        if (newControl) {
+            //insert the new control into the adt or parent container
+            this.props.globalState.workbench.appendBlock(newControl);
+            this.props.globalState.guiTexture.removeControl(newControl);
+            if (original.parent?.typeName === "Grid") {
+                const cell = Tools.GetCellInfo(original.parent as Grid, original);
+                (original.parent as Grid).addControl(newControl, cell.x, cell.y);
+            } else {
+                original.parent?.addControl(newControl);
+            }
+            let index = 1;
+            while (
+                this.props.globalState.guiTexture.getDescendants(false).filter(
+                    //search if there are any copies
+                    (control) => control.name === `${newControl.name} Copy ${index}`
+                ).length
+            ) {
+                index++;
+            }
+            newControl.name = `${newControl.name} Copy ${index}`;
+            this.props.globalState.select(newControl);
+        }
+    }
+
+    blurEvent = () => {
+        this._constraintDirection = ConstraintDirection.NONE;
+        this.props.globalState.onPointerUpObservable.notifyObservers(null);
+    };
+
+    componentWillUnmount() {
+        this.props.globalState.hostDocument!.removeEventListener("keyup", this.keyEvent);
+        this.props.globalState.hostDocument!.removeEventListener("keydown", this.keyEvent);
+        this.props.globalState.hostDocument!.defaultView!.removeEventListener("blur", this.blurEvent);
+        if (this.props.globalState.liveGuiTexture) {
+            this.props.globalState.liveGuiTexture.onEndRenderObservable.remove(this._liveRenderObserver);
+            this.props.globalState.guiTexture.onBeginRenderObservable.remove(this._guiRenderObserver);
+            this.props.globalState.guiTexture.getDescendants(false).forEach((control) => {
+                if (!control.metadata || !control.metadata.guiEditor) {
+                    return;
+                }
+                control.onPointerUpObservable.remove(control.metadata.onPointerUp);
+                control.onPointerDownObservable.remove(control.metadata.onPointerDown);
+                control.onPointerEnterObservable.remove(control.metadata.onPointerEnter);
+                control.onPointerOutObservable.remove(control.metadata.onPointerOut);
+                control.onDisposeObservable.remove(control.metadata.onDispose);
+                control.highlightLineWidth = control.metadata.highlightLineWidth;
+                control.isHighlighted = control.metadata.isHighlighted;
+                control.isPointerBlocker = control.metadata.isPointerBlocker;
+                control.metadata = control.metadata.metadata;
+            });
+        }
+        this._engine.dispose();
+    }
+
+    loadFromJson(serializationObject: any) {
+        this.removeEditorTransformation();
+        this.props.globalState.setSelection([]);
+        if (this.props.globalState.liveGuiTexture) {
+            this.props.globalState.liveGuiTexture?.parseContent(serializationObject, true);
+            this.synchronizeLiveGUI();
+        } else {
+            this.props.globalState.guiTexture.parseContent(serializationObject, true);
+        }
+        this.trueRootContainer = this.props.globalState.guiTexture._rootContainer;
+        this.guiSize = this.props.globalState.guiTexture.getSize();
+        this.loadToEditor();
+    }
+
+    async loadFromSnippet(snippetId: string) {
+        this.removeEditorTransformation();
+        this.props.globalState.setSelection([]);
+        if (this.props.globalState.liveGuiTexture) {
+            await this.props.globalState.liveGuiTexture?.parseFromSnippetAsync(snippetId, true);
+            this.synchronizeLiveGUI();
+        } else {
+            await this.props.globalState.guiTexture.parseFromSnippetAsync(snippetId, true);
+        }
+        this.trueRootContainer = this.props.globalState.guiTexture._rootContainer;
+        this.guiSize = this.props.globalState.guiTexture.getSize();
+        this.loadToEditor();
+        if (this.props.globalState.customLoad) {
+            this.props.globalState.customLoad.action(this.props.globalState.guiTexture.snippetId).catch(() => {
+                alert("Unable to load your GUI");
+            });
+        }
+    }
+
+    loadToEditor() {
+        this.props.globalState.guiTexture.rootContainer.children.forEach((guiElement) => {
+            this.createNewGuiNode(guiElement);
+        });
+
+        this._isOverGUINode = [];
+        this.props.globalState.setSelection([]);
+        this.props.globalState.onFitToWindowObservable.notifyObservers();
+    }
+
+    public updateNodeOutlines() {
+        for (const guiControl of this._trueRootContainer.getDescendants()) {
+            guiControl.isHighlighted = guiControl.getClassName() === "Grid" && (this.props.globalState.outlines || this.props.globalState.selectedControls.includes(guiControl));
+            guiControl.highlightLineWidth = 5;
+        }
+    }
+
+    appendBlock(guiElement: Control) {
+        if (this.props.globalState.liveGuiTexture) {
+            this.props.globalState.liveGuiTexture.addControl(guiElement);
+        }
+        const newGuiNode = this.createNewGuiNode(guiElement);
+        this.trueRootContainer.addControl(guiElement);
+        return newGuiNode;
+    }
+
+    createNewGuiNode(guiControl: Control) {
+        const onPointerUp = guiControl.onPointerUpObservable.add(() => {
+            this.clicked = false;
+        });
+
+        const onPointerDown = guiControl.onPointerDownObservable.add((evt) => {
+            if (evt.buttonIndex > 0 || this.props.globalState.tool !== GUIEditorTool.SELECT) return;
+            this._controlsHit.push(guiControl);
+        });
+
+        const onPointerEnter = guiControl.onPointerEnterObservable.add(() => {
+            if (this._isOverGUINode.indexOf(guiControl) === -1) {
+                this._isOverGUINode.push(guiControl);
+            }
+        });
+
+        const onPointerOut = guiControl.onPointerOutObservable.add(() => {
+            const index = this._isOverGUINode.indexOf(guiControl);
+            if (index !== -1) {
+                this._isOverGUINode.splice(index, 1);
+            }
+        });
+
+        const onDispose = guiControl.onDisposeObservable.add(() => {
+            const index = this._isOverGUINode.indexOf(guiControl);
+            if (index !== -1) {
+                this._isOverGUINode.splice(index, 1);
+            }
+        });
+        // use metadata to keep track of things we need to cleanup/restore when the gui editor closes
+        // also stores the old metadata
+        guiControl.metadata = {
+            guiEditor: true,
+            metadata: guiControl.metadata,
+            isHighlighted: guiControl.isHighlighted,
+            highlightLineWidth: guiControl.highlightLineWidth,
+            isReadOnly: guiControl.isReadOnly,
+            isHitTestVisible: guiControl.isHitTestVisible,
+            isPointerBlocker: guiControl.isPointerBlocker,
+            onPointerUp,
+            onPointerDown,
+            onPointerEnter,
+            onPointerOut,
+            onDispose,
+        };
+        guiControl.highlightLineWidth = 5;
+        guiControl.isHighlighted = false;
+        guiControl.isReadOnly = true;
+        guiControl.isHitTestVisible = true;
+        guiControl.isPointerBlocker = true;
+        guiControl.getDescendants(true).forEach((child) => {
+            this.createNewGuiNode(child);
+        });
+        return guiControl;
+    }
+
+    private parent(dropLocationControl: Nullable<Control>) {
+        const draggedControl = this.props.globalState.draggedControl;
+        const draggedControlParent = draggedControl?.parent;
+
+        if (draggedControlParent && draggedControl) {
+            if (this._isNotChildInsert(dropLocationControl, draggedControl)) {
+                //checking to make sure the element is not being inserted into a child
+
+                if (dropLocationControl != null) {
+                    //the control you are dragging onto top
+                    if (
+                        dropLocationControl instanceof Container && //dropping inside a container control
+                        this.props.globalState.draggedControlDirection === DragOverLocation.CENTER
+                    ) {
+                        draggedControlParent.removeControl(draggedControl);
+                        (dropLocationControl as Container).addControl(draggedControl);
+                        const stackPanel = dropLocationControl.typeName === "StackPanel" || dropLocationControl.typeName === "VirtualKeyboard";
+                        if (stackPanel) {
+                            this._convertToPixels(draggedControl);
+                        }
+                    } else if (dropLocationControl.parent) {
+                        //dropping inside the controls parent container
+                        if (dropLocationControl.parent.typeName !== "Grid") {
+                            draggedControlParent.removeControl(draggedControl);
+                            let index = dropLocationControl.parent.children.indexOf(dropLocationControl);
+                            const reversed = dropLocationControl.parent.typeName === "StackPanel" || dropLocationControl.parent.typeName === "VirtualKeyboard";
+
+                            index = this._adjustParentingIndex(index, reversed); //adjusting index to be before or after based on where the control is over
+
+                            dropLocationControl.parent.children.splice(index, 0, draggedControl);
+                            draggedControl.parent = dropLocationControl.parent;
+                            if (reversed) {
+                                this._convertToPixels(draggedControl);
+                            }
+                        } else if (dropLocationControl.parent === draggedControlParent) {
+                            //special case for grid
+                            this._reorderGrid(dropLocationControl.parent as Grid, draggedControl, dropLocationControl);
+                        } else {
+                            draggedControlParent.removeControl(draggedControl);
+                            (dropLocationControl.parent as Container).addControl(draggedControl);
+                            this._reorderGrid(dropLocationControl.parent as Grid, draggedControl, dropLocationControl);
+                        }
+                    } else {
+                        draggedControlParent.removeControl(draggedControl);
+                        this.trueRootContainer.addControl(draggedControl);
+                    }
+                } else {
+                    draggedControlParent.removeControl(draggedControl);
+                    this.trueRootContainer.addControl(draggedControl);
+                    this.trueRootContainer.children.pop();
+                    this.trueRootContainer.children.splice(0, 0, draggedControl);
+                }
+            }
+        }
+        this.props.globalState.draggedControl = null;
+        this.props.globalState.onPropertyGridUpdateRequiredObservable.notifyObservers();
+    }
+
+    private _convertToPixels(draggedControl: Control) {
+        const width = draggedControl.widthInPixels + "px";
+        const height = draggedControl.heightInPixels + "px";
+        if (draggedControl.width !== width || draggedControl.height !== height) {
+            draggedControl.width = width;
+            draggedControl.height = height;
+            this.props.globalState.hostWindow.alert("Warning: Parenting to stack panel will convert control to pixel value");
+        }
+    }
+
+    private _reorderGrid(grid: Grid, draggedControl: Control, dropLocationControl: Control) {
+        const cellInfo = Tools.GetCellInfo(grid, draggedControl);
+        grid.removeControl(draggedControl);
+
+        let index = grid.children.indexOf(dropLocationControl);
+        index = this._adjustParentingIndex(index);
+
+        Tools.ReorderGrid(grid, index, draggedControl, cellInfo);
+    }
+
+    private _isNotChildInsert(control: Nullable<Control>, draggedControl: Nullable<Control>) {
+        while (control?.parent) {
+            if (control.parent == draggedControl) {
+                return false;
+            }
+            control = control.parent;
+        }
+        return true;
+    }
+
+    private _adjustParentingIndex(index: number, reversed: boolean = false) {
+        switch (this.props.globalState.draggedControlDirection) {
+            case DragOverLocation.ABOVE:
+                return reversed ? index : index + 1;
+            case DragOverLocation.BELOW:
+            case DragOverLocation.CENTER:
+                return reversed ? index + 1 : index;
+        }
+        return index;
+    }
+
+    public isSelected(value: boolean, guiNode: Control) {
+        this.props.globalState.select(guiNode);
+    }
+
+    public clicked: boolean;
+
+    public _onMove(guiControl: Control, evt: Vector2, startPos: Vector2) {
+        let newX = evt.x - startPos.x;
+        let newY = evt.y - startPos.y;
+
+        if (this._setConstraintDirection) {
+            this._setConstraintDirection = false;
+            this._constraintDirection = Math.abs(newX) >= Math.abs(newY) ? ConstraintDirection.X : ConstraintDirection.Y;
+        }
+
+        if (this._constraintDirection === ConstraintDirection.X) {
+            newY = 0;
+        } else if (this._constraintDirection === ConstraintDirection.Y) {
+            newX = 0;
+        }
+        const referenceAxis = new Vector2(newX, newY);
+
+        if (guiControl.typeName === "Line") {
+            const line = guiControl as Line;
+            const x1 = (line.x1 as string).substr(0, (line.x1 as string).length - 2); //removing the 'px'
+            const x2 = (line.x2 as string).substr(0, (line.x2 as string).length - 2);
+            const y1 = (line.y1 as string).substr(0, (line.y1 as string).length - 2);
+            const y2 = (line.y2 as string).substr(0, (line.y2 as string).length - 2);
+            line.x1 = Number(x1) + newX;
+            line.x2 = Number(x2) + newX;
+            line.y1 = Number(y1) + newY;
+            line.y2 = Number(y2) + newY;
+            return true;
+        }
+
+        let totalRotation = 0;
+        let currentControl: Nullable<Control> = guiControl.parent;
+        while (currentControl) {
+            totalRotation += currentControl.rotation;
+
+            currentControl = currentControl.parent;
+        }
+        const rotatedReferenceAxis = new Vector2(0, 0);
+
+        // Rotate the reference axis by the total rotation of the control
+        const sinR = Math.sin(-totalRotation);
+        const cosR = Math.cos(-totalRotation);
+        rotatedReferenceAxis.x = cosR * referenceAxis.x - sinR * referenceAxis.y;
+        rotatedReferenceAxis.y = sinR * referenceAxis.x + cosR * referenceAxis.y;
+
+        // Apply the amount of change
+        guiControl.leftInPixels += rotatedReferenceAxis.x;
+        guiControl.topInPixels += rotatedReferenceAxis.y;
+
+        //convert to percentage
+        if (this._responsive) {
+            CoordinateHelper.ConvertToPercentage(guiControl, ["left", "top"]);
+        }
+        this.props.globalState.onPropertyGridUpdateRequiredObservable.notifyObservers();
+        return true;
+    }
+
+    onMove(evt: React.PointerEvent) {
+        const pos = this.getScaledPointerPosition();
+        // Move or guiNodes
+        if (this._mouseStartPoint != null && !this._panning) {
+            let selected = false;
+            this.props.globalState.selectedControls.forEach((element) => {
+                if (pos) {
+                    selected = this._onMove(element, new Vector2(pos.x, pos.y), this._mouseStartPoint!) || selected;
+                }
+            });
+
+            this._mouseStartPoint = pos ? pos : this._mouseStartPoint;
+        }
+        this._pointerTravelDistance += evt.movementX * evt.movementX + evt.movementY * evt.movementY;
+        if (this._panning) {
+            this.panning();
+        }
+    }
+
+    private _screenToTexturePosition(screenPos: Vector2) {
+        const zoomVector = new Vector2(this._zoomFactor, this._zoomFactor);
+        return screenPos.divideInPlace(zoomVector).add(this._panningOffset);
+    }
+
+    private getScaledPointerPosition() {
+        return this._screenToTexturePosition(new Vector2(this._scene.pointerX, this._scene.pointerY));
+    }
+
+    startPanning() {
+        this._panning = true;
+        this._initialPanningOffset = this.getScaledPointerPosition();
+    }
+
+    endPanning() {
+        this._panning = false;
+    }
+
+    processSelection() {
+        // if hit nothing, deselect all
+        if (this._controlsHit.length === 0) {
+            this.props.globalState.setSelection([]);
+            return;
+        }
+        // if child of selected control -> select on double click
+        for (const control of this._controlsHit) {
+            if (this.props.globalState.selectedControls.includes(control.parent!)) {
+                if (this._doubleClick === control) {
+                    this.props.globalState.select(control);
+                    return;
+                } else {
+                    this._doubleClick = control;
+                    window.setTimeout(() => {
+                        this._doubleClick = null;
+                    }, 300);
+                }
+            }
+        }
+
+        // if control or sibling of control already selected -> select
+        for (const control of this._controlsHit) {
+            for (const selected of this.props.globalState.selectedControls) {
+                if (selected.parent === control.parent) {
+                    this.props.globalState.select(control);
+                    return;
+                }
+                break; // we don't need to check any more since it's guaranteed that all selected controls have same parent
+            }
+        }
+        // if control is child of root -> select
+        for (const control of this._controlsHit) {
+            if (control.parent === this._trueRootContainer) {
+                this.props.globalState.select(control);
+            }
+        }
+    }
+
+    onDown(evt: React.PointerEvent<HTMLElement>) {
+        this._pointerTravelDistance = 0;
+        this._rootContainer.current?.setPointerCapture(evt.pointerId);
+
+        if (this.props.globalState.tool === GUIEditorTool.SELECT) {
+            this._mouseStartPoint = this.getScaledPointerPosition();
+        }
+        if (evt.buttons & 4 || this.props.globalState.tool === GUIEditorTool.PAN) {
+            this.startPanning();
+        } else {
+            if (this.props.globalState.tool === GUIEditorTool.ZOOM) {
+                this.zooming(1.0 + (this.props.globalState.keys.isKeyDown("alt") ? -this._zoomModeIncrement : this._zoomModeIncrement));
+            }
+            this.endPanning();
+            // process selection
+            if (this.props.globalState.selectedControls.length !== 0) {
+                this._processSelectionOnUp = true;
+            }
+            this._scene.onAfterRenderObservable.addOnce(() => {
+                // if we didn't hit any selected controls, immediately process new selection
+                if (!this._processSelectionOnUp || this._controlsHit.filter((control) => this.props.globalState.selectedControls.includes(control)).length === 0) {
+                    this.processSelection();
+                    this._controlsHit = [];
+                    this._processSelectionOnUp = false;
+                }
+            });
+        }
+    }
+
+    onUp(evt: React.PointerEvent) {
+        this._mouseStartPoint = null;
+        this._constraintDirection = ConstraintDirection.NONE;
+        this._rootContainer.current?.releasePointerCapture(evt.pointerId);
+        this._panning = false;
+        if (this._processSelectionOnUp) {
+            if (Math.sqrt(this._pointerTravelDistance) <= MAX_POINTER_TRAVEL_DISTANCE) {
+                this.processSelection();
+            }
+            this._controlsHit = [];
+            this._processSelectionOnUp = false;
+        }
+    }
+
+    public createGUICanvas() {
+        // Get the canvas element from the DOM.
+        const canvas = this._rootContainer.current as HTMLCanvasElement;
+        // Associate a Babylon Engine to it.
+        this._engine = new Engine(canvas);
+
+        // Create our first scene.
+        this._scene = new Scene(this._engine);
+
+        this._scene.clearColor = new Color4(0, 0, 0, 0);
+        const light = new HemisphericLight("light1", Axis.Y, this._scene);
+        light.intensity = 0.9;
+
+        this._guiSize = this._defaultGUISize;
+
+        this._panAndZoomContainer = new Container("panAndZoom");
+        this._panAndZoomContainer.clipContent = false;
+        this._panAndZoomContainer.clipChildren = false;
+
+        this._visibleRegionContainer = new Container("visibleRegion");
+        this._visibleRegionContainer.clipChildren = false;
+        this._visibleRegionContainer.clipContent = false;
+        this._visibleRegionContainer.widthInPixels = this.guiSize.width;
+        this._visibleRegionContainer.heightInPixels = this.guiSize.height;
+        this._panAndZoomContainer.addControl(this._visibleRegionContainer);
+
+        const adt =
+            (this.props.globalState.guiTexture =
+            this._visibleRegionContainer._host =
+            this._panAndZoomContainer._host =
+                AdvancedDynamicTexture.CreateFullscreenUI("guiTexture", true, this._scene, Texture.NEAREST_NEAREST_MIPNEAREST, false));
+
+        adt.useInvalidateRectOptimization = false;
+        this.trueRootContainer = adt.rootContainer;
+        adt.onEndRenderObservable.add(() => this.props.globalState.onGizmoUpdateRequireObservable.notifyObservers());
+
+        this.synchronizeLiveGUI();
+
+        new ArcRotateCamera("Camera", 0, 0, 0, Vector3.Zero(), this._scene);
+        // This attaches the mouse controls
+        this.addControls(this._scene);
+
+        this._scene.getEngine().onCanvasPointerOutObservable.clear();
+        this._scene.doNotHandleCursors = true;
+
+        // Watch for browser/canvas resize events
+        this.props.globalState.hostWindow.addEventListener("resize", () => {
+            this.props.globalState.onWindowResizeObservable.notifyObservers();
+        });
+        this._engine.resize();
+
+        this.props.globalState.guiTexture.onBeginRenderObservable.add(() => {
+            this.applyEditorTransformation();
+        });
+
+        this.props.globalState.onPropertyChangedObservable.add((ev) => {
+            (ev.object as Control).markAsDirty(false);
+            this.props.globalState.onArtBoardUpdateRequiredObservable.notifyObservers();
+        });
+
+        // Every time the original ADT re-renders, we must also re-render, so that layout information is computed correctly
+        // also, every time *we* re-render (due to a change in the GUI), we must re-render the original ADT
+        // to prevent an infinite loop, we flip a boolean flag
+        if (this.props.globalState.liveGuiTexture) {
+            this._guiRenderObserver = this.props.globalState.guiTexture.onBeginRenderObservable.add(() => {
+                if (this._liveGuiTextureRerender) {
+                    this._nextLiveGuiRender = Date.now() + this._liveGuiRerenderDelay;
+                }
+                this._liveGuiTextureRerender = true;
+            });
+            this._liveRenderObserver = this.props.globalState.liveGuiTexture.onEndRenderObservable.add(() => {
+                // return the GUI to the editor mode
+                this.props.globalState.guiTexture?.markAsDirty();
+                this._liveGuiTextureRerender = false;
+            });
+            this._scene.onAfterRenderObservable.add(() => {
+                if (this._nextLiveGuiRender > 0 && Date.now() > this._nextLiveGuiRender) {
+                    this._nextLiveGuiRender = -1;
+                    this.props.globalState.liveGuiTexture?.markAsDirty();
+                }
+            });
+        }
+
+        this.props.globalState.onErrorMessageDialogRequiredObservable.notifyObservers(
+            `Welcome to the GUI Editor Alpha. This editor is still a work in progress. Icons are currently temporary. Please submit feedback using the "Give feedback" button in the menu. `
+        );
+        this._engine.runRenderLoop(() => {
+            this._scene.render();
+        });
+        this.props.globalState.onNewSceneObservable.notifyObservers(this.props.globalState.guiTexture.getScene());
+        this.props.globalState.onPropertyGridUpdateRequiredObservable.notifyObservers();
+        this.props.globalState.onFitToWindowObservable.notifyObservers();
+    }
+
+    // removes all controls from both GUIs, and re-adds the controls from the original to the GUI editor
+    synchronizeLiveGUI() {
+        if (this.props.globalState.liveGuiTexture) {
+            this._trueRootContainer.getDescendants().forEach((desc) => desc.dispose());
+            this.props.globalState.liveGuiTexture.rootContainer.getDescendants(true).forEach((desc) => {
+                this.props.globalState.liveGuiTexture?.removeControl(desc);
+                this.appendBlock(desc);
+            });
+            this.props.globalState.guiTexture.snippetId = this.props.globalState.liveGuiTexture.snippetId;
+        }
+    }
+
+    //Add zoom and pan controls
+    addControls(scene: Scene) {
+        scene.onKeyboardObservable.add((k: KeyboardInfo) => {
+            switch (k.event.key) {
+                case "s": //select
+                case "S":
+                    this.props.globalState.tool = GUIEditorTool.SELECT;
+                    break;
+                case "p": //pan
+                case "P":
+                    this.props.globalState.tool = GUIEditorTool.PAN;
+                    break;
+                case "z": //zoom
+                case "Z":
+                    this.props.globalState.tool = GUIEditorTool.ZOOM;
+                    break;
+                case "g": //outlines
+                case "G":
+                    this.props.globalState.outlines = !this.props.globalState.outlines;
+                    break;
+                case "f": //fit to window
+                case "F":
+                    this.props.globalState.onFitToWindowObservable.notifyObservers();
+                    break;
+                case "ArrowUp": // move up
+                    this.moveControls(false, k.event.shiftKey ? -ARROW_KEY_MOVEMENT_LARGE : -ARROW_KEY_MOVEMENT_SMALL);
+                    break;
+                case "ArrowDown": // move down
+                    this.moveControls(false, k.event.shiftKey ? ARROW_KEY_MOVEMENT_LARGE : ARROW_KEY_MOVEMENT_SMALL);
+                    break;
+                case "ArrowLeft": // move left
+                    this.moveControls(true, k.event.shiftKey ? -ARROW_KEY_MOVEMENT_LARGE : -ARROW_KEY_MOVEMENT_SMALL);
+                    break;
+                case "ArrowRight": // move right
+                    this.moveControls(true, k.event.shiftKey ? ARROW_KEY_MOVEMENT_LARGE : ARROW_KEY_MOVEMENT_SMALL);
+                    break;
+            }
+        }, KeyboardEventTypes.KEYDOWN);
+
+        scene.onBeforeRenderObservable.add(() => {
+            if (this._panAndZoomContainer.scaleX !== this._zoomFactor) {
+                this._panAndZoomContainer.scaleX = this._zoomFactor;
+                this._panAndZoomContainer.scaleY = this._zoomFactor;
+                this.props.globalState.onArtBoardUpdateRequiredObservable.notifyObservers();
+                this.props.globalState.onGizmoUpdateRequireObservable.notifyObservers();
+            }
+            const left = this._zoomFactor * this._panningOffset.x;
+            const top = this._zoomFactor * -this._panningOffset.y;
+            if (this._panAndZoomContainer.leftInPixels !== left || this._panAndZoomContainer.topInPixels !== top) {
+                this._panAndZoomContainer.leftInPixels = left;
+                this._panAndZoomContainer.topInPixels = top;
+                this.props.globalState.onArtBoardUpdateRequiredObservable.notifyObservers();
+                this.props.globalState.onGizmoUpdateRequireObservable.notifyObservers();
+            }
+        });
+    }
+
+    //Return offsets for inertial panning given initial and current pointer positions
+    panning() {
+        const panningDelta = this.getScaledPointerPosition().subtract(this._initialPanningOffset).multiplyByFloats(1, -1);
+        this._panningOffset = this._panningOffset.add(panningDelta);
+        this._initialPanningOffset = this.getScaledPointerPosition();
+        this.props.globalState.onArtBoardUpdateRequiredObservable.notifyObservers();
+        this.props.globalState.onGizmoUpdateRequireObservable.notifyObservers();
+    }
+
+    // Move the selected controls. Can be either on horizontal (leftInPixels) or
+    // vertical (topInPixels) direction
+    moveControls(moveHorizontal: boolean, amount: number) {
+        for (const selectedControl of this.props.globalState.selectedControls) {
+            if (moveHorizontal) {
+                // move horizontal
+                const prevValue = selectedControl.leftInPixels;
+                selectedControl.leftInPixels += amount;
+                this.props.globalState.onPropertyChangedObservable.notifyObservers({
+                    object: selectedControl,
+                    property: "leftInPixels",
+                    value: selectedControl.leftInPixels,
+                    initialValue: prevValue,
+                });
+                this.props.globalState.onPropertyGridUpdateRequiredObservable.notifyObservers();
+            } else {
+                // move vertical
+                const prevValue = selectedControl.topInPixels;
+                selectedControl.topInPixels += amount;
+                this.props.globalState.onPropertyChangedObservable.notifyObservers({
+                    object: selectedControl,
+                    property: "topInPixels",
+                    value: selectedControl.topInPixels,
+                    initialValue: prevValue,
+                });
+                this.props.globalState.onPropertyGridUpdateRequiredObservable.notifyObservers();
+            }
+        }
+    }
+
+    //Get the wheel delta
+    zoomWheel(event: React.WheelEvent) {
+        let delta = 0;
+        if (event.deltaY) {
+            delta = -event.deltaY;
+        } else if (event.detail) {
+            delta = -event.detail;
+        }
+        this.zooming(1 + delta / 1000);
+    }
+
+    //Zoom to pointer position. Zoom amount determined by delta
+    zooming(delta: number) {
+        this._zoomFactor *= delta;
+    }
+
+    //Sets x y or z of passed in vector to zero if less than Epsilon
+    zeroIfClose(vec: Vector3) {
+        if (Math.abs(vec.x) < Epsilon) {
+            vec.x = 0;
+        }
+        if (Math.abs(vec.y) < Epsilon) {
+            vec.y = 0;
+        }
+        if (Math.abs(vec.z) < Epsilon) {
+            vec.z = 0;
+        }
+    }
+
+    render() {
+        let cursor = "default";
+        if (this.props.globalState.tool === GUIEditorTool.PAN) {
+            cursor = "grab";
+        } else if (this.props.globalState.tool === GUIEditorTool.ZOOM) {
+            cursor = this.props.globalState.keys.isKeyDown("alt") ? "zoom-out" : "zoom-in";
+        }
+        return (
+            <canvas
+                id="workbench-canvas"
+                onPointerMove={(evt) => {
+                    if (this.props.globalState.guiTexture) {
+                        this.onMove(evt);
+                    }
+                    this.props.globalState.onPointerMoveObservable.notifyObservers(evt);
+                }}
+                onPointerDown={(evt) => this.onDown(evt)}
+                onPointerUp={(evt) => {
+                    this.onUp(evt);
+                    this.props.globalState.onPointerUpObservable.notifyObservers(evt);
+                }}
+                onWheel={(evt) => this.zoomWheel(evt)}
+                onContextMenu={(evt) => evt.preventDefault()}
+                ref={this._rootContainer}
+                style={{ cursor }}
+            ></canvas>
+        );
+    }
+}