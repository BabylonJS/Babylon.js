--- conflicted
+++ resolved
@@ -1,296 +1,292 @@
-import { ValueAndUnit } from "gui/2D/valueAndUnit";
-import { Control } from "gui/2D/controls/control";
-import type { Grid } from "gui/2D/controls/grid";
-import type { Rectangle } from "gui/2D/controls/rectangle";
-import { Matrix2D } from "gui/2D/math2D";
-import { Vector2 } from "core/Maths/math.vector";
-import type { Observable } from "core/Misc/observable";
-import type { GlobalState } from "../globalState";
-import type { PropertyChangedEvent } from "shared-ui-components/propertyChangedEvent";
-
-export type DimensionProperties = "width" | "left" | "height" | "top" | "paddingLeft" | "paddingRight" | "paddingTop" | "paddingBottom" | "fontSize";
-
-export class Rect {
-    public top: number;
-    public left: number;
-    public right: number;
-    public bottom: number;
-    constructor(left: number, top: number, right: number, bottom: number) {
-        this.left = left;
-        this.top = top;
-        this.right = right;
-        this.bottom = bottom;
-    }
-
-    public clone() {
-        return new Rect(this.left, this.top, this.right, this.bottom);
-    }
-
-    public get center() {
-        const topLeft = new Vector2(this.left, this.top);
-        return topLeft.addInPlace(new Vector2(this.right, this.bottom).subtractInPlace(topLeft).multiplyByFloats(0.5, 0.5));
-    }
-
-    public get width() {
-        return this.right - this.left;
-    }
-
-    public get height() {
-        return this.bottom - this.top;
-    }
-}
-
-const roundFactor = 100;
-const round = (value: number) => Math.round(value * roundFactor) / roundFactor;
-
-export class CoordinateHelper {
-    private static _MatrixCache: Matrix2D[] = [Matrix2D.Identity(), Matrix2D.Identity(), Matrix2D.Identity(), Matrix2D.Identity()];
-    public static GlobalState: GlobalState;
-
-    /**
-     * Get the scaling of a specific GUI control
-     * @param node the node for which we are getting the scaling
-     * @param relative should we return only the relative scaling (relative to the parent)
-     * @returns an X,Y vector of the scaling
-     */
-    public static GetScale(node: Control, relative?: boolean): Vector2 {
-        let x = node.scaleX;
-        let y = node.scaleY;
-        if (relative) {
-            return new Vector2(x, y);
-        }
-        let parent = node.parent;
-        while (parent) {
-            x *= parent.scaleX;
-            y *= parent.scaleY;
-            parent = parent.parent;
-        }
-        return new Vector2(x, y);
-    }
-
-    public static GetRotation(node: Control, relative?: boolean): number {
-        // Gets rotate of a control account for all of it's parents rotations
-        let rotation = node.rotation;
-        if (relative) {
-            return rotation;
-        }
-        let parent = node.parent;
-        while (parent) {
-            rotation += parent.rotation;
-            parent = parent.parent;
-        }
-        return rotation;
-    }
-
-    /**
-     * This function calculates a local matrix for a node, including it's full transformation and pivot point
-     *
-     * @param node the node to calculate the matrix for
-     * @param storedValues should the stored (cached) values be used to calculate the matrix
-     * @returns a new matrix for the control
-     */
-    public static GetNodeMatrix(node: Control, storedValues?: Rect): Matrix2D {
-        const size = this.GlobalState.guiTexture.getSize();
-        // parent should always be defined, but stay safe
-        const parentWidth = node.parent ? node.parent._currentMeasure.width : size.width;
-        const parentHeight = node.parent ? node.parent._currentMeasure.height : size.height;
-        let x = 0;
-        let y = 0;
-
-        const width = storedValues ? storedValues.width : node.widthInPixels;
-        const height = storedValues ? storedValues.height : node.heightInPixels;
-        const left = storedValues ? storedValues.left : node.leftInPixels;
-        const top = storedValues ? storedValues.top : node.topInPixels;
-
-        switch (node.horizontalAlignment) {
-            case Control.HORIZONTAL_ALIGNMENT_LEFT:
-                x = -(parentWidth - width) / 2;
-                break;
-            case Control.HORIZONTAL_ALIGNMENT_RIGHT:
-                x = (parentWidth - width) / 2;
-                break;
-            case Control.HORIZONTAL_ALIGNMENT_CENTER:
-                x = 0;
-                break;
-        }
-
-        switch (node.verticalAlignment) {
-            case Control.VERTICAL_ALIGNMENT_TOP:
-                y = -(parentHeight - height) / 2;
-                break;
-            case Control.VERTICAL_ALIGNMENT_BOTTOM:
-                y = (parentHeight - height) / 2;
-                break;
-            case Control.VERTICAL_ALIGNMENT_CENTER:
-                y = 0;
-                break;
-        }
-        this._ResetMatrixArray();
-
-        const m2d = this._MatrixCache[0];
-        const translateTo = this._MatrixCache[1];
-        // as this is used later it needs to persist
-        const resultMatrix = Matrix2D.Identity();
-
-        // the pivot point around which the object transforms
-        let offsetX = width * node.transformCenterX - width / 2;
-        let offsetY = height * node.transformCenterY - height / 2;
-        // pivot changes this point's position! but only in legacy pivot mode
-        if (!(node as any).descendantsOnlyPadding) {
-            // TODO - padding needs to also take scaling into account?
-            offsetX -= ((node.paddingRightInPixels - node.paddingLeftInPixels) * 1) / 2;
-            offsetY -= ((node.paddingBottomInPixels - node.paddingTopInPixels) * 1) / 2;
-        }
-
-        // Set the translation
-        Matrix2D.TranslationToRef(x + left, y + top, translateTo);
-        // without parents scaling and rotation, calculate world matrix for each
-        const rotation = this.GetRotation(node, true);
-        const scaling = this.GetScale(node, true);
-        // COmpose doesn't actually translate, but creates a form of pivot in a specific position
-        Matrix2D.ComposeToRef(-offsetX, -offsetY, rotation, scaling.x, scaling.y, null, m2d);
-        // actually compose the matrix
-        resultMatrix.multiplyToRef(m2d, resultMatrix);
-        resultMatrix.multiplyToRef(translateTo, resultMatrix);
-        return resultMatrix;
-    }
-
-    /**
-     * Using the node's tree, calculate its world matrix and return it
-     * @param node the node to calculate the matrix for
-     * @param storedValues used stored valued (cached when pointer down is clicked)
-     * @param stopAt stop looking when this node is found
-     * @returns the world matrix for this node
-     */
-    public static NodeToRTTWorldMatrix(node: Control, storedValues?: Rect, stopAt?: Control): Matrix2D {
-        const listOfNodes = [node];
-        let parent = node.parent;
-        let child = node;
-        while (parent && child !== stopAt) {
-            if (parent.typeName === "Grid") {
-                const cellInfo = (parent as Grid).getChildCellInfo(child);
-                const cell = (parent as Grid).cells[cellInfo];
-                listOfNodes.push(cell);
-            }
-            listOfNodes.push(parent);
-            child = parent;
-            parent = parent.parent;
-        }
-        this._ResetMatrixArray();
-        const matrices = listOfNodes.map((node, index) => this.GetNodeMatrix(node, index === 0 ? storedValues : undefined));
-        return matrices.reduce((acc, cur) => {
-            acc.multiplyToRef(cur, acc);
-            return acc;
-        }, this._MatrixCache[2]);
-    }
-
-    public static NodeToRTTSpace(node: Control, x: number, y: number, reference: Vector2 = new Vector2(), storedValues?: Rect, stopAt?: Control) {
-        const worldMatrix = this.NodeToRTTWorldMatrix(node, storedValues, stopAt);
-        worldMatrix.transformCoordinates(x, y, reference);
-        // round
-        reference.x = round(reference.x);
-        reference.y = round(reference.y);
-        return reference;
-    }
-
-    public static RttToLocalNodeSpace(node: Control, x: number, y: number, reference: Vector2 = new Vector2(), storedValues?: Rect) {
-        const worldMatrix = this.NodeToRTTWorldMatrix(node, storedValues);
-        const inv = this._MatrixCache[3];
-        worldMatrix.invertToRef(inv);
-        inv.transformCoordinates(x, y, reference);
-        // round
-        reference.x = round(reference.x);
-        reference.y = round(reference.y);
-        return reference;
-    }
-
-    public static RttToCanvasSpace(x: number, y: number) {
-        const engine = this.GlobalState.workbench._scene.getEngine();
-        return new Vector2(x + engine.getRenderWidth() / 2, y + engine.getRenderHeight() / 2);
-    }
-
-    public static MousePointerToRTTSpace(node: Control, x?: number, y?: number) {
-        const scene = this.GlobalState.workbench._scene;
-        const engine = scene.getEngine();
-        return new Vector2((x || scene.pointerX) - engine.getRenderWidth() / 2, (y || scene.pointerY) - engine.getRenderHeight() / 2);
-    }
-
-    private static _ResetMatrixArray() {
-        this._MatrixCache.forEach((matrix) => {
-            Matrix2D.IdentityToRef(matrix);
-        });
-    }
-
-    public static ComputeLocalBounds(node: Control) {
-        return new Rect(-node.widthInPixels * 0.5, -node.heightInPixels * 0.5, node.widthInPixels * 0.5, node.heightInPixels * 0.5);
-    }
-
-    /**
-     * converts a node's dimensions to percentage, properties can be specified as a list, or can convert all
-     * @param guiControl
-     * @param properties
-     * @param onPropertyChangedObservable
-     */
-    public static ConvertToPercentage(
-        guiControl: Control,
-        properties: DimensionProperties[] = ["left", "top", "width", "height"],
-        onPropertyChangedObservable?: Observable<PropertyChangedEvent>
-    ) {
-        let ratioX = 1;
-        let ratioY = 1;
-        if (guiControl.parent) {
-            if (guiControl.parent.typeName === "Grid") {
-                const cellInfo = (guiControl.parent as Grid).getChildCellInfo(guiControl);
-                const cell = (guiControl.parent as Grid).cells[cellInfo];
-                ratioX = cell.widthInPixels;
-                ratioY = cell.heightInPixels;
-            } else if (guiControl.parent.typeName === "Rectangle" || guiControl.parent.typeName === "Button") {
-                const thickness = (guiControl.parent as Rectangle).thickness * 2;
-                ratioX = guiControl.parent._currentMeasure.width - thickness;
-                ratioY = guiControl.parent._currentMeasure.height - thickness;
-            } else {
-                ratioX = guiControl.parent._currentMeasure.width;
-                ratioY = guiControl.parent._currentMeasure.height;
-            }
-        }
-        for (const property of properties) {
-            const initialValue = guiControl[property];
-            const ratio = property === "left" || property === "width" || property === "paddingLeft" || property === "paddingRight" ? ratioX : ratioY;
-            const newValue = (guiControl[`${property}InPixels`] * 100) / ratio;
-            guiControl[property] = `${newValue.toFixed(2)}%`;
-            onPropertyChangedObservable?.notifyObservers({
-                object: guiControl,
-                initialValue,
-                value: guiControl[property],
-                property,
-            });
-        }
-    }
-
-    public static Round(value: number) {
-        return Math.floor(value * 100) / 100;
-    }
-
-<<<<<<< HEAD
-    public static ConvertToPixels(
-        guiControl: Control,
-        properties: DimensionProperties[] = ["left", "top", "width", "height"],
-        onPropertyChangedObservable?: Observable<PropertyChangedEvent>
-    ) {
-=======
-    public static ConvertToPixels(guiControl: Control, properties: DimensionProperties[] = ["left", "top", "width", "height"]) {
-        // make sure we are using the latest measures for the control
-        (guiControl as any)._processMeasures(guiControl.parent?._currentMeasure, guiControl.host);
->>>>>>> 53dd3113
-        for (const property of properties) {
-            const initialValue = guiControl[property];
-            guiControl[`_${property}`] = new ValueAndUnit(this.Round(guiControl[`${property}InPixels`]), ValueAndUnit.UNITMODE_PIXEL);
-            onPropertyChangedObservable?.notifyObservers({
-                object: guiControl,
-                initialValue,
-                value: guiControl[property],
-                property,
-            });
-        }
-    }
-}
+import { ValueAndUnit } from "gui/2D/valueAndUnit";
+import { Control } from "gui/2D/controls/control";
+import type { Grid } from "gui/2D/controls/grid";
+import type { Rectangle } from "gui/2D/controls/rectangle";
+import { Matrix2D } from "gui/2D/math2D";
+import { Vector2 } from "core/Maths/math.vector";
+import type { Observable } from "core/Misc/observable";
+import type { GlobalState } from "../globalState";
+import type { PropertyChangedEvent } from "shared-ui-components/propertyChangedEvent";
+
+export type DimensionProperties = "width" | "left" | "height" | "top" | "paddingLeft" | "paddingRight" | "paddingTop" | "paddingBottom" | "fontSize";
+
+export class Rect {
+    public top: number;
+    public left: number;
+    public right: number;
+    public bottom: number;
+    constructor(left: number, top: number, right: number, bottom: number) {
+        this.left = left;
+        this.top = top;
+        this.right = right;
+        this.bottom = bottom;
+    }
+
+    public clone() {
+        return new Rect(this.left, this.top, this.right, this.bottom);
+    }
+
+    public get center() {
+        const topLeft = new Vector2(this.left, this.top);
+        return topLeft.addInPlace(new Vector2(this.right, this.bottom).subtractInPlace(topLeft).multiplyByFloats(0.5, 0.5));
+    }
+
+    public get width() {
+        return this.right - this.left;
+    }
+
+    public get height() {
+        return this.bottom - this.top;
+    }
+}
+
+const roundFactor = 100;
+const round = (value: number) => Math.round(value * roundFactor) / roundFactor;
+
+export class CoordinateHelper {
+    private static _MatrixCache: Matrix2D[] = [Matrix2D.Identity(), Matrix2D.Identity(), Matrix2D.Identity(), Matrix2D.Identity()];
+    public static GlobalState: GlobalState;
+
+    /**
+     * Get the scaling of a specific GUI control
+     * @param node the node for which we are getting the scaling
+     * @param relative should we return only the relative scaling (relative to the parent)
+     * @returns an X,Y vector of the scaling
+     */
+    public static GetScale(node: Control, relative?: boolean): Vector2 {
+        let x = node.scaleX;
+        let y = node.scaleY;
+        if (relative) {
+            return new Vector2(x, y);
+        }
+        let parent = node.parent;
+        while (parent) {
+            x *= parent.scaleX;
+            y *= parent.scaleY;
+            parent = parent.parent;
+        }
+        return new Vector2(x, y);
+    }
+
+    public static GetRotation(node: Control, relative?: boolean): number {
+        // Gets rotate of a control account for all of it's parents rotations
+        let rotation = node.rotation;
+        if (relative) {
+            return rotation;
+        }
+        let parent = node.parent;
+        while (parent) {
+            rotation += parent.rotation;
+            parent = parent.parent;
+        }
+        return rotation;
+    }
+
+    /**
+     * This function calculates a local matrix for a node, including it's full transformation and pivot point
+     *
+     * @param node the node to calculate the matrix for
+     * @param storedValues should the stored (cached) values be used to calculate the matrix
+     * @returns a new matrix for the control
+     */
+    public static GetNodeMatrix(node: Control, storedValues?: Rect): Matrix2D {
+        const size = this.GlobalState.guiTexture.getSize();
+        // parent should always be defined, but stay safe
+        const parentWidth = node.parent ? node.parent._currentMeasure.width : size.width;
+        const parentHeight = node.parent ? node.parent._currentMeasure.height : size.height;
+        let x = 0;
+        let y = 0;
+
+        const width = storedValues ? storedValues.width : node.widthInPixels;
+        const height = storedValues ? storedValues.height : node.heightInPixels;
+        const left = storedValues ? storedValues.left : node.leftInPixels;
+        const top = storedValues ? storedValues.top : node.topInPixels;
+
+        switch (node.horizontalAlignment) {
+            case Control.HORIZONTAL_ALIGNMENT_LEFT:
+                x = -(parentWidth - width) / 2;
+                break;
+            case Control.HORIZONTAL_ALIGNMENT_RIGHT:
+                x = (parentWidth - width) / 2;
+                break;
+            case Control.HORIZONTAL_ALIGNMENT_CENTER:
+                x = 0;
+                break;
+        }
+
+        switch (node.verticalAlignment) {
+            case Control.VERTICAL_ALIGNMENT_TOP:
+                y = -(parentHeight - height) / 2;
+                break;
+            case Control.VERTICAL_ALIGNMENT_BOTTOM:
+                y = (parentHeight - height) / 2;
+                break;
+            case Control.VERTICAL_ALIGNMENT_CENTER:
+                y = 0;
+                break;
+        }
+        this._ResetMatrixArray();
+
+        const m2d = this._MatrixCache[0];
+        const translateTo = this._MatrixCache[1];
+        // as this is used later it needs to persist
+        const resultMatrix = Matrix2D.Identity();
+
+        // the pivot point around which the object transforms
+        let offsetX = width * node.transformCenterX - width / 2;
+        let offsetY = height * node.transformCenterY - height / 2;
+        // pivot changes this point's position! but only in legacy pivot mode
+        if (!(node as any).descendantsOnlyPadding) {
+            // TODO - padding needs to also take scaling into account?
+            offsetX -= ((node.paddingRightInPixels - node.paddingLeftInPixels) * 1) / 2;
+            offsetY -= ((node.paddingBottomInPixels - node.paddingTopInPixels) * 1) / 2;
+        }
+
+        // Set the translation
+        Matrix2D.TranslationToRef(x + left, y + top, translateTo);
+        // without parents scaling and rotation, calculate world matrix for each
+        const rotation = this.GetRotation(node, true);
+        const scaling = this.GetScale(node, true);
+        // COmpose doesn't actually translate, but creates a form of pivot in a specific position
+        Matrix2D.ComposeToRef(-offsetX, -offsetY, rotation, scaling.x, scaling.y, null, m2d);
+        // actually compose the matrix
+        resultMatrix.multiplyToRef(m2d, resultMatrix);
+        resultMatrix.multiplyToRef(translateTo, resultMatrix);
+        return resultMatrix;
+    }
+
+    /**
+     * Using the node's tree, calculate its world matrix and return it
+     * @param node the node to calculate the matrix for
+     * @param storedValues used stored valued (cached when pointer down is clicked)
+     * @param stopAt stop looking when this node is found
+     * @returns the world matrix for this node
+     */
+    public static NodeToRTTWorldMatrix(node: Control, storedValues?: Rect, stopAt?: Control): Matrix2D {
+        const listOfNodes = [node];
+        let parent = node.parent;
+        let child = node;
+        while (parent && child !== stopAt) {
+            if (parent.typeName === "Grid") {
+                const cellInfo = (parent as Grid).getChildCellInfo(child);
+                const cell = (parent as Grid).cells[cellInfo];
+                listOfNodes.push(cell);
+            }
+            listOfNodes.push(parent);
+            child = parent;
+            parent = parent.parent;
+        }
+        this._ResetMatrixArray();
+        const matrices = listOfNodes.map((node, index) => this.GetNodeMatrix(node, index === 0 ? storedValues : undefined));
+        return matrices.reduce((acc, cur) => {
+            acc.multiplyToRef(cur, acc);
+            return acc;
+        }, this._MatrixCache[2]);
+    }
+
+    public static NodeToRTTSpace(node: Control, x: number, y: number, reference: Vector2 = new Vector2(), storedValues?: Rect, stopAt?: Control) {
+        const worldMatrix = this.NodeToRTTWorldMatrix(node, storedValues, stopAt);
+        worldMatrix.transformCoordinates(x, y, reference);
+        // round
+        reference.x = round(reference.x);
+        reference.y = round(reference.y);
+        return reference;
+    }
+
+    public static RttToLocalNodeSpace(node: Control, x: number, y: number, reference: Vector2 = new Vector2(), storedValues?: Rect) {
+        const worldMatrix = this.NodeToRTTWorldMatrix(node, storedValues);
+        const inv = this._MatrixCache[3];
+        worldMatrix.invertToRef(inv);
+        inv.transformCoordinates(x, y, reference);
+        // round
+        reference.x = round(reference.x);
+        reference.y = round(reference.y);
+        return reference;
+    }
+
+    public static RttToCanvasSpace(x: number, y: number) {
+        const engine = this.GlobalState.workbench._scene.getEngine();
+        return new Vector2(x + engine.getRenderWidth() / 2, y + engine.getRenderHeight() / 2);
+    }
+
+    public static MousePointerToRTTSpace(node: Control, x?: number, y?: number) {
+        const scene = this.GlobalState.workbench._scene;
+        const engine = scene.getEngine();
+        return new Vector2((x || scene.pointerX) - engine.getRenderWidth() / 2, (y || scene.pointerY) - engine.getRenderHeight() / 2);
+    }
+
+    private static _ResetMatrixArray() {
+        this._MatrixCache.forEach((matrix) => {
+            Matrix2D.IdentityToRef(matrix);
+        });
+    }
+
+    public static ComputeLocalBounds(node: Control) {
+        return new Rect(-node.widthInPixels * 0.5, -node.heightInPixels * 0.5, node.widthInPixels * 0.5, node.heightInPixels * 0.5);
+    }
+
+    /**
+     * converts a node's dimensions to percentage, properties can be specified as a list, or can convert all
+     * @param guiControl
+     * @param properties
+     * @param onPropertyChangedObservable
+     */
+    public static ConvertToPercentage(
+        guiControl: Control,
+        properties: DimensionProperties[] = ["left", "top", "width", "height"],
+        onPropertyChangedObservable?: Observable<PropertyChangedEvent>
+    ) {
+        let ratioX = 1;
+        let ratioY = 1;
+        if (guiControl.parent) {
+            if (guiControl.parent.typeName === "Grid") {
+                const cellInfo = (guiControl.parent as Grid).getChildCellInfo(guiControl);
+                const cell = (guiControl.parent as Grid).cells[cellInfo];
+                ratioX = cell.widthInPixels;
+                ratioY = cell.heightInPixels;
+            } else if (guiControl.parent.typeName === "Rectangle" || guiControl.parent.typeName === "Button") {
+                const thickness = (guiControl.parent as Rectangle).thickness * 2;
+                ratioX = guiControl.parent._currentMeasure.width - thickness;
+                ratioY = guiControl.parent._currentMeasure.height - thickness;
+            } else {
+                ratioX = guiControl.parent._currentMeasure.width;
+                ratioY = guiControl.parent._currentMeasure.height;
+            }
+        }
+        for (const property of properties) {
+            const initialValue = guiControl[property];
+            const ratio = property === "left" || property === "width" || property === "paddingLeft" || property === "paddingRight" ? ratioX : ratioY;
+            const newValue = (guiControl[`${property}InPixels`] * 100) / ratio;
+            guiControl[property] = `${newValue.toFixed(2)}%`;
+            onPropertyChangedObservable?.notifyObservers({
+                object: guiControl,
+                initialValue,
+                value: guiControl[property],
+                property,
+            });
+        }
+    }
+
+    public static Round(value: number) {
+        return Math.floor(value * 100) / 100;
+    }
+
+    public static ConvertToPixels(
+        guiControl: Control,
+        properties: DimensionProperties[] = ["left", "top", "width", "height"],
+        onPropertyChangedObservable?: Observable<PropertyChangedEvent>
+    ) {
+        // make sure we are using the latest measures for the control
+        (guiControl as any)._processMeasures(guiControl.parent?._currentMeasure, guiControl.host);
+        for (const property of properties) {
+            const initialValue = guiControl[property];
+            guiControl[`_${property}`] = new ValueAndUnit(this.Round(guiControl[`${property}InPixels`]), ValueAndUnit.UNITMODE_PIXEL);
+            onPropertyChangedObservable?.notifyObservers({
+                object: guiControl,
+                initialValue,
+                value: guiControl[property],
+                property,
+            });
+        }
+    }
+}