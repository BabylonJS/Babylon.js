--- conflicted
+++ resolved
@@ -1,114 +1,35 @@
-import type { NodeMaterialBlock } from "core/Materials/Node/nodeMaterialBlock";
-import type { IDisplayManager, VisualContentDescription } from "shared-ui-components/nodeGraphSystem/interfaces/displayManager";
-import type { INodeData } from "shared-ui-components/nodeGraphSystem/interfaces/nodeData";
-import * as styles from "./debugDisplayManager.module.scss";
-import * as commonStyles from "./common.module.scss";
-import { TextureLineComponent } from "../../sharedComponents/textureLineComponent";
-import type { GlobalState } from "node-editor/globalState";
-import type { Nullable } from "core/types";
-import type { StateManager } from "shared-ui-components/nodeGraphSystem/stateManager";
-<<<<<<< HEAD
-import { NodeMaterialDebugBlock } from "core/Materials";
-=======
->>>>>>> f22e6df9
-
-export class DebugDisplayManager implements IDisplayManager {
-    private _previewCanvas: HTMLCanvasElement;
-    private _previewImage: HTMLImageElement;
-
-    public getHeaderClass() {
-        return "";
-    }
-
-    public shouldDisplayPortLabels(): boolean {
-        return true;
-    }
-
-    public getHeaderText(nodeData: INodeData): string {
-        return (nodeData.data as NodeMaterialBlock).name;
-    }
-
-    public getBackgroundColor(): string {
-        return "#543a5c";
-    }
-
-    public onSelectionChanged?(data: INodeData, selectedData: Nullable<INodeData>, manager: StateManager) {
-<<<<<<< HEAD
-        const block = data.data as NodeMaterialDebugBlock;
-        if (selectedData === data && block.debug.isConnected) {
-            const globalState = manager.data as GlobalState;
-
-            globalState.onPreviewUpdatedObservable.addOnce((nodeMaterial) => {
-                setTimeout(() => {
-                    globalState.onPreviewSceneAfterRenderObservable.addOnce(() => {
-                        if (globalState.previewTexture) {
-                            TextureLineComponent.UpdatePreview(
-                                this._previewCanvas,
-                                globalState.previewTexture,
-                                140,
-                                {
-                                    face: 0,
-                                    displayRed: true,
-                                    displayAlpha: true,
-                                    displayBlue: true,
-                                    displayGreen: true,
-                                },
-                                () => {
-                                    this._previewImage.src = this._previewCanvas.toDataURL("image/png");
-                                    this._previewImage.classList.remove(commonStyles.empty);
-                                }
-                            );
-                        } else {
-                            this._previewImage.classList.add(commonStyles.empty);
-                        }
-                    });
-                }, 250);
-=======
-        if (selectedData === data) {
-            const globalState = manager.data as GlobalState;
-
-            globalState.onPreviewUpdatedObservable.addOnce((nodeMaterial) => {
-                globalState.onPreviewSceneAfterRenderObservable.addOnce(() => {
-                    if (globalState.previewTexture) {
-                        TextureLineComponent.UpdatePreview(
-                            this._previewCanvas,
-                            globalState.previewTexture,
-                            140,
-                            {
-                                face: 0,
-                                displayRed: true,
-                                displayAlpha: true,
-                                displayBlue: true,
-                                displayGreen: true,
-                            },
-                            () => {
-                                this._previewImage.src = this._previewCanvas.toDataURL("image/png");
-                                this._previewImage.classList.remove(commonStyles.empty);
-                            }
-                        );
-                    } else {
-                        this._previewImage.classList.add(commonStyles.empty);
-                    }
-                });
->>>>>>> f22e6df9
-            });
-        }
-    }
-
-    public updatePreviewContent(nodeData: INodeData, contentArea: HTMLDivElement): void {
-        if (!this._previewCanvas) {
-            this._previewCanvas = contentArea.ownerDocument!.createElement("canvas");
-            this._previewImage = contentArea.ownerDocument!.createElement("img");
-            contentArea.appendChild(this._previewImage);
-            this._previewImage.classList.add(commonStyles.empty);
-        }
-    }
-
-    public updateFullVisualContent(data: INodeData, visualContent: VisualContentDescription): void {
-        visualContent.visual.classList.add(styles["debugBlock"]);
-        visualContent.headerContainer.classList.add(styles.hidden);
-        visualContent.headerContainer.classList.add(styles.hidden);
-        visualContent.connections.classList.add(styles.translatedConnections);
-        visualContent.content.classList.add(styles["texture-area"]);
-    }
-}
+import type { NodeMaterialBlock } from "core/Materials/Node/nodeMaterialBlock";
+import type { IDisplayManager, VisualContentDescription } from "shared-ui-components/nodeGraphSystem/interfaces/displayManager";
+import type { INodeData } from "shared-ui-components/nodeGraphSystem/interfaces/nodeData";
+import * as styles from "./debugDisplayManager.module.scss";
+
+export class DebugDisplayManager implements IDisplayManager {
+    private _previewCanvas: HTMLCanvasElement;
+    private _previewImage: HTMLImageElement;
+
+    public getHeaderClass() {
+        return "";
+    }
+
+    public shouldDisplayPortLabels(): boolean {
+        return true;
+    }
+
+    public getHeaderText(nodeData: INodeData): string {
+        return (nodeData.data as NodeMaterialBlock).name;
+    }
+
+    public getBackgroundColor(): string {
+        return "#543a5c";
+    }
+
+    public updatePreviewContent(nodeData: INodeData, contentArea: HTMLDivElement): void {}
+
+    public updateFullVisualContent(data: INodeData, visualContent: VisualContentDescription): void {
+        visualContent.visual.classList.add(styles["debugBlock"]);
+        visualContent.headerContainer.classList.add(styles.hidden);
+        visualContent.headerContainer.classList.add(styles.hidden);
+        visualContent.connections.classList.add(styles.translatedConnections);
+        visualContent.content.classList.add(styles["texture-area"]);
+    }
+}