--- conflicted
+++ resolved
@@ -1,146 +1,143 @@
-import * as React from "react";
-import type { GlobalState } from "../../globalState";
-import { LineContainerComponent } from "../../sharedComponents/lineContainerComponent";
-import { CheckBoxLineComponent } from "../../sharedComponents/checkBoxLineComponent";
-import type { InputBlock } from "core/Materials/Node/Blocks/Input/inputBlock";
-import { NodeMaterialBlockConnectionPointTypes } from "core/Materials/Node/Enums/nodeMaterialBlockConnectionPointTypes";
-
-import "./propertyTab.scss";
-import { Vector2LineComponent } from "shared-ui-components/lines/vector2LineComponent";
-import { Vector3LineComponent } from "shared-ui-components/lines/vector3LineComponent";
-import { Vector4LineComponent } from "shared-ui-components/lines/vector4LineComponent";
-import { Color3LineComponent } from "shared-ui-components/lines/color3LineComponent";
-import { Color4LineComponent } from "shared-ui-components/lines/color4LineComponent";
-<<<<<<< HEAD
-import type { LockObject } from "shared-ui-components/tabs/propertyGrids/lockObject";
-=======
-import { FloatLineComponent } from "shared-ui-components/lines/floatLineComponent";
-import { SliderLineComponent } from "shared-ui-components/lines/sliderLineComponent";
->>>>>>> 7839c574
-
-interface IInputsPropertyTabComponentProps {
-    globalState: GlobalState;
-    inputs: InputBlock[];
-    lockObject: LockObject;
-}
-
-export class InputsPropertyTabComponent extends React.Component<IInputsPropertyTabComponentProps> {
-    constructor(props: IInputsPropertyTabComponentProps) {
-        super(props);
-    }
-
-    processInputBlockUpdate(ib: InputBlock) {
-        this.props.globalState.stateManager.onUpdateRequiredObservable.notifyObservers(ib);
-
-        if (ib.isConstant) {
-            this.props.globalState.stateManager.onRebuildRequiredObservable.notifyObservers(true);
-        }
-    }
-
-    renderInputBlock(block: InputBlock) {
-        switch (block.type) {
-            case NodeMaterialBlockConnectionPointTypes.Float: {
-                const cantDisplaySlider = isNaN(block.min) || isNaN(block.max) || block.min === block.max;
-                return (
-                    <div key={block.uniqueId}>
-                        {block.isBoolean && (
-                            <CheckBoxLineComponent
-                                key={block.uniqueId}
-                                label={block.name}
-                                target={block}
-                                propertyName="value"
-                                onValueChanged={() => {
-                                    this.processInputBlockUpdate(block);
-                                }}
-                            />
-                        )}
-                        {!block.isBoolean && cantDisplaySlider && (
-                            <FloatLineComponent key={block.uniqueId} label={block.name} target={block} propertyName="value" onChange={() => this.processInputBlockUpdate(block)} />
-                        )}
-                        {!block.isBoolean && !cantDisplaySlider && (
-                            <SliderLineComponent
-                                key={block.uniqueId}
-                                label={block.name}
-                                target={block}
-                                propertyName="value"
-                                step={(block.max - block.min) / 100.0}
-                                minimum={block.min}
-                                maximum={block.max}
-                                onChange={() => this.processInputBlockUpdate(block)}
-                            />
-                        )}
-                    </div>
-                );
-            }
-            case NodeMaterialBlockConnectionPointTypes.Color3:
-                return (
-                    <Color3LineComponent
-                        lockObject={this.props.lockObject}
-                        key={block.uniqueId}
-                        label={block.name}
-                        target={block}
-                        propertyName="value"
-                        onChange={() => this.processInputBlockUpdate(block)}
-                    />
-                );
-            case NodeMaterialBlockConnectionPointTypes.Color4:
-                return (
-                    <Color4LineComponent
-                        lockObject={this.props.lockObject}
-                        key={block.uniqueId}
-                        label={block.name}
-                        target={block}
-                        propertyName="value"
-                        onChange={() => this.processInputBlockUpdate(block)}
-                    />
-                );
-            case NodeMaterialBlockConnectionPointTypes.Vector2:
-                return (
-                    <Vector2LineComponent
-                        lockObject={this.props.lockObject}
-                        key={block.uniqueId}
-                        label={block.name}
-                        target={block}
-                        propertyName="value"
-                        onChange={() => this.processInputBlockUpdate(block)}
-                    />
-                );
-            case NodeMaterialBlockConnectionPointTypes.Vector3:
-                return (
-                    <Vector3LineComponent
-                        lockObject={this.props.lockObject}
-                        key={block.uniqueId}
-                        label={block.name}
-                        target={block}
-                        propertyName="value"
-                        onChange={() => this.processInputBlockUpdate(block)}
-                    />
-                );
-            case NodeMaterialBlockConnectionPointTypes.Vector4:
-                return (
-                    <Vector4LineComponent
-                        lockObject={this.props.lockObject}
-                        key={block.uniqueId}
-                        label={block.name}
-                        target={block}
-                        propertyName="value"
-                        onChange={() => this.processInputBlockUpdate(block)}
-                    />
-                );
-        }
-        return null;
-    }
-
-    render() {
-        return (
-            <LineContainerComponent title="INPUTS">
-                {this.props.inputs.map((ib) => {
-                    if (!ib.isUniform || ib.isSystemValue || !ib.name) {
-                        return null;
-                    }
-                    return this.renderInputBlock(ib);
-                })}
-            </LineContainerComponent>
-        );
-    }
-}
+import * as React from "react";
+import type { GlobalState } from "../../globalState";
+import { LineContainerComponent } from "../../sharedComponents/lineContainerComponent";
+import { CheckBoxLineComponent } from "../../sharedComponents/checkBoxLineComponent";
+import type { InputBlock } from "core/Materials/Node/Blocks/Input/inputBlock";
+import { NodeMaterialBlockConnectionPointTypes } from "core/Materials/Node/Enums/nodeMaterialBlockConnectionPointTypes";
+
+import "./propertyTab.scss";
+import { Vector2LineComponent } from "shared-ui-components/lines/vector2LineComponent";
+import { Vector3LineComponent } from "shared-ui-components/lines/vector3LineComponent";
+import { Vector4LineComponent } from "shared-ui-components/lines/vector4LineComponent";
+import { Color3LineComponent } from "shared-ui-components/lines/color3LineComponent";
+import { Color4LineComponent } from "shared-ui-components/lines/color4LineComponent";
+import type { LockObject } from "shared-ui-components/tabs/propertyGrids/lockObject";
+import { FloatLineComponent } from "shared-ui-components/lines/floatLineComponent";
+import { SliderLineComponent } from "shared-ui-components/lines/sliderLineComponent";
+
+interface IInputsPropertyTabComponentProps {
+    globalState: GlobalState;
+    inputs: InputBlock[];
+    lockObject: LockObject;
+}
+
+export class InputsPropertyTabComponent extends React.Component<IInputsPropertyTabComponentProps> {
+    constructor(props: IInputsPropertyTabComponentProps) {
+        super(props);
+    }
+
+    processInputBlockUpdate(ib: InputBlock) {
+        this.props.globalState.stateManager.onUpdateRequiredObservable.notifyObservers(ib);
+
+        if (ib.isConstant) {
+            this.props.globalState.stateManager.onRebuildRequiredObservable.notifyObservers(true);
+        }
+    }
+
+    renderInputBlock(block: InputBlock) {
+        switch (block.type) {
+            case NodeMaterialBlockConnectionPointTypes.Float: {
+                const cantDisplaySlider = isNaN(block.min) || isNaN(block.max) || block.min === block.max;
+                return (
+                    <div key={block.uniqueId}>
+                        {block.isBoolean && (
+                            <CheckBoxLineComponent
+                                key={block.uniqueId}
+                                label={block.name}
+                                target={block}
+                                propertyName="value"
+                                onValueChanged={() => {
+                                    this.processInputBlockUpdate(block);
+                                }}
+                            />
+                        )}
+                        {!block.isBoolean && cantDisplaySlider && (
+                            <FloatLineComponent key={block.uniqueId} label={block.name} target={block} propertyName="value" onChange={() => this.processInputBlockUpdate(block)} />
+                        )}
+                        {!block.isBoolean && !cantDisplaySlider && (
+                            <SliderLineComponent
+                                key={block.uniqueId}
+                                label={block.name}
+                                target={block}
+                                propertyName="value"
+                                step={(block.max - block.min) / 100.0}
+                                minimum={block.min}
+                                maximum={block.max}
+                                onChange={() => this.processInputBlockUpdate(block)}
+                            />
+                        )}
+                    </div>
+                );
+            }
+            case NodeMaterialBlockConnectionPointTypes.Color3:
+                return (
+                    <Color3LineComponent
+                        lockObject={this.props.lockObject}
+                        key={block.uniqueId}
+                        label={block.name}
+                        target={block}
+                        propertyName="value"
+                        onChange={() => this.processInputBlockUpdate(block)}
+                    />
+                );
+            case NodeMaterialBlockConnectionPointTypes.Color4:
+                return (
+                    <Color4LineComponent
+                        lockObject={this.props.lockObject}
+                        key={block.uniqueId}
+                        label={block.name}
+                        target={block}
+                        propertyName="value"
+                        onChange={() => this.processInputBlockUpdate(block)}
+                    />
+                );
+            case NodeMaterialBlockConnectionPointTypes.Vector2:
+                return (
+                    <Vector2LineComponent
+                        lockObject={this.props.lockObject}
+                        key={block.uniqueId}
+                        label={block.name}
+                        target={block}
+                        propertyName="value"
+                        onChange={() => this.processInputBlockUpdate(block)}
+                    />
+                );
+            case NodeMaterialBlockConnectionPointTypes.Vector3:
+                return (
+                    <Vector3LineComponent
+                        lockObject={this.props.lockObject}
+                        key={block.uniqueId}
+                        label={block.name}
+                        target={block}
+                        propertyName="value"
+                        onChange={() => this.processInputBlockUpdate(block)}
+                    />
+                );
+            case NodeMaterialBlockConnectionPointTypes.Vector4:
+                return (
+                    <Vector4LineComponent
+                        lockObject={this.props.lockObject}
+                        key={block.uniqueId}
+                        label={block.name}
+                        target={block}
+                        propertyName="value"
+                        onChange={() => this.processInputBlockUpdate(block)}
+                    />
+                );
+        }
+        return null;
+    }
+
+    render() {
+        return (
+            <LineContainerComponent title="INPUTS">
+                {this.props.inputs.map((ib) => {
+                    if (!ib.isUniform || ib.isSystemValue || !ib.name) {
+                        return null;
+                    }
+                    return this.renderInputBlock(ib);
+                })}
+            </LineContainerComponent>
+        );
+    }
+}