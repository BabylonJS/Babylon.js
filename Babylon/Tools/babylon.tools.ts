﻿module BABYLON {

    declare var FilesTextures; //ANY

    export interface IAnimatable {
        animations: Array<Animation>;
    }

    export interface ISize {
        width: number;
        height: number;
    }

    // Screenshots
    var screenshotCanvas: HTMLCanvasElement;

    // FPS
    var fpsRange = 60;
    var previousFramesDuration = [];
    var fps = 60;
    var deltaTime = 0;

    var cloneValue = (source, destinationObject) => {
        if (!source)
            return null;

        if (source instanceof Mesh) {
            return null;
        }

        if (source instanceof SubMesh) {
            return source.clone(destinationObject);
        } else if (source.clone) {
            return source.clone();
        }
        return null;
    };

    export class Tools {
        public static BaseUrl = "";
        private static _ScreenshotCanvas: HTMLCanvasElement;

        public static GetFilename(path: string): string {
            var index = path.lastIndexOf("/");
            if (index < 0)
                return path;

            return path.substring(index + 1);
        }

        public static GetDOMTextContent(element: HTMLElement): string {
            var result = "";
            var child = element.firstChild;

            while (child) {
                if (child.nodeType == 3) {
                    result += child.textContent;
                }
                child = child.nextSibling;
            }

            return result;
        }

        public static ToDegrees(angle: number): number {
            return angle * 180 / Math.PI;
        }

        public static ToRadians(angle: number): number {
            return angle * Math.PI / 180;
        }

        public static ExtractMinAndMax(positions: number[], start: number, count: number): { minimum: Vector3; maximum: Vector3 } {
            var minimum = new Vector3(Number.MAX_VALUE, Number.MAX_VALUE, Number.MAX_VALUE);
            var maximum = new Vector3(-Number.MAX_VALUE, -Number.MAX_VALUE, -Number.MAX_VALUE);

            for (var index = start; index < start + count; index++) {
                var current = new Vector3(positions[index * 3], positions[index * 3 + 1], positions[index * 3 + 2]);

                minimum = BABYLON.Vector3.Minimize(current, minimum);
                maximum = BABYLON.Vector3.Maximize(current, maximum);
            }

            return {
                minimum: minimum,
                maximum: maximum
            };
        }

        public static MakeArray(obj, allowsNullUndefined: boolean): Array<any> {
            if (allowsNullUndefined !== true && (obj === undefined || obj == null))
                return undefined;

            return Array.isArray(obj) ? obj : [obj];
        }

        // Misc.
        public static GetPointerPrefix(): string {
            var eventPrefix = "pointer";

            // Check if hand.js is referenced or if the browser natively supports pointer events
            if (!navigator.pointerEnabled) {
                eventPrefix = "mouse";
            }

            return eventPrefix;
        }

        public static QueueNewFrame(func): void {
            if (window.requestAnimationFrame)
                window.requestAnimationFrame(func);
            else if (window.msRequestAnimationFrame)
                window.msRequestAnimationFrame(func);
            else if (window.webkitRequestAnimationFrame)
                window.webkitRequestAnimationFrame(func);
            else if (window.mozRequestAnimationFrame)
                window.mozRequestAnimationFrame(func);
            else if (window.oRequestAnimationFrame)
                window.oRequestAnimationFrame(func);
            else {
                window.setTimeout(func, 16);
            }
        }

        public static RequestFullscreen(element): void {
            if (element.requestFullscreen)
                element.requestFullscreen();
            else if (element.msRequestFullscreen)
                element.msRequestFullscreen();
            else if (element.webkitRequestFullscreen)
                element.webkitRequestFullscreen();
            else if (element.mozRequestFullScreen)
                element.mozRequestFullScreen();
        }

        public static ExitFullscreen(): void {
            if (document.exitFullscreen) {
                document.exitFullscreen();
            }
            else if (document.mozCancelFullScreen) {
                document.mozCancelFullScreen();
            }
            else if (document.webkitCancelFullScreen) {
                document.webkitCancelFullScreen();
            }
            else if (document.msCancelFullScreen) {
                document.msCancelFullScreen();
            }
        }

        // External files
        public static LoadImage(url: string, onload, onerror, database): HTMLImageElement {
            var img = new Image();
            img.crossOrigin = 'anonymous';

            img.onload = () => {
                onload(img);
            };

            img.onerror = err => {
                onerror(img, err);
            };

            var noIndexedDB = () => {
                img.src = url;
            };

            var loadFromIndexedDB = () => {
                database.loadImageFromDB(url, img);
            };


            //ANY database to do!
            if (database && database.enableTexturesOffline) { //ANY } && BABYLON.Database.isUASupportingBlobStorage) {
                database.openAsync(loadFromIndexedDB, noIndexedDB);
            }
            else {
                if (url.indexOf("file:") === -1) {
                    noIndexedDB();
                }
                else {
                    try {
                        var textureName = url.substring(5);
                        var blobURL;
                        try {
                            blobURL = URL.createObjectURL(FilesTextures[textureName], { oneTimeOnly: true });
                        }
                        catch (ex) {
                            // Chrome doesn't support oneTimeOnly parameter
                            blobURL = URL.createObjectURL(FilesTextures[textureName]);
                        }
                        img.src = blobURL;
                    }
                    catch (e) {
                        console.log("Error while trying to load texture: " + textureName);
                        img.src = null;
                    }
                }
            }

            return img;
        }

        //ANY
        public static LoadFile(url: string, callback: (data: any) => void, progressCallBack?: () => void, database?, useArrayBuffer?: boolean): void {
            var noIndexedDB = () => {
                var request = new XMLHttpRequest();
                var loadUrl = Tools.BaseUrl + url;
                request.open('GET', loadUrl, true);

                if (useArrayBuffer) {
                    request.responseType = "arraybuffer";
                }

                request.onprogress = progressCallBack;

                request.onreadystatechange = () => {
                    if (request.readyState == 4) {
                        if (request.status == 200) {
                            callback(!useArrayBuffer ? request.responseText : request.response);
                        } else { // Failed
                            throw new Error("Error status: " + request.status + " - Unable to load " + loadUrl);
                        }
                    }
                };

                request.send(null);
            };

            var loadFromIndexedDB = () => {
                database.loadSceneFromDB(url, callback, progressCallBack, noIndexedDB);
            };

            // Caching only scenes files
            if (database && url.indexOf(".babylon") !== -1 && (database.enableSceneOffline)) {
                database.openAsync(loadFromIndexedDB, noIndexedDB);
            }
            else {
                noIndexedDB();
            }
        }

        public static ReadFile(fileToLoad, callback, progressCallBack): void {
            var reader = new FileReader();
            reader.onload = e => {
                callback(e.target.result);
            };
            reader.onprogress = progressCallBack;
            // Asynchronous read
            reader.readAsText(fileToLoad);
        }

        // Misc.        
        public static WithinEpsilon(a: number, b: number): boolean {
            var num = a - b;
            return -1.401298E-45 <= num && num <= 1.401298E-45;
        }

        public static DeepCopy(source, destination, doNotCopyList?: string[], mustCopyList?: string[]): void {
            for (var prop in source) {

                if (prop[0] === "_" && (!mustCopyList || mustCopyList.indexOf(prop) === -1)) {
                    continue;
                }

                if (doNotCopyList && doNotCopyList.indexOf(prop) !== -1) {
                    continue;
                }
                var sourceValue = source[prop];
                var typeOfSourceValue = typeof sourceValue;

                if (typeOfSourceValue == "function") {
                    continue;
                }

                if (typeOfSourceValue == "object") {
                    if (sourceValue instanceof Array) {
                        destination[prop] = [];

                        if (sourceValue.length > 0) {
                            if (typeof sourceValue[0] == "object") {
                                for (var index = 0; index < sourceValue.length; index++) {
                                    var clonedValue = cloneValue(sourceValue[index], destination);

                                    if (destination[prop].indexOf(clonedValue) === -1) { // Test if auto inject was not done
                                        destination[prop].push(clonedValue);
                                    }
                                }
                            } else {
                                destination[prop] = sourceValue.slice(0);
                            }
                        }
                    } else {
                        destination[prop] = cloneValue(sourceValue, destination);
                    }
                } else {
                    destination[prop] = sourceValue;
                }
            }
        }

        public static IsEmpty(obj): boolean {
            for (var i in obj) {
                return false;
            }
            return true;
        }

        public static GetFps(): number {
            return fps;
        }

        public static GetDeltaTime(): number {
            return deltaTime;
        }

        public static _MeasureFps(): void {
            previousFramesDuration.push((new Date).getTime());
            var length = previousFramesDuration.length;

            if (length >= 2) {
                deltaTime = previousFramesDuration[length - 1] - previousFramesDuration[length - 2];
            }

            if (length >= fpsRange) {

                if (length > fpsRange) {
                    previousFramesDuration.splice(0, 1);
                    length = previousFramesDuration.length;
                }

                var sum = 0;
                for (var id = 0; id < length - 1; id++) {
                    sum += previousFramesDuration[id + 1] - previousFramesDuration[id];
                }

                fps = 1000.0 / (sum / (length - 1));
            }
        }

        public static CreateScreenshot(engine: Engine, camera: Camera, size: any): void {
            var width: number;
            var height: number;

            //If a zoom value is specified
            if (size.zoom) {
                width = Math.round(engine.getRenderWidth() * size.zoom);
                height = Math.round(width / engine.getAspectRatio(camera));
                size = { width: width, height: height };
            }
            else if (size.width && size.height) {
                width = size.width;
                height = size.height;
            }
            //If passing only width, computing height to keep display canvas ratio.
            else if (size.width && !size.height) {
                width = size.width;
                height = Math.round(width / engine.getAspectRatio(camera));
                size = { width: width, height: height };
            }
            //If passing only height, computing width to keep display canvas ratio.
            else if (size.height && !size.width) {
                height = size.height;
                width = Math.round(height * engine.getAspectRatio(camera));
                size = { width: width, height: height };
            }
            //Assuming here that "size" parameter is a number
            else if (!isNaN(size)) {
                height = size;
                width = size;
            }
            else {
                console.error("Invalid 'size' parameter !");
            }

            var texture = new RenderTargetTexture("screenShot", size, engine.scenes[0]);
            texture.renderList = engine.scenes[0].meshes;

<<<<<<< HEAD
            texture.onAfterRender = function () {
=======
            texture.onAfterRender = () => {
>>>>>>> 6c1bb8ce
                // Read the contents of the framebuffer
                var numberOfChannelsByLine = width * 4;
                var halfHeight = height / 2;

                //Reading datas from WebGL
<<<<<<< HEAD
                var data = engine.ReadPixels(0, 0, width, height);
=======
                var data = engine.readPixels(0, 0, width, height);
>>>>>>> 6c1bb8ce


                //To flip image on Y axis.
                for (var i = 0; i < halfHeight; i++) {
                    for (var j = 0; j < numberOfChannelsByLine; j++) {
                        var currentCell = j + i * numberOfChannelsByLine;
                        var targetLine = height - i - 1;
                        var targetCell = j + targetLine * numberOfChannelsByLine;;

                        var temp = data[currentCell];
                        data[currentCell] = data[targetCell];
                        data[targetCell] = temp;
                    }
                }

                // Create a 2D canvas to store the result
<<<<<<< HEAD
                if (!Tools._ScreenshotCanvas) {
                    Tools._ScreenshotCanvas = document.createElement('canvas');
                }
                Tools._ScreenshotCanvas.width = width;
                Tools._ScreenshotCanvas.height = height;
                var context = Tools._ScreenshotCanvas.getContext('2d');
=======
                if (!screenshotCanvas) {
                    screenshotCanvas = document.createElement('canvas');
                }
                screenshotCanvas.width = width;
                screenshotCanvas.height = height;
                var context = screenshotCanvas.getContext('2d');
>>>>>>> 6c1bb8ce

                // Copy the pixels to a 2D canvas
                var imageData = context.createImageData(width, height);
                imageData.data.set(data);
                context.putImageData(imageData, 0, 0);

<<<<<<< HEAD
                var base64Image = Tools._ScreenshotCanvas.toDataURL();
=======
                var base64Image = screenshotCanvas.toDataURL();
>>>>>>> 6c1bb8ce

                //Creating a link if the browser have the download attribute on the a tag, to automatically start download generated image.
                if (("download" in document.createElement("a"))) {
                    var a = window.document.createElement("a");
                    a.href = base64Image;
                    var date = new Date();
                    var stringDate = date.getFullYear() + "/" + date.getMonth() + "/" + date.getDate() + "-" + date.getHours() + ":" + date.getMinutes();
                    a.setAttribute("download", "screenshot-" + stringDate);

                    window.document.body.appendChild(a);

<<<<<<< HEAD
                    a.addEventListener("click", function () {
=======
                    a.addEventListener("click", () => {
>>>>>>> 6c1bb8ce
                        a.parentElement.removeChild(a);
                    });
                    a.click();

                    //Or opening a new tab with the image if it is not possible to automatically start download.
                } else {
                    var newWindow = window.open("");
                    var img = newWindow.document.createElement("img");
                    img.src = base64Image;
                    newWindow.document.body.appendChild(img);
                }

            };

            texture.render();
<<<<<<< HEAD

=======
>>>>>>> 6c1bb8ce
            texture.dispose();
        }
    }
} <|MERGE_RESOLUTION|>--- conflicted
+++ resolved
@@ -38,7 +38,6 @@
 
     export class Tools {
         public static BaseUrl = "";
-        private static _ScreenshotCanvas: HTMLCanvasElement;
 
         public static GetFilename(path: string): string {
             var index = path.lastIndexOf("/");
@@ -376,21 +375,13 @@
             var texture = new RenderTargetTexture("screenShot", size, engine.scenes[0]);
             texture.renderList = engine.scenes[0].meshes;
 
-<<<<<<< HEAD
-            texture.onAfterRender = function () {
-=======
             texture.onAfterRender = () => {
->>>>>>> 6c1bb8ce
                 // Read the contents of the framebuffer
                 var numberOfChannelsByLine = width * 4;
                 var halfHeight = height / 2;
 
                 //Reading datas from WebGL
-<<<<<<< HEAD
-                var data = engine.ReadPixels(0, 0, width, height);
-=======
                 var data = engine.readPixels(0, 0, width, height);
->>>>>>> 6c1bb8ce
 
 
                 //To flip image on Y axis.
@@ -407,32 +398,19 @@
                 }
 
                 // Create a 2D canvas to store the result
-<<<<<<< HEAD
-                if (!Tools._ScreenshotCanvas) {
-                    Tools._ScreenshotCanvas = document.createElement('canvas');
-                }
-                Tools._ScreenshotCanvas.width = width;
-                Tools._ScreenshotCanvas.height = height;
-                var context = Tools._ScreenshotCanvas.getContext('2d');
-=======
                 if (!screenshotCanvas) {
                     screenshotCanvas = document.createElement('canvas');
                 }
                 screenshotCanvas.width = width;
                 screenshotCanvas.height = height;
                 var context = screenshotCanvas.getContext('2d');
->>>>>>> 6c1bb8ce
 
                 // Copy the pixels to a 2D canvas
                 var imageData = context.createImageData(width, height);
                 imageData.data.set(data);
                 context.putImageData(imageData, 0, 0);
 
-<<<<<<< HEAD
-                var base64Image = Tools._ScreenshotCanvas.toDataURL();
-=======
                 var base64Image = screenshotCanvas.toDataURL();
->>>>>>> 6c1bb8ce
 
                 //Creating a link if the browser have the download attribute on the a tag, to automatically start download generated image.
                 if (("download" in document.createElement("a"))) {
@@ -444,11 +422,7 @@
 
                     window.document.body.appendChild(a);
 
-<<<<<<< HEAD
-                    a.addEventListener("click", function () {
-=======
                     a.addEventListener("click", () => {
->>>>>>> 6c1bb8ce
                         a.parentElement.removeChild(a);
                     });
                     a.click();
@@ -464,10 +438,6 @@
             };
 
             texture.render();
-<<<<<<< HEAD
-
-=======
->>>>>>> 6c1bb8ce
             texture.dispose();
         }
     }
