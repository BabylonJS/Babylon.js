<<<<<<< HEAD
﻿var __extends = this.__extends || function (d, b) {
    for (var p in b) if (b.hasOwnProperty(p)) d[p] = b[p];
    function __() { this.constructor = d; }
    __.prototype = b.prototype;
    d.prototype = new __();
};
/// <reference path="babylon.targetcamera.ts" />
var BABYLON;
(function (BABYLON) {
    var FreeCamera = (function (_super) {
        __extends(FreeCamera, _super);
        function FreeCamera(name, position, scene) {
            _super.call(this, name, position, scene);
            this.ellipsoid = new BABYLON.Vector3(0.5, 1, 0.5);
            this.keysUp = [38];
            this.keysDown = [40];
            this.keysLeft = [37];
            this.keysRight = [39];
            this.checkCollisions = false;
            this.applyGravity = false;
            this.angularSensibility = 2000.0;
            this._keys = [];
            this._collider = new BABYLON.Collider();
            this._needMoveForGravity = true;
            this._oldPosition = BABYLON.Vector3.Zero();
            this._diffPosition = BABYLON.Vector3.Zero();
            this._newPosition = BABYLON.Vector3.Zero();
        }
        // Controls
        FreeCamera.prototype.attachControl = function (element, noPreventDefault) {
            var _this = this;
            var previousPosition;
            var engine = this.getEngine();

            if (this._attachedElement) {
                return;
            }
            this._attachedElement = element;

            if (this._onMouseDown === undefined) {
                this._onMouseDown = function (evt) {
                    previousPosition = {
                        x: evt.clientX,
                        y: evt.clientY
                    };

                    if (!noPreventDefault) {
                        evt.preventDefault();
                    }
                };

                this._onMouseUp = function (evt) {
                    previousPosition = null;
                    if (!noPreventDefault) {
                        evt.preventDefault();
                    }
                };

                this._onMouseOut = function (evt) {
                    previousPosition = null;
                    _this._keys = [];
                    if (!noPreventDefault) {
                        evt.preventDefault();
                    }
                };

                this._onMouseMove = function (evt) {
                    if (!previousPosition && !engine.isPointerLock) {
                        return;
                    }

                    var offsetX;
                    var offsetY;

                    if (!engine.isPointerLock) {
                        offsetX = evt.clientX - previousPosition.x;
                        offsetY = evt.clientY - previousPosition.y;
                    } else {
                        offsetX = evt.movementX || evt.mozMovementX || evt.webkitMovementX || evt.msMovementX || 0;
                        offsetY = evt.movementY || evt.mozMovementY || evt.webkitMovementY || evt.msMovementY || 0;
                    }

                    _this.cameraRotation.y += offsetX / _this.angularSensibility;
                    _this.cameraRotation.x += offsetY / _this.angularSensibility;

                    previousPosition = {
                        x: evt.clientX,
                        y: evt.clientY
                    };
                    if (!noPreventDefault) {
                        evt.preventDefault();
                    }
                };

                this._onKeyDown = function (evt) {
                    if (_this.keysUp.indexOf(evt.keyCode) !== -1 || _this.keysDown.indexOf(evt.keyCode) !== -1 || _this.keysLeft.indexOf(evt.keyCode) !== -1 || _this.keysRight.indexOf(evt.keyCode) !== -1) {
                        var index = _this._keys.indexOf(evt.keyCode);

                        if (index === -1) {
                            _this._keys.push(evt.keyCode);
                        }
                        if (!noPreventDefault) {
                            evt.preventDefault();
                        }
                    }
                };

                this._onKeyUp = function (evt) {
                    if (_this.keysUp.indexOf(evt.keyCode) !== -1 || _this.keysDown.indexOf(evt.keyCode) !== -1 || _this.keysLeft.indexOf(evt.keyCode) !== -1 || _this.keysRight.indexOf(evt.keyCode) !== -1) {
                        var index = _this._keys.indexOf(evt.keyCode);

                        if (index >= 0) {
                            _this._keys.splice(index, 1);
                        }
                        if (!noPreventDefault) {
                            evt.preventDefault();
                        }
                    }
                };

                this._onLostFocus = function () {
                    _this._keys = [];
                };

                this._reset = function () {
                    _this._keys = [];
                    previousPosition = null;
                    _this.cameraDirection = new BABYLON.Vector3(0, 0, 0);
                    _this.cameraRotation = new BABYLON.Vector2(0, 0);
                };
            }

            element.addEventListener("mousedown", this._onMouseDown, false);
            element.addEventListener("mouseup", this._onMouseUp, false);
            element.addEventListener("mouseout", this._onMouseOut, false);
            element.addEventListener("mousemove", this._onMouseMove, false);

            BABYLON.Tools.RegisterTopRootEvents([
                { name: "keydown", handler: this._onKeyDown },
                { name: "keyup", handler: this._onKeyUp },
                { name: "blur", handler: this._onLostFocus }
            ]);
        };

        FreeCamera.prototype.detachControl = function (element) {
            if (this._attachedElement != element) {
                return;
            }

            element.removeEventListener("mousedown", this._onMouseDown);
            element.removeEventListener("mouseup", this._onMouseUp);
            element.removeEventListener("mouseout", this._onMouseOut);
            element.removeEventListener("mousemove", this._onMouseMove);

            BABYLON.Tools.UnregisterTopRootEvents([
                { name: "keydown", handler: this._onKeyDown },
                { name: "keyup", handler: this._onKeyUp },
                { name: "blur", handler: this._onLostFocus }
            ]);

            this._attachedElement = null;
            if (this._reset) {
                this._reset();
            }
        };

        FreeCamera.prototype._collideWithWorld = function (velocity) {
            var globalPosition;

            if (this.parent) {
                globalPosition = BABYLON.Vector3.TransformCoordinates(this.position, this.parent.getWorldMatrix());
            } else {
                globalPosition = this.position;
            }

            globalPosition.subtractFromFloatsToRef(0, this.ellipsoid.y, 0, this._oldPosition);
            this._collider.radius = this.ellipsoid;

            this.getScene()._getNewPosition(this._oldPosition, velocity, this._collider, 3, this._newPosition);
            this._newPosition.subtractToRef(this._oldPosition, this._diffPosition);

            if (this._diffPosition.length() > BABYLON.Engine.CollisionsEpsilon) {
                this.position.addInPlace(this._diffPosition);
                if (this.onCollide) {
                    this.onCollide(this._collider.collidedMesh);
                }
            }
        };

        FreeCamera.prototype._checkInputs = function () {
            if (!this._localDirection) {
                this._localDirection = BABYLON.Vector3.Zero();
                this._transformedDirection = BABYLON.Vector3.Zero();
            }

            for (var index = 0; index < this._keys.length; index++) {
                var keyCode = this._keys[index];
                var speed = this._computeLocalCameraSpeed();

                if (this.keysLeft.indexOf(keyCode) !== -1) {
                    this._localDirection.copyFromFloats(-speed, 0, 0);
                } else if (this.keysUp.indexOf(keyCode) !== -1) {
                    this._localDirection.copyFromFloats(0, 0, speed);
                } else if (this.keysRight.indexOf(keyCode) !== -1) {
                    this._localDirection.copyFromFloats(speed, 0, 0);
                } else if (this.keysDown.indexOf(keyCode) !== -1) {
                    this._localDirection.copyFromFloats(0, 0, -speed);
                }

                this.getViewMatrix().invertToRef(this._cameraTransformMatrix);
                BABYLON.Vector3.TransformNormalToRef(this._localDirection, this._cameraTransformMatrix, this._transformedDirection);
                this.cameraDirection.addInPlace(this._transformedDirection);
            }
        };

        FreeCamera.prototype._decideIfNeedsToMove = function () {
            return this._needMoveForGravity || Math.abs(this.cameraDirection.x) > 0 || Math.abs(this.cameraDirection.y) > 0 || Math.abs(this.cameraDirection.z) > 0;
        };

        FreeCamera.prototype._updatePosition = function () {
            if (this.checkCollisions && this.getScene().collisionsEnabled) {
                this._collideWithWorld(this.cameraDirection);
                if (this.applyGravity) {
                    var oldPosition = this.position;
                    this._collideWithWorld(this.getScene().gravity);
                    this._needMoveForGravity = (BABYLON.Vector3.DistanceSquared(oldPosition, this.position) != 0);
                }
            } else {
                this.position.addInPlace(this.cameraDirection);
            }
        };

        FreeCamera.prototype._update = function () {
            this._checkInputs();
            _super.prototype._update.call(this);
        };
        return FreeCamera;
    })(BABYLON.TargetCamera);
    BABYLON.FreeCamera = FreeCamera;
})(BABYLON || (BABYLON = {}));
//# sourceMappingURL=babylon.freeCamera.js.map
=======
var __extends = this.__extends || function (d, b) {
    for (var p in b) if (b.hasOwnProperty(p)) d[p] = b[p];
    function __() { this.constructor = d; }
    __.prototype = b.prototype;
    d.prototype = new __();
};
var BABYLON;
(function (BABYLON) {
    var FreeCamera = (function (_super) {
        __extends(FreeCamera, _super);
        function FreeCamera(name, position, scene) {
            _super.call(this, name, position, scene);
            this.ellipsoid = new BABYLON.Vector3(0.5, 1, 0.5);
            this.keysUp = [38];
            this.keysDown = [40];
            this.keysLeft = [37];
            this.keysRight = [39];
            this.checkCollisions = false;
            this.applyGravity = false;
            this.angularSensibility = 2000.0;
            this._keys = [];
            this._collider = new BABYLON.Collider();
            this._needMoveForGravity = true;
            this._oldPosition = BABYLON.Vector3.Zero();
            this._diffPosition = BABYLON.Vector3.Zero();
            this._newPosition = BABYLON.Vector3.Zero();
        }
        // Controls
        FreeCamera.prototype.attachControl = function (element, noPreventDefault) {
            var _this = this;
            var previousPosition;
            var engine = this.getEngine();
            if (this._attachedElement) {
                return;
            }
            this._attachedElement = element;
            if (this._onMouseDown === undefined) {
                this._onMouseDown = function (evt) {
                    previousPosition = {
                        x: evt.clientX,
                        y: evt.clientY
                    };
                    if (!noPreventDefault) {
                        evt.preventDefault();
                    }
                };
                this._onMouseUp = function (evt) {
                    previousPosition = null;
                    if (!noPreventDefault) {
                        evt.preventDefault();
                    }
                };
                this._onMouseOut = function (evt) {
                    previousPosition = null;
                    _this._keys = [];
                    if (!noPreventDefault) {
                        evt.preventDefault();
                    }
                };
                this._onMouseMove = function (evt) {
                    if (!previousPosition && !engine.isPointerLock) {
                        return;
                    }
                    var offsetX;
                    var offsetY;
                    if (!engine.isPointerLock) {
                        offsetX = evt.clientX - previousPosition.x;
                        offsetY = evt.clientY - previousPosition.y;
                    }
                    else {
                        offsetX = evt.movementX || evt.mozMovementX || evt.webkitMovementX || evt.msMovementX || 0;
                        offsetY = evt.movementY || evt.mozMovementY || evt.webkitMovementY || evt.msMovementY || 0;
                    }
                    _this.cameraRotation.y += offsetX / _this.angularSensibility;
                    _this.cameraRotation.x += offsetY / _this.angularSensibility;
                    previousPosition = {
                        x: evt.clientX,
                        y: evt.clientY
                    };
                    if (!noPreventDefault) {
                        evt.preventDefault();
                    }
                };
                this._onKeyDown = function (evt) {
                    if (_this.keysUp.indexOf(evt.keyCode) !== -1 || _this.keysDown.indexOf(evt.keyCode) !== -1 || _this.keysLeft.indexOf(evt.keyCode) !== -1 || _this.keysRight.indexOf(evt.keyCode) !== -1) {
                        var index = _this._keys.indexOf(evt.keyCode);
                        if (index === -1) {
                            _this._keys.push(evt.keyCode);
                        }
                        if (!noPreventDefault) {
                            evt.preventDefault();
                        }
                    }
                };
                this._onKeyUp = function (evt) {
                    if (_this.keysUp.indexOf(evt.keyCode) !== -1 || _this.keysDown.indexOf(evt.keyCode) !== -1 || _this.keysLeft.indexOf(evt.keyCode) !== -1 || _this.keysRight.indexOf(evt.keyCode) !== -1) {
                        var index = _this._keys.indexOf(evt.keyCode);
                        if (index >= 0) {
                            _this._keys.splice(index, 1);
                        }
                        if (!noPreventDefault) {
                            evt.preventDefault();
                        }
                    }
                };
                this._onLostFocus = function () {
                    _this._keys = [];
                };
                this._reset = function () {
                    _this._keys = [];
                    previousPosition = null;
                    _this.cameraDirection = new BABYLON.Vector3(0, 0, 0);
                    _this.cameraRotation = new BABYLON.Vector2(0, 0);
                };
            }
            element.addEventListener("mousedown", this._onMouseDown, false);
            element.addEventListener("mouseup", this._onMouseUp, false);
            element.addEventListener("mouseout", this._onMouseOut, false);
            element.addEventListener("mousemove", this._onMouseMove, false);
            BABYLON.Tools.RegisterTopRootEvents([
                { name: "keydown", handler: this._onKeyDown },
                { name: "keyup", handler: this._onKeyUp },
                { name: "blur", handler: this._onLostFocus }
            ]);
        };
        FreeCamera.prototype.detachControl = function (element) {
            if (this._attachedElement != element) {
                return;
            }
            element.removeEventListener("mousedown", this._onMouseDown);
            element.removeEventListener("mouseup", this._onMouseUp);
            element.removeEventListener("mouseout", this._onMouseOut);
            element.removeEventListener("mousemove", this._onMouseMove);
            BABYLON.Tools.UnregisterTopRootEvents([
                { name: "keydown", handler: this._onKeyDown },
                { name: "keyup", handler: this._onKeyUp },
                { name: "blur", handler: this._onLostFocus }
            ]);
            this._attachedElement = null;
            if (this._reset) {
                this._reset();
            }
        };
        FreeCamera.prototype._collideWithWorld = function (velocity) {
            var globalPosition;
            if (this.parent) {
                globalPosition = BABYLON.Vector3.TransformCoordinates(this.position, this.parent.getWorldMatrix());
            }
            else {
                globalPosition = this.position;
            }
            globalPosition.subtractFromFloatsToRef(0, this.ellipsoid.y, 0, this._oldPosition);
            this._collider.radius = this.ellipsoid;
            this.getScene()._getNewPosition(this._oldPosition, velocity, this._collider, 3, this._newPosition);
            this._newPosition.subtractToRef(this._oldPosition, this._diffPosition);
            if (this._diffPosition.length() > BABYLON.Engine.CollisionsEpsilon) {
                this.position.addInPlace(this._diffPosition);
                if (this.onCollide) {
                    this.onCollide(this._collider.collidedMesh);
                }
            }
        };
        FreeCamera.prototype._checkInputs = function () {
            if (!this._localDirection) {
                this._localDirection = BABYLON.Vector3.Zero();
                this._transformedDirection = BABYLON.Vector3.Zero();
            }
            for (var index = 0; index < this._keys.length; index++) {
                var keyCode = this._keys[index];
                var speed = this._computeLocalCameraSpeed();
                if (this.keysLeft.indexOf(keyCode) !== -1) {
                    this._localDirection.copyFromFloats(-speed, 0, 0);
                }
                else if (this.keysUp.indexOf(keyCode) !== -1) {
                    this._localDirection.copyFromFloats(0, 0, speed);
                }
                else if (this.keysRight.indexOf(keyCode) !== -1) {
                    this._localDirection.copyFromFloats(speed, 0, 0);
                }
                else if (this.keysDown.indexOf(keyCode) !== -1) {
                    this._localDirection.copyFromFloats(0, 0, -speed);
                }
                this.getViewMatrix().invertToRef(this._cameraTransformMatrix);
                BABYLON.Vector3.TransformNormalToRef(this._localDirection, this._cameraTransformMatrix, this._transformedDirection);
                this.cameraDirection.addInPlace(this._transformedDirection);
            }
        };
        FreeCamera.prototype._decideIfNeedsToMove = function () {
            return this._needMoveForGravity || Math.abs(this.cameraDirection.x) > 0 || Math.abs(this.cameraDirection.y) > 0 || Math.abs(this.cameraDirection.z) > 0;
        };
        FreeCamera.prototype._updatePosition = function () {
            if (this.checkCollisions && this.getScene().collisionsEnabled) {
                this._collideWithWorld(this.cameraDirection);
                if (this.applyGravity) {
                    var oldPosition = this.position;
                    this._collideWithWorld(this.getScene().gravity);
                    this._needMoveForGravity = (BABYLON.Vector3.DistanceSquared(oldPosition, this.position) != 0);
                }
            }
            else {
                this.position.addInPlace(this.cameraDirection);
            }
        };
        FreeCamera.prototype._update = function () {
            this._checkInputs();
            _super.prototype._update.call(this);
        };
        return FreeCamera;
    })(BABYLON.TargetCamera);
    BABYLON.FreeCamera = FreeCamera;
})(BABYLON || (BABYLON = {}));
//# sourceMappingURL=babylon.freeCamera.js.map
>>>>>>> c7131b23
<|MERGE_RESOLUTION|>--- conflicted
+++ resolved
@@ -1,456 +1,212 @@
-<<<<<<< HEAD
-﻿var __extends = this.__extends || function (d, b) {
-    for (var p in b) if (b.hasOwnProperty(p)) d[p] = b[p];
-    function __() { this.constructor = d; }
-    __.prototype = b.prototype;
-    d.prototype = new __();
-};
-/// <reference path="babylon.targetcamera.ts" />
-var BABYLON;
-(function (BABYLON) {
-    var FreeCamera = (function (_super) {
-        __extends(FreeCamera, _super);
-        function FreeCamera(name, position, scene) {
-            _super.call(this, name, position, scene);
-            this.ellipsoid = new BABYLON.Vector3(0.5, 1, 0.5);
-            this.keysUp = [38];
-            this.keysDown = [40];
-            this.keysLeft = [37];
-            this.keysRight = [39];
-            this.checkCollisions = false;
-            this.applyGravity = false;
-            this.angularSensibility = 2000.0;
-            this._keys = [];
-            this._collider = new BABYLON.Collider();
-            this._needMoveForGravity = true;
-            this._oldPosition = BABYLON.Vector3.Zero();
-            this._diffPosition = BABYLON.Vector3.Zero();
-            this._newPosition = BABYLON.Vector3.Zero();
-        }
-        // Controls
-        FreeCamera.prototype.attachControl = function (element, noPreventDefault) {
-            var _this = this;
-            var previousPosition;
-            var engine = this.getEngine();
-
-            if (this._attachedElement) {
-                return;
-            }
-            this._attachedElement = element;
-
-            if (this._onMouseDown === undefined) {
-                this._onMouseDown = function (evt) {
-                    previousPosition = {
-                        x: evt.clientX,
-                        y: evt.clientY
-                    };
-
-                    if (!noPreventDefault) {
-                        evt.preventDefault();
-                    }
-                };
-
-                this._onMouseUp = function (evt) {
-                    previousPosition = null;
-                    if (!noPreventDefault) {
-                        evt.preventDefault();
-                    }
-                };
-
-                this._onMouseOut = function (evt) {
-                    previousPosition = null;
-                    _this._keys = [];
-                    if (!noPreventDefault) {
-                        evt.preventDefault();
-                    }
-                };
-
-                this._onMouseMove = function (evt) {
-                    if (!previousPosition && !engine.isPointerLock) {
-                        return;
-                    }
-
-                    var offsetX;
-                    var offsetY;
-
-                    if (!engine.isPointerLock) {
-                        offsetX = evt.clientX - previousPosition.x;
-                        offsetY = evt.clientY - previousPosition.y;
-                    } else {
-                        offsetX = evt.movementX || evt.mozMovementX || evt.webkitMovementX || evt.msMovementX || 0;
-                        offsetY = evt.movementY || evt.mozMovementY || evt.webkitMovementY || evt.msMovementY || 0;
-                    }
-
-                    _this.cameraRotation.y += offsetX / _this.angularSensibility;
-                    _this.cameraRotation.x += offsetY / _this.angularSensibility;
-
-                    previousPosition = {
-                        x: evt.clientX,
-                        y: evt.clientY
-                    };
-                    if (!noPreventDefault) {
-                        evt.preventDefault();
-                    }
-                };
-
-                this._onKeyDown = function (evt) {
-                    if (_this.keysUp.indexOf(evt.keyCode) !== -1 || _this.keysDown.indexOf(evt.keyCode) !== -1 || _this.keysLeft.indexOf(evt.keyCode) !== -1 || _this.keysRight.indexOf(evt.keyCode) !== -1) {
-                        var index = _this._keys.indexOf(evt.keyCode);
-
-                        if (index === -1) {
-                            _this._keys.push(evt.keyCode);
-                        }
-                        if (!noPreventDefault) {
-                            evt.preventDefault();
-                        }
-                    }
-                };
-
-                this._onKeyUp = function (evt) {
-                    if (_this.keysUp.indexOf(evt.keyCode) !== -1 || _this.keysDown.indexOf(evt.keyCode) !== -1 || _this.keysLeft.indexOf(evt.keyCode) !== -1 || _this.keysRight.indexOf(evt.keyCode) !== -1) {
-                        var index = _this._keys.indexOf(evt.keyCode);
-
-                        if (index >= 0) {
-                            _this._keys.splice(index, 1);
-                        }
-                        if (!noPreventDefault) {
-                            evt.preventDefault();
-                        }
-                    }
-                };
-
-                this._onLostFocus = function () {
-                    _this._keys = [];
-                };
-
-                this._reset = function () {
-                    _this._keys = [];
-                    previousPosition = null;
-                    _this.cameraDirection = new BABYLON.Vector3(0, 0, 0);
-                    _this.cameraRotation = new BABYLON.Vector2(0, 0);
-                };
-            }
-
-            element.addEventListener("mousedown", this._onMouseDown, false);
-            element.addEventListener("mouseup", this._onMouseUp, false);
-            element.addEventListener("mouseout", this._onMouseOut, false);
-            element.addEventListener("mousemove", this._onMouseMove, false);
-
-            BABYLON.Tools.RegisterTopRootEvents([
-                { name: "keydown", handler: this._onKeyDown },
-                { name: "keyup", handler: this._onKeyUp },
-                { name: "blur", handler: this._onLostFocus }
-            ]);
-        };
-
-        FreeCamera.prototype.detachControl = function (element) {
-            if (this._attachedElement != element) {
-                return;
-            }
-
-            element.removeEventListener("mousedown", this._onMouseDown);
-            element.removeEventListener("mouseup", this._onMouseUp);
-            element.removeEventListener("mouseout", this._onMouseOut);
-            element.removeEventListener("mousemove", this._onMouseMove);
-
-            BABYLON.Tools.UnregisterTopRootEvents([
-                { name: "keydown", handler: this._onKeyDown },
-                { name: "keyup", handler: this._onKeyUp },
-                { name: "blur", handler: this._onLostFocus }
-            ]);
-
-            this._attachedElement = null;
-            if (this._reset) {
-                this._reset();
-            }
-        };
-
-        FreeCamera.prototype._collideWithWorld = function (velocity) {
-            var globalPosition;
-
-            if (this.parent) {
-                globalPosition = BABYLON.Vector3.TransformCoordinates(this.position, this.parent.getWorldMatrix());
-            } else {
-                globalPosition = this.position;
-            }
-
-            globalPosition.subtractFromFloatsToRef(0, this.ellipsoid.y, 0, this._oldPosition);
-            this._collider.radius = this.ellipsoid;
-
-            this.getScene()._getNewPosition(this._oldPosition, velocity, this._collider, 3, this._newPosition);
-            this._newPosition.subtractToRef(this._oldPosition, this._diffPosition);
-
-            if (this._diffPosition.length() > BABYLON.Engine.CollisionsEpsilon) {
-                this.position.addInPlace(this._diffPosition);
-                if (this.onCollide) {
-                    this.onCollide(this._collider.collidedMesh);
-                }
-            }
-        };
-
-        FreeCamera.prototype._checkInputs = function () {
-            if (!this._localDirection) {
-                this._localDirection = BABYLON.Vector3.Zero();
-                this._transformedDirection = BABYLON.Vector3.Zero();
-            }
-
-            for (var index = 0; index < this._keys.length; index++) {
-                var keyCode = this._keys[index];
-                var speed = this._computeLocalCameraSpeed();
-
-                if (this.keysLeft.indexOf(keyCode) !== -1) {
-                    this._localDirection.copyFromFloats(-speed, 0, 0);
-                } else if (this.keysUp.indexOf(keyCode) !== -1) {
-                    this._localDirection.copyFromFloats(0, 0, speed);
-                } else if (this.keysRight.indexOf(keyCode) !== -1) {
-                    this._localDirection.copyFromFloats(speed, 0, 0);
-                } else if (this.keysDown.indexOf(keyCode) !== -1) {
-                    this._localDirection.copyFromFloats(0, 0, -speed);
-                }
-
-                this.getViewMatrix().invertToRef(this._cameraTransformMatrix);
-                BABYLON.Vector3.TransformNormalToRef(this._localDirection, this._cameraTransformMatrix, this._transformedDirection);
-                this.cameraDirection.addInPlace(this._transformedDirection);
-            }
-        };
-
-        FreeCamera.prototype._decideIfNeedsToMove = function () {
-            return this._needMoveForGravity || Math.abs(this.cameraDirection.x) > 0 || Math.abs(this.cameraDirection.y) > 0 || Math.abs(this.cameraDirection.z) > 0;
-        };
-
-        FreeCamera.prototype._updatePosition = function () {
-            if (this.checkCollisions && this.getScene().collisionsEnabled) {
-                this._collideWithWorld(this.cameraDirection);
-                if (this.applyGravity) {
-                    var oldPosition = this.position;
-                    this._collideWithWorld(this.getScene().gravity);
-                    this._needMoveForGravity = (BABYLON.Vector3.DistanceSquared(oldPosition, this.position) != 0);
-                }
-            } else {
-                this.position.addInPlace(this.cameraDirection);
-            }
-        };
-
-        FreeCamera.prototype._update = function () {
-            this._checkInputs();
-            _super.prototype._update.call(this);
-        };
-        return FreeCamera;
-    })(BABYLON.TargetCamera);
-    BABYLON.FreeCamera = FreeCamera;
-})(BABYLON || (BABYLON = {}));
-//# sourceMappingURL=babylon.freeCamera.js.map
-=======
-var __extends = this.__extends || function (d, b) {
-    for (var p in b) if (b.hasOwnProperty(p)) d[p] = b[p];
-    function __() { this.constructor = d; }
-    __.prototype = b.prototype;
-    d.prototype = new __();
-};
-var BABYLON;
-(function (BABYLON) {
-    var FreeCamera = (function (_super) {
-        __extends(FreeCamera, _super);
-        function FreeCamera(name, position, scene) {
-            _super.call(this, name, position, scene);
-            this.ellipsoid = new BABYLON.Vector3(0.5, 1, 0.5);
-            this.keysUp = [38];
-            this.keysDown = [40];
-            this.keysLeft = [37];
-            this.keysRight = [39];
-            this.checkCollisions = false;
-            this.applyGravity = false;
-            this.angularSensibility = 2000.0;
-            this._keys = [];
-            this._collider = new BABYLON.Collider();
-            this._needMoveForGravity = true;
-            this._oldPosition = BABYLON.Vector3.Zero();
-            this._diffPosition = BABYLON.Vector3.Zero();
-            this._newPosition = BABYLON.Vector3.Zero();
-        }
-        // Controls
-        FreeCamera.prototype.attachControl = function (element, noPreventDefault) {
-            var _this = this;
-            var previousPosition;
-            var engine = this.getEngine();
-            if (this._attachedElement) {
-                return;
-            }
-            this._attachedElement = element;
-            if (this._onMouseDown === undefined) {
-                this._onMouseDown = function (evt) {
-                    previousPosition = {
-                        x: evt.clientX,
-                        y: evt.clientY
-                    };
-                    if (!noPreventDefault) {
-                        evt.preventDefault();
-                    }
-                };
-                this._onMouseUp = function (evt) {
-                    previousPosition = null;
-                    if (!noPreventDefault) {
-                        evt.preventDefault();
-                    }
-                };
-                this._onMouseOut = function (evt) {
-                    previousPosition = null;
-                    _this._keys = [];
-                    if (!noPreventDefault) {
-                        evt.preventDefault();
-                    }
-                };
-                this._onMouseMove = function (evt) {
-                    if (!previousPosition && !engine.isPointerLock) {
-                        return;
-                    }
-                    var offsetX;
-                    var offsetY;
-                    if (!engine.isPointerLock) {
-                        offsetX = evt.clientX - previousPosition.x;
-                        offsetY = evt.clientY - previousPosition.y;
-                    }
-                    else {
-                        offsetX = evt.movementX || evt.mozMovementX || evt.webkitMovementX || evt.msMovementX || 0;
-                        offsetY = evt.movementY || evt.mozMovementY || evt.webkitMovementY || evt.msMovementY || 0;
-                    }
-                    _this.cameraRotation.y += offsetX / _this.angularSensibility;
-                    _this.cameraRotation.x += offsetY / _this.angularSensibility;
-                    previousPosition = {
-                        x: evt.clientX,
-                        y: evt.clientY
-                    };
-                    if (!noPreventDefault) {
-                        evt.preventDefault();
-                    }
-                };
-                this._onKeyDown = function (evt) {
-                    if (_this.keysUp.indexOf(evt.keyCode) !== -1 || _this.keysDown.indexOf(evt.keyCode) !== -1 || _this.keysLeft.indexOf(evt.keyCode) !== -1 || _this.keysRight.indexOf(evt.keyCode) !== -1) {
-                        var index = _this._keys.indexOf(evt.keyCode);
-                        if (index === -1) {
-                            _this._keys.push(evt.keyCode);
-                        }
-                        if (!noPreventDefault) {
-                            evt.preventDefault();
-                        }
-                    }
-                };
-                this._onKeyUp = function (evt) {
-                    if (_this.keysUp.indexOf(evt.keyCode) !== -1 || _this.keysDown.indexOf(evt.keyCode) !== -1 || _this.keysLeft.indexOf(evt.keyCode) !== -1 || _this.keysRight.indexOf(evt.keyCode) !== -1) {
-                        var index = _this._keys.indexOf(evt.keyCode);
-                        if (index >= 0) {
-                            _this._keys.splice(index, 1);
-                        }
-                        if (!noPreventDefault) {
-                            evt.preventDefault();
-                        }
-                    }
-                };
-                this._onLostFocus = function () {
-                    _this._keys = [];
-                };
-                this._reset = function () {
-                    _this._keys = [];
-                    previousPosition = null;
-                    _this.cameraDirection = new BABYLON.Vector3(0, 0, 0);
-                    _this.cameraRotation = new BABYLON.Vector2(0, 0);
-                };
-            }
-            element.addEventListener("mousedown", this._onMouseDown, false);
-            element.addEventListener("mouseup", this._onMouseUp, false);
-            element.addEventListener("mouseout", this._onMouseOut, false);
-            element.addEventListener("mousemove", this._onMouseMove, false);
-            BABYLON.Tools.RegisterTopRootEvents([
-                { name: "keydown", handler: this._onKeyDown },
-                { name: "keyup", handler: this._onKeyUp },
-                { name: "blur", handler: this._onLostFocus }
-            ]);
-        };
-        FreeCamera.prototype.detachControl = function (element) {
-            if (this._attachedElement != element) {
-                return;
-            }
-            element.removeEventListener("mousedown", this._onMouseDown);
-            element.removeEventListener("mouseup", this._onMouseUp);
-            element.removeEventListener("mouseout", this._onMouseOut);
-            element.removeEventListener("mousemove", this._onMouseMove);
-            BABYLON.Tools.UnregisterTopRootEvents([
-                { name: "keydown", handler: this._onKeyDown },
-                { name: "keyup", handler: this._onKeyUp },
-                { name: "blur", handler: this._onLostFocus }
-            ]);
-            this._attachedElement = null;
-            if (this._reset) {
-                this._reset();
-            }
-        };
-        FreeCamera.prototype._collideWithWorld = function (velocity) {
-            var globalPosition;
-            if (this.parent) {
-                globalPosition = BABYLON.Vector3.TransformCoordinates(this.position, this.parent.getWorldMatrix());
-            }
-            else {
-                globalPosition = this.position;
-            }
-            globalPosition.subtractFromFloatsToRef(0, this.ellipsoid.y, 0, this._oldPosition);
-            this._collider.radius = this.ellipsoid;
-            this.getScene()._getNewPosition(this._oldPosition, velocity, this._collider, 3, this._newPosition);
-            this._newPosition.subtractToRef(this._oldPosition, this._diffPosition);
-            if (this._diffPosition.length() > BABYLON.Engine.CollisionsEpsilon) {
-                this.position.addInPlace(this._diffPosition);
-                if (this.onCollide) {
-                    this.onCollide(this._collider.collidedMesh);
-                }
-            }
-        };
-        FreeCamera.prototype._checkInputs = function () {
-            if (!this._localDirection) {
-                this._localDirection = BABYLON.Vector3.Zero();
-                this._transformedDirection = BABYLON.Vector3.Zero();
-            }
-            for (var index = 0; index < this._keys.length; index++) {
-                var keyCode = this._keys[index];
-                var speed = this._computeLocalCameraSpeed();
-                if (this.keysLeft.indexOf(keyCode) !== -1) {
-                    this._localDirection.copyFromFloats(-speed, 0, 0);
-                }
-                else if (this.keysUp.indexOf(keyCode) !== -1) {
-                    this._localDirection.copyFromFloats(0, 0, speed);
-                }
-                else if (this.keysRight.indexOf(keyCode) !== -1) {
-                    this._localDirection.copyFromFloats(speed, 0, 0);
-                }
-                else if (this.keysDown.indexOf(keyCode) !== -1) {
-                    this._localDirection.copyFromFloats(0, 0, -speed);
-                }
-                this.getViewMatrix().invertToRef(this._cameraTransformMatrix);
-                BABYLON.Vector3.TransformNormalToRef(this._localDirection, this._cameraTransformMatrix, this._transformedDirection);
-                this.cameraDirection.addInPlace(this._transformedDirection);
-            }
-        };
-        FreeCamera.prototype._decideIfNeedsToMove = function () {
-            return this._needMoveForGravity || Math.abs(this.cameraDirection.x) > 0 || Math.abs(this.cameraDirection.y) > 0 || Math.abs(this.cameraDirection.z) > 0;
-        };
-        FreeCamera.prototype._updatePosition = function () {
-            if (this.checkCollisions && this.getScene().collisionsEnabled) {
-                this._collideWithWorld(this.cameraDirection);
-                if (this.applyGravity) {
-                    var oldPosition = this.position;
-                    this._collideWithWorld(this.getScene().gravity);
-                    this._needMoveForGravity = (BABYLON.Vector3.DistanceSquared(oldPosition, this.position) != 0);
-                }
-            }
-            else {
-                this.position.addInPlace(this.cameraDirection);
-            }
-        };
-        FreeCamera.prototype._update = function () {
-            this._checkInputs();
-            _super.prototype._update.call(this);
-        };
-        return FreeCamera;
-    })(BABYLON.TargetCamera);
-    BABYLON.FreeCamera = FreeCamera;
-})(BABYLON || (BABYLON = {}));
-//# sourceMappingURL=babylon.freeCamera.js.map
->>>>>>> c7131b23
+var __extends = this.__extends || function (d, b) {
+    for (var p in b) if (b.hasOwnProperty(p)) d[p] = b[p];
+    function __() { this.constructor = d; }
+    __.prototype = b.prototype;
+    d.prototype = new __();
+};
+var BABYLON;
+(function (BABYLON) {
+    var FreeCamera = (function (_super) {
+        __extends(FreeCamera, _super);
+        function FreeCamera(name, position, scene) {
+            _super.call(this, name, position, scene);
+            this.ellipsoid = new BABYLON.Vector3(0.5, 1, 0.5);
+            this.keysUp = [38];
+            this.keysDown = [40];
+            this.keysLeft = [37];
+            this.keysRight = [39];
+            this.checkCollisions = false;
+            this.applyGravity = false;
+            this.angularSensibility = 2000.0;
+            this._keys = [];
+            this._collider = new BABYLON.Collider();
+            this._needMoveForGravity = true;
+            this._oldPosition = BABYLON.Vector3.Zero();
+            this._diffPosition = BABYLON.Vector3.Zero();
+            this._newPosition = BABYLON.Vector3.Zero();
+        }
+        // Controls
+        FreeCamera.prototype.attachControl = function (element, noPreventDefault) {
+            var _this = this;
+            var previousPosition;
+            var engine = this.getEngine();
+            if (this._attachedElement) {
+                return;
+            }
+            this._attachedElement = element;
+            if (this._onMouseDown === undefined) {
+                this._onMouseDown = function (evt) {
+                    previousPosition = {
+                        x: evt.clientX,
+                        y: evt.clientY
+                    };
+                    if (!noPreventDefault) {
+                        evt.preventDefault();
+                    }
+                };
+                this._onMouseUp = function (evt) {
+                    previousPosition = null;
+                    if (!noPreventDefault) {
+                        evt.preventDefault();
+                    }
+                };
+                this._onMouseOut = function (evt) {
+                    previousPosition = null;
+                    _this._keys = [];
+                    if (!noPreventDefault) {
+                        evt.preventDefault();
+                    }
+                };
+                this._onMouseMove = function (evt) {
+                    if (!previousPosition && !engine.isPointerLock) {
+                        return;
+                    }
+                    var offsetX;
+                    var offsetY;
+                    if (!engine.isPointerLock) {
+                        offsetX = evt.clientX - previousPosition.x;
+                        offsetY = evt.clientY - previousPosition.y;
+                    }
+                    else {
+                        offsetX = evt.movementX || evt.mozMovementX || evt.webkitMovementX || evt.msMovementX || 0;
+                        offsetY = evt.movementY || evt.mozMovementY || evt.webkitMovementY || evt.msMovementY || 0;
+                    }
+                    _this.cameraRotation.y += offsetX / _this.angularSensibility;
+                    _this.cameraRotation.x += offsetY / _this.angularSensibility;
+                    previousPosition = {
+                        x: evt.clientX,
+                        y: evt.clientY
+                    };
+                    if (!noPreventDefault) {
+                        evt.preventDefault();
+                    }
+                };
+                this._onKeyDown = function (evt) {
+                    if (_this.keysUp.indexOf(evt.keyCode) !== -1 || _this.keysDown.indexOf(evt.keyCode) !== -1 || _this.keysLeft.indexOf(evt.keyCode) !== -1 || _this.keysRight.indexOf(evt.keyCode) !== -1) {
+                        var index = _this._keys.indexOf(evt.keyCode);
+                        if (index === -1) {
+                            _this._keys.push(evt.keyCode);
+                        }
+                        if (!noPreventDefault) {
+                            evt.preventDefault();
+                        }
+                    }
+                };
+                this._onKeyUp = function (evt) {
+                    if (_this.keysUp.indexOf(evt.keyCode) !== -1 || _this.keysDown.indexOf(evt.keyCode) !== -1 || _this.keysLeft.indexOf(evt.keyCode) !== -1 || _this.keysRight.indexOf(evt.keyCode) !== -1) {
+                        var index = _this._keys.indexOf(evt.keyCode);
+                        if (index >= 0) {
+                            _this._keys.splice(index, 1);
+                        }
+                        if (!noPreventDefault) {
+                            evt.preventDefault();
+                        }
+                    }
+                };
+                this._onLostFocus = function () {
+                    _this._keys = [];
+                };
+                this._reset = function () {
+                    _this._keys = [];
+                    previousPosition = null;
+                    _this.cameraDirection = new BABYLON.Vector3(0, 0, 0);
+                    _this.cameraRotation = new BABYLON.Vector2(0, 0);
+                };
+            }
+            element.addEventListener("mousedown", this._onMouseDown, false);
+            element.addEventListener("mouseup", this._onMouseUp, false);
+            element.addEventListener("mouseout", this._onMouseOut, false);
+            element.addEventListener("mousemove", this._onMouseMove, false);
+            BABYLON.Tools.RegisterTopRootEvents([
+                { name: "keydown", handler: this._onKeyDown },
+                { name: "keyup", handler: this._onKeyUp },
+                { name: "blur", handler: this._onLostFocus }
+            ]);
+        };
+        FreeCamera.prototype.detachControl = function (element) {
+            if (this._attachedElement != element) {
+                return;
+            }
+            element.removeEventListener("mousedown", this._onMouseDown);
+            element.removeEventListener("mouseup", this._onMouseUp);
+            element.removeEventListener("mouseout", this._onMouseOut);
+            element.removeEventListener("mousemove", this._onMouseMove);
+            BABYLON.Tools.UnregisterTopRootEvents([
+                { name: "keydown", handler: this._onKeyDown },
+                { name: "keyup", handler: this._onKeyUp },
+                { name: "blur", handler: this._onLostFocus }
+            ]);
+            this._attachedElement = null;
+            if (this._reset) {
+                this._reset();
+            }
+        };
+        FreeCamera.prototype._collideWithWorld = function (velocity) {
+            var globalPosition;
+            if (this.parent) {
+                globalPosition = BABYLON.Vector3.TransformCoordinates(this.position, this.parent.getWorldMatrix());
+            }
+            else {
+                globalPosition = this.position;
+            }
+            globalPosition.subtractFromFloatsToRef(0, this.ellipsoid.y, 0, this._oldPosition);
+            this._collider.radius = this.ellipsoid;
+            this.getScene()._getNewPosition(this._oldPosition, velocity, this._collider, 3, this._newPosition);
+            this._newPosition.subtractToRef(this._oldPosition, this._diffPosition);
+            if (this._diffPosition.length() > BABYLON.Engine.CollisionsEpsilon) {
+                this.position.addInPlace(this._diffPosition);
+                if (this.onCollide) {
+                    this.onCollide(this._collider.collidedMesh);
+                }
+            }
+        };
+        FreeCamera.prototype._checkInputs = function () {
+            if (!this._localDirection) {
+                this._localDirection = BABYLON.Vector3.Zero();
+                this._transformedDirection = BABYLON.Vector3.Zero();
+            }
+            for (var index = 0; index < this._keys.length; index++) {
+                var keyCode = this._keys[index];
+                var speed = this._computeLocalCameraSpeed();
+                if (this.keysLeft.indexOf(keyCode) !== -1) {
+                    this._localDirection.copyFromFloats(-speed, 0, 0);
+                }
+                else if (this.keysUp.indexOf(keyCode) !== -1) {
+                    this._localDirection.copyFromFloats(0, 0, speed);
+                }
+                else if (this.keysRight.indexOf(keyCode) !== -1) {
+                    this._localDirection.copyFromFloats(speed, 0, 0);
+                }
+                else if (this.keysDown.indexOf(keyCode) !== -1) {
+                    this._localDirection.copyFromFloats(0, 0, -speed);
+                }
+                this.getViewMatrix().invertToRef(this._cameraTransformMatrix);
+                BABYLON.Vector3.TransformNormalToRef(this._localDirection, this._cameraTransformMatrix, this._transformedDirection);
+                this.cameraDirection.addInPlace(this._transformedDirection);
+            }
+        };
+        FreeCamera.prototype._decideIfNeedsToMove = function () {
+            return this._needMoveForGravity || Math.abs(this.cameraDirection.x) > 0 || Math.abs(this.cameraDirection.y) > 0 || Math.abs(this.cameraDirection.z) > 0;
+        };
+        FreeCamera.prototype._updatePosition = function () {
+            if (this.checkCollisions && this.getScene().collisionsEnabled) {
+                this._collideWithWorld(this.cameraDirection);
+                if (this.applyGravity) {
+                    var oldPosition = this.position;
+                    this._collideWithWorld(this.getScene().gravity);
+                    this._needMoveForGravity = (BABYLON.Vector3.DistanceSquared(oldPosition, this.position) != 0);
+                }
+            }
+            else {
+                this.position.addInPlace(this.cameraDirection);
+            }
+        };
+        FreeCamera.prototype._update = function () {
+            this._checkInputs();
+            _super.prototype._update.call(this);
+        };
+        return FreeCamera;
+    })(BABYLON.TargetCamera);
+    BABYLON.FreeCamera = FreeCamera;
+})(BABYLON || (BABYLON = {}));
+//# sourceMappingURL=babylon.freeCamera.js.map