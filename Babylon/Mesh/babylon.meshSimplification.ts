﻿module BABYLON {

    /**
     * A simplifier interface for future simplification implementations.
     */
    export interface ISimplifier {
        /**
         * Simplification of a given mesh according to the given settings.
         * Since this requires computation, it is assumed that the function runs async.
         * @param settings The settings of the simplification, including quality and distance
         * @param successCallback A callback that will be called after the mesh was simplified.
         * @param errorCallback in case of an error, this callback will be called. optional.
         */
        simplify(settings: ISimplificationSettings, successCallback: (simplifiedMeshes: Mesh) => void, errorCallback?: () => void): void;
    }


    /**
     * Expected simplification settings.
     * Quality should be between 0 and 1 (1 being 100%, 0 being 0%);
     */
    export interface ISimplificationSettings {
        quality: number;
        distance: number;
    }

    export class SimplificationSettings implements ISimplificationSettings {
        constructor(public quality: number, public distance: number) {
        }
    }

    /**
     * The implemented types of simplification.
     * At the moment only Quadratic Error Decimation is implemented.
     */
    export enum SimplificationType {
        QUADRATIC
    }

    export class DecimationTriangle {
        public normal: Vector3;
        public error: Array<number>;
        public deleted: boolean;
        public isDirty: boolean;
        public borderFactor: number;

        constructor(public vertices: Array<number>) {
            this.error = new Array<number>(4);
            this.deleted = false;
            this.isDirty = false;
            this.borderFactor = 0;
        }
    }

    export class DecimationVertex {
        public q: QuadraticMatrix;
        public isBorder: boolean;

        public triangleStart: number;
        public triangleCount: number;

        //if color is present instead of uvs.
        public color: Color4;

        constructor(public position: Vector3, public normal: Vector3, public uv: Vector2, public id) {
            this.isBorder = true;
            this.q = new QuadraticMatrix();
            this.triangleCount = 0;
            this.triangleStart = 0;
        }
    }

    export class QuadraticMatrix {
        public data: Array<number>;

        constructor(data?: Array<number>) {
            this.data = new Array(10);
            for (var i = 0; i < 10; ++i) {
                if (data && data[i]) {
                    this.data[i] = data[i];
                } else {
                    this.data[i] = 0;
                }
            }
        }

        public det(a11, a12, a13, a21, a22, a23, a31, a32, a33) {
            var det = this.data[a11] * this.data[a22] * this.data[a33] + this.data[a13] * this.data[a21] * this.data[a32] +
                this.data[a12] * this.data[a23] * this.data[a31] - this.data[a13] * this.data[a22] * this.data[a31] -
                this.data[a11] * this.data[a23] * this.data[a32] - this.data[a12] * this.data[a21] * this.data[a33];
            return det;
        }

        public addInPlace(matrix: QuadraticMatrix) {
            for (var i = 0; i < 10; ++i) {
                this.data[i] += matrix.data[i];
            }
        }

        public addArrayInPlace(data: Array<number>) {
            for (var i = 0; i < 10; ++i) {
                this.data[i] += data[i];
            }
        }

        public add(matrix: QuadraticMatrix): QuadraticMatrix {
            var m = new QuadraticMatrix();
            for (var i = 0; i < 10; ++i) {
                m.data[i] = this.data[i] + matrix.data[i];
            }
            return m;
        }

        public static FromData(a: number, b: number, c: number, d: number): QuadraticMatrix {
            return new QuadraticMatrix(QuadraticMatrix.DataFromNumbers(a, b, c, d));
        }

        //returning an array to avoid garbage collection
        public static DataFromNumbers(a: number, b: number, c: number, d: number) {
            return [a * a, a * b, a * c, a * d, b * b, b * c, b * d, c * c, c * d, d * d];
        }
    }

    export class Reference {
        constructor(public vertexId: number, public triangleId: number) { }
    }

    /**
     * An implementation of the Quadratic Error simplification algorithm.
     * Original paper : http://www1.cs.columbia.edu/~cs4162/html05s/garland97.pdf
     * Ported mostly from QSlim and http://voxels.blogspot.de/2014/05/quadric-mesh-simplification-with-source.html to babylon JS
     * @author RaananW
     */
    export class QuadraticErrorSimplification implements ISimplifier {

        private triangles: Array<DecimationTriangle>;
        private vertices: Array<DecimationVertex>;
        private references: Array<Reference>;

        private initialised: boolean = false;

        public syncIterations = 5000;

        public aggressiveness: number;
        public decimationIterations: number;

        constructor(private _mesh: Mesh) {
            this.aggressiveness = 7;
            this.decimationIterations = 100;
        }

        public simplify(settings: ISimplificationSettings, successCallback: (simplifiedMeshes: Mesh) => void) {
            this.initWithMesh(this._mesh,() => {
                this.runDecimation(settings, successCallback);
            });
        }

        private runDecimation(settings: ISimplificationSettings, successCallback: (simplifiedMeshes: Mesh) => void) {
            var targetCount = ~~(this.triangles.length * settings.quality);
            var deletedTriangles = 0;

            var triangleCount = this.triangles.length;

            var iterationFunction = (iteration: number, callback) => {
                setTimeout(() => {
                    if (iteration % 5 === 0) {
                        this.updateMesh(iteration === 0);
                    }

                    for (var i = 0; i < this.triangles.length; ++i) {
                        this.triangles[i].isDirty = false;
                    }

                    var threshold = 0.000000001 * Math.pow((iteration + 3), this.aggressiveness);

                    var trianglesIterator = (i) => {
                        var tIdx = ((this.triangles.length / 2) + i) % this.triangles.length;
                        var t = this.triangles[tIdx];
                        if (!t) return;
                        if (t.error[3] > threshold || t.deleted || t.isDirty) { return }
                        for (var j = 0; j < 3; ++j) {
                            if (t.error[j] < threshold) {
                                var deleted0: Array<boolean> = [];
                                var deleted1: Array<boolean> = [];

                                var i0 = t.vertices[j];
                                var i1 = t.vertices[(j + 1) % 3];
                                var v0 = this.vertices[i0];
                                var v1 = this.vertices[i1];

                                if (v0.isBorder !== v1.isBorder) continue;

                                var p = Vector3.Zero();
                                var n = Vector3.Zero();
                                var uv = Vector2.Zero();

                                this.calculateError(v0, v1, p, n, uv);

                                if (this.isFlipped(v0, i1, p, deleted0, t.borderFactor)) continue;
                                if (this.isFlipped(v1, i0, p, deleted1, t.borderFactor)) continue;

                                v0.position = p;
                                v0.normal = n;
                                v0.uv = uv;
                                v0.q = v1.q.add(v0.q);
                                var tStart = this.references.length;

                                deletedTriangles = this.updateTriangles(v0.id, v0, deleted0, deletedTriangles);
                                deletedTriangles = this.updateTriangles(v0.id, v1, deleted1, deletedTriangles);

                                var tCount = this.references.length - tStart;

                                if (tCount <= v0.triangleCount) {
                                    if (tCount) {
                                        for (var c = 0; c < tCount; c++) {
                                            this.references[v0.triangleStart + c] = this.references[tStart + c];
                                        }
                                    }
                                } else {
                                    v0.triangleStart = tStart;
                                }

                                v0.triangleCount = tCount;
                                break;
                            }
                        }
                    };
                    AsyncLoop.SyncAsyncForLoop(this.triangles.length, this.syncIterations, trianglesIterator, callback,() => { return (triangleCount - deletedTriangles <= targetCount) });
                }, 0);
            };

            AsyncLoop.Run(this.decimationIterations,(loop: AsyncLoop) => {
                if (triangleCount - deletedTriangles <= targetCount) loop.breakLoop();
                else {
                    iterationFunction(loop.index,() => {
                        loop.executeNext();
                    });
                }
            },() => {
                    setTimeout(() => {
                        successCallback(this.reconstructMesh());
                    }, 0);
                });
        }

        private initWithMesh(mesh: Mesh, callback: Function) {
            if (!mesh) return;

            this.vertices = [];
            this.triangles = [];

            this._mesh = mesh;
            //It is assumed that a mesh has positions, normals and either uvs or colors.
            var positionData = this._mesh.getVerticesData(VertexBuffer.PositionKind);
            var normalData = this._mesh.getVerticesData(VertexBuffer.NormalKind);
            var uvs = this._mesh.getVerticesData(VertexBuffer.UVKind);
            var colorsData = this._mesh.getVerticesData(VertexBuffer.ColorKind);
            var indices = mesh.getIndices();

            var vertexInit = (i) => {
                var uv;
<<<<<<< HEAD
                if (this._mesh.isVerticesDataPresent([VertexBuffer.UVKind])) {
                    uv = Vector2.FromArray(uvs, i * 2)
                }
                var vertex = new DecimationVertex(Vector3.FromArray(positionData, i * 3), Vector3.FromArray(normalData, i * 3), uv, i);
                if (!this._mesh.isVerticesDataPresent([VertexBuffer.UVKind]) && this._mesh.isVerticesDataPresent([VertexBuffer.ColorKind])) {
                    vertex.color = Color4.FromArray(colorsData, i * 4);
=======
                if (uvs[i * 2]) {
                    uv = Vector2.FromArray(uvs, i * 2);
                }
                var vertex = new DecimationVertex(Vector3.FromArray(positionData, i * 3), Vector3.FromArray(normalData, i * 3), uv, i);
                if (!uv && colorsData[i * 3]) {
                    vertex.color = Color3.FromArray(colorsData, i * 3);
>>>>>>> d52d56c3
                }
                this.vertices.push(vertex);
            };
            var totalVertices = mesh.getTotalVertices();
            AsyncLoop.SyncAsyncForLoop(totalVertices, this.syncIterations, vertexInit,() => {

                var indicesInit = (i) => {
                    var pos = i * 3;
                    var i0 = indices[pos + 0];
                    var i1 = indices[pos + 1];
                    var i2 = indices[pos + 2];
                    var triangle = new DecimationTriangle([this.vertices[i0].id, this.vertices[i1].id, this.vertices[i2].id]);
                    this.triangles.push(triangle);
                };
                AsyncLoop.SyncAsyncForLoop(indices.length / 3, this.syncIterations, indicesInit,() => {
                    this.init(callback);
                });
            });
        }

        private init(callback: Function) {
            var triangleInit1 = (i) => {
                var t = this.triangles[i];
                t.normal = Vector3.Cross(this.vertices[t.vertices[1]].position.subtract(this.vertices[t.vertices[0]].position), this.vertices[t.vertices[2]].position.subtract(this.vertices[t.vertices[0]].position)).normalize();
                for (var j = 0; j < 3; j++) {
                    this.vertices[t.vertices[j]].q.addArrayInPlace(QuadraticMatrix.DataFromNumbers(t.normal.x, t.normal.y, t.normal.z, -(Vector3.Dot(t.normal, this.vertices[t.vertices[0]].position))));
                }
            };
            AsyncLoop.SyncAsyncForLoop(this.triangles.length, this.syncIterations, triangleInit1,() => {

                var triangleInit2 = (i) => {
                    var t = this.triangles[i];
                    for (var j = 0; j < 3; ++j) {
                        t.error[j] = this.calculateError(this.vertices[t.vertices[j]], this.vertices[t.vertices[(j + 1) % 3]]);
                    }
                    t.error[3] = Math.min(t.error[0], t.error[1], t.error[2]);
                };
                AsyncLoop.SyncAsyncForLoop(this.triangles.length, this.syncIterations, triangleInit2,() => {
                    this.initialised = true;
                    callback();
                });
            });
        }

        private reconstructMesh(): Mesh {

            var newTriangles: Array<DecimationTriangle> = [];
            var i: number;
            for (i = 0; i < this.vertices.length; ++i) {
                this.vertices[i].triangleCount = 0;
            }
            var t: DecimationTriangle;
            var j: number;
            for (i = 0; i < this.triangles.length; ++i) {
                if (!this.triangles[i].deleted) {
                    t = this.triangles[i];
                    for (j = 0; j < 3; ++j) {
                        this.vertices[t.vertices[j]].triangleCount = 1;
                    }
                    newTriangles.push(t);
                }
            }

            var newVerticesOrder = [];

            //compact vertices, get the IDs of the vertices used.
            var dst = 0;
            for (i = 0; i < this.vertices.length; ++i) {
                if (this.vertices[i].triangleCount) {
                    this.vertices[i].triangleStart = dst;
                    this.vertices[dst].position = this.vertices[i].position;
                    this.vertices[dst].normal = this.vertices[i].normal;
                    this.vertices[dst].uv = this.vertices[i].uv;
                    newVerticesOrder.push(i);
                    dst++;
                }
            }

            for (i = 0; i < newTriangles.length; ++i) {
                t = newTriangles[i];
                for (j = 0; j < 3; ++j) {
                    t.vertices[j] = this.vertices[t.vertices[j]].triangleStart;
                }
            }
            this.vertices = this.vertices.slice(0, dst);

            var newPositionData = [];
            var newNormalData = [];
            var newUVsData = [];
            var newColorsData = [];

            for (i = 0; i < newVerticesOrder.length; ++i) {
                newPositionData.push(this.vertices[i].position.x);
                newPositionData.push(this.vertices[i].position.y);
                newPositionData.push(this.vertices[i].position.z);
                newNormalData.push(this.vertices[i].normal.x);
                newNormalData.push(this.vertices[i].normal.y);
                newNormalData.push(this.vertices[i].normal.z);
                if (this.vertices[i].uv) {
                    newUVsData.push(this.vertices[i].uv.x);
                    newUVsData.push(this.vertices[i].uv.y);
                } else if (this.vertices[i].color) {
                    newColorsData.push(this.vertices[i].color.r);
                    newColorsData.push(this.vertices[i].color.g);
                    newColorsData.push(this.vertices[i].color.b);
                    newColorsData.push(this.vertices[i].color.a);
                }
            }

            var newIndicesArray: Array<number> = [];
            for (i = 0; i < newTriangles.length; ++i) {
                newIndicesArray.push(newTriangles[i].vertices[0]);
                newIndicesArray.push(newTriangles[i].vertices[1]);
                newIndicesArray.push(newTriangles[i].vertices[2]);
            }

            //not cloning, to avoid geometry problems. Creating a whole new mesh.
            var newMesh = new Mesh(this._mesh + "Decimated", this._mesh.getScene());
            newMesh.material = this._mesh.material;
            newMesh.parent = this._mesh.parent;
            newMesh.setIndices(newIndicesArray);
            newMesh.setVerticesData(VertexBuffer.PositionKind, newPositionData);
            newMesh.setVerticesData(VertexBuffer.NormalKind, newNormalData);
            if (newUVsData.length > 0)
                newMesh.setVerticesData(VertexBuffer.UVKind, newUVsData);
            if (newColorsData.length > 0)
                newMesh.setVerticesData(VertexBuffer.ColorKind, newColorsData);
            //preparing the skeleton support
            if (this._mesh.skeleton) {
                //newMesh.skeleton = this._mesh.skeleton.clone("", "");
                //newMesh.getScene().beginAnimation(newMesh.skeleton, 0, 100, true, 1.0);
            }

            return newMesh;
        }

        private isFlipped(vertex1: DecimationVertex, index2: number, point: Vector3, deletedArray: Array<boolean>, borderFactor: number): boolean {

            for (var i = 0; i < vertex1.triangleCount; ++i) {
                var t = this.triangles[this.references[vertex1.triangleStart + i].triangleId];
                if (t.deleted) continue;

                var s = this.references[vertex1.triangleStart + i].vertexId;

                var id1 = t.vertices[(s + 1) % 3];
                var id2 = t.vertices[(s + 2) % 3];

                if ((id1 === index2 || id2 === index2) && borderFactor < 2) {
                    deletedArray[i] = true;
                    continue;
                }

                var d1 = this.vertices[id1].position.subtract(point);
                d1 = d1.normalize();
                var d2 = this.vertices[id2].position.subtract(point);
                d2 = d2.normalize();
                if (Math.abs(Vector3.Dot(d1, d2)) > 0.999) return true;
                var normal = Vector3.Cross(d1, d2).normalize();
                deletedArray[i] = false;
                if (Vector3.Dot(normal, t.normal) < 0.2) return true;
            }

            return false;
        }

        private updateTriangles(vertexId: number, vertex: DecimationVertex, deletedArray: Array<boolean>, deletedTriangles: number): number {
            var newDeleted = deletedTriangles;
            for (var i = 0; i < vertex.triangleCount; ++i) {
                var ref = this.references[vertex.triangleStart + i];
                var t = this.triangles[ref.triangleId];
                if (t.deleted) continue;
                if (deletedArray[i]) {
                    t.deleted = true;
                    newDeleted++;
                    continue;
                }
                t.vertices[ref.vertexId] = vertexId;
                t.isDirty = true;
                t.error[0] = this.calculateError(this.vertices[t.vertices[0]], this.vertices[t.vertices[1]]) + (t.borderFactor / 2);
                t.error[1] = this.calculateError(this.vertices[t.vertices[1]], this.vertices[t.vertices[2]]) + (t.borderFactor / 2);
                t.error[2] = this.calculateError(this.vertices[t.vertices[2]], this.vertices[t.vertices[0]]) + (t.borderFactor / 2);
                t.error[3] = Math.min(t.error[0], t.error[1], t.error[2]);
                this.references.push(ref);
            }
            return newDeleted;
        }

        private identifyBorder() {

            for (var i = 0; i < this.vertices.length; ++i) {
                var vCount: Array<number> = [];
                var vId: Array<number> = [];
                var v = this.vertices[i];
                var j: number;
                for (j = 0; j < v.triangleCount; ++j) {
                    var triangle = this.triangles[this.references[v.triangleStart + j].triangleId];
                    for (var ii = 0; ii < 3; ii++) {
                        var ofs = 0;
                        var id = triangle.vertices[ii];
                        while (ofs < vCount.length) {
                            if (vId[ofs] === id) break;
                            ++ofs;
                        }
                        if (ofs === vCount.length) {
                            vCount.push(1);
                            vId.push(id);
                        } else {
                            vCount[ofs]++;
                        }
                    }
                }

                for (j = 0; j < vCount.length; ++j) {
                    if (vCount[j] === 1) {
                        this.vertices[vId[j]].isBorder = true;
                    } else {
                        this.vertices[vId[j]].isBorder = false;
                    }
                }

            }
        }

        private updateMesh(identifyBorders: boolean = false) {
            var i: number;
            if (!identifyBorders) {
                var newTrianglesVector: Array<DecimationTriangle> = [];
                for (i = 0; i < this.triangles.length; ++i) {
                    if (!this.triangles[i].deleted) {
                        newTrianglesVector.push(this.triangles[i]);
                    }
                }
                this.triangles = newTrianglesVector;
            }

            for (i = 0; i < this.vertices.length; ++i) {
                this.vertices[i].triangleCount = 0;
                this.vertices[i].triangleStart = 0;
            }
            var t: DecimationTriangle;
            var j: number;
            var v: DecimationVertex;
            for (i = 0; i < this.triangles.length; ++i) {
                t = this.triangles[i];
                for (j = 0; j < 3; ++j) {
                    v = this.vertices[t.vertices[j]];
                    v.triangleCount++;
                }
            }

            var tStart = 0;

            for (i = 0; i < this.vertices.length; ++i) {
                this.vertices[i].triangleStart = tStart;
                tStart += this.vertices[i].triangleCount;
                this.vertices[i].triangleCount = 0;
            }

            var newReferences: Array<Reference> = new Array(this.triangles.length * 3);
            for (i = 0; i < this.triangles.length; ++i) {
                t = this.triangles[i];
                for (j = 0; j < 3; ++j) {
                    v = this.vertices[t.vertices[j]];
                    newReferences[v.triangleStart + v.triangleCount] = new Reference(j, i);
                    v.triangleCount++;
                }
            }
            this.references = newReferences;

            if (identifyBorders) {
                this.identifyBorder();
            }
        }


        private vertexError(q: QuadraticMatrix, point: Vector3): number {
            var x = point.x;
            var y = point.y;
            var z = point.z;
            return q.data[0] * x * x + 2 * q.data[1] * x * y + 2 * q.data[2] * x * z + 2 * q.data[3] * x + q.data[4] * y * y
                + 2 * q.data[5] * y * z + 2 * q.data[6] * y + q.data[7] * z * z + 2 * q.data[8] * z + q.data[9];
        }

        private calculateError(vertex1: DecimationVertex, vertex2: DecimationVertex, pointResult?: Vector3, normalResult?: Vector3, uvResult?: Vector2): number {
            var q = vertex1.q.add(vertex2.q);
            var border = vertex1.isBorder && vertex2.isBorder;
            var error: number = 0;
            var qDet = q.det(0, 1, 2, 1, 4, 5, 2, 5, 7);

            if (qDet !== 0 && !border) {
                if (!pointResult) {
                    pointResult = Vector3.Zero();
                }
                pointResult.x = -1 / qDet * (q.det(1, 2, 3, 4, 5, 6, 5, 7, 8));
                pointResult.y = 1 / qDet * (q.det(0, 2, 3, 1, 5, 6, 2, 7, 8));
                pointResult.z = -1 / qDet * (q.det(0, 1, 3, 1, 4, 6, 2, 5, 8));
                error = this.vertexError(q, pointResult);
                //TODO this should be correctly calculated
                if (normalResult) {
                    normalResult.copyFrom(vertex1.normal);
                    uvResult.copyFrom(vertex1.uv);
                }
            } else {
                var p3 = (vertex1.position.add(vertex2.position)).divide(new Vector3(2, 2, 2));
                var norm3 = (vertex1.normal.add(vertex2.normal)).divide(new Vector3(2, 2, 2)).normalize();
                var error1 = this.vertexError(q, vertex1.position);
                var error2 = this.vertexError(q, vertex2.position);
                var error3 = this.vertexError(q, p3);
                error = Math.min(error1, error2, error3);
                if (error === error1) {
                    if (pointResult) {
                        pointResult.copyFrom(vertex1.position);
                        normalResult.copyFrom(vertex1.normal);
                        uvResult.copyFrom(vertex1.uv);
                    }
                } else if (error === error2) {
                    if (pointResult) {
                        pointResult.copyFrom(vertex2.position);
                        normalResult.copyFrom(vertex2.normal);
                        uvResult.copyFrom(vertex2.uv);
                    }
                } else {
                    if (pointResult) {
                        pointResult.copyFrom(p3);
                        normalResult.copyFrom(norm3);
                        uvResult.copyFrom(vertex1.uv);
                    }
                }
            }
            return error;
        }
    }
} <|MERGE_RESOLUTION|>--- conflicted
+++ resolved
@@ -259,21 +259,12 @@
 
             var vertexInit = (i) => {
                 var uv;
-<<<<<<< HEAD
                 if (this._mesh.isVerticesDataPresent([VertexBuffer.UVKind])) {
                     uv = Vector2.FromArray(uvs, i * 2)
                 }
                 var vertex = new DecimationVertex(Vector3.FromArray(positionData, i * 3), Vector3.FromArray(normalData, i * 3), uv, i);
                 if (!this._mesh.isVerticesDataPresent([VertexBuffer.UVKind]) && this._mesh.isVerticesDataPresent([VertexBuffer.ColorKind])) {
                     vertex.color = Color4.FromArray(colorsData, i * 4);
-=======
-                if (uvs[i * 2]) {
-                    uv = Vector2.FromArray(uvs, i * 2);
-                }
-                var vertex = new DecimationVertex(Vector3.FromArray(positionData, i * 3), Vector3.FromArray(normalData, i * 3), uv, i);
-                if (!uv && colorsData[i * 3]) {
-                    vertex.color = Color3.FromArray(colorsData, i * 3);
->>>>>>> d52d56c3
                 }
                 this.vertices.push(vertex);
             };
