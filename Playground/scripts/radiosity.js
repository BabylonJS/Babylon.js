--- conflicted
+++ resolved
@@ -1,246 +1,171 @@
-﻿var meshes = [];
-<<<<<<< HEAD
-var textureSize = 512;
-var texelWorldSize = 1 / 2;
-=======
-var texelSize = 4;
-var worldToTexelRatio = 0.25; // 1 texel for this amount of m
->>>>>>> 76777183
-
-let uvm = new BABYLON.UvMapper();
-
-var prepareUVS = function(ms) {
-    let geometryMeshes = [];
-    for (let i = 0; i < ms.length; i++) {
-        if (ms[i].getVerticesData(BABYLON.VertexBuffer.PositionKind)); {
-            geometryMeshes.push(ms[i]);
-        }
-    }
-
-    let factor = uvm.map(geometryMeshes);
-
-    for (let i = 0; i < geometryMeshes.length; i++) {
-        let mesh = geometryMeshes[i];
-        mesh.__lightmapSize = 1 / factor / worldToTexelRatio;
-        mesh.__lightmapSize = Math.min(1024, Math.max(1, BABYLON.Tools.FloorPOT(mesh.__lightmapSize)));
-        console.log(mesh.__lightmapSize);
-        meshes.push(mesh);
-    }
-}
-
-var addMaterial = function(mesh) {
-    mesh.material = new BABYLON.StandardMaterial("gg", scene);
-    // mesh.material.diffuseColor = new BABYLON.Color3(1, 1, 1);
-    // mesh.material.backFaceCulling = false;
-<<<<<<< HEAD
-    var positions = mesh.getVerticesData(BABYLON.VertexBuffer.PositionKind);
-    var uvs = mesh.getVerticesData(BABYLON.VertexBuffer.UVKind);
-    if (!positions || !uvs) {
-        return;
-    }
-    var indices = mesh.getIndices();
-
-    var uvs = mesh.getVerticesData(BABYLON.VertexBuffer.UVKind)//BABYLON.Tools.WorldUniformUvScaling(positions, uvs, indices, scaling, texelSize);
-    mesh.setVerticesData(BABYLON.VertexBuffer.UV2Kind, uvs);
-    meshes.push(mesh);
-    mesh.__lightmapSize = textureSize;
-    return mesh;
-=======
->>>>>>> 76777183
-}
-
-var addGround = function(name, scaling) {
-    var ground = BABYLON.Mesh.CreateGround(name, 6, 6, 1, scene);
-    if (scaling) {
-        ground.scaling = scaling;        
-    }
-    return ground;
-}
-
-var createScene = function() {
-    // This creates a basic Babylon Scene object (non-mesh)
-    var scene = new BABYLON.Scene(engine);
-
-    // This creates and positions a free camera (non-mesh)
-    var camera = new BABYLON.FreeCamera("camera1", new BABYLON.Vector3(0, 5, -10), scene);
-    camera.position.copyFromFloats(9.200132469205137, 1.1758180989261708, -1.4947768829435397);
-    camera.rotation.copyFromFloats(-0.16352062147076044, 4.820623367259722, 0);
-
-    // This attaches the camera to the canvas
-    camera.attachControl(canvas, true);
-
-    // This creates a light, aiming 0,1,0 - to the sky (non-mesh)
-    var light = new BABYLON.HemisphericLight("light1", new BABYLON.Vector3(0, 1, 0), scene);
-
-    // Default intensity is 1. Let's dim the light a small amount
-    light.intensity = 0;
-
-<<<<<<< HEAD
-    // Our built-in 'sphere' shape. Params: name, subdivs, size, scene
-    // sphere.material = new BABYLON.StandardMaterial("gg", scene);
-    // sphere.setVerticesData(BABYLON.VertexBuffer.UV2Kind, sphere.getVerticesData(BABYLON.VertexBuffer.UVKind));
-
-    // // Move the sphere upward 1/2 its height
-    // sphere.position.y = 1;
-    // sphere.position.x = -2;
-
-    // Our built-in 'ground' shape. Params: name, width, depth, subdivs, scene
-
-    // var ground = addGround("floor");
-
-    //var wall = addGround("wall", new BABYLON.Vector3(6, 6, 6));
-    // var wall2 = addGround("wall2");
-    // var wall3 = addGround("wall3");
-    // var wall4 = addGround("wall4");
-    var lamp = BABYLON.Mesh.CreateSphere("sphere1", 16, 2, scene);//addGround("lamp", new BABYLON.Vector3(0.25, 0.25, 0.25));
-    var lamp2 = BABYLON.Mesh.CreateSphere("sphere1", 16, 2, scene);//addGround("lamp", new BABYLON.Vector3(0.25, 0.25, 0.25));
-    // var sphere = BABYLON.Mesh.CreateSphere("sphere1", 16, 2, scene);
-    // sphere.scaling.scaleInPlace(0.5);
-    // sphere.position.copyFromFloats(1, 2, 0);
-    // prepareForBaking(sphere);
-
-    // var ceiling = addGround("ceiling");
-
-
-    // wall.position.addInPlace(new BABYLON.Vector3(3, 2, 0));
-    // wall2.position.addInPlace(new BABYLON.Vector3(-3, 2, 0));
-    // wall3.position.addInPlace(new BABYLON.Vector3(0, 2, -3));
-    // ground.position.addInPlace(new BABYLON.Vector3(0, -1, 0));
-    // wall.rotation.addInPlace(new BABYLON.Vector3(0, 0, Math.PI / 2));
-    // wall2.rotation.addInPlace(new BABYLON.Vector3(0, -Math.PI, Math.PI / 2));
-    // wall3.rotation.addInPlace(new BABYLON.Vector3(0, Math.PI / 2, Math.PI / 2));
-
-    // lamp.rotation.x = -3 * Math.PI / 4;
-    // lamp.position.copyFromFloats(-5, 10, 10);
-    // lamp.color = new BABYLON.Vector3(2, 2, 100);
-
-    lamp2.rotation.x = -3 * Math.PI / 4;
-    lamp2.position.copyFromFloats(-5, 10, -10);
-    lamp2.color = new BABYLON.Vector3(100, 2, 2);
-=======
-    var lamp =/*BABYLON.Mesh.CreateSphere("sphere1", 16, 2, scene);*/addGround("lamp", new BABYLON.Vector3(0.25, 0.25, 0.25));
-
-    lamp.rotation.x = -3 * Math.PI / 4;
-    lamp.position.copyFromFloats(-5, 10, 10);
-    lamp.color = new BABYLON.Vector3(50, 50, 50);
->>>>>>> 76777183
-
-    addMaterial(lamp);
-    prepareUVS([lamp]);
-
-    var pr;
-    BABYLON.SceneLoader.ImportMesh(
-        "",
-        "",
-        "untitled.babylon",
-        scene,
-        (ms) => {
-            for (let i = 0; i < ms.length; i++) {
-                if (!ms[i].parent) {
-                    ms[i].rotation.x += Math.PI / 2
-                    ms[i].computeWorldMatrix(true);
-                }
-                addMaterial(ms[i]);
-            }
-<<<<<<< HEAD
-            pr = new BABYLON.PatchRenderer(scene, ms, texelWorldSize);
-            // pr.createHTScene(1);
-            for (let i = 0; i < scene.meshes.length; i++) {
-                if (!scene.meshes[i].__lightmapSize) {
-                    prepareForBaking(scene.meshes[i]);
-                }
-            }
-=======
-            prepareUVS(ms);
-
-            pr = new BABYLON.PatchRenderer(scene, ms, texelSize);
->>>>>>> 76777183
-            pr._meshes = meshes;
-        }
-    );
-
-    for (let i = 0; i < meshes.length; i++) {
-        // meshes[i].material.diffuseTexture = new BABYLON.Texture("textures/albedo.png", scene);
-        meshes[i].material.emissiveColor = new BABYLON.Vector3(0.5, 0.5, 0.5);
-    }
-
-    var renderLoop = function() {
-        if (engine.scenes.length === 0) {
-            return;
-        }
-
-        if (canvas.width !== canvas.clientWidth) {
-            engine.resize();
-        }
-
-        var scene = engine.scenes[0];
-
-        if (scene.activeCamera || scene.activeCameras.length > 0) {
-            scene.render();
-        }
-
-        fpsLabel.style.right = document.body.clientWidth - (jsEditor.domElement.clientWidth + canvas.clientWidth) + "px";
-        fpsLabel.innerHTML = engine.getFps().toFixed() + " fps";
-    }
-
-    //ground.material.diffuseTexture = pr._patchMap;
-    var fn = () => {
-        pr.createMaps();
-
-        var frameCount = 0;
-        var passes = 0;
-        var observer;
-        var directLightShot = false;
-        observer = scene.onAfterRenderTargetsRenderObservable.add(() => {
-            frameCount++;
-            if (true && (frameCount % 60) === 0) {
-                engine.stopRenderLoop();
-                if (!directLightShot) {
-                    var { hasShot, energyShot } = pr.gatherDirectLightOnly();
-                    if (hasShot) {
-                        console.log("Direct light shot ! ");
-                        directLightShot = true;
-                    }
-                } else {
-                    if (false) {
-                        var energyLeft = pr.gatherRadiosity();
-
-                        if (!energyLeft || passes > 6) {
-                            console.log("Converged ! ");
-                            scene.onAfterRenderTargetsRenderObservable.remove(observer);
-                        }
-                    }
-                }
-                
-                engine.runRenderLoop(renderLoop);
-
-
-
-                passes++;
-            }
-        });
-    }
-
-    var fn2 = () => {
-        for (let i = 0; i < meshes.length; i++) {
-            meshes[i].material.emissiveTexture = meshes[i].residualTexture.textures[4];
-            meshes[i].material.emissiveTexture.coordinatesIndex = 1;
-        }
-    }
-
-    setTimeout(fn, 2000);
-    setTimeout(fn2, 3000);
-
-    scene.onPointerDown = (event) => {
-        var pi = scene.pick(event.offsetX, event.offsetY);
-
-        if (!pi.hit) {
-            return;
-        }
-        console.log(pi.getTextureCoordinates());
-        console.log(pi.pickedMesh);
-        console.log(pi.getNormal());
-    };
-
-    return scene;
+﻿var meshes = [];
+var texelSize = 4;
+var worldToTexelRatio = 0.25; // 1 texel for this amount of m
+
+let uvm = new BABYLON.UvMapper();
+
+var prepareUVS = function(ms) {
+    let geometryMeshes = [];
+    for (let i = 0; i < ms.length; i++) {
+        if (ms[i].getVerticesData(BABYLON.VertexBuffer.PositionKind)); {
+            geometryMeshes.push(ms[i]);
+        }
+    }
+
+    let factor = uvm.map(geometryMeshes);
+
+    for (let i = 0; i < geometryMeshes.length; i++) {
+        let mesh = geometryMeshes[i];
+        mesh.__lightmapSize = 1 / factor / worldToTexelRatio;
+        mesh.__lightmapSize = Math.min(1024, Math.max(1, BABYLON.Tools.FloorPOT(mesh.__lightmapSize)));
+        console.log(mesh.__lightmapSize);
+        meshes.push(mesh);
+    }
+}
+
+var addMaterial = function(mesh) {
+    mesh.material = new BABYLON.StandardMaterial("gg", scene);
+    // mesh.material.diffuseColor = new BABYLON.Color3(1, 1, 1);
+    // mesh.material.backFaceCulling = false;
+}
+
+var addGround = function(name, scaling) {
+    var ground = BABYLON.Mesh.CreateGround(name, 6, 6, 1, scene);
+    if (scaling) {
+        ground.scaling = scaling;        
+    }
+    return ground;
+}
+
+var createScene = function() {
+    // This creates a basic Babylon Scene object (non-mesh)
+    var scene = new BABYLON.Scene(engine);
+
+    // This creates and positions a free camera (non-mesh)
+    var camera = new BABYLON.FreeCamera("camera1", new BABYLON.Vector3(0, 5, -10), scene);
+    camera.position.copyFromFloats(9.200132469205137, 1.1758180989261708, -1.4947768829435397);
+    camera.rotation.copyFromFloats(-0.16352062147076044, 4.820623367259722, 0);
+
+    // This attaches the camera to the canvas
+    camera.attachControl(canvas, true);
+
+    // This creates a light, aiming 0,1,0 - to the sky (non-mesh)
+    var light = new BABYLON.HemisphericLight("light1", new BABYLON.Vector3(0, 1, 0), scene);
+
+    // Default intensity is 1. Let's dim the light a small amount
+    light.intensity = 0;
+
+    var lamp =/*BABYLON.Mesh.CreateSphere("sphere1", 16, 2, scene);*/addGround("lamp", new BABYLON.Vector3(0.25, 0.25, 0.25));
+
+    lamp.rotation.x = -3 * Math.PI / 4;
+    lamp.position.copyFromFloats(-5, 10, 10);
+    lamp.color = new BABYLON.Vector3(50, 50, 50);
+
+    addMaterial(lamp);
+    prepareUVS([lamp]);
+
+    var pr;
+    BABYLON.SceneLoader.ImportMesh(
+        "",
+        "",
+        "untitled.babylon",
+        scene,
+        (ms) => {
+            for (let i = 0; i < ms.length; i++) {
+                if (!ms[i].parent) {
+                    ms[i].rotation.x += Math.PI / 2
+                    ms[i].computeWorldMatrix(true);
+                }
+                addMaterial(ms[i]);
+            }
+            prepareUVS(ms);
+
+            pr = new BABYLON.PatchRenderer(scene, ms, texelSize);
+            pr._meshes = meshes;
+        }
+    );
+
+    for (let i = 0; i < meshes.length; i++) {
+        // meshes[i].material.diffuseTexture = new BABYLON.Texture("textures/albedo.png", scene);
+        meshes[i].material.emissiveColor = new BABYLON.Vector3(0.5, 0.5, 0.5);
+    }
+
+    var renderLoop = function() {
+        if (engine.scenes.length === 0) {
+            return;
+        }
+
+        if (canvas.width !== canvas.clientWidth) {
+            engine.resize();
+        }
+
+        var scene = engine.scenes[0];
+
+        if (scene.activeCamera || scene.activeCameras.length > 0) {
+            scene.render();
+        }
+
+        fpsLabel.style.right = document.body.clientWidth - (jsEditor.domElement.clientWidth + canvas.clientWidth) + "px";
+        fpsLabel.innerHTML = engine.getFps().toFixed() + " fps";
+    }
+
+    //ground.material.diffuseTexture = pr._patchMap;
+    var fn = () => {
+        pr.createMaps();
+        var frameCount = 0;
+        var passes = 0;
+        var observer;
+        var directLightShot = false;
+        observer = scene.onAfterRenderTargetsRenderObservable.add(() => {
+            frameCount++;
+            if (true && (frameCount % 60) === 0) {
+                engine.stopRenderLoop();
+                if (!directLightShot) {
+                    var { hasShot, energyShot } = pr.gatherDirectLightOnly();
+                    if (hasShot) {
+                        console.log("Direct light shot ! ");
+                        directLightShot = true;
+                    }
+                } else {
+                    if (false) {
+                        var energyLeft = pr.gatherRadiosity();
+
+                        if (!energyLeft || passes > 6) {
+                            console.log("Converged ! ");
+                            scene.onAfterRenderTargetsRenderObservable.remove(observer);
+                        }
+                    }
+                }
+                
+                engine.runRenderLoop(renderLoop);
+
+
+
+                passes++;
+            }
+        });
+    }
+
+    var fn2 = () => {
+        for (let i = 0; i < meshes.length; i++) {
+            meshes[i].material.emissiveTexture = meshes[i].residualTexture.textures[4];
+            meshes[i].material.emissiveTexture.coordinatesIndex = 1;
+        }
+    }
+
+    setTimeout(fn, 2000);
+    setTimeout(fn2, 3000);
+
+    scene.onPointerDown = (event) => {
+        var pi = scene.pick(event.offsetX, event.offsetY);
+
+        if (!pi.hit) {
+            return;
+        }
+        console.log(pi.getTextureCoordinates());
+        console.log(pi.pickedMesh);
+        console.log(pi.getNormal());
+    };
+
+    return scene;
 };