--- conflicted
+++ resolved
@@ -1,87 +1,82 @@
-﻿<!DOCTYPE html>
-<html>
-
-    <head>
-        <title>Babylon.js Playground</title>
-        <meta charset='utf-8' />
-        <meta name="viewport" content="width=device-width, user-scalable=no">
-        <link rel="shortcut icon" href="https://www.babylonjs.com/favicon.ico">
-        <meta name="description" content="Babylon.js playground is a live editor for Babylon.js WebGL 3D scenes">
-        <meta name="keywords" content="Babylon.js,WebGL,3D">
-        
-        <link rel="stylesheet" href="https://use.typekit.net/cta4xsb.css">
-        <link rel="stylesheet"
-            href="https://cdnjs.cloudflare.com/ajax/libs/font-awesome/4.6.3/css/font-awesome.min.css" />
-
-        <!-- Pep -->
-        <script src="https://code.jquery.com/pep/0.4.2/pep.min.js"></script>
-        <!--For canvas/code separator-->
-        <script src="/libs/split.js"></script>
-
-        <!-- DatGUI -->
-        <script src="https://cdnjs.cloudflare.com/ajax/libs/dat-gui/0.6.2/dat.gui.min.js"></script>
-        <!-- jszip -->
-        <script src="/libs/jszip.min.js"></script>
-        <script src="/libs/fileSaver.js"></script>
-
-        <!-- jQuery -->
-        <script src="https://code.jquery.com/jquery.js"></script>
-        <script src="https://rawcdn.githack.com/jeromeetienne/jquery-qrcode/master/jquery.qrcode.min.js"></script>        
-
-        <!-- Dependencies -->
-        <script src="https://preview.babylonjs.com/ammo.js"></script>
-        <script src="https://preview.babylonjs.com/recast.js"></script>
-        <script src="https://preview.babylonjs.com/cannon.js"></script>
-        <script src="https://preview.babylonjs.com/Oimo.js"></script>
-        <script src="https://preview.babylonjs.com/earcut.min.js"></script>
-        
-        <!-- Babylon.js -->
-        <script src="https://preview.babylonjs.com/babylon.js"></script>
-<<<<<<< HEAD
-        <script src="https://preview.babylonjs.com/gui/babylon.gui.min.js"></script>
-        <script src="https://preview.babylonjs.com/nodeEditor/babylon.nodeEditor.js"></script>
-        <script src="https://preview.babylonjs.com/guiEditor/babylon.guiEditor.js"></script>
-=======
->>>>>>> 9cbb0166
-        <script src="https://preview.babylonjs.com/materialsLibrary/babylonjs.materials.min.js"></script>
-        <script src="https://preview.babylonjs.com/proceduralTexturesLibrary/babylonjs.proceduralTextures.min.js"></script>
-        <script src="https://preview.babylonjs.com/postProcessesLibrary/babylonjs.postProcess.min.js"></script>
-        <script src="https://preview.babylonjs.com/loaders/babylonjs.loaders.min.js"></script>
-        <script src="https://preview.babylonjs.com/serializers/babylonjs.serializers.min.js"></script>
-        <script src="https://preview.babylonjs.com/gui/babylon.gui.min.js"></script>
-        <script src="https://preview.babylonjs.com/inspector/babylon.inspector.bundle.js"></script>
-        <script src="https://preview.babylonjs.com/nodeEditor/babylon.nodeEditor.js"></script>
-
-         <!-- Extensions -->
-         <script
-             src="https://rawcdn.githack.com/BabylonJS/Extensions/f43ab677b4bca0a6ab77132d3f785be300382760/ClonerSystem/src/babylonx.cloner.js"
-             >
-         </script>
-         <script
-             src="https://rawcdn.githack.com/BabylonJS/Extensions/785013ec55b210d12263c91f3f0a2ae70cf0bc8a/CompoundShader/src/babylonx.CompoundShader.js"
-             >
-        </script>
-
-        <style>
-            html,
-            body,
-            #host-element {
-                width: 100%;
-                height: 100%;
-                padding: 0;
-                margin: 0;
-                overflow: hidden;
-            }
-        </style>        
-    </head>
-
-    <body>        
-        <div id="host-element">
-        </div>   
-        
-        <script src="/dist/babylon.playground.js"></script>
-        
-        <script src="/index.js"></script>
-    </body>
-
+﻿<!DOCTYPE html>
+<html>
+
+    <head>
+        <title>Babylon.js Playground</title>
+        <meta charset='utf-8' />
+        <meta name="viewport" content="width=device-width, user-scalable=no">
+        <link rel="shortcut icon" href="https://www.babylonjs.com/favicon.ico">
+        <meta name="description" content="Babylon.js playground is a live editor for Babylon.js WebGL 3D scenes">
+        <meta name="keywords" content="Babylon.js,WebGL,3D">
+        
+        <link rel="stylesheet" href="https://use.typekit.net/cta4xsb.css">
+        <link rel="stylesheet"
+            href="https://cdnjs.cloudflare.com/ajax/libs/font-awesome/4.6.3/css/font-awesome.min.css" />
+
+        <!-- Pep -->
+        <script src="https://code.jquery.com/pep/0.4.2/pep.min.js"></script>
+        <!--For canvas/code separator-->
+        <script src="/libs/split.js"></script>
+
+        <!-- DatGUI -->
+        <script src="https://cdnjs.cloudflare.com/ajax/libs/dat-gui/0.6.2/dat.gui.min.js"></script>
+        <!-- jszip -->
+        <script src="/libs/jszip.min.js"></script>
+        <script src="/libs/fileSaver.js"></script>
+
+        <!-- jQuery -->
+        <script src="https://code.jquery.com/jquery.js"></script>
+        <script src="https://rawcdn.githack.com/jeromeetienne/jquery-qrcode/master/jquery.qrcode.min.js"></script>        
+
+        <!-- Dependencies -->
+        <script src="https://preview.babylonjs.com/ammo.js"></script>
+        <script src="https://preview.babylonjs.com/recast.js"></script>
+        <script src="https://preview.babylonjs.com/cannon.js"></script>
+        <script src="https://preview.babylonjs.com/Oimo.js"></script>
+        <script src="https://preview.babylonjs.com/earcut.min.js"></script>
+        
+        <!-- Babylon.js -->
+        <script src="https://preview.babylonjs.com/babylon.js"></script>
+        <script src="https://preview.babylonjs.com/materialsLibrary/babylonjs.materials.min.js"></script>
+        <script src="https://preview.babylonjs.com/proceduralTexturesLibrary/babylonjs.proceduralTextures.min.js"></script>
+        <script src="https://preview.babylonjs.com/postProcessesLibrary/babylonjs.postProcess.min.js"></script>
+        <script src="https://preview.babylonjs.com/loaders/babylonjs.loaders.min.js"></script>
+        <script src="https://preview.babylonjs.com/serializers/babylonjs.serializers.min.js"></script>
+        <script src="https://preview.babylonjs.com/gui/babylon.gui.min.js"></script>
+        <script src="https://preview.babylonjs.com/inspector/babylon.inspector.bundle.js"></script>
+        <script src="https://preview.babylonjs.com/nodeEditor/babylon.nodeEditor.js"></script>
+        <script src="https://preview.babylonjs.com/guiEditor/babylon.guiEditor.js"></script>
+
+         <!-- Extensions -->
+         <script
+             src="https://rawcdn.githack.com/BabylonJS/Extensions/f43ab677b4bca0a6ab77132d3f785be300382760/ClonerSystem/src/babylonx.cloner.js"
+             >
+         </script>
+         <script
+             src="https://rawcdn.githack.com/BabylonJS/Extensions/785013ec55b210d12263c91f3f0a2ae70cf0bc8a/CompoundShader/src/babylonx.CompoundShader.js"
+             >
+        </script>
+
+        <style>
+            html,
+            body,
+            #host-element {
+                width: 100%;
+                height: 100%;
+                padding: 0;
+                margin: 0;
+                overflow: hidden;
+            }
+        </style>        
+    </head>
+
+    <body>        
+        <div id="host-element">
+        </div>   
+        
+        <script src="/dist/babylon.playground.js"></script>
+        
+        <script src="/index.js"></script>
+    </body>
+
 </html>