{
    "author": {
        "name": "David CATUHE"
    },
<<<<<<< HEAD
    "name": "babylonjs-post-processes",
    "description": "The Babylon.js post process library is a collection of advanced post process to be used in a Babylon.js scene.",
    "version": "3.3.0-rc.5",
=======
    "name": "babylonjs-post-process",
    "description": "The Babylon.js materials library is a collection of advanced materials to be used in a Babylon.js scene.",
<<<<<<< HEAD
    "version": "3.3.0",
>>>>>>> upstream/master
=======
    "version": "4.0.0-alpha.2",
>>>>>>> 15420e24
    "repository": {
        "type": "git",
        "url": "https://github.com/BabylonJS/Babylon.js.git"
    },
    "main": "babylonjs.postProcesses.min.js",
    "files": [
        "babylonjs.postProcesses.js",
        "babylonjs.postProcesses.min.js",
        "babylonjs.postProcesses.module.d.ts",
        "readme.md",
        "package.json"
    ],
    "typings": "babylonjs.postProcesses.module.d.ts",
    "keywords": [
        "3D",
        "javascript",
        "html5",
        "webgl",
        "post process"
    ],
    "license": "Apache-2.0",
    "dependencies": {
        "babylonjs": "4.0.0-alpha.2"
    },
    "engines": {
        "node": "*"
    }
}<|MERGE_RESOLUTION|>--- conflicted
+++ resolved
@@ -2,19 +2,9 @@
     "author": {
         "name": "David CATUHE"
     },
-<<<<<<< HEAD
-    "name": "babylonjs-post-processes",
+    "name": "babylonjs-post-process",
     "description": "The Babylon.js post process library is a collection of advanced post process to be used in a Babylon.js scene.",
-    "version": "3.3.0-rc.5",
-=======
-    "name": "babylonjs-post-process",
-    "description": "The Babylon.js materials library is a collection of advanced materials to be used in a Babylon.js scene.",
-<<<<<<< HEAD
-    "version": "3.3.0",
->>>>>>> upstream/master
-=======
     "version": "4.0.0-alpha.2",
->>>>>>> 15420e24
     "repository": {
         "type": "git",
         "url": "https://github.com/BabylonJS/Babylon.js.git"
