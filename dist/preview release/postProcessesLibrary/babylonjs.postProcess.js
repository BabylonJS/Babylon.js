(function webpackUniversalModuleDefinition(root, factory) {
	if(typeof exports === 'object' && typeof module === 'object')
		module.exports = factory(require("babylonjs"));
	else if(typeof define === 'function' && define.amd)
		define("babylonjs-post-process", ["babylonjs"], factory);
	else if(typeof exports === 'object')
		exports["babylonjs-post-process"] = factory(require("babylonjs"));
	else
		root["POSTPROCESSES"] = factory(root["BABYLON"]);
})((typeof self !== "undefined" ? self : typeof global !== "undefined" ? global : this), function(__WEBPACK_EXTERNAL_MODULE_babylonjs_Misc_decorators__) {
return /******/ (function(modules) { // webpackBootstrap
/******/ 	// The module cache
/******/ 	var installedModules = {};
/******/
/******/ 	// The require function
/******/ 	function __webpack_require__(moduleId) {
/******/
/******/ 		// Check if module is in cache
/******/ 		if(installedModules[moduleId]) {
/******/ 			return installedModules[moduleId].exports;
/******/ 		}
/******/ 		// Create a new module (and put it into the cache)
/******/ 		var module = installedModules[moduleId] = {
/******/ 			i: moduleId,
/******/ 			l: false,
/******/ 			exports: {}
/******/ 		};
/******/
/******/ 		// Execute the module function
/******/ 		modules[moduleId].call(module.exports, module, module.exports, __webpack_require__);
/******/
/******/ 		// Flag the module as loaded
/******/ 		module.l = true;
/******/
/******/ 		// Return the exports of the module
/******/ 		return module.exports;
/******/ 	}
/******/
/******/
/******/ 	// expose the modules object (__webpack_modules__)
/******/ 	__webpack_require__.m = modules;
/******/
/******/ 	// expose the module cache
/******/ 	__webpack_require__.c = installedModules;
/******/
/******/ 	// define getter function for harmony exports
/******/ 	__webpack_require__.d = function(exports, name, getter) {
/******/ 		if(!__webpack_require__.o(exports, name)) {
/******/ 			Object.defineProperty(exports, name, { enumerable: true, get: getter });
/******/ 		}
/******/ 	};
/******/
/******/ 	// define __esModule on exports
/******/ 	__webpack_require__.r = function(exports) {
/******/ 		if(typeof Symbol !== 'undefined' && Symbol.toStringTag) {
/******/ 			Object.defineProperty(exports, Symbol.toStringTag, { value: 'Module' });
/******/ 		}
/******/ 		Object.defineProperty(exports, '__esModule', { value: true });
/******/ 	};
/******/
/******/ 	// create a fake namespace object
/******/ 	// mode & 1: value is a module id, require it
/******/ 	// mode & 2: merge all properties of value into the ns
/******/ 	// mode & 4: return value when already ns object
/******/ 	// mode & 8|1: behave like require
/******/ 	__webpack_require__.t = function(value, mode) {
/******/ 		if(mode & 1) value = __webpack_require__(value);
/******/ 		if(mode & 8) return value;
/******/ 		if((mode & 4) && typeof value === 'object' && value && value.__esModule) return value;
/******/ 		var ns = Object.create(null);
/******/ 		__webpack_require__.r(ns);
/******/ 		Object.defineProperty(ns, 'default', { enumerable: true, value: value });
/******/ 		if(mode & 2 && typeof value != 'string') for(var key in value) __webpack_require__.d(ns, key, function(key) { return value[key]; }.bind(null, key));
/******/ 		return ns;
/******/ 	};
/******/
/******/ 	// getDefaultExport function for compatibility with non-harmony modules
/******/ 	__webpack_require__.n = function(module) {
/******/ 		var getter = module && module.__esModule ?
/******/ 			function getDefault() { return module['default']; } :
/******/ 			function getModuleExports() { return module; };
/******/ 		__webpack_require__.d(getter, 'a', getter);
/******/ 		return getter;
/******/ 	};
/******/
/******/ 	// Object.prototype.hasOwnProperty.call
/******/ 	__webpack_require__.o = function(object, property) { return Object.prototype.hasOwnProperty.call(object, property); };
/******/
/******/ 	// __webpack_public_path__
/******/ 	__webpack_require__.p = "";
/******/
/******/
/******/ 	// Load entry module and return exports
/******/ 	return __webpack_require__(__webpack_require__.s = "./legacy/legacy.ts");
/******/ })
/************************************************************************/
/******/ ({

/***/ "../../node_modules/tslib/tslib.es6.js":
<<<<<<< HEAD
/*!****************************************************************!*\
  !*** C:/Users/Ben/git/babylon/node_modules/tslib/tslib.es6.js ***!
  \****************************************************************/
=======
/*!*****************************************************************!*\
  !*** C:/Dev/Babylon/Babylon.js/node_modules/tslib/tslib.es6.js ***!
  \*****************************************************************/
>>>>>>> ceeacfbb
/*! exports provided: __extends, __assign, __rest, __decorate, __param, __metadata, __awaiter, __generator, __exportStar, __values, __read, __spread, __await, __asyncGenerator, __asyncDelegator, __asyncValues, __makeTemplateObject, __importStar, __importDefault */
/***/ (function(module, __webpack_exports__, __webpack_require__) {

"use strict";
__webpack_require__.r(__webpack_exports__);
/* harmony export (binding) */ __webpack_require__.d(__webpack_exports__, "__extends", function() { return __extends; });
/* harmony export (binding) */ __webpack_require__.d(__webpack_exports__, "__assign", function() { return __assign; });
/* harmony export (binding) */ __webpack_require__.d(__webpack_exports__, "__rest", function() { return __rest; });
/* harmony export (binding) */ __webpack_require__.d(__webpack_exports__, "__decorate", function() { return __decorate; });
/* harmony export (binding) */ __webpack_require__.d(__webpack_exports__, "__param", function() { return __param; });
/* harmony export (binding) */ __webpack_require__.d(__webpack_exports__, "__metadata", function() { return __metadata; });
/* harmony export (binding) */ __webpack_require__.d(__webpack_exports__, "__awaiter", function() { return __awaiter; });
/* harmony export (binding) */ __webpack_require__.d(__webpack_exports__, "__generator", function() { return __generator; });
/* harmony export (binding) */ __webpack_require__.d(__webpack_exports__, "__exportStar", function() { return __exportStar; });
/* harmony export (binding) */ __webpack_require__.d(__webpack_exports__, "__values", function() { return __values; });
/* harmony export (binding) */ __webpack_require__.d(__webpack_exports__, "__read", function() { return __read; });
/* harmony export (binding) */ __webpack_require__.d(__webpack_exports__, "__spread", function() { return __spread; });
/* harmony export (binding) */ __webpack_require__.d(__webpack_exports__, "__await", function() { return __await; });
/* harmony export (binding) */ __webpack_require__.d(__webpack_exports__, "__asyncGenerator", function() { return __asyncGenerator; });
/* harmony export (binding) */ __webpack_require__.d(__webpack_exports__, "__asyncDelegator", function() { return __asyncDelegator; });
/* harmony export (binding) */ __webpack_require__.d(__webpack_exports__, "__asyncValues", function() { return __asyncValues; });
/* harmony export (binding) */ __webpack_require__.d(__webpack_exports__, "__makeTemplateObject", function() { return __makeTemplateObject; });
/* harmony export (binding) */ __webpack_require__.d(__webpack_exports__, "__importStar", function() { return __importStar; });
/* harmony export (binding) */ __webpack_require__.d(__webpack_exports__, "__importDefault", function() { return __importDefault; });
/*! *****************************************************************************
Copyright (c) Microsoft Corporation. All rights reserved.
Licensed under the Apache License, Version 2.0 (the "License"); you may not use
this file except in compliance with the License. You may obtain a copy of the
License at http://www.apache.org/licenses/LICENSE-2.0

THIS CODE IS PROVIDED ON AN *AS IS* BASIS, WITHOUT WARRANTIES OR CONDITIONS OF ANY
KIND, EITHER EXPRESS OR IMPLIED, INCLUDING WITHOUT LIMITATION ANY IMPLIED
WARRANTIES OR CONDITIONS OF TITLE, FITNESS FOR A PARTICULAR PURPOSE,
MERCHANTABLITY OR NON-INFRINGEMENT.

See the Apache Version 2.0 License for specific language governing permissions
and limitations under the License.
***************************************************************************** */
/* global Reflect, Promise */

var extendStatics = function(d, b) {
    extendStatics = Object.setPrototypeOf ||
        ({ __proto__: [] } instanceof Array && function (d, b) { d.__proto__ = b; }) ||
        function (d, b) { for (var p in b) if (b.hasOwnProperty(p)) d[p] = b[p]; };
    return extendStatics(d, b);
};

function __extends(d, b) {
    extendStatics(d, b);
    function __() { this.constructor = d; }
    d.prototype = b === null ? Object.create(b) : (__.prototype = b.prototype, new __());
}

var __assign = function() {
    __assign = Object.assign || function __assign(t) {
        for (var s, i = 1, n = arguments.length; i < n; i++) {
            s = arguments[i];
            for (var p in s) if (Object.prototype.hasOwnProperty.call(s, p)) t[p] = s[p];
        }
        return t;
    }
    return __assign.apply(this, arguments);
}

function __rest(s, e) {
    var t = {};
    for (var p in s) if (Object.prototype.hasOwnProperty.call(s, p) && e.indexOf(p) < 0)
        t[p] = s[p];
    if (s != null && typeof Object.getOwnPropertySymbols === "function")
        for (var i = 0, p = Object.getOwnPropertySymbols(s); i < p.length; i++) if (e.indexOf(p[i]) < 0)
            t[p[i]] = s[p[i]];
    return t;
}

function __decorate(decorators, target, key, desc) {
    var c = arguments.length, r = c < 3 ? target : desc === null ? desc = Object.getOwnPropertyDescriptor(target, key) : desc, d;
    if (typeof Reflect === "object" && typeof Reflect.decorate === "function") r = Reflect.decorate(decorators, target, key, desc);
    else for (var i = decorators.length - 1; i >= 0; i--) if (d = decorators[i]) r = (c < 3 ? d(r) : c > 3 ? d(target, key, r) : d(target, key)) || r;
    return c > 3 && r && Object.defineProperty(target, key, r), r;
}

function __param(paramIndex, decorator) {
    return function (target, key) { decorator(target, key, paramIndex); }
}

function __metadata(metadataKey, metadataValue) {
    if (typeof Reflect === "object" && typeof Reflect.metadata === "function") return Reflect.metadata(metadataKey, metadataValue);
}

function __awaiter(thisArg, _arguments, P, generator) {
    return new (P || (P = Promise))(function (resolve, reject) {
        function fulfilled(value) { try { step(generator.next(value)); } catch (e) { reject(e); } }
        function rejected(value) { try { step(generator["throw"](value)); } catch (e) { reject(e); } }
        function step(result) { result.done ? resolve(result.value) : new P(function (resolve) { resolve(result.value); }).then(fulfilled, rejected); }
        step((generator = generator.apply(thisArg, _arguments || [])).next());
    });
}

function __generator(thisArg, body) {
    var _ = { label: 0, sent: function() { if (t[0] & 1) throw t[1]; return t[1]; }, trys: [], ops: [] }, f, y, t, g;
    return g = { next: verb(0), "throw": verb(1), "return": verb(2) }, typeof Symbol === "function" && (g[Symbol.iterator] = function() { return this; }), g;
    function verb(n) { return function (v) { return step([n, v]); }; }
    function step(op) {
        if (f) throw new TypeError("Generator is already executing.");
        while (_) try {
            if (f = 1, y && (t = op[0] & 2 ? y["return"] : op[0] ? y["throw"] || ((t = y["return"]) && t.call(y), 0) : y.next) && !(t = t.call(y, op[1])).done) return t;
            if (y = 0, t) op = [op[0] & 2, t.value];
            switch (op[0]) {
                case 0: case 1: t = op; break;
                case 4: _.label++; return { value: op[1], done: false };
                case 5: _.label++; y = op[1]; op = [0]; continue;
                case 7: op = _.ops.pop(); _.trys.pop(); continue;
                default:
                    if (!(t = _.trys, t = t.length > 0 && t[t.length - 1]) && (op[0] === 6 || op[0] === 2)) { _ = 0; continue; }
                    if (op[0] === 3 && (!t || (op[1] > t[0] && op[1] < t[3]))) { _.label = op[1]; break; }
                    if (op[0] === 6 && _.label < t[1]) { _.label = t[1]; t = op; break; }
                    if (t && _.label < t[2]) { _.label = t[2]; _.ops.push(op); break; }
                    if (t[2]) _.ops.pop();
                    _.trys.pop(); continue;
            }
            op = body.call(thisArg, _);
        } catch (e) { op = [6, e]; y = 0; } finally { f = t = 0; }
        if (op[0] & 5) throw op[1]; return { value: op[0] ? op[1] : void 0, done: true };
    }
}

function __exportStar(m, exports) {
    for (var p in m) if (!exports.hasOwnProperty(p)) exports[p] = m[p];
}

function __values(o) {
    var m = typeof Symbol === "function" && o[Symbol.iterator], i = 0;
    if (m) return m.call(o);
    return {
        next: function () {
            if (o && i >= o.length) o = void 0;
            return { value: o && o[i++], done: !o };
        }
    };
}

function __read(o, n) {
    var m = typeof Symbol === "function" && o[Symbol.iterator];
    if (!m) return o;
    var i = m.call(o), r, ar = [], e;
    try {
        while ((n === void 0 || n-- > 0) && !(r = i.next()).done) ar.push(r.value);
    }
    catch (error) { e = { error: error }; }
    finally {
        try {
            if (r && !r.done && (m = i["return"])) m.call(i);
        }
        finally { if (e) throw e.error; }
    }
    return ar;
}

function __spread() {
    for (var ar = [], i = 0; i < arguments.length; i++)
        ar = ar.concat(__read(arguments[i]));
    return ar;
}

function __await(v) {
    return this instanceof __await ? (this.v = v, this) : new __await(v);
}

function __asyncGenerator(thisArg, _arguments, generator) {
    if (!Symbol.asyncIterator) throw new TypeError("Symbol.asyncIterator is not defined.");
    var g = generator.apply(thisArg, _arguments || []), i, q = [];
    return i = {}, verb("next"), verb("throw"), verb("return"), i[Symbol.asyncIterator] = function () { return this; }, i;
    function verb(n) { if (g[n]) i[n] = function (v) { return new Promise(function (a, b) { q.push([n, v, a, b]) > 1 || resume(n, v); }); }; }
    function resume(n, v) { try { step(g[n](v)); } catch (e) { settle(q[0][3], e); } }
    function step(r) { r.value instanceof __await ? Promise.resolve(r.value.v).then(fulfill, reject) : settle(q[0][2], r); }
    function fulfill(value) { resume("next", value); }
    function reject(value) { resume("throw", value); }
    function settle(f, v) { if (f(v), q.shift(), q.length) resume(q[0][0], q[0][1]); }
}

function __asyncDelegator(o) {
    var i, p;
    return i = {}, verb("next"), verb("throw", function (e) { throw e; }), verb("return"), i[Symbol.iterator] = function () { return this; }, i;
    function verb(n, f) { i[n] = o[n] ? function (v) { return (p = !p) ? { value: __await(o[n](v)), done: n === "return" } : f ? f(v) : v; } : f; }
}

function __asyncValues(o) {
    if (!Symbol.asyncIterator) throw new TypeError("Symbol.asyncIterator is not defined.");
    var m = o[Symbol.asyncIterator], i;
    return m ? m.call(o) : (o = typeof __values === "function" ? __values(o) : o[Symbol.iterator](), i = {}, verb("next"), verb("throw"), verb("return"), i[Symbol.asyncIterator] = function () { return this; }, i);
    function verb(n) { i[n] = o[n] && function (v) { return new Promise(function (resolve, reject) { v = o[n](v), settle(resolve, reject, v.done, v.value); }); }; }
    function settle(resolve, reject, d, v) { Promise.resolve(v).then(function(v) { resolve({ value: v, done: d }); }, reject); }
}

function __makeTemplateObject(cooked, raw) {
    if (Object.defineProperty) { Object.defineProperty(cooked, "raw", { value: raw }); } else { cooked.raw = raw; }
    return cooked;
};

function __importStar(mod) {
    if (mod && mod.__esModule) return mod;
    var result = {};
    if (mod != null) for (var k in mod) if (Object.hasOwnProperty.call(mod, k)) result[k] = mod[k];
    result.default = mod;
    return result;
}

function __importDefault(mod) {
    return (mod && mod.__esModule) ? mod : { default: mod };
}


/***/ }),

/***/ "../../node_modules/webpack/buildin/global.js":
/*!***********************************!*\
  !*** (webpack)/buildin/global.js ***!
  \***********************************/
/*! no static exports found */
/***/ (function(module, exports) {

var g;

// This works in non-strict mode
g = (function() {
	return this;
})();

try {
	// This works if eval is allowed (see CSP)
	g = g || new Function("return this")();
} catch (e) {
	// This works if the window reference is available
	if (typeof window === "object") g = window;
}

// g can still be undefined, but nothing to do about it...
// We return undefined, instead of nothing here, so it's
// easier to handle this case. if(!global) { ...}

module.exports = g;


/***/ }),

/***/ "./asciiArt/asciiArtPostProcess.ts":
/*!*****************************************!*\
  !*** ./asciiArt/asciiArtPostProcess.ts ***!
  \*****************************************/
/*! exports provided: AsciiArtFontTexture, AsciiArtPostProcess */
/***/ (function(module, __webpack_exports__, __webpack_require__) {

"use strict";
__webpack_require__.r(__webpack_exports__);
/* harmony export (binding) */ __webpack_require__.d(__webpack_exports__, "AsciiArtFontTexture", function() { return AsciiArtFontTexture; });
/* harmony export (binding) */ __webpack_require__.d(__webpack_exports__, "AsciiArtPostProcess", function() { return AsciiArtPostProcess; });
/* harmony import */ var tslib__WEBPACK_IMPORTED_MODULE_0__ = __webpack_require__(/*! tslib */ "../../node_modules/tslib/tslib.es6.js");
/* harmony import */ var babylonjs_Misc_decorators__WEBPACK_IMPORTED_MODULE_1__ = __webpack_require__(/*! babylonjs/Misc/decorators */ "babylonjs/Misc/decorators");
/* harmony import */ var babylonjs_Misc_decorators__WEBPACK_IMPORTED_MODULE_1___default = /*#__PURE__*/__webpack_require__.n(babylonjs_Misc_decorators__WEBPACK_IMPORTED_MODULE_1__);
/* harmony import */ var _asciiart_fragment__WEBPACK_IMPORTED_MODULE_2__ = __webpack_require__(/*! ./asciiart.fragment */ "./asciiArt/asciiart.fragment.ts");






/**
 * AsciiArtFontTexture is the helper class used to easily create your ascii art font texture.
 *
 * It basically takes care rendering the font front the given font size to a texture.
 * This is used later on in the postprocess.
 */
var AsciiArtFontTexture = /** @class */ (function (_super) {
    tslib__WEBPACK_IMPORTED_MODULE_0__["__extends"](AsciiArtFontTexture, _super);
    /**
     * Create a new instance of the Ascii Art FontTexture class
     * @param name the name of the texture
     * @param font the font to use, use the W3C CSS notation
     * @param text the caracter set to use in the rendering.
     * @param scene the scene that owns the texture
     */
    function AsciiArtFontTexture(name, font, text, scene) {
        if (scene === void 0) { scene = null; }
        var _this = _super.call(this, scene) || this;
        scene = _this.getScene();
        if (!scene) {
            return _this;
        }
        _this.name = name;
        _this._text == text;
        _this._font == font;
        _this.wrapU = babylonjs_Misc_decorators__WEBPACK_IMPORTED_MODULE_1__["Texture"].CLAMP_ADDRESSMODE;
        _this.wrapV = babylonjs_Misc_decorators__WEBPACK_IMPORTED_MODULE_1__["Texture"].CLAMP_ADDRESSMODE;
        //this.anisotropicFilteringLevel = 1;
        // Get the font specific info.
        var maxCharHeight = _this.getFontHeight(font);
        var maxCharWidth = _this.getFontWidth(font);
        _this._charSize = Math.max(maxCharHeight.height, maxCharWidth);
        // This is an approximate size, but should always be able to fit at least the maxCharCount.
        var textureWidth = Math.ceil(_this._charSize * text.length);
        var textureHeight = _this._charSize;
        // Create the texture that will store the font characters.
        _this._texture = scene.getEngine().createDynamicTexture(textureWidth, textureHeight, false, babylonjs_Misc_decorators__WEBPACK_IMPORTED_MODULE_1__["Texture"].NEAREST_SAMPLINGMODE);
        //scene.getEngine().setclamp
        var textureSize = _this.getSize();
        // Create a canvas with the final size: the one matching the texture.
        var canvas = document.createElement("canvas");
        canvas.width = textureSize.width;
        canvas.height = textureSize.height;
        var context = canvas.getContext("2d");
        context.textBaseline = "top";
        context.font = font;
        context.fillStyle = "white";
        context.imageSmoothingEnabled = false;
        // Sets the text in the texture.
        for (var i = 0; i < text.length; i++) {
            context.fillText(text[i], i * _this._charSize, -maxCharHeight.offset);
        }
        // Flush the text in the dynamic texture.
        scene.getEngine().updateDynamicTexture(_this._texture, canvas, false, true);
        return _this;
    }
    Object.defineProperty(AsciiArtFontTexture.prototype, "charSize", {
        /**
         * Gets the size of one char in the texture (each char fits in size * size space in the texture).
         */
        get: function () {
            return this._charSize;
        },
        enumerable: true,
        configurable: true
    });
    /**
     * Gets the max char width of a font.
     * @param font the font to use, use the W3C CSS notation
     * @return the max char width
     */
    AsciiArtFontTexture.prototype.getFontWidth = function (font) {
        var fontDraw = document.createElement("canvas");
        var ctx = fontDraw.getContext('2d');
        ctx.fillStyle = 'white';
        ctx.font = font;
        return ctx.measureText("W").width;
    };
    // More info here: https://videlais.com/2014/03/16/the-many-and-varied-problems-with-measuring-font-height-for-html5-canvas/
    /**
     * Gets the max char height of a font.
     * @param font the font to use, use the W3C CSS notation
     * @return the max char height
     */
    AsciiArtFontTexture.prototype.getFontHeight = function (font) {
        var fontDraw = document.createElement("canvas");
        var ctx = fontDraw.getContext('2d');
        ctx.fillRect(0, 0, fontDraw.width, fontDraw.height);
        ctx.textBaseline = 'top';
        ctx.fillStyle = 'white';
        ctx.font = font;
        ctx.fillText('jH|', 0, 0);
        var pixels = ctx.getImageData(0, 0, fontDraw.width, fontDraw.height).data;
        var start = -1;
        var end = -1;
        for (var row = 0; row < fontDraw.height; row++) {
            for (var column = 0; column < fontDraw.width; column++) {
                var index = (row * fontDraw.width + column) * 4;
                if (pixels[index] === 0) {
                    if (column === fontDraw.width - 1 && start !== -1) {
                        end = row;
                        row = fontDraw.height;
                        break;
                    }
                    continue;
                }
                else {
                    if (start === -1) {
                        start = row;
                    }
                    break;
                }
            }
        }
        return { height: (end - start) + 1, offset: start - 1 };
    };
    /**
     * Clones the current AsciiArtTexture.
     * @return the clone of the texture.
     */
    AsciiArtFontTexture.prototype.clone = function () {
        return new AsciiArtFontTexture(this.name, this._font, this._text, this.getScene());
    };
    /**
     * Parses a json object representing the texture and returns an instance of it.
     * @param source the source JSON representation
     * @param scene the scene to create the texture for
     * @return the parsed texture
     */
    AsciiArtFontTexture.Parse = function (source, scene) {
        var texture = babylonjs_Misc_decorators__WEBPACK_IMPORTED_MODULE_1__["SerializationHelper"].Parse(function () { return new AsciiArtFontTexture(source.name, source.font, source.text, scene); }, source, scene, null);
        return texture;
    };
    tslib__WEBPACK_IMPORTED_MODULE_0__["__decorate"]([
        Object(babylonjs_Misc_decorators__WEBPACK_IMPORTED_MODULE_1__["serialize"])("font")
    ], AsciiArtFontTexture.prototype, "_font", void 0);
    tslib__WEBPACK_IMPORTED_MODULE_0__["__decorate"]([
        Object(babylonjs_Misc_decorators__WEBPACK_IMPORTED_MODULE_1__["serialize"])("text")
    ], AsciiArtFontTexture.prototype, "_text", void 0);
    return AsciiArtFontTexture;
}(babylonjs_Misc_decorators__WEBPACK_IMPORTED_MODULE_1__["BaseTexture"]));

/**
 * AsciiArtPostProcess helps rendering everithing in Ascii Art.
 *
 * Simmply add it to your scene and let the nerd that lives in you have fun.
 * Example usage: var pp = new AsciiArtPostProcess("myAscii", "20px Monospace", camera);
 */
var AsciiArtPostProcess = /** @class */ (function (_super) {
    tslib__WEBPACK_IMPORTED_MODULE_0__["__extends"](AsciiArtPostProcess, _super);
    /**
     * Instantiates a new Ascii Art Post Process.
     * @param name the name to give to the postprocess
     * @camera the camera to apply the post process to.
     * @param options can either be the font name or an option object following the IAsciiArtPostProcessOptions format
     */
    function AsciiArtPostProcess(name, camera, options) {
        var _this = _super.call(this, name, 'asciiart', ['asciiArtFontInfos', 'asciiArtOptions'], ['asciiArtFont'], {
            width: camera.getEngine().getRenderWidth(),
            height: camera.getEngine().getRenderHeight()
        }, camera, babylonjs_Misc_decorators__WEBPACK_IMPORTED_MODULE_1__["Texture"].TRILINEAR_SAMPLINGMODE, camera.getEngine(), true) || this;
        /**
         * This defines the amount you want to mix the "tile" or caracter space colored in the ascii art.
         * This number is defined between 0 and 1;
         */
        _this.mixToTile = 0;
        /**
         * This defines the amount you want to mix the normal rendering pass in the ascii art.
         * This number is defined between 0 and 1;
         */
        _this.mixToNormal = 0;
        // Default values.
        var font = "40px Monospace";
        var characterSet = " `-.'_:,\"=^;<+!*?/cL\\zrs7TivJtC{3F)Il(xZfY5S2eajo14[nuyE]P6V9kXpKwGhqAUbOd8#HRDB0$mgMW&Q%N@";
        // Use options.
        if (options) {
            if (typeof (options) === "string") {
                font = options;
            }
            else {
                font = options.font || font;
                characterSet = options.characterSet || characterSet;
                _this.mixToTile = options.mixToTile || _this.mixToTile;
                _this.mixToNormal = options.mixToNormal || _this.mixToNormal;
            }
        }
        _this._asciiArtFontTexture = new AsciiArtFontTexture(name, font, characterSet, camera.getScene());
        var textureSize = _this._asciiArtFontTexture.getSize();
        _this.onApply = function (effect) {
            effect.setTexture("asciiArtFont", _this._asciiArtFontTexture);
            effect.setFloat4("asciiArtFontInfos", _this._asciiArtFontTexture.charSize, characterSet.length, textureSize.width, textureSize.height);
            effect.setFloat4("asciiArtOptions", _this.width, _this.height, _this.mixToNormal, _this.mixToTile);
        };
        return _this;
    }
    return AsciiArtPostProcess;
}(babylonjs_Misc_decorators__WEBPACK_IMPORTED_MODULE_1__["PostProcess"]));



/***/ }),

/***/ "./asciiArt/asciiart.fragment.ts":
/*!***************************************!*\
  !*** ./asciiArt/asciiart.fragment.ts ***!
  \***************************************/
/*! exports provided: asciiartPixelShader */
/***/ (function(module, __webpack_exports__, __webpack_require__) {

"use strict";
__webpack_require__.r(__webpack_exports__);
/* harmony export (binding) */ __webpack_require__.d(__webpack_exports__, "asciiartPixelShader", function() { return asciiartPixelShader; });
/* harmony import */ var babylonjs_Materials_effect__WEBPACK_IMPORTED_MODULE_0__ = __webpack_require__(/*! babylonjs/Materials/effect */ "babylonjs/Misc/decorators");
/* harmony import */ var babylonjs_Materials_effect__WEBPACK_IMPORTED_MODULE_0___default = /*#__PURE__*/__webpack_require__.n(babylonjs_Materials_effect__WEBPACK_IMPORTED_MODULE_0__);

var name = 'asciiartPixelShader';
var shader = "\nvarying vec2 vUV;\nuniform sampler2D textureSampler;\nuniform sampler2D asciiArtFont;\n\nuniform vec4 asciiArtFontInfos;\nuniform vec4 asciiArtOptions;\n\nfloat getLuminance(vec3 color)\n{\nreturn clamp(dot(color,vec3(0.2126,0.7152,0.0722)),0.,1.);\n}\n\nvoid main(void)\n{\nfloat caracterSize=asciiArtFontInfos.x;\nfloat numChar=asciiArtFontInfos.y-1.0;\nfloat fontx=asciiArtFontInfos.z;\nfloat fonty=asciiArtFontInfos.w;\nfloat screenx=asciiArtOptions.x;\nfloat screeny=asciiArtOptions.y;\nfloat tileX=float(floor((gl_FragCoord.x)/caracterSize))*caracterSize/screenx;\nfloat tileY=float(floor((gl_FragCoord.y)/caracterSize))*caracterSize/screeny;\nvec2 tileUV=vec2(tileX,tileY);\nvec4 tileColor=texture2D(textureSampler,tileUV);\nvec4 baseColor=texture2D(textureSampler,vUV);\nfloat tileLuminance=getLuminance(tileColor.rgb);\nfloat offsetx=(float(floor(tileLuminance*numChar)))*caracterSize/fontx;\nfloat offsety=0.0;\nfloat x=float(mod(gl_FragCoord.x,caracterSize))/fontx;\nfloat y=float(mod(gl_FragCoord.y,caracterSize))/fonty;\nvec4 finalColor=texture2D(asciiArtFont,vec2(offsetx+x,offsety+(caracterSize/fonty-y)));\nfinalColor.rgb*=tileColor.rgb;\nfinalColor.a=1.0;\nfinalColor=mix(finalColor,tileColor,asciiArtOptions.w);\nfinalColor=mix(finalColor,baseColor,asciiArtOptions.z);\ngl_FragColor=finalColor;\n}";
babylonjs_Materials_effect__WEBPACK_IMPORTED_MODULE_0__["Effect"].ShadersStore[name] = shader;
/** @hidden */
var asciiartPixelShader = { name: name, shader: shader };


/***/ }),

/***/ "./asciiArt/index.ts":
/*!***************************!*\
  !*** ./asciiArt/index.ts ***!
  \***************************/
/*! exports provided: AsciiArtFontTexture, AsciiArtPostProcess */
/***/ (function(module, __webpack_exports__, __webpack_require__) {

"use strict";
__webpack_require__.r(__webpack_exports__);
/* harmony import */ var _asciiArtPostProcess__WEBPACK_IMPORTED_MODULE_0__ = __webpack_require__(/*! ./asciiArtPostProcess */ "./asciiArt/asciiArtPostProcess.ts");
/* harmony reexport (safe) */ __webpack_require__.d(__webpack_exports__, "AsciiArtFontTexture", function() { return _asciiArtPostProcess__WEBPACK_IMPORTED_MODULE_0__["AsciiArtFontTexture"]; });

/* harmony reexport (safe) */ __webpack_require__.d(__webpack_exports__, "AsciiArtPostProcess", function() { return _asciiArtPostProcess__WEBPACK_IMPORTED_MODULE_0__["AsciiArtPostProcess"]; });




/***/ }),

/***/ "./digitalRain/digitalRainPostProcess.ts":
/*!***********************************************!*\
  !*** ./digitalRain/digitalRainPostProcess.ts ***!
  \***********************************************/
/*! exports provided: DigitalRainFontTexture, DigitalRainPostProcess */
/***/ (function(module, __webpack_exports__, __webpack_require__) {

"use strict";
__webpack_require__.r(__webpack_exports__);
/* harmony export (binding) */ __webpack_require__.d(__webpack_exports__, "DigitalRainFontTexture", function() { return DigitalRainFontTexture; });
/* harmony export (binding) */ __webpack_require__.d(__webpack_exports__, "DigitalRainPostProcess", function() { return DigitalRainPostProcess; });
/* harmony import */ var tslib__WEBPACK_IMPORTED_MODULE_0__ = __webpack_require__(/*! tslib */ "../../node_modules/tslib/tslib.es6.js");
/* harmony import */ var babylonjs_Misc_decorators__WEBPACK_IMPORTED_MODULE_1__ = __webpack_require__(/*! babylonjs/Misc/decorators */ "babylonjs/Misc/decorators");
/* harmony import */ var babylonjs_Misc_decorators__WEBPACK_IMPORTED_MODULE_1___default = /*#__PURE__*/__webpack_require__.n(babylonjs_Misc_decorators__WEBPACK_IMPORTED_MODULE_1__);
/* harmony import */ var _digitalrain_fragment__WEBPACK_IMPORTED_MODULE_2__ = __webpack_require__(/*! ./digitalrain.fragment */ "./digitalRain/digitalrain.fragment.ts");







/**
 * DigitalRainFontTexture is the helper class used to easily create your digital rain font texture.
 *
 * It basically takes care rendering the font front the given font size to a texture.
 * This is used later on in the postprocess.
 */
var DigitalRainFontTexture = /** @class */ (function (_super) {
    tslib__WEBPACK_IMPORTED_MODULE_0__["__extends"](DigitalRainFontTexture, _super);
    /**
     * Create a new instance of the Digital Rain FontTexture class
     * @param name the name of the texture
     * @param font the font to use, use the W3C CSS notation
     * @param text the caracter set to use in the rendering.
     * @param scene the scene that owns the texture
     */
    function DigitalRainFontTexture(name, font, text, scene) {
        if (scene === void 0) { scene = null; }
        var _this = _super.call(this, scene) || this;
        scene = _this.getScene();
        if (!scene) {
            return _this;
        }
        _this.name = name;
        _this._text == text;
        _this._font == font;
        _this.wrapU = babylonjs_Misc_decorators__WEBPACK_IMPORTED_MODULE_1__["Texture"].CLAMP_ADDRESSMODE;
        _this.wrapV = babylonjs_Misc_decorators__WEBPACK_IMPORTED_MODULE_1__["Texture"].CLAMP_ADDRESSMODE;
        // Get the font specific info.
        var maxCharHeight = _this.getFontHeight(font);
        var maxCharWidth = _this.getFontWidth(font);
        _this._charSize = Math.max(maxCharHeight.height, maxCharWidth);
        // This is an approximate size, but should always be able to fit at least the maxCharCount.
        var textureWidth = _this._charSize;
        var textureHeight = Math.ceil(_this._charSize * text.length);
        // Create the texture that will store the font characters.
        _this._texture = scene.getEngine().createDynamicTexture(textureWidth, textureHeight, false, babylonjs_Misc_decorators__WEBPACK_IMPORTED_MODULE_1__["Texture"].NEAREST_SAMPLINGMODE);
        //scene.getEngine().setclamp
        var textureSize = _this.getSize();
        // Create a canvas with the final size: the one matching the texture.
        var canvas = document.createElement("canvas");
        canvas.width = textureSize.width;
        canvas.height = textureSize.height;
        var context = canvas.getContext("2d");
        context.textBaseline = "top";
        context.font = font;
        context.fillStyle = "white";
        context.imageSmoothingEnabled = false;
        // Sets the text in the texture.
        for (var i = 0; i < text.length; i++) {
            context.fillText(text[i], 0, i * _this._charSize - maxCharHeight.offset);
        }
        // Flush the text in the dynamic texture.
        scene.getEngine().updateDynamicTexture(_this._texture, canvas, false, true);
        return _this;
    }
    Object.defineProperty(DigitalRainFontTexture.prototype, "charSize", {
        /**
         * Gets the size of one char in the texture (each char fits in size * size space in the texture).
         */
        get: function () {
            return this._charSize;
        },
        enumerable: true,
        configurable: true
    });
    /**
     * Gets the max char width of a font.
     * @param font the font to use, use the W3C CSS notation
     * @return the max char width
     */
    DigitalRainFontTexture.prototype.getFontWidth = function (font) {
        var fontDraw = document.createElement("canvas");
        var ctx = fontDraw.getContext('2d');
        ctx.fillStyle = 'white';
        ctx.font = font;
        return ctx.measureText("W").width;
    };
    // More info here: https://videlais.com/2014/03/16/the-many-and-varied-problems-with-measuring-font-height-for-html5-canvas/
    /**
     * Gets the max char height of a font.
     * @param font the font to use, use the W3C CSS notation
     * @return the max char height
     */
    DigitalRainFontTexture.prototype.getFontHeight = function (font) {
        var fontDraw = document.createElement("canvas");
        var ctx = fontDraw.getContext('2d');
        ctx.fillRect(0, 0, fontDraw.width, fontDraw.height);
        ctx.textBaseline = 'top';
        ctx.fillStyle = 'white';
        ctx.font = font;
        ctx.fillText('jH|', 0, 0);
        var pixels = ctx.getImageData(0, 0, fontDraw.width, fontDraw.height).data;
        var start = -1;
        var end = -1;
        for (var row = 0; row < fontDraw.height; row++) {
            for (var column = 0; column < fontDraw.width; column++) {
                var index = (row * fontDraw.width + column) * 4;
                if (pixels[index] === 0) {
                    if (column === fontDraw.width - 1 && start !== -1) {
                        end = row;
                        row = fontDraw.height;
                        break;
                    }
                    continue;
                }
                else {
                    if (start === -1) {
                        start = row;
                    }
                    break;
                }
            }
        }
        return { height: (end - start) + 1, offset: start - 1 };
    };
    /**
     * Clones the current DigitalRainFontTexture.
     * @return the clone of the texture.
     */
    DigitalRainFontTexture.prototype.clone = function () {
        return new DigitalRainFontTexture(this.name, this._font, this._text, this.getScene());
    };
    /**
     * Parses a json object representing the texture and returns an instance of it.
     * @param source the source JSON representation
     * @param scene the scene to create the texture for
     * @return the parsed texture
     */
    DigitalRainFontTexture.Parse = function (source, scene) {
        var texture = babylonjs_Misc_decorators__WEBPACK_IMPORTED_MODULE_1__["SerializationHelper"].Parse(function () { return new DigitalRainFontTexture(source.name, source.font, source.text, scene); }, source, scene, null);
        return texture;
    };
    tslib__WEBPACK_IMPORTED_MODULE_0__["__decorate"]([
        Object(babylonjs_Misc_decorators__WEBPACK_IMPORTED_MODULE_1__["serialize"])("font")
    ], DigitalRainFontTexture.prototype, "_font", void 0);
    tslib__WEBPACK_IMPORTED_MODULE_0__["__decorate"]([
        Object(babylonjs_Misc_decorators__WEBPACK_IMPORTED_MODULE_1__["serialize"])("text")
    ], DigitalRainFontTexture.prototype, "_text", void 0);
    return DigitalRainFontTexture;
}(babylonjs_Misc_decorators__WEBPACK_IMPORTED_MODULE_1__["BaseTexture"]));

/**
 * DigitalRainPostProcess helps rendering everithing in digital rain.
 *
 * Simmply add it to your scene and let the nerd that lives in you have fun.
 * Example usage: var pp = new DigitalRainPostProcess("digitalRain", "20px Monospace", camera);
 */
var DigitalRainPostProcess = /** @class */ (function (_super) {
    tslib__WEBPACK_IMPORTED_MODULE_0__["__extends"](DigitalRainPostProcess, _super);
    /**
     * Instantiates a new Digital Rain Post Process.
     * @param name the name to give to the postprocess
     * @camera the camera to apply the post process to.
     * @param options can either be the font name or an option object following the IDigitalRainPostProcessOptions format
     */
    function DigitalRainPostProcess(name, camera, options) {
        var _this = _super.call(this, name, 'digitalrain', ['digitalRainFontInfos', 'digitalRainOptions', 'cosTimeZeroOne', 'matrixSpeed'], ['digitalRainFont'], {
            width: camera.getEngine().getRenderWidth(),
            height: camera.getEngine().getRenderHeight()
        }, camera, babylonjs_Misc_decorators__WEBPACK_IMPORTED_MODULE_1__["Texture"].TRILINEAR_SAMPLINGMODE, camera.getEngine(), true) || this;
        /**
         * This defines the amount you want to mix the "tile" or caracter space colored in the digital rain.
         * This number is defined between 0 and 1;
         */
        _this.mixToTile = 0;
        /**
         * This defines the amount you want to mix the normal rendering pass in the digital rain.
         * This number is defined between 0 and 1;
         */
        _this.mixToNormal = 0;
        // Default values.
        var font = "15px Monospace";
        var characterSet = "古池や蛙飛び込む水の音ふるいけやかわずとびこむみずのおと初しぐれ猿も小蓑をほしげ也はつしぐれさるもこみのをほしげなり江戸の雨何石呑んだ時鳥えどのあめなんごくのんだほととぎす";
        // Use options.
        if (options) {
            if (typeof (options) === "string") {
                font = options;
            }
            else {
                font = options.font || font;
                _this.mixToTile = options.mixToTile || _this.mixToTile;
                _this.mixToNormal = options.mixToNormal || _this.mixToNormal;
            }
        }
        _this._digitalRainFontTexture = new DigitalRainFontTexture(name, font, characterSet, camera.getScene());
        var textureSize = _this._digitalRainFontTexture.getSize();
        var alpha = 0.0;
        var cosTimeZeroOne = 0.0;
        var matrix = babylonjs_Misc_decorators__WEBPACK_IMPORTED_MODULE_1__["Matrix"].FromValues(Math.random(), Math.random(), Math.random(), Math.random(), Math.random(), Math.random(), Math.random(), Math.random(), Math.random(), Math.random(), Math.random(), Math.random(), Math.random(), Math.random(), Math.random(), Math.random());
        _this.onApply = function (effect) {
            effect.setTexture("digitalRainFont", _this._digitalRainFontTexture);
            effect.setFloat4("digitalRainFontInfos", _this._digitalRainFontTexture.charSize, characterSet.length, textureSize.width, textureSize.height);
            effect.setFloat4("digitalRainOptions", _this.width, _this.height, _this.mixToNormal, _this.mixToTile);
            effect.setMatrix("matrixSpeed", matrix);
            alpha += 0.003;
            cosTimeZeroOne = alpha;
            effect.setFloat('cosTimeZeroOne', cosTimeZeroOne);
        };
        return _this;
    }
    return DigitalRainPostProcess;
}(babylonjs_Misc_decorators__WEBPACK_IMPORTED_MODULE_1__["PostProcess"]));



/***/ }),

/***/ "./digitalRain/digitalrain.fragment.ts":
/*!*********************************************!*\
  !*** ./digitalRain/digitalrain.fragment.ts ***!
  \*********************************************/
/*! exports provided: digitalrainPixelShader */
/***/ (function(module, __webpack_exports__, __webpack_require__) {

"use strict";
__webpack_require__.r(__webpack_exports__);
/* harmony export (binding) */ __webpack_require__.d(__webpack_exports__, "digitalrainPixelShader", function() { return digitalrainPixelShader; });
/* harmony import */ var babylonjs_Materials_effect__WEBPACK_IMPORTED_MODULE_0__ = __webpack_require__(/*! babylonjs/Materials/effect */ "babylonjs/Misc/decorators");
/* harmony import */ var babylonjs_Materials_effect__WEBPACK_IMPORTED_MODULE_0___default = /*#__PURE__*/__webpack_require__.n(babylonjs_Materials_effect__WEBPACK_IMPORTED_MODULE_0__);

var name = 'digitalrainPixelShader';
var shader = "\nvarying vec2 vUV;\nuniform sampler2D textureSampler;\nuniform sampler2D digitalRainFont;\n\nuniform vec4 digitalRainFontInfos;\nuniform vec4 digitalRainOptions;\nuniform mat4 matrixSpeed;\nuniform float cosTimeZeroOne;\n\nfloat getLuminance(vec3 color)\n{\nreturn clamp(dot(color,vec3(0.2126,0.7152,0.0722)),0.,1.);\n}\n\nvoid main(void)\n{\nfloat caracterSize=digitalRainFontInfos.x;\nfloat numChar=digitalRainFontInfos.y-1.0;\nfloat fontx=digitalRainFontInfos.z;\nfloat fonty=digitalRainFontInfos.w;\nfloat screenx=digitalRainOptions.x;\nfloat screeny=digitalRainOptions.y;\nfloat ratio=screeny/fonty;\nfloat columnx=float(floor((gl_FragCoord.x)/caracterSize));\nfloat tileX=float(floor((gl_FragCoord.x)/caracterSize))*caracterSize/screenx;\nfloat tileY=float(floor((gl_FragCoord.y)/caracterSize))*caracterSize/screeny;\nvec2 tileUV=vec2(tileX,tileY);\nvec4 tileColor=texture2D(textureSampler,tileUV);\nvec4 baseColor=texture2D(textureSampler,vUV);\nfloat tileLuminance=getLuminance(tileColor.rgb);\nint st=int(mod(columnx,4.0));\nfloat speed=cosTimeZeroOne*(sin(tileX*314.5)*0.5+0.6);\nfloat x=float(mod(gl_FragCoord.x,caracterSize))/fontx;\nfloat y=float(mod(speed+gl_FragCoord.y/screeny,1.0));\ny*=ratio;\nvec4 finalColor=texture2D(digitalRainFont,vec2(x,1.0-y));\nvec3 high=finalColor.rgb*(vec3(1.2,1.2,1.2)*pow(1.0-y,30.0));\nfinalColor.rgb*=vec3(pow(tileLuminance,5.0),pow(tileLuminance,1.5),pow(tileLuminance,3.0));\nfinalColor.rgb+=high;\nfinalColor.rgb=clamp(finalColor.rgb,0.,1.);\nfinalColor.a=1.0;\nfinalColor=mix(finalColor,tileColor,digitalRainOptions.w);\nfinalColor=mix(finalColor,baseColor,digitalRainOptions.z);\ngl_FragColor=finalColor;\n}";
babylonjs_Materials_effect__WEBPACK_IMPORTED_MODULE_0__["Effect"].ShadersStore[name] = shader;
/** @hidden */
var digitalrainPixelShader = { name: name, shader: shader };


/***/ }),

/***/ "./digitalRain/index.ts":
/*!******************************!*\
  !*** ./digitalRain/index.ts ***!
  \******************************/
/*! exports provided: DigitalRainFontTexture, DigitalRainPostProcess */
/***/ (function(module, __webpack_exports__, __webpack_require__) {

"use strict";
__webpack_require__.r(__webpack_exports__);
/* harmony import */ var _digitalRainPostProcess__WEBPACK_IMPORTED_MODULE_0__ = __webpack_require__(/*! ./digitalRainPostProcess */ "./digitalRain/digitalRainPostProcess.ts");
/* harmony reexport (safe) */ __webpack_require__.d(__webpack_exports__, "DigitalRainFontTexture", function() { return _digitalRainPostProcess__WEBPACK_IMPORTED_MODULE_0__["DigitalRainFontTexture"]; });

/* harmony reexport (safe) */ __webpack_require__.d(__webpack_exports__, "DigitalRainPostProcess", function() { return _digitalRainPostProcess__WEBPACK_IMPORTED_MODULE_0__["DigitalRainPostProcess"]; });




/***/ }),

/***/ "./index.ts":
/*!******************!*\
  !*** ./index.ts ***!
  \******************/
/*! exports provided: AsciiArtFontTexture, AsciiArtPostProcess, DigitalRainFontTexture, DigitalRainPostProcess, OceanPostProcess */
/***/ (function(module, __webpack_exports__, __webpack_require__) {

"use strict";
__webpack_require__.r(__webpack_exports__);
/* harmony import */ var _asciiArt__WEBPACK_IMPORTED_MODULE_0__ = __webpack_require__(/*! ./asciiArt */ "./asciiArt/index.ts");
/* harmony reexport (safe) */ __webpack_require__.d(__webpack_exports__, "AsciiArtFontTexture", function() { return _asciiArt__WEBPACK_IMPORTED_MODULE_0__["AsciiArtFontTexture"]; });

/* harmony reexport (safe) */ __webpack_require__.d(__webpack_exports__, "AsciiArtPostProcess", function() { return _asciiArt__WEBPACK_IMPORTED_MODULE_0__["AsciiArtPostProcess"]; });

/* harmony import */ var _digitalRain__WEBPACK_IMPORTED_MODULE_1__ = __webpack_require__(/*! ./digitalRain */ "./digitalRain/index.ts");
/* harmony reexport (safe) */ __webpack_require__.d(__webpack_exports__, "DigitalRainFontTexture", function() { return _digitalRain__WEBPACK_IMPORTED_MODULE_1__["DigitalRainFontTexture"]; });

/* harmony reexport (safe) */ __webpack_require__.d(__webpack_exports__, "DigitalRainPostProcess", function() { return _digitalRain__WEBPACK_IMPORTED_MODULE_1__["DigitalRainPostProcess"]; });

/* harmony import */ var _ocean__WEBPACK_IMPORTED_MODULE_2__ = __webpack_require__(/*! ./ocean */ "./ocean/index.ts");
/* harmony reexport (safe) */ __webpack_require__.d(__webpack_exports__, "OceanPostProcess", function() { return _ocean__WEBPACK_IMPORTED_MODULE_2__["OceanPostProcess"]; });






/***/ }),

/***/ "./legacy/legacy.ts":
/*!**************************!*\
  !*** ./legacy/legacy.ts ***!
  \**************************/
/*! exports provided: AsciiArtFontTexture, AsciiArtPostProcess, DigitalRainFontTexture, DigitalRainPostProcess, OceanPostProcess */
/***/ (function(module, __webpack_exports__, __webpack_require__) {

"use strict";
__webpack_require__.r(__webpack_exports__);
/* WEBPACK VAR INJECTION */(function(global) {/* harmony import */ var _index__WEBPACK_IMPORTED_MODULE_0__ = __webpack_require__(/*! ../index */ "./index.ts");
/* harmony reexport (safe) */ __webpack_require__.d(__webpack_exports__, "AsciiArtFontTexture", function() { return _index__WEBPACK_IMPORTED_MODULE_0__["AsciiArtFontTexture"]; });

/* harmony reexport (safe) */ __webpack_require__.d(__webpack_exports__, "AsciiArtPostProcess", function() { return _index__WEBPACK_IMPORTED_MODULE_0__["AsciiArtPostProcess"]; });

/* harmony reexport (safe) */ __webpack_require__.d(__webpack_exports__, "DigitalRainFontTexture", function() { return _index__WEBPACK_IMPORTED_MODULE_0__["DigitalRainFontTexture"]; });

/* harmony reexport (safe) */ __webpack_require__.d(__webpack_exports__, "DigitalRainPostProcess", function() { return _index__WEBPACK_IMPORTED_MODULE_0__["DigitalRainPostProcess"]; });

/* harmony reexport (safe) */ __webpack_require__.d(__webpack_exports__, "OceanPostProcess", function() { return _index__WEBPACK_IMPORTED_MODULE_0__["OceanPostProcess"]; });


/**
 *
 * This is the entry point for the UMD module.
 * The entry point for a future ESM package should be index.ts
 */
var globalObject = (typeof global !== 'undefined') ? global : ((typeof window !== 'undefined') ? window : undefined);
if (typeof globalObject !== "undefined") {
    for (var key in _index__WEBPACK_IMPORTED_MODULE_0__) {
        globalObject.BABYLON[key] = _index__WEBPACK_IMPORTED_MODULE_0__[key];
    }
}


/* WEBPACK VAR INJECTION */}.call(this, __webpack_require__(/*! ./../../../node_modules/webpack/buildin/global.js */ "../../node_modules/webpack/buildin/global.js")))

/***/ }),

/***/ "./ocean/index.ts":
/*!************************!*\
  !*** ./ocean/index.ts ***!
  \************************/
/*! exports provided: OceanPostProcess */
/***/ (function(module, __webpack_exports__, __webpack_require__) {

"use strict";
__webpack_require__.r(__webpack_exports__);
/* harmony import */ var _oceanPostProcess__WEBPACK_IMPORTED_MODULE_0__ = __webpack_require__(/*! ./oceanPostProcess */ "./ocean/oceanPostProcess.ts");
/* harmony reexport (safe) */ __webpack_require__.d(__webpack_exports__, "OceanPostProcess", function() { return _oceanPostProcess__WEBPACK_IMPORTED_MODULE_0__["OceanPostProcess"]; });




/***/ }),

/***/ "./ocean/oceanPostProcess.fragment.ts":
/*!********************************************!*\
  !*** ./ocean/oceanPostProcess.fragment.ts ***!
  \********************************************/
/*! exports provided: oceanPostProcessPixelShader */
/***/ (function(module, __webpack_exports__, __webpack_require__) {

"use strict";
__webpack_require__.r(__webpack_exports__);
/* harmony export (binding) */ __webpack_require__.d(__webpack_exports__, "oceanPostProcessPixelShader", function() { return oceanPostProcessPixelShader; });
/* harmony import */ var babylonjs_Materials_effect__WEBPACK_IMPORTED_MODULE_0__ = __webpack_require__(/*! babylonjs/Materials/effect */ "babylonjs/Misc/decorators");
/* harmony import */ var babylonjs_Materials_effect__WEBPACK_IMPORTED_MODULE_0___default = /*#__PURE__*/__webpack_require__.n(babylonjs_Materials_effect__WEBPACK_IMPORTED_MODULE_0__);

var name = 'oceanPostProcessPixelShader';
var shader = "\n\nuniform sampler2D textureSampler;\nuniform sampler2D positionSampler;\n#ifdef REFLECTION_ENABLED\nuniform sampler2D reflectionSampler;\n#endif\n#ifdef REFRACTION_ENABLED\nuniform sampler2D refractionSampler;\n#endif\nuniform float time;\nuniform vec2 resolution;\nuniform vec3 cameraRotation;\nuniform vec3 cameraPosition;\n\nvarying vec2 vUV;\n\nconst int NUM_STEPS=8;\nconst float PI=3.141592;\nconst float EPSILON=1e-3;\n#define EPSILON_NRM (0.1/resolution.x)\n\nconst int ITER_GEOMETRY=8;\nconst int ITER_FRAGMENT=5;\nconst float SEA_HEIGHT=0.6;\nconst float SEA_CHOPPY=4.0;\nconst float SEA_SPEED=0.8;\nconst float SEA_FREQ=0.16;\nconst vec3 SEA_BASE=vec3(0.1,0.19,0.22);\nconst vec3 SEA_WATER_COLOR=vec3(0.8,0.9,0.6);\n#define SEA_TIME (1.0+time*SEA_SPEED)\nconst mat2 octave_m=mat2(1.6,1.2,-1.2,1.6);\n\nmat3 fromEuler(vec3 ang)\n{\nvec2 a1=vec2(sin(ang.x),cos(ang.x));\nvec2 a2=vec2(sin(ang.y),cos(ang.y));\nvec2 a3=vec2(sin(ang.z),cos(ang.z));\nmat3 m;\nm[0]=vec3(a1.y*a3.y+a1.x*a2.x*a3.x,a1.y*a2.x*a3.x+a3.y*a1.x,-a2.y*a3.x);\nm[1]=vec3(-a2.y*a1.x,a1.y*a2.y,a2.x);\nm[2]=vec3(a3.y*a1.x*a2.x+a1.y*a3.x,a1.x*a3.x-a1.y*a3.y*a2.x,a2.y*a3.y);\nreturn m;\n}\nfloat hash( vec2 p )\n{\nfloat h=dot(p,vec2(127.1,311.7));\nreturn fract(sin(h)*43758.5453123);\n}\nfloat noise( in vec2 p )\n{\nvec2 i=floor( p );\nvec2 f=fract( p );\nvec2 u=f*f*(3.0-2.0*f);\nreturn -1.0+2.0*mix( mix( hash( i+vec2(0.0,0.0) ),\nhash( i+vec2(1.0,0.0) ),u.x),\nmix( hash( i+vec2(0.0,1.0) ),\nhash( i+vec2(1.0,1.0) ),u.x),u.y);\n}\n\nfloat diffuse(vec3 n,vec3 l,float p)\n{\nreturn pow(dot(n,l)*0.4+0.6,p);\n}\nfloat specular(vec3 n,vec3 l,vec3 e,float s)\n{\nfloat nrm=(s+8.0)/(PI*8.0);\nreturn pow(max(dot(reflect(e,n),l),0.0),s)*nrm;\n}\n\nfloat sea_octave(vec2 uv,float choppy)\n{\nuv+=noise(uv);\nvec2 wv=1.0-abs(sin(uv));\nvec2 swv=abs(cos(uv));\nwv=mix(wv,swv,wv);\nreturn pow(1.0-pow(wv.x*wv.y,0.65),choppy);\n}\nfloat map(vec3 p)\n{\nfloat freq=SEA_FREQ;\nfloat amp=SEA_HEIGHT;\nfloat choppy=SEA_CHOPPY;\nvec2 uv=p.xz; uv.x*=0.75;\nfloat d,h=0.0;\nfor(int i=0; i<ITER_GEOMETRY; i++)\n{\nd=sea_octave((uv+SEA_TIME)*freq,choppy);\nd+=sea_octave((uv-SEA_TIME)*freq,choppy);\nh+=d*amp;\nuv*=octave_m; freq*=1.9; amp*=0.22;\nchoppy=mix(choppy,1.0,0.2);\n}\nreturn p.y-h;\n}\nfloat map_detailed(vec3 p)\n{\nfloat freq=SEA_FREQ;\nfloat amp=SEA_HEIGHT;\nfloat choppy=SEA_CHOPPY;\nvec2 uv=p.xz; uv.x*=0.75;\nfloat d,h=0.0;\nfor(int i=0; i<ITER_FRAGMENT; i++)\n{\nd=sea_octave((uv+SEA_TIME)*freq,choppy);\nd+=sea_octave((uv-SEA_TIME)*freq,choppy);\nh+=d*amp;\nuv*=octave_m; freq*=1.9; amp*=0.22;\nchoppy=mix(choppy,1.0,0.2);\n}\nreturn p.y-h;\n}\nvec3 getSeaColor(vec3 p,vec3 n,vec3 l,vec3 eye,vec3 dist)\n{\nfloat fresnel=clamp(1.0-dot(n,-eye),0.0,1.0);\nfresnel=pow(fresnel,3.0)*0.65;\n#if defined(REFLECTION_ENABLED) || defined(REFRACTION_ENABLED)\nvec2 reflectionUv=vec2(vUV.x,vUV.y+normalize(n).y);\n#endif\n#ifdef REFLECTION_ENABLED\nvec3 reflected=texture2D(reflectionSampler,reflectionUv).rgb*(1.0-fresnel);\n#else\nvec3 eyeNormal=reflect(eye,n);\neyeNormal.y=max(eyeNormal.y,0.0);\nvec3 reflected=vec3(pow(1.0-eyeNormal.y,2.0),1.0-eyeNormal.y,0.6+(1.0-eyeNormal.y)*0.4);\n#endif\n#ifdef REFRACTION_ENABLED\nvec3 refracted=SEA_BASE+diffuse(n,l,80.0)*SEA_WATER_COLOR*0.12;\nrefracted+=(texture2D(refractionSampler,reflectionUv).rgb*fresnel);\n#else\nvec3 refracted=SEA_BASE+diffuse(n,l,80.0)*SEA_WATER_COLOR*0.12;\n#endif\nvec3 color=mix(refracted,reflected,fresnel);\nfloat atten=max(1.0-dot(dist,dist)*0.001,0.0);\ncolor+=SEA_WATER_COLOR*(p.y-SEA_HEIGHT)*0.18*atten;\ncolor+=vec3(specular(n,l,eye,60.0));\nreturn color;\n}\n\nvec3 getNormal(vec3 p,float eps)\n{\nvec3 n;\nn.y=map_detailed(p);\nn.x=map_detailed(vec3(p.x+eps,p.y,p.z))-n.y;\nn.z=map_detailed(vec3(p.x,p.y,p.z+eps))-n.y;\nn.y=eps;\nreturn normalize(n);\n}\nfloat heightMapTracing(vec3 ori,vec3 dir,out vec3 p)\n{\nfloat tm=0.0;\nfloat tx=1000.0;\nfloat hx=map(ori+dir*tx);\nif(hx>0.0) return tx;\nfloat hm=map(ori+dir*tm);\nfloat tmid=0.0;\nfor(int i=0; i<NUM_STEPS; i++)\n{\ntmid=mix(tm,tx,hm/(hm-hx));\np=ori+dir*tmid;\nfloat hmid=map(p);\nif(hmid<0.0)\n{\ntx=tmid;\nhx=hmid;\n}\nelse\n{\ntm=tmid;\nhm=hmid;\n}\n}\nreturn tmid;\n}\n\nvoid main()\n{\n#ifdef NOT_SUPPORTED\n\ngl_FragColor=texture2D(textureSampler,vUV);\n#else\nvec2 uv=vUV;\nuv=uv*2.0-1.0;\nuv.x*=resolution.x/resolution.y;\n\nvec3 ang=vec3(cameraRotation.z,cameraRotation.x,cameraRotation.y);\nvec3 ori=vec3(cameraPosition.x,cameraPosition.y,-cameraPosition.z);\nvec3 dir=normalize(vec3(uv.xy,-3.0));\ndir=normalize(dir)*fromEuler(ang);\n\nvec3 p;\nheightMapTracing(ori,dir,p);\nvec3 dist=p-ori;\nvec3 n=getNormal(p,dot(dist,dist)*EPSILON_NRM);\nvec3 light=normalize(vec3(0.0,1.0,0.8));\n\nfloat seaFact=clamp(max(ori.y,0.0),0.0,1.0);\nvec3 position=texture2D(positionSampler,vUV).rgb;\nvec3 baseColor=texture2D(textureSampler,vUV).rgb;\nvec3 color=baseColor;\nif (max(position.y,0.0)<p.y)\n{\n\ncolor=mix(\nbaseColor,\ngetSeaColor(p,n,light,dir,dist),\npow(smoothstep(0.0,-0.05,dir.y),0.3)\n)*seaFact;\n}\ncolor=mix(\ncolor,\nbaseColor*SEA_BASE+diffuse(n,n,80.0)*SEA_WATER_COLOR*0.12,\n1.0-seaFact\n);\n\ngl_FragColor=vec4(pow(color,vec3(0.75)),1.0);\n#endif\n}\n";
babylonjs_Materials_effect__WEBPACK_IMPORTED_MODULE_0__["Effect"].ShadersStore[name] = shader;
/** @hidden */
var oceanPostProcessPixelShader = { name: name, shader: shader };


/***/ }),

/***/ "./ocean/oceanPostProcess.ts":
/*!***********************************!*\
  !*** ./ocean/oceanPostProcess.ts ***!
  \***********************************/
/*! exports provided: OceanPostProcess */
/***/ (function(module, __webpack_exports__, __webpack_require__) {

"use strict";
__webpack_require__.r(__webpack_exports__);
/* harmony export (binding) */ __webpack_require__.d(__webpack_exports__, "OceanPostProcess", function() { return OceanPostProcess; });
/* harmony import */ var tslib__WEBPACK_IMPORTED_MODULE_0__ = __webpack_require__(/*! tslib */ "../../node_modules/tslib/tslib.es6.js");
/* harmony import */ var babylonjs_Materials_Textures_texture__WEBPACK_IMPORTED_MODULE_1__ = __webpack_require__(/*! babylonjs/Materials/Textures/texture */ "babylonjs/Misc/decorators");
/* harmony import */ var babylonjs_Materials_Textures_texture__WEBPACK_IMPORTED_MODULE_1___default = /*#__PURE__*/__webpack_require__.n(babylonjs_Materials_Textures_texture__WEBPACK_IMPORTED_MODULE_1__);
/* harmony import */ var _oceanPostProcess_fragment__WEBPACK_IMPORTED_MODULE_2__ = __webpack_require__(/*! ./oceanPostProcess.fragment */ "./ocean/oceanPostProcess.fragment.ts");







/**
 * OceanPostProcess helps rendering an infinite ocean surface that can reflect and refract environment.
 *
 * Simmply add it to your scene and let the nerd that lives in you have fun.
 * Example usage:
 *  var pp = new OceanPostProcess("myOcean", camera);
 *  pp.reflectionEnabled = true;
 *  pp.refractionEnabled = true;
 */
var OceanPostProcess = /** @class */ (function (_super) {
    tslib__WEBPACK_IMPORTED_MODULE_0__["__extends"](OceanPostProcess, _super);
    /**
     * Instantiates a new Ocean Post Process.
     * @param name the name to give to the postprocess.
     * @camera the camera to apply the post process to.
     * @param options optional object following the IOceanPostProcessOptions format used to customize reflection and refraction render targets sizes.
     */
    function OceanPostProcess(name, camera, options) {
        if (options === void 0) { options = {}; }
        var _this = _super.call(this, name, "oceanPostProcess", ["time", "resolution", "cameraPosition", "cameraRotation"], ["positionSampler", "reflectionSampler", "refractionSampler"], {
            width: camera.getEngine().getRenderWidth(),
            height: camera.getEngine().getRenderHeight()
        }, camera, babylonjs_Materials_Textures_texture__WEBPACK_IMPORTED_MODULE_1__["Texture"].TRILINEAR_SAMPLINGMODE, camera.getEngine(), true) || this;
        _this._time = 0;
        _this._cameraRotation = babylonjs_Materials_Textures_texture__WEBPACK_IMPORTED_MODULE_1__["Vector3"].Zero();
        _this._cameraViewMatrix = babylonjs_Materials_Textures_texture__WEBPACK_IMPORTED_MODULE_1__["Matrix"].Identity();
        _this._reflectionEnabled = false;
        _this._refractionEnabled = false;
        // Get geometry shader
        _this._geometryRenderer = camera.getScene().enableGeometryBufferRenderer(1.0);
        if (_this._geometryRenderer && _this._geometryRenderer.isSupported) {
            // Eanble position buffer
            _this._geometryRenderer.enablePosition = true;
            // Create mirror textures
            _this.reflectionTexture = new babylonjs_Materials_Textures_texture__WEBPACK_IMPORTED_MODULE_1__["MirrorTexture"]("oceanPostProcessReflection", options.reflectionSize || { width: 512, height: 512 }, camera.getScene());
            _this.reflectionTexture.mirrorPlane = babylonjs_Materials_Textures_texture__WEBPACK_IMPORTED_MODULE_1__["Plane"].FromPositionAndNormal(babylonjs_Materials_Textures_texture__WEBPACK_IMPORTED_MODULE_1__["Vector3"].Zero(), new babylonjs_Materials_Textures_texture__WEBPACK_IMPORTED_MODULE_1__["Vector3"](0, -1, 0));
            _this.refractionTexture = new babylonjs_Materials_Textures_texture__WEBPACK_IMPORTED_MODULE_1__["RenderTargetTexture"]("oceanPostProcessRefraction", options.refractionSize || { width: 512, height: 512 }, camera.getScene());
        }
        else {
            _this.updateEffect("#define NOT_SUPPORTED\n");
        }
        // On apply the post-process
        _this.onApply = function (effect) {
            if (!_this._geometryRenderer || !_this._geometryRenderer.isSupported) {
                return;
            }
            var engine = camera.getEngine();
            var scene = camera.getScene();
            _this._time += engine.getDeltaTime() * 0.001;
            effect.setFloat("time", _this._time);
            effect.setVector2("resolution", new babylonjs_Materials_Textures_texture__WEBPACK_IMPORTED_MODULE_1__["Vector2"](engine.getRenderWidth(), engine.getRenderHeight()));
            if (scene) {
                // Position
                effect.setVector3("cameraPosition", camera.globalPosition);
                // Rotation
                _this._computeCameraRotation(camera);
                effect.setVector3("cameraRotation", _this._cameraRotation);
                // Samplers
                effect.setTexture("positionSampler", _this._geometryRenderer.getGBuffer().textures[2]);
                if (_this._reflectionEnabled) {
                    effect.setTexture("reflectionSampler", _this.reflectionTexture);
                }
                if (_this._refractionEnabled) {
                    effect.setTexture("refractionSampler", _this.refractionTexture);
                }
            }
        };
        return _this;
    }
    Object.defineProperty(OceanPostProcess.prototype, "reflectionEnabled", {
        /**
         * Gets a boolean indicating if the real-time reflection is enabled on the ocean.
         */
        get: function () {
            return this._reflectionEnabled;
        },
        /**
         * Sets weither or not the real-time reflection is enabled on the ocean.
         * Is set to true, the reflection mirror texture will be used as reflection texture.
         */
        set: function (enabled) {
            if (this._reflectionEnabled === enabled) {
                return;
            }
            this._reflectionEnabled = enabled;
            this.updateEffect(this._getDefines());
            // Remove or add custom render target
            var customRenderTargets = this.getCamera().getScene().customRenderTargets;
            if (!enabled) {
                var index = customRenderTargets.indexOf(this.reflectionTexture);
                if (index !== -1) {
                    customRenderTargets.splice(index, 1);
                }
            }
            else {
                customRenderTargets.push(this.reflectionTexture);
            }
        },
        enumerable: true,
        configurable: true
    });
    Object.defineProperty(OceanPostProcess.prototype, "refractionEnabled", {
        /**
         * Gets a boolean indicating if the real-time refraction is enabled on the ocean.
         */
        get: function () {
            return this._refractionEnabled;
        },
        /**
         * Sets weither or not the real-time refraction is enabled on the ocean.
         * Is set to true, the refraction render target texture will be used as refraction texture.
         */
        set: function (enabled) {
            if (this._refractionEnabled === enabled) {
                return;
            }
            this._refractionEnabled = enabled;
            this.updateEffect(this._getDefines());
            // Remove or add custom render target
            var customRenderTargets = this.getCamera().getScene().customRenderTargets;
            if (!enabled) {
                var index = customRenderTargets.indexOf(this.refractionTexture);
                if (index !== -1) {
                    customRenderTargets.splice(index, 1);
                }
            }
            else {
                customRenderTargets.push(this.refractionTexture);
            }
        },
        enumerable: true,
        configurable: true
    });
    Object.defineProperty(OceanPostProcess.prototype, "isSupported", {
        /**
         * Gets wether or not the post-processes is supported by the running hardware.
         * This requires draw buffer supports.
         */
        get: function () {
            return this._geometryRenderer !== null && this._geometryRenderer.isSupported;
        },
        enumerable: true,
        configurable: true
    });
    /**
     * Returns the appropriate defines according to the current configuration.
     */
    OceanPostProcess.prototype._getDefines = function () {
        var defines = [];
        if (this._reflectionEnabled) {
            defines.push("#define REFLECTION_ENABLED");
        }
        if (this._refractionEnabled) {
            defines.push("#define REFRACTION_ENABLED");
        }
        return defines.join("\n");
    };
    /**
     * Computes the current camera rotation as the shader requires a camera rotation.
     */
    OceanPostProcess.prototype._computeCameraRotation = function (camera) {
        camera.upVector.normalize();
        var target = camera.getTarget();
        camera._initialFocalDistance = target.subtract(camera.position).length();
        if (camera.position.z === target.z) {
            camera.position.z += babylonjs_Materials_Textures_texture__WEBPACK_IMPORTED_MODULE_1__["Epsilon"];
        }
        var direction = target.subtract(camera.position);
        camera._viewMatrix.invertToRef(this._cameraViewMatrix);
        this._cameraRotation.x = Math.atan(this._cameraViewMatrix.m[6] / this._cameraViewMatrix.m[10]);
        if (direction.x >= 0.0) {
            this._cameraRotation.y = (-Math.atan(direction.z / direction.x) + Math.PI / 2.0);
        }
        else {
            this._cameraRotation.y = (-Math.atan(direction.z / direction.x) - Math.PI / 2.0);
        }
        this._cameraRotation.z = 0;
        if (isNaN(this._cameraRotation.x)) {
            this._cameraRotation.x = 0;
        }
        if (isNaN(this._cameraRotation.y)) {
            this._cameraRotation.y = 0;
        }
        if (isNaN(this._cameraRotation.z)) {
            this._cameraRotation.z = 0;
        }
    };
    return OceanPostProcess;
}(babylonjs_Materials_Textures_texture__WEBPACK_IMPORTED_MODULE_1__["PostProcess"]));



/***/ }),

/***/ "babylonjs/Misc/decorators":
/*!****************************************************************************************************!*\
  !*** external {"root":"BABYLON","commonjs":"babylonjs","commonjs2":"babylonjs","amd":"babylonjs"} ***!
  \****************************************************************************************************/
/*! no static exports found */
/***/ (function(module, exports) {

module.exports = __WEBPACK_EXTERNAL_MODULE_babylonjs_Misc_decorators__;

/***/ })

/******/ });
});
//# sourceMappingURL=babylonjs.postProcess.js.map<|MERGE_RESOLUTION|>--- conflicted
+++ resolved
@@ -97,15 +97,9 @@
 /******/ ({
 
 /***/ "../../node_modules/tslib/tslib.es6.js":
-<<<<<<< HEAD
-/*!****************************************************************!*\
-  !*** C:/Users/Ben/git/babylon/node_modules/tslib/tslib.es6.js ***!
-  \****************************************************************/
-=======
 /*!*****************************************************************!*\
   !*** C:/Dev/Babylon/Babylon.js/node_modules/tslib/tslib.es6.js ***!
   \*****************************************************************/
->>>>>>> ceeacfbb
 /*! exports provided: __extends, __assign, __rest, __decorate, __param, __metadata, __awaiter, __generator, __exportStar, __values, __read, __spread, __await, __asyncGenerator, __asyncDelegator, __asyncValues, __makeTemplateObject, __importStar, __importDefault */
 /***/ (function(module, __webpack_exports__, __webpack_require__) {
 
@@ -130,192 +124,192 @@
 /* harmony export (binding) */ __webpack_require__.d(__webpack_exports__, "__makeTemplateObject", function() { return __makeTemplateObject; });
 /* harmony export (binding) */ __webpack_require__.d(__webpack_exports__, "__importStar", function() { return __importStar; });
 /* harmony export (binding) */ __webpack_require__.d(__webpack_exports__, "__importDefault", function() { return __importDefault; });
-/*! *****************************************************************************
-Copyright (c) Microsoft Corporation. All rights reserved.
-Licensed under the Apache License, Version 2.0 (the "License"); you may not use
-this file except in compliance with the License. You may obtain a copy of the
-License at http://www.apache.org/licenses/LICENSE-2.0
-
-THIS CODE IS PROVIDED ON AN *AS IS* BASIS, WITHOUT WARRANTIES OR CONDITIONS OF ANY
-KIND, EITHER EXPRESS OR IMPLIED, INCLUDING WITHOUT LIMITATION ANY IMPLIED
-WARRANTIES OR CONDITIONS OF TITLE, FITNESS FOR A PARTICULAR PURPOSE,
-MERCHANTABLITY OR NON-INFRINGEMENT.
-
-See the Apache Version 2.0 License for specific language governing permissions
-and limitations under the License.
-***************************************************************************** */
-/* global Reflect, Promise */
-
-var extendStatics = function(d, b) {
-    extendStatics = Object.setPrototypeOf ||
-        ({ __proto__: [] } instanceof Array && function (d, b) { d.__proto__ = b; }) ||
-        function (d, b) { for (var p in b) if (b.hasOwnProperty(p)) d[p] = b[p]; };
-    return extendStatics(d, b);
-};
-
-function __extends(d, b) {
-    extendStatics(d, b);
-    function __() { this.constructor = d; }
-    d.prototype = b === null ? Object.create(b) : (__.prototype = b.prototype, new __());
-}
-
-var __assign = function() {
-    __assign = Object.assign || function __assign(t) {
-        for (var s, i = 1, n = arguments.length; i < n; i++) {
-            s = arguments[i];
-            for (var p in s) if (Object.prototype.hasOwnProperty.call(s, p)) t[p] = s[p];
-        }
-        return t;
-    }
-    return __assign.apply(this, arguments);
-}
-
-function __rest(s, e) {
-    var t = {};
-    for (var p in s) if (Object.prototype.hasOwnProperty.call(s, p) && e.indexOf(p) < 0)
-        t[p] = s[p];
-    if (s != null && typeof Object.getOwnPropertySymbols === "function")
-        for (var i = 0, p = Object.getOwnPropertySymbols(s); i < p.length; i++) if (e.indexOf(p[i]) < 0)
-            t[p[i]] = s[p[i]];
-    return t;
-}
-
-function __decorate(decorators, target, key, desc) {
-    var c = arguments.length, r = c < 3 ? target : desc === null ? desc = Object.getOwnPropertyDescriptor(target, key) : desc, d;
-    if (typeof Reflect === "object" && typeof Reflect.decorate === "function") r = Reflect.decorate(decorators, target, key, desc);
-    else for (var i = decorators.length - 1; i >= 0; i--) if (d = decorators[i]) r = (c < 3 ? d(r) : c > 3 ? d(target, key, r) : d(target, key)) || r;
-    return c > 3 && r && Object.defineProperty(target, key, r), r;
-}
-
-function __param(paramIndex, decorator) {
-    return function (target, key) { decorator(target, key, paramIndex); }
-}
-
-function __metadata(metadataKey, metadataValue) {
-    if (typeof Reflect === "object" && typeof Reflect.metadata === "function") return Reflect.metadata(metadataKey, metadataValue);
-}
-
-function __awaiter(thisArg, _arguments, P, generator) {
-    return new (P || (P = Promise))(function (resolve, reject) {
-        function fulfilled(value) { try { step(generator.next(value)); } catch (e) { reject(e); } }
-        function rejected(value) { try { step(generator["throw"](value)); } catch (e) { reject(e); } }
-        function step(result) { result.done ? resolve(result.value) : new P(function (resolve) { resolve(result.value); }).then(fulfilled, rejected); }
-        step((generator = generator.apply(thisArg, _arguments || [])).next());
-    });
-}
-
-function __generator(thisArg, body) {
-    var _ = { label: 0, sent: function() { if (t[0] & 1) throw t[1]; return t[1]; }, trys: [], ops: [] }, f, y, t, g;
-    return g = { next: verb(0), "throw": verb(1), "return": verb(2) }, typeof Symbol === "function" && (g[Symbol.iterator] = function() { return this; }), g;
-    function verb(n) { return function (v) { return step([n, v]); }; }
-    function step(op) {
-        if (f) throw new TypeError("Generator is already executing.");
-        while (_) try {
-            if (f = 1, y && (t = op[0] & 2 ? y["return"] : op[0] ? y["throw"] || ((t = y["return"]) && t.call(y), 0) : y.next) && !(t = t.call(y, op[1])).done) return t;
-            if (y = 0, t) op = [op[0] & 2, t.value];
-            switch (op[0]) {
-                case 0: case 1: t = op; break;
-                case 4: _.label++; return { value: op[1], done: false };
-                case 5: _.label++; y = op[1]; op = [0]; continue;
-                case 7: op = _.ops.pop(); _.trys.pop(); continue;
-                default:
-                    if (!(t = _.trys, t = t.length > 0 && t[t.length - 1]) && (op[0] === 6 || op[0] === 2)) { _ = 0; continue; }
-                    if (op[0] === 3 && (!t || (op[1] > t[0] && op[1] < t[3]))) { _.label = op[1]; break; }
-                    if (op[0] === 6 && _.label < t[1]) { _.label = t[1]; t = op; break; }
-                    if (t && _.label < t[2]) { _.label = t[2]; _.ops.push(op); break; }
-                    if (t[2]) _.ops.pop();
-                    _.trys.pop(); continue;
-            }
-            op = body.call(thisArg, _);
-        } catch (e) { op = [6, e]; y = 0; } finally { f = t = 0; }
-        if (op[0] & 5) throw op[1]; return { value: op[0] ? op[1] : void 0, done: true };
-    }
-}
-
-function __exportStar(m, exports) {
-    for (var p in m) if (!exports.hasOwnProperty(p)) exports[p] = m[p];
-}
-
-function __values(o) {
-    var m = typeof Symbol === "function" && o[Symbol.iterator], i = 0;
-    if (m) return m.call(o);
-    return {
-        next: function () {
-            if (o && i >= o.length) o = void 0;
-            return { value: o && o[i++], done: !o };
-        }
-    };
-}
-
-function __read(o, n) {
-    var m = typeof Symbol === "function" && o[Symbol.iterator];
-    if (!m) return o;
-    var i = m.call(o), r, ar = [], e;
-    try {
-        while ((n === void 0 || n-- > 0) && !(r = i.next()).done) ar.push(r.value);
-    }
-    catch (error) { e = { error: error }; }
-    finally {
-        try {
-            if (r && !r.done && (m = i["return"])) m.call(i);
-        }
-        finally { if (e) throw e.error; }
-    }
-    return ar;
-}
-
-function __spread() {
-    for (var ar = [], i = 0; i < arguments.length; i++)
-        ar = ar.concat(__read(arguments[i]));
-    return ar;
-}
-
-function __await(v) {
-    return this instanceof __await ? (this.v = v, this) : new __await(v);
-}
-
-function __asyncGenerator(thisArg, _arguments, generator) {
-    if (!Symbol.asyncIterator) throw new TypeError("Symbol.asyncIterator is not defined.");
-    var g = generator.apply(thisArg, _arguments || []), i, q = [];
-    return i = {}, verb("next"), verb("throw"), verb("return"), i[Symbol.asyncIterator] = function () { return this; }, i;
-    function verb(n) { if (g[n]) i[n] = function (v) { return new Promise(function (a, b) { q.push([n, v, a, b]) > 1 || resume(n, v); }); }; }
-    function resume(n, v) { try { step(g[n](v)); } catch (e) { settle(q[0][3], e); } }
-    function step(r) { r.value instanceof __await ? Promise.resolve(r.value.v).then(fulfill, reject) : settle(q[0][2], r); }
-    function fulfill(value) { resume("next", value); }
-    function reject(value) { resume("throw", value); }
-    function settle(f, v) { if (f(v), q.shift(), q.length) resume(q[0][0], q[0][1]); }
-}
-
-function __asyncDelegator(o) {
-    var i, p;
-    return i = {}, verb("next"), verb("throw", function (e) { throw e; }), verb("return"), i[Symbol.iterator] = function () { return this; }, i;
-    function verb(n, f) { i[n] = o[n] ? function (v) { return (p = !p) ? { value: __await(o[n](v)), done: n === "return" } : f ? f(v) : v; } : f; }
-}
-
-function __asyncValues(o) {
-    if (!Symbol.asyncIterator) throw new TypeError("Symbol.asyncIterator is not defined.");
-    var m = o[Symbol.asyncIterator], i;
-    return m ? m.call(o) : (o = typeof __values === "function" ? __values(o) : o[Symbol.iterator](), i = {}, verb("next"), verb("throw"), verb("return"), i[Symbol.asyncIterator] = function () { return this; }, i);
-    function verb(n) { i[n] = o[n] && function (v) { return new Promise(function (resolve, reject) { v = o[n](v), settle(resolve, reject, v.done, v.value); }); }; }
-    function settle(resolve, reject, d, v) { Promise.resolve(v).then(function(v) { resolve({ value: v, done: d }); }, reject); }
-}
-
-function __makeTemplateObject(cooked, raw) {
-    if (Object.defineProperty) { Object.defineProperty(cooked, "raw", { value: raw }); } else { cooked.raw = raw; }
-    return cooked;
-};
-
-function __importStar(mod) {
-    if (mod && mod.__esModule) return mod;
-    var result = {};
-    if (mod != null) for (var k in mod) if (Object.hasOwnProperty.call(mod, k)) result[k] = mod[k];
-    result.default = mod;
-    return result;
-}
-
-function __importDefault(mod) {
-    return (mod && mod.__esModule) ? mod : { default: mod };
-}
+/*! *****************************************************************************
+Copyright (c) Microsoft Corporation. All rights reserved.
+Licensed under the Apache License, Version 2.0 (the "License"); you may not use
+this file except in compliance with the License. You may obtain a copy of the
+License at http://www.apache.org/licenses/LICENSE-2.0
+
+THIS CODE IS PROVIDED ON AN *AS IS* BASIS, WITHOUT WARRANTIES OR CONDITIONS OF ANY
+KIND, EITHER EXPRESS OR IMPLIED, INCLUDING WITHOUT LIMITATION ANY IMPLIED
+WARRANTIES OR CONDITIONS OF TITLE, FITNESS FOR A PARTICULAR PURPOSE,
+MERCHANTABLITY OR NON-INFRINGEMENT.
+
+See the Apache Version 2.0 License for specific language governing permissions
+and limitations under the License.
+***************************************************************************** */
+/* global Reflect, Promise */
+
+var extendStatics = function(d, b) {
+    extendStatics = Object.setPrototypeOf ||
+        ({ __proto__: [] } instanceof Array && function (d, b) { d.__proto__ = b; }) ||
+        function (d, b) { for (var p in b) if (b.hasOwnProperty(p)) d[p] = b[p]; };
+    return extendStatics(d, b);
+};
+
+function __extends(d, b) {
+    extendStatics(d, b);
+    function __() { this.constructor = d; }
+    d.prototype = b === null ? Object.create(b) : (__.prototype = b.prototype, new __());
+}
+
+var __assign = function() {
+    __assign = Object.assign || function __assign(t) {
+        for (var s, i = 1, n = arguments.length; i < n; i++) {
+            s = arguments[i];
+            for (var p in s) if (Object.prototype.hasOwnProperty.call(s, p)) t[p] = s[p];
+        }
+        return t;
+    }
+    return __assign.apply(this, arguments);
+}
+
+function __rest(s, e) {
+    var t = {};
+    for (var p in s) if (Object.prototype.hasOwnProperty.call(s, p) && e.indexOf(p) < 0)
+        t[p] = s[p];
+    if (s != null && typeof Object.getOwnPropertySymbols === "function")
+        for (var i = 0, p = Object.getOwnPropertySymbols(s); i < p.length; i++) if (e.indexOf(p[i]) < 0)
+            t[p[i]] = s[p[i]];
+    return t;
+}
+
+function __decorate(decorators, target, key, desc) {
+    var c = arguments.length, r = c < 3 ? target : desc === null ? desc = Object.getOwnPropertyDescriptor(target, key) : desc, d;
+    if (typeof Reflect === "object" && typeof Reflect.decorate === "function") r = Reflect.decorate(decorators, target, key, desc);
+    else for (var i = decorators.length - 1; i >= 0; i--) if (d = decorators[i]) r = (c < 3 ? d(r) : c > 3 ? d(target, key, r) : d(target, key)) || r;
+    return c > 3 && r && Object.defineProperty(target, key, r), r;
+}
+
+function __param(paramIndex, decorator) {
+    return function (target, key) { decorator(target, key, paramIndex); }
+}
+
+function __metadata(metadataKey, metadataValue) {
+    if (typeof Reflect === "object" && typeof Reflect.metadata === "function") return Reflect.metadata(metadataKey, metadataValue);
+}
+
+function __awaiter(thisArg, _arguments, P, generator) {
+    return new (P || (P = Promise))(function (resolve, reject) {
+        function fulfilled(value) { try { step(generator.next(value)); } catch (e) { reject(e); } }
+        function rejected(value) { try { step(generator["throw"](value)); } catch (e) { reject(e); } }
+        function step(result) { result.done ? resolve(result.value) : new P(function (resolve) { resolve(result.value); }).then(fulfilled, rejected); }
+        step((generator = generator.apply(thisArg, _arguments || [])).next());
+    });
+}
+
+function __generator(thisArg, body) {
+    var _ = { label: 0, sent: function() { if (t[0] & 1) throw t[1]; return t[1]; }, trys: [], ops: [] }, f, y, t, g;
+    return g = { next: verb(0), "throw": verb(1), "return": verb(2) }, typeof Symbol === "function" && (g[Symbol.iterator] = function() { return this; }), g;
+    function verb(n) { return function (v) { return step([n, v]); }; }
+    function step(op) {
+        if (f) throw new TypeError("Generator is already executing.");
+        while (_) try {
+            if (f = 1, y && (t = op[0] & 2 ? y["return"] : op[0] ? y["throw"] || ((t = y["return"]) && t.call(y), 0) : y.next) && !(t = t.call(y, op[1])).done) return t;
+            if (y = 0, t) op = [op[0] & 2, t.value];
+            switch (op[0]) {
+                case 0: case 1: t = op; break;
+                case 4: _.label++; return { value: op[1], done: false };
+                case 5: _.label++; y = op[1]; op = [0]; continue;
+                case 7: op = _.ops.pop(); _.trys.pop(); continue;
+                default:
+                    if (!(t = _.trys, t = t.length > 0 && t[t.length - 1]) && (op[0] === 6 || op[0] === 2)) { _ = 0; continue; }
+                    if (op[0] === 3 && (!t || (op[1] > t[0] && op[1] < t[3]))) { _.label = op[1]; break; }
+                    if (op[0] === 6 && _.label < t[1]) { _.label = t[1]; t = op; break; }
+                    if (t && _.label < t[2]) { _.label = t[2]; _.ops.push(op); break; }
+                    if (t[2]) _.ops.pop();
+                    _.trys.pop(); continue;
+            }
+            op = body.call(thisArg, _);
+        } catch (e) { op = [6, e]; y = 0; } finally { f = t = 0; }
+        if (op[0] & 5) throw op[1]; return { value: op[0] ? op[1] : void 0, done: true };
+    }
+}
+
+function __exportStar(m, exports) {
+    for (var p in m) if (!exports.hasOwnProperty(p)) exports[p] = m[p];
+}
+
+function __values(o) {
+    var m = typeof Symbol === "function" && o[Symbol.iterator], i = 0;
+    if (m) return m.call(o);
+    return {
+        next: function () {
+            if (o && i >= o.length) o = void 0;
+            return { value: o && o[i++], done: !o };
+        }
+    };
+}
+
+function __read(o, n) {
+    var m = typeof Symbol === "function" && o[Symbol.iterator];
+    if (!m) return o;
+    var i = m.call(o), r, ar = [], e;
+    try {
+        while ((n === void 0 || n-- > 0) && !(r = i.next()).done) ar.push(r.value);
+    }
+    catch (error) { e = { error: error }; }
+    finally {
+        try {
+            if (r && !r.done && (m = i["return"])) m.call(i);
+        }
+        finally { if (e) throw e.error; }
+    }
+    return ar;
+}
+
+function __spread() {
+    for (var ar = [], i = 0; i < arguments.length; i++)
+        ar = ar.concat(__read(arguments[i]));
+    return ar;
+}
+
+function __await(v) {
+    return this instanceof __await ? (this.v = v, this) : new __await(v);
+}
+
+function __asyncGenerator(thisArg, _arguments, generator) {
+    if (!Symbol.asyncIterator) throw new TypeError("Symbol.asyncIterator is not defined.");
+    var g = generator.apply(thisArg, _arguments || []), i, q = [];
+    return i = {}, verb("next"), verb("throw"), verb("return"), i[Symbol.asyncIterator] = function () { return this; }, i;
+    function verb(n) { if (g[n]) i[n] = function (v) { return new Promise(function (a, b) { q.push([n, v, a, b]) > 1 || resume(n, v); }); }; }
+    function resume(n, v) { try { step(g[n](v)); } catch (e) { settle(q[0][3], e); } }
+    function step(r) { r.value instanceof __await ? Promise.resolve(r.value.v).then(fulfill, reject) : settle(q[0][2], r); }
+    function fulfill(value) { resume("next", value); }
+    function reject(value) { resume("throw", value); }
+    function settle(f, v) { if (f(v), q.shift(), q.length) resume(q[0][0], q[0][1]); }
+}
+
+function __asyncDelegator(o) {
+    var i, p;
+    return i = {}, verb("next"), verb("throw", function (e) { throw e; }), verb("return"), i[Symbol.iterator] = function () { return this; }, i;
+    function verb(n, f) { i[n] = o[n] ? function (v) { return (p = !p) ? { value: __await(o[n](v)), done: n === "return" } : f ? f(v) : v; } : f; }
+}
+
+function __asyncValues(o) {
+    if (!Symbol.asyncIterator) throw new TypeError("Symbol.asyncIterator is not defined.");
+    var m = o[Symbol.asyncIterator], i;
+    return m ? m.call(o) : (o = typeof __values === "function" ? __values(o) : o[Symbol.iterator](), i = {}, verb("next"), verb("throw"), verb("return"), i[Symbol.asyncIterator] = function () { return this; }, i);
+    function verb(n) { i[n] = o[n] && function (v) { return new Promise(function (resolve, reject) { v = o[n](v), settle(resolve, reject, v.done, v.value); }); }; }
+    function settle(resolve, reject, d, v) { Promise.resolve(v).then(function(v) { resolve({ value: v, done: d }); }, reject); }
+}
+
+function __makeTemplateObject(cooked, raw) {
+    if (Object.defineProperty) { Object.defineProperty(cooked, "raw", { value: raw }); } else { cooked.raw = raw; }
+    return cooked;
+};
+
+function __importStar(mod) {
+    if (mod && mod.__esModule) return mod;
+    var result = {};
+    if (mod != null) for (var k in mod) if (Object.hasOwnProperty.call(mod, k)) result[k] = mod[k];
+    result.default = mod;
+    return result;
+}
+
+function __importDefault(mod) {
+    return (mod && mod.__esModule) ? mod : { default: mod };
+}
 
 
 /***/ }),
@@ -366,210 +360,210 @@
 /* harmony import */ var babylonjs_Misc_decorators__WEBPACK_IMPORTED_MODULE_1__ = __webpack_require__(/*! babylonjs/Misc/decorators */ "babylonjs/Misc/decorators");
 /* harmony import */ var babylonjs_Misc_decorators__WEBPACK_IMPORTED_MODULE_1___default = /*#__PURE__*/__webpack_require__.n(babylonjs_Misc_decorators__WEBPACK_IMPORTED_MODULE_1__);
 /* harmony import */ var _asciiart_fragment__WEBPACK_IMPORTED_MODULE_2__ = __webpack_require__(/*! ./asciiart.fragment */ "./asciiArt/asciiart.fragment.ts");
-
-
-
-
-
-
-/**
- * AsciiArtFontTexture is the helper class used to easily create your ascii art font texture.
- *
- * It basically takes care rendering the font front the given font size to a texture.
- * This is used later on in the postprocess.
- */
-var AsciiArtFontTexture = /** @class */ (function (_super) {
-    tslib__WEBPACK_IMPORTED_MODULE_0__["__extends"](AsciiArtFontTexture, _super);
-    /**
-     * Create a new instance of the Ascii Art FontTexture class
-     * @param name the name of the texture
-     * @param font the font to use, use the W3C CSS notation
-     * @param text the caracter set to use in the rendering.
-     * @param scene the scene that owns the texture
-     */
-    function AsciiArtFontTexture(name, font, text, scene) {
-        if (scene === void 0) { scene = null; }
-        var _this = _super.call(this, scene) || this;
-        scene = _this.getScene();
-        if (!scene) {
-            return _this;
-        }
-        _this.name = name;
-        _this._text == text;
-        _this._font == font;
-        _this.wrapU = babylonjs_Misc_decorators__WEBPACK_IMPORTED_MODULE_1__["Texture"].CLAMP_ADDRESSMODE;
-        _this.wrapV = babylonjs_Misc_decorators__WEBPACK_IMPORTED_MODULE_1__["Texture"].CLAMP_ADDRESSMODE;
-        //this.anisotropicFilteringLevel = 1;
-        // Get the font specific info.
-        var maxCharHeight = _this.getFontHeight(font);
-        var maxCharWidth = _this.getFontWidth(font);
-        _this._charSize = Math.max(maxCharHeight.height, maxCharWidth);
-        // This is an approximate size, but should always be able to fit at least the maxCharCount.
-        var textureWidth = Math.ceil(_this._charSize * text.length);
-        var textureHeight = _this._charSize;
-        // Create the texture that will store the font characters.
-        _this._texture = scene.getEngine().createDynamicTexture(textureWidth, textureHeight, false, babylonjs_Misc_decorators__WEBPACK_IMPORTED_MODULE_1__["Texture"].NEAREST_SAMPLINGMODE);
-        //scene.getEngine().setclamp
-        var textureSize = _this.getSize();
-        // Create a canvas with the final size: the one matching the texture.
-        var canvas = document.createElement("canvas");
-        canvas.width = textureSize.width;
-        canvas.height = textureSize.height;
-        var context = canvas.getContext("2d");
-        context.textBaseline = "top";
-        context.font = font;
-        context.fillStyle = "white";
-        context.imageSmoothingEnabled = false;
-        // Sets the text in the texture.
-        for (var i = 0; i < text.length; i++) {
-            context.fillText(text[i], i * _this._charSize, -maxCharHeight.offset);
-        }
-        // Flush the text in the dynamic texture.
-        scene.getEngine().updateDynamicTexture(_this._texture, canvas, false, true);
-        return _this;
-    }
-    Object.defineProperty(AsciiArtFontTexture.prototype, "charSize", {
-        /**
-         * Gets the size of one char in the texture (each char fits in size * size space in the texture).
-         */
-        get: function () {
-            return this._charSize;
-        },
-        enumerable: true,
-        configurable: true
-    });
-    /**
-     * Gets the max char width of a font.
-     * @param font the font to use, use the W3C CSS notation
-     * @return the max char width
-     */
-    AsciiArtFontTexture.prototype.getFontWidth = function (font) {
-        var fontDraw = document.createElement("canvas");
-        var ctx = fontDraw.getContext('2d');
-        ctx.fillStyle = 'white';
-        ctx.font = font;
-        return ctx.measureText("W").width;
-    };
-    // More info here: https://videlais.com/2014/03/16/the-many-and-varied-problems-with-measuring-font-height-for-html5-canvas/
-    /**
-     * Gets the max char height of a font.
-     * @param font the font to use, use the W3C CSS notation
-     * @return the max char height
-     */
-    AsciiArtFontTexture.prototype.getFontHeight = function (font) {
-        var fontDraw = document.createElement("canvas");
-        var ctx = fontDraw.getContext('2d');
-        ctx.fillRect(0, 0, fontDraw.width, fontDraw.height);
-        ctx.textBaseline = 'top';
-        ctx.fillStyle = 'white';
-        ctx.font = font;
-        ctx.fillText('jH|', 0, 0);
-        var pixels = ctx.getImageData(0, 0, fontDraw.width, fontDraw.height).data;
-        var start = -1;
-        var end = -1;
-        for (var row = 0; row < fontDraw.height; row++) {
-            for (var column = 0; column < fontDraw.width; column++) {
-                var index = (row * fontDraw.width + column) * 4;
-                if (pixels[index] === 0) {
-                    if (column === fontDraw.width - 1 && start !== -1) {
-                        end = row;
-                        row = fontDraw.height;
-                        break;
-                    }
-                    continue;
-                }
-                else {
-                    if (start === -1) {
-                        start = row;
-                    }
-                    break;
-                }
-            }
-        }
-        return { height: (end - start) + 1, offset: start - 1 };
-    };
-    /**
-     * Clones the current AsciiArtTexture.
-     * @return the clone of the texture.
-     */
-    AsciiArtFontTexture.prototype.clone = function () {
-        return new AsciiArtFontTexture(this.name, this._font, this._text, this.getScene());
-    };
-    /**
-     * Parses a json object representing the texture and returns an instance of it.
-     * @param source the source JSON representation
-     * @param scene the scene to create the texture for
-     * @return the parsed texture
-     */
-    AsciiArtFontTexture.Parse = function (source, scene) {
-        var texture = babylonjs_Misc_decorators__WEBPACK_IMPORTED_MODULE_1__["SerializationHelper"].Parse(function () { return new AsciiArtFontTexture(source.name, source.font, source.text, scene); }, source, scene, null);
-        return texture;
-    };
-    tslib__WEBPACK_IMPORTED_MODULE_0__["__decorate"]([
-        Object(babylonjs_Misc_decorators__WEBPACK_IMPORTED_MODULE_1__["serialize"])("font")
-    ], AsciiArtFontTexture.prototype, "_font", void 0);
-    tslib__WEBPACK_IMPORTED_MODULE_0__["__decorate"]([
-        Object(babylonjs_Misc_decorators__WEBPACK_IMPORTED_MODULE_1__["serialize"])("text")
-    ], AsciiArtFontTexture.prototype, "_text", void 0);
-    return AsciiArtFontTexture;
-}(babylonjs_Misc_decorators__WEBPACK_IMPORTED_MODULE_1__["BaseTexture"]));
-
-/**
- * AsciiArtPostProcess helps rendering everithing in Ascii Art.
- *
- * Simmply add it to your scene and let the nerd that lives in you have fun.
- * Example usage: var pp = new AsciiArtPostProcess("myAscii", "20px Monospace", camera);
- */
-var AsciiArtPostProcess = /** @class */ (function (_super) {
-    tslib__WEBPACK_IMPORTED_MODULE_0__["__extends"](AsciiArtPostProcess, _super);
-    /**
-     * Instantiates a new Ascii Art Post Process.
-     * @param name the name to give to the postprocess
-     * @camera the camera to apply the post process to.
-     * @param options can either be the font name or an option object following the IAsciiArtPostProcessOptions format
-     */
-    function AsciiArtPostProcess(name, camera, options) {
-        var _this = _super.call(this, name, 'asciiart', ['asciiArtFontInfos', 'asciiArtOptions'], ['asciiArtFont'], {
-            width: camera.getEngine().getRenderWidth(),
-            height: camera.getEngine().getRenderHeight()
-        }, camera, babylonjs_Misc_decorators__WEBPACK_IMPORTED_MODULE_1__["Texture"].TRILINEAR_SAMPLINGMODE, camera.getEngine(), true) || this;
-        /**
-         * This defines the amount you want to mix the "tile" or caracter space colored in the ascii art.
-         * This number is defined between 0 and 1;
-         */
-        _this.mixToTile = 0;
-        /**
-         * This defines the amount you want to mix the normal rendering pass in the ascii art.
-         * This number is defined between 0 and 1;
-         */
-        _this.mixToNormal = 0;
-        // Default values.
-        var font = "40px Monospace";
-        var characterSet = " `-.'_:,\"=^;<+!*?/cL\\zrs7TivJtC{3F)Il(xZfY5S2eajo14[nuyE]P6V9kXpKwGhqAUbOd8#HRDB0$mgMW&Q%N@";
-        // Use options.
-        if (options) {
-            if (typeof (options) === "string") {
-                font = options;
-            }
-            else {
-                font = options.font || font;
-                characterSet = options.characterSet || characterSet;
-                _this.mixToTile = options.mixToTile || _this.mixToTile;
-                _this.mixToNormal = options.mixToNormal || _this.mixToNormal;
-            }
-        }
-        _this._asciiArtFontTexture = new AsciiArtFontTexture(name, font, characterSet, camera.getScene());
-        var textureSize = _this._asciiArtFontTexture.getSize();
-        _this.onApply = function (effect) {
-            effect.setTexture("asciiArtFont", _this._asciiArtFontTexture);
-            effect.setFloat4("asciiArtFontInfos", _this._asciiArtFontTexture.charSize, characterSet.length, textureSize.width, textureSize.height);
-            effect.setFloat4("asciiArtOptions", _this.width, _this.height, _this.mixToNormal, _this.mixToTile);
-        };
-        return _this;
-    }
-    return AsciiArtPostProcess;
-}(babylonjs_Misc_decorators__WEBPACK_IMPORTED_MODULE_1__["PostProcess"]));
-
+
+
+
+
+
+
+/**
+ * AsciiArtFontTexture is the helper class used to easily create your ascii art font texture.
+ *
+ * It basically takes care rendering the font front the given font size to a texture.
+ * This is used later on in the postprocess.
+ */
+var AsciiArtFontTexture = /** @class */ (function (_super) {
+    tslib__WEBPACK_IMPORTED_MODULE_0__["__extends"](AsciiArtFontTexture, _super);
+    /**
+     * Create a new instance of the Ascii Art FontTexture class
+     * @param name the name of the texture
+     * @param font the font to use, use the W3C CSS notation
+     * @param text the caracter set to use in the rendering.
+     * @param scene the scene that owns the texture
+     */
+    function AsciiArtFontTexture(name, font, text, scene) {
+        if (scene === void 0) { scene = null; }
+        var _this = _super.call(this, scene) || this;
+        scene = _this.getScene();
+        if (!scene) {
+            return _this;
+        }
+        _this.name = name;
+        _this._text == text;
+        _this._font == font;
+        _this.wrapU = babylonjs_Misc_decorators__WEBPACK_IMPORTED_MODULE_1__["Texture"].CLAMP_ADDRESSMODE;
+        _this.wrapV = babylonjs_Misc_decorators__WEBPACK_IMPORTED_MODULE_1__["Texture"].CLAMP_ADDRESSMODE;
+        //this.anisotropicFilteringLevel = 1;
+        // Get the font specific info.
+        var maxCharHeight = _this.getFontHeight(font);
+        var maxCharWidth = _this.getFontWidth(font);
+        _this._charSize = Math.max(maxCharHeight.height, maxCharWidth);
+        // This is an approximate size, but should always be able to fit at least the maxCharCount.
+        var textureWidth = Math.ceil(_this._charSize * text.length);
+        var textureHeight = _this._charSize;
+        // Create the texture that will store the font characters.
+        _this._texture = scene.getEngine().createDynamicTexture(textureWidth, textureHeight, false, babylonjs_Misc_decorators__WEBPACK_IMPORTED_MODULE_1__["Texture"].NEAREST_SAMPLINGMODE);
+        //scene.getEngine().setclamp
+        var textureSize = _this.getSize();
+        // Create a canvas with the final size: the one matching the texture.
+        var canvas = document.createElement("canvas");
+        canvas.width = textureSize.width;
+        canvas.height = textureSize.height;
+        var context = canvas.getContext("2d");
+        context.textBaseline = "top";
+        context.font = font;
+        context.fillStyle = "white";
+        context.imageSmoothingEnabled = false;
+        // Sets the text in the texture.
+        for (var i = 0; i < text.length; i++) {
+            context.fillText(text[i], i * _this._charSize, -maxCharHeight.offset);
+        }
+        // Flush the text in the dynamic texture.
+        scene.getEngine().updateDynamicTexture(_this._texture, canvas, false, true);
+        return _this;
+    }
+    Object.defineProperty(AsciiArtFontTexture.prototype, "charSize", {
+        /**
+         * Gets the size of one char in the texture (each char fits in size * size space in the texture).
+         */
+        get: function () {
+            return this._charSize;
+        },
+        enumerable: true,
+        configurable: true
+    });
+    /**
+     * Gets the max char width of a font.
+     * @param font the font to use, use the W3C CSS notation
+     * @return the max char width
+     */
+    AsciiArtFontTexture.prototype.getFontWidth = function (font) {
+        var fontDraw = document.createElement("canvas");
+        var ctx = fontDraw.getContext('2d');
+        ctx.fillStyle = 'white';
+        ctx.font = font;
+        return ctx.measureText("W").width;
+    };
+    // More info here: https://videlais.com/2014/03/16/the-many-and-varied-problems-with-measuring-font-height-for-html5-canvas/
+    /**
+     * Gets the max char height of a font.
+     * @param font the font to use, use the W3C CSS notation
+     * @return the max char height
+     */
+    AsciiArtFontTexture.prototype.getFontHeight = function (font) {
+        var fontDraw = document.createElement("canvas");
+        var ctx = fontDraw.getContext('2d');
+        ctx.fillRect(0, 0, fontDraw.width, fontDraw.height);
+        ctx.textBaseline = 'top';
+        ctx.fillStyle = 'white';
+        ctx.font = font;
+        ctx.fillText('jH|', 0, 0);
+        var pixels = ctx.getImageData(0, 0, fontDraw.width, fontDraw.height).data;
+        var start = -1;
+        var end = -1;
+        for (var row = 0; row < fontDraw.height; row++) {
+            for (var column = 0; column < fontDraw.width; column++) {
+                var index = (row * fontDraw.width + column) * 4;
+                if (pixels[index] === 0) {
+                    if (column === fontDraw.width - 1 && start !== -1) {
+                        end = row;
+                        row = fontDraw.height;
+                        break;
+                    }
+                    continue;
+                }
+                else {
+                    if (start === -1) {
+                        start = row;
+                    }
+                    break;
+                }
+            }
+        }
+        return { height: (end - start) + 1, offset: start - 1 };
+    };
+    /**
+     * Clones the current AsciiArtTexture.
+     * @return the clone of the texture.
+     */
+    AsciiArtFontTexture.prototype.clone = function () {
+        return new AsciiArtFontTexture(this.name, this._font, this._text, this.getScene());
+    };
+    /**
+     * Parses a json object representing the texture and returns an instance of it.
+     * @param source the source JSON representation
+     * @param scene the scene to create the texture for
+     * @return the parsed texture
+     */
+    AsciiArtFontTexture.Parse = function (source, scene) {
+        var texture = babylonjs_Misc_decorators__WEBPACK_IMPORTED_MODULE_1__["SerializationHelper"].Parse(function () { return new AsciiArtFontTexture(source.name, source.font, source.text, scene); }, source, scene, null);
+        return texture;
+    };
+    tslib__WEBPACK_IMPORTED_MODULE_0__["__decorate"]([
+        Object(babylonjs_Misc_decorators__WEBPACK_IMPORTED_MODULE_1__["serialize"])("font")
+    ], AsciiArtFontTexture.prototype, "_font", void 0);
+    tslib__WEBPACK_IMPORTED_MODULE_0__["__decorate"]([
+        Object(babylonjs_Misc_decorators__WEBPACK_IMPORTED_MODULE_1__["serialize"])("text")
+    ], AsciiArtFontTexture.prototype, "_text", void 0);
+    return AsciiArtFontTexture;
+}(babylonjs_Misc_decorators__WEBPACK_IMPORTED_MODULE_1__["BaseTexture"]));
+
+/**
+ * AsciiArtPostProcess helps rendering everithing in Ascii Art.
+ *
+ * Simmply add it to your scene and let the nerd that lives in you have fun.
+ * Example usage: var pp = new AsciiArtPostProcess("myAscii", "20px Monospace", camera);
+ */
+var AsciiArtPostProcess = /** @class */ (function (_super) {
+    tslib__WEBPACK_IMPORTED_MODULE_0__["__extends"](AsciiArtPostProcess, _super);
+    /**
+     * Instantiates a new Ascii Art Post Process.
+     * @param name the name to give to the postprocess
+     * @camera the camera to apply the post process to.
+     * @param options can either be the font name or an option object following the IAsciiArtPostProcessOptions format
+     */
+    function AsciiArtPostProcess(name, camera, options) {
+        var _this = _super.call(this, name, 'asciiart', ['asciiArtFontInfos', 'asciiArtOptions'], ['asciiArtFont'], {
+            width: camera.getEngine().getRenderWidth(),
+            height: camera.getEngine().getRenderHeight()
+        }, camera, babylonjs_Misc_decorators__WEBPACK_IMPORTED_MODULE_1__["Texture"].TRILINEAR_SAMPLINGMODE, camera.getEngine(), true) || this;
+        /**
+         * This defines the amount you want to mix the "tile" or caracter space colored in the ascii art.
+         * This number is defined between 0 and 1;
+         */
+        _this.mixToTile = 0;
+        /**
+         * This defines the amount you want to mix the normal rendering pass in the ascii art.
+         * This number is defined between 0 and 1;
+         */
+        _this.mixToNormal = 0;
+        // Default values.
+        var font = "40px Monospace";
+        var characterSet = " `-.'_:,\"=^;<+!*?/cL\\zrs7TivJtC{3F)Il(xZfY5S2eajo14[nuyE]P6V9kXpKwGhqAUbOd8#HRDB0$mgMW&Q%N@";
+        // Use options.
+        if (options) {
+            if (typeof (options) === "string") {
+                font = options;
+            }
+            else {
+                font = options.font || font;
+                characterSet = options.characterSet || characterSet;
+                _this.mixToTile = options.mixToTile || _this.mixToTile;
+                _this.mixToNormal = options.mixToNormal || _this.mixToNormal;
+            }
+        }
+        _this._asciiArtFontTexture = new AsciiArtFontTexture(name, font, characterSet, camera.getScene());
+        var textureSize = _this._asciiArtFontTexture.getSize();
+        _this.onApply = function (effect) {
+            effect.setTexture("asciiArtFont", _this._asciiArtFontTexture);
+            effect.setFloat4("asciiArtFontInfos", _this._asciiArtFontTexture.charSize, characterSet.length, textureSize.width, textureSize.height);
+            effect.setFloat4("asciiArtOptions", _this.width, _this.height, _this.mixToNormal, _this.mixToTile);
+        };
+        return _this;
+    }
+    return AsciiArtPostProcess;
+}(babylonjs_Misc_decorators__WEBPACK_IMPORTED_MODULE_1__["PostProcess"]));
+
 
 
 /***/ }),
@@ -586,12 +580,12 @@
 /* harmony export (binding) */ __webpack_require__.d(__webpack_exports__, "asciiartPixelShader", function() { return asciiartPixelShader; });
 /* harmony import */ var babylonjs_Materials_effect__WEBPACK_IMPORTED_MODULE_0__ = __webpack_require__(/*! babylonjs/Materials/effect */ "babylonjs/Misc/decorators");
 /* harmony import */ var babylonjs_Materials_effect__WEBPACK_IMPORTED_MODULE_0___default = /*#__PURE__*/__webpack_require__.n(babylonjs_Materials_effect__WEBPACK_IMPORTED_MODULE_0__);
-
-var name = 'asciiartPixelShader';
-var shader = "\nvarying vec2 vUV;\nuniform sampler2D textureSampler;\nuniform sampler2D asciiArtFont;\n\nuniform vec4 asciiArtFontInfos;\nuniform vec4 asciiArtOptions;\n\nfloat getLuminance(vec3 color)\n{\nreturn clamp(dot(color,vec3(0.2126,0.7152,0.0722)),0.,1.);\n}\n\nvoid main(void)\n{\nfloat caracterSize=asciiArtFontInfos.x;\nfloat numChar=asciiArtFontInfos.y-1.0;\nfloat fontx=asciiArtFontInfos.z;\nfloat fonty=asciiArtFontInfos.w;\nfloat screenx=asciiArtOptions.x;\nfloat screeny=asciiArtOptions.y;\nfloat tileX=float(floor((gl_FragCoord.x)/caracterSize))*caracterSize/screenx;\nfloat tileY=float(floor((gl_FragCoord.y)/caracterSize))*caracterSize/screeny;\nvec2 tileUV=vec2(tileX,tileY);\nvec4 tileColor=texture2D(textureSampler,tileUV);\nvec4 baseColor=texture2D(textureSampler,vUV);\nfloat tileLuminance=getLuminance(tileColor.rgb);\nfloat offsetx=(float(floor(tileLuminance*numChar)))*caracterSize/fontx;\nfloat offsety=0.0;\nfloat x=float(mod(gl_FragCoord.x,caracterSize))/fontx;\nfloat y=float(mod(gl_FragCoord.y,caracterSize))/fonty;\nvec4 finalColor=texture2D(asciiArtFont,vec2(offsetx+x,offsety+(caracterSize/fonty-y)));\nfinalColor.rgb*=tileColor.rgb;\nfinalColor.a=1.0;\nfinalColor=mix(finalColor,tileColor,asciiArtOptions.w);\nfinalColor=mix(finalColor,baseColor,asciiArtOptions.z);\ngl_FragColor=finalColor;\n}";
-babylonjs_Materials_effect__WEBPACK_IMPORTED_MODULE_0__["Effect"].ShadersStore[name] = shader;
-/** @hidden */
-var asciiartPixelShader = { name: name, shader: shader };
+
+var name = 'asciiartPixelShader';
+var shader = "\nvarying vec2 vUV;\nuniform sampler2D textureSampler;\nuniform sampler2D asciiArtFont;\n\nuniform vec4 asciiArtFontInfos;\nuniform vec4 asciiArtOptions;\n\nfloat getLuminance(vec3 color)\n{\nreturn clamp(dot(color,vec3(0.2126,0.7152,0.0722)),0.,1.);\n}\n\nvoid main(void)\n{\nfloat caracterSize=asciiArtFontInfos.x;\nfloat numChar=asciiArtFontInfos.y-1.0;\nfloat fontx=asciiArtFontInfos.z;\nfloat fonty=asciiArtFontInfos.w;\nfloat screenx=asciiArtOptions.x;\nfloat screeny=asciiArtOptions.y;\nfloat tileX=float(floor((gl_FragCoord.x)/caracterSize))*caracterSize/screenx;\nfloat tileY=float(floor((gl_FragCoord.y)/caracterSize))*caracterSize/screeny;\nvec2 tileUV=vec2(tileX,tileY);\nvec4 tileColor=texture2D(textureSampler,tileUV);\nvec4 baseColor=texture2D(textureSampler,vUV);\nfloat tileLuminance=getLuminance(tileColor.rgb);\nfloat offsetx=(float(floor(tileLuminance*numChar)))*caracterSize/fontx;\nfloat offsety=0.0;\nfloat x=float(mod(gl_FragCoord.x,caracterSize))/fontx;\nfloat y=float(mod(gl_FragCoord.y,caracterSize))/fonty;\nvec4 finalColor=texture2D(asciiArtFont,vec2(offsetx+x,offsety+(caracterSize/fonty-y)));\nfinalColor.rgb*=tileColor.rgb;\nfinalColor.a=1.0;\nfinalColor=mix(finalColor,tileColor,asciiArtOptions.w);\nfinalColor=mix(finalColor,baseColor,asciiArtOptions.z);\ngl_FragColor=finalColor;\n}";
+babylonjs_Materials_effect__WEBPACK_IMPORTED_MODULE_0__["Effect"].ShadersStore[name] = shader;
+/** @hidden */
+var asciiartPixelShader = { name: name, shader: shader };
 
 
 /***/ }),
@@ -610,7 +604,7 @@
 
 /* harmony reexport (safe) */ __webpack_require__.d(__webpack_exports__, "AsciiArtPostProcess", function() { return _asciiArtPostProcess__WEBPACK_IMPORTED_MODULE_0__["AsciiArtPostProcess"]; });
 
-
+
 
 
 /***/ }),
@@ -630,216 +624,216 @@
 /* harmony import */ var babylonjs_Misc_decorators__WEBPACK_IMPORTED_MODULE_1__ = __webpack_require__(/*! babylonjs/Misc/decorators */ "babylonjs/Misc/decorators");
 /* harmony import */ var babylonjs_Misc_decorators__WEBPACK_IMPORTED_MODULE_1___default = /*#__PURE__*/__webpack_require__.n(babylonjs_Misc_decorators__WEBPACK_IMPORTED_MODULE_1__);
 /* harmony import */ var _digitalrain_fragment__WEBPACK_IMPORTED_MODULE_2__ = __webpack_require__(/*! ./digitalrain.fragment */ "./digitalRain/digitalrain.fragment.ts");
-
-
-
-
-
-
-
-/**
- * DigitalRainFontTexture is the helper class used to easily create your digital rain font texture.
- *
- * It basically takes care rendering the font front the given font size to a texture.
- * This is used later on in the postprocess.
- */
-var DigitalRainFontTexture = /** @class */ (function (_super) {
-    tslib__WEBPACK_IMPORTED_MODULE_0__["__extends"](DigitalRainFontTexture, _super);
-    /**
-     * Create a new instance of the Digital Rain FontTexture class
-     * @param name the name of the texture
-     * @param font the font to use, use the W3C CSS notation
-     * @param text the caracter set to use in the rendering.
-     * @param scene the scene that owns the texture
-     */
-    function DigitalRainFontTexture(name, font, text, scene) {
-        if (scene === void 0) { scene = null; }
-        var _this = _super.call(this, scene) || this;
-        scene = _this.getScene();
-        if (!scene) {
-            return _this;
-        }
-        _this.name = name;
-        _this._text == text;
-        _this._font == font;
-        _this.wrapU = babylonjs_Misc_decorators__WEBPACK_IMPORTED_MODULE_1__["Texture"].CLAMP_ADDRESSMODE;
-        _this.wrapV = babylonjs_Misc_decorators__WEBPACK_IMPORTED_MODULE_1__["Texture"].CLAMP_ADDRESSMODE;
-        // Get the font specific info.
-        var maxCharHeight = _this.getFontHeight(font);
-        var maxCharWidth = _this.getFontWidth(font);
-        _this._charSize = Math.max(maxCharHeight.height, maxCharWidth);
-        // This is an approximate size, but should always be able to fit at least the maxCharCount.
-        var textureWidth = _this._charSize;
-        var textureHeight = Math.ceil(_this._charSize * text.length);
-        // Create the texture that will store the font characters.
-        _this._texture = scene.getEngine().createDynamicTexture(textureWidth, textureHeight, false, babylonjs_Misc_decorators__WEBPACK_IMPORTED_MODULE_1__["Texture"].NEAREST_SAMPLINGMODE);
-        //scene.getEngine().setclamp
-        var textureSize = _this.getSize();
-        // Create a canvas with the final size: the one matching the texture.
-        var canvas = document.createElement("canvas");
-        canvas.width = textureSize.width;
-        canvas.height = textureSize.height;
-        var context = canvas.getContext("2d");
-        context.textBaseline = "top";
-        context.font = font;
-        context.fillStyle = "white";
-        context.imageSmoothingEnabled = false;
-        // Sets the text in the texture.
-        for (var i = 0; i < text.length; i++) {
-            context.fillText(text[i], 0, i * _this._charSize - maxCharHeight.offset);
-        }
-        // Flush the text in the dynamic texture.
-        scene.getEngine().updateDynamicTexture(_this._texture, canvas, false, true);
-        return _this;
-    }
-    Object.defineProperty(DigitalRainFontTexture.prototype, "charSize", {
-        /**
-         * Gets the size of one char in the texture (each char fits in size * size space in the texture).
-         */
-        get: function () {
-            return this._charSize;
-        },
-        enumerable: true,
-        configurable: true
-    });
-    /**
-     * Gets the max char width of a font.
-     * @param font the font to use, use the W3C CSS notation
-     * @return the max char width
-     */
-    DigitalRainFontTexture.prototype.getFontWidth = function (font) {
-        var fontDraw = document.createElement("canvas");
-        var ctx = fontDraw.getContext('2d');
-        ctx.fillStyle = 'white';
-        ctx.font = font;
-        return ctx.measureText("W").width;
-    };
-    // More info here: https://videlais.com/2014/03/16/the-many-and-varied-problems-with-measuring-font-height-for-html5-canvas/
-    /**
-     * Gets the max char height of a font.
-     * @param font the font to use, use the W3C CSS notation
-     * @return the max char height
-     */
-    DigitalRainFontTexture.prototype.getFontHeight = function (font) {
-        var fontDraw = document.createElement("canvas");
-        var ctx = fontDraw.getContext('2d');
-        ctx.fillRect(0, 0, fontDraw.width, fontDraw.height);
-        ctx.textBaseline = 'top';
-        ctx.fillStyle = 'white';
-        ctx.font = font;
-        ctx.fillText('jH|', 0, 0);
-        var pixels = ctx.getImageData(0, 0, fontDraw.width, fontDraw.height).data;
-        var start = -1;
-        var end = -1;
-        for (var row = 0; row < fontDraw.height; row++) {
-            for (var column = 0; column < fontDraw.width; column++) {
-                var index = (row * fontDraw.width + column) * 4;
-                if (pixels[index] === 0) {
-                    if (column === fontDraw.width - 1 && start !== -1) {
-                        end = row;
-                        row = fontDraw.height;
-                        break;
-                    }
-                    continue;
-                }
-                else {
-                    if (start === -1) {
-                        start = row;
-                    }
-                    break;
-                }
-            }
-        }
-        return { height: (end - start) + 1, offset: start - 1 };
-    };
-    /**
-     * Clones the current DigitalRainFontTexture.
-     * @return the clone of the texture.
-     */
-    DigitalRainFontTexture.prototype.clone = function () {
-        return new DigitalRainFontTexture(this.name, this._font, this._text, this.getScene());
-    };
-    /**
-     * Parses a json object representing the texture and returns an instance of it.
-     * @param source the source JSON representation
-     * @param scene the scene to create the texture for
-     * @return the parsed texture
-     */
-    DigitalRainFontTexture.Parse = function (source, scene) {
-        var texture = babylonjs_Misc_decorators__WEBPACK_IMPORTED_MODULE_1__["SerializationHelper"].Parse(function () { return new DigitalRainFontTexture(source.name, source.font, source.text, scene); }, source, scene, null);
-        return texture;
-    };
-    tslib__WEBPACK_IMPORTED_MODULE_0__["__decorate"]([
-        Object(babylonjs_Misc_decorators__WEBPACK_IMPORTED_MODULE_1__["serialize"])("font")
-    ], DigitalRainFontTexture.prototype, "_font", void 0);
-    tslib__WEBPACK_IMPORTED_MODULE_0__["__decorate"]([
-        Object(babylonjs_Misc_decorators__WEBPACK_IMPORTED_MODULE_1__["serialize"])("text")
-    ], DigitalRainFontTexture.prototype, "_text", void 0);
-    return DigitalRainFontTexture;
-}(babylonjs_Misc_decorators__WEBPACK_IMPORTED_MODULE_1__["BaseTexture"]));
-
-/**
- * DigitalRainPostProcess helps rendering everithing in digital rain.
- *
- * Simmply add it to your scene and let the nerd that lives in you have fun.
- * Example usage: var pp = new DigitalRainPostProcess("digitalRain", "20px Monospace", camera);
- */
-var DigitalRainPostProcess = /** @class */ (function (_super) {
-    tslib__WEBPACK_IMPORTED_MODULE_0__["__extends"](DigitalRainPostProcess, _super);
-    /**
-     * Instantiates a new Digital Rain Post Process.
-     * @param name the name to give to the postprocess
-     * @camera the camera to apply the post process to.
-     * @param options can either be the font name or an option object following the IDigitalRainPostProcessOptions format
-     */
-    function DigitalRainPostProcess(name, camera, options) {
-        var _this = _super.call(this, name, 'digitalrain', ['digitalRainFontInfos', 'digitalRainOptions', 'cosTimeZeroOne', 'matrixSpeed'], ['digitalRainFont'], {
-            width: camera.getEngine().getRenderWidth(),
-            height: camera.getEngine().getRenderHeight()
-        }, camera, babylonjs_Misc_decorators__WEBPACK_IMPORTED_MODULE_1__["Texture"].TRILINEAR_SAMPLINGMODE, camera.getEngine(), true) || this;
-        /**
-         * This defines the amount you want to mix the "tile" or caracter space colored in the digital rain.
-         * This number is defined between 0 and 1;
-         */
-        _this.mixToTile = 0;
-        /**
-         * This defines the amount you want to mix the normal rendering pass in the digital rain.
-         * This number is defined between 0 and 1;
-         */
-        _this.mixToNormal = 0;
-        // Default values.
-        var font = "15px Monospace";
-        var characterSet = "古池や蛙飛び込む水の音ふるいけやかわずとびこむみずのおと初しぐれ猿も小蓑をほしげ也はつしぐれさるもこみのをほしげなり江戸の雨何石呑んだ時鳥えどのあめなんごくのんだほととぎす";
-        // Use options.
-        if (options) {
-            if (typeof (options) === "string") {
-                font = options;
-            }
-            else {
-                font = options.font || font;
-                _this.mixToTile = options.mixToTile || _this.mixToTile;
-                _this.mixToNormal = options.mixToNormal || _this.mixToNormal;
-            }
-        }
-        _this._digitalRainFontTexture = new DigitalRainFontTexture(name, font, characterSet, camera.getScene());
-        var textureSize = _this._digitalRainFontTexture.getSize();
-        var alpha = 0.0;
-        var cosTimeZeroOne = 0.0;
-        var matrix = babylonjs_Misc_decorators__WEBPACK_IMPORTED_MODULE_1__["Matrix"].FromValues(Math.random(), Math.random(), Math.random(), Math.random(), Math.random(), Math.random(), Math.random(), Math.random(), Math.random(), Math.random(), Math.random(), Math.random(), Math.random(), Math.random(), Math.random(), Math.random());
-        _this.onApply = function (effect) {
-            effect.setTexture("digitalRainFont", _this._digitalRainFontTexture);
-            effect.setFloat4("digitalRainFontInfos", _this._digitalRainFontTexture.charSize, characterSet.length, textureSize.width, textureSize.height);
-            effect.setFloat4("digitalRainOptions", _this.width, _this.height, _this.mixToNormal, _this.mixToTile);
-            effect.setMatrix("matrixSpeed", matrix);
-            alpha += 0.003;
-            cosTimeZeroOne = alpha;
-            effect.setFloat('cosTimeZeroOne', cosTimeZeroOne);
-        };
-        return _this;
-    }
-    return DigitalRainPostProcess;
-}(babylonjs_Misc_decorators__WEBPACK_IMPORTED_MODULE_1__["PostProcess"]));
-
+
+
+
+
+
+
+
+/**
+ * DigitalRainFontTexture is the helper class used to easily create your digital rain font texture.
+ *
+ * It basically takes care rendering the font front the given font size to a texture.
+ * This is used later on in the postprocess.
+ */
+var DigitalRainFontTexture = /** @class */ (function (_super) {
+    tslib__WEBPACK_IMPORTED_MODULE_0__["__extends"](DigitalRainFontTexture, _super);
+    /**
+     * Create a new instance of the Digital Rain FontTexture class
+     * @param name the name of the texture
+     * @param font the font to use, use the W3C CSS notation
+     * @param text the caracter set to use in the rendering.
+     * @param scene the scene that owns the texture
+     */
+    function DigitalRainFontTexture(name, font, text, scene) {
+        if (scene === void 0) { scene = null; }
+        var _this = _super.call(this, scene) || this;
+        scene = _this.getScene();
+        if (!scene) {
+            return _this;
+        }
+        _this.name = name;
+        _this._text == text;
+        _this._font == font;
+        _this.wrapU = babylonjs_Misc_decorators__WEBPACK_IMPORTED_MODULE_1__["Texture"].CLAMP_ADDRESSMODE;
+        _this.wrapV = babylonjs_Misc_decorators__WEBPACK_IMPORTED_MODULE_1__["Texture"].CLAMP_ADDRESSMODE;
+        // Get the font specific info.
+        var maxCharHeight = _this.getFontHeight(font);
+        var maxCharWidth = _this.getFontWidth(font);
+        _this._charSize = Math.max(maxCharHeight.height, maxCharWidth);
+        // This is an approximate size, but should always be able to fit at least the maxCharCount.
+        var textureWidth = _this._charSize;
+        var textureHeight = Math.ceil(_this._charSize * text.length);
+        // Create the texture that will store the font characters.
+        _this._texture = scene.getEngine().createDynamicTexture(textureWidth, textureHeight, false, babylonjs_Misc_decorators__WEBPACK_IMPORTED_MODULE_1__["Texture"].NEAREST_SAMPLINGMODE);
+        //scene.getEngine().setclamp
+        var textureSize = _this.getSize();
+        // Create a canvas with the final size: the one matching the texture.
+        var canvas = document.createElement("canvas");
+        canvas.width = textureSize.width;
+        canvas.height = textureSize.height;
+        var context = canvas.getContext("2d");
+        context.textBaseline = "top";
+        context.font = font;
+        context.fillStyle = "white";
+        context.imageSmoothingEnabled = false;
+        // Sets the text in the texture.
+        for (var i = 0; i < text.length; i++) {
+            context.fillText(text[i], 0, i * _this._charSize - maxCharHeight.offset);
+        }
+        // Flush the text in the dynamic texture.
+        scene.getEngine().updateDynamicTexture(_this._texture, canvas, false, true);
+        return _this;
+    }
+    Object.defineProperty(DigitalRainFontTexture.prototype, "charSize", {
+        /**
+         * Gets the size of one char in the texture (each char fits in size * size space in the texture).
+         */
+        get: function () {
+            return this._charSize;
+        },
+        enumerable: true,
+        configurable: true
+    });
+    /**
+     * Gets the max char width of a font.
+     * @param font the font to use, use the W3C CSS notation
+     * @return the max char width
+     */
+    DigitalRainFontTexture.prototype.getFontWidth = function (font) {
+        var fontDraw = document.createElement("canvas");
+        var ctx = fontDraw.getContext('2d');
+        ctx.fillStyle = 'white';
+        ctx.font = font;
+        return ctx.measureText("W").width;
+    };
+    // More info here: https://videlais.com/2014/03/16/the-many-and-varied-problems-with-measuring-font-height-for-html5-canvas/
+    /**
+     * Gets the max char height of a font.
+     * @param font the font to use, use the W3C CSS notation
+     * @return the max char height
+     */
+    DigitalRainFontTexture.prototype.getFontHeight = function (font) {
+        var fontDraw = document.createElement("canvas");
+        var ctx = fontDraw.getContext('2d');
+        ctx.fillRect(0, 0, fontDraw.width, fontDraw.height);
+        ctx.textBaseline = 'top';
+        ctx.fillStyle = 'white';
+        ctx.font = font;
+        ctx.fillText('jH|', 0, 0);
+        var pixels = ctx.getImageData(0, 0, fontDraw.width, fontDraw.height).data;
+        var start = -1;
+        var end = -1;
+        for (var row = 0; row < fontDraw.height; row++) {
+            for (var column = 0; column < fontDraw.width; column++) {
+                var index = (row * fontDraw.width + column) * 4;
+                if (pixels[index] === 0) {
+                    if (column === fontDraw.width - 1 && start !== -1) {
+                        end = row;
+                        row = fontDraw.height;
+                        break;
+                    }
+                    continue;
+                }
+                else {
+                    if (start === -1) {
+                        start = row;
+                    }
+                    break;
+                }
+            }
+        }
+        return { height: (end - start) + 1, offset: start - 1 };
+    };
+    /**
+     * Clones the current DigitalRainFontTexture.
+     * @return the clone of the texture.
+     */
+    DigitalRainFontTexture.prototype.clone = function () {
+        return new DigitalRainFontTexture(this.name, this._font, this._text, this.getScene());
+    };
+    /**
+     * Parses a json object representing the texture and returns an instance of it.
+     * @param source the source JSON representation
+     * @param scene the scene to create the texture for
+     * @return the parsed texture
+     */
+    DigitalRainFontTexture.Parse = function (source, scene) {
+        var texture = babylonjs_Misc_decorators__WEBPACK_IMPORTED_MODULE_1__["SerializationHelper"].Parse(function () { return new DigitalRainFontTexture(source.name, source.font, source.text, scene); }, source, scene, null);
+        return texture;
+    };
+    tslib__WEBPACK_IMPORTED_MODULE_0__["__decorate"]([
+        Object(babylonjs_Misc_decorators__WEBPACK_IMPORTED_MODULE_1__["serialize"])("font")
+    ], DigitalRainFontTexture.prototype, "_font", void 0);
+    tslib__WEBPACK_IMPORTED_MODULE_0__["__decorate"]([
+        Object(babylonjs_Misc_decorators__WEBPACK_IMPORTED_MODULE_1__["serialize"])("text")
+    ], DigitalRainFontTexture.prototype, "_text", void 0);
+    return DigitalRainFontTexture;
+}(babylonjs_Misc_decorators__WEBPACK_IMPORTED_MODULE_1__["BaseTexture"]));
+
+/**
+ * DigitalRainPostProcess helps rendering everithing in digital rain.
+ *
+ * Simmply add it to your scene and let the nerd that lives in you have fun.
+ * Example usage: var pp = new DigitalRainPostProcess("digitalRain", "20px Monospace", camera);
+ */
+var DigitalRainPostProcess = /** @class */ (function (_super) {
+    tslib__WEBPACK_IMPORTED_MODULE_0__["__extends"](DigitalRainPostProcess, _super);
+    /**
+     * Instantiates a new Digital Rain Post Process.
+     * @param name the name to give to the postprocess
+     * @camera the camera to apply the post process to.
+     * @param options can either be the font name or an option object following the IDigitalRainPostProcessOptions format
+     */
+    function DigitalRainPostProcess(name, camera, options) {
+        var _this = _super.call(this, name, 'digitalrain', ['digitalRainFontInfos', 'digitalRainOptions', 'cosTimeZeroOne', 'matrixSpeed'], ['digitalRainFont'], {
+            width: camera.getEngine().getRenderWidth(),
+            height: camera.getEngine().getRenderHeight()
+        }, camera, babylonjs_Misc_decorators__WEBPACK_IMPORTED_MODULE_1__["Texture"].TRILINEAR_SAMPLINGMODE, camera.getEngine(), true) || this;
+        /**
+         * This defines the amount you want to mix the "tile" or caracter space colored in the digital rain.
+         * This number is defined between 0 and 1;
+         */
+        _this.mixToTile = 0;
+        /**
+         * This defines the amount you want to mix the normal rendering pass in the digital rain.
+         * This number is defined between 0 and 1;
+         */
+        _this.mixToNormal = 0;
+        // Default values.
+        var font = "15px Monospace";
+        var characterSet = "古池や蛙飛び込む水の音ふるいけやかわずとびこむみずのおと初しぐれ猿も小蓑をほしげ也はつしぐれさるもこみのをほしげなり江戸の雨何石呑んだ時鳥えどのあめなんごくのんだほととぎす";
+        // Use options.
+        if (options) {
+            if (typeof (options) === "string") {
+                font = options;
+            }
+            else {
+                font = options.font || font;
+                _this.mixToTile = options.mixToTile || _this.mixToTile;
+                _this.mixToNormal = options.mixToNormal || _this.mixToNormal;
+            }
+        }
+        _this._digitalRainFontTexture = new DigitalRainFontTexture(name, font, characterSet, camera.getScene());
+        var textureSize = _this._digitalRainFontTexture.getSize();
+        var alpha = 0.0;
+        var cosTimeZeroOne = 0.0;
+        var matrix = babylonjs_Misc_decorators__WEBPACK_IMPORTED_MODULE_1__["Matrix"].FromValues(Math.random(), Math.random(), Math.random(), Math.random(), Math.random(), Math.random(), Math.random(), Math.random(), Math.random(), Math.random(), Math.random(), Math.random(), Math.random(), Math.random(), Math.random(), Math.random());
+        _this.onApply = function (effect) {
+            effect.setTexture("digitalRainFont", _this._digitalRainFontTexture);
+            effect.setFloat4("digitalRainFontInfos", _this._digitalRainFontTexture.charSize, characterSet.length, textureSize.width, textureSize.height);
+            effect.setFloat4("digitalRainOptions", _this.width, _this.height, _this.mixToNormal, _this.mixToTile);
+            effect.setMatrix("matrixSpeed", matrix);
+            alpha += 0.003;
+            cosTimeZeroOne = alpha;
+            effect.setFloat('cosTimeZeroOne', cosTimeZeroOne);
+        };
+        return _this;
+    }
+    return DigitalRainPostProcess;
+}(babylonjs_Misc_decorators__WEBPACK_IMPORTED_MODULE_1__["PostProcess"]));
+
 
 
 /***/ }),
@@ -856,12 +850,12 @@
 /* harmony export (binding) */ __webpack_require__.d(__webpack_exports__, "digitalrainPixelShader", function() { return digitalrainPixelShader; });
 /* harmony import */ var babylonjs_Materials_effect__WEBPACK_IMPORTED_MODULE_0__ = __webpack_require__(/*! babylonjs/Materials/effect */ "babylonjs/Misc/decorators");
 /* harmony import */ var babylonjs_Materials_effect__WEBPACK_IMPORTED_MODULE_0___default = /*#__PURE__*/__webpack_require__.n(babylonjs_Materials_effect__WEBPACK_IMPORTED_MODULE_0__);
-
-var name = 'digitalrainPixelShader';
-var shader = "\nvarying vec2 vUV;\nuniform sampler2D textureSampler;\nuniform sampler2D digitalRainFont;\n\nuniform vec4 digitalRainFontInfos;\nuniform vec4 digitalRainOptions;\nuniform mat4 matrixSpeed;\nuniform float cosTimeZeroOne;\n\nfloat getLuminance(vec3 color)\n{\nreturn clamp(dot(color,vec3(0.2126,0.7152,0.0722)),0.,1.);\n}\n\nvoid main(void)\n{\nfloat caracterSize=digitalRainFontInfos.x;\nfloat numChar=digitalRainFontInfos.y-1.0;\nfloat fontx=digitalRainFontInfos.z;\nfloat fonty=digitalRainFontInfos.w;\nfloat screenx=digitalRainOptions.x;\nfloat screeny=digitalRainOptions.y;\nfloat ratio=screeny/fonty;\nfloat columnx=float(floor((gl_FragCoord.x)/caracterSize));\nfloat tileX=float(floor((gl_FragCoord.x)/caracterSize))*caracterSize/screenx;\nfloat tileY=float(floor((gl_FragCoord.y)/caracterSize))*caracterSize/screeny;\nvec2 tileUV=vec2(tileX,tileY);\nvec4 tileColor=texture2D(textureSampler,tileUV);\nvec4 baseColor=texture2D(textureSampler,vUV);\nfloat tileLuminance=getLuminance(tileColor.rgb);\nint st=int(mod(columnx,4.0));\nfloat speed=cosTimeZeroOne*(sin(tileX*314.5)*0.5+0.6);\nfloat x=float(mod(gl_FragCoord.x,caracterSize))/fontx;\nfloat y=float(mod(speed+gl_FragCoord.y/screeny,1.0));\ny*=ratio;\nvec4 finalColor=texture2D(digitalRainFont,vec2(x,1.0-y));\nvec3 high=finalColor.rgb*(vec3(1.2,1.2,1.2)*pow(1.0-y,30.0));\nfinalColor.rgb*=vec3(pow(tileLuminance,5.0),pow(tileLuminance,1.5),pow(tileLuminance,3.0));\nfinalColor.rgb+=high;\nfinalColor.rgb=clamp(finalColor.rgb,0.,1.);\nfinalColor.a=1.0;\nfinalColor=mix(finalColor,tileColor,digitalRainOptions.w);\nfinalColor=mix(finalColor,baseColor,digitalRainOptions.z);\ngl_FragColor=finalColor;\n}";
-babylonjs_Materials_effect__WEBPACK_IMPORTED_MODULE_0__["Effect"].ShadersStore[name] = shader;
-/** @hidden */
-var digitalrainPixelShader = { name: name, shader: shader };
+
+var name = 'digitalrainPixelShader';
+var shader = "\nvarying vec2 vUV;\nuniform sampler2D textureSampler;\nuniform sampler2D digitalRainFont;\n\nuniform vec4 digitalRainFontInfos;\nuniform vec4 digitalRainOptions;\nuniform mat4 matrixSpeed;\nuniform float cosTimeZeroOne;\n\nfloat getLuminance(vec3 color)\n{\nreturn clamp(dot(color,vec3(0.2126,0.7152,0.0722)),0.,1.);\n}\n\nvoid main(void)\n{\nfloat caracterSize=digitalRainFontInfos.x;\nfloat numChar=digitalRainFontInfos.y-1.0;\nfloat fontx=digitalRainFontInfos.z;\nfloat fonty=digitalRainFontInfos.w;\nfloat screenx=digitalRainOptions.x;\nfloat screeny=digitalRainOptions.y;\nfloat ratio=screeny/fonty;\nfloat columnx=float(floor((gl_FragCoord.x)/caracterSize));\nfloat tileX=float(floor((gl_FragCoord.x)/caracterSize))*caracterSize/screenx;\nfloat tileY=float(floor((gl_FragCoord.y)/caracterSize))*caracterSize/screeny;\nvec2 tileUV=vec2(tileX,tileY);\nvec4 tileColor=texture2D(textureSampler,tileUV);\nvec4 baseColor=texture2D(textureSampler,vUV);\nfloat tileLuminance=getLuminance(tileColor.rgb);\nint st=int(mod(columnx,4.0));\nfloat speed=cosTimeZeroOne*(sin(tileX*314.5)*0.5+0.6);\nfloat x=float(mod(gl_FragCoord.x,caracterSize))/fontx;\nfloat y=float(mod(speed+gl_FragCoord.y/screeny,1.0));\ny*=ratio;\nvec4 finalColor=texture2D(digitalRainFont,vec2(x,1.0-y));\nvec3 high=finalColor.rgb*(vec3(1.2,1.2,1.2)*pow(1.0-y,30.0));\nfinalColor.rgb*=vec3(pow(tileLuminance,5.0),pow(tileLuminance,1.5),pow(tileLuminance,3.0));\nfinalColor.rgb+=high;\nfinalColor.rgb=clamp(finalColor.rgb,0.,1.);\nfinalColor.a=1.0;\nfinalColor=mix(finalColor,tileColor,digitalRainOptions.w);\nfinalColor=mix(finalColor,baseColor,digitalRainOptions.z);\ngl_FragColor=finalColor;\n}";
+babylonjs_Materials_effect__WEBPACK_IMPORTED_MODULE_0__["Effect"].ShadersStore[name] = shader;
+/** @hidden */
+var digitalrainPixelShader = { name: name, shader: shader };
 
 
 /***/ }),
@@ -880,7 +874,7 @@
 
 /* harmony reexport (safe) */ __webpack_require__.d(__webpack_exports__, "DigitalRainPostProcess", function() { return _digitalRainPostProcess__WEBPACK_IMPORTED_MODULE_0__["DigitalRainPostProcess"]; });
 
-
+
 
 
 /***/ }),
@@ -907,9 +901,9 @@
 /* harmony import */ var _ocean__WEBPACK_IMPORTED_MODULE_2__ = __webpack_require__(/*! ./ocean */ "./ocean/index.ts");
 /* harmony reexport (safe) */ __webpack_require__.d(__webpack_exports__, "OceanPostProcess", function() { return _ocean__WEBPACK_IMPORTED_MODULE_2__["OceanPostProcess"]; });
 
-
-
-
+
+
+
 
 
 /***/ }),
@@ -934,19 +928,19 @@
 
 /* harmony reexport (safe) */ __webpack_require__.d(__webpack_exports__, "OceanPostProcess", function() { return _index__WEBPACK_IMPORTED_MODULE_0__["OceanPostProcess"]; });
 
-
-/**
- *
- * This is the entry point for the UMD module.
- * The entry point for a future ESM package should be index.ts
- */
-var globalObject = (typeof global !== 'undefined') ? global : ((typeof window !== 'undefined') ? window : undefined);
-if (typeof globalObject !== "undefined") {
-    for (var key in _index__WEBPACK_IMPORTED_MODULE_0__) {
-        globalObject.BABYLON[key] = _index__WEBPACK_IMPORTED_MODULE_0__[key];
-    }
-}
-
+
+/**
+ *
+ * This is the entry point for the UMD module.
+ * The entry point for a future ESM package should be index.ts
+ */
+var globalObject = (typeof global !== 'undefined') ? global : ((typeof window !== 'undefined') ? window : undefined);
+if (typeof globalObject !== "undefined") {
+    for (var key in _index__WEBPACK_IMPORTED_MODULE_0__) {
+        globalObject.BABYLON[key] = _index__WEBPACK_IMPORTED_MODULE_0__[key];
+    }
+}
+
 
 /* WEBPACK VAR INJECTION */}.call(this, __webpack_require__(/*! ./../../../node_modules/webpack/buildin/global.js */ "../../node_modules/webpack/buildin/global.js")))
 
@@ -964,7 +958,7 @@
 /* harmony import */ var _oceanPostProcess__WEBPACK_IMPORTED_MODULE_0__ = __webpack_require__(/*! ./oceanPostProcess */ "./ocean/oceanPostProcess.ts");
 /* harmony reexport (safe) */ __webpack_require__.d(__webpack_exports__, "OceanPostProcess", function() { return _oceanPostProcess__WEBPACK_IMPORTED_MODULE_0__["OceanPostProcess"]; });
 
-
+
 
 
 /***/ }),
@@ -981,12 +975,12 @@
 /* harmony export (binding) */ __webpack_require__.d(__webpack_exports__, "oceanPostProcessPixelShader", function() { return oceanPostProcessPixelShader; });
 /* harmony import */ var babylonjs_Materials_effect__WEBPACK_IMPORTED_MODULE_0__ = __webpack_require__(/*! babylonjs/Materials/effect */ "babylonjs/Misc/decorators");
 /* harmony import */ var babylonjs_Materials_effect__WEBPACK_IMPORTED_MODULE_0___default = /*#__PURE__*/__webpack_require__.n(babylonjs_Materials_effect__WEBPACK_IMPORTED_MODULE_0__);
-
-var name = 'oceanPostProcessPixelShader';
-var shader = "\n\nuniform sampler2D textureSampler;\nuniform sampler2D positionSampler;\n#ifdef REFLECTION_ENABLED\nuniform sampler2D reflectionSampler;\n#endif\n#ifdef REFRACTION_ENABLED\nuniform sampler2D refractionSampler;\n#endif\nuniform float time;\nuniform vec2 resolution;\nuniform vec3 cameraRotation;\nuniform vec3 cameraPosition;\n\nvarying vec2 vUV;\n\nconst int NUM_STEPS=8;\nconst float PI=3.141592;\nconst float EPSILON=1e-3;\n#define EPSILON_NRM (0.1/resolution.x)\n\nconst int ITER_GEOMETRY=8;\nconst int ITER_FRAGMENT=5;\nconst float SEA_HEIGHT=0.6;\nconst float SEA_CHOPPY=4.0;\nconst float SEA_SPEED=0.8;\nconst float SEA_FREQ=0.16;\nconst vec3 SEA_BASE=vec3(0.1,0.19,0.22);\nconst vec3 SEA_WATER_COLOR=vec3(0.8,0.9,0.6);\n#define SEA_TIME (1.0+time*SEA_SPEED)\nconst mat2 octave_m=mat2(1.6,1.2,-1.2,1.6);\n\nmat3 fromEuler(vec3 ang)\n{\nvec2 a1=vec2(sin(ang.x),cos(ang.x));\nvec2 a2=vec2(sin(ang.y),cos(ang.y));\nvec2 a3=vec2(sin(ang.z),cos(ang.z));\nmat3 m;\nm[0]=vec3(a1.y*a3.y+a1.x*a2.x*a3.x,a1.y*a2.x*a3.x+a3.y*a1.x,-a2.y*a3.x);\nm[1]=vec3(-a2.y*a1.x,a1.y*a2.y,a2.x);\nm[2]=vec3(a3.y*a1.x*a2.x+a1.y*a3.x,a1.x*a3.x-a1.y*a3.y*a2.x,a2.y*a3.y);\nreturn m;\n}\nfloat hash( vec2 p )\n{\nfloat h=dot(p,vec2(127.1,311.7));\nreturn fract(sin(h)*43758.5453123);\n}\nfloat noise( in vec2 p )\n{\nvec2 i=floor( p );\nvec2 f=fract( p );\nvec2 u=f*f*(3.0-2.0*f);\nreturn -1.0+2.0*mix( mix( hash( i+vec2(0.0,0.0) ),\nhash( i+vec2(1.0,0.0) ),u.x),\nmix( hash( i+vec2(0.0,1.0) ),\nhash( i+vec2(1.0,1.0) ),u.x),u.y);\n}\n\nfloat diffuse(vec3 n,vec3 l,float p)\n{\nreturn pow(dot(n,l)*0.4+0.6,p);\n}\nfloat specular(vec3 n,vec3 l,vec3 e,float s)\n{\nfloat nrm=(s+8.0)/(PI*8.0);\nreturn pow(max(dot(reflect(e,n),l),0.0),s)*nrm;\n}\n\nfloat sea_octave(vec2 uv,float choppy)\n{\nuv+=noise(uv);\nvec2 wv=1.0-abs(sin(uv));\nvec2 swv=abs(cos(uv));\nwv=mix(wv,swv,wv);\nreturn pow(1.0-pow(wv.x*wv.y,0.65),choppy);\n}\nfloat map(vec3 p)\n{\nfloat freq=SEA_FREQ;\nfloat amp=SEA_HEIGHT;\nfloat choppy=SEA_CHOPPY;\nvec2 uv=p.xz; uv.x*=0.75;\nfloat d,h=0.0;\nfor(int i=0; i<ITER_GEOMETRY; i++)\n{\nd=sea_octave((uv+SEA_TIME)*freq,choppy);\nd+=sea_octave((uv-SEA_TIME)*freq,choppy);\nh+=d*amp;\nuv*=octave_m; freq*=1.9; amp*=0.22;\nchoppy=mix(choppy,1.0,0.2);\n}\nreturn p.y-h;\n}\nfloat map_detailed(vec3 p)\n{\nfloat freq=SEA_FREQ;\nfloat amp=SEA_HEIGHT;\nfloat choppy=SEA_CHOPPY;\nvec2 uv=p.xz; uv.x*=0.75;\nfloat d,h=0.0;\nfor(int i=0; i<ITER_FRAGMENT; i++)\n{\nd=sea_octave((uv+SEA_TIME)*freq,choppy);\nd+=sea_octave((uv-SEA_TIME)*freq,choppy);\nh+=d*amp;\nuv*=octave_m; freq*=1.9; amp*=0.22;\nchoppy=mix(choppy,1.0,0.2);\n}\nreturn p.y-h;\n}\nvec3 getSeaColor(vec3 p,vec3 n,vec3 l,vec3 eye,vec3 dist)\n{\nfloat fresnel=clamp(1.0-dot(n,-eye),0.0,1.0);\nfresnel=pow(fresnel,3.0)*0.65;\n#if defined(REFLECTION_ENABLED) || defined(REFRACTION_ENABLED)\nvec2 reflectionUv=vec2(vUV.x,vUV.y+normalize(n).y);\n#endif\n#ifdef REFLECTION_ENABLED\nvec3 reflected=texture2D(reflectionSampler,reflectionUv).rgb*(1.0-fresnel);\n#else\nvec3 eyeNormal=reflect(eye,n);\neyeNormal.y=max(eyeNormal.y,0.0);\nvec3 reflected=vec3(pow(1.0-eyeNormal.y,2.0),1.0-eyeNormal.y,0.6+(1.0-eyeNormal.y)*0.4);\n#endif\n#ifdef REFRACTION_ENABLED\nvec3 refracted=SEA_BASE+diffuse(n,l,80.0)*SEA_WATER_COLOR*0.12;\nrefracted+=(texture2D(refractionSampler,reflectionUv).rgb*fresnel);\n#else\nvec3 refracted=SEA_BASE+diffuse(n,l,80.0)*SEA_WATER_COLOR*0.12;\n#endif\nvec3 color=mix(refracted,reflected,fresnel);\nfloat atten=max(1.0-dot(dist,dist)*0.001,0.0);\ncolor+=SEA_WATER_COLOR*(p.y-SEA_HEIGHT)*0.18*atten;\ncolor+=vec3(specular(n,l,eye,60.0));\nreturn color;\n}\n\nvec3 getNormal(vec3 p,float eps)\n{\nvec3 n;\nn.y=map_detailed(p);\nn.x=map_detailed(vec3(p.x+eps,p.y,p.z))-n.y;\nn.z=map_detailed(vec3(p.x,p.y,p.z+eps))-n.y;\nn.y=eps;\nreturn normalize(n);\n}\nfloat heightMapTracing(vec3 ori,vec3 dir,out vec3 p)\n{\nfloat tm=0.0;\nfloat tx=1000.0;\nfloat hx=map(ori+dir*tx);\nif(hx>0.0) return tx;\nfloat hm=map(ori+dir*tm);\nfloat tmid=0.0;\nfor(int i=0; i<NUM_STEPS; i++)\n{\ntmid=mix(tm,tx,hm/(hm-hx));\np=ori+dir*tmid;\nfloat hmid=map(p);\nif(hmid<0.0)\n{\ntx=tmid;\nhx=hmid;\n}\nelse\n{\ntm=tmid;\nhm=hmid;\n}\n}\nreturn tmid;\n}\n\nvoid main()\n{\n#ifdef NOT_SUPPORTED\n\ngl_FragColor=texture2D(textureSampler,vUV);\n#else\nvec2 uv=vUV;\nuv=uv*2.0-1.0;\nuv.x*=resolution.x/resolution.y;\n\nvec3 ang=vec3(cameraRotation.z,cameraRotation.x,cameraRotation.y);\nvec3 ori=vec3(cameraPosition.x,cameraPosition.y,-cameraPosition.z);\nvec3 dir=normalize(vec3(uv.xy,-3.0));\ndir=normalize(dir)*fromEuler(ang);\n\nvec3 p;\nheightMapTracing(ori,dir,p);\nvec3 dist=p-ori;\nvec3 n=getNormal(p,dot(dist,dist)*EPSILON_NRM);\nvec3 light=normalize(vec3(0.0,1.0,0.8));\n\nfloat seaFact=clamp(max(ori.y,0.0),0.0,1.0);\nvec3 position=texture2D(positionSampler,vUV).rgb;\nvec3 baseColor=texture2D(textureSampler,vUV).rgb;\nvec3 color=baseColor;\nif (max(position.y,0.0)<p.y)\n{\n\ncolor=mix(\nbaseColor,\ngetSeaColor(p,n,light,dir,dist),\npow(smoothstep(0.0,-0.05,dir.y),0.3)\n)*seaFact;\n}\ncolor=mix(\ncolor,\nbaseColor*SEA_BASE+diffuse(n,n,80.0)*SEA_WATER_COLOR*0.12,\n1.0-seaFact\n);\n\ngl_FragColor=vec4(pow(color,vec3(0.75)),1.0);\n#endif\n}\n";
-babylonjs_Materials_effect__WEBPACK_IMPORTED_MODULE_0__["Effect"].ShadersStore[name] = shader;
-/** @hidden */
-var oceanPostProcessPixelShader = { name: name, shader: shader };
+
+var name = 'oceanPostProcessPixelShader';
+var shader = "\n\nuniform sampler2D textureSampler;\nuniform sampler2D positionSampler;\n#ifdef REFLECTION_ENABLED\nuniform sampler2D reflectionSampler;\n#endif\n#ifdef REFRACTION_ENABLED\nuniform sampler2D refractionSampler;\n#endif\nuniform float time;\nuniform vec2 resolution;\nuniform vec3 cameraRotation;\nuniform vec3 cameraPosition;\n\nvarying vec2 vUV;\n\nconst int NUM_STEPS=8;\nconst float PI=3.141592;\nconst float EPSILON=1e-3;\n#define EPSILON_NRM (0.1/resolution.x)\n\nconst int ITER_GEOMETRY=8;\nconst int ITER_FRAGMENT=5;\nconst float SEA_HEIGHT=0.6;\nconst float SEA_CHOPPY=4.0;\nconst float SEA_SPEED=0.8;\nconst float SEA_FREQ=0.16;\nconst vec3 SEA_BASE=vec3(0.1,0.19,0.22);\nconst vec3 SEA_WATER_COLOR=vec3(0.8,0.9,0.6);\n#define SEA_TIME (1.0+time*SEA_SPEED)\nconst mat2 octave_m=mat2(1.6,1.2,-1.2,1.6);\n\nmat3 fromEuler(vec3 ang)\n{\nvec2 a1=vec2(sin(ang.x),cos(ang.x));\nvec2 a2=vec2(sin(ang.y),cos(ang.y));\nvec2 a3=vec2(sin(ang.z),cos(ang.z));\nmat3 m;\nm[0]=vec3(a1.y*a3.y+a1.x*a2.x*a3.x,a1.y*a2.x*a3.x+a3.y*a1.x,-a2.y*a3.x);\nm[1]=vec3(-a2.y*a1.x,a1.y*a2.y,a2.x);\nm[2]=vec3(a3.y*a1.x*a2.x+a1.y*a3.x,a1.x*a3.x-a1.y*a3.y*a2.x,a2.y*a3.y);\nreturn m;\n}\nfloat hash( vec2 p )\n{\nfloat h=dot(p,vec2(127.1,311.7));\nreturn fract(sin(h)*43758.5453123);\n}\nfloat noise( in vec2 p )\n{\nvec2 i=floor( p );\nvec2 f=fract( p );\nvec2 u=f*f*(3.0-2.0*f);\nreturn -1.0+2.0*mix( mix( hash( i+vec2(0.0,0.0) ),\nhash( i+vec2(1.0,0.0) ),u.x),\nmix( hash( i+vec2(0.0,1.0) ),\nhash( i+vec2(1.0,1.0) ),u.x),u.y);\n}\n\nfloat diffuse(vec3 n,vec3 l,float p)\n{\nreturn pow(dot(n,l)*0.4+0.6,p);\n}\nfloat specular(vec3 n,vec3 l,vec3 e,float s)\n{\nfloat nrm=(s+8.0)/(PI*8.0);\nreturn pow(max(dot(reflect(e,n),l),0.0),s)*nrm;\n}\n\nfloat sea_octave(vec2 uv,float choppy)\n{\nuv+=noise(uv);\nvec2 wv=1.0-abs(sin(uv));\nvec2 swv=abs(cos(uv));\nwv=mix(wv,swv,wv);\nreturn pow(1.0-pow(wv.x*wv.y,0.65),choppy);\n}\nfloat map(vec3 p)\n{\nfloat freq=SEA_FREQ;\nfloat amp=SEA_HEIGHT;\nfloat choppy=SEA_CHOPPY;\nvec2 uv=p.xz; uv.x*=0.75;\nfloat d,h=0.0;\nfor(int i=0; i<ITER_GEOMETRY; i++)\n{\nd=sea_octave((uv+SEA_TIME)*freq,choppy);\nd+=sea_octave((uv-SEA_TIME)*freq,choppy);\nh+=d*amp;\nuv*=octave_m; freq*=1.9; amp*=0.22;\nchoppy=mix(choppy,1.0,0.2);\n}\nreturn p.y-h;\n}\nfloat map_detailed(vec3 p)\n{\nfloat freq=SEA_FREQ;\nfloat amp=SEA_HEIGHT;\nfloat choppy=SEA_CHOPPY;\nvec2 uv=p.xz; uv.x*=0.75;\nfloat d,h=0.0;\nfor(int i=0; i<ITER_FRAGMENT; i++)\n{\nd=sea_octave((uv+SEA_TIME)*freq,choppy);\nd+=sea_octave((uv-SEA_TIME)*freq,choppy);\nh+=d*amp;\nuv*=octave_m; freq*=1.9; amp*=0.22;\nchoppy=mix(choppy,1.0,0.2);\n}\nreturn p.y-h;\n}\nvec3 getSeaColor(vec3 p,vec3 n,vec3 l,vec3 eye,vec3 dist)\n{\nfloat fresnel=clamp(1.0-dot(n,-eye),0.0,1.0);\nfresnel=pow(fresnel,3.0)*0.65;\n#if defined(REFLECTION_ENABLED) || defined(REFRACTION_ENABLED)\nvec2 reflectionUv=vec2(vUV.x,vUV.y+normalize(n).y);\n#endif\n#ifdef REFLECTION_ENABLED\nvec3 reflected=texture2D(reflectionSampler,reflectionUv).rgb*(1.0-fresnel);\n#else\nvec3 eyeNormal=reflect(eye,n);\neyeNormal.y=max(eyeNormal.y,0.0);\nvec3 reflected=vec3(pow(1.0-eyeNormal.y,2.0),1.0-eyeNormal.y,0.6+(1.0-eyeNormal.y)*0.4);\n#endif\n#ifdef REFRACTION_ENABLED\nvec3 refracted=SEA_BASE+diffuse(n,l,80.0)*SEA_WATER_COLOR*0.12;\nrefracted+=(texture2D(refractionSampler,reflectionUv).rgb*fresnel);\n#else\nvec3 refracted=SEA_BASE+diffuse(n,l,80.0)*SEA_WATER_COLOR*0.12;\n#endif\nvec3 color=mix(refracted,reflected,fresnel);\nfloat atten=max(1.0-dot(dist,dist)*0.001,0.0);\ncolor+=SEA_WATER_COLOR*(p.y-SEA_HEIGHT)*0.18*atten;\ncolor+=vec3(specular(n,l,eye,60.0));\nreturn color;\n}\n\nvec3 getNormal(vec3 p,float eps)\n{\nvec3 n;\nn.y=map_detailed(p);\nn.x=map_detailed(vec3(p.x+eps,p.y,p.z))-n.y;\nn.z=map_detailed(vec3(p.x,p.y,p.z+eps))-n.y;\nn.y=eps;\nreturn normalize(n);\n}\nfloat heightMapTracing(vec3 ori,vec3 dir,out vec3 p)\n{\nfloat tm=0.0;\nfloat tx=1000.0;\nfloat hx=map(ori+dir*tx);\nif(hx>0.0) return tx;\nfloat hm=map(ori+dir*tm);\nfloat tmid=0.0;\nfor(int i=0; i<NUM_STEPS; i++)\n{\ntmid=mix(tm,tx,hm/(hm-hx));\np=ori+dir*tmid;\nfloat hmid=map(p);\nif(hmid<0.0)\n{\ntx=tmid;\nhx=hmid;\n}\nelse\n{\ntm=tmid;\nhm=hmid;\n}\n}\nreturn tmid;\n}\n\nvoid main()\n{\n#ifdef NOT_SUPPORTED\n\ngl_FragColor=texture2D(textureSampler,vUV);\n#else\nvec2 uv=vUV;\nuv=uv*2.0-1.0;\nuv.x*=resolution.x/resolution.y;\n\nvec3 ang=vec3(cameraRotation.z,cameraRotation.x,cameraRotation.y);\nvec3 ori=vec3(cameraPosition.x,cameraPosition.y,-cameraPosition.z);\nvec3 dir=normalize(vec3(uv.xy,-3.0));\ndir=normalize(dir)*fromEuler(ang);\n\nvec3 p;\nheightMapTracing(ori,dir,p);\nvec3 dist=p-ori;\nvec3 n=getNormal(p,dot(dist,dist)*EPSILON_NRM);\nvec3 light=normalize(vec3(0.0,1.0,0.8));\n\nfloat seaFact=clamp(max(ori.y,0.0),0.0,1.0);\nvec3 position=texture2D(positionSampler,vUV).rgb;\nvec3 baseColor=texture2D(textureSampler,vUV).rgb;\nvec3 color=baseColor;\nif (max(position.y,0.0)<p.y)\n{\n\ncolor=mix(\nbaseColor,\ngetSeaColor(p,n,light,dir,dist),\npow(smoothstep(0.0,-0.05,dir.y),0.3)\n)*seaFact;\n}\ncolor=mix(\ncolor,\nbaseColor*SEA_BASE+diffuse(n,n,80.0)*SEA_WATER_COLOR*0.12,\n1.0-seaFact\n);\n\ngl_FragColor=vec4(pow(color,vec3(0.75)),1.0);\n#endif\n}\n";
+babylonjs_Materials_effect__WEBPACK_IMPORTED_MODULE_0__["Effect"].ShadersStore[name] = shader;
+/** @hidden */
+var oceanPostProcessPixelShader = { name: name, shader: shader };
 
 
 /***/ }),
@@ -1005,203 +999,203 @@
 /* harmony import */ var babylonjs_Materials_Textures_texture__WEBPACK_IMPORTED_MODULE_1__ = __webpack_require__(/*! babylonjs/Materials/Textures/texture */ "babylonjs/Misc/decorators");
 /* harmony import */ var babylonjs_Materials_Textures_texture__WEBPACK_IMPORTED_MODULE_1___default = /*#__PURE__*/__webpack_require__.n(babylonjs_Materials_Textures_texture__WEBPACK_IMPORTED_MODULE_1__);
 /* harmony import */ var _oceanPostProcess_fragment__WEBPACK_IMPORTED_MODULE_2__ = __webpack_require__(/*! ./oceanPostProcess.fragment */ "./ocean/oceanPostProcess.fragment.ts");
-
-
-
-
-
-
-
-/**
- * OceanPostProcess helps rendering an infinite ocean surface that can reflect and refract environment.
- *
- * Simmply add it to your scene and let the nerd that lives in you have fun.
- * Example usage:
- *  var pp = new OceanPostProcess("myOcean", camera);
- *  pp.reflectionEnabled = true;
- *  pp.refractionEnabled = true;
- */
-var OceanPostProcess = /** @class */ (function (_super) {
-    tslib__WEBPACK_IMPORTED_MODULE_0__["__extends"](OceanPostProcess, _super);
-    /**
-     * Instantiates a new Ocean Post Process.
-     * @param name the name to give to the postprocess.
-     * @camera the camera to apply the post process to.
-     * @param options optional object following the IOceanPostProcessOptions format used to customize reflection and refraction render targets sizes.
-     */
-    function OceanPostProcess(name, camera, options) {
-        if (options === void 0) { options = {}; }
-        var _this = _super.call(this, name, "oceanPostProcess", ["time", "resolution", "cameraPosition", "cameraRotation"], ["positionSampler", "reflectionSampler", "refractionSampler"], {
-            width: camera.getEngine().getRenderWidth(),
-            height: camera.getEngine().getRenderHeight()
-        }, camera, babylonjs_Materials_Textures_texture__WEBPACK_IMPORTED_MODULE_1__["Texture"].TRILINEAR_SAMPLINGMODE, camera.getEngine(), true) || this;
-        _this._time = 0;
-        _this._cameraRotation = babylonjs_Materials_Textures_texture__WEBPACK_IMPORTED_MODULE_1__["Vector3"].Zero();
-        _this._cameraViewMatrix = babylonjs_Materials_Textures_texture__WEBPACK_IMPORTED_MODULE_1__["Matrix"].Identity();
-        _this._reflectionEnabled = false;
-        _this._refractionEnabled = false;
-        // Get geometry shader
-        _this._geometryRenderer = camera.getScene().enableGeometryBufferRenderer(1.0);
-        if (_this._geometryRenderer && _this._geometryRenderer.isSupported) {
-            // Eanble position buffer
-            _this._geometryRenderer.enablePosition = true;
-            // Create mirror textures
-            _this.reflectionTexture = new babylonjs_Materials_Textures_texture__WEBPACK_IMPORTED_MODULE_1__["MirrorTexture"]("oceanPostProcessReflection", options.reflectionSize || { width: 512, height: 512 }, camera.getScene());
-            _this.reflectionTexture.mirrorPlane = babylonjs_Materials_Textures_texture__WEBPACK_IMPORTED_MODULE_1__["Plane"].FromPositionAndNormal(babylonjs_Materials_Textures_texture__WEBPACK_IMPORTED_MODULE_1__["Vector3"].Zero(), new babylonjs_Materials_Textures_texture__WEBPACK_IMPORTED_MODULE_1__["Vector3"](0, -1, 0));
-            _this.refractionTexture = new babylonjs_Materials_Textures_texture__WEBPACK_IMPORTED_MODULE_1__["RenderTargetTexture"]("oceanPostProcessRefraction", options.refractionSize || { width: 512, height: 512 }, camera.getScene());
-        }
-        else {
-            _this.updateEffect("#define NOT_SUPPORTED\n");
-        }
-        // On apply the post-process
-        _this.onApply = function (effect) {
-            if (!_this._geometryRenderer || !_this._geometryRenderer.isSupported) {
-                return;
-            }
-            var engine = camera.getEngine();
-            var scene = camera.getScene();
-            _this._time += engine.getDeltaTime() * 0.001;
-            effect.setFloat("time", _this._time);
-            effect.setVector2("resolution", new babylonjs_Materials_Textures_texture__WEBPACK_IMPORTED_MODULE_1__["Vector2"](engine.getRenderWidth(), engine.getRenderHeight()));
-            if (scene) {
-                // Position
-                effect.setVector3("cameraPosition", camera.globalPosition);
-                // Rotation
-                _this._computeCameraRotation(camera);
-                effect.setVector3("cameraRotation", _this._cameraRotation);
-                // Samplers
-                effect.setTexture("positionSampler", _this._geometryRenderer.getGBuffer().textures[2]);
-                if (_this._reflectionEnabled) {
-                    effect.setTexture("reflectionSampler", _this.reflectionTexture);
-                }
-                if (_this._refractionEnabled) {
-                    effect.setTexture("refractionSampler", _this.refractionTexture);
-                }
-            }
-        };
-        return _this;
-    }
-    Object.defineProperty(OceanPostProcess.prototype, "reflectionEnabled", {
-        /**
-         * Gets a boolean indicating if the real-time reflection is enabled on the ocean.
-         */
-        get: function () {
-            return this._reflectionEnabled;
-        },
-        /**
-         * Sets weither or not the real-time reflection is enabled on the ocean.
-         * Is set to true, the reflection mirror texture will be used as reflection texture.
-         */
-        set: function (enabled) {
-            if (this._reflectionEnabled === enabled) {
-                return;
-            }
-            this._reflectionEnabled = enabled;
-            this.updateEffect(this._getDefines());
-            // Remove or add custom render target
-            var customRenderTargets = this.getCamera().getScene().customRenderTargets;
-            if (!enabled) {
-                var index = customRenderTargets.indexOf(this.reflectionTexture);
-                if (index !== -1) {
-                    customRenderTargets.splice(index, 1);
-                }
-            }
-            else {
-                customRenderTargets.push(this.reflectionTexture);
-            }
-        },
-        enumerable: true,
-        configurable: true
-    });
-    Object.defineProperty(OceanPostProcess.prototype, "refractionEnabled", {
-        /**
-         * Gets a boolean indicating if the real-time refraction is enabled on the ocean.
-         */
-        get: function () {
-            return this._refractionEnabled;
-        },
-        /**
-         * Sets weither or not the real-time refraction is enabled on the ocean.
-         * Is set to true, the refraction render target texture will be used as refraction texture.
-         */
-        set: function (enabled) {
-            if (this._refractionEnabled === enabled) {
-                return;
-            }
-            this._refractionEnabled = enabled;
-            this.updateEffect(this._getDefines());
-            // Remove or add custom render target
-            var customRenderTargets = this.getCamera().getScene().customRenderTargets;
-            if (!enabled) {
-                var index = customRenderTargets.indexOf(this.refractionTexture);
-                if (index !== -1) {
-                    customRenderTargets.splice(index, 1);
-                }
-            }
-            else {
-                customRenderTargets.push(this.refractionTexture);
-            }
-        },
-        enumerable: true,
-        configurable: true
-    });
-    Object.defineProperty(OceanPostProcess.prototype, "isSupported", {
-        /**
-         * Gets wether or not the post-processes is supported by the running hardware.
-         * This requires draw buffer supports.
-         */
-        get: function () {
-            return this._geometryRenderer !== null && this._geometryRenderer.isSupported;
-        },
-        enumerable: true,
-        configurable: true
-    });
-    /**
-     * Returns the appropriate defines according to the current configuration.
-     */
-    OceanPostProcess.prototype._getDefines = function () {
-        var defines = [];
-        if (this._reflectionEnabled) {
-            defines.push("#define REFLECTION_ENABLED");
-        }
-        if (this._refractionEnabled) {
-            defines.push("#define REFRACTION_ENABLED");
-        }
-        return defines.join("\n");
-    };
-    /**
-     * Computes the current camera rotation as the shader requires a camera rotation.
-     */
-    OceanPostProcess.prototype._computeCameraRotation = function (camera) {
-        camera.upVector.normalize();
-        var target = camera.getTarget();
-        camera._initialFocalDistance = target.subtract(camera.position).length();
-        if (camera.position.z === target.z) {
-            camera.position.z += babylonjs_Materials_Textures_texture__WEBPACK_IMPORTED_MODULE_1__["Epsilon"];
-        }
-        var direction = target.subtract(camera.position);
-        camera._viewMatrix.invertToRef(this._cameraViewMatrix);
-        this._cameraRotation.x = Math.atan(this._cameraViewMatrix.m[6] / this._cameraViewMatrix.m[10]);
-        if (direction.x >= 0.0) {
-            this._cameraRotation.y = (-Math.atan(direction.z / direction.x) + Math.PI / 2.0);
-        }
-        else {
-            this._cameraRotation.y = (-Math.atan(direction.z / direction.x) - Math.PI / 2.0);
-        }
-        this._cameraRotation.z = 0;
-        if (isNaN(this._cameraRotation.x)) {
-            this._cameraRotation.x = 0;
-        }
-        if (isNaN(this._cameraRotation.y)) {
-            this._cameraRotation.y = 0;
-        }
-        if (isNaN(this._cameraRotation.z)) {
-            this._cameraRotation.z = 0;
-        }
-    };
-    return OceanPostProcess;
-}(babylonjs_Materials_Textures_texture__WEBPACK_IMPORTED_MODULE_1__["PostProcess"]));
-
+
+
+
+
+
+
+
+/**
+ * OceanPostProcess helps rendering an infinite ocean surface that can reflect and refract environment.
+ *
+ * Simmply add it to your scene and let the nerd that lives in you have fun.
+ * Example usage:
+ *  var pp = new OceanPostProcess("myOcean", camera);
+ *  pp.reflectionEnabled = true;
+ *  pp.refractionEnabled = true;
+ */
+var OceanPostProcess = /** @class */ (function (_super) {
+    tslib__WEBPACK_IMPORTED_MODULE_0__["__extends"](OceanPostProcess, _super);
+    /**
+     * Instantiates a new Ocean Post Process.
+     * @param name the name to give to the postprocess.
+     * @camera the camera to apply the post process to.
+     * @param options optional object following the IOceanPostProcessOptions format used to customize reflection and refraction render targets sizes.
+     */
+    function OceanPostProcess(name, camera, options) {
+        if (options === void 0) { options = {}; }
+        var _this = _super.call(this, name, "oceanPostProcess", ["time", "resolution", "cameraPosition", "cameraRotation"], ["positionSampler", "reflectionSampler", "refractionSampler"], {
+            width: camera.getEngine().getRenderWidth(),
+            height: camera.getEngine().getRenderHeight()
+        }, camera, babylonjs_Materials_Textures_texture__WEBPACK_IMPORTED_MODULE_1__["Texture"].TRILINEAR_SAMPLINGMODE, camera.getEngine(), true) || this;
+        _this._time = 0;
+        _this._cameraRotation = babylonjs_Materials_Textures_texture__WEBPACK_IMPORTED_MODULE_1__["Vector3"].Zero();
+        _this._cameraViewMatrix = babylonjs_Materials_Textures_texture__WEBPACK_IMPORTED_MODULE_1__["Matrix"].Identity();
+        _this._reflectionEnabled = false;
+        _this._refractionEnabled = false;
+        // Get geometry shader
+        _this._geometryRenderer = camera.getScene().enableGeometryBufferRenderer(1.0);
+        if (_this._geometryRenderer && _this._geometryRenderer.isSupported) {
+            // Eanble position buffer
+            _this._geometryRenderer.enablePosition = true;
+            // Create mirror textures
+            _this.reflectionTexture = new babylonjs_Materials_Textures_texture__WEBPACK_IMPORTED_MODULE_1__["MirrorTexture"]("oceanPostProcessReflection", options.reflectionSize || { width: 512, height: 512 }, camera.getScene());
+            _this.reflectionTexture.mirrorPlane = babylonjs_Materials_Textures_texture__WEBPACK_IMPORTED_MODULE_1__["Plane"].FromPositionAndNormal(babylonjs_Materials_Textures_texture__WEBPACK_IMPORTED_MODULE_1__["Vector3"].Zero(), new babylonjs_Materials_Textures_texture__WEBPACK_IMPORTED_MODULE_1__["Vector3"](0, -1, 0));
+            _this.refractionTexture = new babylonjs_Materials_Textures_texture__WEBPACK_IMPORTED_MODULE_1__["RenderTargetTexture"]("oceanPostProcessRefraction", options.refractionSize || { width: 512, height: 512 }, camera.getScene());
+        }
+        else {
+            _this.updateEffect("#define NOT_SUPPORTED\n");
+        }
+        // On apply the post-process
+        _this.onApply = function (effect) {
+            if (!_this._geometryRenderer || !_this._geometryRenderer.isSupported) {
+                return;
+            }
+            var engine = camera.getEngine();
+            var scene = camera.getScene();
+            _this._time += engine.getDeltaTime() * 0.001;
+            effect.setFloat("time", _this._time);
+            effect.setVector2("resolution", new babylonjs_Materials_Textures_texture__WEBPACK_IMPORTED_MODULE_1__["Vector2"](engine.getRenderWidth(), engine.getRenderHeight()));
+            if (scene) {
+                // Position
+                effect.setVector3("cameraPosition", camera.globalPosition);
+                // Rotation
+                _this._computeCameraRotation(camera);
+                effect.setVector3("cameraRotation", _this._cameraRotation);
+                // Samplers
+                effect.setTexture("positionSampler", _this._geometryRenderer.getGBuffer().textures[2]);
+                if (_this._reflectionEnabled) {
+                    effect.setTexture("reflectionSampler", _this.reflectionTexture);
+                }
+                if (_this._refractionEnabled) {
+                    effect.setTexture("refractionSampler", _this.refractionTexture);
+                }
+            }
+        };
+        return _this;
+    }
+    Object.defineProperty(OceanPostProcess.prototype, "reflectionEnabled", {
+        /**
+         * Gets a boolean indicating if the real-time reflection is enabled on the ocean.
+         */
+        get: function () {
+            return this._reflectionEnabled;
+        },
+        /**
+         * Sets weither or not the real-time reflection is enabled on the ocean.
+         * Is set to true, the reflection mirror texture will be used as reflection texture.
+         */
+        set: function (enabled) {
+            if (this._reflectionEnabled === enabled) {
+                return;
+            }
+            this._reflectionEnabled = enabled;
+            this.updateEffect(this._getDefines());
+            // Remove or add custom render target
+            var customRenderTargets = this.getCamera().getScene().customRenderTargets;
+            if (!enabled) {
+                var index = customRenderTargets.indexOf(this.reflectionTexture);
+                if (index !== -1) {
+                    customRenderTargets.splice(index, 1);
+                }
+            }
+            else {
+                customRenderTargets.push(this.reflectionTexture);
+            }
+        },
+        enumerable: true,
+        configurable: true
+    });
+    Object.defineProperty(OceanPostProcess.prototype, "refractionEnabled", {
+        /**
+         * Gets a boolean indicating if the real-time refraction is enabled on the ocean.
+         */
+        get: function () {
+            return this._refractionEnabled;
+        },
+        /**
+         * Sets weither or not the real-time refraction is enabled on the ocean.
+         * Is set to true, the refraction render target texture will be used as refraction texture.
+         */
+        set: function (enabled) {
+            if (this._refractionEnabled === enabled) {
+                return;
+            }
+            this._refractionEnabled = enabled;
+            this.updateEffect(this._getDefines());
+            // Remove or add custom render target
+            var customRenderTargets = this.getCamera().getScene().customRenderTargets;
+            if (!enabled) {
+                var index = customRenderTargets.indexOf(this.refractionTexture);
+                if (index !== -1) {
+                    customRenderTargets.splice(index, 1);
+                }
+            }
+            else {
+                customRenderTargets.push(this.refractionTexture);
+            }
+        },
+        enumerable: true,
+        configurable: true
+    });
+    Object.defineProperty(OceanPostProcess.prototype, "isSupported", {
+        /**
+         * Gets wether or not the post-processes is supported by the running hardware.
+         * This requires draw buffer supports.
+         */
+        get: function () {
+            return this._geometryRenderer !== null && this._geometryRenderer.isSupported;
+        },
+        enumerable: true,
+        configurable: true
+    });
+    /**
+     * Returns the appropriate defines according to the current configuration.
+     */
+    OceanPostProcess.prototype._getDefines = function () {
+        var defines = [];
+        if (this._reflectionEnabled) {
+            defines.push("#define REFLECTION_ENABLED");
+        }
+        if (this._refractionEnabled) {
+            defines.push("#define REFRACTION_ENABLED");
+        }
+        return defines.join("\n");
+    };
+    /**
+     * Computes the current camera rotation as the shader requires a camera rotation.
+     */
+    OceanPostProcess.prototype._computeCameraRotation = function (camera) {
+        camera.upVector.normalize();
+        var target = camera.getTarget();
+        camera._initialFocalDistance = target.subtract(camera.position).length();
+        if (camera.position.z === target.z) {
+            camera.position.z += babylonjs_Materials_Textures_texture__WEBPACK_IMPORTED_MODULE_1__["Epsilon"];
+        }
+        var direction = target.subtract(camera.position);
+        camera._viewMatrix.invertToRef(this._cameraViewMatrix);
+        this._cameraRotation.x = Math.atan(this._cameraViewMatrix.m[6] / this._cameraViewMatrix.m[10]);
+        if (direction.x >= 0.0) {
+            this._cameraRotation.y = (-Math.atan(direction.z / direction.x) + Math.PI / 2.0);
+        }
+        else {
+            this._cameraRotation.y = (-Math.atan(direction.z / direction.x) - Math.PI / 2.0);
+        }
+        this._cameraRotation.z = 0;
+        if (isNaN(this._cameraRotation.x)) {
+            this._cameraRotation.x = 0;
+        }
+        if (isNaN(this._cameraRotation.y)) {
+            this._cameraRotation.y = 0;
+        }
+        if (isNaN(this._cameraRotation.z)) {
+            this._cameraRotation.z = 0;
+        }
+    };
+    return OceanPostProcess;
+}(babylonjs_Materials_Textures_texture__WEBPACK_IMPORTED_MODULE_1__["PostProcess"]));
+
 
 
 /***/ }),
