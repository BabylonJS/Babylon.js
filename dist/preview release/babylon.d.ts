declare module BABYLON {
    class _DepthCullingState {
        private _isDepthTestDirty;
        private _isDepthMaskDirty;
        private _isDepthFuncDirty;
        private _isCullFaceDirty;
        private _isCullDirty;
        private _isZOffsetDirty;
        private _depthTest;
        private _depthMask;
        private _depthFunc;
        private _cull;
        private _cullFace;
        private _zOffset;
        isDirty: boolean;
        zOffset: number;
        cullFace: number;
        cull: boolean;
        depthFunc: number;
        depthMask: boolean;
        depthTest: boolean;
        reset(): void;
        apply(gl: WebGLRenderingContext): void;
    }
    class _AlphaState {
        private _isAlphaBlendDirty;
        private _isBlendFunctionParametersDirty;
        private _alphaBlend;
        private _blendFunctionParameters;
        isDirty: boolean;
        alphaBlend: boolean;
        setAlphaBlendFunctionParameters(value0: number, value1: number, value2: number, value3: number): void;
        reset(): void;
        apply(gl: WebGLRenderingContext): void;
    }
    class EngineCapabilities {
        maxTexturesImageUnits: number;
        maxTextureSize: number;
        maxCubemapTextureSize: number;
        maxRenderTextureSize: number;
        standardDerivatives: boolean;
        s3tc: any;
        textureFloat: boolean;
        textureAnisotropicFilterExtension: any;
        maxAnisotropy: number;
        instancedArrays: any;
        uintIndices: boolean;
        highPrecisionShaderSupported: boolean;
        fragmentDepthSupported: boolean;
        textureFloatLinearFiltering: boolean;
        drawBuffersExtension: any;
    }
    /**
     * The engine class is responsible for interfacing with all lower-level APIs such as WebGL and Audio.
     */
    class Engine {
        private static _ALPHA_DISABLE;
        private static _ALPHA_ADD;
        private static _ALPHA_COMBINE;
        private static _ALPHA_SUBTRACT;
        private static _ALPHA_MULTIPLY;
        private static _ALPHA_MAXIMIZED;
        private static _ALPHA_ONEONE;
        private static _DELAYLOADSTATE_NONE;
        private static _DELAYLOADSTATE_LOADED;
        private static _DELAYLOADSTATE_LOADING;
        private static _DELAYLOADSTATE_NOTLOADED;
        private static _TEXTUREFORMAT_ALPHA;
        private static _TEXTUREFORMAT_LUMINANCE;
        private static _TEXTUREFORMAT_LUMINANCE_ALPHA;
        private static _TEXTUREFORMAT_RGB;
        private static _TEXTUREFORMAT_RGBA;
        private static _TEXTURETYPE_UNSIGNED_INT;
        private static _TEXTURETYPE_FLOAT;
        static ALPHA_DISABLE: number;
        static ALPHA_ONEONE: number;
        static ALPHA_ADD: number;
        static ALPHA_COMBINE: number;
        static ALPHA_SUBTRACT: number;
        static ALPHA_MULTIPLY: number;
        static ALPHA_MAXIMIZED: number;
        static DELAYLOADSTATE_NONE: number;
        static DELAYLOADSTATE_LOADED: number;
        static DELAYLOADSTATE_LOADING: number;
        static DELAYLOADSTATE_NOTLOADED: number;
        static TEXTUREFORMAT_ALPHA: number;
        static TEXTUREFORMAT_LUMINANCE: number;
        static TEXTUREFORMAT_LUMINANCE_ALPHA: number;
        static TEXTUREFORMAT_RGB: number;
        static TEXTUREFORMAT_RGBA: number;
        static TEXTURETYPE_UNSIGNED_INT: number;
        static TEXTURETYPE_FLOAT: number;
        static Version: string;
        static Epsilon: number;
        static CollisionsEpsilon: number;
        static CodeRepository: string;
        static ShadersRepository: string;
        isFullscreen: boolean;
        isPointerLock: boolean;
        cullBackFaces: boolean;
        renderEvenInBackground: boolean;
        enableOfflineSupport: boolean;
        scenes: Scene[];
        _gl: WebGLRenderingContext;
        private _renderingCanvas;
        private _windowIsBackground;
        private _webGLVersion;
        static audioEngine: AudioEngine;
        private _onBlur;
        private _onFocus;
        private _onFullscreenChange;
        private _onPointerLockChange;
        private _hardwareScalingLevel;
        private _caps;
        private _pointerLockRequested;
        private _alphaTest;
        private _loadingScreen;
        private _drawCalls;
        private _glVersion;
        private _glRenderer;
        private _glVendor;
        private _videoTextureSupported;
        private _renderingQueueLaunched;
        private _activeRenderLoops;
        private fpsRange;
        private previousFramesDuration;
        private fps;
        private deltaTime;
        private _depthCullingState;
        private _alphaState;
        private _alphaMode;
        private _loadedTexturesCache;
        private _maxTextureChannels;
        private _activeTexturesCache;
        private _currentEffect;
        private _compiledEffects;
        private _vertexAttribArrays;
        private _cachedViewport;
        private _cachedVertexBuffers;
        private _cachedIndexBuffer;
        private _cachedEffectForVertexBuffers;
        private _currentRenderTarget;
        private _uintIndicesCurrentlySet;
        private _workingCanvas;
        private _workingContext;
        private _bindedRenderFunction;
        /**
         * @constructor
         * @param {HTMLCanvasElement} canvas - the canvas to be used for rendering
         * @param {boolean} [antialias] - enable antialias
         * @param options - further options to be sent to the getContext function
         */
        constructor(canvas: HTMLCanvasElement, antialias?: boolean, options?: {
            antialias?: boolean;
            preserveDrawingBuffer?: boolean;
        }, adaptToDeviceRatio?: boolean);
        webGLVersion: string;
        private _prepareWorkingCanvas();
        resetTextureCache(): void;
        getGlInfo(): {
            vendor: string;
            renderer: string;
            version: string;
        };
        getAspectRatio(camera: Camera, useScreen?: boolean): number;
        getRenderWidth(useScreen?: boolean): number;
        getRenderHeight(useScreen?: boolean): number;
        getRenderingCanvas(): HTMLCanvasElement;
        getRenderingCanvasClientRect(): ClientRect;
        setHardwareScalingLevel(level: number): void;
        getHardwareScalingLevel(): number;
        getLoadedTexturesCache(): WebGLTexture[];
        getCaps(): EngineCapabilities;
        drawCalls: number;
        resetDrawCalls(): void;
        setDepthFunctionToGreater(): void;
        setDepthFunctionToGreaterOrEqual(): void;
        setDepthFunctionToLess(): void;
        setDepthFunctionToLessOrEqual(): void;
        /**
         * stop executing a render loop function and remove it from the execution array
         * @param {Function} [renderFunction] the function to be removed. If not provided all functions will be removed.
         */
        stopRenderLoop(renderFunction?: () => void): void;
        _renderLoop(): void;
        /**
         * Register and execute a render loop. The engine can have more than one render function.
         * @param {Function} renderFunction - the function to continuesly execute starting the next render loop.
         * @example
         * engine.runRenderLoop(function () {
         *      scene.render()
         * })
         */
        runRenderLoop(renderFunction: () => void): void;
        /**
         * Toggle full screen mode.
         * @param {boolean} requestPointerLock - should a pointer lock be requested from the user
         */
        switchFullscreen(requestPointerLock: boolean): void;
        clear(color: any, backBuffer: boolean, depthStencil: boolean): void;
        /**
         * Set the WebGL's viewport
         * @param {BABYLON.Viewport} viewport - the viewport element to be used.
         * @param {number} [requiredWidth] - the width required for rendering. If not provided the rendering canvas' width is used.
         * @param {number} [requiredHeight] - the height required for rendering. If not provided the rendering canvas' height is used.
         */
        setViewport(viewport: Viewport, requiredWidth?: number, requiredHeight?: number): void;
        setDirectViewport(x: number, y: number, width: number, height: number): void;
        beginFrame(): void;
        endFrame(): void;
        /**
         * resize the view according to the canvas' size.
         * @example
         *   window.addEventListener("resize", function () {
         *      engine.resize();
         *   });
         */
        resize(): void;
        /**
         * force a specific size of the canvas
         * @param {number} width - the new canvas' width
         * @param {number} height - the new canvas' height
         */
        setSize(width: number, height: number): void;
        bindFramebuffer(texture: WebGLTexture, faceIndex?: number): void;
        unBindFramebuffer(texture: WebGLTexture, disableGenerateMipMaps?: boolean): void;
        generateMipMapsForCubemap(texture: WebGLTexture): void;
        flushFramebuffer(): void;
        restoreDefaultFramebuffer(): void;
        private _resetVertexBufferBinding();
        createVertexBuffer(vertices: number[] | Float32Array): WebGLBuffer;
        createDynamicVertexBuffer(capacity: number): WebGLBuffer;
        updateDynamicVertexBuffer(vertexBuffer: WebGLBuffer, vertices: number[] | Float32Array, offset?: number): void;
        private _resetIndexBufferBinding();
        createIndexBuffer(indices: number[] | Int32Array): WebGLBuffer;
        bindBuffers(vertexBuffer: WebGLBuffer, indexBuffer: WebGLBuffer, vertexDeclaration: number[], vertexStrideSize: number, effect: Effect): void;
        bindMultiBuffers(vertexBuffers: VertexBuffer[], indexBuffer: WebGLBuffer, effect: Effect): void;
        _releaseBuffer(buffer: WebGLBuffer): boolean;
        createInstancesBuffer(capacity: number): WebGLBuffer;
        deleteInstancesBuffer(buffer: WebGLBuffer): void;
        updateAndBindInstancesBuffer(instancesBuffer: WebGLBuffer, data: Float32Array, offsetLocations: number[]): void;
        unBindInstancesBuffer(instancesBuffer: WebGLBuffer, offsetLocations: number[]): void;
        applyStates(): void;
        draw(useTriangles: boolean, indexStart: number, indexCount: number, instancesCount?: number): void;
        drawPointClouds(verticesStart: number, verticesCount: number, instancesCount?: number): void;
        drawUnIndexed(useTriangles: boolean, verticesStart: number, verticesCount: number, instancesCount?: number): void;
        _releaseEffect(effect: Effect): void;
        createEffect(baseName: any, attributesNames: string[], uniformsNames: string[], samplers: string[], defines: string, fallbacks?: EffectFallbacks, onCompiled?: (effect: Effect) => void, onError?: (effect: Effect, errors: string) => void): Effect;
        createEffectForParticles(fragmentName: string, uniformsNames?: string[], samplers?: string[], defines?: string, fallbacks?: EffectFallbacks, onCompiled?: (effect: Effect) => void, onError?: (effect: Effect, errors: string) => void): Effect;
        createShaderProgram(vertexCode: string, fragmentCode: string, defines: string): WebGLProgram;
        getUniforms(shaderProgram: WebGLProgram, uniformsNames: string[]): WebGLUniformLocation[];
        getAttributes(shaderProgram: WebGLProgram, attributesNames: string[]): number[];
        enableEffect(effect: Effect): void;
        setArray(uniform: WebGLUniformLocation, array: number[]): void;
        setArray2(uniform: WebGLUniformLocation, array: number[]): void;
        setArray3(uniform: WebGLUniformLocation, array: number[]): void;
        setArray4(uniform: WebGLUniformLocation, array: number[]): void;
        setMatrices(uniform: WebGLUniformLocation, matrices: Float32Array): void;
        setMatrix(uniform: WebGLUniformLocation, matrix: Matrix): void;
        setMatrix3x3(uniform: WebGLUniformLocation, matrix: Float32Array): void;
        setMatrix2x2(uniform: WebGLUniformLocation, matrix: Float32Array): void;
        setFloat(uniform: WebGLUniformLocation, value: number): void;
        setFloat2(uniform: WebGLUniformLocation, x: number, y: number): void;
        setFloat3(uniform: WebGLUniformLocation, x: number, y: number, z: number): void;
        setBool(uniform: WebGLUniformLocation, bool: number): void;
        setFloat4(uniform: WebGLUniformLocation, x: number, y: number, z: number, w: number): void;
        setColor3(uniform: WebGLUniformLocation, color3: Color3): void;
        setColor4(uniform: WebGLUniformLocation, color3: Color3, alpha: number): void;
        setState(culling: boolean, zOffset?: number, force?: boolean, reverseSide?: boolean): void;
        setDepthBuffer(enable: boolean): void;
        getDepthWrite(): boolean;
        setDepthWrite(enable: boolean): void;
        setColorWrite(enable: boolean): void;
        setAlphaMode(mode: number): void;
        getAlphaMode(): number;
        setAlphaTesting(enable: boolean): void;
        getAlphaTesting(): boolean;
        wipeCaches(): void;
        setSamplingMode(texture: WebGLTexture, samplingMode: number): void;
        createTexture(url: string, noMipmap: boolean, invertY: boolean, scene: Scene, samplingMode?: number, onLoad?: () => void, onError?: () => void, buffer?: any): WebGLTexture;
        private _getInternalFormat(format);
        updateRawTexture(texture: WebGLTexture, data: ArrayBufferView, format: number, invertY: boolean, compression?: string): void;
        createRawTexture(data: ArrayBufferView, width: number, height: number, format: number, generateMipMaps: boolean, invertY: boolean, samplingMode: number, compression?: string): WebGLTexture;
        createDynamicTexture(width: number, height: number, generateMipMaps: boolean, samplingMode: number, forceExponantOfTwo?: boolean): WebGLTexture;
        updateTextureSamplingMode(samplingMode: number, texture: WebGLTexture): void;
        updateDynamicTexture(texture: WebGLTexture, canvas: HTMLCanvasElement, invertY: boolean): void;
        updateVideoTexture(texture: WebGLTexture, video: HTMLVideoElement, invertY: boolean): void;
        createRenderTargetTexture(size: any, options: any): WebGLTexture;
        createRenderTargetCubeTexture(size: number, options?: any): WebGLTexture;
        createCubeTexture(rootUrl: string, scene: Scene, files: string[], noMipmap?: boolean): WebGLTexture;
        createRawCubeTexture(url: string, scene: Scene, size: number, format: number, type: number, noMipmap: boolean, callback: (ArrayBuffer) => ArrayBufferView[]): WebGLTexture;
        _releaseTexture(texture: WebGLTexture): void;
        bindSamplers(effect: Effect): void;
        _bindTexture(channel: number, texture: WebGLTexture): void;
        setTextureFromPostProcess(channel: number, postProcess: PostProcess): void;
        unbindAllTextures(): void;
        setTexture(channel: number, texture: BaseTexture): void;
        _setAnisotropicLevel(key: number, texture: BaseTexture): void;
        readPixels(x: number, y: number, width: number, height: number): Uint8Array;
        releaseInternalTexture(texture: WebGLTexture): void;
        dispose(): void;
        displayLoadingUI(): void;
        hideLoadingUI(): void;
        loadingScreen: ILoadingScreen;
        loadingUIText: string;
        loadingUIBackgroundColor: string;
        getFps(): number;
        getDeltaTime(): number;
        private _measureFps();
        static isSupported(): boolean;
    }
}

interface Window {
    mozIndexedDB(func: any): any;
    webkitIndexedDB(func: any): any;
    IDBTransaction(func: any): any;
    webkitIDBTransaction(func: any): any;
    msIDBTransaction(func: any): any;
    IDBKeyRange(func: any): any;
    webkitIDBKeyRange(func: any): any;
    msIDBKeyRange(func: any): any;
    webkitURL: HTMLURL;
    webkitRequestAnimationFrame(func: any): any;
    mozRequestAnimationFrame(func: any): any;
    oRequestAnimationFrame(func: any): any;
    WebGLRenderingContext: WebGLRenderingContext;
    MSGesture: MSGesture;
    CANNON: any;
    SIMD: any;
    AudioContext: AudioContext;
    webkitAudioContext: AudioContext;
    PointerEvent: any;
}
interface HTMLURL {
    createObjectURL(param1: any, param2?: any): any;
}
interface Document {
    exitFullscreen(): void;
    webkitCancelFullScreen(): void;
    mozCancelFullScreen(): void;
    msCancelFullScreen(): void;
    mozFullScreen: boolean;
    msIsFullScreen: boolean;
    fullscreen: boolean;
    mozPointerLockElement: HTMLElement;
    msPointerLockElement: HTMLElement;
    webkitPointerLockElement: HTMLElement;
}
interface HTMLCanvasElement {
    requestPointerLock(): void;
    msRequestPointerLock(): void;
    mozRequestPointerLock(): void;
    webkitRequestPointerLock(): void;
}
interface CanvasRenderingContext2D {
    imageSmoothingEnabled: boolean;
    mozImageSmoothingEnabled: boolean;
    oImageSmoothingEnabled: boolean;
    webkitImageSmoothingEnabled: boolean;
}
interface WebGLTexture {
    isReady: boolean;
    isCube: boolean;
    url: string;
    noMipmap: boolean;
    samplingMode: number;
    references: number;
    generateMipMaps: boolean;
    _size: number;
    _baseWidth: number;
    _baseHeight: number;
    _width: number;
    _height: number;
    _workingCanvas: HTMLCanvasElement;
    _workingContext: CanvasRenderingContext2D;
    _framebuffer: WebGLFramebuffer;
    _depthBuffer: WebGLRenderbuffer;
    _cachedCoordinatesMode: number;
    _cachedWrapU: number;
    _cachedWrapV: number;
    _isDisabled: boolean;
}
interface WebGLBuffer {
    references: number;
    capacity: number;
    is32Bits: boolean;
}
interface MouseEvent {
    mozMovementX: number;
    mozMovementY: number;
    webkitMovementX: number;
    webkitMovementY: number;
    msMovementX: number;
    msMovementY: number;
}
interface MSStyleCSSProperties {
    webkitTransform: string;
    webkitTransition: string;
}
interface Navigator {
    getVRDevices: () => any;
    mozGetVRDevices: (any: any) => any;
    isCocoonJS: boolean;
}
interface Screen {
    orientation: string;
    mozOrientation: string;
}
interface HTMLMediaElement {
    crossOrigin: string;
}

declare module BABYLON {
    /**
     * Node is the basic class for all scene objects (Mesh, Light Camera).
     */
    class Node {
        parent: Node;
        name: string;
        id: string;
        uniqueId: number;
        state: string;
        animations: Animation[];
        private _ranges;
        onReady: (node: Node) => void;
        private _childrenFlag;
        private _isEnabled;
        private _isReady;
        _currentRenderId: number;
        private _parentRenderId;
        _waitingParentId: string;
        private _scene;
        _cache: any;
        /**
         * @constructor
         * @param {string} name - the name and id to be given to this node
         * @param {BABYLON.Scene} the scene this node will be added to
         */
        constructor(name: string, scene: Scene);
        getScene(): Scene;
        getEngine(): Engine;
        getWorldMatrix(): Matrix;
        _initCache(): void;
        updateCache(force?: boolean): void;
        _updateCache(ignoreParentClass?: boolean): void;
        _isSynchronized(): boolean;
        _markSyncedWithParent(): void;
        isSynchronizedWithParent(): boolean;
        isSynchronized(updateCache?: boolean): boolean;
        hasNewParent(update?: boolean): boolean;
        /**
         * Is this node ready to be used/rendered
         * @return {boolean} is it ready
         */
        isReady(): boolean;
        /**
         * Is this node enabled.
         * If the node has a parent and is enabled, the parent will be inspected as well.
         * @return {boolean} whether this node (and its parent) is enabled.
         * @see setEnabled
         */
        isEnabled(): boolean;
        /**
         * Set the enabled state of this node.
         * @param {boolean} value - the new enabled state
         * @see isEnabled
         */
        setEnabled(value: boolean): void;
        /**
         * Is this node a descendant of the given node.
         * The function will iterate up the hierarchy until the ancestor was found or no more parents defined.
         * @param {BABYLON.Node} ancestor - The parent node to inspect
         * @see parent
         */
        isDescendantOf(ancestor: Node): boolean;
        _getDescendants(list: Node[], results: Node[]): void;
        /**
         * Will return all nodes that have this node as parent.
         * @return {BABYLON.Node[]} all children nodes of all types.
         */
        getDescendants(): Node[];
        _setReady(state: boolean): void;
        getAnimationByName(name: string): Animation;
        createAnimationRange(name: string, from: number, to: number): void;
        deleteAnimationRange(name: string, deleteFrames?: boolean): void;
        getAnimationRange(name: string): AnimationRange;
        beginAnimation(name: string, loop?: boolean, speedRatio?: number, onAnimationEnd?: () => void): void;
        serializeAnimationRanges(): any;
        static ParseAnimationRanges(node: Node, parsedNode: any, scene: Scene): void;
    }
}

declare module BABYLON {
    interface IDisposable {
        dispose(): void;
    }
    /**
     * Represents a scene to be rendered by the engine.
     * @see http://doc.babylonjs.com/page.php?p=21911
     */
    class Scene {
        private static _FOGMODE_NONE;
        private static _FOGMODE_EXP;
        private static _FOGMODE_EXP2;
        private static _FOGMODE_LINEAR;
        static MinDeltaTime: number;
        static MaxDeltaTime: number;
        static FOGMODE_NONE: number;
        static FOGMODE_EXP: number;
        static FOGMODE_EXP2: number;
        static FOGMODE_LINEAR: number;
        autoClear: boolean;
        clearColor: any;
        ambientColor: Color3;
        /**
        * A function to be executed before rendering this scene
        * @type {Function}
        */
        beforeRender: () => void;
        /**
        * A function to be executed after rendering this scene
        * @type {Function}
        */
        afterRender: () => void;
        /**
        * A function to be executed when this scene is disposed.
        * @type {Function}
        */
        onDispose: () => void;
        beforeCameraRender: (camera: Camera) => void;
        afterCameraRender: (camera: Camera) => void;
        forceWireframe: boolean;
        forcePointsCloud: boolean;
        forceShowBoundingBoxes: boolean;
        clipPlane: Plane;
        animationsEnabled: boolean;
        constantlyUpdateMeshUnderPointer: boolean;
        private _onPointerMove;
        private _onPointerDown;
        private _onPointerUp;
        onPointerMove: (evt: PointerEvent, pickInfo: PickingInfo) => void;
        onPointerDown: (evt: PointerEvent, pickInfo: PickingInfo) => void;
        onPointerUp: (evt: PointerEvent, pickInfo: PickingInfo) => void;
        onPointerPick: (evt: PointerEvent, pickInfo: PickingInfo) => void;
        cameraToUseForPointers: Camera;
        private _pointerX;
        private _pointerY;
        private _startingPointerPosition;
        private _startingPointerTime;
        _mirroredCameraPosition: Vector3;
        private _onKeyDown;
        private _onKeyUp;
        /**
        * is fog enabled on this scene.
        * @type {boolean}
        */
        fogEnabled: boolean;
        fogMode: number;
        fogColor: Color3;
        fogDensity: number;
        fogStart: number;
        fogEnd: number;
        /**
        * is shadow enabled on this scene.
        * @type {boolean}
        */
        shadowsEnabled: boolean;
        /**
        * is light enabled on this scene.
        * @type {boolean}
        */
        lightsEnabled: boolean;
        /**
        * All of the lights added to this scene.
        * @see BABYLON.Light
        * @type {BABYLON.Light[]}
        */
        lights: Light[];
        onNewLightAdded: (newLight?: Light, positionInArray?: number, scene?: Scene) => void;
        onLightRemoved: (removedLight?: Light) => void;
        /**
        * All of the cameras added to this scene.
        * @see BABYLON.Camera
        * @type {BABYLON.Camera[]}
        */
        cameras: Camera[];
        onNewCameraAdded: (newCamera?: Camera, positionInArray?: number, scene?: Scene) => void;
        onCameraRemoved: (removedCamera?: Camera) => void;
        activeCameras: Camera[];
        activeCamera: Camera;
        /**
        * All of the (abstract) meshes added to this scene.
        * @see BABYLON.AbstractMesh
        * @type {BABYLON.AbstractMesh[]}
        */
        meshes: AbstractMesh[];
        onNewMeshAdded: (newMesh?: AbstractMesh, positionInArray?: number, scene?: Scene) => void;
        onMeshRemoved: (removedMesh?: AbstractMesh) => void;
        private _geometries;
        onGeometryAdded: (newGeometry?: Geometry) => void;
        onGeometryRemoved: (removedGeometry?: Geometry) => void;
        materials: Material[];
        multiMaterials: MultiMaterial[];
        defaultMaterial: StandardMaterial;
        texturesEnabled: boolean;
        textures: BaseTexture[];
        particlesEnabled: boolean;
        particleSystems: ParticleSystem[];
        spritesEnabled: boolean;
        spriteManagers: SpriteManager[];
        layers: Layer[];
        skeletonsEnabled: boolean;
        skeletons: Skeleton[];
        lensFlaresEnabled: boolean;
        lensFlareSystems: LensFlareSystem[];
        collisionsEnabled: boolean;
        private _workerCollisions;
        collisionCoordinator: ICollisionCoordinator;
        gravity: Vector3;
        postProcessesEnabled: boolean;
        postProcessManager: PostProcessManager;
        postProcessRenderPipelineManager: PostProcessRenderPipelineManager;
        renderTargetsEnabled: boolean;
        dumpNextRenderTargets: boolean;
        customRenderTargets: RenderTargetTexture[];
        useDelayedTextureLoading: boolean;
        importedMeshesFiles: String[];
        probesEnabled: boolean;
        reflectionProbes: ReflectionProbe[];
        database: any;
        /**
         * This scene's action manager
         * @type {BABYLON.ActionManager}
         */
        actionManager: ActionManager;
        _actionManagers: ActionManager[];
        private _meshesForIntersections;
        proceduralTexturesEnabled: boolean;
        _proceduralTextures: ProceduralTexture[];
        mainSoundTrack: SoundTrack;
        soundTracks: SoundTrack[];
        private _audioEnabled;
        private _headphone;
        simplificationQueue: SimplificationQueue;
        private _engine;
        private _totalVertices;
        _activeIndices: number;
        _activeParticles: number;
        private _lastFrameDuration;
        private _evaluateActiveMeshesDuration;
        private _renderTargetsDuration;
        _particlesDuration: number;
        private _renderDuration;
        _spritesDuration: number;
        private _animationRatio;
        private _animationStartDate;
        _cachedMaterial: Material;
        private _renderId;
        private _executeWhenReadyTimeoutId;
        _toBeDisposed: SmartArray<IDisposable>;
        private _onReadyCallbacks;
        private _pendingData;
        private _onBeforeRenderCallbacks;
        private _onAfterRenderCallbacks;
        private _activeMeshes;
        private _processedMaterials;
        private _renderTargets;
        _activeParticleSystems: SmartArray<ParticleSystem>;
        private _activeSkeletons;
        private _softwareSkinnedMeshes;
        _activeBones: number;
        private _renderingManager;
        private _physicsEngine;
        _activeAnimatables: Animatable[];
        private _transformMatrix;
        private _pickWithRayInverseMatrix;
        private _edgesRenderers;
        private _boundingBoxRenderer;
        private _outlineRenderer;
        private _viewMatrix;
        private _projectionMatrix;
        private _frustumPlanes;
        private _selectionOctree;
        private _pointerOverMesh;
        private _pointerOverSprite;
        private _debugLayer;
        private _depthRenderer;
        private _uniqueIdCounter;
        private _pickedDownMesh;
        private _pickedDownSprite;
        /**
         * @constructor
         * @param {BABYLON.Engine} engine - the engine to be used to render this scene.
         */
        constructor(engine: Engine);
        debugLayer: DebugLayer;
        workerCollisions: boolean;
        SelectionOctree: Octree<AbstractMesh>;
        /**
         * The mesh that is currently under the pointer.
         * @return {BABYLON.AbstractMesh} mesh under the pointer/mouse cursor or null if none.
         */
        meshUnderPointer: AbstractMesh;
        /**
         * Current on-screen X position of the pointer
         * @return {number} X position of the pointer
         */
        pointerX: number;
        /**
         * Current on-screen Y position of the pointer
         * @return {number} Y position of the pointer
         */
        pointerY: number;
        getCachedMaterial(): Material;
        getBoundingBoxRenderer(): BoundingBoxRenderer;
        getOutlineRenderer(): OutlineRenderer;
        getEngine(): Engine;
        getTotalVertices(): number;
        getActiveIndices(): number;
        getActiveParticles(): number;
        getActiveBones(): number;
        getLastFrameDuration(): number;
        getEvaluateActiveMeshesDuration(): number;
        getActiveMeshes(): SmartArray<Mesh>;
        getRenderTargetsDuration(): number;
        getRenderDuration(): number;
        getParticlesDuration(): number;
        getSpritesDuration(): number;
        getAnimationRatio(): number;
        getRenderId(): number;
        incrementRenderId(): void;
        private _updatePointerPosition(evt);
        attachControl(): void;
        detachControl(): void;
        isReady(): boolean;
        resetCachedMaterial(): void;
        registerBeforeRender(func: () => void): void;
        unregisterBeforeRender(func: () => void): void;
        registerAfterRender(func: () => void): void;
        unregisterAfterRender(func: () => void): void;
        _addPendingData(data: any): void;
        _removePendingData(data: any): void;
        getWaitingItemsCount(): number;
        /**
         * Registers a function to be executed when the scene is ready.
         * @param {Function} func - the function to be executed.
         */
        executeWhenReady(func: () => void): void;
        _checkIsReady(): void;
        /**
         * Will start the animation sequence of a given target
         * @param target - the target
         * @param {number} from - from which frame should animation start
         * @param {number} to - till which frame should animation run.
         * @param {boolean} [loop] - should the animation loop
         * @param {number} [speedRatio] - the speed in which to run the animation
         * @param {Function} [onAnimationEnd] function to be executed when the animation ended.
         * @param {BABYLON.Animatable} [animatable] an animatable object. If not provided a new one will be created from the given params.
         * @return {BABYLON.Animatable} the animatable object created for this animation
         * @see BABYLON.Animatable
         * @see http://doc.babylonjs.com/page.php?p=22081
         */
        beginAnimation(target: any, from: number, to: number, loop?: boolean, speedRatio?: number, onAnimationEnd?: () => void, animatable?: Animatable): Animatable;
        beginDirectAnimation(target: any, animations: Animation[], from: number, to: number, loop?: boolean, speedRatio?: number, onAnimationEnd?: () => void): Animatable;
        getAnimatableByTarget(target: any): Animatable;
        Animatables: Animatable[];
        /**
         * Will stop the animation of the given target
         * @param target - the target
         * @see beginAnimation
         */
        stopAnimation(target: any): void;
        private _animate();
        getViewMatrix(): Matrix;
        getProjectionMatrix(): Matrix;
        getTransformMatrix(): Matrix;
        setTransformMatrix(view: Matrix, projection: Matrix): void;
        addMesh(newMesh: AbstractMesh): void;
        removeMesh(toRemove: AbstractMesh): number;
        removeSkeleton(toRemove: Skeleton): number;
        removeLight(toRemove: Light): number;
        removeCamera(toRemove: Camera): number;
        addLight(newLight: Light): void;
        addCamera(newCamera: Camera): void;
        /**
         * Switch active camera
         * @param {Camera} newCamera - new active camera
         * @param {boolean} attachControl - call attachControl for the new active camera (default: true)
         */
        swithActiveCamera(newCamera: Camera, attachControl?: boolean): void;
        /**
         * sets the active camera of the scene using its ID
         * @param {string} id - the camera's ID
         * @return {BABYLON.Camera|null} the new active camera or null if none found.
         * @see activeCamera
         */
        setActiveCameraByID(id: string): Camera;
        /**
         * sets the active camera of the scene using its name
         * @param {string} name - the camera's name
         * @return {BABYLON.Camera|null} the new active camera or null if none found.
         * @see activeCamera
         */
        setActiveCameraByName(name: string): Camera;
        /**
         * get a material using its id
         * @param {string} the material's ID
         * @return {BABYLON.Material|null} the material or null if none found.
         */
        getMaterialByID(id: string): Material;
        /**
         * get a material using its name
         * @param {string} the material's name
         * @return {BABYLON.Material|null} the material or null if none found.
         */
        getMaterialByName(name: string): Material;
        getLensFlareSystemByName(name: string): LensFlareSystem;
        getCameraByID(id: string): Camera;
        getCameraByUniqueID(uniqueId: number): Camera;
        /**
         * get a camera using its name
         * @param {string} the camera's name
         * @return {BABYLON.Camera|null} the camera or null if none found.
         */
        getCameraByName(name: string): Camera;
        /**
         * get a bone using its id
         * @param {string} the bone's id
         * @return {BABYLON.Bone|null} the bone or null if not found
         */
        getBoneByID(id: string): Bone;
        /**
        * get a bone using its id
        * @param {string} the bone's name
        * @return {BABYLON.Bone|null} the bone or null if not found
        */
        getBoneByName(name: string): Bone;
        /**
         * get a light node using its name
         * @param {string} the light's name
         * @return {BABYLON.Light|null} the light or null if none found.
         */
        getLightByName(name: string): Light;
        /**
         * get a light node using its ID
         * @param {string} the light's id
         * @return {BABYLON.Light|null} the light or null if none found.
         */
        getLightByID(id: string): Light;
        /**
         * get a light node using its scene-generated unique ID
         * @param {number} the light's unique id
         * @return {BABYLON.Light|null} the light or null if none found.
         */
        getLightByUniqueID(uniqueId: number): Light;
        /**
         * get a particle system by id
         * @param id {number} the particle system id
         * @return {BABYLON.ParticleSystem|null} the corresponding system or null if none found.
         */
        getParticleSystemByID(id: string): ParticleSystem;
        /**
         * get a geometry using its ID
         * @param {string} the geometry's id
         * @return {BABYLON.Geometry|null} the geometry or null if none found.
         */
        getGeometryByID(id: string): Geometry;
        /**
         * add a new geometry to this scene.
         * @param {BABYLON.Geometry} geometry - the geometry to be added to the scene.
         * @param {boolean} [force] - force addition, even if a geometry with this ID already exists
         * @return {boolean} was the geometry added or not
         */
        pushGeometry(geometry: Geometry, force?: boolean): boolean;
        /**
         * Removes an existing geometry
         * @param {BABYLON.Geometry} geometry - the geometry to be removed from the scene.
         * @return {boolean} was the geometry removed or not
         */
        removeGeometry(geometry: Geometry): boolean;
        getGeometries(): Geometry[];
        /**
         * Get the first added mesh found of a given ID
         * @param {string} id - the id to search for
         * @return {BABYLON.AbstractMesh|null} the mesh found or null if not found at all.
         */
        getMeshByID(id: string): AbstractMesh;
        /**
         * Get a mesh with its auto-generated unique id
         * @param {number} uniqueId - the unique id to search for
         * @return {BABYLON.AbstractMesh|null} the mesh found or null if not found at all.
         */
        getMeshByUniqueID(uniqueId: number): AbstractMesh;
        /**
         * Get a the last added mesh found of a given ID
         * @param {string} id - the id to search for
         * @return {BABYLON.AbstractMesh|null} the mesh found or null if not found at all.
         */
        getLastMeshByID(id: string): AbstractMesh;
        /**
         * Get a the last added node (Mesh, Camera, Light) found of a given ID
         * @param {string} id - the id to search for
         * @return {BABYLON.Node|null} the node found or null if not found at all.
         */
        getLastEntryByID(id: string): Node;
        getNodeByID(id: string): Node;
        getNodeByName(name: string): Node;
        getMeshByName(name: string): AbstractMesh;
        getSoundByName(name: string): Sound;
        getLastSkeletonByID(id: string): Skeleton;
        getSkeletonById(id: string): Skeleton;
        getSkeletonByName(name: string): Skeleton;
        isActiveMesh(mesh: Mesh): boolean;
        private _evaluateSubMesh(subMesh, mesh);
        private _evaluateActiveMeshes();
        private _activeMesh(mesh);
        updateTransformMatrix(force?: boolean): void;
        private _renderForCamera(camera);
        private _processSubCameras(camera);
        private _checkIntersections();
        render(): void;
        private _updateAudioParameters();
        audioEnabled: boolean;
        private _disableAudio();
        private _enableAudio();
        headphone: boolean;
        private _switchAudioModeForHeadphones();
        private _switchAudioModeForNormalSpeakers();
        enableDepthRenderer(): DepthRenderer;
        disableDepthRenderer(): void;
        freezeMaterials(): void;
        unfreezeMaterials(): void;
        dispose(): void;
        disposeSounds(): void;
        getWorldExtends(): {
            min: Vector3;
            max: Vector3;
        };
        createOrUpdateSelectionOctree(maxCapacity?: number, maxDepth?: number): Octree<AbstractMesh>;
        createPickingRay(x: number, y: number, world: Matrix, camera: Camera, cameraViewSpace?: boolean): Ray;
        createPickingRayInCameraSpace(x: number, y: number, camera: Camera): Ray;
        private _internalPick(rayFunction, predicate, fastCheck?);
        private _internalPickSprites(ray, predicate?, fastCheck?, camera?);
        pick(x: number, y: number, predicate?: (mesh: AbstractMesh) => boolean, fastCheck?: boolean, camera?: Camera): PickingInfo;
        pickSprite(x: number, y: number, predicate?: (sprite: Sprite) => boolean, fastCheck?: boolean, camera?: Camera): PickingInfo;
        pickWithRay(ray: Ray, predicate: (mesh: Mesh) => boolean, fastCheck?: boolean): PickingInfo;
        setPointerOverMesh(mesh: AbstractMesh): void;
        getPointerOverMesh(): AbstractMesh;
        setPointerOverSprite(sprite: Sprite): void;
        getPointerOverSprite(): Sprite;
        getPhysicsEngine(): PhysicsEngine;
        /**
         * Enables physics to the current scene
         * @param {BABYLON.Vector3} [gravity] - the scene's gravity for the physics engine
         * @param {BABYLON.IPhysicsEnginePlugin} [plugin] - The physics engine to be used. defaults to OimoJS.
         * @return {boolean} was the physics engine initialized
         */
        enablePhysics(gravity?: Vector3, plugin?: IPhysicsEnginePlugin): boolean;
        disablePhysicsEngine(): void;
        isPhysicsEnabled(): boolean;
        /**
         * Sets the gravity of the physics engine (and NOT of the scene)
         * @param {BABYLON.Vector3} [gravity] - the new gravity to be used
         */
        setGravity(gravity: Vector3): void;
        createCompoundImpostor(parts: any, options: PhysicsBodyCreationOptions): any;
        deleteCompoundImpostor(compound: any): void;
        createDefaultCameraOrLight(): void;
        private _getByTags(list, tagsQuery, forEach?);
        getMeshesByTags(tagsQuery: string, forEach?: (mesh: AbstractMesh) => void): Mesh[];
        getCamerasByTags(tagsQuery: string, forEach?: (camera: Camera) => void): Camera[];
        getLightsByTags(tagsQuery: string, forEach?: (light: Light) => void): Light[];
        getMaterialByTags(tagsQuery: string, forEach?: (material: Material) => void): Material[];
    }
}

declare module BABYLON {
    class Action {
        triggerOptions: any;
        trigger: number;
        _actionManager: ActionManager;
        private _nextActiveAction;
        private _child;
        private _condition;
        private _triggerParameter;
        constructor(triggerOptions: any, condition?: Condition);
        _prepare(): void;
        getTriggerParameter(): any;
        _executeCurrent(evt: ActionEvent): void;
        execute(evt: ActionEvent): void;
        skipToNextActiveAction(): void;
        then(action: Action): Action;
        _getProperty(propertyPath: string): string;
        _getEffectiveTarget(target: any, propertyPath: string): any;
    }
}

declare module BABYLON {
    /**
     * ActionEvent is the event beint sent when an action is triggered.
     */
    class ActionEvent {
        source: any;
        pointerX: number;
        pointerY: number;
        meshUnderPointer: AbstractMesh;
        sourceEvent: any;
        additionalData: any;
        /**
         * @constructor
         * @param source The mesh or sprite that triggered the action.
         * @param pointerX The X mouse cursor position at the time of the event
         * @param pointerY The Y mouse cursor position at the time of the event
         * @param meshUnderPointer The mesh that is currently pointed at (can be null)
         * @param sourceEvent the original (browser) event that triggered the ActionEvent
         */
        constructor(source: any, pointerX: number, pointerY: number, meshUnderPointer: AbstractMesh, sourceEvent?: any, additionalData?: any);
        /**
         * Helper function to auto-create an ActionEvent from a source mesh.
         * @param source The source mesh that triggered the event
         * @param evt {Event} The original (browser) event
         */
        static CreateNew(source: AbstractMesh, evt?: Event, additionalData?: any): ActionEvent;
        /**
         * Helper function to auto-create an ActionEvent from a source mesh.
         * @param source The source sprite that triggered the event
         * @param scene Scene associated with the sprite
         * @param evt {Event} The original (browser) event
         */
        static CreateNewFromSprite(source: Sprite, scene: Scene, evt?: Event, additionalData?: any): ActionEvent;
        /**
         * Helper function to auto-create an ActionEvent from a scene. If triggered by a mesh use ActionEvent.CreateNew
         * @param scene the scene where the event occurred
         * @param evt {Event} The original (browser) event
         */
        static CreateNewFromScene(scene: Scene, evt: Event): ActionEvent;
    }
    /**
     * Action Manager manages all events to be triggered on a given mesh or the global scene.
     * A single scene can have many Action Managers to handle predefined actions on specific meshes.
     */
    class ActionManager {
        private static _NothingTrigger;
        private static _OnPickTrigger;
        private static _OnLeftPickTrigger;
        private static _OnRightPickTrigger;
        private static _OnCenterPickTrigger;
        private static _OnPickDownTrigger;
        private static _OnPickUpTrigger;
        private static _OnLongPressTrigger;
        private static _OnPointerOverTrigger;
        private static _OnPointerOutTrigger;
        private static _OnEveryFrameTrigger;
        private static _OnIntersectionEnterTrigger;
        private static _OnIntersectionExitTrigger;
        private static _OnKeyDownTrigger;
        private static _OnKeyUpTrigger;
        private static _OnPickOutTrigger;
        static NothingTrigger: number;
        static OnPickTrigger: number;
        static OnLeftPickTrigger: number;
        static OnRightPickTrigger: number;
        static OnCenterPickTrigger: number;
        static OnPickDownTrigger: number;
        static OnPickUpTrigger: number;
        static OnPickOutTrigger: number;
        static OnLongPressTrigger: number;
        static OnPointerOverTrigger: number;
        static OnPointerOutTrigger: number;
        static OnEveryFrameTrigger: number;
        static OnIntersectionEnterTrigger: number;
        static OnIntersectionExitTrigger: number;
        static OnKeyDownTrigger: number;
        static OnKeyUpTrigger: number;
        static DragMovementThreshold: number;
        static LongPressDelay: number;
        actions: Action[];
        private _scene;
        constructor(scene: Scene);
        dispose(): void;
        getScene(): Scene;
        /**
         * Does this action manager handles actions of any of the given triggers
         * @param {number[]} triggers - the triggers to be tested
         * @return {boolean} whether one (or more) of the triggers is handeled
         */
        hasSpecificTriggers(triggers: number[]): boolean;
        /**
         * Does this action manager handles actions of a given trigger
         * @param {number} trigger - the trigger to be tested
         * @return {boolean} whether the trigger is handeled
         */
        hasSpecificTrigger(trigger: number): boolean;
        /**
         * Does this action manager has pointer triggers
         * @return {boolean} whether or not it has pointer triggers
         */
        hasPointerTriggers: boolean;
        /**
         * Does this action manager has pick triggers
         * @return {boolean} whether or not it has pick triggers
         */
        hasPickTriggers: boolean;
        /**
         * Registers an action to this action manager
         * @param {BABYLON.Action} action - the action to be registered
         * @return {BABYLON.Action} the action amended (prepared) after registration
         */
        registerAction(action: Action): Action;
        /**
         * Process a specific trigger
         * @param {number} trigger - the trigger to process
         * @param evt {BABYLON.ActionEvent} the event details to be processed
         */
        processTrigger(trigger: number, evt: ActionEvent): void;
        _getEffectiveTarget(target: any, propertyPath: string): any;
        _getProperty(propertyPath: string): string;
        static Parse(parsedActions: any, object: AbstractMesh, scene: Scene): void;
    }
}

declare module BABYLON {
    class Condition {
        _actionManager: ActionManager;
        _evaluationId: number;
        _currentResult: boolean;
        constructor(actionManager: ActionManager);
        isValid(): boolean;
        _getProperty(propertyPath: string): string;
        _getEffectiveTarget(target: any, propertyPath: string): any;
    }
    class ValueCondition extends Condition {
        propertyPath: string;
        value: any;
        operator: number;
        private static _IsEqual;
        private static _IsDifferent;
        private static _IsGreater;
        private static _IsLesser;
        static IsEqual: number;
        static IsDifferent: number;
        static IsGreater: number;
        static IsLesser: number;
        _actionManager: ActionManager;
        private _target;
        private _property;
        constructor(actionManager: ActionManager, target: any, propertyPath: string, value: any, operator?: number);
        isValid(): boolean;
    }
    class PredicateCondition extends Condition {
        predicate: () => boolean;
        _actionManager: ActionManager;
        constructor(actionManager: ActionManager, predicate: () => boolean);
        isValid(): boolean;
    }
    class StateCondition extends Condition {
        value: string;
        _actionManager: ActionManager;
        private _target;
        constructor(actionManager: ActionManager, target: any, value: string);
        isValid(): boolean;
    }
}

declare module BABYLON {
    class SwitchBooleanAction extends Action {
        propertyPath: string;
        private _target;
        private _property;
        constructor(triggerOptions: any, target: any, propertyPath: string, condition?: Condition);
        _prepare(): void;
        execute(): void;
    }
    class SetStateAction extends Action {
        value: string;
        private _target;
        constructor(triggerOptions: any, target: any, value: string, condition?: Condition);
        execute(): void;
    }
    class SetValueAction extends Action {
        propertyPath: string;
        value: any;
        private _target;
        private _property;
        constructor(triggerOptions: any, target: any, propertyPath: string, value: any, condition?: Condition);
        _prepare(): void;
        execute(): void;
    }
    class IncrementValueAction extends Action {
        propertyPath: string;
        value: any;
        private _target;
        private _property;
        constructor(triggerOptions: any, target: any, propertyPath: string, value: any, condition?: Condition);
        _prepare(): void;
        execute(): void;
    }
    class PlayAnimationAction extends Action {
        from: number;
        to: number;
        loop: boolean;
        private _target;
        constructor(triggerOptions: any, target: any, from: number, to: number, loop?: boolean, condition?: Condition);
        _prepare(): void;
        execute(): void;
    }
    class StopAnimationAction extends Action {
        private _target;
        constructor(triggerOptions: any, target: any, condition?: Condition);
        _prepare(): void;
        execute(): void;
    }
    class DoNothingAction extends Action {
        constructor(triggerOptions?: any, condition?: Condition);
        execute(): void;
    }
    class CombineAction extends Action {
        children: Action[];
        constructor(triggerOptions: any, children: Action[], condition?: Condition);
        _prepare(): void;
        execute(evt: ActionEvent): void;
    }
    class ExecuteCodeAction extends Action {
        func: (evt: ActionEvent) => void;
        constructor(triggerOptions: any, func: (evt: ActionEvent) => void, condition?: Condition);
        execute(evt: ActionEvent): void;
    }
    class SetParentAction extends Action {
        private _parent;
        private _target;
        constructor(triggerOptions: any, target: any, parent: any, condition?: Condition);
        _prepare(): void;
        execute(): void;
    }
    class PlaySoundAction extends Action {
        private _sound;
        constructor(triggerOptions: any, sound: Sound, condition?: Condition);
        _prepare(): void;
        execute(): void;
    }
    class StopSoundAction extends Action {
        private _sound;
        constructor(triggerOptions: any, sound: Sound, condition?: Condition);
        _prepare(): void;
        execute(): void;
    }
}

declare module BABYLON {
    class InterpolateValueAction extends Action {
        propertyPath: string;
        value: any;
        duration: number;
        stopOtherAnimations: boolean;
        onInterpolationDone: () => void;
        private _target;
        private _property;
        constructor(triggerOptions: any, target: any, propertyPath: string, value: any, duration?: number, condition?: Condition, stopOtherAnimations?: boolean, onInterpolationDone?: () => void);
        _prepare(): void;
        execute(): void;
    }
}

declare module BABYLON {
    class Animatable {
        target: any;
        fromFrame: number;
        toFrame: number;
        loopAnimation: boolean;
        speedRatio: number;
        onAnimationEnd: any;
        private _localDelayOffset;
        private _pausedDelay;
        private _animations;
        private _paused;
        private _scene;
        animationStarted: boolean;
        constructor(scene: Scene, target: any, fromFrame?: number, toFrame?: number, loopAnimation?: boolean, speedRatio?: number, onAnimationEnd?: any, animations?: any);
        getAnimations(): Animation[];
        appendAnimations(target: any, animations: Animation[]): void;
        getAnimationByTargetProperty(property: string): Animation;
        reset(): void;
        goToFrame(frame: number): void;
        pause(): void;
        restart(): void;
        stop(): void;
        _animate(delay: number): boolean;
    }
}

declare module BABYLON {
    class AnimationRange {
        name: string;
        from: number;
        to: number;
        constructor(name: string, from: number, to: number);
    }
    /**
     * Composed of a frame, and an action function
     */
    class AnimationEvent {
        frame: number;
        action: () => void;
        onlyOnce: boolean;
        isDone: boolean;
        constructor(frame: number, action: () => void, onlyOnce?: boolean);
    }
    class Animation {
        name: string;
        targetProperty: string;
        framePerSecond: number;
        dataType: number;
        loopMode: number;
        private _keys;
        private _offsetsCache;
        private _highLimitsCache;
        private _stopped;
        _target: any;
        private _easingFunction;
        private _events;
        targetPropertyPath: string[];
        currentFrame: number;
        allowMatricesInterpolation: boolean;
        private _ranges;
        static _PrepareAnimation(name: string, targetProperty: string, framePerSecond: number, totalFrame: number, from: any, to: any, loopMode?: number, easingFunction?: EasingFunction): Animation;
        static CreateAndStartAnimation(name: string, node: Node, targetProperty: string, framePerSecond: number, totalFrame: number, from: any, to: any, loopMode?: number, easingFunction?: EasingFunction, onAnimationEnd?: () => void): Animatable;
        static CreateMergeAndStartAnimation(name: string, node: Node, targetProperty: string, framePerSecond: number, totalFrame: number, from: any, to: any, loopMode?: number, easingFunction?: EasingFunction, onAnimationEnd?: () => void): Animatable;
        constructor(name: string, targetProperty: string, framePerSecond: number, dataType: number, loopMode?: number);
        /**
         * Add an event to this animation.
         */
        addEvent(event: AnimationEvent): void;
        /**
         * Remove all events found at the given frame
         * @param frame
         */
        removeEvents(frame: number): void;
        createRange(name: string, from: number, to: number): void;
        deleteRange(name: string, deleteFrames?: boolean): void;
        getRange(name: string): AnimationRange;
        reset(): void;
        isStopped(): boolean;
        getKeys(): any[];
        getHighestFrame(): number;
        getEasingFunction(): IEasingFunction;
        setEasingFunction(easingFunction: EasingFunction): void;
        floatInterpolateFunction(startValue: number, endValue: number, gradient: number): number;
        quaternionInterpolateFunction(startValue: Quaternion, endValue: Quaternion, gradient: number): Quaternion;
        vector3InterpolateFunction(startValue: Vector3, endValue: Vector3, gradient: number): Vector3;
        vector2InterpolateFunction(startValue: Vector2, endValue: Vector2, gradient: number): Vector2;
        color3InterpolateFunction(startValue: Color3, endValue: Color3, gradient: number): Color3;
        matrixInterpolateFunction(startValue: Matrix, endValue: Matrix, gradient: number): Matrix;
        clone(): Animation;
        setKeys(values: Array<any>): void;
        private _getKeyValue(value);
        private _interpolate(currentFrame, repeatCount, loopMode, offsetValue?, highLimitValue?);
        setValue(currentValue: any): void;
        goToFrame(frame: number): void;
        animate(delay: number, from: number, to: number, loop: boolean, speedRatio: number): boolean;
        serialize(): any;
        private static _ANIMATIONTYPE_FLOAT;
        private static _ANIMATIONTYPE_VECTOR3;
        private static _ANIMATIONTYPE_QUATERNION;
        private static _ANIMATIONTYPE_MATRIX;
        private static _ANIMATIONTYPE_COLOR3;
        private static _ANIMATIONTYPE_VECTOR2;
        private static _ANIMATIONLOOPMODE_RELATIVE;
        private static _ANIMATIONLOOPMODE_CYCLE;
        private static _ANIMATIONLOOPMODE_CONSTANT;
        static ANIMATIONTYPE_FLOAT: number;
        static ANIMATIONTYPE_VECTOR3: number;
        static ANIMATIONTYPE_VECTOR2: number;
        static ANIMATIONTYPE_QUATERNION: number;
        static ANIMATIONTYPE_MATRIX: number;
        static ANIMATIONTYPE_COLOR3: number;
        static ANIMATIONLOOPMODE_RELATIVE: number;
        static ANIMATIONLOOPMODE_CYCLE: number;
        static ANIMATIONLOOPMODE_CONSTANT: number;
        static Parse(parsedAnimation: any): Animation;
        static AppendSerializedAnimations(source: IAnimatable, destination: any): any;
    }
}

declare module BABYLON {
    interface IEasingFunction {
        ease(gradient: number): number;
    }
    class EasingFunction implements IEasingFunction {
        private static _EASINGMODE_EASEIN;
        private static _EASINGMODE_EASEOUT;
        private static _EASINGMODE_EASEINOUT;
        static EASINGMODE_EASEIN: number;
        static EASINGMODE_EASEOUT: number;
        static EASINGMODE_EASEINOUT: number;
        private _easingMode;
        setEasingMode(easingMode: number): void;
        getEasingMode(): number;
        easeInCore(gradient: number): number;
        ease(gradient: number): number;
    }
    class CircleEase extends EasingFunction implements IEasingFunction {
        easeInCore(gradient: number): number;
    }
    class BackEase extends EasingFunction implements IEasingFunction {
        amplitude: number;
        constructor(amplitude?: number);
        easeInCore(gradient: number): number;
    }
    class BounceEase extends EasingFunction implements IEasingFunction {
        bounces: number;
        bounciness: number;
        constructor(bounces?: number, bounciness?: number);
        easeInCore(gradient: number): number;
    }
    class CubicEase extends EasingFunction implements IEasingFunction {
        easeInCore(gradient: number): number;
    }
    class ElasticEase extends EasingFunction implements IEasingFunction {
        oscillations: number;
        springiness: number;
        constructor(oscillations?: number, springiness?: number);
        easeInCore(gradient: number): number;
    }
    class ExponentialEase extends EasingFunction implements IEasingFunction {
        exponent: number;
        constructor(exponent?: number);
        easeInCore(gradient: number): number;
    }
    class PowerEase extends EasingFunction implements IEasingFunction {
        power: number;
        constructor(power?: number);
        easeInCore(gradient: number): number;
    }
    class QuadraticEase extends EasingFunction implements IEasingFunction {
        easeInCore(gradient: number): number;
    }
    class QuarticEase extends EasingFunction implements IEasingFunction {
        easeInCore(gradient: number): number;
    }
    class QuinticEase extends EasingFunction implements IEasingFunction {
        easeInCore(gradient: number): number;
    }
    class SineEase extends EasingFunction implements IEasingFunction {
        easeInCore(gradient: number): number;
    }
    class BezierCurveEase extends EasingFunction implements IEasingFunction {
        x1: number;
        y1: number;
        x2: number;
        y2: number;
        constructor(x1?: number, y1?: number, x2?: number, y2?: number);
        easeInCore(gradient: number): number;
    }
}

declare module BABYLON {
    class Analyser {
        SMOOTHING: number;
        FFT_SIZE: number;
        BARGRAPHAMPLITUDE: number;
        DEBUGCANVASPOS: {
            x: number;
            y: number;
        };
        DEBUGCANVASSIZE: {
            width: number;
            height: number;
        };
        private _byteFreqs;
        private _byteTime;
        private _floatFreqs;
        private _webAudioAnalyser;
        private _debugCanvas;
        private _debugCanvasContext;
        private _scene;
        private _registerFunc;
        private _audioEngine;
        constructor(scene: Scene);
        getFrequencyBinCount(): number;
        getByteFrequencyData(): Uint8Array;
        getByteTimeDomainData(): Uint8Array;
        getFloatFrequencyData(): Uint8Array;
        drawDebugCanvas(): void;
        stopDebugCanvas(): void;
        connectAudioNodes(inputAudioNode: AudioNode, outputAudioNode: AudioNode): void;
        dispose(): void;
    }
}

declare module BABYLON {
    class AudioEngine {
        private _audioContext;
        private _audioContextInitialized;
        canUseWebAudio: boolean;
        masterGain: GainNode;
        private _connectedAnalyser;
        WarnedWebAudioUnsupported: boolean;
        unlocked: boolean;
        onAudioUnlocked: () => any;
        audioContext: AudioContext;
        constructor();
        private _unlockiOSaudio();
        private _initializeAudioContext();
        dispose(): void;
        getGlobalVolume(): number;
        setGlobalVolume(newVolume: number): void;
        connectToAnalyser(analyser: Analyser): void;
    }
}

declare module BABYLON {
    class Sound {
        name: string;
        autoplay: boolean;
        loop: boolean;
        useCustomAttenuation: boolean;
        soundTrackId: number;
        spatialSound: boolean;
        refDistance: number;
        rolloffFactor: number;
        maxDistance: number;
        distanceModel: string;
        private _panningModel;
        onended: () => any;
        private _playbackRate;
        private _streaming;
        private _startTime;
        private _startOffset;
        private _position;
        private _localDirection;
        private _volume;
        private _isLoaded;
        private _isReadyToPlay;
        isPlaying: boolean;
        isPaused: boolean;
        private _isDirectional;
        private _readyToPlayCallback;
        private _audioBuffer;
        private _soundSource;
        private _streamingSource;
        private _soundPanner;
        private _soundGain;
        private _inputAudioNode;
        private _ouputAudioNode;
        private _coneInnerAngle;
        private _coneOuterAngle;
        private _coneOuterGain;
        private _scene;
        private _connectedMesh;
        private _customAttenuationFunction;
        private _registerFunc;
        private _isOutputConnected;
        private _htmlAudioElement;
        /**
        * Create a sound and attach it to a scene
        * @param name Name of your sound
        * @param urlOrArrayBuffer Url to the sound to load async or ArrayBuffer
        * @param readyToPlayCallback Provide a callback function if you'd like to load your code once the sound is ready to be played
        * @param options Objects to provide with the current available options: autoplay, loop, volume, spatialSound, maxDistance, rolloffFactor, refDistance, distanceModel, panningModel, streaming
        */
        constructor(name: string, urlOrArrayBuffer: any, scene: Scene, readyToPlayCallback?: () => void, options?: any);
        dispose(): void;
        private _soundLoaded(audioData);
        setAudioBuffer(audioBuffer: AudioBuffer): void;
        updateOptions(options: any): void;
        private _createSpatialParameters();
        private _updateSpatialParameters();
        switchPanningModelToHRTF(): void;
        switchPanningModelToEqualPower(): void;
        private _switchPanningModel();
        connectToSoundTrackAudioNode(soundTrackAudioNode: AudioNode): void;
        /**
        * Transform this sound into a directional source
        * @param coneInnerAngle Size of the inner cone in degree
        * @param coneOuterAngle Size of the outer cone in degree
        * @param coneOuterGain Volume of the sound outside the outer cone (between 0.0 and 1.0)
        */
        setDirectionalCone(coneInnerAngle: number, coneOuterAngle: number, coneOuterGain: number): void;
        setPosition(newPosition: Vector3): void;
        setLocalDirectionToMesh(newLocalDirection: Vector3): void;
        private _updateDirection();
        updateDistanceFromListener(): void;
        setAttenuationFunction(callback: (currentVolume: number, currentDistance: number, maxDistance: number, refDistance: number, rolloffFactor: number) => number): void;
        /**
        * Play the sound
        * @param time (optional) Start the sound after X seconds. Start immediately (0) by default.
        */
        play(time?: number): void;
        private _onended();
        /**
        * Stop the sound
        * @param time (optional) Stop the sound after X seconds. Stop immediately (0) by default.
        */
        stop(time?: number): void;
        pause(): void;
        setVolume(newVolume: number, time?: number): void;
        setPlaybackRate(newPlaybackRate: number): void;
        getVolume(): number;
        attachToMesh(meshToConnectTo: AbstractMesh): void;
        private _onRegisterAfterWorldMatrixUpdate(connectedMesh);
        clone(): Sound;
        getAudioBuffer(): AudioBuffer;
        static Parse(parsedSound: any, scene: Scene, rootUrl: string, sourceSound?: Sound): Sound;
    }
}

declare module BABYLON {
    class SoundTrack {
        private _outputAudioNode;
        private _inputAudioNode;
        private _trackConvolver;
        private _scene;
        id: number;
        soundCollection: Array<Sound>;
        private _isMainTrack;
        private _connectedAnalyser;
        private _options;
        private _isInitialized;
        constructor(scene: Scene, options?: any);
        private _initializeSoundTrackAudioGraph();
        dispose(): void;
        AddSound(sound: Sound): void;
        RemoveSound(sound: Sound): void;
        setVolume(newVolume: number): void;
        switchPanningModelToHRTF(): void;
        switchPanningModelToEqualPower(): void;
        connectToAnalyser(analyser: Analyser): void;
    }
}

declare module BABYLON {
    class Bone extends Node {
        name: string;
        children: Bone[];
        animations: Animation[];
        length: number;
        private _skeleton;
        _matrix: Matrix;
        private _restPose;
        private _baseMatrix;
        private _worldTransform;
        private _absoluteTransform;
        private _invertedAbsoluteTransform;
        private _parent;
        constructor(name: string, skeleton: Skeleton, parentBone: Bone, matrix: Matrix, restPose?: Matrix);
        getParent(): Bone;
        getLocalMatrix(): Matrix;
        getBaseMatrix(): Matrix;
        getRestPose(): Matrix;
        returnToRest(): void;
        getWorldMatrix(): Matrix;
        getInvertedAbsoluteTransform(): Matrix;
        getAbsoluteTransform(): Matrix;
        updateMatrix(matrix: Matrix): void;
        _updateDifferenceMatrix(rootMatrix?: Matrix): void;
        markAsDirty(): void;
        copyAnimationRange(source: Bone, rangeName: string, frameOffset: number, rescaleAsRequired?: boolean): boolean;
    }
}

declare module BABYLON {
    class Skeleton {
        name: string;
        id: string;
        bones: Bone[];
        needInitialSkinMatrix: boolean;
        private _scene;
        private _isDirty;
        private _transformMatrices;
        private _meshesWithPoseMatrix;
        private _animatables;
        private _identity;
        private _ranges;
        constructor(name: string, id: string, scene: Scene);
        getTransformMatrices(mesh: AbstractMesh): Float32Array;
        getScene(): Scene;
        createAnimationRange(name: string, from: number, to: number): void;
        deleteAnimationRange(name: string, deleteFrames?: boolean): void;
        getAnimationRange(name: string): AnimationRange;
        /**
         *  note: This is not for a complete retargeting, only between very similar skeleton's with only possible bone length differences
         */
        copyAnimationRange(source: Skeleton, name: string, rescaleAsRequired?: boolean): boolean;
        returnToRest(): void;
        private _getHighestAnimationFrame();
        beginAnimation(name: string, loop?: boolean, speedRatio?: number, onAnimationEnd?: () => void): void;
        _markAsDirty(): void;
        _registerMeshWithPoseMatrix(mesh: AbstractMesh): void;
        _unregisterMeshWithPoseMatrix(mesh: AbstractMesh): void;
        _computeTransformMatrices(targetMatrix: Float32Array, initialSkinMatrix: Matrix): void;
        prepare(): void;
        getAnimatables(): IAnimatable[];
        clone(name: string, id: string): Skeleton;
        dispose(): void;
        serialize(): any;
        static Parse(parsedSkeleton: any, scene: Scene): Skeleton;
    }
}

declare module BABYLON {
    class ArcRotateCamera extends TargetCamera {
        alpha: number;
        beta: number;
        radius: number;
        target: any;
        inertialAlphaOffset: number;
        inertialBetaOffset: number;
        inertialRadiusOffset: number;
        lowerAlphaLimit: any;
        upperAlphaLimit: any;
        lowerBetaLimit: number;
        upperBetaLimit: number;
        lowerRadiusLimit: any;
        upperRadiusLimit: any;
        angularSensibilityX: number;
        angularSensibilityY: number;
        wheelPrecision: number;
        pinchPrecision: number;
        panningSensibility: number;
        inertialPanningX: number;
        inertialPanningY: number;
        keysUp: number[];
        keysDown: number[];
        keysLeft: number[];
        keysRight: number[];
        zoomOnFactor: number;
        targetScreenOffset: Vector2;
        pinchInwards: boolean;
        allowUpsideDown: boolean;
        private _keys;
        _viewMatrix: Matrix;
        private _attachedElement;
        private _onContextMenu;
        private _onPointerDown;
        private _onPointerUp;
        private _onPointerMove;
        private _wheel;
        private _onMouseMove;
        private _onKeyDown;
        private _onKeyUp;
        private _onLostFocus;
        _reset: () => void;
        private _onGestureStart;
        private _onGesture;
        private _MSGestureHandler;
        panningAxis: Vector3;
        private _localDirection;
        private _transformedDirection;
        private _isRightClick;
        private _isCtrlPushed;
        onCollide: (collidedMesh: AbstractMesh) => void;
        checkCollisions: boolean;
        collisionRadius: Vector3;
        private _collider;
        private _previousPosition;
        private _collisionVelocity;
        private _newPosition;
        private _previousAlpha;
        private _previousBeta;
        private _previousRadius;
        private _collisionTriggered;
        angularSensibility: number;
        constructor(name: string, alpha: number, beta: number, radius: number, target: any, scene: Scene);
        _getTargetPosition(): Vector3;
        _initCache(): void;
        _updateCache(ignoreParentClass?: boolean): void;
        _isSynchronizedViewMatrix(): boolean;
        attachControl(element: HTMLElement, noPreventDefault?: boolean, useCtrlForPanning?: boolean): void;
        detachControl(element: HTMLElement): void;
        _checkInputs(): void;
        private _checkLimits();
        rebuildAnglesAndRadius(): void;
        setPosition(position: Vector3): void;
        setTarget(target: Vector3): void;
        _getViewMatrix(): Matrix;
        private _onCollisionPositionChange;
        zoomOn(meshes?: AbstractMesh[], doNotUpdateMaxZ?: boolean): void;
        focusOn(meshesOrMinMaxVectorAndDistance: any, doNotUpdateMaxZ?: boolean): void;
        /**
         * @override
         * Override Camera.createRigCamera
         */
        createRigCamera(name: string, cameraIndex: number): Camera;
        /**
         * @override
         * Override Camera._updateRigCameras
         */
        _updateRigCameras(): void;
        serialize(): any;
    }
}

declare module BABYLON {
    class VRCameraMetrics {
        hResolution: number;
        vResolution: number;
        hScreenSize: number;
        vScreenSize: number;
        vScreenCenter: number;
        eyeToScreenDistance: number;
        lensSeparationDistance: number;
        interpupillaryDistance: number;
        distortionK: number[];
        chromaAbCorrection: number[];
        postProcessScaleFactor: number;
        lensCenterOffset: number;
        compensateDistortion: boolean;
        aspectRatio: number;
        aspectRatioFov: number;
        leftHMatrix: Matrix;
        rightHMatrix: Matrix;
        leftPreViewMatrix: Matrix;
        rightPreViewMatrix: Matrix;
        static GetDefault(): VRCameraMetrics;
    }
    class Camera extends Node {
        position: Vector3;
        private static _PERSPECTIVE_CAMERA;
        private static _ORTHOGRAPHIC_CAMERA;
        private static _FOVMODE_VERTICAL_FIXED;
        private static _FOVMODE_HORIZONTAL_FIXED;
        private static _RIG_MODE_NONE;
        private static _RIG_MODE_STEREOSCOPIC_ANAGLYPH;
        private static _RIG_MODE_STEREOSCOPIC_SIDEBYSIDE_PARALLEL;
        private static _RIG_MODE_STEREOSCOPIC_SIDEBYSIDE_CROSSEYED;
        private static _RIG_MODE_STEREOSCOPIC_OVERUNDER;
        private static _RIG_MODE_VR;
        static PERSPECTIVE_CAMERA: number;
        static ORTHOGRAPHIC_CAMERA: number;
        static FOVMODE_VERTICAL_FIXED: number;
        static FOVMODE_HORIZONTAL_FIXED: number;
        static RIG_MODE_NONE: number;
        static RIG_MODE_STEREOSCOPIC_ANAGLYPH: number;
        static RIG_MODE_STEREOSCOPIC_SIDEBYSIDE_PARALLEL: number;
        static RIG_MODE_STEREOSCOPIC_SIDEBYSIDE_CROSSEYED: number;
        static RIG_MODE_STEREOSCOPIC_OVERUNDER: number;
        static RIG_MODE_VR: number;
        upVector: Vector3;
        orthoLeft: any;
        orthoRight: any;
        orthoBottom: any;
        orthoTop: any;
        fov: number;
        minZ: number;
        maxZ: number;
        inertia: number;
        mode: number;
        isIntermediate: boolean;
        viewport: Viewport;
        layerMask: number;
        fovMode: number;
        cameraRigMode: number;
        _cameraRigParams: any;
        _rigCameras: Camera[];
        private _computedViewMatrix;
        _projectionMatrix: Matrix;
        private _worldMatrix;
        _postProcesses: PostProcess[];
        _postProcessesTakenIndices: any[];
        _activeMeshes: SmartArray<Mesh>;
        private _globalPosition;
        constructor(name: string, position: Vector3, scene: Scene);
        globalPosition: Vector3;
        getActiveMeshes(): SmartArray<Mesh>;
        isActiveMesh(mesh: Mesh): boolean;
        _initCache(): void;
        _updateCache(ignoreParentClass?: boolean): void;
        _updateFromScene(): void;
        _isSynchronized(): boolean;
        _isSynchronizedViewMatrix(): boolean;
        _isSynchronizedProjectionMatrix(): boolean;
        attachControl(element: HTMLElement): void;
        detachControl(element: HTMLElement): void;
        _update(): void;
        _checkInputs(): void;
        attachPostProcess(postProcess: PostProcess, insertAt?: number): number;
        detachPostProcess(postProcess: PostProcess, atIndices?: any): number[];
        getWorldMatrix(): Matrix;
        _getViewMatrix(): Matrix;
        getViewMatrix(force?: boolean): Matrix;
        _computeViewMatrix(force?: boolean): Matrix;
        getProjectionMatrix(force?: boolean): Matrix;
        dispose(): void;
        setCameraRigMode(mode: number, rigParams: any): void;
        private _getVRProjectionMatrix();
        setCameraRigParameter(name: string, value: any): void;
        /**
         * May needs to be overridden by children so sub has required properties to be copied
         */
        createRigCamera(name: string, cameraIndex: number): Camera;
        /**
         * May needs to be overridden by children
         */
        _updateRigCameras(): void;
        serialize(): any;
        static Parse(parsedCamera: any, scene: Scene): Camera;
    }
}

declare module BABYLON {
    class DeviceOrientationCamera extends FreeCamera {
        private _offsetX;
        private _offsetY;
        private _orientationGamma;
        private _orientationBeta;
        private _initialOrientationGamma;
        private _initialOrientationBeta;
        private _attachedCanvas;
        private _orientationChanged;
        angularSensibility: number;
        moveSensibility: number;
        constructor(name: string, position: Vector3, scene: Scene);
        attachControl(canvas: HTMLCanvasElement, noPreventDefault: boolean): void;
        detachControl(canvas: HTMLCanvasElement): void;
        _checkInputs(): void;
    }
}

declare module BABYLON {
    class FollowCamera extends TargetCamera {
        radius: number;
        rotationOffset: number;
        heightOffset: number;
        cameraAcceleration: number;
        maxCameraSpeed: number;
        target: AbstractMesh;
        constructor(name: string, position: Vector3, scene: Scene);
        private getRadians(degrees);
        private follow(cameraTarget);
        _checkInputs(): void;
        serialize(): any;
    }
    class ArcFollowCamera extends TargetCamera {
        alpha: number;
        beta: number;
        radius: number;
        target: AbstractMesh;
        private _cartesianCoordinates;
        constructor(name: string, alpha: number, beta: number, radius: number, target: AbstractMesh, scene: Scene);
        private follow();
        _checkInputs(): void;
        serialize(): any;
    }
}

declare module BABYLON {
    class FreeCamera extends TargetCamera {
        ellipsoid: Vector3;
        keysUp: number[];
        keysDown: number[];
        keysLeft: number[];
        keysRight: number[];
        checkCollisions: boolean;
        applyGravity: boolean;
        angularSensibility: number;
        onCollide: (collidedMesh: AbstractMesh) => void;
        private _keys;
        private _collider;
        private _needMoveForGravity;
        private _oldPosition;
        private _diffPosition;
        private _newPosition;
        private _attachedElement;
        private _localDirection;
        private _transformedDirection;
        private _onMouseDown;
        private _onMouseUp;
        private _onMouseOut;
        private _onMouseMove;
        private _onKeyDown;
        private _onKeyUp;
        _waitingLockedTargetId: string;
        constructor(name: string, position: Vector3, scene: Scene);
        _onLostFocus(e: FocusEvent): void;
        attachControl(element: HTMLElement, noPreventDefault?: boolean): void;
        detachControl(element: HTMLElement): void;
        _collideWithWorld(velocity: Vector3): void;
        private _onCollisionPositionChange;
        _checkInputs(): void;
        _decideIfNeedsToMove(): boolean;
        _updatePosition(): void;
        serialize(): any;
    }
}

declare module BABYLON {
    class GamepadCamera extends UniversalCamera {
        constructor(name: string, position: Vector3, scene: Scene);
    }
}

declare module BABYLON {
    class AnaglyphFreeCamera extends FreeCamera {
        interaxialDistance: number;
        constructor(name: string, position: Vector3, interaxialDistance: number, scene: Scene);
    }
    class AnaglyphArcRotateCamera extends ArcRotateCamera {
        constructor(name: string, alpha: number, beta: number, radius: number, target: any, interaxialDistance: number, scene: Scene);
    }
    class AnaglyphGamepadCamera extends GamepadCamera {
        constructor(name: string, position: Vector3, interaxialDistance: number, scene: Scene);
    }
    class StereoscopicFreeCamera extends FreeCamera {
        constructor(name: string, position: Vector3, interaxialDistance: number, isSideBySide: boolean, scene: Scene);
    }
    class StereoscopicArcRotateCamera extends ArcRotateCamera {
        constructor(name: string, alpha: number, beta: number, radius: number, target: any, interaxialDistance: number, isSideBySide: boolean, scene: Scene);
    }
    class StereoscopicGamepadCamera extends GamepadCamera {
        constructor(name: string, position: Vector3, interaxialDistance: number, isSideBySide: boolean, scene: Scene);
    }
}

declare module BABYLON {
    class TargetCamera extends Camera {
        cameraDirection: Vector3;
        cameraRotation: Vector2;
        rotation: Vector3;
        speed: number;
        noRotationConstraint: boolean;
        lockedTarget: any;
        _currentTarget: Vector3;
        _viewMatrix: Matrix;
        _camMatrix: Matrix;
        _cameraTransformMatrix: Matrix;
        _cameraRotationMatrix: Matrix;
        private _rigCamTransformMatrix;
        _referencePoint: Vector3;
        _transformedReferencePoint: Vector3;
        _lookAtTemp: Matrix;
        _tempMatrix: Matrix;
        _reset: () => void;
        _waitingLockedTargetId: string;
        constructor(name: string, position: Vector3, scene: Scene);
        getFrontPosition(distance: number): Vector3;
        _getLockedTargetPosition(): Vector3;
        _initCache(): void;
        _updateCache(ignoreParentClass?: boolean): void;
        _isSynchronizedViewMatrix(): boolean;
        _computeLocalCameraSpeed(): number;
        setTarget(target: Vector3): void;
        getTarget(): Vector3;
        _decideIfNeedsToMove(): boolean;
        _updatePosition(): void;
        _checkInputs(): void;
        _getViewMatrix(): Matrix;
        _getVRViewMatrix(): Matrix;
        /**
         * @override
         * Override Camera.createRigCamera
         */
        createRigCamera(name: string, cameraIndex: number): Camera;
        /**
         * @override
         * Override Camera._updateRigCameras
         */
        _updateRigCameras(): void;
        private _getRigCamPosition(halfSpace, result);
        serialize(): any;
    }
}

declare module BABYLON {
    class TouchCamera extends FreeCamera {
        private _offsetX;
        private _offsetY;
        private _pointerCount;
        private _pointerPressed;
        private _attachedCanvas;
        private _onPointerDown;
        private _onPointerUp;
        private _onPointerMove;
        touchAngularSensibility: number;
        touchMoveSensibility: number;
        constructor(name: string, position: Vector3, scene: Scene);
        _onLostFocus(e: FocusEvent): void;
        attachControl(canvas: HTMLCanvasElement, noPreventDefault: boolean): void;
        detachControl(canvas: HTMLCanvasElement): void;
        _checkInputs(): void;
    }
}

declare module BABYLON {
    class UniversalCamera extends TouchCamera {
        gamepad: Gamepad;
        private _gamepads;
        gamepadAngularSensibility: number;
        gamepadMoveSensibility: number;
        constructor(name: string, position: Vector3, scene: Scene);
        private _onNewGameConnected(gamepad);
        attachControl(canvas: HTMLCanvasElement, noPreventDefault: boolean): void;
        detachControl(canvas: HTMLCanvasElement): void;
        _checkInputs(): void;
        dispose(): void;
    }
}

declare module BABYLON {
    class VirtualJoysticksCamera extends FreeCamera {
        private _leftjoystick;
        private _rightjoystick;
        constructor(name: string, position: Vector3, scene: Scene);
        getLeftJoystick(): VirtualJoystick;
        getRightJoystick(): VirtualJoystick;
        _checkInputs(): void;
        dispose(): void;
    }
}

declare module BABYLON {
    class Collider {
        radius: Vector3;
        retry: number;
        velocity: Vector3;
        basePoint: Vector3;
        epsilon: number;
        collisionFound: boolean;
        velocityWorldLength: number;
        basePointWorld: Vector3;
        velocityWorld: Vector3;
        normalizedVelocity: Vector3;
        initialVelocity: Vector3;
        initialPosition: Vector3;
        nearestDistance: number;
        intersectionPoint: Vector3;
        collidedMesh: AbstractMesh;
        private _collisionPoint;
        private _planeIntersectionPoint;
        private _tempVector;
        private _tempVector2;
        private _tempVector3;
        private _tempVector4;
        private _edge;
        private _baseToVertex;
        private _destinationPoint;
        private _slidePlaneNormal;
        private _displacementVector;
        _initialize(source: Vector3, dir: Vector3, e: number): void;
        _checkPointInTriangle(point: Vector3, pa: Vector3, pb: Vector3, pc: Vector3, n: Vector3): boolean;
        _canDoCollision(sphereCenter: Vector3, sphereRadius: number, vecMin: Vector3, vecMax: Vector3): boolean;
        _testTriangle(faceIndex: number, trianglePlaneArray: Array<Plane>, p1: Vector3, p2: Vector3, p3: Vector3, hasMaterial: boolean): void;
        _collide(trianglePlaneArray: Array<Plane>, pts: Vector3[], indices: number[] | Int32Array, indexStart: number, indexEnd: number, decal: number, hasMaterial: boolean): void;
        _getResponse(pos: Vector3, vel: Vector3): void;
    }
}

declare module BABYLON {
    var CollisionWorker: string;
    interface ICollisionCoordinator {
        getNewPosition(position: Vector3, velocity: Vector3, collider: Collider, maximumRetry: number, excludedMesh: AbstractMesh, onNewPosition: (collisionIndex: number, newPosition: Vector3, collidedMesh?: AbstractMesh) => void, collisionIndex: number): void;
        init(scene: Scene): void;
        destroy(): void;
        onMeshAdded(mesh: AbstractMesh): any;
        onMeshUpdated(mesh: AbstractMesh): any;
        onMeshRemoved(mesh: AbstractMesh): any;
        onGeometryAdded(geometry: Geometry): any;
        onGeometryUpdated(geometry: Geometry): any;
        onGeometryDeleted(geometry: Geometry): any;
    }
    interface SerializedMesh {
        id: string;
        name: string;
        uniqueId: number;
        geometryId: string;
        sphereCenter: Array<number>;
        sphereRadius: number;
        boxMinimum: Array<number>;
        boxMaximum: Array<number>;
        worldMatrixFromCache: any;
        subMeshes: Array<SerializedSubMesh>;
        checkCollisions: boolean;
    }
    interface SerializedSubMesh {
        position: number;
        verticesStart: number;
        verticesCount: number;
        indexStart: number;
        indexCount: number;
        hasMaterial: boolean;
        sphereCenter: Array<number>;
        sphereRadius: number;
        boxMinimum: Array<number>;
        boxMaximum: Array<number>;
    }
    interface SerializedGeometry {
        id: string;
        positions: Float32Array;
        indices: Int32Array;
        normals: Float32Array;
    }
    interface BabylonMessage {
        taskType: WorkerTaskType;
        payload: InitPayload | CollidePayload | UpdatePayload;
    }
    interface SerializedColliderToWorker {
        position: Array<number>;
        velocity: Array<number>;
        radius: Array<number>;
    }
    enum WorkerTaskType {
        INIT = 0,
        UPDATE = 1,
        COLLIDE = 2,
    }
    interface WorkerReply {
        error: WorkerReplyType;
        taskType: WorkerTaskType;
        payload?: any;
    }
    interface CollisionReplyPayload {
        newPosition: Array<number>;
        collisionId: number;
        collidedMeshUniqueId: number;
    }
    interface InitPayload {
    }
    interface CollidePayload {
        collisionId: number;
        collider: SerializedColliderToWorker;
        maximumRetry: number;
        excludedMeshUniqueId?: number;
    }
    interface UpdatePayload {
        updatedMeshes: {
            [n: number]: SerializedMesh;
        };
        updatedGeometries: {
            [s: string]: SerializedGeometry;
        };
        removedMeshes: Array<number>;
        removedGeometries: Array<string>;
    }
    enum WorkerReplyType {
        SUCCESS = 0,
        UNKNOWN_ERROR = 1,
    }
    class CollisionCoordinatorWorker implements ICollisionCoordinator {
        private _scene;
        private _scaledPosition;
        private _scaledVelocity;
        private _collisionsCallbackArray;
        private _init;
        private _runningUpdated;
        private _runningCollisionTask;
        private _worker;
        private _addUpdateMeshesList;
        private _addUpdateGeometriesList;
        private _toRemoveMeshesArray;
        private _toRemoveGeometryArray;
        constructor();
        static SerializeMesh: (mesh: AbstractMesh) => SerializedMesh;
        static SerializeGeometry: (geometry: Geometry) => SerializedGeometry;
        getNewPosition(position: Vector3, velocity: Vector3, collider: Collider, maximumRetry: number, excludedMesh: AbstractMesh, onNewPosition: (collisionIndex: number, newPosition: Vector3, collidedMesh?: AbstractMesh) => void, collisionIndex: number): void;
        init(scene: Scene): void;
        destroy(): void;
        onMeshAdded(mesh: AbstractMesh): void;
        onMeshUpdated: (mesh: AbstractMesh) => void;
        onMeshRemoved(mesh: AbstractMesh): void;
        onGeometryAdded(geometry: Geometry): void;
        onGeometryUpdated: (geometry: Geometry) => void;
        onGeometryDeleted(geometry: Geometry): void;
        private _afterRender;
        private _onMessageFromWorker;
    }
    class CollisionCoordinatorLegacy implements ICollisionCoordinator {
        private _scene;
        private _scaledPosition;
        private _scaledVelocity;
        private _finalPosition;
        getNewPosition(position: Vector3, velocity: Vector3, collider: Collider, maximumRetry: number, excludedMesh: AbstractMesh, onNewPosition: (collisionIndex: number, newPosition: Vector3, collidedMesh?: AbstractMesh) => void, collisionIndex: number): void;
        init(scene: Scene): void;
        destroy(): void;
        onMeshAdded(mesh: AbstractMesh): void;
        onMeshUpdated(mesh: AbstractMesh): void;
        onMeshRemoved(mesh: AbstractMesh): void;
        onGeometryAdded(geometry: Geometry): void;
        onGeometryUpdated(geometry: Geometry): void;
        onGeometryDeleted(geometry: Geometry): void;
        private _collideWithWorld(position, velocity, collider, maximumRetry, finalPosition, excludedMesh?);
    }
}

declare module BABYLON {
    var WorkerIncluded: boolean;
    class CollisionCache {
        private _meshes;
        private _geometries;
        getMeshes(): {
            [n: number]: SerializedMesh;
        };
        getGeometries(): {
            [s: number]: SerializedGeometry;
        };
        getMesh(id: any): SerializedMesh;
        addMesh(mesh: SerializedMesh): void;
        removeMesh(uniqueId: number): void;
        getGeometry(id: string): SerializedGeometry;
        addGeometry(geometry: SerializedGeometry): void;
        removeGeometry(id: string): void;
    }
    class CollideWorker {
        collider: Collider;
        private _collisionCache;
        private finalPosition;
        private collisionsScalingMatrix;
        private collisionTranformationMatrix;
        constructor(collider: Collider, _collisionCache: CollisionCache, finalPosition: Vector3);
        collideWithWorld(position: Vector3, velocity: Vector3, maximumRetry: number, excludedMeshUniqueId?: number): void;
        private checkCollision(mesh);
        private processCollisionsForSubMeshes(transformMatrix, mesh);
        private collideForSubMesh(subMesh, transformMatrix, meshGeometry);
        private checkSubmeshCollision(subMesh);
    }
    interface ICollisionDetector {
        onInit(payload: InitPayload): void;
        onUpdate(payload: UpdatePayload): void;
        onCollision(payload: CollidePayload): void;
    }
    class CollisionDetectorTransferable implements ICollisionDetector {
        private _collisionCache;
        onInit(payload: InitPayload): void;
        onUpdate(payload: UpdatePayload): void;
        onCollision(payload: CollidePayload): void;
    }
}

declare module BABYLON {
    class IntersectionInfo {
        bu: number;
        bv: number;
        distance: number;
        faceId: number;
        subMeshId: number;
        constructor(bu: number, bv: number, distance: number);
    }
    class PickingInfo {
        hit: boolean;
        distance: number;
        pickedPoint: Vector3;
        pickedMesh: AbstractMesh;
        bu: number;
        bv: number;
        faceId: number;
        subMeshId: number;
        pickedSprite: Sprite;
        getNormal(useWorldCoordinates?: boolean, useVerticesNormals?: boolean): Vector3;
        getTextureCoordinates(): Vector2;
    }
}

declare module BABYLON {
    class BoundingBox {
        minimum: Vector3;
        maximum: Vector3;
        vectors: Vector3[];
        center: Vector3;
        extendSize: Vector3;
        directions: Vector3[];
        vectorsWorld: Vector3[];
        minimumWorld: Vector3;
        maximumWorld: Vector3;
        private _worldMatrix;
        constructor(minimum: Vector3, maximum: Vector3);
        getWorldMatrix(): Matrix;
        setWorldMatrix(matrix: Matrix): BoundingBox;
        _update(world: Matrix): void;
        isInFrustum(frustumPlanes: Plane[]): boolean;
        isCompletelyInFrustum(frustumPlanes: Plane[]): boolean;
        intersectsPoint(point: Vector3): boolean;
        intersectsSphere(sphere: BoundingSphere): boolean;
        intersectsMinMax(min: Vector3, max: Vector3): boolean;
        static Intersects(box0: BoundingBox, box1: BoundingBox): boolean;
        static IntersectsSphere(minPoint: Vector3, maxPoint: Vector3, sphereCenter: Vector3, sphereRadius: number): boolean;
        static IsCompletelyInFrustum(boundingVectors: Vector3[], frustumPlanes: Plane[]): boolean;
        static IsInFrustum(boundingVectors: Vector3[], frustumPlanes: Plane[]): boolean;
    }
}

declare module BABYLON {
    class BoundingInfo {
        minimum: Vector3;
        maximum: Vector3;
        boundingBox: BoundingBox;
        boundingSphere: BoundingSphere;
        private _isLocked;
        constructor(minimum: Vector3, maximum: Vector3);
        isLocked: boolean;
        update(world: Matrix): void;
        isInFrustum(frustumPlanes: Plane[]): boolean;
        isCompletelyInFrustum(frustumPlanes: Plane[]): boolean;
        _checkCollision(collider: Collider): boolean;
        intersectsPoint(point: Vector3): boolean;
        intersects(boundingInfo: BoundingInfo, precise: boolean): boolean;
    }
}

declare module BABYLON {
    class BoundingSphere {
        minimum: Vector3;
        maximum: Vector3;
        center: Vector3;
        radius: number;
        centerWorld: Vector3;
        radiusWorld: number;
        private _tempRadiusVector;
        constructor(minimum: Vector3, maximum: Vector3);
        _update(world: Matrix): void;
        isInFrustum(frustumPlanes: Plane[]): boolean;
        intersectsPoint(point: Vector3): boolean;
        static Intersects(sphere0: BoundingSphere, sphere1: BoundingSphere): boolean;
    }
}

declare module BABYLON {
    class Layer {
        name: string;
        texture: Texture;
        isBackground: boolean;
        color: Color4;
        scale: Vector2;
        offset: Vector2;
        onDispose: () => void;
        alphaBlendingMode: number;
        private _scene;
        private _vertexDeclaration;
        private _vertexStrideSize;
        private _vertexBuffer;
        private _indexBuffer;
        private _effect;
        constructor(name: string, imgUrl: string, scene: Scene, isBackground?: boolean, color?: Color4);
        render(): void;
        dispose(): void;
    }
}

declare module BABYLON {
    class DebugLayer {
        private _scene;
        private _camera;
        private _transformationMatrix;
        private _enabled;
        private _labelsEnabled;
        private _displayStatistics;
        private _displayTree;
        private _displayLogs;
        private _globalDiv;
        private _statsDiv;
        private _statsSubsetDiv;
        private _optionsDiv;
        private _optionsSubsetDiv;
        private _logDiv;
        private _logSubsetDiv;
        private _treeDiv;
        private _treeSubsetDiv;
        private _drawingCanvas;
        private _drawingContext;
        private _rootElement;
        _syncPositions: () => void;
        private _syncData;
        private _syncUI;
        private _onCanvasClick;
        private _clickPosition;
        private _ratio;
        private _identityMatrix;
        private _showUI;
        private _needToRefreshMeshesTree;
        shouldDisplayLabel: (node: Node) => boolean;
        shouldDisplayAxis: (mesh: Mesh) => boolean;
        axisRatio: number;
        accentColor: string;
        customStatsFunction: () => string;
        constructor(scene: Scene);
        private _refreshMeshesTreeContent();
        private _renderSingleAxis(zero, unit, unitText, label, color);
        private _renderAxis(projectedPosition, mesh, globalViewport);
        private _renderLabel(text, projectedPosition, labelOffset, onClick, getFillStyle);
        private _isClickInsideRect(x, y, width, height);
        isVisible(): boolean;
        hide(): void;
        show(showUI?: boolean, camera?: Camera, rootElement?: HTMLElement): void;
        private _clearLabels();
        private _generateheader(root, text);
        private _generateTexBox(root, title, color);
        private _generateAdvancedCheckBox(root, leftTitle, rightTitle, initialState, task, tag?);
        private _generateCheckBox(root, title, initialState, task, tag?);
        private _generateButton(root, title, task, tag?);
        private _generateRadio(root, title, name, initialState, task, tag?);
        private _generateDOMelements();
        private _displayStats();
    }
}

declare module BABYLON {
    class LensFlare {
        size: number;
        position: number;
        color: Color3;
        texture: Texture;
        private _system;
        constructor(size: number, position: number, color: any, imgUrl: string, system: LensFlareSystem);
        dispose: () => void;
    }
}

declare module BABYLON {
    class LensFlareSystem {
        name: string;
        lensFlares: LensFlare[];
        borderLimit: number;
        meshesSelectionPredicate: (mesh: Mesh) => boolean;
        layerMask: number;
        private _scene;
        private _emitter;
        private _vertexDeclaration;
        private _vertexStrideSize;
        private _vertexBuffer;
        private _indexBuffer;
        private _effect;
        private _positionX;
        private _positionY;
        private _isEnabled;
        constructor(name: string, emitter: any, scene: Scene);
        isEnabled: boolean;
        getScene(): Scene;
        getEmitter(): any;
        setEmitter(newEmitter: any): void;
        getEmitterPosition(): Vector3;
        computeEffectivePosition(globalViewport: Viewport): boolean;
        _isVisible(): boolean;
        render(): boolean;
        dispose(): void;
        static Parse(parsedLensFlareSystem: any, scene: Scene, rootUrl: string): LensFlareSystem;
        serialize(): any;
    }
}

declare module BABYLON {
    interface ISceneLoaderPlugin {
        extensions: string;
        importMesh: (meshesNames: any, scene: Scene, data: any, rootUrl: string, meshes: AbstractMesh[], particleSystems: ParticleSystem[], skeletons: Skeleton[]) => boolean;
        load: (scene: Scene, data: string, rootUrl: string) => boolean;
    }
    class SceneLoader {
        private static _ForceFullSceneLoadingForIncremental;
        private static _ShowLoadingScreen;
        static ForceFullSceneLoadingForIncremental: boolean;
        static ShowLoadingScreen: boolean;
        private static _registeredPlugins;
        private static _getPluginForFilename(sceneFilename);
        static GetPluginForExtension(extension: string): ISceneLoaderPlugin;
        static RegisterPlugin(plugin: ISceneLoaderPlugin): void;
        static ImportMesh(meshesNames: any, rootUrl: string, sceneFilename: string, scene: Scene, onsuccess?: (meshes: AbstractMesh[], particleSystems: ParticleSystem[], skeletons: Skeleton[]) => void, progressCallBack?: () => void, onerror?: (scene: Scene, e: any) => void): void;
        /**
        * Load a scene
        * @param rootUrl a string that defines the root url for scene and resources
        * @param sceneFilename a string that defines the name of the scene file. can start with "data:" following by the stringified version of the scene
        * @param engine is the instance of BABYLON.Engine to use to create the scene
        */
        static Load(rootUrl: string, sceneFilename: any, engine: Engine, onsuccess?: (scene: Scene) => void, progressCallBack?: any, onerror?: (scene: Scene) => void): void;
        /**
        * Append a scene
        * @param rootUrl a string that defines the root url for scene and resources
        * @param sceneFilename a string that defines the name of the scene file. can start with "data:" following by the stringified version of the scene
        * @param scene is the instance of BABYLON.Scene to append to
        */
        static Append(rootUrl: string, sceneFilename: any, scene: Scene, onsuccess?: (scene: Scene) => void, progressCallBack?: any, onerror?: (scene: Scene) => void): void;
    }
}

declare module BABYLON {
    class DirectionalLight extends Light implements IShadowLight {
        direction: Vector3;
        position: Vector3;
        private _transformedDirection;
        transformedPosition: Vector3;
        private _worldMatrix;
        shadowOrthoScale: number;
        autoUpdateExtends: boolean;
        private _orthoLeft;
        private _orthoRight;
        private _orthoTop;
        private _orthoBottom;
        constructor(name: string, direction: Vector3, scene: Scene);
        getAbsolutePosition(): Vector3;
        setDirectionToTarget(target: Vector3): Vector3;
        setShadowProjectionMatrix(matrix: Matrix, viewMatrix: Matrix, renderList: Array<AbstractMesh>): void;
        supportsVSM(): boolean;
        needRefreshPerFrame(): boolean;
        needCube(): boolean;
        getShadowDirection(faceIndex?: number): Vector3;
        computeTransformedPosition(): boolean;
        transferToEffect(effect: Effect, directionUniformName: string): void;
        _getWorldMatrix(): Matrix;
        serialize(): any;
    }
}

declare module BABYLON {
    class HemisphericLight extends Light {
        direction: Vector3;
        groundColor: Color3;
        private _worldMatrix;
        constructor(name: string, direction: Vector3, scene: Scene);
        setDirectionToTarget(target: Vector3): Vector3;
        getShadowGenerator(): ShadowGenerator;
        transferToEffect(effect: Effect, directionUniformName: string, groundColorUniformName: string): void;
        _getWorldMatrix(): Matrix;
        serialize(): any;
    }
}

declare module BABYLON {
    interface IShadowLight {
        id: string;
        position: Vector3;
        transformedPosition: Vector3;
        name: string;
        computeTransformedPosition(): boolean;
        getScene(): Scene;
        setShadowProjectionMatrix(matrix: Matrix, viewMatrix: Matrix, renderList: Array<AbstractMesh>): void;
        supportsVSM(): boolean;
        needRefreshPerFrame(): boolean;
        needCube(): boolean;
        getShadowDirection(faceIndex?: number): Vector3;
        _shadowGenerator: ShadowGenerator;
    }
    class Light extends Node {
        diffuse: Color3;
        specular: Color3;
        intensity: number;
        range: number;
        includeOnlyWithLayerMask: number;
        includedOnlyMeshes: AbstractMesh[];
        excludedMeshes: AbstractMesh[];
        excludeWithLayerMask: number;
        _shadowGenerator: ShadowGenerator;
        private _parentedWorldMatrix;
        _excludedMeshesIds: string[];
        _includedOnlyMeshesIds: string[];
        constructor(name: string, scene: Scene);
        getShadowGenerator(): ShadowGenerator;
        getAbsolutePosition(): Vector3;
        transferToEffect(effect: Effect, uniformName0?: string, uniformName1?: string): void;
        _getWorldMatrix(): Matrix;
        canAffectMesh(mesh: AbstractMesh): boolean;
        getWorldMatrix(): Matrix;
        dispose(): void;
        serialize(): any;
        static Parse(parsedLight: any, scene: Scene): Light;
    }
}

declare module BABYLON {
    class PointLight extends Light implements IShadowLight {
        position: Vector3;
        private _worldMatrix;
        transformedPosition: Vector3;
        constructor(name: string, position: Vector3, scene: Scene);
        getAbsolutePosition(): Vector3;
        computeTransformedPosition(): boolean;
        transferToEffect(effect: Effect, positionUniformName: string): void;
        needCube(): boolean;
        supportsVSM(): boolean;
        needRefreshPerFrame(): boolean;
        getShadowDirection(faceIndex?: number): Vector3;
        setShadowProjectionMatrix(matrix: Matrix, viewMatrix: Matrix, renderList: Array<AbstractMesh>): void;
        _getWorldMatrix(): Matrix;
        serialize(): any;
    }
}

declare module BABYLON {
    class SpotLight extends Light implements IShadowLight {
        position: Vector3;
        direction: Vector3;
        angle: number;
        exponent: number;
        transformedPosition: Vector3;
        private _transformedDirection;
        private _worldMatrix;
        constructor(name: string, position: Vector3, direction: Vector3, angle: number, exponent: number, scene: Scene);
        getAbsolutePosition(): Vector3;
        setShadowProjectionMatrix(matrix: Matrix, viewMatrix: Matrix, renderList: Array<AbstractMesh>): void;
        needCube(): boolean;
        supportsVSM(): boolean;
        needRefreshPerFrame(): boolean;
        getShadowDirection(faceIndex?: number): Vector3;
        setDirectionToTarget(target: Vector3): Vector3;
        computeTransformedPosition(): boolean;
        transferToEffect(effect: Effect, positionUniformName: string, directionUniformName: string): void;
        _getWorldMatrix(): Matrix;
        serialize(): any;
    }
}

declare module BABYLON {
    class EffectFallbacks {
        private _defines;
        private _currentRank;
        private _maxRank;
        private _mesh;
        private _meshRank;
        addFallback(rank: number, define: string): void;
        addCPUSkinningFallback(rank: number, mesh: BABYLON.AbstractMesh): void;
        isMoreFallbacks: boolean;
        reduce(currentDefines: string): string;
    }
    class Effect {
        name: any;
        defines: string;
        onCompiled: (effect: Effect) => void;
        onError: (effect: Effect, errors: string) => void;
        onBind: (effect: Effect) => void;
        private _engine;
        private _uniformsNames;
        private _samplers;
        private _isReady;
        private _compilationError;
        private _attributesNames;
        private _attributes;
        private _uniforms;
        _key: string;
        private _program;
        private _valueCache;
        constructor(baseName: any, attributesNames: string[], uniformsNames: string[], samplers: string[], engine: any, defines?: string, fallbacks?: EffectFallbacks, onCompiled?: (effect: Effect) => void, onError?: (effect: Effect, errors: string) => void);
        isReady(): boolean;
        getProgram(): WebGLProgram;
        getAttributesNames(): string[];
        getAttributeLocation(index: number): number;
        getAttributeLocationByName(name: string): number;
        getAttributesCount(): number;
        getUniformIndex(uniformName: string): number;
        getUniform(uniformName: string): WebGLUniformLocation;
        getSamplers(): string[];
        getCompilationError(): string;
        _loadVertexShader(vertex: any, callback: (data: any) => void): void;
        _loadFragmentShader(fragment: any, callback: (data: any) => void): void;
        private _dumpShadersName();
        private _prepareEffect(vertexSourceCode, fragmentSourceCode, attributesNames, defines, fallbacks?);
        isSupported: boolean;
        _bindTexture(channel: string, texture: WebGLTexture): void;
        setTexture(channel: string, texture: BaseTexture): void;
        setTextureFromPostProcess(channel: string, postProcess: PostProcess): void;
        _cacheMatrix(uniformName: any, matrix: any): void;
        _cacheFloat2(uniformName: string, x: number, y: number): void;
        _cacheFloat3(uniformName: string, x: number, y: number, z: number): void;
        _cacheFloat4(uniformName: string, x: number, y: number, z: number, w: number): void;
        setArray(uniformName: string, array: number[]): Effect;
        setArray2(uniformName: string, array: number[]): Effect;
        setArray3(uniformName: string, array: number[]): Effect;
        setArray4(uniformName: string, array: number[]): Effect;
        setMatrices(uniformName: string, matrices: Float32Array): Effect;
        setMatrix(uniformName: string, matrix: Matrix): Effect;
        setMatrix3x3(uniformName: string, matrix: Float32Array): Effect;
        setMatrix2x2(uniformname: string, matrix: Float32Array): Effect;
        setFloat(uniformName: string, value: number): Effect;
        setBool(uniformName: string, bool: boolean): Effect;
        setVector2(uniformName: string, vector2: Vector2): Effect;
        setFloat2(uniformName: string, x: number, y: number): Effect;
        setVector3(uniformName: string, vector3: Vector3): Effect;
        setFloat3(uniformName: string, x: number, y: number, z: number): Effect;
        setVector4(uniformName: string, vector4: Vector4): Effect;
        setFloat4(uniformName: string, x: number, y: number, z: number, w: number): Effect;
        setColor3(uniformName: string, color3: Color3): Effect;
        setColor4(uniformName: string, color3: Color3, alpha: number): Effect;
        static ShadersStore: {};
    }
}

declare module BABYLON {
<<<<<<< HEAD
    class EffectFallbacks {
        private _defines;
        private _currentRank;
        private _maxRank;
        private _mesh;
        private _meshRank;
        addFallback(rank: number, define: string): void;
        addCPUSkinningFallback(rank: number, mesh: BABYLON.AbstractMesh): void;
        isMoreFallbacks: boolean;
        reduce(currentDefines: string): string;
    }
    class Effect {
        name: any;
        defines: string;
        onCompiled: (effect: Effect) => void;
        onError: (effect: Effect, errors: string) => void;
        onBind: (effect: Effect) => void;
        private _engine;
        private _uniformsNames;
        private _samplers;
        private _isReady;
        private _compilationError;
        private _attributesNames;
        private _attributes;
        private _uniforms;
        _key: string;
        private _program;
        private _valueCache;
        constructor(baseName: any, attributesNames: string[], uniformsNames: string[], samplers: string[], engine: any, defines?: string, fallbacks?: EffectFallbacks, onCompiled?: (effect: Effect) => void, onError?: (effect: Effect, errors: string) => void);
        isReady(): boolean;
        getProgram(): WebGLProgram;
        getAttributesNames(): string[];
        getAttributeLocation(index: number): number;
        getAttributeLocationByName(name: string): number;
        getAttributesCount(): number;
        getUniformIndex(uniformName: string): number;
        getUniform(uniformName: string): WebGLUniformLocation;
        getSamplers(): string[];
        getCompilationError(): string;
        _loadVertexShader(vertex: any, callback: (data: any) => void): void;
        _loadFragmentShader(fragment: any, callback: (data: any) => void): void;
        private _dumpShadersName();
        private _prepareEffect(vertexSourceCode, fragmentSourceCode, attributesNames, defines, fallbacks?);
        isSupported: boolean;
        _bindTexture(channel: string, texture: WebGLTexture): void;
        setTexture(channel: string, texture: BaseTexture): void;
        setTextureFromPostProcess(channel: string, postProcess: PostProcess): void;
        _cacheMatrix(uniformName: any, matrix: any): void;
        _cacheFloat2(uniformName: string, x: number, y: number): void;
        _cacheFloat3(uniformName: string, x: number, y: number, z: number): void;
        _cacheFloat4(uniformName: string, x: number, y: number, z: number, w: number): void;
        setArray(uniformName: string, array: number[]): Effect;
        setArray2(uniformName: string, array: number[]): Effect;
        setArray3(uniformName: string, array: number[]): Effect;
        setArray4(uniformName: string, array: number[]): Effect;
        setMatrices(uniformName: string, matrices: Float32Array): Effect;
        setMatrix(uniformName: string, matrix: Matrix): Effect;
        setMatrix3x3(uniformName: string, matrix: Float32Array): Effect;
        setMatrix2x2(uniformname: string, matrix: Float32Array): Effect;
        setFloat(uniformName: string, value: number): Effect;
        setBool(uniformName: string, bool: boolean): Effect;
        setVector2(uniformName: string, vector2: Vector2): Effect;
        setFloat2(uniformName: string, x: number, y: number): Effect;
        setVector3(uniformName: string, vector3: Vector3): Effect;
        setFloat3(uniformName: string, x: number, y: number, z: number): Effect;
        setVector4(uniformName: string, vector4: Vector4): Effect;
        setFloat4(uniformName: string, x: number, y: number, z: number, w: number): Effect;
        setColor3(uniformName: string, color3: Color3): Effect;
        setColor4(uniformName: string, color3: Color3, alpha: number): Effect;
        static ShadersStore: {};
    }
}

declare module BABYLON {
=======
>>>>>>> 418895b5
    class MaterialDefines {
        _keys: string[];
        isEqual(other: MaterialDefines): boolean;
        cloneTo(other: MaterialDefines): void;
        reset(): void;
        toString(): string;
<<<<<<< HEAD
    }
    class Material {
        name: string;
        private static _TriangleFillMode;
        private static _WireFrameFillMode;
        private static _PointFillMode;
        static TriangleFillMode: number;
        static WireFrameFillMode: number;
        static PointFillMode: number;
        private static _ClockWiseSideOrientation;
        private static _CounterClockWiseSideOrientation;
        static ClockWiseSideOrientation: number;
        static CounterClockWiseSideOrientation: number;
        id: string;
        checkReadyOnEveryCall: boolean;
        checkReadyOnlyOnce: boolean;
        state: string;
        alpha: number;
        backFaceCulling: boolean;
        sideOrientation: number;
        onCompiled: (effect: Effect) => void;
        onError: (effect: Effect, errors: string) => void;
        onDispose: () => void;
        onBind: (material: Material, mesh: Mesh) => void;
        getRenderTargetTextures: () => SmartArray<RenderTargetTexture>;
        alphaMode: number;
        disableDepthWrite: boolean;
        fogEnabled: boolean;
        _effect: Effect;
        _wasPreviouslyReady: boolean;
        private _scene;
        private _fillMode;
        private _cachedDepthWriteState;
        pointSize: number;
        zOffset: number;
        wireframe: boolean;
        pointsCloud: boolean;
        fillMode: number;
        constructor(name: string, scene: Scene, doNotAdd?: boolean);
        isFrozen: boolean;
        freeze(): void;
        unfreeze(): void;
        isReady(mesh?: AbstractMesh, useInstances?: boolean): boolean;
        getEffect(): Effect;
        getScene(): Scene;
        needAlphaBlending(): boolean;
        needAlphaTesting(): boolean;
        getAlphaTestTexture(): BaseTexture;
        trackCreation(onCompiled: (effect: Effect) => void, onError: (effect: Effect, errors: string) => void): void;
        markDirty(): void;
        _preBind(): void;
        bind(world: Matrix, mesh?: Mesh): void;
        bindOnlyWorldMatrix(world: Matrix): void;
        unbind(): void;
        clone(name: string): Material;
        getBindedMeshes(): AbstractMesh[];
        dispose(forceDisposeEffect?: boolean): void;
        copyTo(other: Material): void;
        serialize(): any;
        static ParseMultiMaterial(parsedMultiMaterial: any, scene: Scene): MultiMaterial;
        static Parse(parsedMaterial: any, scene: Scene, rootUrl: string): any;
    }
}

declare module BABYLON {
    class MultiMaterial extends Material {
        subMaterials: Material[];
        constructor(name: string, scene: Scene);
        getSubMaterial(index: any): Material;
        isReady(mesh?: AbstractMesh): boolean;
        clone(name: string, cloneChildren?: boolean): MultiMaterial;
        serialize(): any;
    }
}

declare module BABYLON {
    class ShaderMaterial extends Material {
        private _shaderPath;
        private _options;
        private _textures;
        private _floats;
        private _floatsArrays;
        private _colors3;
        private _colors4;
        private _vectors2;
        private _vectors3;
        private _vectors4;
        private _matrices;
        private _matrices3x3;
        private _matrices2x2;
        private _cachedWorldViewMatrix;
        private _renderId;
        constructor(name: string, scene: Scene, shaderPath: any, options: any);
        needAlphaBlending(): boolean;
        needAlphaTesting(): boolean;
        private _checkUniform(uniformName);
        setTexture(name: string, texture: Texture): ShaderMaterial;
        setFloat(name: string, value: number): ShaderMaterial;
        setFloats(name: string, value: number[]): ShaderMaterial;
        setColor3(name: string, value: Color3): ShaderMaterial;
        setColor4(name: string, value: Color4): ShaderMaterial;
        setVector2(name: string, value: Vector2): ShaderMaterial;
        setVector3(name: string, value: Vector3): ShaderMaterial;
        setVector4(name: string, value: Vector4): ShaderMaterial;
        setMatrix(name: string, value: Matrix): ShaderMaterial;
        setMatrix3x3(name: string, value: Float32Array): ShaderMaterial;
        setMatrix2x2(name: string, value: Float32Array): ShaderMaterial;
        isReady(mesh?: AbstractMesh, useInstances?: boolean): boolean;
        bindOnlyWorldMatrix(world: Matrix): void;
        bind(world: Matrix, mesh?: Mesh): void;
        clone(name: string): ShaderMaterial;
        dispose(forceDisposeEffect?: boolean): void;
        serialize(): any;
        static Parse(source: any, scene: Scene, rootUrl: string): ShaderMaterial;
    }
}

declare module BABYLON {
    class FresnelParameters {
        isEnabled: boolean;
        leftColor: Color3;
        rightColor: Color3;
        bias: number;
        power: number;
        clone(): FresnelParameters;
        serialize(): any;
        static Parse(parsedFresnelParameters: any): FresnelParameters;
    }
    class StandardMaterial extends Material {
        diffuseTexture: BaseTexture;
        ambientTexture: BaseTexture;
        opacityTexture: BaseTexture;
        reflectionTexture: BaseTexture;
        emissiveTexture: BaseTexture;
        specularTexture: BaseTexture;
        bumpTexture: BaseTexture;
        lightmapTexture: BaseTexture;
        ambientColor: Color3;
        diffuseColor: Color3;
        specularColor: Color3;
        specularPower: number;
        emissiveColor: Color3;
        useAlphaFromDiffuseTexture: boolean;
        useEmissiveAsIllumination: boolean;
        linkEmissiveWithDiffuse: boolean;
        useReflectionFresnelFromSpecular: boolean;
        useSpecularOverAlpha: boolean;
        disableLighting: boolean;
        roughness: number;
        useLightmapAsShadowmap: boolean;
        diffuseFresnelParameters: FresnelParameters;
        opacityFresnelParameters: FresnelParameters;
        reflectionFresnelParameters: FresnelParameters;
        emissiveFresnelParameters: FresnelParameters;
        useGlossinessFromSpecularMapAlpha: boolean;
        private _renderTargets;
        private _worldViewProjectionMatrix;
        private _globalAmbientColor;
        private _renderId;
        private _defines;
        private _cachedDefines;
        private _useLogarithmicDepth;
        constructor(name: string, scene: Scene);
        useLogarithmicDepth: boolean;
        needAlphaBlending(): boolean;
        needAlphaTesting(): boolean;
        private _shouldUseAlphaFromDiffuseTexture();
        getAlphaTestTexture(): BaseTexture;
        private _checkCache(scene, mesh?, useInstances?);
        static PrepareDefinesForLights(scene: Scene, mesh: AbstractMesh, defines: MaterialDefines): boolean;
        private static _scaledDiffuse;
        private static _scaledSpecular;
        static BindLights(scene: Scene, mesh: AbstractMesh, effect: Effect, defines: MaterialDefines): void;
        isReady(mesh?: AbstractMesh, useInstances?: boolean): boolean;
        unbind(): void;
        bindOnlyWorldMatrix(world: Matrix): void;
        bind(world: Matrix, mesh?: Mesh): void;
        getAnimatables(): IAnimatable[];
        dispose(forceDisposeEffect?: boolean): void;
        clone(name: string): StandardMaterial;
        serialize(): any;
        static DiffuseTextureEnabled: boolean;
        static AmbientTextureEnabled: boolean;
        static OpacityTextureEnabled: boolean;
        static ReflectionTextureEnabled: boolean;
        static EmissiveTextureEnabled: boolean;
        static SpecularTextureEnabled: boolean;
        static BumpTextureEnabled: boolean;
        static FresnelEnabled: boolean;
        static LightmapEnabled: boolean;
        static Parse(source: any, scene: Scene, rootUrl: string): StandardMaterial;
    }
}

declare module BABYLON {
    class SIMDVector3 {
        static TransformCoordinatesToRefSIMD(vector: Vector3, transformation: Matrix, result: Vector3): void;
        static TransformCoordinatesFromFloatsToRefSIMD(x: number, y: number, z: number, transformation: Matrix, result: Vector3): void;
    }
    class SIMDMatrix {
        multiplyToArraySIMD(other: Matrix, result: Matrix, offset?: number): void;
        invertToRefSIMD(other: Matrix): Matrix;
        static LookAtLHToRefSIMD(eyeRef: Vector3, targetRef: Vector3, upRef: Vector3, result: Matrix): void;
=======
>>>>>>> 418895b5
    }
    class Material {
        name: string;
        private static _TriangleFillMode;
        private static _WireFrameFillMode;
        private static _PointFillMode;
        static TriangleFillMode: number;
        static WireFrameFillMode: number;
        static PointFillMode: number;
        private static _ClockWiseSideOrientation;
        private static _CounterClockWiseSideOrientation;
        static ClockWiseSideOrientation: number;
        static CounterClockWiseSideOrientation: number;
        id: string;
        checkReadyOnEveryCall: boolean;
        checkReadyOnlyOnce: boolean;
        state: string;
        alpha: number;
        backFaceCulling: boolean;
        sideOrientation: number;
        onCompiled: (effect: Effect) => void;
        onError: (effect: Effect, errors: string) => void;
        onDispose: () => void;
        onBind: (material: Material, mesh: Mesh) => void;
        getRenderTargetTextures: () => SmartArray<RenderTargetTexture>;
        alphaMode: number;
        disableDepthWrite: boolean;
        fogEnabled: boolean;
        _effect: Effect;
        _wasPreviouslyReady: boolean;
        private _scene;
        private _fillMode;
        private _cachedDepthWriteState;
        pointSize: number;
        zOffset: number;
        wireframe: boolean;
        pointsCloud: boolean;
        fillMode: number;
        constructor(name: string, scene: Scene, doNotAdd?: boolean);
        isFrozen: boolean;
        freeze(): void;
        unfreeze(): void;
        isReady(mesh?: AbstractMesh, useInstances?: boolean): boolean;
        getEffect(): Effect;
        getScene(): Scene;
        needAlphaBlending(): boolean;
        needAlphaTesting(): boolean;
        getAlphaTestTexture(): BaseTexture;
        trackCreation(onCompiled: (effect: Effect) => void, onError: (effect: Effect, errors: string) => void): void;
        markDirty(): void;
        _preBind(): void;
        bind(world: Matrix, mesh?: Mesh): void;
        bindOnlyWorldMatrix(world: Matrix): void;
        unbind(): void;
        clone(name: string): Material;
        getBindedMeshes(): AbstractMesh[];
        dispose(forceDisposeEffect?: boolean): void;
        copyTo(other: Material): void;
        serialize(): any;
        static ParseMultiMaterial(parsedMultiMaterial: any, scene: Scene): MultiMaterial;
        static Parse(parsedMaterial: any, scene: Scene, rootUrl: string): any;
    }
}

declare module BABYLON {
    class MultiMaterial extends Material {
        subMaterials: Material[];
        constructor(name: string, scene: Scene);
        getSubMaterial(index: any): Material;
        isReady(mesh?: AbstractMesh): boolean;
        clone(name: string, cloneChildren?: boolean): MultiMaterial;
        serialize(): any;
    }
}

declare module BABYLON {
    class ShaderMaterial extends Material {
        private _shaderPath;
        private _options;
        private _textures;
        private _floats;
        private _floatsArrays;
        private _colors3;
        private _colors4;
        private _vectors2;
        private _vectors3;
        private _vectors4;
        private _matrices;
        private _matrices3x3;
        private _matrices2x2;
        private _cachedWorldViewMatrix;
        private _renderId;
        constructor(name: string, scene: Scene, shaderPath: any, options: any);
        needAlphaBlending(): boolean;
        needAlphaTesting(): boolean;
        private _checkUniform(uniformName);
        setTexture(name: string, texture: Texture): ShaderMaterial;
        setFloat(name: string, value: number): ShaderMaterial;
        setFloats(name: string, value: number[]): ShaderMaterial;
        setColor3(name: string, value: Color3): ShaderMaterial;
        setColor4(name: string, value: Color4): ShaderMaterial;
        setVector2(name: string, value: Vector2): ShaderMaterial;
        setVector3(name: string, value: Vector3): ShaderMaterial;
        setVector4(name: string, value: Vector4): ShaderMaterial;
        setMatrix(name: string, value: Matrix): ShaderMaterial;
        setMatrix3x3(name: string, value: Float32Array): ShaderMaterial;
        setMatrix2x2(name: string, value: Float32Array): ShaderMaterial;
        isReady(mesh?: AbstractMesh, useInstances?: boolean): boolean;
        bindOnlyWorldMatrix(world: Matrix): void;
        bind(world: Matrix, mesh?: Mesh): void;
        clone(name: string): ShaderMaterial;
        dispose(forceDisposeEffect?: boolean): void;
        serialize(): any;
        static Parse(source: any, scene: Scene, rootUrl: string): ShaderMaterial;
    }
}

declare module BABYLON {
    class FresnelParameters {
        isEnabled: boolean;
        leftColor: Color3;
        rightColor: Color3;
        bias: number;
        power: number;
        clone(): FresnelParameters;
        serialize(): any;
        static Parse(parsedFresnelParameters: any): FresnelParameters;
    }
    class StandardMaterial extends Material {
        diffuseTexture: BaseTexture;
        ambientTexture: BaseTexture;
        opacityTexture: BaseTexture;
        reflectionTexture: BaseTexture;
        emissiveTexture: BaseTexture;
        specularTexture: BaseTexture;
        bumpTexture: BaseTexture;
        lightmapTexture: BaseTexture;
        refractionTexture: BaseTexture;
        ambientColor: Color3;
        diffuseColor: Color3;
        specularColor: Color3;
        specularPower: number;
        emissiveColor: Color3;
        useAlphaFromDiffuseTexture: boolean;
        useEmissiveAsIllumination: boolean;
        linkEmissiveWithDiffuse: boolean;
        useReflectionFresnelFromSpecular: boolean;
        useSpecularOverAlpha: boolean;
        disableLighting: boolean;
        roughness: number;
        indexOfRefraction: number;
        invertRefractionY: boolean;
        useLightmapAsShadowmap: boolean;
        diffuseFresnelParameters: FresnelParameters;
        opacityFresnelParameters: FresnelParameters;
        reflectionFresnelParameters: FresnelParameters;
        refractionFresnelParameters: FresnelParameters;
        emissiveFresnelParameters: FresnelParameters;
        useGlossinessFromSpecularMapAlpha: boolean;
        private _renderTargets;
        private _worldViewProjectionMatrix;
        private _globalAmbientColor;
        private _renderId;
        private _defines;
        private _cachedDefines;
        private _useLogarithmicDepth;
        constructor(name: string, scene: Scene);
        useLogarithmicDepth: boolean;
        needAlphaBlending(): boolean;
        needAlphaTesting(): boolean;
        private _shouldUseAlphaFromDiffuseTexture();
        getAlphaTestTexture(): BaseTexture;
        private _checkCache(scene, mesh?, useInstances?);
        static PrepareDefinesForLights(scene: Scene, mesh: AbstractMesh, defines: MaterialDefines): boolean;
        private static _scaledDiffuse;
        private static _scaledSpecular;
        static BindLights(scene: Scene, mesh: AbstractMesh, effect: Effect, defines: MaterialDefines): void;
        isReady(mesh?: AbstractMesh, useInstances?: boolean): boolean;
        unbind(): void;
        bindOnlyWorldMatrix(world: Matrix): void;
        bind(world: Matrix, mesh?: Mesh): void;
        getAnimatables(): IAnimatable[];
        dispose(forceDisposeEffect?: boolean): void;
        clone(name: string): StandardMaterial;
        serialize(): any;
        static DiffuseTextureEnabled: boolean;
        static AmbientTextureEnabled: boolean;
        static OpacityTextureEnabled: boolean;
        static ReflectionTextureEnabled: boolean;
        static EmissiveTextureEnabled: boolean;
        static SpecularTextureEnabled: boolean;
        static BumpTextureEnabled: boolean;
        static FresnelEnabled: boolean;
        static LightmapTextureEnabled: boolean;
        static RefractionTextureEnabled: boolean;
        static Parse(source: any, scene: Scene, rootUrl: string): StandardMaterial;
    }
}

declare module BABYLON {
    class Particle {
        position: Vector3;
        direction: Vector3;
        color: Color4;
        colorStep: Color4;
        lifeTime: number;
        age: number;
        size: number;
        angle: number;
        angularSpeed: number;
        copyTo(other: Particle): void;
    }
}

declare module BABYLON {
    class ParticleSystem implements IDisposable {
        name: string;
        static BLENDMODE_ONEONE: number;
        static BLENDMODE_STANDARD: number;
        id: string;
        renderingGroupId: number;
        emitter: any;
        emitRate: number;
        manualEmitCount: number;
        updateSpeed: number;
        targetStopDuration: number;
        disposeOnStop: boolean;
        minEmitPower: number;
        maxEmitPower: number;
        minLifeTime: number;
        maxLifeTime: number;
        minSize: number;
        maxSize: number;
        minAngularSpeed: number;
        maxAngularSpeed: number;
        particleTexture: Texture;
        layerMask: number;
        onDispose: () => void;
        updateFunction: (particles: Particle[]) => void;
        blendMode: number;
        forceDepthWrite: boolean;
        gravity: Vector3;
        direction1: Vector3;
        direction2: Vector3;
        minEmitBox: Vector3;
        maxEmitBox: Vector3;
        color1: Color4;
        color2: Color4;
        colorDead: Color4;
        textureMask: Color4;
        startDirectionFunction: (emitPower: number, worldMatrix: Matrix, directionToUpdate: Vector3, particle: Particle) => void;
        startPositionFunction: (worldMatrix: Matrix, positionToUpdate: Vector3, particle: Particle) => void;
        private particles;
        private _capacity;
        private _scene;
        private _vertexDeclaration;
        private _vertexStrideSize;
        private _stockParticles;
        private _newPartsExcess;
        private _vertexBuffer;
        private _indexBuffer;
        private _vertices;
        private _effect;
        private _customEffect;
        private _cachedDefines;
        private _scaledColorStep;
        private _colorDiff;
        private _scaledDirection;
        private _scaledGravity;
        private _currentRenderId;
        private _alive;
        private _started;
        private _stopped;
        private _actualFrame;
        private _scaledUpdateSpeed;
        constructor(name: string, capacity: number, scene: Scene, customEffect?: Effect);
        recycleParticle(particle: Particle): void;
        getCapacity(): number;
        isAlive(): boolean;
        isStarted(): boolean;
        start(): void;
        stop(): void;
        _appendParticleVertex(index: number, particle: Particle, offsetX: number, offsetY: number): void;
        private _update(newParticles);
        private _getEffect();
        animate(): void;
        render(): number;
        dispose(): void;
        clone(name: string, newEmitter: any): ParticleSystem;
        serialize(): any;
        static Parse(parsedParticleSystem: any, scene: Scene, rootUrl: string): ParticleSystem;
    }
}

declare module BABYLON {
    class SolidParticle {
        idx: number;
        color: Color4;
        position: Vector3;
        rotation: Vector3;
        quaternion: Vector4;
        scale: Vector3;
        uvs: Vector4;
        velocity: Vector3;
        alive: boolean;
        _pos: number;
        _model: ModelShape;
        shapeId: number;
        idxInShape: number;
        constructor(particleIndex: number, positionIndex: number, model: ModelShape, shapeId: number, idxInShape: number);
    }
    class ModelShape {
        shapeID: number;
        _shape: Vector3[];
        _shapeUV: number[];
        _positionFunction: (particle: SolidParticle, i: number, s: number) => void;
        _vertexFunction: (particle: SolidParticle, vertex: Vector3, i: number) => void;
        constructor(id: number, shape: Vector3[], shapeUV: number[], posFunction: (particle: SolidParticle, i: number, s: number) => void, vtxFunction: (particle: SolidParticle, vertex: Vector3, i: number) => void);
    }
}

declare module BABYLON {
    /**
    * Full documentation here : http://doc.babylonjs.com/tutorials/Solid_Particle_System
    */
    class SolidParticleSystem implements IDisposable {
        /**
        *  The SPS array of Solid Particle objects. Just access each particle as with any classic array.
        *  Example : var p = SPS.particles[i];
        */
<<<<<<< HEAD
        static CreateNewFromTo(origin: Vector3, end: Vector3, world?: Matrix): Ray;
        static Transform(ray: Ray, matrix: Matrix): Ray;
    }
    enum Space {
        LOCAL = 0,
        WORLD = 1,
    }
    class Axis {
        static X: Vector3;
        static Y: Vector3;
        static Z: Vector3;
    }
    class BezierCurve {
        static interpolate(t: number, x1: number, y1: number, x2: number, y2: number): number;
    }
    enum Orientation {
        CW = 0,
        CCW = 1,
    }
    class Angle {
        private _radians;
        constructor(radians: number);
        degrees: () => number;
        radians: () => number;
        static BetweenTwoPoints(a: Vector2, b: Vector2): Angle;
        static FromRadians(radians: number): Angle;
        static FromDegrees(degrees: number): Angle;
    }
    class Arc2 {
        startPoint: Vector2;
        midPoint: Vector2;
        endPoint: Vector2;
        centerPoint: Vector2;
        radius: number;
        angle: Angle;
        startAngle: Angle;
        orientation: Orientation;
        constructor(startPoint: Vector2, midPoint: Vector2, endPoint: Vector2);
    }
    class PathCursor {
        private path;
        private _onchange;
        value: number;
        animations: Animation[];
        constructor(path: Path2);
        getPoint(): Vector3;
        moveAhead(step?: number): PathCursor;
        moveBack(step?: number): PathCursor;
        move(step: number): PathCursor;
        private ensureLimits();
        private markAsDirty(propertyName);
        private raiseOnChange();
        onchange(f: (cursor: PathCursor) => void): PathCursor;
    }
    class Path2 {
        private _points;
        private _length;
        closed: boolean;
        constructor(x: number, y: number);
        addLineTo(x: number, y: number): Path2;
        addArcTo(midX: number, midY: number, endX: number, endY: number, numberOfSegments?: number): Path2;
        close(): Path2;
        length(): number;
        getPoints(): Vector2[];
        getPointAtLengthPosition(normalizedLengthPosition: number): Vector2;
        static StartingAt(x: number, y: number): Path2;
    }
    class Path3D {
        path: Vector3[];
        private _curve;
        private _distances;
        private _tangents;
        private _normals;
        private _binormals;
        private _raw;
        /**
        * new Path3D(path, normal, raw)
        * path : an array of Vector3, the curve axis of the Path3D
        * normal (optional) : Vector3, the first wanted normal to the curve. Ex (0, 1, 0) for a vertical normal.
        * raw (optional, default false) : boolean, if true the returned Path3D isn't normalized. Useful to depict path acceleration or speed.
        */
        constructor(path: Vector3[], firstNormal?: Vector3, raw?: boolean);
        getCurve(): Vector3[];
        getTangents(): Vector3[];
        getNormals(): Vector3[];
        getBinormals(): Vector3[];
        getDistances(): number[];
        update(path: Vector3[], firstNormal?: Vector3): Path3D;
        private _compute(firstNormal);
        private _getFirstNonNullVector(index);
        private _getLastNonNullVector(index);
        private _normalVector(v0, vt, va);
    }
    class Curve3 {
        private _points;
        private _length;
        static CreateQuadraticBezier(v0: Vector3, v1: Vector3, v2: Vector3, nbPoints: number): Curve3;
        static CreateCubicBezier(v0: Vector3, v1: Vector3, v2: Vector3, v3: Vector3, nbPoints: number): Curve3;
        static CreateHermiteSpline(p1: Vector3, t1: Vector3, p2: Vector3, t2: Vector3, nbPoints: number): Curve3;
        constructor(points: Vector3[]);
        getPoints(): Vector3[];
        length(): number;
        continue(curve: Curve3): Curve3;
        private _computeLength(path);
    }
    class PositionNormalVertex {
        position: Vector3;
        normal: Vector3;
        constructor(position?: Vector3, normal?: Vector3);
        clone(): PositionNormalVertex;
    }
    class PositionNormalTextureVertex {
        position: Vector3;
        normal: Vector3;
        uv: Vector2;
        constructor(position?: Vector3, normal?: Vector3, uv?: Vector2);
        clone(): PositionNormalTextureVertex;
    }
    class Tmp {
        static Vector2: Vector2[];
        static Vector3: Vector3[];
        static Vector4: Vector4[];
        static Quaternion: Quaternion[];
        static Matrix: Matrix[];
=======
        particles: SolidParticle[];
        /**
        * The SPS total number of particles. Read only. Use SPS.counter instead if you need to set your own value.
        */
        nbParticles: number;
        /**
        * If the particles must ever face the camera (default false). Useful for planar particles.
        */
        billboard: boolean;
        /**
        * This a counter ofr your own usage. It's not set by any SPS functions.
        */
        counter: number;
        /**
        * The SPS name. This name is also given to the underlying mesh.
        */
        name: string;
        /**
        * The SPS mesh. It's a standard BJS Mesh, so all the methods from the Mesh class are avalaible.
        */
        mesh: Mesh;
        /**
        * This empty object is intended to store some SPS specific or temporary values in order to lower the Garbage Collector activity.
        * Please read : http://doc.babylonjs.com/tutorials/Solid_Particle_System#garbage-collector-concerns
        */
        vars: any;
        /**
        * This array is populated when the SPS is set as 'pickable'.
        * Each key of this array is a faceId value that you can get from a pickResult object.
        * Each element of this array is an object {idx: int, faceId: int}.
        * idx is the picked particle index in the SPS.particles array
        * faceId is the picked face index counted within this particles
        * Please read : http://doc.babylonjs.com/tutorials/Solid_Particle_System#pickable-particles
        */
        pickedParticles: {
            idx: number;
            faceId: number;
        }[];
        private _scene;
        private _positions;
        private _indices;
        private _normals;
        private _colors;
        private _uvs;
        private _positions32;
        private _normals32;
        private _fixedNormal32;
        private _colors32;
        private _uvs32;
        private _index;
        private _updatable;
        private _pickable;
        private _isVisibilityBoxLocked;
        private _alwaysVisible;
        private _shapeCounter;
        private _copy;
        private _shape;
        private _shapeUV;
        private _color;
        private _computeParticleColor;
        private _computeParticleTexture;
        private _computeParticleRotation;
        private _computeParticleVertex;
        private _computeBoundingBox;
        private _cam_axisZ;
        private _cam_axisY;
        private _cam_axisX;
        private _axisX;
        private _axisY;
        private _axisZ;
        private _camera;
        private _particle;
        private _fakeCamPos;
        private _rotMatrix;
        private _invertMatrix;
        private _rotated;
        private _quaternion;
        private _vertex;
        private _normal;
        private _yaw;
        private _pitch;
        private _roll;
        private _halfroll;
        private _halfpitch;
        private _halfyaw;
        private _sinRoll;
        private _cosRoll;
        private _sinPitch;
        private _cosPitch;
        private _sinYaw;
        private _cosYaw;
        private _w;
        private _minimum;
        private _maximum;
        private _vertexWorld;
        /**
        * Creates a SPS (Solid Particle System) object.
        * @param name the SPS name, this will be the underlying mesh name
        * @param scene the scene in which the SPS is added
        * @param options "updatable" (default true) : if the SPS must be updatable or immutable, "isPickable" (default false) : if the solid particles must be pickable
        */
        constructor(name: string, scene: Scene, options?: {
            updatable?: boolean;
            isPickable?: boolean;
        });
        /**
        * Builds the SPS underlying mesh. Returns a standard Mesh.
        * If no model shape was added to the SPS, the return mesh is only a single triangular plane.
        */
        buildMesh(): Mesh;
        /**
        * Digests the mesh and generates as many solid particles in the system as wanted.
        * These particles will have the same geometry than the mesh parts and will be positioned at the same localisation than the mesh original places.
        * Thus the particles generated from digest() have their property "positiion" yet set.
        * @param mesh the mesh to be digested
        * @param facetNb the number of mesh facets per particle (optional, default 1), this parameter is overriden by the parameter "number" if any
        * @param number the wanted number of particles : each particle is built with mesh_total_facets / number facets (optional)
        */
        digest(mesh: Mesh, options?: {
            facetNb?: number;
            number?: number;
        }): void;
        private _resetCopy();
        private _meshBuilder(p, shape, positions, meshInd, indices, meshUV, uvs, meshCol, colors, idx, idxInShape, options);
        private _posToShape(positions);
        private _uvsToShapeUV(uvs);
        private _addParticle(idx, idxpos, model, shapeId, idxInShape);
        /**
        * Adds some particles to the SPS from the model shape.
        * Please read the doc : http://doc.babylonjs.com/tutorials/Solid_Particle_System#create-an-immutable-sps
        * @param mesh any Mesh object that will be used as a model for the solid particles.
        * @param nb the number of particles to be created from this model
        * @param options positionFunction is an optional javascript function to called for each particle on SPS creation. vertexFunction an optional javascript function to called for each vertex of each particle on SPS creation
        */
        addShape(mesh: Mesh, nb: number, options?: {
            positionFunction?: any;
            vertexFunction?: any;
        }): number;
        private _rebuildParticle(particle);
        /**
        * Rebuilds the whole mesh and updates the VBO : custom positions and vertices are recomputed if needed.
        */
        rebuildMesh(): void;
        /**
        *  Sets all the particles : this method actually really updates the mesh according to the particle positions, rotations, colors, textures, etc.
        *  This method calls updateParticle() for each particles of the SPS.
        *  For an animated SPS, it is usually called within the render loop.
        * @param start (default 0) the particle index in the particle array where to start to compute the particle property values
        * @param end (default nbParticle - 1)  the particle index in the particle array where to stop to compute the particle property values
        * @param update (default true) if the mesh must be finally updated on this call after all the particle computations.
        */
        setParticles(start?: number, end?: number, update?: boolean): void;
        private _quaternionRotationYPR();
        private _quaternionToRotationMatrix();
        /**
        * Disposes the SPS
        */
        dispose(): void;
        /**
        *  Visibilty helper : Recomputes the visible size according to the mesh bounding box
        * doc : http://doc.babylonjs.com/tutorials/Solid_Particle_System#sps-visibility
        */
        refreshVisibleSize(): void;
        /** Visibility helper : Sets the size of a visibility box, this sets the underlying mesh bounding box.
        * @param size the size (float) of the visibility box
        * note : this doesn't lock the SPS mesh bounding box.
        * doc : http://doc.babylonjs.com/tutorials/Solid_Particle_System#sps-visibility
        */
        setVisibilityBox(size: number): void;
        /**
        * True if the SPS is set as always visible
        */
        /**
        * Sets the SPS as always visible or not
        * doc : http://doc.babylonjs.com/tutorials/Solid_Particle_System#sps-visibility
        */
        isAlwaysVisible: boolean;
        /**
        * True if the SPS visibility box is locked. The underlying mesh bounding box is then not updatable any more.
        */
        /**
        * Sets the SPS visibility box as locked or not. This enables/disables the underlying mesh bounding box updates.
        * doc : http://doc.babylonjs.com/tutorials/Solid_Particle_System#sps-visibility
        */
        isVisibilityBoxLocked: boolean;
        /**
        * Tells to setParticles() to compute the particle rotations or not.
        * Default value : true. The SPS is faster when it's set to false.
        * Note : the particle rotations aren't stored values, so setting computeParticleRotation to false will prevents the particle to rotate.
        */
        computeParticleRotation: boolean;
        /**
        * Tells to setParticles() to compute the particle colors or not.
        * Default value : true. The SPS is faster when it's set to false.
        * Note : the particle colors are stored values, so setting computeParticleColor to false will keep yet the last colors set.
        */
        computeParticleColor: boolean;
        /**
        * Tells to setParticles() to compute the particle textures or not.
        * Default value : true. The SPS is faster when it's set to false.
        * Note : the particle textures are stored values, so setting computeParticleTexture to false will keep yet the last colors set.
        */
        computeParticleTexture: boolean;
        /**
        * Tells to setParticles() to call the vertex function for each vertex of each particle, or not.
        * Default value : false. The SPS is faster when it's set to false.
        * Note : the particle custom vertex positions aren't stored values.
        */
        computeParticleVertex: boolean;
        /**
        * Tells to setParticles() to compute or not the mesh bounding box when computing the particle positions.
        */
        computeBoundingBox: boolean;
        /**
        * This function does nothing. It may be overwritten to set all the particles first values.
        * The SPS doesn't call this function, you may have to call it by your own.
        * doc : http://doc.babylonjs.com/tutorials/Solid_Particle_System#particle-management
        */
        initParticles(): void;
        /**
        * This function does nothing. It may be overwritten to recycle a particle.
        * The SPS doesn't call this function, you may have to call it by your own.
        * doc : http://doc.babylonjs.com/tutorials/Solid_Particle_System#particle-management
        */
        recycleParticle(particle: SolidParticle): SolidParticle;
        /**
        * Updates a particle : this function should  be overwritten by the user.
        * It is called on each particle by setParticles(). This is the place to code each particle behavior.
        * doc : http://doc.babylonjs.com/tutorials/Solid_Particle_System#particle-management
        * ex : just set a particle position or velocity and recycle conditions
        */
        updateParticle(particle: SolidParticle): SolidParticle;
        /**
        * Updates a vertex of a particle : it can be overwritten by the user.
        * This will be called on each vertex particle by setParticles() if computeParticleVertex is set to true only.
        * @param particle the current particle
        * @param vertex the current index of the current particle
        * @param pt the index of the current vertex in the particle shape
        * doc : http://doc.babylonjs.com/tutorials/Solid_Particle_System#update-each-particle-shape
        * ex : just set a vertex particle position
        */
        updateParticleVertex(particle: SolidParticle, vertex: Vector3, pt: number): Vector3;
        /**
        * This will be called before any other treatment by setParticles() and will be passed three parameters.
        * This does nothing and may be overwritten by the user.
        * @param start the particle index in the particle array where to stop to iterate, same than the value passed to setParticle()
        * @param stop the particle index in the particle array where to stop to iterate, same than the value passed to setParticle()
        * @param update the boolean update value actually passed to setParticles()
        */
        beforeUpdateParticles(start?: number, stop?: number, update?: boolean): void;
        /**
        * This will be called  by setParticles() after all the other treatments and just before the actual mesh update.
        * This will be passed three parameters.
        * This does nothing and may be overwritten by the user.
        * @param start the particle index in the particle array where to stop to iterate, same than the value passed to setParticle()
        * @param stop the particle index in the particle array where to stop to iterate, same than the value passed to setParticle()
        * @param update the boolean update value actually passed to setParticles()
        */
        afterUpdateParticles(start?: number, stop?: number, update?: boolean): void;
    }
}

declare module BABYLON {
    class SIMDVector3 {
        static TransformCoordinatesToRefSIMD(vector: Vector3, transformation: Matrix, result: Vector3): void;
        static TransformCoordinatesFromFloatsToRefSIMD(x: number, y: number, z: number, transformation: Matrix, result: Vector3): void;
    }
    class SIMDMatrix {
        multiplyToArraySIMD(other: Matrix, result: Matrix, offset?: number): void;
        invertToRefSIMD(other: Matrix): Matrix;
        static LookAtLHToRefSIMD(eyeRef: Vector3, targetRef: Vector3, upRef: Vector3, result: Matrix): void;
    }
    class SIMDHelper {
        private static _isEnabled;
        static IsEnabled: boolean;
        static DisableSIMD(): void;
        static EnableSIMD(): void;
    }
}

declare module BABYLON {
    class Color3 {
        r: number;
        g: number;
        b: number;
        constructor(r?: number, g?: number, b?: number);
        toString(): string;
        toArray(array: number[], index?: number): Color3;
        toColor4(alpha?: number): Color4;
        asArray(): number[];
        toLuminance(): number;
        multiply(otherColor: Color3): Color3;
        multiplyToRef(otherColor: Color3, result: Color3): Color3;
        equals(otherColor: Color3): boolean;
        equalsFloats(r: number, g: number, b: number): boolean;
        scale(scale: number): Color3;
        scaleToRef(scale: number, result: Color3): Color3;
        add(otherColor: Color3): Color3;
        addToRef(otherColor: Color3, result: Color3): Color3;
        subtract(otherColor: Color3): Color3;
        subtractToRef(otherColor: Color3, result: Color3): Color3;
        clone(): Color3;
        copyFrom(source: Color3): Color3;
        copyFromFloats(r: number, g: number, b: number): Color3;
        toHexString(): string;
        toLinearSpace(): Color3;
        toLinearSpaceToRef(convertedColor: Color3): Color3;
        toGammaSpace(): Color3;
        toGammaSpaceToRef(convertedColor: Color3): Color3;
        static FromHexString(hex: string): Color3;
        static FromArray(array: number[], offset?: number): Color3;
        static FromInts(r: number, g: number, b: number): Color3;
        static Lerp(start: Color3, end: Color3, amount: number): Color3;
        static Red(): Color3;
        static Green(): Color3;
        static Blue(): Color3;
        static Black(): Color3;
        static White(): Color3;
        static Purple(): Color3;
        static Magenta(): Color3;
        static Yellow(): Color3;
        static Gray(): Color3;
    }
    class Color4 {
        r: number;
        g: number;
        b: number;
        a: number;
        constructor(r: number, g: number, b: number, a: number);
        addInPlace(right: any): Color4;
        asArray(): number[];
        toArray(array: number[], index?: number): Color4;
        add(right: Color4): Color4;
        subtract(right: Color4): Color4;
        subtractToRef(right: Color4, result: Color4): Color4;
        scale(scale: number): Color4;
        scaleToRef(scale: number, result: Color4): Color4;
        toString(): string;
        clone(): Color4;
        copyFrom(source: Color4): Color4;
        toHexString(): string;
        static FromHexString(hex: string): Color4;
        static Lerp(left: Color4, right: Color4, amount: number): Color4;
        static LerpToRef(left: Color4, right: Color4, amount: number, result: Color4): void;
        static FromArray(array: number[], offset?: number): Color4;
        static FromInts(r: number, g: number, b: number, a: number): Color4;
        static CheckColors4(colors: number[], count: number): number[];
    }
    class Vector2 {
        x: number;
        y: number;
        constructor(x: number, y: number);
        toString(): string;
        toArray(array: number[], index?: number): Vector2;
        asArray(): number[];
        copyFrom(source: Vector2): Vector2;
        copyFromFloats(x: number, y: number): Vector2;
        add(otherVector: Vector2): Vector2;
        addVector3(otherVector: Vector3): Vector2;
        subtract(otherVector: Vector2): Vector2;
        subtractInPlace(otherVector: Vector2): Vector2;
        multiplyInPlace(otherVector: Vector2): Vector2;
        multiply(otherVector: Vector2): Vector2;
        multiplyToRef(otherVector: Vector2, result: Vector2): Vector2;
        multiplyByFloats(x: number, y: number): Vector2;
        divide(otherVector: Vector2): Vector2;
        divideToRef(otherVector: Vector2, result: Vector2): Vector2;
        negate(): Vector2;
        scaleInPlace(scale: number): Vector2;
        scale(scale: number): Vector2;
        equals(otherVector: Vector2): boolean;
        equalsWithEpsilon(otherVector: Vector2, epsilon?: number): boolean;
        length(): number;
        lengthSquared(): number;
        normalize(): Vector2;
        clone(): Vector2;
        static Zero(): Vector2;
        static FromArray(array: number[] | Float32Array, offset?: number): Vector2;
        static FromArrayToRef(array: number[] | Float32Array, offset: number, result: Vector2): void;
        static CatmullRom(value1: Vector2, value2: Vector2, value3: Vector2, value4: Vector2, amount: number): Vector2;
        static Clamp(value: Vector2, min: Vector2, max: Vector2): Vector2;
        static Hermite(value1: Vector2, tangent1: Vector2, value2: Vector2, tangent2: Vector2, amount: number): Vector2;
        static Lerp(start: Vector2, end: Vector2, amount: number): Vector2;
        static Dot(left: Vector2, right: Vector2): number;
        static Normalize(vector: Vector2): Vector2;
        static Minimize(left: Vector2, right: Vector2): Vector2;
        static Maximize(left: Vector2, right: Vector2): Vector2;
        static Transform(vector: Vector2, transformation: Matrix): Vector2;
        static Distance(value1: Vector2, value2: Vector2): number;
        static DistanceSquared(value1: Vector2, value2: Vector2): number;
    }
    class Vector3 {
        x: number;
        y: number;
        z: number;
        constructor(x: number, y: number, z: number);
        toString(): string;
        asArray(): number[];
        toArray(array: number[] | Float32Array, index?: number): Vector3;
        toQuaternion(): Quaternion;
        addInPlace(otherVector: Vector3): Vector3;
        add(otherVector: Vector3): Vector3;
        addToRef(otherVector: Vector3, result: Vector3): Vector3;
        subtractInPlace(otherVector: Vector3): Vector3;
        subtract(otherVector: Vector3): Vector3;
        subtractToRef(otherVector: Vector3, result: Vector3): Vector3;
        subtractFromFloats(x: number, y: number, z: number): Vector3;
        subtractFromFloatsToRef(x: number, y: number, z: number, result: Vector3): Vector3;
        negate(): Vector3;
        scaleInPlace(scale: number): Vector3;
        scale(scale: number): Vector3;
        scaleToRef(scale: number, result: Vector3): void;
        equals(otherVector: Vector3): boolean;
        equalsWithEpsilon(otherVector: Vector3, epsilon?: number): boolean;
        equalsToFloats(x: number, y: number, z: number): boolean;
        multiplyInPlace(otherVector: Vector3): Vector3;
        multiply(otherVector: Vector3): Vector3;
        multiplyToRef(otherVector: Vector3, result: Vector3): Vector3;
        multiplyByFloats(x: number, y: number, z: number): Vector3;
        divide(otherVector: Vector3): Vector3;
        divideToRef(otherVector: Vector3, result: Vector3): Vector3;
        MinimizeInPlace(other: Vector3): Vector3;
        MaximizeInPlace(other: Vector3): Vector3;
        length(): number;
        lengthSquared(): number;
        normalize(): Vector3;
        clone(): Vector3;
        copyFrom(source: Vector3): Vector3;
        copyFromFloats(x: number, y: number, z: number): Vector3;
        static GetClipFactor(vector0: Vector3, vector1: Vector3, axis: Vector3, size: any): number;
        static FromArray(array: number[] | Float32Array, offset?: number): Vector3;
        static FromFloatArray(array: Float32Array, offset?: number): Vector3;
        static FromArrayToRef(array: number[] | Float32Array, offset: number, result: Vector3): void;
        static FromFloatArrayToRef(array: Float32Array, offset: number, result: Vector3): void;
        static FromFloatsToRef(x: number, y: number, z: number, result: Vector3): void;
        static Zero(): Vector3;
        static Up(): Vector3;
        static TransformCoordinates(vector: Vector3, transformation: Matrix): Vector3;
        static TransformCoordinatesToRef(vector: Vector3, transformation: Matrix, result: Vector3): void;
        static TransformCoordinatesFromFloatsToRef(x: number, y: number, z: number, transformation: Matrix, result: Vector3): void;
        static TransformNormal(vector: Vector3, transformation: Matrix): Vector3;
        static TransformNormalToRef(vector: Vector3, transformation: Matrix, result: Vector3): void;
        static TransformNormalFromFloatsToRef(x: number, y: number, z: number, transformation: Matrix, result: Vector3): void;
        static CatmullRom(value1: Vector3, value2: Vector3, value3: Vector3, value4: Vector3, amount: number): Vector3;
        static Clamp(value: Vector3, min: Vector3, max: Vector3): Vector3;
        static Hermite(value1: Vector3, tangent1: Vector3, value2: Vector3, tangent2: Vector3, amount: number): Vector3;
        static Lerp(start: Vector3, end: Vector3, amount: number): Vector3;
        static Dot(left: Vector3, right: Vector3): number;
        static Cross(left: Vector3, right: Vector3): Vector3;
        static CrossToRef(left: Vector3, right: Vector3, result: Vector3): void;
        static Normalize(vector: Vector3): Vector3;
        static NormalizeToRef(vector: Vector3, result: Vector3): void;
        static Project(vector: Vector3, world: Matrix, transform: Matrix, viewport: Viewport): Vector3;
        static UnprojectFromTransform(source: Vector3, viewportWidth: number, viewportHeight: number, world: Matrix, transform: Matrix): Vector3;
        static Unproject(source: Vector3, viewportWidth: number, viewportHeight: number, world: Matrix, view: Matrix, projection: Matrix): Vector3;
        static Minimize(left: Vector3, right: Vector3): Vector3;
        static Maximize(left: Vector3, right: Vector3): Vector3;
        static Distance(value1: Vector3, value2: Vector3): number;
        static DistanceSquared(value1: Vector3, value2: Vector3): number;
        static Center(value1: Vector3, value2: Vector3): Vector3;
        /**
         * Given three orthogonal normalized left-handed oriented Vector3 axis in space (target system),
         * RotationFromAxis() returns the rotation Euler angles (ex : rotation.x, rotation.y, rotation.z) to apply
         * to something in order to rotate it from its local system to the given target system.
         */
        static RotationFromAxis(axis1: Vector3, axis2: Vector3, axis3: Vector3): Vector3;
        /**
         * The same than RotationFromAxis but updates the passed ref Vector3 parameter.
         */
        static RotationFromAxisToRef(axis1: Vector3, axis2: Vector3, axis3: Vector3, ref: Vector3): void;
    }
    class Vector4 {
        x: number;
        y: number;
        z: number;
        w: number;
        constructor(x: number, y: number, z: number, w: number);
        toString(): string;
        asArray(): number[];
        toArray(array: number[], index?: number): Vector4;
        addInPlace(otherVector: Vector4): Vector4;
        add(otherVector: Vector4): Vector4;
        addToRef(otherVector: Vector4, result: Vector4): Vector4;
        subtractInPlace(otherVector: Vector4): Vector4;
        subtract(otherVector: Vector4): Vector4;
        subtractToRef(otherVector: Vector4, result: Vector4): Vector4;
        subtractFromFloats(x: number, y: number, z: number, w: number): Vector4;
        subtractFromFloatsToRef(x: number, y: number, z: number, w: number, result: Vector4): Vector4;
        negate(): Vector4;
        scaleInPlace(scale: number): Vector4;
        scale(scale: number): Vector4;
        scaleToRef(scale: number, result: Vector4): void;
        equals(otherVector: Vector4): boolean;
        equalsWithEpsilon(otherVector: Vector4, epsilon?: number): boolean;
        equalsToFloats(x: number, y: number, z: number, w: number): boolean;
        multiplyInPlace(otherVector: Vector4): Vector4;
        multiply(otherVector: Vector4): Vector4;
        multiplyToRef(otherVector: Vector4, result: Vector4): Vector4;
        multiplyByFloats(x: number, y: number, z: number, w: number): Vector4;
        divide(otherVector: Vector4): Vector4;
        divideToRef(otherVector: Vector4, result: Vector4): Vector4;
        MinimizeInPlace(other: Vector4): Vector4;
        MaximizeInPlace(other: Vector4): Vector4;
        length(): number;
        lengthSquared(): number;
        normalize(): Vector4;
        clone(): Vector4;
        copyFrom(source: Vector4): Vector4;
        copyFromFloats(x: number, y: number, z: number, w: number): Vector4;
        static FromArray(array: number[], offset?: number): Vector4;
        static FromArrayToRef(array: number[], offset: number, result: Vector4): void;
        static FromFloatArrayToRef(array: Float32Array, offset: number, result: Vector4): void;
        static FromFloatsToRef(x: number, y: number, z: number, w: number, result: Vector4): void;
        static Zero(): Vector4;
        static Normalize(vector: Vector4): Vector4;
        static NormalizeToRef(vector: Vector4, result: Vector4): void;
        static Minimize(left: Vector4, right: Vector4): Vector4;
        static Maximize(left: Vector4, right: Vector4): Vector4;
        static Distance(value1: Vector4, value2: Vector4): number;
        static DistanceSquared(value1: Vector4, value2: Vector4): number;
        static Center(value1: Vector4, value2: Vector4): Vector4;
    }
    class Quaternion {
        x: number;
        y: number;
        z: number;
        w: number;
        constructor(x?: number, y?: number, z?: number, w?: number);
        toString(): string;
        asArray(): number[];
        equals(otherQuaternion: Quaternion): boolean;
        clone(): Quaternion;
        copyFrom(other: Quaternion): Quaternion;
        copyFromFloats(x: number, y: number, z: number, w: number): Quaternion;
        add(other: Quaternion): Quaternion;
        subtract(other: Quaternion): Quaternion;
        scale(value: number): Quaternion;
        multiply(q1: Quaternion): Quaternion;
        multiplyToRef(q1: Quaternion, result: Quaternion): Quaternion;
        multiplyInPlace(q1: Quaternion): Quaternion;
        length(): number;
        normalize(): Quaternion;
        toEulerAngles(order?: string): Vector3;
        toEulerAnglesToRef(result: Vector3, order?: string): Quaternion;
        toRotationMatrix(result: Matrix): Quaternion;
        fromRotationMatrix(matrix: Matrix): Quaternion;
        static FromRotationMatrix(matrix: Matrix): Quaternion;
        static FromRotationMatrixToRef(matrix: Matrix, result: Quaternion): void;
        static Inverse(q: Quaternion): Quaternion;
        static Identity(): Quaternion;
        static RotationAxis(axis: Vector3, angle: number): Quaternion;
        static FromArray(array: number[], offset?: number): Quaternion;
        static RotationYawPitchRoll(yaw: number, pitch: number, roll: number): Quaternion;
        static RotationYawPitchRollToRef(yaw: number, pitch: number, roll: number, result: Quaternion): void;
        static RotationAlphaBetaGamma(alpha: number, beta: number, gamma: number): Quaternion;
        static RotationAlphaBetaGammaToRef(alpha: number, beta: number, gamma: number, result: Quaternion): void;
        static Slerp(left: Quaternion, right: Quaternion, amount: number): Quaternion;
    }
    class Matrix {
        private static _tempQuaternion;
        private static _xAxis;
        private static _yAxis;
        private static _zAxis;
        m: Float32Array;
        isIdentity(): boolean;
        determinant(): number;
        toArray(): Float32Array;
        asArray(): Float32Array;
        invert(): Matrix;
        reset(): Matrix;
        add(other: Matrix): Matrix;
        addToRef(other: Matrix, result: Matrix): Matrix;
        addToSelf(other: Matrix): Matrix;
        invertToRef(other: Matrix): Matrix;
        setTranslation(vector3: Vector3): Matrix;
        multiply(other: Matrix): Matrix;
        copyFrom(other: Matrix): Matrix;
        copyToArray(array: Float32Array, offset?: number): Matrix;
        multiplyToRef(other: Matrix, result: Matrix): Matrix;
        multiplyToArray(other: Matrix, result: Float32Array, offset: number): Matrix;
        equals(value: Matrix): boolean;
        clone(): Matrix;
        decompose(scale: Vector3, rotation: Quaternion, translation: Vector3): boolean;
        static FromArray(array: number[], offset?: number): Matrix;
        static FromArrayToRef(array: number[], offset: number, result: Matrix): void;
        static FromFloat32ArrayToRefScaled(array: Float32Array, offset: number, scale: number, result: Matrix): void;
        static FromValuesToRef(initialM11: number, initialM12: number, initialM13: number, initialM14: number, initialM21: number, initialM22: number, initialM23: number, initialM24: number, initialM31: number, initialM32: number, initialM33: number, initialM34: number, initialM41: number, initialM42: number, initialM43: number, initialM44: number, result: Matrix): void;
        static FromValues(initialM11: number, initialM12: number, initialM13: number, initialM14: number, initialM21: number, initialM22: number, initialM23: number, initialM24: number, initialM31: number, initialM32: number, initialM33: number, initialM34: number, initialM41: number, initialM42: number, initialM43: number, initialM44: number): Matrix;
        static Compose(scale: Vector3, rotation: Quaternion, translation: Vector3): Matrix;
        static Identity(): Matrix;
        static IdentityToRef(result: Matrix): void;
        static Zero(): Matrix;
        static RotationX(angle: number): Matrix;
        static Invert(source: Matrix): Matrix;
        static RotationXToRef(angle: number, result: Matrix): void;
        static RotationY(angle: number): Matrix;
        static RotationYToRef(angle: number, result: Matrix): void;
        static RotationZ(angle: number): Matrix;
        static RotationZToRef(angle: number, result: Matrix): void;
        static RotationAxis(axis: Vector3, angle: number): Matrix;
        static RotationAxisToRef(axis: Vector3, angle: number, result: Matrix): void;
        static RotationYawPitchRoll(yaw: number, pitch: number, roll: number): Matrix;
        static RotationYawPitchRollToRef(yaw: number, pitch: number, roll: number, result: Matrix): void;
        static Scaling(x: number, y: number, z: number): Matrix;
        static ScalingToRef(x: number, y: number, z: number, result: Matrix): void;
        static Translation(x: number, y: number, z: number): Matrix;
        static TranslationToRef(x: number, y: number, z: number, result: Matrix): void;
        static Lerp(startValue: Matrix, endValue: Matrix, gradient: number): Matrix;
        static LookAtLH(eye: Vector3, target: Vector3, up: Vector3): Matrix;
        static LookAtLHToRef(eye: Vector3, target: Vector3, up: Vector3, result: Matrix): void;
        static OrthoLH(width: number, height: number, znear: number, zfar: number): Matrix;
        static OrthoLHToRef(width: number, height: number, znear: number, zfar: number, result: Matrix): void;
        static OrthoOffCenterLH(left: number, right: number, bottom: number, top: number, znear: number, zfar: number): Matrix;
        static OrthoOffCenterLHToRef(left: number, right: any, bottom: number, top: number, znear: number, zfar: number, result: Matrix): void;
        static PerspectiveLH(width: number, height: number, znear: number, zfar: number): Matrix;
        static PerspectiveFovLH(fov: number, aspect: number, znear: number, zfar: number): Matrix;
        static PerspectiveFovLHToRef(fov: number, aspect: number, znear: number, zfar: number, result: Matrix, fovMode?: number): void;
        static GetFinalMatrix(viewport: Viewport, world: Matrix, view: Matrix, projection: Matrix, zmin: number, zmax: number): Matrix;
        static GetAsMatrix2x2(matrix: Matrix): Float32Array;
        static GetAsMatrix3x3(matrix: Matrix): Float32Array;
        static Transpose(matrix: Matrix): Matrix;
        static Reflection(plane: Plane): Matrix;
        static ReflectionToRef(plane: Plane, result: Matrix): void;
>>>>>>> 418895b5
    }
    class Plane {
        normal: Vector3;
        d: number;
        constructor(a: number, b: number, c: number, d: number);
        asArray(): number[];
        clone(): Plane;
        normalize(): Plane;
        transform(transformation: Matrix): Plane;
        dotCoordinate(point: any): number;
        copyFromPoints(point1: Vector3, point2: Vector3, point3: Vector3): Plane;
        isFrontFacingTo(direction: Vector3, epsilon: number): boolean;
        signedDistanceTo(point: Vector3): number;
        static FromArray(array: number[]): Plane;
        static FromPoints(point1: any, point2: any, point3: any): Plane;
        static FromPositionAndNormal(origin: Vector3, normal: Vector3): Plane;
        static SignedDistanceToPlaneFromPositionAndNormal(origin: Vector3, normal: Vector3, point: Vector3): number;
    }
    class Viewport {
        x: number;
        y: number;
        width: number;
        height: number;
        constructor(x: number, y: number, width: number, height: number);
        toGlobal(engine: Engine): Viewport;
        toScreenGlobal(engine: Engine): Viewport;
    }
    class Frustum {
        static GetPlanes(transform: Matrix): Plane[];
        static GetPlanesToRef(transform: Matrix, frustumPlanes: Plane[]): void;
    }
    class Ray {
        origin: Vector3;
        direction: Vector3;
        length: number;
        private _edge1;
        private _edge2;
        private _pvec;
        private _tvec;
        private _qvec;
        constructor(origin: Vector3, direction: Vector3, length?: number);
        intersectsBoxMinMax(minimum: Vector3, maximum: Vector3): boolean;
        intersectsBox(box: BoundingBox): boolean;
        intersectsSphere(sphere: any): boolean;
        intersectsTriangle(vertex0: Vector3, vertex1: Vector3, vertex2: Vector3): IntersectionInfo;
        static CreateNew(x: number, y: number, viewportWidth: number, viewportHeight: number, world: Matrix, view: Matrix, projection: Matrix): Ray;
        /**
        * Function will create a new transformed ray starting from origin and ending at the end point. Ray's length will be set, and ray will be
        * transformed to the given world matrix.
        * @param origin The origin point
        * @param end The end point
        * @param world a matrix to transform the ray to. Default is the identity matrix.
        */
        static CreateNewFromTo(origin: Vector3, end: Vector3, world?: Matrix): Ray;
        static Transform(ray: Ray, matrix: Matrix): Ray;
    }
    enum Space {
        LOCAL = 0,
        WORLD = 1,
    }
    class Axis {
        static X: Vector3;
        static Y: Vector3;
        static Z: Vector3;
    }
    class BezierCurve {
        static interpolate(t: number, x1: number, y1: number, x2: number, y2: number): number;
    }
    enum Orientation {
        CW = 0,
        CCW = 1,
    }
    class Angle {
        private _radians;
        constructor(radians: number);
        degrees: () => number;
        radians: () => number;
        static BetweenTwoPoints(a: Vector2, b: Vector2): Angle;
        static FromRadians(radians: number): Angle;
        static FromDegrees(degrees: number): Angle;
    }
    class Arc2 {
        startPoint: Vector2;
        midPoint: Vector2;
        endPoint: Vector2;
        centerPoint: Vector2;
        radius: number;
        angle: Angle;
        startAngle: Angle;
        orientation: Orientation;
        constructor(startPoint: Vector2, midPoint: Vector2, endPoint: Vector2);
    }
    class PathCursor {
        private path;
        private _onchange;
        value: number;
        animations: Animation[];
        constructor(path: Path2);
        getPoint(): Vector3;
        moveAhead(step?: number): PathCursor;
        moveBack(step?: number): PathCursor;
        move(step: number): PathCursor;
        private ensureLimits();
        private markAsDirty(propertyName);
        private raiseOnChange();
        onchange(f: (cursor: PathCursor) => void): PathCursor;
    }
    class Path2 {
        private _points;
        private _length;
        closed: boolean;
        constructor(x: number, y: number);
        addLineTo(x: number, y: number): Path2;
        addArcTo(midX: number, midY: number, endX: number, endY: number, numberOfSegments?: number): Path2;
        close(): Path2;
        length(): number;
        getPoints(): Vector2[];
        getPointAtLengthPosition(normalizedLengthPosition: number): Vector2;
        static StartingAt(x: number, y: number): Path2;
    }
    class Path3D {
        path: Vector3[];
        private _curve;
        private _distances;
        private _tangents;
        private _normals;
        private _binormals;
        private _raw;
        /**
        * new Path3D(path, normal, raw)
        * path : an array of Vector3, the curve axis of the Path3D
        * normal (optional) : Vector3, the first wanted normal to the curve. Ex (0, 1, 0) for a vertical normal.
        * raw (optional, default false) : boolean, if true the returned Path3D isn't normalized. Useful to depict path acceleration or speed.
        */
        constructor(path: Vector3[], firstNormal?: Vector3, raw?: boolean);
        getCurve(): Vector3[];
        getTangents(): Vector3[];
        getNormals(): Vector3[];
        getBinormals(): Vector3[];
        getDistances(): number[];
        update(path: Vector3[], firstNormal?: Vector3): Path3D;
        private _compute(firstNormal);
        private _getFirstNonNullVector(index);
        private _getLastNonNullVector(index);
        private _normalVector(v0, vt, va);
    }
    class Curve3 {
        private _points;
        private _length;
        static CreateQuadraticBezier(v0: Vector3, v1: Vector3, v2: Vector3, nbPoints: number): Curve3;
        static CreateCubicBezier(v0: Vector3, v1: Vector3, v2: Vector3, v3: Vector3, nbPoints: number): Curve3;
        static CreateHermiteSpline(p1: Vector3, t1: Vector3, p2: Vector3, t2: Vector3, nbPoints: number): Curve3;
        constructor(points: Vector3[]);
        getPoints(): Vector3[];
        length(): number;
        continue(curve: Curve3): Curve3;
        private _computeLength(path);
    }
    class SphericalHarmonics {
        L00: Vector3;
        L1_1: Vector3;
        L10: Vector3;
        L11: Vector3;
        L2_2: Vector3;
        L2_1: Vector3;
        L20: Vector3;
        L21: Vector3;
        L22: Vector3;
        addLight(direction: Vector3, color: Color3, deltaSolidAngle: number): void;
        scale(scale: number): void;
    }
    class SphericalPolynomial {
        x: Vector3;
        y: Vector3;
        z: Vector3;
        xx: Vector3;
        yy: Vector3;
        zz: Vector3;
        xy: Vector3;
        yz: Vector3;
        zx: Vector3;
        addAmbient(color: Color3): void;
        static getSphericalPolynomialFromHarmonics(harmonics: SphericalHarmonics): SphericalPolynomial;
    }
    class PositionNormalVertex {
        position: Vector3;
        normal: Vector3;
        constructor(position?: Vector3, normal?: Vector3);
        clone(): PositionNormalVertex;
    }
    class PositionNormalTextureVertex {
        position: Vector3;
        normal: Vector3;
        uv: Vector2;
        constructor(position?: Vector3, normal?: Vector3, uv?: Vector2);
        clone(): PositionNormalTextureVertex;
    }
    class Tmp {
        static Vector2: Vector2[];
        static Vector3: Vector3[];
        static Vector4: Vector4[];
        static Quaternion: Quaternion[];
        static Matrix: Matrix[];
    }
}

declare module BABYLON {
    class AbstractMesh extends Node implements IDisposable {
        private static _BILLBOARDMODE_NONE;
        private static _BILLBOARDMODE_X;
        private static _BILLBOARDMODE_Y;
        private static _BILLBOARDMODE_Z;
        private static _BILLBOARDMODE_ALL;
        static BILLBOARDMODE_NONE: number;
        static BILLBOARDMODE_X: number;
        static BILLBOARDMODE_Y: number;
        static BILLBOARDMODE_Z: number;
        static BILLBOARDMODE_ALL: number;
        definedFacingForward: boolean;
        position: Vector3;
        rotation: Vector3;
        rotationQuaternion: Quaternion;
        scaling: Vector3;
        billboardMode: number;
        visibility: number;
        alphaIndex: number;
        infiniteDistance: boolean;
        isVisible: boolean;
        isPickable: boolean;
        showBoundingBox: boolean;
        showSubMeshesBoundingBox: boolean;
        onDispose: any;
        isBlocker: boolean;
        renderingGroupId: number;
        material: Material;
        receiveShadows: boolean;
        actionManager: ActionManager;
        renderOutline: boolean;
        outlineColor: Color3;
        outlineWidth: number;
        renderOverlay: boolean;
        overlayColor: Color3;
        overlayAlpha: number;
        hasVertexAlpha: boolean;
        useVertexColors: boolean;
        applyFog: boolean;
        computeBonesUsingShaders: boolean;
        scalingDeterminant: number;
        numBoneInfluencers: number;
        useOctreeForRenderingSelection: boolean;
        useOctreeForPicking: boolean;
        useOctreeForCollisions: boolean;
        layerMask: number;
        alwaysSelectAsActiveMesh: boolean;
        _physicImpostor: number;
        _physicsMass: number;
        _physicsFriction: number;
        _physicRestitution: number;
        onPhysicsCollide: (collidedMesh: AbstractMesh, contact: any) => void;
        private _checkCollisions;
        ellipsoid: Vector3;
        ellipsoidOffset: Vector3;
        private _collider;
        private _oldPositionForCollisions;
        private _diffPositionForCollisions;
        private _newPositionForCollisions;
        onCollide: (collidedMesh: AbstractMesh) => void;
        onCollisionPositionChange: (newPosition: Vector3) => void;
        private _meshToBoneReferal;
        edgesWidth: number;
        edgesColor: Color4;
        _edgesRenderer: EdgesRenderer;
        private _localWorld;
        _worldMatrix: Matrix;
        private _rotateYByPI;
        private _absolutePosition;
        private _collisionsTransformMatrix;
        private _collisionsScalingMatrix;
        _positions: Vector3[];
        private _isDirty;
        _masterMesh: AbstractMesh;
        _materialDefines: MaterialDefines;
        _boundingInfo: BoundingInfo;
        private _pivotMatrix;
        _isDisposed: boolean;
        _renderId: number;
        subMeshes: SubMesh[];
        _submeshesOctree: Octree<SubMesh>;
        _intersectionsInProgress: AbstractMesh[];
        private _onAfterWorldMatrixUpdate;
        private _isWorldMatrixFrozen;
        _unIndexed: boolean;
        _poseMatrix: Matrix;
        _waitingActions: any;
        _waitingFreezeWorldMatrix: boolean;
        private _skeleton;
        _bonesTransformMatrices: Float32Array;
        skeleton: Skeleton;
        constructor(name: string, scene: Scene);
        updatePoseMatrix(matrix: Matrix): void;
        getPoseMatrix(): Matrix;
        disableEdgesRendering(): void;
        enableEdgesRendering(epsilon?: number, checkVerticesInsteadOfIndices?: boolean): void;
        isBlocked: boolean;
        getLOD(camera: Camera): AbstractMesh;
        getTotalVertices(): number;
        getIndices(): number[] | Int32Array;
        getVerticesData(kind: string): number[] | Float32Array;
        isVerticesDataPresent(kind: string): boolean;
        getBoundingInfo(): BoundingInfo;
        useBones: boolean;
        _preActivate(): void;
        _activate(renderId: number): void;
        getWorldMatrix(): Matrix;
        worldMatrixFromCache: Matrix;
        absolutePosition: Vector3;
        freezeWorldMatrix(): void;
        unfreezeWorldMatrix(): void;
        isWorldMatrixFrozen: boolean;
        rotate(axis: Vector3, amount: number, space?: Space): void;
        translate(axis: Vector3, distance: number, space?: Space): void;
        getAbsolutePosition(): Vector3;
        setAbsolutePosition(absolutePosition: Vector3): void;
        /**
         * Perform relative position change from the point of view of behind the front of the mesh.
         * This is performed taking into account the meshes current rotation, so you do not have to care.
         * Supports definition of mesh facing forward or backward.
         * @param {number} amountRight
         * @param {number} amountUp
         * @param {number} amountForward
         */
        movePOV(amountRight: number, amountUp: number, amountForward: number): void;
        /**
         * Calculate relative position change from the point of view of behind the front of the mesh.
         * This is performed taking into account the meshes current rotation, so you do not have to care.
         * Supports definition of mesh facing forward or backward.
         * @param {number} amountRight
         * @param {number} amountUp
         * @param {number} amountForward
         */
        calcMovePOV(amountRight: number, amountUp: number, amountForward: number): Vector3;
        /**
         * Perform relative rotation change from the point of view of behind the front of the mesh.
         * Supports definition of mesh facing forward or backward.
         * @param {number} flipBack
         * @param {number} twirlClockwise
         * @param {number} tiltRight
         */
        rotatePOV(flipBack: number, twirlClockwise: number, tiltRight: number): void;
        /**
         * Calculate relative rotation change from the point of view of behind the front of the mesh.
         * Supports definition of mesh facing forward or backward.
         * @param {number} flipBack
         * @param {number} twirlClockwise
         * @param {number} tiltRight
         */
        calcRotatePOV(flipBack: number, twirlClockwise: number, tiltRight: number): Vector3;
        setPivotMatrix(matrix: Matrix): void;
        getPivotMatrix(): Matrix;
        _isSynchronized(): boolean;
        _initCache(): void;
        markAsDirty(property: string): void;
        _updateBoundingInfo(): void;
        _updateSubMeshesBoundingInfo(matrix: Matrix): void;
        computeWorldMatrix(force?: boolean): Matrix;
        /**
        * If you'd like to be callbacked after the mesh position, rotation or scaling has been updated
        * @param func: callback function to add
        */
        registerAfterWorldMatrixUpdate(func: (mesh: AbstractMesh) => void): void;
        unregisterAfterWorldMatrixUpdate(func: (mesh: AbstractMesh) => void): void;
        setPositionWithLocalVector(vector3: Vector3): void;
        getPositionExpressedInLocalSpace(): Vector3;
        locallyTranslate(vector3: Vector3): void;
        lookAt(targetPoint: Vector3, yawCor: number, pitchCor: number, rollCor: number): void;
        attachToBone(bone: Bone, affectedMesh: AbstractMesh): void;
        detachFromBone(): void;
        isInFrustum(frustumPlanes: Plane[]): boolean;
        isCompletelyInFrustum(camera?: Camera): boolean;
        intersectsMesh(mesh: AbstractMesh, precise?: boolean): boolean;
        intersectsPoint(point: Vector3): boolean;
        setPhysicsState(impostor?: any, options?: PhysicsBodyCreationOptions): any;
        getPhysicsImpostor(): number;
        getPhysicsMass(): number;
        getPhysicsFriction(): number;
        getPhysicsRestitution(): number;
        getPositionInCameraSpace(camera?: Camera): Vector3;
        getDistanceToCamera(camera?: Camera): number;
        applyImpulse(force: Vector3, contactPoint: Vector3): void;
        setPhysicsLinkWith(otherMesh: Mesh, pivot1: Vector3, pivot2: Vector3, options?: any): void;
        updatePhysicsBodyPosition(): void;
        updatePhysicsBody(): void;
        checkCollisions: boolean;
        moveWithCollisions(velocity: Vector3): void;
        private _onCollisionPositionChange;
        /**
        * This function will create an octree to help select the right submeshes for rendering, picking and collisions
        * Please note that you must have a decent number of submeshes to get performance improvements when using octree
        */
        createOrUpdateSubmeshesOctree(maxCapacity?: number, maxDepth?: number): Octree<SubMesh>;
        _collideForSubMesh(subMesh: SubMesh, transformMatrix: Matrix, collider: Collider): void;
        _processCollisionsForSubMeshes(collider: Collider, transformMatrix: Matrix): void;
        _checkCollision(collider: Collider): void;
        _generatePointsArray(): boolean;
        intersects(ray: Ray, fastCheck?: boolean): PickingInfo;
        clone(name: string, newParent: Node, doNotCloneChildren?: boolean): AbstractMesh;
        releaseSubMeshes(): void;
        dispose(doNotRecurse?: boolean): void;
    }
}

declare module BABYLON {
    class CSG {
        private polygons;
        matrix: Matrix;
        position: Vector3;
        rotation: Vector3;
        rotationQuaternion: Quaternion;
        scaling: Vector3;
        static FromMesh(mesh: Mesh): CSG;
        private static FromPolygons(polygons);
        clone(): CSG;
        private toPolygons();
        union(csg: CSG): CSG;
        unionInPlace(csg: CSG): void;
        subtract(csg: CSG): CSG;
        subtractInPlace(csg: CSG): void;
        intersect(csg: CSG): CSG;
        intersectInPlace(csg: CSG): void;
        inverse(): CSG;
        inverseInPlace(): void;
        copyTransformAttributes(csg: CSG): CSG;
        buildMeshGeometry(name: string, scene: Scene, keepSubMeshes: boolean): Mesh;
        toMesh(name: string, material: Material, scene: Scene, keepSubMeshes: boolean): Mesh;
    }
}

declare module BABYLON {
    class Geometry implements IGetSetVerticesData {
        id: string;
        delayLoadState: number;
        delayLoadingFile: string;
        onGeometryUpdated: (geometry: Geometry, kind?: string) => void;
        private _scene;
        private _engine;
        private _meshes;
        private _totalVertices;
        private _indices;
        private _vertexBuffers;
        private _isDisposed;
        private _extend;
        _delayInfo: any;
        private _indexBuffer;
        _boundingInfo: BoundingInfo;
        _delayLoadingFunction: (any: any, geometry: Geometry) => void;
        _softwareSkinningRenderId: number;
        constructor(id: string, scene: Scene, vertexData?: VertexData, updatable?: boolean, mesh?: Mesh);
        extend: {
            minimum: Vector3;
            maximum: Vector3;
        };
        getScene(): Scene;
        getEngine(): Engine;
        isReady(): boolean;
        setAllVerticesData(vertexData: VertexData, updatable?: boolean): void;
        setVerticesData(kind: string, data: number[] | Float32Array, updatable?: boolean, stride?: number): void;
        updateVerticesDataDirectly(kind: string, data: Float32Array, offset: number): void;
        updateVerticesData(kind: string, data: number[] | Float32Array, updateExtends?: boolean): void;
        getTotalVertices(): number;
        getVerticesData(kind: string, copyWhenShared?: boolean): number[] | Float32Array;
        getVertexBuffer(kind: string): VertexBuffer;
        getVertexBuffers(): VertexBuffer[];
        isVerticesDataPresent(kind: string): boolean;
        getVerticesDataKinds(): string[];
        setIndices(indices: number[] | Int32Array, totalVertices?: number): void;
        getTotalIndices(): number;
        getIndices(copyWhenShared?: boolean): number[] | Int32Array;
        getIndexBuffer(): any;
        releaseForMesh(mesh: Mesh, shouldDispose?: boolean): void;
        applyToMesh(mesh: Mesh): void;
        private _applyToMesh(mesh);
        private notifyUpdate(kind?);
        load(scene: Scene, onLoaded?: () => void): void;
        isDisposed(): boolean;
        dispose(): void;
        copy(id: string): Geometry;
        serialize(): any;
        serializeVerticeData(): any;
        static ExtractFromMesh(mesh: Mesh, id: string): Geometry;
        static RandomId(): string;
        static ImportGeometry(parsedGeometry: any, mesh: Mesh): void;
        static Parse(parsedVertexData: any, scene: Scene, rootUrl: string): Geometry;
    }
    module Geometry.Primitives {
        class _Primitive extends Geometry {
            private _beingRegenerated;
            private _canBeRegenerated;
            constructor(id: string, scene: Scene, vertexData?: VertexData, canBeRegenerated?: boolean, mesh?: Mesh);
            canBeRegenerated(): boolean;
            regenerate(): void;
            asNewGeometry(id: string): Geometry;
            setAllVerticesData(vertexData: VertexData, updatable?: boolean): void;
            setVerticesData(kind: string, data: number[] | Int32Array | Float32Array, updatable?: boolean): void;
            _regenerateVertexData(): VertexData;
            copy(id: string): Geometry;
            serialize(): any;
        }
        class Ribbon extends _Primitive {
            pathArray: Vector3[][];
            closeArray: boolean;
            closePath: boolean;
            offset: number;
            side: number;
            constructor(id: string, scene: Scene, pathArray: Vector3[][], closeArray: boolean, closePath: boolean, offset: number, canBeRegenerated?: boolean, mesh?: Mesh, side?: number);
            _regenerateVertexData(): VertexData;
            copy(id: string): Geometry;
        }
        class Box extends _Primitive {
            size: number;
            side: number;
            constructor(id: string, scene: Scene, size: number, canBeRegenerated?: boolean, mesh?: Mesh, side?: number);
            _regenerateVertexData(): VertexData;
            copy(id: string): Geometry;
            serialize(): any;
            static Parse(parsedBox: any, scene: Scene): Box;
        }
        class Sphere extends _Primitive {
            segments: number;
            diameter: number;
            side: number;
            constructor(id: string, scene: Scene, segments: number, diameter: number, canBeRegenerated?: boolean, mesh?: Mesh, side?: number);
            _regenerateVertexData(): VertexData;
            copy(id: string): Geometry;
            serialize(): any;
            static Parse(parsedSphere: any, scene: Scene): Geometry.Primitives.Sphere;
        }
        class Disc extends _Primitive {
            radius: number;
            tessellation: number;
            side: number;
            constructor(id: string, scene: Scene, radius: number, tessellation: number, canBeRegenerated?: boolean, mesh?: Mesh, side?: number);
            _regenerateVertexData(): VertexData;
            copy(id: string): Geometry;
        }
        class Cylinder extends _Primitive {
            height: number;
            diameterTop: number;
            diameterBottom: number;
            tessellation: number;
            subdivisions: number;
            side: number;
            constructor(id: string, scene: Scene, height: number, diameterTop: number, diameterBottom: number, tessellation: number, subdivisions?: number, canBeRegenerated?: boolean, mesh?: Mesh, side?: number);
            _regenerateVertexData(): VertexData;
            copy(id: string): Geometry;
            serialize(): any;
            static Parse(parsedCylinder: any, scene: Scene): Geometry.Primitives.Cylinder;
        }
        class Torus extends _Primitive {
            diameter: number;
            thickness: number;
            tessellation: number;
            side: number;
            constructor(id: string, scene: Scene, diameter: number, thickness: number, tessellation: number, canBeRegenerated?: boolean, mesh?: Mesh, side?: number);
            _regenerateVertexData(): VertexData;
            copy(id: string): Geometry;
            serialize(): any;
            static Parse(parsedTorus: any, scene: Scene): Geometry.Primitives.Torus;
        }
        class Ground extends _Primitive {
            width: number;
            height: number;
            subdivisions: number;
            constructor(id: string, scene: Scene, width: number, height: number, subdivisions: number, canBeRegenerated?: boolean, mesh?: Mesh);
            _regenerateVertexData(): VertexData;
            copy(id: string): Geometry;
            serialize(): any;
            static Parse(parsedGround: any, scene: Scene): Geometry.Primitives.Ground;
        }
        class TiledGround extends _Primitive {
            xmin: number;
            zmin: number;
            xmax: number;
            zmax: number;
            subdivisions: {
                w: number;
                h: number;
            };
            precision: {
                w: number;
                h: number;
            };
            constructor(id: string, scene: Scene, xmin: number, zmin: number, xmax: number, zmax: number, subdivisions: {
                w: number;
                h: number;
            }, precision: {
                w: number;
                h: number;
            }, canBeRegenerated?: boolean, mesh?: Mesh);
            _regenerateVertexData(): VertexData;
            copy(id: string): Geometry;
        }
        class Plane extends _Primitive {
            size: number;
            side: number;
            constructor(id: string, scene: Scene, size: number, canBeRegenerated?: boolean, mesh?: Mesh, side?: number);
            _regenerateVertexData(): VertexData;
            copy(id: string): Geometry;
            serialize(): any;
            static Parse(parsedPlane: any, scene: Scene): Geometry.Primitives.Plane;
        }
        class TorusKnot extends _Primitive {
            radius: number;
            tube: number;
            radialSegments: number;
            tubularSegments: number;
            p: number;
            q: number;
            side: number;
            constructor(id: string, scene: Scene, radius: number, tube: number, radialSegments: number, tubularSegments: number, p: number, q: number, canBeRegenerated?: boolean, mesh?: Mesh, side?: number);
            _regenerateVertexData(): VertexData;
            copy(id: string): Geometry;
            serialize(): any;
            static Parse(parsedTorusKnot: any, scene: Scene): Geometry.Primitives.TorusKnot;
        }
    }
}

declare module BABYLON {
    class GroundMesh extends Mesh {
        generateOctree: boolean;
        private _worldInverse;
        private _heightQuads;
        _subdivisions: number;
        _width: number;
        _height: number;
        _minX: number;
        _maxX: number;
        _minZ: number;
        _maxZ: number;
        constructor(name: string, scene: Scene);
        subdivisions: number;
        optimize(chunksCount: number, octreeBlocksSize?: number): void;
        /**
         * Returns a height (y) value in the Worl system :
         * the ground altitude at the coordinates (x, z) expressed in the World system.
         * Returns the ground y position if (x, z) are outside the ground surface.
         * Not pertinent if the ground is rotated.
         */
        getHeightAtCoordinates(x: number, z: number): number;
        /**
         * Returns a normalized vector (Vector3) orthogonal to the ground
         * at the ground coordinates (x, z) expressed in the World system.
         * Returns Vector3(0, 1, 0) if (x, z) are outside the ground surface.
         * Not pertinent if the ground is rotated.
         */
        getNormalAtCoordinates(x: number, z: number): Vector3;
        /**
         * Updates the Vector3 passed a reference with a normalized vector orthogonal to the ground
         * at the ground coordinates (x, z) expressed in the World system.
         * Doesn't uptade the reference Vector3 if (x, z) are outside the ground surface.
         * Not pertinent if the ground is rotated.
         */
        getNormalAtCoordinatesToRef(x: number, z: number, ref: Vector3): void;
        private _getFacetAt(x, z);
        private _computeHeightQuads();
    }
}

declare module BABYLON {
    /**
     * Creates an instance based on a source mesh.
     */
    class InstancedMesh extends AbstractMesh {
        private _sourceMesh;
        private _currentLOD;
        constructor(name: string, source: Mesh);
        receiveShadows: boolean;
        material: Material;
        visibility: number;
        skeleton: Skeleton;
        renderingGroupId: number;
        getTotalVertices(): number;
        sourceMesh: Mesh;
        getVerticesData(kind: string, copyWhenShared?: boolean): number[] | Float32Array;
        isVerticesDataPresent(kind: string): boolean;
        getIndices(): number[] | Int32Array;
        _positions: Vector3[];
        refreshBoundingInfo(): void;
        _preActivate(): void;
        _activate(renderId: number): void;
        getLOD(camera: Camera): AbstractMesh;
        _syncSubMeshes(): void;
        _generatePointsArray(): boolean;
        clone(name: string, newParent: Node, doNotCloneChildren?: boolean): InstancedMesh;
        dispose(doNotRecurse?: boolean): void;
    }
}

declare module BABYLON {
    class LinesMesh extends Mesh {
        color: Color3;
        alpha: number;
        private _colorShader;
        constructor(name: string, scene: Scene, parent?: Node, source?: Mesh, doNotCloneChildren?: boolean);
        material: Material;
        isPickable: boolean;
        checkCollisions: boolean;
        _bind(subMesh: SubMesh, effect: Effect, fillMode: number): void;
        _draw(subMesh: SubMesh, fillMode: number, instancesCount?: number): void;
        intersects(ray: Ray, fastCheck?: boolean): any;
        dispose(doNotRecurse?: boolean): void;
        clone(name: string, newParent?: Node, doNotCloneChildren?: boolean): LinesMesh;
    }
}

declare module BABYLON {
    class _InstancesBatch {
        mustReturn: boolean;
        visibleInstances: InstancedMesh[][];
        renderSelf: boolean[];
    }
    class Mesh extends AbstractMesh implements IGetSetVerticesData {
        static _FRONTSIDE: number;
        static _BACKSIDE: number;
        static _DOUBLESIDE: number;
        static _DEFAULTSIDE: number;
        static _NO_CAP: number;
        static _CAP_START: number;
        static _CAP_END: number;
        static _CAP_ALL: number;
        static FRONTSIDE: number;
        static BACKSIDE: number;
        static DOUBLESIDE: number;
        static DEFAULTSIDE: number;
        static NO_CAP: number;
        static CAP_START: number;
        static CAP_END: number;
        static CAP_ALL: number;
        delayLoadState: number;
        instances: InstancedMesh[];
        delayLoadingFile: string;
        _binaryInfo: any;
        private _LODLevels;
        onLODLevelSelection: (distance: number, mesh: Mesh, selectedLevel: Mesh) => void;
        onBeforeDraw: () => void;
        _geometry: Geometry;
        private _onBeforeRenderCallbacks;
        private _onAfterRenderCallbacks;
        _delayInfo: any;
        _delayLoadingFunction: (any: any, mesh: Mesh) => void;
        _visibleInstances: any;
        private _renderIdForInstances;
        private _batchCache;
        private _worldMatricesInstancesBuffer;
        private _worldMatricesInstancesArray;
        private _instancesBufferSize;
        _shouldGenerateFlatShading: boolean;
        private _preActivateId;
        private _sideOrientation;
        private _areNormalsFrozen;
        private _sourcePositions;
        private _sourceNormals;
        /**
         * @constructor
         * @param {string} name - The value used by scene.getMeshByName() to do a lookup.
         * @param {Scene} scene - The scene to add this mesh to.
         * @param {Node} parent - The parent of this mesh, if it has one
         * @param {Mesh} source - An optional Mesh from which geometry is shared, cloned.
         * @param {boolean} doNotCloneChildren - When cloning, skip cloning child meshes of source, default False.
         *                  When false, achieved by calling a clone(), also passing False.
         *                  This will make creation of children, recursive.
         */
        constructor(name: string, scene: Scene, parent?: Node, source?: Mesh, doNotCloneChildren?: boolean);
        hasLODLevels: boolean;
        private _sortLODLevels();
        /**
         * Add a mesh as LOD level triggered at the given distance.
         * @param {number} distance - the distance from the center of the object to show this level
         * @param {Mesh} mesh - the mesh to be added as LOD level
         * @return {Mesh} this mesh (for chaining)
         */
        addLODLevel(distance: number, mesh: Mesh): Mesh;
        getLODLevelAtDistance(distance: number): Mesh;
        /**
         * Remove a mesh from the LOD array
         * @param {Mesh} mesh - the mesh to be removed.
         * @return {Mesh} this mesh (for chaining)
         */
        removeLODLevel(mesh: Mesh): Mesh;
        getLOD(camera: Camera, boundingSphere?: BoundingSphere): AbstractMesh;
        geometry: Geometry;
        getTotalVertices(): number;
        getVerticesData(kind: string, copyWhenShared?: boolean): number[] | Float32Array;
        getVertexBuffer(kind: any): VertexBuffer;
        isVerticesDataPresent(kind: string): boolean;
        getVerticesDataKinds(): string[];
        getTotalIndices(): number;
        getIndices(copyWhenShared?: boolean): number[] | Int32Array;
        isBlocked: boolean;
        isReady(): boolean;
        isDisposed(): boolean;
        sideOrientation: number;
        areNormalsFrozen: boolean;
        /**  This function affects parametric shapes on update only : ribbons, tubes, etc. It has no effect at all on other shapes */
        freezeNormals(): void;
        /**  This function affects parametric shapes on update only : ribbons, tubes, etc. It has no effect at all on other shapes */
        unfreezeNormals(): void;
        _preActivate(): void;
        _registerInstanceForRenderId(instance: InstancedMesh, renderId: number): void;
        refreshBoundingInfo(): void;
        _createGlobalSubMesh(): SubMesh;
        subdivide(count: number): void;
        setVerticesData(kind: string, data: number[] | Float32Array, updatable?: boolean, stride?: number): void;
        updateVerticesData(kind: string, data: number[] | Float32Array, updateExtends?: boolean, makeItUnique?: boolean): void;
        updateVerticesDataDirectly(kind: string, data: Float32Array, offset?: number, makeItUnique?: boolean): void;
        updateMeshPositions(positionFunction: any, computeNormals?: boolean): void;
        makeGeometryUnique(): void;
        setIndices(indices: number[] | Int32Array, totalVertices?: number): void;
        _bind(subMesh: SubMesh, effect: Effect, fillMode: number): void;
        _draw(subMesh: SubMesh, fillMode: number, instancesCount?: number): void;
        registerBeforeRender(func: (mesh: AbstractMesh) => void): void;
        unregisterBeforeRender(func: (mesh: AbstractMesh) => void): void;
        registerAfterRender(func: (mesh: AbstractMesh) => void): void;
        unregisterAfterRender(func: (mesh: AbstractMesh) => void): void;
        _getInstancesRenderList(subMeshId: number): _InstancesBatch;
        _renderWithInstances(subMesh: SubMesh, fillMode: number, batch: _InstancesBatch, effect: Effect, engine: Engine): void;
        _processRendering(subMesh: SubMesh, effect: Effect, fillMode: number, batch: _InstancesBatch, hardwareInstancedRendering: boolean, onBeforeDraw: (isInstance: boolean, world: Matrix) => void): void;
        render(subMesh: SubMesh, enableAlphaMode: boolean): void;
        getEmittedParticleSystems(): ParticleSystem[];
        getHierarchyEmittedParticleSystems(): ParticleSystem[];
        getChildren(): Node[];
        _checkDelayState(): void;
        isInFrustum(frustumPlanes: Plane[]): boolean;
        setMaterialByID(id: string): void;
        getAnimatables(): IAnimatable[];
        bakeTransformIntoVertices(transform: Matrix): void;
        bakeCurrentTransformIntoVertices(): void;
        _resetPointsArrayCache(): void;
        _generatePointsArray(): boolean;
        clone(name: string, newParent?: Node, doNotCloneChildren?: boolean): Mesh;
        dispose(doNotRecurse?: boolean): void;
        applyDisplacementMap(url: string, minHeight: number, maxHeight: number, onSuccess?: (mesh: Mesh) => void): void;
        applyDisplacementMapFromBuffer(buffer: Uint8Array, heightMapWidth: number, heightMapHeight: number, minHeight: number, maxHeight: number): void;
        convertToFlatShadedMesh(): void;
        convertToUnIndexedMesh(): void;
        flipFaces(flipNormals?: boolean): void;
        createInstance(name: string): InstancedMesh;
        synchronizeInstances(): void;
        /**
         * Simplify the mesh according to the given array of settings.
         * Function will return immediately and will simplify async.
         * @param settings a collection of simplification settings.
         * @param parallelProcessing should all levels calculate parallel or one after the other.
         * @param type the type of simplification to run.
         * @param successCallback optional success callback to be called after the simplification finished processing all settings.
         */
        simplify(settings: Array<ISimplificationSettings>, parallelProcessing?: boolean, simplificationType?: SimplificationType, successCallback?: (mesh?: Mesh, submeshIndex?: number) => void): void;
        /**
         * Optimization of the mesh's indices, in case a mesh has duplicated vertices.
         * The function will only reorder the indices and will not remove unused vertices to avoid problems with submeshes.
         * This should be used together with the simplification to avoid disappearing triangles.
         * @param successCallback an optional success callback to be called after the optimization finished.
         */
        optimizeIndices(successCallback?: (mesh?: Mesh) => void): void;
        static Parse(parsedMesh: any, scene: Scene, rootUrl: string): Mesh;
        static CreateRibbon(name: string, pathArray: Vector3[][], closeArray: boolean, closePath: boolean, offset: number, scene: Scene, updatable?: boolean, sideOrientation?: number, instance?: Mesh): Mesh;
        static CreateDisc(name: string, radius: number, tessellation: number, scene: Scene, updatable?: boolean, sideOrientation?: number): Mesh;
        static CreateBox(name: string, size: number, scene: Scene, updatable?: boolean, sideOrientation?: number): Mesh;
        static CreateSphere(name: string, segments: number, diameter: number, scene?: Scene, updatable?: boolean, sideOrientation?: number): Mesh;
        static CreateCylinder(name: string, height: number, diameterTop: number, diameterBottom: number, tessellation: number, subdivisions: any, scene: Scene, updatable?: any, sideOrientation?: number): Mesh;
        static CreateTorus(name: string, diameter: number, thickness: number, tessellation: number, scene: Scene, updatable?: boolean, sideOrientation?: number): Mesh;
        static CreateTorusKnot(name: string, radius: number, tube: number, radialSegments: number, tubularSegments: number, p: number, q: number, scene: Scene, updatable?: boolean, sideOrientation?: number): Mesh;
        static CreateLines(name: string, points: Vector3[], scene: Scene, updatable?: boolean, instance?: LinesMesh): LinesMesh;
        static CreateDashedLines(name: string, points: Vector3[], dashSize: number, gapSize: number, dashNb: number, scene: Scene, updatable?: boolean, instance?: LinesMesh): LinesMesh;
        static ExtrudeShape(name: string, shape: Vector3[], path: Vector3[], scale: number, rotation: number, cap: number, scene: Scene, updatable?: boolean, sideOrientation?: number, instance?: Mesh): Mesh;
        static ExtrudeShapeCustom(name: string, shape: Vector3[], path: Vector3[], scaleFunction: any, rotationFunction: any, ribbonCloseArray: boolean, ribbonClosePath: boolean, cap: number, scene: Scene, updatable?: boolean, sideOrientation?: number, instance?: Mesh): Mesh;
        static CreateLathe(name: string, shape: Vector3[], radius: number, tessellation: number, scene: Scene, updatable?: boolean, sideOrientation?: number): Mesh;
        static CreatePlane(name: string, size: number, scene: Scene, updatable?: boolean, sideOrientation?: number): Mesh;
        static CreateGround(name: string, width: number, height: number, subdivisions: number, scene: Scene, updatable?: boolean): Mesh;
        static CreateTiledGround(name: string, xmin: number, zmin: number, xmax: number, zmax: number, subdivisions: {
            w: number;
            h: number;
        }, precision: {
            w: number;
            h: number;
        }, scene: Scene, updatable?: boolean): Mesh;
        static CreateGroundFromHeightMap(name: string, url: string, width: number, height: number, subdivisions: number, minHeight: number, maxHeight: number, scene: Scene, updatable?: boolean, onReady?: (mesh: GroundMesh) => void): GroundMesh;
        static CreateTube(name: string, path: Vector3[], radius: number, tessellation: number, radiusFunction: {
            (i: number, distance: number): number;
        }, cap: number, scene: Scene, updatable?: boolean, sideOrientation?: number, instance?: Mesh): Mesh;
        static CreatePolyhedron(name: string, options: {
            type?: number;
            size?: number;
            sizeX?: number;
            sizeY?: number;
            sizeZ?: number;
            custom?: any;
            faceUV?: Vector4[];
            faceColors?: Color4[];
            updatable?: boolean;
            sideOrientation?: number;
        }, scene: Scene): Mesh;
        static CreateIcoSphere(name: string, options: {
            radius?: number;
            flat?: boolean;
            subdivisions?: number;
            sideOrientation?: number;
            updatable?: boolean;
        }, scene: Scene): Mesh;
        static CreateDecal(name: string, sourceMesh: AbstractMesh, position: Vector3, normal: Vector3, size: Vector3, angle: number): Mesh;
        /**
         * @returns original positions used for CPU skinning.  Useful for integrating Morphing with skeletons in same mesh.
         */
        setPositionsForCPUSkinning(): Float32Array;
        /**
         * @returns original normals used for CPU skinning.  Useful for integrating Morphing with skeletons in same mesh.
         */
        setNormalsForCPUSkinning(): Float32Array;
        /**
         * Update the vertex buffers by applying transformation from the bones
         * @param {skeleton} skeleton to apply
         */
        applySkeleton(skeleton: Skeleton): Mesh;
        static MinMax(meshes: AbstractMesh[]): {
            min: Vector3;
            max: Vector3;
        };
        static Center(meshesOrMinMaxVector: any): Vector3;
        /**
         * Merge the array of meshes into a single mesh for performance reasons.
         * @param {Array<Mesh>} meshes - The vertices source.  They should all be of the same material.  Entries can empty
         * @param {boolean} disposeSource - When true (default), dispose of the vertices from the source meshes
         * @param {boolean} allow32BitsIndices - When the sum of the vertices > 64k, this must be set to true.
         * @param {Mesh} meshSubclass - When set, vertices inserted into this Mesh.  Meshes can then be merged into a Mesh sub-class.
         */
        static MergeMeshes(meshes: Array<Mesh>, disposeSource?: boolean, allow32BitsIndices?: boolean, meshSubclass?: Mesh): Mesh;
    }
}

declare module BABYLON {
    interface IGetSetVerticesData {
        isVerticesDataPresent(kind: string): boolean;
        getVerticesData(kind: string, copyWhenShared?: boolean): number[] | Int32Array | Float32Array;
        getIndices(copyWhenShared?: boolean): number[] | Int32Array;
        setVerticesData(kind: string, data: number[] | Float32Array, updatable?: boolean): void;
        updateVerticesData(kind: string, data: number[] | Float32Array, updateExtends?: boolean, makeItUnique?: boolean): void;
        setIndices(indices: number[] | Int32Array): void;
    }
    class VertexData {
        positions: number[] | Float32Array;
        normals: number[] | Float32Array;
        uvs: number[] | Float32Array;
        uvs2: number[] | Float32Array;
        uvs3: number[] | Float32Array;
        uvs4: number[] | Float32Array;
        uvs5: number[] | Float32Array;
        uvs6: number[] | Float32Array;
        colors: number[] | Float32Array;
        matricesIndices: number[] | Float32Array;
        matricesWeights: number[] | Float32Array;
        matricesIndicesExtra: number[] | Float32Array;
        matricesWeightsExtra: number[] | Float32Array;
        indices: number[] | Int32Array;
        set(data: number[] | Float32Array, kind: string): void;
        applyToMesh(mesh: Mesh, updatable?: boolean): void;
        applyToGeometry(geometry: Geometry, updatable?: boolean): void;
        updateMesh(mesh: Mesh, updateExtends?: boolean, makeItUnique?: boolean): void;
        updateGeometry(geometry: Geometry, updateExtends?: boolean, makeItUnique?: boolean): void;
        private _applyTo(meshOrGeometry, updatable?);
        private _update(meshOrGeometry, updateExtends?, makeItUnique?);
        transform(matrix: Matrix): void;
        merge(other: VertexData): void;
        private _mergeElement(source, other);
        serialize(): any;
        static ExtractFromMesh(mesh: Mesh, copyWhenShared?: boolean): VertexData;
        static ExtractFromGeometry(geometry: Geometry, copyWhenShared?: boolean): VertexData;
        private static _ExtractFrom(meshOrGeometry, copyWhenShared?);
        static CreateRibbon(options: {
            pathArray: Vector3[][];
            closeArray?: boolean;
            closePath?: boolean;
            offset?: number;
            sideOrientation?: number;
        }): VertexData;
        static CreateBox(options: {
            size?: number;
            width?: number;
            height?: number;
            depth?: number;
            faceUV?: Vector4[];
            faceColors?: Color4[];
            sideOrientation?: number;
        }): VertexData;
        static CreateSphere(options: {
            segments?: number;
            diameter?: number;
            diameterX?: number;
            diameterY?: number;
            diameterZ?: number;
            arc?: number;
            slice?: number;
            sideOrientation?: number;
        }): VertexData;
        static CreateCylinder(options: {
            height?: number;
            diameterTop?: number;
            diameterBottom?: number;
            diameter?: number;
            tessellation?: number;
            subdivisions?: number;
            arc?: number;
            faceColors?: Color4[];
            faceUV?: Vector4[];
            hasRings?: boolean;
            enclose?: boolean;
            sideOrientation?: number;
        }): VertexData;
        static CreateTorus(options: {
            diameter?: number;
            thickness?: number;
            tessellation?: number;
            sideOrientation?: number;
        }): VertexData;
        static CreateLines(options: {
            points: Vector3[];
        }): VertexData;
        static CreateDashedLines(options: {
            points: Vector3[];
            dashSize?: number;
            gapSize?: number;
            dashNb?: number;
        }): VertexData;
        static CreateGround(options: {
            width?: number;
            height?: number;
            subdivisions?: number;
        }): VertexData;
        static CreateTiledGround(options: {
            xmin: number;
            zmin: number;
            xmax: number;
            zmax: number;
            subdivisions?: {
                w: number;
                h: number;
            };
            precision?: {
                w: number;
                h: number;
            };
        }): VertexData;
        static CreateGroundFromHeightMap(options: {
            width: number;
            height: number;
            subdivisions: number;
            minHeight: number;
            maxHeight: number;
            buffer: Uint8Array;
            bufferWidth: number;
            bufferHeight: number;
        }): VertexData;
        static CreatePlane(options: {
            size?: number;
            width?: number;
            height?: number;
            sideOrientation?: number;
        }): VertexData;
        static CreateDisc(options: {
            radius?: number;
            tessellation?: number;
            arc?: number;
            sideOrientation?: number;
        }): VertexData;
        static CreateIcoSphere(options: {
            radius?: number;
            radiusX?: number;
            radiusY?: number;
            radiusZ?: number;
            flat?: boolean;
            subdivisions?: number;
            sideOrientation?: number;
        }): VertexData;
        static CreatePolyhedron(options: {
            type?: number;
            size?: number;
            sizeX?: number;
            sizeY?: number;
            sizeZ?: number;
            custom?: any;
            faceUV?: Vector4[];
            faceColors?: Color4[];
            flat?: boolean;
            sideOrientation?: number;
        }): VertexData;
        static CreateTorusKnot(options: {
            radius?: number;
            tube?: number;
            radialSegments?: number;
            tubularSegments?: number;
            p?: number;
            q?: number;
            sideOrientation?: number;
        }): VertexData;
        /**
         * @param {any} - positions (number[] or Float32Array)
         * @param {any} - indices   (number[] or Uint16Array)
         * @param {any} - normals   (number[] or Float32Array)
         */
        static ComputeNormals(positions: any, indices: any, normals: any): void;
        private static _ComputeSides(sideOrientation, positions, indices, normals, uvs);
        static ImportVertexData(parsedVertexData: any, geometry: Geometry): void;
    }
}

declare module BABYLON {
    class MeshBuilder {
        static CreateBox(name: string, options: {
            width?: number;
            height?: number;
            depth?: number;
            faceUV?: Vector4[];
            faceColors?: Color4[];
            sideOrientation?: number;
            updatable?: boolean;
        }, scene: Scene): Mesh;
        static CreateSphere(name: string, options: {
            segments?: number;
            diameter?: number;
            diameterX?: number;
            diameterY?: number;
            diameterZ?: number;
            arc?: number;
            slice?: number;
            sideOrientation?: number;
            updatable?: boolean;
        }, scene: any): Mesh;
        static CreateDisc(name: string, options: {
            radius?: number;
            tessellation?: number;
            arc?: number;
            updatable?: boolean;
            sideOrientation?: number;
        }, scene: Scene): Mesh;
        static CreateIcoSphere(name: string, options: {
            radius?: number;
            radiusX?: number;
            radiusY?: number;
            radiusZ?: number;
            flat?: boolean;
            subdivisions?: number;
            sideOrientation?: number;
            updatable?: boolean;
        }, scene: Scene): Mesh;
        static CreateRibbon(name: string, options: {
            pathArray: Vector3[][];
            closeArray?: boolean;
            closePath?: boolean;
            offset?: number;
            updatable?: boolean;
            sideOrientation?: number;
            instance?: Mesh;
        }, scene?: Scene): Mesh;
        static CreateCylinder(name: string, options: {
            height?: number;
            diameterTop?: number;
            diameterBottom?: number;
            diameter?: number;
            tessellation?: number;
            subdivisions?: number;
            arc?: number;
            faceColors?: Color4[];
            faceUV?: Vector4[];
            updatable?: boolean;
            hasRings?: boolean;
            enclose?: boolean;
            sideOrientation?: number;
        }, scene: any): Mesh;
        static CreateTorus(name: string, options: {
            diameter?: number;
            thickness?: number;
            tessellation?: number;
            updatable?: boolean;
            sideOrientation?: number;
        }, scene: any): Mesh;
        static CreateTorusKnot(name: string, options: {
            radius?: number;
            tube?: number;
            radialSegments?: number;
            tubularSegments?: number;
            p?: number;
            q?: number;
            updatable?: boolean;
            sideOrientation?: number;
        }, scene: any): Mesh;
        static CreateLines(name: string, options: {
            points: Vector3[];
            updatable?: boolean;
            instance?: LinesMesh;
        }, scene: Scene): LinesMesh;
        static CreateDashedLines(name: string, options: {
            points: Vector3[];
            dashSize?: number;
            gapSize?: number;
            dashNb?: number;
            updatable?: boolean;
            instance?: LinesMesh;
        }, scene: Scene): LinesMesh;
        static ExtrudeShape(name: string, options: {
            shape: Vector3[];
            path: Vector3[];
            scale?: number;
            rotation?: number;
            cap?: number;
            updatable?: boolean;
            sideOrientation?: number;
            instance?: Mesh;
        }, scene: Scene): Mesh;
        static ExtrudeShapeCustom(name: string, options: {
            shape: Vector3[];
            path: Vector3[];
            scaleFunction?: any;
            rotationFunction?: any;
            ribbonCloseArray?: boolean;
            ribbonClosePath?: boolean;
            cap?: number;
            updatable?: boolean;
            sideOrientation?: number;
            instance?: Mesh;
        }, scene: Scene): Mesh;
        static CreateLathe(name: string, options: {
            shape: Vector3[];
            radius?: number;
            tessellation?: number;
            arc?: number;
            closed?: boolean;
            updatable?: boolean;
            sideOrientation?: number;
            cap?: number;
        }, scene: Scene): Mesh;
        static CreatePlane(name: string, options: {
            size?: number;
            width?: number;
            height?: number;
            sideOrientation?: number;
            updatable?: boolean;
            sourcePlane?: Plane;
        }, scene: Scene): Mesh;
        static CreateGround(name: string, options: {
            width?: number;
            height?: number;
            subdivisions?: number;
            updatable?: boolean;
        }, scene: any): Mesh;
        static CreateTiledGround(name: string, options: {
            xmin: number;
            zmin: number;
            xmax: number;
            zmax: number;
            subdivisions?: {
                w: number;
                h: number;
            };
            precision?: {
                w: number;
                h: number;
            };
            updatable?: boolean;
        }, scene: Scene): Mesh;
        static CreateGroundFromHeightMap(name: string, url: string, options: {
            width?: number;
            height?: number;
            subdivisions?: number;
            minHeight?: number;
            maxHeight?: number;
            updatable?: boolean;
            onReady?: (mesh: GroundMesh) => void;
        }, scene: Scene): GroundMesh;
        static CreateTube(name: string, options: {
            path: Vector3[];
            radius?: number;
            tessellation?: number;
            radiusFunction?: {
                (i: number, distance: number): number;
            };
            cap?: number;
            arc?: number;
            updatable?: boolean;
            sideOrientation?: number;
            instance?: Mesh;
        }, scene: Scene): Mesh;
        static CreatePolyhedron(name: string, options: {
            type?: number;
            size?: number;
            sizeX?: number;
            sizeY?: number;
            sizeZ?: number;
            custom?: any;
            faceUV?: Vector4[];
            faceColors?: Color4[];
            flat?: boolean;
            updatable?: boolean;
            sideOrientation?: number;
        }, scene: Scene): Mesh;
        static CreateDecal(name: string, sourceMesh: AbstractMesh, options: {
            position?: Vector3;
            normal?: Vector3;
            size?: Vector3;
            angle?: number;
        }): Mesh;
        private static _ExtrudeShapeGeneric(name, shape, curve, scale, rotation, scaleFunction, rotateFunction, rbCA, rbCP, cap, custom, scene, updtbl, side, instance);
    }
}

declare module BABYLON.Internals {
    class MeshLODLevel {
        distance: number;
        mesh: Mesh;
        constructor(distance: number, mesh: Mesh);
    }
}

declare module BABYLON {
    /**
     * A simplifier interface for future simplification implementations.
     */
    interface ISimplifier {
        /**
         * Simplification of a given mesh according to the given settings.
         * Since this requires computation, it is assumed that the function runs async.
         * @param settings The settings of the simplification, including quality and distance
         * @param successCallback A callback that will be called after the mesh was simplified.
         * @param errorCallback in case of an error, this callback will be called. optional.
         */
        simplify(settings: ISimplificationSettings, successCallback: (simplifiedMeshes: Mesh) => void, errorCallback?: () => void): void;
    }
    /**
     * Expected simplification settings.
     * Quality should be between 0 and 1 (1 being 100%, 0 being 0%);
     */
    interface ISimplificationSettings {
        quality: number;
        distance: number;
        optimizeMesh?: boolean;
    }
    class SimplificationSettings implements ISimplificationSettings {
        quality: number;
        distance: number;
        optimizeMesh: boolean;
        constructor(quality: number, distance: number, optimizeMesh?: boolean);
    }
    interface ISimplificationTask {
        settings: Array<ISimplificationSettings>;
        simplificationType: SimplificationType;
        mesh: Mesh;
        successCallback?: () => void;
        parallelProcessing: boolean;
    }
    class SimplificationQueue {
        private _simplificationArray;
        running: any;
        constructor();
        addTask(task: ISimplificationTask): void;
        executeNext(): void;
        runSimplification(task: ISimplificationTask): void;
        private getSimplifier(task);
    }
    /**
     * The implemented types of simplification.
     * At the moment only Quadratic Error Decimation is implemented.
     */
    enum SimplificationType {
        QUADRATIC = 0,
    }
    class DecimationTriangle {
        vertices: Array<DecimationVertex>;
        normal: Vector3;
        error: Array<number>;
        deleted: boolean;
        isDirty: boolean;
        borderFactor: number;
        deletePending: boolean;
        originalOffset: number;
        constructor(vertices: Array<DecimationVertex>);
    }
    class DecimationVertex {
        position: Vector3;
        id: any;
        q: QuadraticMatrix;
        isBorder: boolean;
        triangleStart: number;
        triangleCount: number;
        originalOffsets: Array<number>;
        constructor(position: Vector3, id: any);
        updatePosition(newPosition: Vector3): void;
    }
    class QuadraticMatrix {
        data: Array<number>;
        constructor(data?: Array<number>);
        det(a11: any, a12: any, a13: any, a21: any, a22: any, a23: any, a31: any, a32: any, a33: any): number;
        addInPlace(matrix: QuadraticMatrix): void;
        addArrayInPlace(data: Array<number>): void;
        add(matrix: QuadraticMatrix): QuadraticMatrix;
        static FromData(a: number, b: number, c: number, d: number): QuadraticMatrix;
        static DataFromNumbers(a: number, b: number, c: number, d: number): number[];
    }
    class Reference {
        vertexId: number;
        triangleId: number;
        constructor(vertexId: number, triangleId: number);
    }
    /**
     * An implementation of the Quadratic Error simplification algorithm.
     * Original paper : http://www1.cs.columbia.edu/~cs4162/html05s/garland97.pdf
     * Ported mostly from QSlim and http://voxels.blogspot.de/2014/05/quadric-mesh-simplification-with-source.html to babylon JS
     * @author RaananW
     */
    class QuadraticErrorSimplification implements ISimplifier {
        private _mesh;
        private triangles;
        private vertices;
        private references;
        private initialized;
        private _reconstructedMesh;
        syncIterations: number;
        aggressiveness: number;
        decimationIterations: number;
        boundingBoxEpsilon: number;
        constructor(_mesh: Mesh);
        simplify(settings: ISimplificationSettings, successCallback: (simplifiedMesh: Mesh) => void): void;
        private isTriangleOnBoundingBox(triangle);
        private runDecimation(settings, submeshIndex, successCallback);
        private initWithMesh(submeshIndex, callback, optimizeMesh?);
        private init(callback);
        private reconstructMesh(submeshIndex);
        private initDecimatedMesh();
        private isFlipped(vertex1, vertex2, point, deletedArray, borderFactor, delTr);
        private updateTriangles(origVertex, vertex, deletedArray, deletedTriangles);
        private identifyBorder();
        private updateMesh(identifyBorders?);
        private vertexError(q, point);
        private calculateError(vertex1, vertex2, pointResult?, normalResult?, uvResult?, colorResult?);
    }
}

declare module BABYLON {
    class Polygon {
        static Rectangle(xmin: number, ymin: number, xmax: number, ymax: number): Vector2[];
        static Circle(radius: number, cx?: number, cy?: number, numberOfSides?: number): Vector2[];
        static Parse(input: string): Vector2[];
        static StartingAt(x: number, y: number): Path2;
    }
    class PolygonMeshBuilder {
        private _swctx;
        private _points;
        private _outlinepoints;
        private _holes;
        private _name;
        private _scene;
        constructor(name: string, contours: Path2, scene: Scene);
        constructor(name: string, contours: Vector2[], scene: Scene);
        addHole(hole: Vector2[]): PolygonMeshBuilder;
        build(updatable?: boolean, depth?: number): Mesh;
        private addSide(positions, normals, uvs, indices, bounds, points, depth, flip);
    }
}

declare module BABYLON {
    class SubMesh {
        materialIndex: number;
        verticesStart: number;
        verticesCount: number;
        indexStart: any;
        indexCount: number;
        linesIndexCount: number;
        private _mesh;
        private _renderingMesh;
        private _boundingInfo;
        private _linesIndexBuffer;
        _lastColliderWorldVertices: Vector3[];
        _trianglePlanes: Plane[];
        _lastColliderTransformMatrix: Matrix;
        _renderId: number;
        _alphaIndex: number;
        _distanceToCamera: number;
        _id: number;
        constructor(materialIndex: number, verticesStart: number, verticesCount: number, indexStart: any, indexCount: number, mesh: AbstractMesh, renderingMesh?: Mesh, createBoundingBox?: boolean);
        IsGlobal: boolean;
        getBoundingInfo(): BoundingInfo;
        getMesh(): AbstractMesh;
        getRenderingMesh(): Mesh;
        getMaterial(): Material;
        refreshBoundingInfo(): void;
        _checkCollision(collider: Collider): boolean;
        updateBoundingInfo(world: Matrix): void;
        isInFrustum(frustumPlanes: Plane[]): boolean;
        render(enableAlphaMode: boolean): void;
        getLinesIndexBuffer(indices: number[] | Int32Array, engine: any): WebGLBuffer;
        canIntersects(ray: Ray): boolean;
        intersects(ray: Ray, positions: Vector3[], indices: number[] | Int32Array, fastCheck?: boolean): IntersectionInfo;
        clone(newMesh: AbstractMesh, newRenderingMesh?: Mesh): SubMesh;
        dispose(): void;
        static CreateFromIndices(materialIndex: number, startIndex: number, indexCount: number, mesh: AbstractMesh, renderingMesh?: Mesh): SubMesh;
    }
}

declare module BABYLON {
    class VertexBuffer {
        private _mesh;
        private _engine;
        private _buffer;
        private _data;
        private _updatable;
        private _kind;
        private _strideSize;
        constructor(engine: any, data: number[] | Float32Array, kind: string, updatable: boolean, postponeInternalCreation?: boolean, stride?: number);
        isUpdatable(): boolean;
        getData(): number[] | Float32Array;
        getBuffer(): WebGLBuffer;
        getStrideSize(): number;
        create(data?: number[] | Float32Array): void;
        update(data: number[] | Float32Array): void;
        updateDirectly(data: Float32Array, offset: number): void;
        dispose(): void;
        private static _PositionKind;
        private static _NormalKind;
        private static _UVKind;
        private static _UV2Kind;
        private static _UV3Kind;
        private static _UV4Kind;
        private static _UV5Kind;
        private static _UV6Kind;
        private static _ColorKind;
        private static _MatricesIndicesKind;
        private static _MatricesWeightsKind;
        private static _MatricesIndicesExtraKind;
        private static _MatricesWeightsExtraKind;
        static PositionKind: string;
        static NormalKind: string;
        static UVKind: string;
        static UV2Kind: string;
        static UV3Kind: string;
        static UV4Kind: string;
        static UV5Kind: string;
        static UV6Kind: string;
        static ColorKind: string;
        static MatricesIndicesKind: string;
        static MatricesWeightsKind: string;
        static MatricesIndicesExtraKind: string;
        static MatricesWeightsExtraKind: string;
    }
}

declare module BABYLON {
    interface IPhysicsEnginePlugin {
        name: string;
        initialize(iterations?: number): any;
        setGravity(gravity: Vector3): void;
        getGravity(): Vector3;
        runOneStep(delta: number): void;
        registerMesh(mesh: AbstractMesh, impostor: number, options: PhysicsBodyCreationOptions): any;
        registerMeshesAsCompound(parts: PhysicsCompoundBodyPart[], options: PhysicsBodyCreationOptions): any;
        unregisterMesh(mesh: AbstractMesh): any;
        applyImpulse(mesh: AbstractMesh, force: Vector3, contactPoint: Vector3): void;
        createLink(mesh1: AbstractMesh, mesh2: AbstractMesh, pivot1: Vector3, pivot2: Vector3, options?: any): boolean;
        dispose(): void;
        isSupported(): boolean;
        updateBodyPosition(mesh: AbstractMesh): void;
        getWorldObject(): any;
        getPhysicsBodyOfMesh(mesh: AbstractMesh): any;
    }
    interface PhysicsBodyCreationOptions {
        mass: number;
        friction: number;
        restitution: number;
    }
    interface PhysicsCompoundBodyPart {
        mesh: Mesh;
        impostor: number;
    }
    class PhysicsEngine {
        gravity: Vector3;
        private _currentPlugin;
        constructor(plugin?: IPhysicsEnginePlugin);
        _initialize(gravity?: Vector3): void;
        _runOneStep(delta: number): void;
        _setGravity(gravity: Vector3): void;
        _getGravity(): Vector3;
        _registerMesh(mesh: AbstractMesh, impostor: number, options: PhysicsBodyCreationOptions): any;
        _registerMeshesAsCompound(parts: PhysicsCompoundBodyPart[], options: PhysicsBodyCreationOptions): any;
        _unregisterMesh(mesh: AbstractMesh): void;
        _applyImpulse(mesh: AbstractMesh, force: Vector3, contactPoint: Vector3): void;
        _createLink(mesh1: AbstractMesh, mesh2: AbstractMesh, pivot1: Vector3, pivot2: Vector3, options?: any): boolean;
        _updateBodyPosition(mesh: AbstractMesh): void;
        dispose(): void;
        isSupported(): boolean;
        getPhysicsBodyOfMesh(mesh: AbstractMesh): any;
        getPhysicsPluginName(): string;
        getWorldObject(): any;
        static NoImpostor: number;
        static SphereImpostor: number;
        static BoxImpostor: number;
        static PlaneImpostor: number;
        static MeshImpostor: number;
        static CapsuleImpostor: number;
        static ConeImpostor: number;
        static CylinderImpostor: number;
        static ConvexHullImpostor: number;
        static HeightmapImpostor: number;
        static Epsilon: number;
    }
}

declare module BABYLON {
    class ReflectionProbe {
        name: string;
        private _scene;
        private _renderTargetTexture;
        private _projectionMatrix;
        private _viewMatrix;
        private _target;
        private _add;
        private _attachedMesh;
        position: Vector3;
        constructor(name: string, size: number, scene: Scene, generateMipMaps?: boolean);
        refreshRate: number;
        getScene(): Scene;
        cubeTexture: RenderTargetTexture;
        renderList: AbstractMesh[];
        attachToMesh(mesh: AbstractMesh): void;
        dispose(): void;
    }
}

declare module BABYLON {
    class AnaglyphPostProcess extends PostProcess {
        constructor(name: string, ratio: number, camera: Camera, samplingMode?: number, engine?: Engine, reusable?: boolean);
    }
}

declare module BABYLON {
    class BlackAndWhitePostProcess extends PostProcess {
        constructor(name: string, ratio: number, camera: Camera, samplingMode?: number, engine?: Engine, reusable?: boolean);
    }
}

declare module BABYLON {
    class BlurPostProcess extends PostProcess {
        direction: Vector2;
        blurWidth: number;
        constructor(name: string, direction: Vector2, blurWidth: number, ratio: number, camera: Camera, samplingMode?: number, engine?: Engine, reusable?: boolean);
    }
}

declare module BABYLON {
    class ColorCorrectionPostProcess extends PostProcess {
        private _colorTableTexture;
        constructor(name: string, colorTableUrl: string, ratio: number, camera: Camera, samplingMode?: number, engine?: Engine, reusable?: boolean);
    }
}

declare module BABYLON {
    class ConvolutionPostProcess extends PostProcess {
        kernel: number[];
        constructor(name: string, kernel: number[], ratio: number, camera: Camera, samplingMode?: number, engine?: Engine, reusable?: boolean);
        static EdgeDetect0Kernel: number[];
        static EdgeDetect1Kernel: number[];
        static EdgeDetect2Kernel: number[];
        static SharpenKernel: number[];
        static EmbossKernel: number[];
        static GaussianKernel: number[];
    }
}

declare module BABYLON {
    class DisplayPassPostProcess extends PostProcess {
        constructor(name: string, ratio: number, camera: Camera, samplingMode?: number, engine?: Engine, reusable?: boolean);
    }
}

declare module BABYLON {
    class FilterPostProcess extends PostProcess {
        kernelMatrix: Matrix;
        constructor(name: string, kernelMatrix: Matrix, ratio: number, camera?: Camera, samplingMode?: number, engine?: Engine, reusable?: boolean);
    }
}

declare module BABYLON {
    class FxaaPostProcess extends PostProcess {
        texelWidth: number;
        texelHeight: number;
        constructor(name: string, ratio: number, camera: Camera, samplingMode?: number, engine?: Engine, reusable?: boolean);
    }
}

declare module BABYLON {
    class HDRRenderingPipeline extends PostProcessRenderPipeline implements IDisposable {
        /**
        * Public members
        */
        /**
        * Gaussian blur coefficient
        * @type {number}
        */
        gaussCoeff: number;
        /**
        * Gaussian blur mean
        * @type {number}
        */
        gaussMean: number;
        /**
        * Gaussian blur standard deviation
        * @type {number}
        */
        gaussStandDev: number;
        /**
        * Gaussian blur multiplier. Multiplies the blur effect
        * @type {number}
        */
        gaussMultiplier: number;
        /**
        * Exposure, controls the overall intensity of the pipeline
        * @type {number}
        */
        exposure: number;
        /**
        * Minimum luminance that the post-process can output. Luminance is >= 0
        * @type {number}
        */
        minimumLuminance: number;
        /**
        * Maximum luminance that the post-process can output. Must be suprerior to minimumLuminance
        * @type {number}
        */
        maximumLuminance: number;
        /**
        * Increase rate for luminance: eye adaptation speed to dark
        * @type {number}
        */
        luminanceIncreaserate: number;
        /**
        * Decrease rate for luminance: eye adaptation speed to bright
        * @type {number}
        */
        luminanceDecreaseRate: number;
        /**
        * Minimum luminance needed to compute HDR
        * @type {number}
        */
        brightThreshold: number;
        /**
        * Private members
        */
        private _guassianBlurHPostProcess;
        private _guassianBlurVPostProcess;
        private _brightPassPostProcess;
        private _textureAdderPostProcess;
        private _downSampleX4PostProcess;
        private _originalPostProcess;
        private _hdrPostProcess;
        private _hdrCurrentLuminance;
        private _hdrOutputLuminance;
        static LUM_STEPS: number;
        private _downSamplePostProcesses;
        private _scene;
        private _needUpdate;
        /**
         * @constructor
         * @param {string} name - The rendering pipeline name
         * @param {BABYLON.Scene} scene - The scene linked to this pipeline
         * @param {any} ratio - The size of the postprocesses (0.5 means that your postprocess will have a width = canvas.width 0.5 and a height = canvas.height 0.5)
         * @param {BABYLON.PostProcess} originalPostProcess - the custom original color post-process. Must be "reusable". Can be null.
         * @param {BABYLON.Camera[]} cameras - The array of cameras that the rendering pipeline will be attached to
         */
        constructor(name: string, scene: Scene, ratio: number, originalPostProcess?: PostProcess, cameras?: Camera[]);
        /**
        * Tells the pipeline to update its post-processes
        */
        update(): void;
        /**
        * Returns the current calculated luminance
        */
        getCurrentLuminance(): number;
        /**
        * Returns the currently drawn luminance
        */
        getOutputLuminance(): number;
        /**
        * Releases the rendering pipeline and its internal effects. Detaches pipeline from cameras
        */
        dispose(): void;
        /**
        * Creates the HDR post-process and computes the luminance adaptation
        */
        private _createHDRPostProcess(scene, ratio);
        /**
        * Texture Adder post-process
        */
        private _createTextureAdderPostProcess(scene, ratio);
        /**
        * Down sample X4 post-process
        */
        private _createDownSampleX4PostProcess(scene, ratio);
        /**
        * Bright pass post-process
        */
        private _createBrightPassPostProcess(scene, ratio);
        /**
        * Luminance generator. Creates the luminance post-process and down sample post-processes
        */
        private _createLuminanceGeneratorPostProcess(scene);
        /**
        * Gaussian blur post-processes. Horizontal and Vertical
        */
        private _createGaussianBlurPostProcess(scene, ratio);
    }
}

declare module BABYLON {
    class LensRenderingPipeline extends PostProcessRenderPipeline {
        /**
        * The chromatic aberration PostProcess id in the pipeline
        * @type {string}
        */
        LensChromaticAberrationEffect: string;
        /**
        * The highlights enhancing PostProcess id in the pipeline
        * @type {string}
        */
        HighlightsEnhancingEffect: string;
        /**
        * The depth-of-field PostProcess id in the pipeline
        * @type {string}
        */
        LensDepthOfFieldEffect: string;
        private _scene;
        private _depthTexture;
        private _grainTexture;
        private _chromaticAberrationPostProcess;
        private _highlightsPostProcess;
        private _depthOfFieldPostProcess;
        private _edgeBlur;
        private _grainAmount;
        private _chromaticAberration;
        private _distortion;
        private _highlightsGain;
        private _highlightsThreshold;
        private _dofDistance;
        private _dofAperture;
        private _dofDarken;
        private _dofPentagon;
        private _blurNoise;
        /**
         * @constructor
         *
         * Effect parameters are as follow:
         * {
         *      chromatic_aberration: number;       // from 0 to x (1 for realism)
         *      edge_blur: number;                  // from 0 to x (1 for realism)
         *      distortion: number;                 // from 0 to x (1 for realism)
         *      grain_amount: number;               // from 0 to 1
         *      grain_texture: BABYLON.Texture;     // texture to use for grain effect; if unset, use random B&W noise
         *      dof_focus_distance: number;         // depth-of-field: focus distance; unset to disable (disabled by default)
         *      dof_aperture: number;               // depth-of-field: focus blur bias (default: 1)
         *      dof_darken: number;                 // depth-of-field: darken that which is out of focus (from 0 to 1, disabled by default)
         *      dof_pentagon: boolean;              // depth-of-field: makes a pentagon-like "bokeh" effect
         *      dof_gain: number;                   // depth-of-field: highlights gain; unset to disable (disabled by default)
         *      dof_threshold: number;              // depth-of-field: highlights threshold (default: 1)
         *      blur_noise: boolean;                // add a little bit of noise to the blur (default: true)
         * }
         * Note: if an effect parameter is unset, effect is disabled
         *
         * @param {string} name - The rendering pipeline name
         * @param {object} parameters - An object containing all parameters (see above)
         * @param {BABYLON.Scene} scene - The scene linked to this pipeline
         * @param {number} ratio - The size of the postprocesses (0.5 means that your postprocess will have a width = canvas.width 0.5 and a height = canvas.height 0.5)
         * @param {BABYLON.Camera[]} cameras - The array of cameras that the rendering pipeline will be attached to
         */
        constructor(name: string, parameters: any, scene: Scene, ratio?: number, cameras?: Camera[]);
        setEdgeBlur(amount: number): void;
        disableEdgeBlur(): void;
        setGrainAmount(amount: number): void;
        disableGrain(): void;
        setChromaticAberration(amount: number): void;
        disableChromaticAberration(): void;
        setEdgeDistortion(amount: number): void;
        disableEdgeDistortion(): void;
        setFocusDistance(amount: number): void;
        disableDepthOfField(): void;
        setAperture(amount: number): void;
        setDarkenOutOfFocus(amount: number): void;
        enablePentagonBokeh(): void;
        disablePentagonBokeh(): void;
        enableNoiseBlur(): void;
        disableNoiseBlur(): void;
        setHighlightsGain(amount: number): void;
        setHighlightsThreshold(amount: number): void;
        disableHighlights(): void;
        /**
         * Removes the internal pipeline assets and detaches the pipeline from the scene cameras
         */
        dispose(disableDepthRender?: boolean): void;
        private _createChromaticAberrationPostProcess(ratio);
        private _createHighlightsPostProcess(ratio);
        private _createDepthOfFieldPostProcess(ratio);
        private _createGrainTexture();
    }
}

declare module BABYLON {
    class PassPostProcess extends PostProcess {
        constructor(name: string, ratio: number, camera: Camera, samplingMode?: number, engine?: Engine, reusable?: boolean);
    }
}

declare module BABYLON {
    class PostProcess {
        name: string;
        onApply: (effect: Effect) => void;
        onBeforeRender: (effect: Effect) => void;
        onAfterRender: (effect: Effect) => void;
        onSizeChanged: () => void;
        onActivate: (camera: Camera) => void;
        width: number;
        height: number;
        renderTargetSamplingMode: number;
        clearColor: Color4;
        private _camera;
        private _scene;
        private _engine;
        private _renderRatio;
        private _reusable;
        private _textureType;
        _textures: SmartArray<WebGLTexture>;
        _currentRenderTextureInd: number;
        private _effect;
        private _samplers;
        private _fragmentUrl;
        private _parameters;
        constructor(name: string, fragmentUrl: string, parameters: string[], samplers: string[], ratio: number | any, camera: Camera, samplingMode?: number, engine?: Engine, reusable?: boolean, defines?: string, textureType?: number);
        updateEffect(defines?: string): void;
        isReusable(): boolean;
        activate(camera: Camera, sourceTexture?: WebGLTexture): void;
        isSupported: boolean;
        apply(): Effect;
        dispose(camera?: Camera): void;
    }
}

declare module BABYLON {
    class PostProcessManager {
        private _scene;
        private _indexBuffer;
        private _vertexDeclaration;
        private _vertexStrideSize;
        private _vertexBuffer;
        constructor(scene: Scene);
        private _prepareBuffers();
        _prepareFrame(sourceTexture?: WebGLTexture): boolean;
        directRender(postProcesses: PostProcess[], targetTexture?: WebGLTexture): void;
        _finalizeFrame(doNotPresent?: boolean, targetTexture?: WebGLTexture, faceIndex?: number, postProcesses?: PostProcess[]): void;
        dispose(): void;
    }
}

declare module BABYLON {
    class RefractionPostProcess extends PostProcess {
        color: Color3;
        depth: number;
        colorLevel: number;
        private _refRexture;
        constructor(name: string, refractionTextureUrl: string, color: Color3, depth: number, colorLevel: number, ratio: number, camera: Camera, samplingMode?: number, engine?: Engine, reusable?: boolean);
        dispose(camera: Camera): void;
    }
}

declare module BABYLON {
    class SSAORenderingPipeline extends PostProcessRenderPipeline {
        /**
        * The PassPostProcess id in the pipeline that contains the original scene color
        * @type {string}
        */
        SSAOOriginalSceneColorEffect: string;
        /**
        * The SSAO PostProcess id in the pipeline
        * @type {string}
        */
        SSAORenderEffect: string;
        /**
        * The horizontal blur PostProcess id in the pipeline
        * @type {string}
        */
        SSAOBlurHRenderEffect: string;
        /**
        * The vertical blur PostProcess id in the pipeline
        * @type {string}
        */
        SSAOBlurVRenderEffect: string;
        /**
        * The PostProcess id in the pipeline that combines the SSAO-Blur output with the original scene color (SSAOOriginalSceneColorEffect)
        * @type {string}
        */
        SSAOCombineRenderEffect: string;
        /**
        * The output strength of the SSAO post-process. Default value is 1.0.
        * @type {number}
        */
        totalStrength: number;
        /**
        * The radius around the analyzed pixel used by the SSAO post-process. Default value is 0.0006
        * @type {number}
        */
        radius: number;
        /**
        * Related to fallOff, used to interpolate SSAO samples (first interpolate function input) based on the occlusion difference of each pixel
        * Must not be equal to fallOff and superior to fallOff.
        * Default value is 0.975
        * @type {number}
        */
        area: number;
        /**
        * Related to area, used to interpolate SSAO samples (second interpolate function input) based on the occlusion difference of each pixel
        * Must not be equal to area and inferior to area.
        * Default value is 0.0
        * @type {number}
        */
        fallOff: number;
        /**
        * The base color of the SSAO post-process
        * The final result is "base + ssao" between [0, 1]
        * @type {number}
        */
        base: number;
        private _scene;
        private _depthTexture;
        private _randomTexture;
        private _originalColorPostProcess;
        private _ssaoPostProcess;
        private _blurHPostProcess;
        private _blurVPostProcess;
        private _ssaoCombinePostProcess;
        private _firstUpdate;
        /**
         * @constructor
         * @param {string} name - The rendering pipeline name
         * @param {BABYLON.Scene} scene - The scene linked to this pipeline
         * @param {any} ratio - The size of the postprocesses. Can be a number shared between passes or an object for more precision: { ssaoRatio: 0.5, combineRatio: 1.0 }
         * @param {BABYLON.Camera[]} cameras - The array of cameras that the rendering pipeline will be attached to
         */
        constructor(name: string, scene: Scene, ratio: any, cameras?: Camera[]);
        /**
         * Returns the horizontal blur PostProcess
         * @return {BABYLON.BlurPostProcess} The horizontal blur post-process
         */
        getBlurHPostProcess(): BlurPostProcess;
        /**
         * Returns the vertical blur PostProcess
         * @return {BABYLON.BlurPostProcess} The vertical blur post-process
         */
        getBlurVPostProcess(): BlurPostProcess;
        /**
         * Removes the internal pipeline assets and detatches the pipeline from the scene cameras
         */
        dispose(disableDepthRender?: boolean): void;
        private _createSSAOPostProcess(ratio);
        private _createSSAOCombinePostProcess(ratio);
        private _createRandomTexture();
    }
}

declare module BABYLON {
    class StereoscopicInterlacePostProcess extends PostProcess {
        private _stepSize;
        constructor(name: string, camB: Camera, postProcessA: PostProcess, isStereoscopicHoriz: boolean, samplingMode?: number);
    }
}

declare module BABYLON {
    enum TonemappingOperator {
        Hable = 0,
        Reinhard = 1,
        HejiDawson = 2,
        Photographic = 3,
    }
    class TonemapPostProcess extends PostProcess {
        private _operator;
        exposureAdjustment: number;
        constructor(name: string, operator: TonemappingOperator, exposureAdjustment: number, camera: Camera, samplingMode?: number, engine?: Engine, textureFormat?: number);
    }
}

declare module BABYLON {
    class VolumetricLightScatteringPostProcess extends PostProcess {
        private _volumetricLightScatteringPass;
        private _volumetricLightScatteringRTT;
        private _viewPort;
        private _screenCoordinates;
        private _cachedDefines;
        private _customMeshPosition;
        /**
        * Set if the post-process should use a custom position for the light source (true) or the internal mesh position (false)
        * @type {boolean}
        */
        useCustomMeshPosition: boolean;
        /**
        * If the post-process should inverse the light scattering direction
        * @type {boolean}
        */
        invert: boolean;
        /**
        * The internal mesh used by the post-process
        * @type {boolean}
        */
        mesh: Mesh;
        /**
        * Set to true to use the diffuseColor instead of the diffuseTexture
        * @type {boolean}
        */
        useDiffuseColor: boolean;
        /**
        * Array containing the excluded meshes not rendered in the internal pass
        */
        excludedMeshes: AbstractMesh[];
        /**
        * Controls the overall intensity of the post-process
        * @type {number}
        */
        exposure: number;
        /**
        * Dissipates each sample's contribution in range [0, 1]
        * @type {number}
        */
        decay: number;
        /**
        * Controls the overall intensity of each sample
        * @type {number}
        */
        weight: number;
        /**
        * Controls the density of each sample
        * @type {number}
        */
        density: number;
        /**
         * @constructor
         * @param {string} name - The post-process name
         * @param {any} ratio - The size of the post-process and/or internal pass (0.5 means that your postprocess will have a width = canvas.width 0.5 and a height = canvas.height 0.5)
         * @param {BABYLON.Camera} camera - The camera that the post-process will be attached to
         * @param {BABYLON.Mesh} mesh - The mesh used to create the light scattering
         * @param {number} samples - The post-process quality, default 100
         * @param {number} samplingMode - The post-process filtering mode
         * @param {BABYLON.Engine} engine - The babylon engine
         * @param {boolean} reusable - If the post-process is reusable
         * @param {BABYLON.Scene} scene - The constructor needs a scene reference to initialize internal components. If "camera" is null (RenderPipelineà, "scene" must be provided
         */
        constructor(name: string, ratio: any, camera: Camera, mesh?: Mesh, samples?: number, samplingMode?: number, engine?: Engine, reusable?: boolean, scene?: Scene);
        isReady(subMesh: SubMesh, useInstances: boolean): boolean;
        /**
         * Sets the new light position for light scattering effect
         * @param {BABYLON.Vector3} The new custom light position
         */
        setCustomMeshPosition(position: Vector3): void;
        /**
         * Returns the light position for light scattering effect
         * @return {BABYLON.Vector3} The custom light position
         */
        getCustomMeshPosition(): Vector3;
        /**
         * Disposes the internal assets and detaches the post-process from the camera
         */
        dispose(camera: Camera): void;
        /**
         * Returns the render target texture used by the post-process
         * @return {BABYLON.RenderTargetTexture} The render target texture used by the post-process
         */
        getPass(): RenderTargetTexture;
        private _meshExcluded(mesh);
        private _createPass(scene, ratio);
        private _updateMeshScreenCoordinates(scene);
        /**
        * Creates a default mesh for the Volumeric Light Scattering post-process
        * @param {string} The mesh name
        * @param {BABYLON.Scene} The scene where to create the mesh
        * @return {BABYLON.Mesh} the default mesh
        */
        static CreateDefaultMesh(name: string, scene: Scene): Mesh;
    }
}

declare module BABYLON {
    class VRDistortionCorrectionPostProcess extends PostProcess {
        aspectRatio: number;
        private _isRightEye;
        private _distortionFactors;
        private _postProcessScaleFactor;
        private _lensCenterOffset;
        private _scaleIn;
        private _scaleFactor;
        private _lensCenter;
        constructor(name: string, camera: Camera, isRightEye: boolean, vrMetrics: VRCameraMetrics);
    }
}

declare module BABYLON {
    class BoundingBoxRenderer {
        frontColor: Color3;
        backColor: Color3;
        showBackLines: boolean;
        renderList: SmartArray<BoundingBox>;
        private _scene;
        private _colorShader;
        private _vb;
        private _ib;
        constructor(scene: Scene);
        private _prepareRessources();
        reset(): void;
        render(): void;
        dispose(): void;
    }
}

declare module BABYLON {
    class DepthRenderer {
        private _scene;
        private _depthMap;
        private _effect;
        private _viewMatrix;
        private _projectionMatrix;
        private _transformMatrix;
        private _worldViewProjection;
        private _cachedDefines;
        constructor(scene: Scene, type?: number);
        isReady(subMesh: SubMesh, useInstances: boolean): boolean;
        getDepthMap(): RenderTargetTexture;
        dispose(): void;
    }
}

declare module BABYLON {
    class EdgesRenderer {
        edgesWidthScalerForOrthographic: number;
        edgesWidthScalerForPerspective: number;
        private _source;
        private _linesPositions;
        private _linesNormals;
        private _linesIndices;
        private _epsilon;
        private _indicesCount;
        private _lineShader;
        private _vb0;
        private _vb1;
        private _ib;
        private _buffers;
        private _checkVerticesInsteadOfIndices;
        constructor(source: AbstractMesh, epsilon?: number, checkVerticesInsteadOfIndices?: boolean);
        private _prepareRessources();
        dispose(): void;
        private _processEdgeForAdjacencies(pa, pb, p0, p1, p2);
        private _processEdgeForAdjacenciesWithVertices(pa, pb, p0, p1, p2);
        private _checkEdge(faceIndex, edge, faceNormals, p0, p1);
        _generateEdgesLines(): void;
        render(): void;
    }
}

declare module BABYLON {
    class OutlineRenderer {
        private _scene;
        private _effect;
        private _cachedDefines;
        constructor(scene: Scene);
        render(subMesh: SubMesh, batch: _InstancesBatch, useOverlay?: boolean): void;
        isReady(subMesh: SubMesh, useInstances: boolean): boolean;
    }
}

declare module BABYLON {
    class RenderingGroup {
        index: number;
        private _scene;
        private _opaqueSubMeshes;
        private _transparentSubMeshes;
        private _alphaTestSubMeshes;
        private _activeVertices;
        onBeforeTransparentRendering: () => void;
        constructor(index: number, scene: Scene);
        render(customRenderFunction: (opaqueSubMeshes: SmartArray<SubMesh>, transparentSubMeshes: SmartArray<SubMesh>, alphaTestSubMeshes: SmartArray<SubMesh>) => void): boolean;
        prepare(): void;
        dispatch(subMesh: SubMesh): void;
    }
}

declare module BABYLON {
    class RenderingManager {
        static MAX_RENDERINGGROUPS: number;
        private _scene;
        private _renderingGroups;
        private _depthBufferAlreadyCleaned;
        private _currentIndex;
        private _currentActiveMeshes;
        private _currentRenderParticles;
        private _currentRenderSprites;
        constructor(scene: Scene);
        private _renderParticles(index, activeMeshes);
        private _renderSprites(index);
        private _clearDepthBuffer();
        private _renderSpritesAndParticles();
        render(customRenderFunction: (opaqueSubMeshes: SmartArray<SubMesh>, transparentSubMeshes: SmartArray<SubMesh>, alphaTestSubMeshes: SmartArray<SubMesh>) => void, activeMeshes: AbstractMesh[], renderParticles: boolean, renderSprites: boolean): void;
        reset(): void;
        dispatch(subMesh: SubMesh): void;
    }
}

declare module BABYLON {
    class Sprite {
        name: string;
        position: Vector3;
        color: Color4;
        width: number;
        height: number;
        angle: number;
        cellIndex: number;
        invertU: number;
        invertV: number;
        disposeWhenFinishedAnimating: boolean;
        animations: Animation[];
        isPickable: boolean;
        actionManager: ActionManager;
        private _animationStarted;
        private _loopAnimation;
        private _fromIndex;
        private _toIndex;
        private _delay;
        private _direction;
        private _frameCount;
        private _manager;
        private _time;
        size: number;
        constructor(name: string, manager: SpriteManager);
        playAnimation(from: number, to: number, loop: boolean, delay: number): void;
        stopAnimation(): void;
        _animate(deltaTime: number): void;
        dispose(): void;
    }
}

declare module BABYLON {
    class SpriteManager {
        name: string;
        cellSize: number;
        sprites: Sprite[];
        renderingGroupId: number;
        layerMask: number;
        onDispose: () => void;
        fogEnabled: boolean;
        isPickable: boolean;
        private _capacity;
        private _spriteTexture;
        private _epsilon;
        private _scene;
        private _vertexDeclaration;
        private _vertexStrideSize;
        private _vertexBuffer;
        private _indexBuffer;
        private _vertices;
        private _effectBase;
        private _effectFog;
        constructor(name: string, imgUrl: string, capacity: number, cellSize: number, scene: Scene, epsilon?: number, samplingMode?: number);
        private _appendSpriteVertex(index, sprite, offsetX, offsetY, rowSize);
        intersects(ray: Ray, camera: Camera, predicate?: (sprite: Sprite) => boolean, fastCheck?: boolean): PickingInfo;
        render(): void;
        dispose(): void;
    }
}

declare module BABYLON.Internals {
    class AndOrNotEvaluator {
        static Eval(query: string, evaluateCallback: (val: any) => boolean): boolean;
        private static _HandleParenthesisContent(parenthesisContent, evaluateCallback);
        private static _SimplifyNegation(booleanString);
    }
}

declare module BABYLON {
    interface IAssetTask {
        onSuccess: (task: IAssetTask) => void;
        onError: (task: IAssetTask) => void;
        isCompleted: boolean;
        run(scene: Scene, onSuccess: () => void, onError: () => void): any;
    }
    class MeshAssetTask implements IAssetTask {
        name: string;
        meshesNames: any;
        rootUrl: string;
        sceneFilename: string;
        loadedMeshes: Array<AbstractMesh>;
        loadedParticleSystems: Array<ParticleSystem>;
        loadedSkeletons: Array<Skeleton>;
        onSuccess: (task: IAssetTask) => void;
        onError: (task: IAssetTask) => void;
        isCompleted: boolean;
        constructor(name: string, meshesNames: any, rootUrl: string, sceneFilename: string);
        run(scene: Scene, onSuccess: () => void, onError: () => void): void;
    }
    class TextFileAssetTask implements IAssetTask {
        name: string;
        url: string;
        onSuccess: (task: IAssetTask) => void;
        onError: (task: IAssetTask) => void;
        isCompleted: boolean;
        text: string;
        constructor(name: string, url: string);
        run(scene: Scene, onSuccess: () => void, onError: () => void): void;
    }
    class BinaryFileAssetTask implements IAssetTask {
        name: string;
        url: string;
        onSuccess: (task: IAssetTask) => void;
        onError: (task: IAssetTask) => void;
        isCompleted: boolean;
        data: ArrayBuffer;
        constructor(name: string, url: string);
        run(scene: Scene, onSuccess: () => void, onError: () => void): void;
    }
    class ImageAssetTask implements IAssetTask {
        name: string;
        url: string;
        onSuccess: (task: IAssetTask) => void;
        onError: (task: IAssetTask) => void;
        isCompleted: boolean;
        image: HTMLImageElement;
        constructor(name: string, url: string);
        run(scene: Scene, onSuccess: () => void, onError: () => void): void;
    }
    class TextureAssetTask implements IAssetTask {
        name: string;
        url: string;
        noMipmap: boolean;
        invertY: boolean;
        samplingMode: number;
        onSuccess: (task: IAssetTask) => void;
        onError: (task: IAssetTask) => void;
        isCompleted: boolean;
        texture: Texture;
        constructor(name: string, url: string, noMipmap?: boolean, invertY?: boolean, samplingMode?: number);
        run(scene: Scene, onSuccess: () => void, onError: () => void): void;
    }
    class AssetsManager {
        private _tasks;
        private _scene;
        private _waitingTasksCount;
        onFinish: (tasks: IAssetTask[]) => void;
        onTaskSuccess: (task: IAssetTask) => void;
        onTaskError: (task: IAssetTask) => void;
        useDefaultLoadingScreen: boolean;
        constructor(scene: Scene);
        addMeshTask(taskName: string, meshesNames: any, rootUrl: string, sceneFilename: string): IAssetTask;
        addTextFileTask(taskName: string, url: string): IAssetTask;
        addBinaryFileTask(taskName: string, url: string): IAssetTask;
        addImageTask(taskName: string, url: string): IAssetTask;
        addTextureTask(taskName: string, url: string, noMipmap?: boolean, invertY?: boolean, samplingMode?: number): IAssetTask;
        private _decreaseWaitingTasksCount();
        private _runTask(task);
        reset(): AssetsManager;
        load(): AssetsManager;
    }
}

declare module BABYLON {
    class Database {
        private callbackManifestChecked;
        private currentSceneUrl;
        private db;
        private enableSceneOffline;
        private enableTexturesOffline;
        private manifestVersionFound;
        private mustUpdateRessources;
        private hasReachedQuota;
        private isSupported;
        private idbFactory;
        static IsUASupportingBlobStorage: boolean;
        static IDBStorageEnabled: boolean;
        constructor(urlToScene: string, callbackManifestChecked: (checked: boolean) => any);
        static parseURL: (url: string) => string;
        static ReturnFullUrlLocation: (url: string) => string;
        checkManifestFile(): void;
        openAsync(successCallback: any, errorCallback: any): void;
        loadImageFromDB(url: string, image: HTMLImageElement): void;
        private _loadImageFromDBAsync(url, image, notInDBCallback);
        private _saveImageIntoDBAsync(url, image);
        private _checkVersionFromDB(url, versionLoaded);
        private _loadVersionFromDBAsync(url, callback, updateInDBCallback);
        private _saveVersionIntoDBAsync(url, callback);
        private loadFileFromDB(url, sceneLoaded, progressCallBack, errorCallback, useArrayBuffer?);
        private _loadFileFromDBAsync(url, callback, notInDBCallback, useArrayBuffer?);
        private _saveFileIntoDBAsync(url, callback, progressCallback, useArrayBuffer?);
    }
}

declare module BABYLON {
    class FilesInput {
        private _engine;
        private _currentScene;
        private _canvas;
        private _sceneLoadedCallback;
        private _progressCallback;
        private _additionnalRenderLoopLogicCallback;
        private _textureLoadingCallback;
        private _startingProcessingFilesCallback;
        private _elementToMonitor;
        static FilesTextures: any[];
        static FilesToLoad: any[];
        private _sceneFileToLoad;
        private _filesToLoad;
        constructor(p_engine: Engine, p_scene: Scene, p_canvas: HTMLCanvasElement, p_sceneLoadedCallback: any, p_progressCallback: any, p_additionnalRenderLoopLogicCallback: any, p_textureLoadingCallback: any, p_startingProcessingFilesCallback: any);
        monitorElementForDragNDrop(p_elementToMonitor: HTMLElement): void;
        private renderFunction();
        private drag(e);
        private drop(eventDrop);
        loadFiles(event: any): void;
        reload(): void;
    }
}

declare module BABYLON {
    class Gamepads {
        private babylonGamepads;
        private oneGamepadConnected;
        private isMonitoring;
        private gamepadEventSupported;
        private gamepadSupportAvailable;
        private _callbackGamepadConnected;
        private static gamepadDOMInfo;
        constructor(ongamedpadconnected: (gamepad: Gamepad) => void);
        dispose(): void;
        private _onGamepadConnected(evt);
        private _addNewGamepad(gamepad);
        private _onGamepadDisconnected(evt);
        private _startMonitoringGamepads();
        private _stopMonitoringGamepads();
        private _checkGamepadsStatus();
        private _updateGamepadObjects();
    }
    class StickValues {
        x: any;
        y: any;
        constructor(x: any, y: any);
    }
    class Gamepad {
        id: string;
        index: number;
        browserGamepad: any;
        private _leftStick;
        private _rightStick;
        private _onleftstickchanged;
        private _onrightstickchanged;
        constructor(id: string, index: number, browserGamepad: any);
        onleftstickchanged(callback: (values: StickValues) => void): void;
        onrightstickchanged(callback: (values: StickValues) => void): void;
        leftStick: StickValues;
        rightStick: StickValues;
        update(): void;
    }
    class GenericPad extends Gamepad {
        id: string;
        index: number;
        gamepad: any;
        private _buttons;
        private _onbuttondown;
        private _onbuttonup;
        onbuttondown(callback: (buttonPressed: number) => void): void;
        onbuttonup(callback: (buttonReleased: number) => void): void;
        constructor(id: string, index: number, gamepad: any);
        private _setButtonValue(newValue, currentValue, buttonIndex);
        update(): void;
    }
    enum Xbox360Button {
        A = 0,
        B = 1,
        X = 2,
        Y = 3,
        Start = 4,
        Back = 5,
        LB = 6,
        RB = 7,
        LeftStick = 8,
        RightStick = 9,
    }
    enum Xbox360Dpad {
        Up = 0,
        Down = 1,
        Left = 2,
        Right = 3,
    }
    class Xbox360Pad extends Gamepad {
        private _leftTrigger;
        private _rightTrigger;
        private _onlefttriggerchanged;
        private _onrighttriggerchanged;
        private _onbuttondown;
        private _onbuttonup;
        private _ondpaddown;
        private _ondpadup;
        private _buttonA;
        private _buttonB;
        private _buttonX;
        private _buttonY;
        private _buttonBack;
        private _buttonStart;
        private _buttonLB;
        private _buttonRB;
        private _buttonLeftStick;
        private _buttonRightStick;
        private _dPadUp;
        private _dPadDown;
        private _dPadLeft;
        private _dPadRight;
        onlefttriggerchanged(callback: (value: number) => void): void;
        onrighttriggerchanged(callback: (value: number) => void): void;
        leftTrigger: number;
        rightTrigger: number;
        onbuttondown(callback: (buttonPressed: Xbox360Button) => void): void;
        onbuttonup(callback: (buttonReleased: Xbox360Button) => void): void;
        ondpaddown(callback: (dPadPressed: Xbox360Dpad) => void): void;
        ondpadup(callback: (dPadReleased: Xbox360Dpad) => void): void;
        private _setButtonValue(newValue, currentValue, buttonType);
        private _setDPadValue(newValue, currentValue, buttonType);
        buttonA: number;
        buttonB: number;
        buttonX: number;
        buttonY: number;
        buttonStart: number;
        buttonBack: number;
        buttonLB: number;
        buttonRB: number;
        buttonLeftStick: number;
        buttonRightStick: number;
        dPadUp: number;
        dPadDown: number;
        dPadLeft: number;
        dPadRight: number;
        update(): void;
    }
}
interface Navigator {
    getGamepads(func?: any): any;
    webkitGetGamepads(func?: any): any;
    msGetGamepads(func?: any): any;
    webkitGamepads(func?: any): any;
}

declare module BABYLON {
    interface ILoadingScreen {
        displayLoadingUI: () => void;
        hideLoadingUI: () => void;
        loadingUIBackgroundColor: string;
        loadingUIText: string;
    }
    class DefaultLoadingScreen implements ILoadingScreen {
        private _renderingCanvas;
        private _loadingText;
        private _loadingDivBackgroundColor;
        private _loadingDiv;
        private _loadingTextDiv;
        constructor(_renderingCanvas: HTMLCanvasElement, _loadingText?: string, _loadingDivBackgroundColor?: string);
        displayLoadingUI(): void;
        hideLoadingUI(): void;
        loadingUIText: string;
        loadingUIBackgroundColor: string;
        private _resizeLoadingUI;
    }
}

declare module BABYLON {
    class SceneOptimization {
        priority: number;
        apply: (scene: Scene) => boolean;
        constructor(priority?: number);
    }
    class TextureOptimization extends SceneOptimization {
        priority: number;
        maximumSize: number;
        constructor(priority?: number, maximumSize?: number);
        apply: (scene: Scene) => boolean;
    }
    class HardwareScalingOptimization extends SceneOptimization {
        priority: number;
        maximumScale: number;
        private _currentScale;
        constructor(priority?: number, maximumScale?: number);
        apply: (scene: Scene) => boolean;
    }
    class ShadowsOptimization extends SceneOptimization {
        apply: (scene: Scene) => boolean;
    }
    class PostProcessesOptimization extends SceneOptimization {
        apply: (scene: Scene) => boolean;
    }
    class LensFlaresOptimization extends SceneOptimization {
        apply: (scene: Scene) => boolean;
    }
    class ParticlesOptimization extends SceneOptimization {
        apply: (scene: Scene) => boolean;
    }
    class RenderTargetsOptimization extends SceneOptimization {
        apply: (scene: Scene) => boolean;
    }
    class MergeMeshesOptimization extends SceneOptimization {
        static _UpdateSelectionTree: boolean;
        static UpdateSelectionTree: boolean;
        private _canBeMerged;
        apply: (scene: Scene, updateSelectionTree?: boolean) => boolean;
    }
    class SceneOptimizerOptions {
        targetFrameRate: number;
        trackerDuration: number;
        optimizations: SceneOptimization[];
        constructor(targetFrameRate?: number, trackerDuration?: number);
        static LowDegradationAllowed(targetFrameRate?: number): SceneOptimizerOptions;
        static ModerateDegradationAllowed(targetFrameRate?: number): SceneOptimizerOptions;
        static HighDegradationAllowed(targetFrameRate?: number): SceneOptimizerOptions;
    }
    class SceneOptimizer {
        static _CheckCurrentState(scene: Scene, options: SceneOptimizerOptions, currentPriorityLevel: number, onSuccess?: () => void, onFailure?: () => void): void;
        static OptimizeAsync(scene: Scene, options?: SceneOptimizerOptions, onSuccess?: () => void, onFailure?: () => void): void;
    }
}

declare module BABYLON {
    class SceneSerializer {
        static Serialize(scene: Scene): any;
        static SerializeMesh(toSerialize: any, withParents?: boolean, withChildren?: boolean): any;
    }
}

declare module BABYLON {
    class SmartArray<T> {
        data: Array<T>;
        length: number;
        private _id;
        private _duplicateId;
        constructor(capacity: number);
        push(value: any): void;
        pushNoDuplicate(value: any): void;
        sort(compareFn: any): void;
        reset(): void;
        concat(array: any): void;
        concatWithNoDuplicate(array: any): void;
        indexOf(value: any): number;
        private static _GlobalId;
    }
}

declare module BABYLON {
    class SmartCollection {
        count: number;
        items: any;
        private _keys;
        private _initialCapacity;
        constructor(capacity?: number);
        add(key: any, item: any): number;
        remove(key: any): number;
        removeItemOfIndex(index: number): number;
        indexOf(key: any): number;
        item(key: any): any;
        getAllKeys(): any[];
        getKeyByIndex(index: number): any;
        getItemByIndex(index: number): any;
        empty(): void;
        forEach(block: (item: any) => void): void;
    }
}

declare module BABYLON {
    class Tags {
        static EnableFor(obj: any): void;
        static DisableFor(obj: any): void;
        static HasTags(obj: any): boolean;
        static GetTags(obj: any, asString?: boolean): any;
        static AddTagsTo(obj: any, tagsString: string): void;
        static _AddTagTo(obj: any, tag: string): void;
        static RemoveTagsFrom(obj: any, tagsString: string): void;
        static _RemoveTagFrom(obj: any, tag: string): void;
        static MatchesQuery(obj: any, tagsQuery: string): boolean;
    }
}

declare module BABYLON.Internals {
    interface DDSInfo {
        width: number;
        height: number;
        mipmapCount: number;
        isFourCC: boolean;
        isRGB: boolean;
        isLuminance: boolean;
        isCube: boolean;
    }
    class DDSTools {
        static GetDDSInfo(arrayBuffer: any): DDSInfo;
        private static GetRGBAArrayBuffer(width, height, dataOffset, dataLength, arrayBuffer);
        private static GetRGBArrayBuffer(width, height, dataOffset, dataLength, arrayBuffer);
        private static GetLuminanceArrayBuffer(width, height, dataOffset, dataLength, arrayBuffer);
        static UploadDDSLevels(gl: WebGLRenderingContext, ext: any, arrayBuffer: any, info: DDSInfo, loadMipmaps: boolean, faces: number): void;
    }
}

declare module BABYLON.Internals {
    class TGATools {
        private static _TYPE_NO_DATA;
        private static _TYPE_INDEXED;
        private static _TYPE_RGB;
        private static _TYPE_GREY;
        private static _TYPE_RLE_INDEXED;
        private static _TYPE_RLE_RGB;
        private static _TYPE_RLE_GREY;
        private static _ORIGIN_MASK;
        private static _ORIGIN_SHIFT;
        private static _ORIGIN_BL;
        private static _ORIGIN_BR;
        private static _ORIGIN_UL;
        private static _ORIGIN_UR;
        static GetTGAHeader(data: Uint8Array): any;
        static UploadContent(gl: WebGLRenderingContext, data: Uint8Array): void;
        static _getImageData8bits(header: any, palettes: Uint8Array, pixel_data: Uint8Array, y_start: number, y_step: number, y_end: number, x_start: number, x_step: number, x_end: number): Uint8Array;
        static _getImageData16bits(header: any, palettes: Uint8Array, pixel_data: Uint8Array, y_start: number, y_step: number, y_end: number, x_start: number, x_step: number, x_end: number): Uint8Array;
        static _getImageData24bits(header: any, palettes: Uint8Array, pixel_data: Uint8Array, y_start: number, y_step: number, y_end: number, x_start: number, x_step: number, x_end: number): Uint8Array;
        static _getImageData32bits(header: any, palettes: Uint8Array, pixel_data: Uint8Array, y_start: number, y_step: number, y_end: number, x_start: number, x_step: number, x_end: number): Uint8Array;
        static _getImageDataGrey8bits(header: any, palettes: Uint8Array, pixel_data: Uint8Array, y_start: number, y_step: number, y_end: number, x_start: number, x_step: number, x_end: number): Uint8Array;
        static _getImageDataGrey16bits(header: any, palettes: Uint8Array, pixel_data: Uint8Array, y_start: number, y_step: number, y_end: number, x_start: number, x_step: number, x_end: number): Uint8Array;
    }
}

declare module BABYLON {
    interface IAnimatable {
        animations: Array<Animation>;
    }
    interface ISize {
        width: number;
        height: number;
    }
    class Tools {
        static BaseUrl: string;
        static CorsBehavior: any;
        static UseFallbackTexture: boolean;
        static Instantiate(className: string): any;
        static GetConstructorName(obj: any): any;
        static ToHex(i: number): string;
        static SetImmediate(action: () => void): void;
        static IsExponentOfTwo(value: number): boolean;
        static GetExponentOfTwo(value: number, max: number): number;
        static GetFilename(path: string): string;
        static GetDOMTextContent(element: HTMLElement): string;
        static ToDegrees(angle: number): number;
        static ToRadians(angle: number): number;
        static EncodeArrayBufferTobase64(buffer: ArrayBuffer): string;
        static ExtractMinAndMaxIndexed(positions: number[] | Float32Array, indices: number[] | Int32Array, indexStart: number, indexCount: number): {
            minimum: Vector3;
            maximum: Vector3;
        };
        static ExtractMinAndMax(positions: number[] | Float32Array, start: number, count: number): {
            minimum: Vector3;
            maximum: Vector3;
        };
        static MakeArray(obj: any, allowsNullUndefined?: boolean): Array<any>;
        static GetPointerPrefix(): string;
        static QueueNewFrame(func: any): void;
        static RequestFullscreen(element: any): void;
        static ExitFullscreen(): void;
        static CleanUrl(url: string): string;
        static LoadImage(url: any, onload: any, onerror: any, database: any): HTMLImageElement;
        static LoadFile(url: string, callback: (data: any) => void, progressCallBack?: () => void, database?: any, useArrayBuffer?: boolean, onError?: () => void): void;
        static ReadFileAsDataURL(fileToLoad: any, callback: any, progressCallback: any): void;
        static ReadFile(fileToLoad: any, callback: any, progressCallBack: any, useArrayBuffer?: boolean): void;
        static FileAsURL(content: string): string;
        static Clamp(value: number, min?: number, max?: number): number;
        static Sign(value: number): number;
        static Format(value: number, decimals?: number): string;
        static CheckExtends(v: Vector3, min: Vector3, max: Vector3): void;
        static WithinEpsilon(a: number, b: number, epsilon?: number): boolean;
        static DeepCopy(source: any, destination: any, doNotCopyList?: string[], mustCopyList?: string[]): void;
        static IsEmpty(obj: any): boolean;
        static RegisterTopRootEvents(events: {
            name: string;
            handler: EventListener;
        }[]): void;
        static UnregisterTopRootEvents(events: {
            name: string;
            handler: EventListener;
        }[]): void;
        static DumpFramebuffer(width: number, height: number, engine: Engine, successCallback?: (data: string) => void): void;
        static CreateScreenshot(engine: Engine, camera: Camera, size: any, successCallback?: (data: string) => void): void;
        static ValidateXHRData(xhr: XMLHttpRequest, dataType?: number): boolean;
        private static _NoneLogLevel;
        private static _MessageLogLevel;
        private static _WarningLogLevel;
        private static _ErrorLogLevel;
        private static _LogCache;
        static errorsCount: number;
        static OnNewCacheEntry: (entry: string) => void;
        static NoneLogLevel: number;
        static MessageLogLevel: number;
        static WarningLogLevel: number;
        static ErrorLogLevel: number;
        static AllLogLevel: number;
        private static _AddLogEntry(entry);
        private static _FormatMessage(message);
        static Log: (message: string) => void;
        private static _LogDisabled(message);
        private static _LogEnabled(message);
        static Warn: (message: string) => void;
        private static _WarnDisabled(message);
        private static _WarnEnabled(message);
        static Error: (message: string) => void;
        private static _ErrorDisabled(message);
        private static _ErrorEnabled(message);
        static LogCache: string;
        static ClearLogCache(): void;
        static LogLevels: number;
        private static _PerformanceNoneLogLevel;
        private static _PerformanceUserMarkLogLevel;
        private static _PerformanceConsoleLogLevel;
        private static _performance;
        static PerformanceNoneLogLevel: number;
        static PerformanceUserMarkLogLevel: number;
        static PerformanceConsoleLogLevel: number;
        static PerformanceLogLevel: number;
        static _StartPerformanceCounterDisabled(counterName: string, condition?: boolean): void;
        static _EndPerformanceCounterDisabled(counterName: string, condition?: boolean): void;
        static _StartUserMark(counterName: string, condition?: boolean): void;
        static _EndUserMark(counterName: string, condition?: boolean): void;
        static _StartPerformanceConsole(counterName: string, condition?: boolean): void;
        static _EndPerformanceConsole(counterName: string, condition?: boolean): void;
        static StartPerformanceCounter: (counterName: string, condition?: boolean) => void;
        static EndPerformanceCounter: (counterName: string, condition?: boolean) => void;
        static Now: number;
    }
    /**
     * An implementation of a loop for asynchronous functions.
     */
    class AsyncLoop {
        iterations: number;
        private _fn;
        private _successCallback;
        index: number;
        private _done;
        /**
         * Constroctor.
         * @param iterations the number of iterations.
         * @param _fn the function to run each iteration
         * @param _successCallback the callback that will be called upon succesful execution
         * @param offset starting offset.
         */
        constructor(iterations: number, _fn: (asyncLoop: AsyncLoop) => void, _successCallback: () => void, offset?: number);
        /**
         * Execute the next iteration. Must be called after the last iteration was finished.
         */
        executeNext(): void;
        /**
         * Break the loop and run the success callback.
         */
        breakLoop(): void;
        /**
         * Helper function
         */
        static Run(iterations: number, _fn: (asyncLoop: AsyncLoop) => void, _successCallback: () => void, offset?: number): AsyncLoop;
        /**
         * A for-loop that will run a given number of iterations synchronous and the rest async.
         * @param iterations total number of iterations
         * @param syncedIterations number of synchronous iterations in each async iteration.
         * @param fn the function to call each iteration.
         * @param callback a success call back that will be called when iterating stops.
         * @param breakFunction a break condition (optional)
         * @param timeout timeout settings for the setTimeout function. default - 0.
         * @constructor
         */
        static SyncAsyncForLoop(iterations: number, syncedIterations: number, fn: (iteration: number) => void, callback: () => void, breakFunction?: () => boolean, timeout?: number): void;
    }
}

declare module BABYLON {
    enum JoystickAxis {
        X = 0,
        Y = 1,
        Z = 2,
    }
    class VirtualJoystick {
        reverseLeftRight: boolean;
        reverseUpDown: boolean;
        deltaPosition: Vector3;
        pressed: boolean;
        private static _globalJoystickIndex;
        private static vjCanvas;
        private static vjCanvasContext;
        private static vjCanvasWidth;
        private static vjCanvasHeight;
        private static halfWidth;
        private static halfHeight;
        private _action;
        private _axisTargetedByLeftAndRight;
        private _axisTargetedByUpAndDown;
        private _joystickSensibility;
        private _inversedSensibility;
        private _rotationSpeed;
        private _inverseRotationSpeed;
        private _rotateOnAxisRelativeToMesh;
        private _joystickPointerID;
        private _joystickColor;
        private _joystickPointerPos;
        private _joystickPreviousPointerPos;
        private _joystickPointerStartPos;
        private _deltaJoystickVector;
        private _leftJoystick;
        private _joystickIndex;
        private _touches;
        private _onPointerDownHandlerRef;
        private _onPointerMoveHandlerRef;
        private _onPointerUpHandlerRef;
        private _onPointerOutHandlerRef;
        private _onResize;
        constructor(leftJoystick?: boolean);
        setJoystickSensibility(newJoystickSensibility: number): void;
        private _onPointerDown(e);
        private _onPointerMove(e);
        private _onPointerUp(e);
        /**
        * Change the color of the virtual joystick
        * @param newColor a string that must be a CSS color value (like "red") or the hexa value (like "#FF0000")
        */
        setJoystickColor(newColor: string): void;
        setActionOnTouch(action: () => any): void;
        setAxisForLeftRight(axis: JoystickAxis): void;
        setAxisForUpDown(axis: JoystickAxis): void;
        private _clearCanvas();
        private _drawVirtualJoystick();
        releaseCanvas(): void;
    }
}

declare module BABYLON {
    class VRDeviceOrientationFreeCamera extends FreeCamera {
        _alpha: number;
        _beta: number;
        _gamma: number;
        private _offsetOrientation;
        private _deviceOrientationHandler;
        constructor(name: string, position: Vector3, scene: Scene, compensateDistortion?: boolean);
        _onOrientationEvent(evt: DeviceOrientationEvent): void;
        attachControl(element: HTMLElement, noPreventDefault?: boolean): void;
        detachControl(element: HTMLElement): void;
    }
}

declare var HMDVRDevice: any;
declare var PositionSensorVRDevice: any;
declare module BABYLON {
    class WebVRFreeCamera extends FreeCamera {
        _hmdDevice: any;
        _sensorDevice: any;
        _cacheState: any;
        _cacheQuaternion: Quaternion;
        _cacheRotation: Vector3;
        _vrEnabled: boolean;
        constructor(name: string, position: Vector3, scene: Scene, compensateDistortion?: boolean);
        private _getWebVRDevices(devices);
        _checkInputs(): void;
        attachControl(element: HTMLElement, noPreventDefault?: boolean): void;
        detachControl(element: HTMLElement): void;
    }
}

declare module BABYLON {
    interface IOctreeContainer<T> {
        blocks: Array<OctreeBlock<T>>;
    }
    class Octree<T> {
        maxDepth: number;
        blocks: Array<OctreeBlock<T>>;
        dynamicContent: T[];
        private _maxBlockCapacity;
        private _selectionContent;
        private _creationFunc;
        constructor(creationFunc: (entry: T, block: OctreeBlock<T>) => void, maxBlockCapacity?: number, maxDepth?: number);
        update(worldMin: Vector3, worldMax: Vector3, entries: T[]): void;
        addMesh(entry: T): void;
        select(frustumPlanes: Plane[], allowDuplicate?: boolean): SmartArray<T>;
        intersects(sphereCenter: Vector3, sphereRadius: number, allowDuplicate?: boolean): SmartArray<T>;
        intersectsRay(ray: Ray): SmartArray<T>;
        static _CreateBlocks<T>(worldMin: Vector3, worldMax: Vector3, entries: T[], maxBlockCapacity: number, currentDepth: number, maxDepth: number, target: IOctreeContainer<T>, creationFunc: (entry: T, block: OctreeBlock<T>) => void): void;
        static CreationFuncForMeshes: (entry: AbstractMesh, block: OctreeBlock<AbstractMesh>) => void;
        static CreationFuncForSubMeshes: (entry: SubMesh, block: OctreeBlock<SubMesh>) => void;
    }
}

declare module BABYLON {
    class OctreeBlock<T> {
        entries: T[];
        blocks: Array<OctreeBlock<T>>;
        private _depth;
        private _maxDepth;
        private _capacity;
        private _minPoint;
        private _maxPoint;
        private _boundingVectors;
        private _creationFunc;
        constructor(minPoint: Vector3, maxPoint: Vector3, capacity: number, depth: number, maxDepth: number, creationFunc: (entry: T, block: OctreeBlock<T>) => void);
        capacity: number;
        minPoint: Vector3;
        maxPoint: Vector3;
        addEntry(entry: T): void;
        addEntries(entries: T[]): void;
        select(frustumPlanes: Plane[], selection: SmartArray<T>, allowDuplicate?: boolean): void;
        intersects(sphereCenter: Vector3, sphereRadius: number, selection: SmartArray<T>, allowDuplicate?: boolean): void;
        intersectsRay(ray: Ray, selection: SmartArray<T>): void;
        createInnerBlocks(): void;
    }
}

declare module BABYLON.Internals {
}

declare module BABYLON {
    class ShadowGenerator {
        private static _FILTER_NONE;
        private static _FILTER_VARIANCESHADOWMAP;
        private static _FILTER_POISSONSAMPLING;
        private static _FILTER_BLURVARIANCESHADOWMAP;
        static FILTER_NONE: number;
        static FILTER_VARIANCESHADOWMAP: number;
        static FILTER_POISSONSAMPLING: number;
        static FILTER_BLURVARIANCESHADOWMAP: number;
        private _filter;
        blurScale: number;
        private _blurBoxOffset;
        private _bias;
        private _lightDirection;
        forceBackFacesOnly: boolean;
        bias: number;
        blurBoxOffset: number;
        filter: number;
        useVarianceShadowMap: boolean;
        usePoissonSampling: boolean;
        useBlurVarianceShadowMap: boolean;
        private _light;
        private _scene;
        private _shadowMap;
        private _shadowMap2;
        private _darkness;
        private _transparencyShadow;
        private _effect;
        private _viewMatrix;
        private _projectionMatrix;
        private _transformMatrix;
        private _worldViewProjection;
        private _cachedPosition;
        private _cachedDirection;
        private _cachedDefines;
        private _currentRenderID;
        private _downSamplePostprocess;
        private _boxBlurPostprocess;
        private _mapSize;
        private _currentFaceIndex;
        private _currentFaceIndexCache;
        constructor(mapSize: number, light: IShadowLight);
        isReady(subMesh: SubMesh, useInstances: boolean): boolean;
        getShadowMap(): RenderTargetTexture;
        getShadowMapForRendering(): RenderTargetTexture;
        getLight(): IShadowLight;
        getTransformMatrix(): Matrix;
        getDarkness(): number;
        setDarkness(darkness: number): void;
        setTransparencyShadow(hasShadow: boolean): void;
        private _packHalf(depth);
        dispose(): void;
        serialize(): any;
        static Parse(parsedShadowGenerator: any, scene: Scene): ShadowGenerator;
    }
}

declare module BABYLON {
    class BaseTexture {
        name: string;
        delayLoadState: number;
        hasAlpha: boolean;
        getAlphaFromRGB: boolean;
        level: number;
        isCube: boolean;
        isRenderTarget: boolean;
        animations: Animation[];
        onDispose: () => void;
        coordinatesIndex: number;
        coordinatesMode: number;
        wrapU: number;
        wrapV: number;
        anisotropicFilteringLevel: number;
        _cachedAnisotropicFilteringLevel: number;
        private _scene;
        _texture: WebGLTexture;
        constructor(scene: Scene);
        getScene(): Scene;
        getTextureMatrix(): Matrix;
        getReflectionTextureMatrix(): Matrix;
        getInternalTexture(): WebGLTexture;
        isReady(): boolean;
        getSize(): ISize;
        getBaseSize(): ISize;
        scale(ratio: number): void;
        canRescale: boolean;
        _removeFromCache(url: string, noMipmap: boolean): void;
        _getFromCache(url: string, noMipmap: boolean, sampling?: number): WebGLTexture;
        delayLoad(): void;
        clone(): BaseTexture;
        releaseInternalTexture(): void;
        dispose(): void;
        serialize(): any;
    }
}

declare module BABYLON {
    class CubeTexture extends BaseTexture {
        url: string;
        coordinatesMode: number;
        private _noMipmap;
        private _files;
        private _extensions;
        private _textureMatrix;
        static CreateFromImages(files: string[], scene: Scene, noMipmap?: boolean): CubeTexture;
        constructor(rootUrl: string, scene: Scene, extensions?: string[], noMipmap?: boolean, files?: string[]);
        clone(): CubeTexture;
        delayLoad(): void;
        getReflectionTextureMatrix(): Matrix;
        static Parse(parsedTexture: any, scene: Scene, rootUrl: string): CubeTexture;
        serialize(): any;
    }
}

declare module BABYLON {
    class DynamicTexture extends Texture {
        private _generateMipMaps;
        private _canvas;
        private _context;
        constructor(name: string, options: any, scene: Scene, generateMipMaps: boolean, samplingMode?: number);
        canRescale: boolean;
        scale(ratio: number): void;
        getContext(): CanvasRenderingContext2D;
        clear(): void;
        update(invertY?: boolean): void;
        drawText(text: string, x: number, y: number, font: string, color: string, clearColor: string, invertY?: boolean, update?: boolean): void;
        clone(): DynamicTexture;
    }
}

declare module BABYLON {
    class HDRCubeTexture extends BaseTexture {
        url: string;
        coordinatesMode: number;
        private _noMipmap;
        private _extensions;
        private _textureMatrix;
        private _size;
        sphericalPolynomial: SphericalPolynomial;
        constructor(url: string, scene: Scene, size: number, noMipmap?: boolean);
        private loadTexture();
        clone(): HDRCubeTexture;
        delayLoad(): void;
        getReflectionTextureMatrix(): Matrix;
        static Parse(parsedTexture: any, scene: Scene, rootUrl: string): HDRCubeTexture;
        serialize(): any;
    }
}

declare module BABYLON {
    class MirrorTexture extends RenderTargetTexture {
        mirrorPlane: Plane;
        private _transformMatrix;
        private _mirrorMatrix;
        private _savedViewMatrix;
        constructor(name: string, size: number, scene: Scene, generateMipMaps?: boolean);
        clone(): MirrorTexture;
        serialize(): any;
    }
}

declare module BABYLON {
    class RawTexture extends Texture {
        format: number;
        constructor(data: ArrayBufferView, width: number, height: number, format: number, scene: Scene, generateMipMaps?: boolean, invertY?: boolean, samplingMode?: number);
        update(data: ArrayBufferView): void;
        static CreateLuminanceTexture(data: ArrayBufferView, width: number, height: number, scene: Scene, generateMipMaps?: boolean, invertY?: boolean, samplingMode?: number): RawTexture;
        static CreateLuminanceAlphaTexture(data: ArrayBufferView, width: number, height: number, scene: Scene, generateMipMaps?: boolean, invertY?: boolean, samplingMode?: number): RawTexture;
        static CreateAlphaTexture(data: ArrayBufferView, width: number, height: number, scene: Scene, generateMipMaps?: boolean, invertY?: boolean, samplingMode?: number): RawTexture;
        static CreateRGBTexture(data: ArrayBufferView, width: number, height: number, scene: Scene, generateMipMaps?: boolean, invertY?: boolean, samplingMode?: number): RawTexture;
        static CreateRGBATexture(data: ArrayBufferView, width: number, height: number, scene: Scene, generateMipMaps?: boolean, invertY?: boolean, samplingMode?: number): RawTexture;
    }
}

declare module BABYLON {
    /**
    * Creates a refraction texture used by refraction channel of the standard material.
    * @param name the texture name
    * @param size size of the underlying texture
    * @param scene root scene
    */
    class RefractionTexture extends RenderTargetTexture {
        refractionPlane: Plane;
        depth: number;
        constructor(name: string, size: number, scene: Scene, generateMipMaps?: boolean);
        clone(): RefractionTexture;
        serialize(): any;
    }
}

declare module BABYLON {
    class RenderTargetTexture extends Texture {
        isCube: boolean;
        static _REFRESHRATE_RENDER_ONCE: number;
        static _REFRESHRATE_RENDER_ONEVERYFRAME: number;
        static _REFRESHRATE_RENDER_ONEVERYTWOFRAMES: number;
        static REFRESHRATE_RENDER_ONCE: number;
        static REFRESHRATE_RENDER_ONEVERYFRAME: number;
        static REFRESHRATE_RENDER_ONEVERYTWOFRAMES: number;
        renderList: AbstractMesh[];
        renderParticles: boolean;
        renderSprites: boolean;
        coordinatesMode: number;
        onBeforeRender: (faceIndex: number) => void;
        onAfterRender: (faceIndex: number) => void;
        onAfterUnbind: () => void;
        onClear: (engine: Engine) => void;
        activeCamera: Camera;
        customRenderFunction: (opaqueSubMeshes: SmartArray<SubMesh>, transparentSubMeshes: SmartArray<SubMesh>, alphaTestSubMeshes: SmartArray<SubMesh>, beforeTransparents?: () => void) => void;
        private _size;
        _generateMipMaps: boolean;
        private _renderingManager;
        _waitingRenderList: string[];
        private _doNotChangeAspectRatio;
        private _currentRefreshId;
        private _refreshRate;
        private _textureMatrix;
        constructor(name: string, size: any, scene: Scene, generateMipMaps?: boolean, doNotChangeAspectRatio?: boolean, type?: number, isCube?: boolean);
        resetRefreshCounter(): void;
        refreshRate: number;
        _shouldRender(): boolean;
        isReady(): boolean;
        getRenderSize(): number;
        canRescale: boolean;
        scale(ratio: number): void;
        getReflectionTextureMatrix(): Matrix;
        resize(size: any, generateMipMaps?: boolean): void;
        render(useCameraPostProcess?: boolean, dumpForDebug?: boolean): void;
        renderToTarget(faceIndex: number, currentRenderList: AbstractMesh[], useCameraPostProcess: boolean, dumpForDebug: boolean): void;
        clone(): RenderTargetTexture;
        serialize(): any;
    }
}

declare module BABYLON {
    class Texture extends BaseTexture {
        static NEAREST_SAMPLINGMODE: number;
        static BILINEAR_SAMPLINGMODE: number;
        static TRILINEAR_SAMPLINGMODE: number;
        static EXPLICIT_MODE: number;
        static SPHERICAL_MODE: number;
        static PLANAR_MODE: number;
        static CUBIC_MODE: number;
        static PROJECTION_MODE: number;
        static SKYBOX_MODE: number;
        static INVCUBIC_MODE: number;
        static EQUIRECTANGULAR_MODE: number;
        static FIXED_EQUIRECTANGULAR_MODE: number;
        static CLAMP_ADDRESSMODE: number;
        static WRAP_ADDRESSMODE: number;
        static MIRROR_ADDRESSMODE: number;
        url: string;
        uOffset: number;
        vOffset: number;
        uScale: number;
        vScale: number;
        uAng: number;
        vAng: number;
        wAng: number;
        private _noMipmap;
        _invertY: boolean;
        private _rowGenerationMatrix;
        private _cachedTextureMatrix;
        private _projectionModeMatrix;
        private _t0;
        private _t1;
        private _t2;
        private _cachedUOffset;
        private _cachedVOffset;
        private _cachedUScale;
        private _cachedVScale;
        private _cachedUAng;
        private _cachedVAng;
        private _cachedWAng;
        private _cachedCoordinatesMode;
        _samplingMode: number;
        private _buffer;
        private _deleteBuffer;
        constructor(url: string, scene: Scene, noMipmap?: boolean, invertY?: boolean, samplingMode?: number, onLoad?: () => void, onError?: () => void, buffer?: any, deleteBuffer?: boolean);
        delayLoad(): void;
        updateSamplingMode(samplingMode: number): void;
        private _prepareRowForTextureGeneration(x, y, z, t);
        getTextureMatrix(): Matrix;
        getReflectionTextureMatrix(): Matrix;
        clone(): Texture;
        serialize(): any;
        static CreateFromBase64String(data: string, name: string, scene: Scene, noMipmap?: boolean, invertY?: boolean, samplingMode?: number, onLoad?: () => void, onError?: () => void): Texture;
        static Parse(parsedTexture: any, scene: Scene, rootUrl: string): BaseTexture;
    }
}

declare module BABYLON {
    class VideoTexture extends Texture {
        video: HTMLVideoElement;
        private _autoLaunch;
        private _lastUpdate;
        constructor(name: string, urls: string[], scene: Scene, generateMipMaps?: boolean, invertY?: boolean, samplingMode?: number);
        update(): boolean;
    }
}

declare module BABYLON {
    class CannonJSPlugin implements IPhysicsEnginePlugin {
        private _useDeltaForWorldStep;
        private _world;
        private _registeredMeshes;
        private _physicsMaterials;
        private _gravity;
        private _fixedTimeStep;
        name: string;
        constructor(_useDeltaForWorldStep?: boolean);
        initialize(iterations?: number): void;
        private _checkWithEpsilon(value);
        runOneStep(delta: number): void;
        setGravity(gravity: Vector3): void;
        getGravity(): Vector3;
        registerMesh(mesh: AbstractMesh, impostor: number, options?: PhysicsBodyCreationOptions): any;
        private _createShape(mesh, impostor);
        private _createConvexPolyhedron(rawVerts, rawFaces, mesh);
        private _createHeightmap(mesh, pointDepth?);
        private _addMaterial(friction, restitution);
        private _createRigidBodyFromShape(shape, mesh, options);
        registerMeshesAsCompound(parts: PhysicsCompoundBodyPart[], options: PhysicsBodyCreationOptions): any;
        private _unbindBody(body);
        unregisterMesh(mesh: AbstractMesh): void;
        applyImpulse(mesh: AbstractMesh, force: Vector3, contactPoint: Vector3): void;
        updateBodyPosition: (mesh: AbstractMesh) => void;
        createLink(mesh1: AbstractMesh, mesh2: AbstractMesh, pivot1: Vector3, pivot2: Vector3): boolean;
        dispose(): void;
        isSupported(): boolean;
        getWorldObject(): any;
        getPhysicsBodyOfMesh(mesh: AbstractMesh): any;
    }
}

declare module BABYLON {
    class OimoJSPlugin implements IPhysicsEnginePlugin {
        private _world;
        private _registeredMeshes;
        name: string;
        private _gravity;
        private _checkWithEpsilon(value);
        initialize(iterations?: number): void;
        setGravity(gravity: Vector3): void;
        getGravity(): Vector3;
        registerMesh(mesh: AbstractMesh, impostor: number, options: PhysicsBodyCreationOptions): any;
        registerMeshesAsCompound(parts: PhysicsCompoundBodyPart[], options: PhysicsBodyCreationOptions): any;
        private _createBodyAsCompound(part, options, initialMesh);
        unregisterMesh(mesh: AbstractMesh): void;
        private _unbindBody(body);
        /**
         * Update the body position according to the mesh position
         * @param mesh
         */
        updateBodyPosition: (mesh: AbstractMesh) => void;
        applyImpulse(mesh: AbstractMesh, force: Vector3, contactPoint: Vector3): void;
        createLink(mesh1: AbstractMesh, mesh2: AbstractMesh, pivot1: Vector3, pivot2: Vector3, options?: any): boolean;
        dispose(): void;
        isSupported(): boolean;
        getWorldObject(): any;
        getPhysicsBodyOfMesh(mesh: AbstractMesh): any;
        private _getLastShape(body);
        runOneStep(time: number): void;
    }
}

declare module BABYLON {
    class PostProcessRenderEffect {
        private _engine;
        private _postProcesses;
        private _getPostProcess;
        private _singleInstance;
        private _cameras;
        private _indicesForCamera;
        private _renderPasses;
        private _renderEffectAsPasses;
        _name: string;
        applyParameters: (postProcess: PostProcess) => void;
        constructor(engine: Engine, name: string, getPostProcess: () => PostProcess, singleInstance?: boolean);
        isSupported: boolean;
        _update(): void;
        addPass(renderPass: PostProcessRenderPass): void;
        removePass(renderPass: PostProcessRenderPass): void;
        addRenderEffectAsPass(renderEffect: PostProcessRenderEffect): void;
        getPass(passName: string): void;
        emptyPasses(): void;
        _attachCameras(cameras: Camera): any;
        _attachCameras(cameras: Camera[]): any;
        _detachCameras(cameras: Camera): any;
        _detachCameras(cameras: Camera[]): any;
        _enable(cameras: Camera): any;
        _enable(cameras: Camera[]): any;
        _disable(cameras: Camera): any;
        _disable(cameras: Camera[]): any;
        getPostProcess(camera?: Camera): PostProcess;
        private _linkParameters();
        private _linkTextures(effect);
    }
}

declare module BABYLON {
    class PostProcessRenderPass {
        private _enabled;
        private _renderList;
        private _renderTexture;
        private _scene;
        private _refCount;
        _name: string;
        constructor(scene: Scene, name: string, size: number, renderList: Mesh[], beforeRender: () => void, afterRender: () => void);
        _incRefCount(): number;
        _decRefCount(): number;
        _update(): void;
        setRenderList(renderList: Mesh[]): void;
        getRenderTexture(): RenderTargetTexture;
    }
}

declare module BABYLON {
    class PostProcessRenderPipeline {
        private _engine;
        private _renderEffects;
        private _renderEffectsForIsolatedPass;
        private _cameras;
        _name: string;
        private static PASS_EFFECT_NAME;
        private static PASS_SAMPLER_NAME;
        constructor(engine: Engine, name: string);
        isSupported: boolean;
        addEffect(renderEffect: PostProcessRenderEffect): void;
        _enableEffect(renderEffectName: string, cameras: Camera): any;
        _enableEffect(renderEffectName: string, cameras: Camera[]): any;
        _disableEffect(renderEffectName: string, cameras: Camera): any;
        _disableEffect(renderEffectName: string, cameras: Camera[]): any;
        _attachCameras(cameras: Camera, unique: boolean): any;
        _attachCameras(cameras: Camera[], unique: boolean): any;
        _detachCameras(cameras: Camera): any;
        _detachCameras(cameras: Camera[]): any;
        _enableDisplayOnlyPass(passName: any, cameras: Camera): any;
        _enableDisplayOnlyPass(passName: any, cameras: Camera[]): any;
        _disableDisplayOnlyPass(cameras: Camera): any;
        _disableDisplayOnlyPass(cameras: Camera[]): any;
        _update(): void;
        dispose(): void;
    }
}

declare module BABYLON {
    class PostProcessRenderPipelineManager {
        private _renderPipelines;
        constructor();
        addPipeline(renderPipeline: PostProcessRenderPipeline): void;
        attachCamerasToRenderPipeline(renderPipelineName: string, cameras: Camera, unique?: boolean): any;
        attachCamerasToRenderPipeline(renderPipelineName: string, cameras: Camera[], unique?: boolean): any;
        detachCamerasFromRenderPipeline(renderPipelineName: string, cameras: Camera): any;
        detachCamerasFromRenderPipeline(renderPipelineName: string, cameras: Camera[]): any;
        enableEffectInPipeline(renderPipelineName: string, renderEffectName: string, cameras: Camera): any;
        enableEffectInPipeline(renderPipelineName: string, renderEffectName: string, cameras: Camera[]): any;
        disableEffectInPipeline(renderPipelineName: string, renderEffectName: string, cameras: Camera): any;
        disableEffectInPipeline(renderPipelineName: string, renderEffectName: string, cameras: Camera[]): any;
        enableDisplayOnlyPassInPipeline(renderPipelineName: string, passName: string, cameras: Camera): any;
        enableDisplayOnlyPassInPipeline(renderPipelineName: string, passName: string, cameras: Camera[]): any;
        disableDisplayOnlyPassInPipeline(renderPipelineName: string, cameras: Camera): any;
        disableDisplayOnlyPassInPipeline(renderPipelineName: string, cameras: Camera[]): any;
        update(): void;
    }
}

declare module BABYLON.Internals {
    class CubeMapToSphericalPolynomialTools {
        private static FileFaces;
        static ConvertCubeMapToSphericalPolynomial(cubeInfo: CubeMapInfo): SphericalPolynomial;
    }
}

declare module BABYLON.Internals {
    interface HDRInfo {
        height: number;
        width: number;
        dataPosition: number;
    }
    class HDRTools {
        private static Ldexp(mantissa, exponent);
        private static Rgbe2float(float32array, red, green, blue, exponent, index);
        private static readStringLine(uint8array, startIndex);
        static RGBE_ReadHeader(uint8array: Uint8Array): HDRInfo;
        static GetCubeMapTextureData(buffer: ArrayBuffer, size: number): CubeMapInfo;
        static RGBE_ReadPixels(uint8array: Uint8Array, hdrInfo: HDRInfo): Float32Array;
        private static RGBE_ReadPixels_RLE(uint8array, hdrInfo);
    }
}

declare module BABYLON.Internals {
    interface CubeMapInfo {
        front: Float32Array;
        back: Float32Array;
        left: Float32Array;
        right: Float32Array;
        up: Float32Array;
        down: Float32Array;
        size: number;
    }
    class PanoramaToCubeMapTools {
        private static FACE_FRONT;
        private static FACE_BACK;
        private static FACE_LEFT;
        private static FACE_RIGHT;
        private static FACE_UP;
        private static FACE_DOWN;
        static ConvertPanoramaToCubemap(float32Array: Float32Array, inputWidth: number, inputHeight: number, size: number): CubeMapInfo;
        private static CreateCubemapTexture(texSize, faceData, float32Array, inputWidth, inputHeight);
        private static CalcProjectionSpherical(vDir, float32Array, inputWidth, inputHeight);
    }
}

declare module BABYLON {
    class CustomProceduralTexture extends ProceduralTexture {
        private _animate;
        private _time;
        private _config;
        private _texturePath;
        constructor(name: string, texturePath: any, size: number, scene: Scene, fallbackTexture?: Texture, generateMipMaps?: boolean);
        private loadJson(jsonUrl);
        isReady(): boolean;
        render(useCameraPostProcess?: boolean): void;
        updateTextures(): void;
        updateShaderUniforms(): void;
        animate: boolean;
    }
}

declare module BABYLON {
    class ProceduralTexture extends Texture {
        isCube: boolean;
        private _size;
        _generateMipMaps: boolean;
        isEnabled: boolean;
        private _doNotChangeAspectRatio;
        private _currentRefreshId;
        private _refreshRate;
        onGenerated: () => void;
        private _vertexBuffer;
        private _indexBuffer;
        private _effect;
        private _vertexDeclaration;
        private _vertexStrideSize;
        private _uniforms;
        private _samplers;
        private _fragment;
        _textures: Texture[];
        private _floats;
        private _floatsArrays;
        private _colors3;
        private _colors4;
        private _vectors2;
        private _vectors3;
        private _matrices;
        private _fallbackTexture;
        private _fallbackTextureUsed;
        constructor(name: string, size: any, fragment: any, scene: Scene, fallbackTexture?: Texture, generateMipMaps?: boolean, isCube?: boolean);
        reset(): void;
        isReady(): boolean;
        resetRefreshCounter(): void;
        setFragment(fragment: any): void;
        refreshRate: number;
        _shouldRender(): boolean;
        getRenderSize(): number;
        resize(size: any, generateMipMaps: any): void;
        private _checkUniform(uniformName);
        setTexture(name: string, texture: Texture): ProceduralTexture;
        setFloat(name: string, value: number): ProceduralTexture;
        setFloats(name: string, value: number[]): ProceduralTexture;
        setColor3(name: string, value: Color3): ProceduralTexture;
        setColor4(name: string, value: Color4): ProceduralTexture;
        setVector2(name: string, value: Vector2): ProceduralTexture;
        setVector3(name: string, value: Vector3): ProceduralTexture;
        setMatrix(name: string, value: Matrix): ProceduralTexture;
        render(useCameraPostProcess?: boolean): void;
        clone(): ProceduralTexture;
        dispose(): void;
    }
}<|MERGE_RESOLUTION|>--- conflicted
+++ resolved
@@ -2769,295 +2769,12 @@
 }
 
 declare module BABYLON {
-<<<<<<< HEAD
-    class EffectFallbacks {
-        private _defines;
-        private _currentRank;
-        private _maxRank;
-        private _mesh;
-        private _meshRank;
-        addFallback(rank: number, define: string): void;
-        addCPUSkinningFallback(rank: number, mesh: BABYLON.AbstractMesh): void;
-        isMoreFallbacks: boolean;
-        reduce(currentDefines: string): string;
-    }
-    class Effect {
-        name: any;
-        defines: string;
-        onCompiled: (effect: Effect) => void;
-        onError: (effect: Effect, errors: string) => void;
-        onBind: (effect: Effect) => void;
-        private _engine;
-        private _uniformsNames;
-        private _samplers;
-        private _isReady;
-        private _compilationError;
-        private _attributesNames;
-        private _attributes;
-        private _uniforms;
-        _key: string;
-        private _program;
-        private _valueCache;
-        constructor(baseName: any, attributesNames: string[], uniformsNames: string[], samplers: string[], engine: any, defines?: string, fallbacks?: EffectFallbacks, onCompiled?: (effect: Effect) => void, onError?: (effect: Effect, errors: string) => void);
-        isReady(): boolean;
-        getProgram(): WebGLProgram;
-        getAttributesNames(): string[];
-        getAttributeLocation(index: number): number;
-        getAttributeLocationByName(name: string): number;
-        getAttributesCount(): number;
-        getUniformIndex(uniformName: string): number;
-        getUniform(uniformName: string): WebGLUniformLocation;
-        getSamplers(): string[];
-        getCompilationError(): string;
-        _loadVertexShader(vertex: any, callback: (data: any) => void): void;
-        _loadFragmentShader(fragment: any, callback: (data: any) => void): void;
-        private _dumpShadersName();
-        private _prepareEffect(vertexSourceCode, fragmentSourceCode, attributesNames, defines, fallbacks?);
-        isSupported: boolean;
-        _bindTexture(channel: string, texture: WebGLTexture): void;
-        setTexture(channel: string, texture: BaseTexture): void;
-        setTextureFromPostProcess(channel: string, postProcess: PostProcess): void;
-        _cacheMatrix(uniformName: any, matrix: any): void;
-        _cacheFloat2(uniformName: string, x: number, y: number): void;
-        _cacheFloat3(uniformName: string, x: number, y: number, z: number): void;
-        _cacheFloat4(uniformName: string, x: number, y: number, z: number, w: number): void;
-        setArray(uniformName: string, array: number[]): Effect;
-        setArray2(uniformName: string, array: number[]): Effect;
-        setArray3(uniformName: string, array: number[]): Effect;
-        setArray4(uniformName: string, array: number[]): Effect;
-        setMatrices(uniformName: string, matrices: Float32Array): Effect;
-        setMatrix(uniformName: string, matrix: Matrix): Effect;
-        setMatrix3x3(uniformName: string, matrix: Float32Array): Effect;
-        setMatrix2x2(uniformname: string, matrix: Float32Array): Effect;
-        setFloat(uniformName: string, value: number): Effect;
-        setBool(uniformName: string, bool: boolean): Effect;
-        setVector2(uniformName: string, vector2: Vector2): Effect;
-        setFloat2(uniformName: string, x: number, y: number): Effect;
-        setVector3(uniformName: string, vector3: Vector3): Effect;
-        setFloat3(uniformName: string, x: number, y: number, z: number): Effect;
-        setVector4(uniformName: string, vector4: Vector4): Effect;
-        setFloat4(uniformName: string, x: number, y: number, z: number, w: number): Effect;
-        setColor3(uniformName: string, color3: Color3): Effect;
-        setColor4(uniformName: string, color3: Color3, alpha: number): Effect;
-        static ShadersStore: {};
-    }
-}
-
-declare module BABYLON {
-=======
->>>>>>> 418895b5
     class MaterialDefines {
         _keys: string[];
         isEqual(other: MaterialDefines): boolean;
         cloneTo(other: MaterialDefines): void;
         reset(): void;
         toString(): string;
-<<<<<<< HEAD
-    }
-    class Material {
-        name: string;
-        private static _TriangleFillMode;
-        private static _WireFrameFillMode;
-        private static _PointFillMode;
-        static TriangleFillMode: number;
-        static WireFrameFillMode: number;
-        static PointFillMode: number;
-        private static _ClockWiseSideOrientation;
-        private static _CounterClockWiseSideOrientation;
-        static ClockWiseSideOrientation: number;
-        static CounterClockWiseSideOrientation: number;
-        id: string;
-        checkReadyOnEveryCall: boolean;
-        checkReadyOnlyOnce: boolean;
-        state: string;
-        alpha: number;
-        backFaceCulling: boolean;
-        sideOrientation: number;
-        onCompiled: (effect: Effect) => void;
-        onError: (effect: Effect, errors: string) => void;
-        onDispose: () => void;
-        onBind: (material: Material, mesh: Mesh) => void;
-        getRenderTargetTextures: () => SmartArray<RenderTargetTexture>;
-        alphaMode: number;
-        disableDepthWrite: boolean;
-        fogEnabled: boolean;
-        _effect: Effect;
-        _wasPreviouslyReady: boolean;
-        private _scene;
-        private _fillMode;
-        private _cachedDepthWriteState;
-        pointSize: number;
-        zOffset: number;
-        wireframe: boolean;
-        pointsCloud: boolean;
-        fillMode: number;
-        constructor(name: string, scene: Scene, doNotAdd?: boolean);
-        isFrozen: boolean;
-        freeze(): void;
-        unfreeze(): void;
-        isReady(mesh?: AbstractMesh, useInstances?: boolean): boolean;
-        getEffect(): Effect;
-        getScene(): Scene;
-        needAlphaBlending(): boolean;
-        needAlphaTesting(): boolean;
-        getAlphaTestTexture(): BaseTexture;
-        trackCreation(onCompiled: (effect: Effect) => void, onError: (effect: Effect, errors: string) => void): void;
-        markDirty(): void;
-        _preBind(): void;
-        bind(world: Matrix, mesh?: Mesh): void;
-        bindOnlyWorldMatrix(world: Matrix): void;
-        unbind(): void;
-        clone(name: string): Material;
-        getBindedMeshes(): AbstractMesh[];
-        dispose(forceDisposeEffect?: boolean): void;
-        copyTo(other: Material): void;
-        serialize(): any;
-        static ParseMultiMaterial(parsedMultiMaterial: any, scene: Scene): MultiMaterial;
-        static Parse(parsedMaterial: any, scene: Scene, rootUrl: string): any;
-    }
-}
-
-declare module BABYLON {
-    class MultiMaterial extends Material {
-        subMaterials: Material[];
-        constructor(name: string, scene: Scene);
-        getSubMaterial(index: any): Material;
-        isReady(mesh?: AbstractMesh): boolean;
-        clone(name: string, cloneChildren?: boolean): MultiMaterial;
-        serialize(): any;
-    }
-}
-
-declare module BABYLON {
-    class ShaderMaterial extends Material {
-        private _shaderPath;
-        private _options;
-        private _textures;
-        private _floats;
-        private _floatsArrays;
-        private _colors3;
-        private _colors4;
-        private _vectors2;
-        private _vectors3;
-        private _vectors4;
-        private _matrices;
-        private _matrices3x3;
-        private _matrices2x2;
-        private _cachedWorldViewMatrix;
-        private _renderId;
-        constructor(name: string, scene: Scene, shaderPath: any, options: any);
-        needAlphaBlending(): boolean;
-        needAlphaTesting(): boolean;
-        private _checkUniform(uniformName);
-        setTexture(name: string, texture: Texture): ShaderMaterial;
-        setFloat(name: string, value: number): ShaderMaterial;
-        setFloats(name: string, value: number[]): ShaderMaterial;
-        setColor3(name: string, value: Color3): ShaderMaterial;
-        setColor4(name: string, value: Color4): ShaderMaterial;
-        setVector2(name: string, value: Vector2): ShaderMaterial;
-        setVector3(name: string, value: Vector3): ShaderMaterial;
-        setVector4(name: string, value: Vector4): ShaderMaterial;
-        setMatrix(name: string, value: Matrix): ShaderMaterial;
-        setMatrix3x3(name: string, value: Float32Array): ShaderMaterial;
-        setMatrix2x2(name: string, value: Float32Array): ShaderMaterial;
-        isReady(mesh?: AbstractMesh, useInstances?: boolean): boolean;
-        bindOnlyWorldMatrix(world: Matrix): void;
-        bind(world: Matrix, mesh?: Mesh): void;
-        clone(name: string): ShaderMaterial;
-        dispose(forceDisposeEffect?: boolean): void;
-        serialize(): any;
-        static Parse(source: any, scene: Scene, rootUrl: string): ShaderMaterial;
-    }
-}
-
-declare module BABYLON {
-    class FresnelParameters {
-        isEnabled: boolean;
-        leftColor: Color3;
-        rightColor: Color3;
-        bias: number;
-        power: number;
-        clone(): FresnelParameters;
-        serialize(): any;
-        static Parse(parsedFresnelParameters: any): FresnelParameters;
-    }
-    class StandardMaterial extends Material {
-        diffuseTexture: BaseTexture;
-        ambientTexture: BaseTexture;
-        opacityTexture: BaseTexture;
-        reflectionTexture: BaseTexture;
-        emissiveTexture: BaseTexture;
-        specularTexture: BaseTexture;
-        bumpTexture: BaseTexture;
-        lightmapTexture: BaseTexture;
-        ambientColor: Color3;
-        diffuseColor: Color3;
-        specularColor: Color3;
-        specularPower: number;
-        emissiveColor: Color3;
-        useAlphaFromDiffuseTexture: boolean;
-        useEmissiveAsIllumination: boolean;
-        linkEmissiveWithDiffuse: boolean;
-        useReflectionFresnelFromSpecular: boolean;
-        useSpecularOverAlpha: boolean;
-        disableLighting: boolean;
-        roughness: number;
-        useLightmapAsShadowmap: boolean;
-        diffuseFresnelParameters: FresnelParameters;
-        opacityFresnelParameters: FresnelParameters;
-        reflectionFresnelParameters: FresnelParameters;
-        emissiveFresnelParameters: FresnelParameters;
-        useGlossinessFromSpecularMapAlpha: boolean;
-        private _renderTargets;
-        private _worldViewProjectionMatrix;
-        private _globalAmbientColor;
-        private _renderId;
-        private _defines;
-        private _cachedDefines;
-        private _useLogarithmicDepth;
-        constructor(name: string, scene: Scene);
-        useLogarithmicDepth: boolean;
-        needAlphaBlending(): boolean;
-        needAlphaTesting(): boolean;
-        private _shouldUseAlphaFromDiffuseTexture();
-        getAlphaTestTexture(): BaseTexture;
-        private _checkCache(scene, mesh?, useInstances?);
-        static PrepareDefinesForLights(scene: Scene, mesh: AbstractMesh, defines: MaterialDefines): boolean;
-        private static _scaledDiffuse;
-        private static _scaledSpecular;
-        static BindLights(scene: Scene, mesh: AbstractMesh, effect: Effect, defines: MaterialDefines): void;
-        isReady(mesh?: AbstractMesh, useInstances?: boolean): boolean;
-        unbind(): void;
-        bindOnlyWorldMatrix(world: Matrix): void;
-        bind(world: Matrix, mesh?: Mesh): void;
-        getAnimatables(): IAnimatable[];
-        dispose(forceDisposeEffect?: boolean): void;
-        clone(name: string): StandardMaterial;
-        serialize(): any;
-        static DiffuseTextureEnabled: boolean;
-        static AmbientTextureEnabled: boolean;
-        static OpacityTextureEnabled: boolean;
-        static ReflectionTextureEnabled: boolean;
-        static EmissiveTextureEnabled: boolean;
-        static SpecularTextureEnabled: boolean;
-        static BumpTextureEnabled: boolean;
-        static FresnelEnabled: boolean;
-        static LightmapEnabled: boolean;
-        static Parse(source: any, scene: Scene, rootUrl: string): StandardMaterial;
-    }
-}
-
-declare module BABYLON {
-    class SIMDVector3 {
-        static TransformCoordinatesToRefSIMD(vector: Vector3, transformation: Matrix, result: Vector3): void;
-        static TransformCoordinatesFromFloatsToRefSIMD(x: number, y: number, z: number, transformation: Matrix, result: Vector3): void;
-    }
-    class SIMDMatrix {
-        multiplyToArraySIMD(other: Matrix, result: Matrix, offset?: number): void;
-        invertToRefSIMD(other: Matrix): Matrix;
-        static LookAtLHToRefSIMD(eyeRef: Vector3, targetRef: Vector3, upRef: Vector3, result: Matrix): void;
-=======
->>>>>>> 418895b5
     }
     class Material {
         name: string;
@@ -3388,132 +3105,6 @@
         *  The SPS array of Solid Particle objects. Just access each particle as with any classic array.
         *  Example : var p = SPS.particles[i];
         */
-<<<<<<< HEAD
-        static CreateNewFromTo(origin: Vector3, end: Vector3, world?: Matrix): Ray;
-        static Transform(ray: Ray, matrix: Matrix): Ray;
-    }
-    enum Space {
-        LOCAL = 0,
-        WORLD = 1,
-    }
-    class Axis {
-        static X: Vector3;
-        static Y: Vector3;
-        static Z: Vector3;
-    }
-    class BezierCurve {
-        static interpolate(t: number, x1: number, y1: number, x2: number, y2: number): number;
-    }
-    enum Orientation {
-        CW = 0,
-        CCW = 1,
-    }
-    class Angle {
-        private _radians;
-        constructor(radians: number);
-        degrees: () => number;
-        radians: () => number;
-        static BetweenTwoPoints(a: Vector2, b: Vector2): Angle;
-        static FromRadians(radians: number): Angle;
-        static FromDegrees(degrees: number): Angle;
-    }
-    class Arc2 {
-        startPoint: Vector2;
-        midPoint: Vector2;
-        endPoint: Vector2;
-        centerPoint: Vector2;
-        radius: number;
-        angle: Angle;
-        startAngle: Angle;
-        orientation: Orientation;
-        constructor(startPoint: Vector2, midPoint: Vector2, endPoint: Vector2);
-    }
-    class PathCursor {
-        private path;
-        private _onchange;
-        value: number;
-        animations: Animation[];
-        constructor(path: Path2);
-        getPoint(): Vector3;
-        moveAhead(step?: number): PathCursor;
-        moveBack(step?: number): PathCursor;
-        move(step: number): PathCursor;
-        private ensureLimits();
-        private markAsDirty(propertyName);
-        private raiseOnChange();
-        onchange(f: (cursor: PathCursor) => void): PathCursor;
-    }
-    class Path2 {
-        private _points;
-        private _length;
-        closed: boolean;
-        constructor(x: number, y: number);
-        addLineTo(x: number, y: number): Path2;
-        addArcTo(midX: number, midY: number, endX: number, endY: number, numberOfSegments?: number): Path2;
-        close(): Path2;
-        length(): number;
-        getPoints(): Vector2[];
-        getPointAtLengthPosition(normalizedLengthPosition: number): Vector2;
-        static StartingAt(x: number, y: number): Path2;
-    }
-    class Path3D {
-        path: Vector3[];
-        private _curve;
-        private _distances;
-        private _tangents;
-        private _normals;
-        private _binormals;
-        private _raw;
-        /**
-        * new Path3D(path, normal, raw)
-        * path : an array of Vector3, the curve axis of the Path3D
-        * normal (optional) : Vector3, the first wanted normal to the curve. Ex (0, 1, 0) for a vertical normal.
-        * raw (optional, default false) : boolean, if true the returned Path3D isn't normalized. Useful to depict path acceleration or speed.
-        */
-        constructor(path: Vector3[], firstNormal?: Vector3, raw?: boolean);
-        getCurve(): Vector3[];
-        getTangents(): Vector3[];
-        getNormals(): Vector3[];
-        getBinormals(): Vector3[];
-        getDistances(): number[];
-        update(path: Vector3[], firstNormal?: Vector3): Path3D;
-        private _compute(firstNormal);
-        private _getFirstNonNullVector(index);
-        private _getLastNonNullVector(index);
-        private _normalVector(v0, vt, va);
-    }
-    class Curve3 {
-        private _points;
-        private _length;
-        static CreateQuadraticBezier(v0: Vector3, v1: Vector3, v2: Vector3, nbPoints: number): Curve3;
-        static CreateCubicBezier(v0: Vector3, v1: Vector3, v2: Vector3, v3: Vector3, nbPoints: number): Curve3;
-        static CreateHermiteSpline(p1: Vector3, t1: Vector3, p2: Vector3, t2: Vector3, nbPoints: number): Curve3;
-        constructor(points: Vector3[]);
-        getPoints(): Vector3[];
-        length(): number;
-        continue(curve: Curve3): Curve3;
-        private _computeLength(path);
-    }
-    class PositionNormalVertex {
-        position: Vector3;
-        normal: Vector3;
-        constructor(position?: Vector3, normal?: Vector3);
-        clone(): PositionNormalVertex;
-    }
-    class PositionNormalTextureVertex {
-        position: Vector3;
-        normal: Vector3;
-        uv: Vector2;
-        constructor(position?: Vector3, normal?: Vector3, uv?: Vector2);
-        clone(): PositionNormalTextureVertex;
-    }
-    class Tmp {
-        static Vector2: Vector2[];
-        static Vector3: Vector3[];
-        static Vector4: Vector4[];
-        static Quaternion: Quaternion[];
-        static Matrix: Matrix[];
-=======
         particles: SolidParticle[];
         /**
         * The SPS total number of particles. Read only. Use SPS.counter instead if you need to set your own value.
@@ -4137,7 +3728,6 @@
         static Transpose(matrix: Matrix): Matrix;
         static Reflection(plane: Plane): Matrix;
         static ReflectionToRef(plane: Plane, result: Matrix): void;
->>>>>>> 418895b5
     }
     class Plane {
         normal: Vector3;
@@ -5751,27 +5341,6 @@
 }
 
 declare module BABYLON {
-    class ReflectionProbe {
-        name: string;
-        private _scene;
-        private _renderTargetTexture;
-        private _projectionMatrix;
-        private _viewMatrix;
-        private _target;
-        private _add;
-        private _attachedMesh;
-        position: Vector3;
-        constructor(name: string, size: number, scene: Scene, generateMipMaps?: boolean);
-        refreshRate: number;
-        getScene(): Scene;
-        cubeTexture: RenderTargetTexture;
-        renderList: AbstractMesh[];
-        attachToMesh(mesh: AbstractMesh): void;
-        dispose(): void;
-    }
-}
-
-declare module BABYLON {
     class AnaglyphPostProcess extends PostProcess {
         constructor(name: string, ratio: number, camera: Camera, samplingMode?: number, engine?: Engine, reusable?: boolean);
     }
@@ -6337,6 +5906,27 @@
         private _scaleFactor;
         private _lensCenter;
         constructor(name: string, camera: Camera, isRightEye: boolean, vrMetrics: VRCameraMetrics);
+    }
+}
+
+declare module BABYLON {
+    class ReflectionProbe {
+        name: string;
+        private _scene;
+        private _renderTargetTexture;
+        private _projectionMatrix;
+        private _viewMatrix;
+        private _target;
+        private _add;
+        private _attachedMesh;
+        position: Vector3;
+        constructor(name: string, size: number, scene: Scene, generateMipMaps?: boolean);
+        refreshRate: number;
+        getScene(): Scene;
+        cubeTexture: RenderTargetTexture;
+        renderList: AbstractMesh[];
+        attachToMesh(mesh: AbstractMesh): void;
+        dispose(): void;
     }
 }
 
